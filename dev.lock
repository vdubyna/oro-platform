--- conflicted
+++ resolved
@@ -4,11 +4,7 @@
         "Read more about it at https://getcomposer.org/doc/01-basic-usage.md#installing-dependencies",
         "This file is @generated automatically"
     ],
-<<<<<<< HEAD
-    "content-hash": "277ed8a3e577dbf64131024590429a38",
-=======
     "content-hash": "1144ef267d6c2b150555cab7f419fcef",
->>>>>>> e4eba1ea
     "packages": [
         {
             "name": "akeneo/batch-bundle",
@@ -5035,20 +5031,6 @@
             ]
         },
         {
-            "name": "npm-asset/css-vars-ponyfill",
-            "version": "2.0.2",
-            "dist": {
-                "type": "tar",
-                "url": "https://registry.npmjs.org/css-vars-ponyfill/-/css-vars-ponyfill-2.0.2.tgz",
-                "reference": null,
-                "shasum": null
-            },
-            "type": "npm-asset",
-            "license": [
-                "MIT"
-            ]
-        },
-        {
             "name": "npm-asset/jquery",
             "version": "3.4.1",
             "dist": {
