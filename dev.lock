{
    "_readme": [
        "This file locks the dependencies of your project to a known state",
        "Read more about it at https://getcomposer.org/doc/01-basic-usage.md#installing-dependencies",
        "This file is @generated automatically"
    ],
<<<<<<< HEAD
    "content-hash": "9fc4e216afcd9d2c9b9f0fcd075519d1",
=======
    "content-hash": "3a6a3a9f8fef4f21699e1ec1487ab604",
>>>>>>> 97291686
    "packages": [
        {
            "name": "akeneo/batch-bundle",
            "version": "0.4.11",
            "target-dir": "Akeneo/Bundle/BatchBundle",
            "source": {
                "type": "git",
                "url": "https://github.com/laboro/BatchBundle.git",
                "reference": "712713ee1e15059ce3aed47ade5b83123ab69ac1"
            },
            "dist": {
                "type": "zip",
                "url": "https://api.github.com/repos/laboro/BatchBundle/zipball/712713ee1e15059ce3aed47ade5b83123ab69ac1",
                "reference": "712713ee1e15059ce3aed47ade5b83123ab69ac1",
                "shasum": ""
            },
            "require": {
                "doctrine/orm": "^2.1.3",
                "monolog/monolog": "^1.1.0",
                "php": ">=5.4.4",
                "symfony/swiftmailer-bundle": "3.1.*",
                "symfony/symfony": "~3.0|~4.0"
            },
            "require-dev": {
                "phpspec/phpspec": "5.*"
            },
            "type": "symfony-bundle",
            "extra": {
                "branch-alias": {
                    "dev-master": "0.4.x-dev"
                }
            },
            "autoload": {
                "psr-0": {
                    "Akeneo\\Bundle\\BatchBundle": ""
                }
            },
            "license": [
                "MIT"
            ],
            "description": "Akeneo Batch Bundle",
            "keywords": [
                "Akeneo",
                "Batch",
                "Job",
                "Processor",
                "Reader",
                "Writer"
            ],
            "support": {
                "source": "https://github.com/laboro/BatchBundle/tree/0.4.11",
                "issues": "https://github.com/laboro/BatchBundle/issues"
            },
            "time": "2019-07-17T12:43:31+00:00"
        },
        {
            "name": "ass/xmlsecurity",
            "version": "v1.1.1",
            "source": {
                "type": "git",
                "url": "https://github.com/aschamberger/XmlSecurity.git",
                "reference": "c8976519ebbf6e4d953cd781d09df44b7f65fbb8"
            },
            "dist": {
                "type": "zip",
                "url": "https://api.github.com/repos/aschamberger/XmlSecurity/zipball/c8976519ebbf6e4d953cd781d09df44b7f65fbb8",
                "reference": "c8976519ebbf6e4d953cd781d09df44b7f65fbb8",
                "shasum": ""
            },
            "require": {
                "ext-openssl": "*",
                "lib-openssl": ">=0.9.0",
                "php": ">=5.3.0"
            },
            "require-dev": {
                "satooshi/php-coveralls": "dev-master"
            },
            "suggest": {
                "ext-mcrypt": "*"
            },
            "type": "library",
            "extra": {
                "branch-alias": {
                    "dev-master": "1.0.x-dev"
                }
            },
            "autoload": {
                "psr-0": {
                    "ass\\XmlSecurity": "src/"
                }
            },
            "notification-url": "https://packagist.org/downloads/",
            "license": [
                "BSD-3-Clause"
            ],
            "authors": [
                {
                    "name": "Robert Richards",
                    "email": "rrichards@cdatazone.org"
                },
                {
                    "name": "Andreas Schamberger",
                    "email": "mail@andreass.net"
                }
            ],
            "description": "The XmlSecurity library is written in PHP for working with XML Encryption and Signatures",
            "homepage": "https://github.com/aschamberger/XmlSecurity",
            "keywords": [
                "encryption",
                "security",
                "signature",
                "xml"
            ],
            "time": "2015-05-31T10:10:35+00:00"
        },
        {
            "name": "behat/transliterator",
            "version": "v1.3.0",
            "source": {
                "type": "git",
                "url": "https://github.com/Behat/Transliterator.git",
                "reference": "3c4ec1d77c3d05caa1f0bf8fb3aae4845005c7fc"
            },
            "dist": {
                "type": "zip",
                "url": "https://api.github.com/repos/Behat/Transliterator/zipball/3c4ec1d77c3d05caa1f0bf8fb3aae4845005c7fc",
                "reference": "3c4ec1d77c3d05caa1f0bf8fb3aae4845005c7fc",
                "shasum": ""
            },
            "require": {
                "php": ">=5.3.3"
            },
            "require-dev": {
                "chuyskywalker/rolling-curl": "^3.1",
                "php-yaoi/php-yaoi": "^1.0",
                "phpunit/phpunit": "^4.8.36|^6.3"
            },
            "type": "library",
            "extra": {
                "branch-alias": {
                    "dev-master": "1.2-dev"
                }
            },
            "autoload": {
                "psr-4": {
                    "Behat\\Transliterator\\": "src/Behat/Transliterator"
                }
            },
            "notification-url": "https://packagist.org/downloads/",
            "license": [
                "Artistic-1.0"
            ],
            "description": "String transliterator",
            "keywords": [
                "i18n",
                "slug",
                "transliterator"
            ],
            "time": "2020-01-14T16:39:13+00:00"
        },
        {
            "name": "box/spout",
            "version": "v2.7.3",
            "source": {
                "type": "git",
                "url": "https://github.com/box/spout.git",
                "reference": "3681a3421a868ab9a65da156c554f756541f452b"
            },
            "dist": {
                "type": "zip",
                "url": "https://api.github.com/repos/box/spout/zipball/3681a3421a868ab9a65da156c554f756541f452b",
                "reference": "3681a3421a868ab9a65da156c554f756541f452b",
                "shasum": ""
            },
            "require": {
                "ext-xmlreader": "*",
                "ext-zip": "*",
                "php": ">=5.4.0"
            },
            "require-dev": {
                "phpunit/phpunit": "^4.8.0"
            },
            "suggest": {
                "ext-iconv": "To handle non UTF-8 CSV files (if \"php-intl\" is not already installed or is too limited)",
                "ext-intl": "To handle non UTF-8 CSV files (if \"iconv\" is not already installed)"
            },
            "type": "library",
            "extra": {
                "branch-alias": {
                    "dev-master": "2.8.x-dev"
                }
            },
            "autoload": {
                "psr-4": {
                    "Box\\Spout\\": "src/Spout"
                }
            },
            "notification-url": "https://packagist.org/downloads/",
            "license": [
                "Apache-2.0"
            ],
            "authors": [
                {
                    "name": "Adrien Loison",
                    "email": "adrien@box.com"
                }
            ],
            "description": "PHP Library to read and write spreadsheet files (CSV, XLSX and ODS), in a fast and scalable way",
            "homepage": "https://www.github.com/box/spout",
            "keywords": [
                "OOXML",
                "csv",
                "excel",
                "memory",
                "odf",
                "ods",
                "office",
                "open",
                "php",
                "read",
                "scale",
                "spreadsheet",
                "stream",
                "write",
                "xlsx"
            ],
            "time": "2017-09-25T19:44:35+00:00"
        },
        {
            "name": "brick/math",
            "version": "0.8.17",
            "source": {
                "type": "git",
                "url": "https://github.com/brick/math.git",
                "reference": "e6f8e7d04346a95be89580f8c2c22d6c3fa65556"
            },
            "dist": {
                "type": "zip",
                "url": "https://api.github.com/repos/brick/math/zipball/e6f8e7d04346a95be89580f8c2c22d6c3fa65556",
                "reference": "e6f8e7d04346a95be89580f8c2c22d6c3fa65556",
                "shasum": ""
            },
            "require": {
                "ext-json": "*",
                "php": "^7.1|^8.0"
            },
            "require-dev": {
                "php-coveralls/php-coveralls": "^2.2",
                "phpunit/phpunit": "^7.5.15|^8.5",
                "vimeo/psalm": "^3.5"
            },
            "type": "library",
            "autoload": {
                "psr-4": {
                    "Brick\\Math\\": "src/"
                }
            },
            "notification-url": "https://packagist.org/downloads/",
            "license": [
                "MIT"
            ],
            "description": "Arbitrary-precision arithmetic library",
            "keywords": [
                "Arbitrary-precision",
                "BigInteger",
                "BigRational",
                "arithmetic",
                "bigdecimal",
                "bignum",
                "brick",
                "math"
            ],
            "funding": [
                {
                    "url": "https://tidelift.com/funding/github/packagist/brick/math",
                    "type": "tidelift"
                }
            ],
            "time": "2020-08-18T23:41:20+00:00"
        },
        {
            "name": "cboden/ratchet",
            "version": "v0.4.3",
            "source": {
                "type": "git",
                "url": "https://github.com/ratchetphp/Ratchet.git",
                "reference": "466a0ecc83209c75b76645eb823401b5c52e5f21"
            },
            "dist": {
                "type": "zip",
                "url": "https://api.github.com/repos/ratchetphp/Ratchet/zipball/466a0ecc83209c75b76645eb823401b5c52e5f21",
                "reference": "466a0ecc83209c75b76645eb823401b5c52e5f21",
                "shasum": ""
            },
            "require": {
                "guzzlehttp/psr7": "^1.0",
                "php": ">=5.4.2",
                "ratchet/rfc6455": "^0.3",
                "react/socket": "^1.0 || ^0.8 || ^0.7 || ^0.6 || ^0.5",
                "symfony/http-foundation": "^2.6|^3.0|^4.0|^5.0",
                "symfony/routing": "^2.6|^3.0|^4.0|^5.0"
            },
            "require-dev": {
                "phpunit/phpunit": "~4.8"
            },
            "type": "library",
            "autoload": {
                "psr-4": {
                    "Ratchet\\": "src/Ratchet"
                }
            },
            "notification-url": "https://packagist.org/downloads/",
            "license": [
                "MIT"
            ],
            "authors": [
                {
                    "name": "Chris Boden",
                    "email": "cboden@gmail.com",
                    "role": "Developer"
                },
                {
                    "name": "Matt Bonneau",
                    "role": "Developer"
                }
            ],
            "description": "PHP WebSocket library",
            "homepage": "http://socketo.me",
            "keywords": [
                "Ratchet",
                "WebSockets",
                "server",
                "sockets",
                "websocket"
            ],
            "time": "2020-07-07T15:50:14+00:00"
        },
        {
            "name": "clue/stream-filter",
            "version": "v1.4.1",
            "source": {
                "type": "git",
                "url": "https://github.com/clue/php-stream-filter.git",
                "reference": "5a58cc30a8bd6a4eb8f856adf61dd3e013f53f71"
            },
            "dist": {
                "type": "zip",
                "url": "https://api.github.com/repos/clue/php-stream-filter/zipball/5a58cc30a8bd6a4eb8f856adf61dd3e013f53f71",
                "reference": "5a58cc30a8bd6a4eb8f856adf61dd3e013f53f71",
                "shasum": ""
            },
            "require": {
                "php": ">=5.3"
            },
            "require-dev": {
                "phpunit/phpunit": "^5.0 || ^4.8"
            },
            "type": "library",
            "autoload": {
                "psr-4": {
                    "Clue\\StreamFilter\\": "src/"
                },
                "files": [
                    "src/functions_include.php"
                ]
            },
            "notification-url": "https://packagist.org/downloads/",
            "license": [
                "MIT"
            ],
            "authors": [
                {
                    "name": "Christian Lück",
                    "email": "christian@lueck.tv"
                }
            ],
            "description": "A simple and modern approach to stream filtering in PHP",
            "homepage": "https://github.com/clue/php-stream-filter",
            "keywords": [
                "bucket brigade",
                "callback",
                "filter",
                "php_user_filter",
                "stream",
                "stream_filter_append",
                "stream_filter_register"
            ],
            "time": "2019-04-09T12:31:48+00:00"
        },
        {
            "name": "composer/ca-bundle",
            "version": "1.2.8",
            "source": {
                "type": "git",
                "url": "https://github.com/composer/ca-bundle.git",
                "reference": "8a7ecad675253e4654ea05505233285377405215"
            },
            "dist": {
                "type": "zip",
                "url": "https://api.github.com/repos/composer/ca-bundle/zipball/8a7ecad675253e4654ea05505233285377405215",
                "reference": "8a7ecad675253e4654ea05505233285377405215",
                "shasum": ""
            },
            "require": {
                "ext-openssl": "*",
                "ext-pcre": "*",
                "php": "^5.3.2 || ^7.0 || ^8.0"
            },
            "require-dev": {
                "phpunit/phpunit": "^4.8.35 || ^5.7 || 6.5 - 8",
                "psr/log": "^1.0",
                "symfony/process": "^2.5 || ^3.0 || ^4.0 || ^5.0"
            },
            "type": "library",
            "extra": {
                "branch-alias": {
                    "dev-master": "1.x-dev"
                }
            },
            "autoload": {
                "psr-4": {
                    "Composer\\CaBundle\\": "src"
                }
            },
            "notification-url": "https://packagist.org/downloads/",
            "license": [
                "MIT"
            ],
            "authors": [
                {
                    "name": "Jordi Boggiano",
                    "email": "j.boggiano@seld.be",
                    "homepage": "http://seld.be"
                }
            ],
            "description": "Lets you find a path to the system CA bundle, and includes a fallback to the Mozilla CA bundle.",
            "keywords": [
                "cabundle",
                "cacert",
                "certificate",
                "ssl",
                "tls"
            ],
            "funding": [
                {
                    "url": "https://packagist.com",
                    "type": "custom"
                },
                {
                    "url": "https://github.com/composer",
                    "type": "github"
                },
                {
                    "url": "https://tidelift.com/funding/github/packagist/composer/composer",
                    "type": "tidelift"
                }
            ],
            "time": "2020-08-23T12:54:47+00:00"
        },
        {
            "name": "composer/composer",
            "version": "1.6.5",
            "source": {
                "type": "git",
                "url": "https://github.com/composer/composer.git",
                "reference": "b184a92419cc9a9c4c6a09db555a94d441cb11c9"
            },
            "dist": {
                "type": "zip",
                "url": "https://api.github.com/repos/composer/composer/zipball/b184a92419cc9a9c4c6a09db555a94d441cb11c9",
                "reference": "b184a92419cc9a9c4c6a09db555a94d441cb11c9",
                "shasum": ""
            },
            "require": {
                "composer/ca-bundle": "^1.0",
                "composer/semver": "^1.0",
                "composer/spdx-licenses": "^1.2",
                "justinrainbow/json-schema": "^3.0 || ^4.0 || ^5.0",
                "php": "^5.3.2 || ^7.0",
                "psr/log": "^1.0",
                "seld/cli-prompt": "^1.0",
                "seld/jsonlint": "^1.4",
                "seld/phar-utils": "^1.0",
                "symfony/console": "^2.7 || ^3.0 || ^4.0",
                "symfony/filesystem": "^2.7 || ^3.0 || ^4.0",
                "symfony/finder": "^2.7 || ^3.0 || ^4.0",
                "symfony/process": "^2.7 || ^3.0 || ^4.0"
            },
            "conflict": {
                "symfony/console": "2.8.38"
            },
            "require-dev": {
                "phpunit/phpunit": "^4.8.35 || ^5.7",
                "phpunit/phpunit-mock-objects": "^2.3 || ^3.0"
            },
            "suggest": {
                "ext-openssl": "Enabling the openssl extension allows you to access https URLs for repositories and packages",
                "ext-zip": "Enabling the zip extension allows you to unzip archives",
                "ext-zlib": "Allow gzip compression of HTTP requests"
            },
            "bin": [
                "bin/composer"
            ],
            "type": "library",
            "extra": {
                "branch-alias": {
                    "dev-master": "1.6-dev"
                }
            },
            "autoload": {
                "psr-4": {
                    "Composer\\": "src/Composer"
                }
            },
            "notification-url": "https://packagist.org/downloads/",
            "license": [
                "MIT"
            ],
            "authors": [
                {
                    "name": "Nils Adermann",
                    "email": "naderman@naderman.de",
                    "homepage": "http://www.naderman.de"
                },
                {
                    "name": "Jordi Boggiano",
                    "email": "j.boggiano@seld.be",
                    "homepage": "http://seld.be"
                }
            ],
            "description": "Composer helps you declare, manage and install dependencies of PHP projects, ensuring you have the right stack everywhere.",
            "homepage": "https://getcomposer.org/",
            "keywords": [
                "autoload",
                "dependency",
                "package"
            ],
            "time": "2018-05-04T09:44:59+00:00"
        },
        {
            "name": "composer/installers",
            "version": "v1.9.0",
            "source": {
                "type": "git",
                "url": "https://github.com/composer/installers.git",
                "reference": "b93bcf0fa1fccb0b7d176b0967d969691cd74cca"
            },
            "dist": {
                "type": "zip",
                "url": "https://api.github.com/repos/composer/installers/zipball/b93bcf0fa1fccb0b7d176b0967d969691cd74cca",
                "reference": "b93bcf0fa1fccb0b7d176b0967d969691cd74cca",
                "shasum": ""
            },
            "require": {
                "composer-plugin-api": "^1.0 || ^2.0"
            },
            "replace": {
                "roundcube/plugin-installer": "*",
                "shama/baton": "*"
            },
            "require-dev": {
                "composer/composer": "1.6.* || 2.0.*@dev",
                "composer/semver": "1.0.* || 2.0.*@dev",
                "phpunit/phpunit": "^4.8.36",
                "sebastian/comparator": "^1.2.4",
                "symfony/process": "^2.3"
            },
            "type": "composer-plugin",
            "extra": {
                "class": "Composer\\Installers\\Plugin",
                "branch-alias": {
                    "dev-master": "1.0-dev"
                }
            },
            "autoload": {
                "psr-4": {
                    "Composer\\Installers\\": "src/Composer/Installers"
                }
            },
            "notification-url": "https://packagist.org/downloads/",
            "license": [
                "MIT"
            ],
            "authors": [
                {
                    "name": "Kyle Robinson Young",
                    "email": "kyle@dontkry.com",
                    "homepage": "https://github.com/shama"
                }
            ],
            "description": "A multi-framework Composer library installer",
            "homepage": "https://composer.github.io/installers/",
            "keywords": [
                "Craft",
                "Dolibarr",
                "Eliasis",
                "Hurad",
                "ImageCMS",
                "Kanboard",
                "Lan Management System",
                "MODX Evo",
                "MantisBT",
                "Mautic",
                "Maya",
                "OXID",
                "Plentymarkets",
                "Porto",
                "RadPHP",
                "SMF",
                "Thelia",
                "Whmcs",
                "WolfCMS",
                "agl",
                "aimeos",
                "annotatecms",
                "attogram",
                "bitrix",
                "cakephp",
                "chef",
                "cockpit",
                "codeigniter",
                "concrete5",
                "croogo",
                "dokuwiki",
                "drupal",
                "eZ Platform",
                "elgg",
                "expressionengine",
                "fuelphp",
                "grav",
                "installer",
                "itop",
                "joomla",
                "known",
                "kohana",
                "laravel",
                "lavalite",
                "lithium",
                "magento",
                "majima",
                "mako",
                "mediawiki",
                "modulework",
                "modx",
                "moodle",
                "osclass",
                "phpbb",
                "piwik",
                "ppi",
                "puppet",
                "pxcms",
                "reindex",
                "roundcube",
                "shopware",
                "silverstripe",
                "sydes",
                "sylius",
                "symfony",
                "typo3",
                "wordpress",
                "yawik",
                "zend",
                "zikula"
            ],
            "funding": [
                {
                    "url": "https://packagist.com",
                    "type": "custom"
                },
                {
                    "url": "https://tidelift.com/funding/github/packagist/composer/composer",
                    "type": "tidelift"
                }
            ],
            "time": "2020-04-07T06:57:05+00:00"
        },
        {
            "name": "composer/semver",
            "version": "1.7.0",
            "source": {
                "type": "git",
                "url": "https://github.com/composer/semver.git",
                "reference": "114f819054a2ea7db03287f5efb757e2af6e4079"
            },
            "dist": {
                "type": "zip",
                "url": "https://api.github.com/repos/composer/semver/zipball/114f819054a2ea7db03287f5efb757e2af6e4079",
                "reference": "114f819054a2ea7db03287f5efb757e2af6e4079",
                "shasum": ""
            },
            "require": {
                "php": "^5.3.2 || ^7.0"
            },
            "require-dev": {
                "phpunit/phpunit": "^4.5 || ^5.0.5"
            },
            "type": "library",
            "extra": {
                "branch-alias": {
                    "dev-master": "1.x-dev"
                }
            },
            "autoload": {
                "psr-4": {
                    "Composer\\Semver\\": "src"
                }
            },
            "notification-url": "https://packagist.org/downloads/",
            "license": [
                "MIT"
            ],
            "authors": [
                {
                    "name": "Nils Adermann",
                    "email": "naderman@naderman.de",
                    "homepage": "http://www.naderman.de"
                },
                {
                    "name": "Jordi Boggiano",
                    "email": "j.boggiano@seld.be",
                    "homepage": "http://seld.be"
                },
                {
                    "name": "Rob Bast",
                    "email": "rob.bast@gmail.com",
                    "homepage": "http://robbast.nl"
                }
            ],
            "description": "Semver library that offers utilities, version constraint parsing and validation.",
            "keywords": [
                "semantic",
                "semver",
                "validation",
                "versioning"
            ],
            "funding": [
                {
                    "url": "https://packagist.com",
                    "type": "custom"
                },
                {
                    "url": "https://github.com/composer",
                    "type": "github"
                },
                {
                    "url": "https://tidelift.com/funding/github/packagist/composer/composer",
                    "type": "tidelift"
                }
            ],
            "time": "2020-09-09T09:34:06+00:00"
        },
        {
            "name": "composer/spdx-licenses",
            "version": "1.5.4",
            "source": {
                "type": "git",
                "url": "https://github.com/composer/spdx-licenses.git",
                "reference": "6946f785871e2314c60b4524851f3702ea4f2223"
            },
            "dist": {
                "type": "zip",
                "url": "https://api.github.com/repos/composer/spdx-licenses/zipball/6946f785871e2314c60b4524851f3702ea4f2223",
                "reference": "6946f785871e2314c60b4524851f3702ea4f2223",
                "shasum": ""
            },
            "require": {
                "php": "^5.3.2 || ^7.0 || ^8.0"
            },
            "require-dev": {
                "phpunit/phpunit": "^4.8.35 || ^5.7 || 6.5 - 7"
            },
            "type": "library",
            "extra": {
                "branch-alias": {
                    "dev-master": "1.x-dev"
                }
            },
            "autoload": {
                "psr-4": {
                    "Composer\\Spdx\\": "src"
                }
            },
            "notification-url": "https://packagist.org/downloads/",
            "license": [
                "MIT"
            ],
            "authors": [
                {
                    "name": "Nils Adermann",
                    "email": "naderman@naderman.de",
                    "homepage": "http://www.naderman.de"
                },
                {
                    "name": "Jordi Boggiano",
                    "email": "j.boggiano@seld.be",
                    "homepage": "http://seld.be"
                },
                {
                    "name": "Rob Bast",
                    "email": "rob.bast@gmail.com",
                    "homepage": "http://robbast.nl"
                }
            ],
            "description": "SPDX licenses list and validation library.",
            "keywords": [
                "license",
                "spdx",
                "validator"
            ],
            "funding": [
                {
                    "url": "https://packagist.com",
                    "type": "custom"
                },
                {
                    "url": "https://github.com/composer",
                    "type": "github"
                },
                {
                    "url": "https://tidelift.com/funding/github/packagist/composer/composer",
                    "type": "tidelift"
                }
            ],
            "time": "2020-07-15T15:35:07+00:00"
        },
        {
            "name": "container-interop/container-interop",
            "version": "1.2.0",
            "source": {
                "type": "git",
                "url": "https://github.com/container-interop/container-interop.git",
                "reference": "79cbf1341c22ec75643d841642dd5d6acd83bdb8"
            },
            "dist": {
                "type": "zip",
                "url": "https://api.github.com/repos/container-interop/container-interop/zipball/79cbf1341c22ec75643d841642dd5d6acd83bdb8",
                "reference": "79cbf1341c22ec75643d841642dd5d6acd83bdb8",
                "shasum": ""
            },
            "require": {
                "psr/container": "^1.0"
            },
            "type": "library",
            "autoload": {
                "psr-4": {
                    "Interop\\Container\\": "src/Interop/Container/"
                }
            },
            "notification-url": "https://packagist.org/downloads/",
            "license": [
                "MIT"
            ],
            "description": "Promoting the interoperability of container objects (DIC, SL, etc.)",
            "homepage": "https://github.com/container-interop/container-interop",
            "abandoned": "psr/container",
            "time": "2017-02-14T19:40:03+00:00"
        },
        {
            "name": "doctrine/annotations",
            "version": "1.10.4",
            "source": {
                "type": "git",
                "url": "https://github.com/doctrine/annotations.git",
                "reference": "bfe91e31984e2ba76df1c1339681770401ec262f"
            },
            "dist": {
                "type": "zip",
                "url": "https://api.github.com/repos/doctrine/annotations/zipball/bfe91e31984e2ba76df1c1339681770401ec262f",
                "reference": "bfe91e31984e2ba76df1c1339681770401ec262f",
                "shasum": ""
            },
            "require": {
                "doctrine/lexer": "1.*",
                "ext-tokenizer": "*",
                "php": "^7.1 || ^8.0"
            },
            "require-dev": {
                "doctrine/cache": "1.*",
                "phpstan/phpstan": "^0.12.20",
                "phpunit/phpunit": "^7.5 || ^9.1.5"
            },
            "type": "library",
            "extra": {
                "branch-alias": {
                    "dev-master": "1.9.x-dev"
                }
            },
            "autoload": {
                "psr-4": {
                    "Doctrine\\Common\\Annotations\\": "lib/Doctrine/Common/Annotations"
                }
            },
            "notification-url": "https://packagist.org/downloads/",
            "license": [
                "MIT"
            ],
            "authors": [
                {
                    "name": "Guilherme Blanco",
                    "email": "guilhermeblanco@gmail.com"
                },
                {
                    "name": "Roman Borschel",
                    "email": "roman@code-factory.org"
                },
                {
                    "name": "Benjamin Eberlei",
                    "email": "kontakt@beberlei.de"
                },
                {
                    "name": "Jonathan Wage",
                    "email": "jonwage@gmail.com"
                },
                {
                    "name": "Johannes Schmitt",
                    "email": "schmittjoh@gmail.com"
                }
            ],
            "description": "Docblock Annotations Parser",
            "homepage": "http://www.doctrine-project.org",
            "keywords": [
                "annotations",
                "docblock",
                "parser"
            ],
            "time": "2020-08-10T19:35:50+00:00"
        },
        {
            "name": "doctrine/cache",
            "version": "1.10.2",
            "source": {
                "type": "git",
                "url": "https://github.com/doctrine/cache.git",
                "reference": "13e3381b25847283a91948d04640543941309727"
            },
            "dist": {
                "type": "zip",
                "url": "https://api.github.com/repos/doctrine/cache/zipball/13e3381b25847283a91948d04640543941309727",
                "reference": "13e3381b25847283a91948d04640543941309727",
                "shasum": ""
            },
            "require": {
                "php": "~7.1 || ^8.0"
            },
            "conflict": {
                "doctrine/common": ">2.2,<2.4"
            },
            "require-dev": {
                "alcaeus/mongo-php-adapter": "^1.1",
                "doctrine/coding-standard": "^6.0",
                "mongodb/mongodb": "^1.1",
                "phpunit/phpunit": "^7.0",
                "predis/predis": "~1.0"
            },
            "suggest": {
                "alcaeus/mongo-php-adapter": "Required to use legacy MongoDB driver"
            },
            "type": "library",
            "extra": {
                "branch-alias": {
                    "dev-master": "1.9.x-dev"
                }
            },
            "autoload": {
                "psr-4": {
                    "Doctrine\\Common\\Cache\\": "lib/Doctrine/Common/Cache"
                }
            },
            "notification-url": "https://packagist.org/downloads/",
            "license": [
                "MIT"
            ],
            "authors": [
                {
                    "name": "Guilherme Blanco",
                    "email": "guilhermeblanco@gmail.com"
                },
                {
                    "name": "Roman Borschel",
                    "email": "roman@code-factory.org"
                },
                {
                    "name": "Benjamin Eberlei",
                    "email": "kontakt@beberlei.de"
                },
                {
                    "name": "Jonathan Wage",
                    "email": "jonwage@gmail.com"
                },
                {
                    "name": "Johannes Schmitt",
                    "email": "schmittjoh@gmail.com"
                }
            ],
            "description": "PHP Doctrine Cache library is a popular cache implementation that supports many different drivers such as redis, memcache, apc, mongodb and others.",
            "homepage": "https://www.doctrine-project.org/projects/cache.html",
            "keywords": [
                "abstraction",
                "apcu",
                "cache",
                "caching",
                "couchdb",
                "memcached",
                "php",
                "redis",
                "xcache"
            ],
            "funding": [
                {
                    "url": "https://www.doctrine-project.org/sponsorship.html",
                    "type": "custom"
                },
                {
                    "url": "https://www.patreon.com/phpdoctrine",
                    "type": "patreon"
                },
                {
                    "url": "https://tidelift.com/funding/github/packagist/doctrine%2Fcache",
                    "type": "tidelift"
                }
            ],
            "time": "2020-07-07T18:54:01+00:00"
        },
        {
            "name": "doctrine/collections",
            "version": "1.6.7",
            "source": {
                "type": "git",
                "url": "https://github.com/doctrine/collections.git",
                "reference": "55f8b799269a1a472457bd1a41b4f379d4cfba4a"
            },
            "dist": {
                "type": "zip",
                "url": "https://api.github.com/repos/doctrine/collections/zipball/55f8b799269a1a472457bd1a41b4f379d4cfba4a",
                "reference": "55f8b799269a1a472457bd1a41b4f379d4cfba4a",
                "shasum": ""
            },
            "require": {
                "php": "^7.1.3 || ^8.0"
            },
            "require-dev": {
                "doctrine/coding-standard": "^6.0",
                "phpstan/phpstan-shim": "^0.9.2",
                "phpunit/phpunit": "^7.0",
                "vimeo/psalm": "^3.8.1"
            },
            "type": "library",
            "autoload": {
                "psr-4": {
                    "Doctrine\\Common\\Collections\\": "lib/Doctrine/Common/Collections"
                }
            },
            "notification-url": "https://packagist.org/downloads/",
            "license": [
                "MIT"
            ],
            "authors": [
                {
                    "name": "Guilherme Blanco",
                    "email": "guilhermeblanco@gmail.com"
                },
                {
                    "name": "Roman Borschel",
                    "email": "roman@code-factory.org"
                },
                {
                    "name": "Benjamin Eberlei",
                    "email": "kontakt@beberlei.de"
                },
                {
                    "name": "Jonathan Wage",
                    "email": "jonwage@gmail.com"
                },
                {
                    "name": "Johannes Schmitt",
                    "email": "schmittjoh@gmail.com"
                }
            ],
            "description": "PHP Doctrine Collections library that adds additional functionality on top of PHP arrays.",
            "homepage": "https://www.doctrine-project.org/projects/collections.html",
            "keywords": [
                "array",
                "collections",
                "iterators",
                "php"
            ],
            "time": "2020-07-27T17:53:49+00:00"
        },
        {
            "name": "doctrine/common",
            "version": "2.13.3",
            "source": {
                "type": "git",
                "url": "https://github.com/doctrine/common.git",
                "reference": "f3812c026e557892c34ef37f6ab808a6b567da7f"
            },
            "dist": {
                "type": "zip",
                "url": "https://api.github.com/repos/doctrine/common/zipball/f3812c026e557892c34ef37f6ab808a6b567da7f",
                "reference": "f3812c026e557892c34ef37f6ab808a6b567da7f",
                "shasum": ""
            },
            "require": {
                "doctrine/annotations": "^1.0",
                "doctrine/cache": "^1.0",
                "doctrine/collections": "^1.0",
                "doctrine/event-manager": "^1.0",
                "doctrine/inflector": "^1.0",
                "doctrine/lexer": "^1.0",
                "doctrine/persistence": "^1.3.3",
                "doctrine/reflection": "^1.0",
                "php": "^7.1 || ^8.0"
            },
            "require-dev": {
                "doctrine/coding-standard": "^1.0",
                "phpstan/phpstan": "^0.11",
                "phpstan/phpstan-phpunit": "^0.11",
                "phpunit/phpunit": "^7.0",
                "squizlabs/php_codesniffer": "^3.0",
                "symfony/phpunit-bridge": "^4.0.5"
            },
            "type": "library",
            "extra": {
                "branch-alias": {
                    "dev-master": "2.11.x-dev"
                }
            },
            "autoload": {
                "psr-4": {
                    "Doctrine\\Common\\": "lib/Doctrine/Common"
                }
            },
            "notification-url": "https://packagist.org/downloads/",
            "license": [
                "MIT"
            ],
            "authors": [
                {
                    "name": "Guilherme Blanco",
                    "email": "guilhermeblanco@gmail.com"
                },
                {
                    "name": "Roman Borschel",
                    "email": "roman@code-factory.org"
                },
                {
                    "name": "Benjamin Eberlei",
                    "email": "kontakt@beberlei.de"
                },
                {
                    "name": "Jonathan Wage",
                    "email": "jonwage@gmail.com"
                },
                {
                    "name": "Johannes Schmitt",
                    "email": "schmittjoh@gmail.com"
                },
                {
                    "name": "Marco Pivetta",
                    "email": "ocramius@gmail.com"
                }
            ],
            "description": "PHP Doctrine Common project is a library that provides additional functionality that other Doctrine projects depend on such as better reflection support, persistence interfaces, proxies, event system and much more.",
            "homepage": "https://www.doctrine-project.org/projects/common.html",
            "keywords": [
                "common",
                "doctrine",
                "php"
            ],
            "funding": [
                {
                    "url": "https://www.doctrine-project.org/sponsorship.html",
                    "type": "custom"
                },
                {
                    "url": "https://www.patreon.com/phpdoctrine",
                    "type": "patreon"
                },
                {
                    "url": "https://tidelift.com/funding/github/packagist/doctrine%2Fcommon",
                    "type": "tidelift"
                }
            ],
            "time": "2020-06-05T16:46:05+00:00"
        },
        {
            "name": "doctrine/data-fixtures",
            "version": "1.4.4",
            "source": {
                "type": "git",
                "url": "https://github.com/doctrine/data-fixtures.git",
                "reference": "16a03fadb5473f49aad70384002dfd5012fe680e"
            },
            "dist": {
                "type": "zip",
                "url": "https://api.github.com/repos/doctrine/data-fixtures/zipball/16a03fadb5473f49aad70384002dfd5012fe680e",
                "reference": "16a03fadb5473f49aad70384002dfd5012fe680e",
                "shasum": ""
            },
            "require": {
                "doctrine/common": "^2.13|^3.0",
                "doctrine/persistence": "^1.3.3|^2.0",
                "php": "^7.2 || ^8.0"
            },
            "conflict": {
                "doctrine/phpcr-odm": "<1.3.0"
            },
            "require-dev": {
                "doctrine/coding-standard": "^6.0",
                "doctrine/dbal": "^2.5.4",
                "doctrine/mongodb-odm": "^1.3.0 || ^2.0.0",
                "doctrine/orm": "^2.7.0",
                "phpunit/phpunit": "^7.0"
            },
            "suggest": {
                "alcaeus/mongo-php-adapter": "For using MongoDB ODM 1.3 with PHP 7 (deprecated)",
                "doctrine/mongodb-odm": "For loading MongoDB ODM fixtures",
                "doctrine/orm": "For loading ORM fixtures",
                "doctrine/phpcr-odm": "For loading PHPCR ODM fixtures"
            },
            "type": "library",
            "extra": {
                "branch-alias": {
                    "dev-master": "1.4.x-dev"
                }
            },
            "autoload": {
                "psr-4": {
                    "Doctrine\\Common\\DataFixtures\\": "lib/Doctrine/Common/DataFixtures"
                }
            },
            "notification-url": "https://packagist.org/downloads/",
            "license": [
                "MIT"
            ],
            "authors": [
                {
                    "name": "Jonathan Wage",
                    "email": "jonwage@gmail.com"
                }
            ],
            "description": "Data Fixtures for all Doctrine Object Managers",
            "homepage": "http://www.doctrine-project.org",
            "keywords": [
                "database"
            ],
            "funding": [
                {
                    "url": "https://www.doctrine-project.org/sponsorship.html",
                    "type": "custom"
                },
                {
                    "url": "https://www.patreon.com/phpdoctrine",
                    "type": "patreon"
                },
                {
                    "url": "https://tidelift.com/funding/github/packagist/doctrine%2Fdata-fixtures",
                    "type": "tidelift"
                }
            ],
            "time": "2020-09-01T07:13:28+00:00"
        },
        {
            "name": "doctrine/dbal",
            "version": "2.10.3",
            "source": {
                "type": "git",
                "url": "https://github.com/doctrine/dbal.git",
                "reference": "03ca23afc2ee062f5d3e32426ad37c34a4770dcf"
            },
            "dist": {
                "type": "zip",
                "url": "https://api.github.com/repos/doctrine/dbal/zipball/03ca23afc2ee062f5d3e32426ad37c34a4770dcf",
                "reference": "03ca23afc2ee062f5d3e32426ad37c34a4770dcf",
                "shasum": ""
            },
            "require": {
                "doctrine/cache": "^1.0",
                "doctrine/event-manager": "^1.0",
                "ext-pdo": "*",
                "php": "^7.2"
            },
            "require-dev": {
                "doctrine/coding-standard": "^8.1",
                "jetbrains/phpstorm-stubs": "^2019.1",
                "nikic/php-parser": "^4.4",
                "phpstan/phpstan": "^0.12.40",
                "phpunit/phpunit": "^8.5.5",
                "psalm/plugin-phpunit": "^0.10.0",
                "symfony/console": "^2.0.5|^3.0|^4.0|^5.0",
                "vimeo/psalm": "^3.14.2"
            },
            "suggest": {
                "symfony/console": "For helpful console commands such as SQL execution and import of files."
            },
            "bin": [
                "bin/doctrine-dbal"
            ],
            "type": "library",
            "extra": {
                "branch-alias": {
                    "dev-master": "2.10.x-dev",
                    "dev-develop": "3.0.x-dev"
                }
            },
            "autoload": {
                "psr-4": {
                    "Doctrine\\DBAL\\": "lib/Doctrine/DBAL"
                }
            },
            "notification-url": "https://packagist.org/downloads/",
            "license": [
                "MIT"
            ],
            "authors": [
                {
                    "name": "Guilherme Blanco",
                    "email": "guilhermeblanco@gmail.com"
                },
                {
                    "name": "Roman Borschel",
                    "email": "roman@code-factory.org"
                },
                {
                    "name": "Benjamin Eberlei",
                    "email": "kontakt@beberlei.de"
                },
                {
                    "name": "Jonathan Wage",
                    "email": "jonwage@gmail.com"
                }
            ],
            "description": "Powerful PHP database abstraction layer (DBAL) with many features for database schema introspection and management.",
            "homepage": "https://www.doctrine-project.org/projects/dbal.html",
            "keywords": [
                "abstraction",
                "database",
                "db2",
                "dbal",
                "mariadb",
                "mssql",
                "mysql",
                "oci8",
                "oracle",
                "pdo",
                "pgsql",
                "postgresql",
                "queryobject",
                "sasql",
                "sql",
                "sqlanywhere",
                "sqlite",
                "sqlserver",
                "sqlsrv"
            ],
            "funding": [
                {
                    "url": "https://www.doctrine-project.org/sponsorship.html",
                    "type": "custom"
                },
                {
                    "url": "https://www.patreon.com/phpdoctrine",
                    "type": "patreon"
                },
                {
                    "url": "https://tidelift.com/funding/github/packagist/doctrine%2Fdbal",
                    "type": "tidelift"
                }
            ],
            "time": "2020-09-02T01:35:42+00:00"
        },
        {
            "name": "doctrine/doctrine-bundle",
            "version": "1.11.2",
            "source": {
                "type": "git",
                "url": "https://github.com/doctrine/DoctrineBundle.git",
                "reference": "28101e20776d8fa20a00b54947fbae2db0d09103"
            },
            "dist": {
                "type": "zip",
                "url": "https://api.github.com/repos/doctrine/DoctrineBundle/zipball/28101e20776d8fa20a00b54947fbae2db0d09103",
                "reference": "28101e20776d8fa20a00b54947fbae2db0d09103",
                "shasum": ""
            },
            "require": {
                "doctrine/dbal": "^2.5.12",
                "doctrine/doctrine-cache-bundle": "~1.2",
                "jdorn/sql-formatter": "^1.2.16",
                "php": "^7.1",
                "symfony/config": "^3.4|^4.1",
                "symfony/console": "^3.4|^4.1",
                "symfony/dependency-injection": "^3.4|^4.1",
                "symfony/doctrine-bridge": "^3.4|^4.1",
                "symfony/framework-bundle": "^3.4|^4.1"
            },
            "conflict": {
                "doctrine/orm": "<2.6",
                "twig/twig": "<1.34|>=2.0,<2.4"
            },
            "require-dev": {
                "doctrine/coding-standard": "^6.0",
                "doctrine/orm": "^2.6",
                "php-coveralls/php-coveralls": "^2.1",
                "phpunit/phpunit": "7.0",
                "symfony/cache": "^3.4|^4.1",
                "symfony/phpunit-bridge": "^4.2",
                "symfony/property-info": "^3.4|^4.1",
                "symfony/validator": "^3.4|^4.1",
                "symfony/web-profiler-bundle": "^3.4|^4.1",
                "symfony/yaml": "^3.4|^4.1",
                "twig/twig": "^1.34|^2.4"
            },
            "suggest": {
                "doctrine/orm": "The Doctrine ORM integration is optional in the bundle.",
                "symfony/web-profiler-bundle": "To use the data collector."
            },
            "type": "symfony-bundle",
            "extra": {
                "branch-alias": {
                    "dev-master": "1.11.x-dev"
                }
            },
            "autoload": {
                "psr-4": {
                    "Doctrine\\Bundle\\DoctrineBundle\\": ""
                }
            },
            "notification-url": "https://packagist.org/downloads/",
            "license": [
                "MIT"
            ],
            "authors": [
                {
                    "name": "Symfony Community",
                    "homepage": "http://symfony.com/contributors"
                },
                {
                    "name": "Benjamin Eberlei",
                    "email": "kontakt@beberlei.de"
                },
                {
                    "name": "Doctrine Project",
                    "homepage": "http://www.doctrine-project.org/"
                },
                {
                    "name": "Fabien Potencier",
                    "email": "fabien@symfony.com"
                }
            ],
            "description": "Symfony DoctrineBundle",
            "homepage": "http://www.doctrine-project.org",
            "keywords": [
                "database",
                "dbal",
                "orm",
                "persistence"
            ],
            "time": "2019-06-04T07:35:05+00:00"
        },
        {
            "name": "doctrine/doctrine-cache-bundle",
            "version": "1.4.0",
            "source": {
                "type": "git",
                "url": "https://github.com/doctrine/DoctrineCacheBundle.git",
                "reference": "6bee2f9b339847e8a984427353670bad4e7bdccb"
            },
            "dist": {
                "type": "zip",
                "url": "https://api.github.com/repos/doctrine/DoctrineCacheBundle/zipball/6bee2f9b339847e8a984427353670bad4e7bdccb",
                "reference": "6bee2f9b339847e8a984427353670bad4e7bdccb",
                "shasum": ""
            },
            "require": {
                "doctrine/cache": "^1.4.2",
                "doctrine/inflector": "^1.0",
                "php": "^7.1",
                "symfony/doctrine-bridge": "^3.4|^4.0"
            },
            "require-dev": {
                "instaclick/coding-standard": "~1.1",
                "instaclick/object-calisthenics-sniffs": "dev-master",
                "instaclick/symfony2-coding-standard": "dev-remaster",
                "phpunit/phpunit": "^7.0",
                "predis/predis": "~0.8",
                "satooshi/php-coveralls": "^1.0",
                "squizlabs/php_codesniffer": "~1.5",
                "symfony/console": "^3.4|^4.0",
                "symfony/finder": "^3.4|^4.0",
                "symfony/framework-bundle": "^3.4|^4.0",
                "symfony/phpunit-bridge": "^3.4|^4.0",
                "symfony/security-acl": "^2.8",
                "symfony/validator": "^3.4|^4.0",
                "symfony/yaml": "^3.4|^4.0"
            },
            "suggest": {
                "symfony/security-acl": "For using this bundle to cache ACLs"
            },
            "type": "symfony-bundle",
            "extra": {
                "branch-alias": {
                    "dev-master": "1.4.x-dev"
                }
            },
            "autoload": {
                "psr-4": {
                    "Doctrine\\Bundle\\DoctrineCacheBundle\\": ""
                },
                "exclude-from-classmap": [
                    "/Tests/"
                ]
            },
            "notification-url": "https://packagist.org/downloads/",
            "license": [
                "MIT"
            ],
            "authors": [
                {
                    "name": "Fabien Potencier",
                    "email": "fabien@symfony.com"
                },
                {
                    "name": "Benjamin Eberlei",
                    "email": "kontakt@beberlei.de"
                },
                {
                    "name": "Fabio B. Silva",
                    "email": "fabio.bat.silva@gmail.com"
                },
                {
                    "name": "Guilherme Blanco",
                    "email": "guilhermeblanco@hotmail.com"
                },
                {
                    "name": "Symfony Community",
                    "homepage": "http://symfony.com/contributors"
                },
                {
                    "name": "Doctrine Project",
                    "homepage": "http://www.doctrine-project.org/"
                }
            ],
            "description": "Symfony Bundle for Doctrine Cache",
            "homepage": "https://www.doctrine-project.org",
            "keywords": [
                "cache",
                "caching"
            ],
            "time": "2019-11-29T11:22:01+00:00"
        },
        {
            "name": "doctrine/doctrine-fixtures-bundle",
            "version": "3.3.2",
            "source": {
                "type": "git",
                "url": "https://github.com/doctrine/DoctrineFixturesBundle.git",
                "reference": "a2179f447425d9e784fb9bc224e533a0ab083b98"
            },
            "dist": {
                "type": "zip",
                "url": "https://api.github.com/repos/doctrine/DoctrineFixturesBundle/zipball/a2179f447425d9e784fb9bc224e533a0ab083b98",
                "reference": "a2179f447425d9e784fb9bc224e533a0ab083b98",
                "shasum": ""
            },
            "require": {
                "doctrine/data-fixtures": "^1.3",
                "doctrine/doctrine-bundle": "^1.11|^2.0",
                "doctrine/orm": "^2.6.0",
                "doctrine/persistence": "^1.3|^2.0",
                "php": "^7.1 || ^8.0",
                "symfony/config": "^3.4|^4.3|^5.0",
                "symfony/console": "^3.4|^4.3|^5.0",
                "symfony/dependency-injection": "^3.4|^4.3|^5.0",
                "symfony/doctrine-bridge": "^3.4|^4.1|^5.0",
                "symfony/http-kernel": "^3.4|^4.3|^5.0"
            },
            "require-dev": {
                "doctrine/coding-standard": "^6.0",
                "phpunit/phpunit": "^7.4 || ^9.2",
                "symfony/phpunit-bridge": "^4.1|^5.0"
            },
            "type": "symfony-bundle",
            "extra": {
                "branch-alias": {
                    "dev-master": "3.3.x-dev"
                }
            },
            "autoload": {
                "psr-4": {
                    "Doctrine\\Bundle\\FixturesBundle\\": ""
                }
            },
            "notification-url": "https://packagist.org/downloads/",
            "license": [
                "MIT"
            ],
            "authors": [
                {
                    "name": "Fabien Potencier",
                    "email": "fabien@symfony.com"
                },
                {
                    "name": "Doctrine Project",
                    "homepage": "http://www.doctrine-project.org"
                },
                {
                    "name": "Symfony Community",
                    "homepage": "http://symfony.com/contributors"
                }
            ],
            "description": "Symfony DoctrineFixturesBundle",
            "homepage": "http://www.doctrine-project.org",
            "keywords": [
                "Fixture",
                "persistence"
            ],
            "funding": [
                {
                    "url": "https://www.doctrine-project.org/sponsorship.html",
                    "type": "custom"
                },
                {
                    "url": "https://www.patreon.com/phpdoctrine",
                    "type": "patreon"
                },
                {
                    "url": "https://tidelift.com/funding/github/packagist/doctrine%2Fdoctrine-fixtures-bundle",
                    "type": "tidelift"
                }
            ],
            "time": "2020-09-01T07:06:14+00:00"
        },
        {
            "name": "doctrine/event-manager",
            "version": "1.1.1",
            "source": {
                "type": "git",
                "url": "https://github.com/doctrine/event-manager.git",
                "reference": "41370af6a30faa9dc0368c4a6814d596e81aba7f"
            },
            "dist": {
                "type": "zip",
                "url": "https://api.github.com/repos/doctrine/event-manager/zipball/41370af6a30faa9dc0368c4a6814d596e81aba7f",
                "reference": "41370af6a30faa9dc0368c4a6814d596e81aba7f",
                "shasum": ""
            },
            "require": {
                "php": "^7.1 || ^8.0"
            },
            "conflict": {
                "doctrine/common": "<2.9@dev"
            },
            "require-dev": {
                "doctrine/coding-standard": "^6.0",
                "phpunit/phpunit": "^7.0"
            },
            "type": "library",
            "extra": {
                "branch-alias": {
                    "dev-master": "1.0.x-dev"
                }
            },
            "autoload": {
                "psr-4": {
                    "Doctrine\\Common\\": "lib/Doctrine/Common"
                }
            },
            "notification-url": "https://packagist.org/downloads/",
            "license": [
                "MIT"
            ],
            "authors": [
                {
                    "name": "Guilherme Blanco",
                    "email": "guilhermeblanco@gmail.com"
                },
                {
                    "name": "Roman Borschel",
                    "email": "roman@code-factory.org"
                },
                {
                    "name": "Benjamin Eberlei",
                    "email": "kontakt@beberlei.de"
                },
                {
                    "name": "Jonathan Wage",
                    "email": "jonwage@gmail.com"
                },
                {
                    "name": "Johannes Schmitt",
                    "email": "schmittjoh@gmail.com"
                },
                {
                    "name": "Marco Pivetta",
                    "email": "ocramius@gmail.com"
                }
            ],
            "description": "The Doctrine Event Manager is a simple PHP event system that was built to be used with the various Doctrine projects.",
            "homepage": "https://www.doctrine-project.org/projects/event-manager.html",
            "keywords": [
                "event",
                "event dispatcher",
                "event manager",
                "event system",
                "events"
            ],
            "funding": [
                {
                    "url": "https://www.doctrine-project.org/sponsorship.html",
                    "type": "custom"
                },
                {
                    "url": "https://www.patreon.com/phpdoctrine",
                    "type": "patreon"
                },
                {
                    "url": "https://tidelift.com/funding/github/packagist/doctrine%2Fevent-manager",
                    "type": "tidelift"
                }
            ],
            "time": "2020-05-29T18:28:51+00:00"
        },
        {
            "name": "doctrine/inflector",
            "version": "1.4.3",
            "source": {
                "type": "git",
                "url": "https://github.com/doctrine/inflector.git",
                "reference": "4650c8b30c753a76bf44fb2ed00117d6f367490c"
            },
            "dist": {
                "type": "zip",
                "url": "https://api.github.com/repos/doctrine/inflector/zipball/4650c8b30c753a76bf44fb2ed00117d6f367490c",
                "reference": "4650c8b30c753a76bf44fb2ed00117d6f367490c",
                "shasum": ""
            },
            "require": {
                "php": "^7.2 || ^8.0"
            },
            "require-dev": {
                "doctrine/coding-standard": "^7.0",
                "phpstan/phpstan": "^0.11",
                "phpstan/phpstan-phpunit": "^0.11",
                "phpstan/phpstan-strict-rules": "^0.11",
                "phpunit/phpunit": "^7.0 || ^8.0 || ^9.0"
            },
            "type": "library",
            "extra": {
                "branch-alias": {
                    "dev-master": "2.0.x-dev"
                }
            },
            "autoload": {
                "psr-4": {
                    "Doctrine\\Common\\Inflector\\": "lib/Doctrine/Common/Inflector",
                    "Doctrine\\Inflector\\": "lib/Doctrine/Inflector"
                }
            },
            "notification-url": "https://packagist.org/downloads/",
            "license": [
                "MIT"
            ],
            "authors": [
                {
                    "name": "Guilherme Blanco",
                    "email": "guilhermeblanco@gmail.com"
                },
                {
                    "name": "Roman Borschel",
                    "email": "roman@code-factory.org"
                },
                {
                    "name": "Benjamin Eberlei",
                    "email": "kontakt@beberlei.de"
                },
                {
                    "name": "Jonathan Wage",
                    "email": "jonwage@gmail.com"
                },
                {
                    "name": "Johannes Schmitt",
                    "email": "schmittjoh@gmail.com"
                }
            ],
            "description": "PHP Doctrine Inflector is a small library that can perform string manipulations with regard to upper/lowercase and singular/plural forms of words.",
            "homepage": "https://www.doctrine-project.org/projects/inflector.html",
            "keywords": [
                "inflection",
                "inflector",
                "lowercase",
                "manipulation",
                "php",
                "plural",
                "singular",
                "strings",
                "uppercase",
                "words"
            ],
            "funding": [
                {
                    "url": "https://www.doctrine-project.org/sponsorship.html",
                    "type": "custom"
                },
                {
                    "url": "https://www.patreon.com/phpdoctrine",
                    "type": "patreon"
                },
                {
                    "url": "https://tidelift.com/funding/github/packagist/doctrine%2Finflector",
                    "type": "tidelift"
                }
            ],
            "time": "2020-05-29T07:19:59+00:00"
        },
        {
            "name": "doctrine/instantiator",
            "version": "1.3.1",
            "source": {
                "type": "git",
                "url": "https://github.com/doctrine/instantiator.git",
                "reference": "f350df0268e904597e3bd9c4685c53e0e333feea"
            },
            "dist": {
                "type": "zip",
                "url": "https://api.github.com/repos/doctrine/instantiator/zipball/f350df0268e904597e3bd9c4685c53e0e333feea",
                "reference": "f350df0268e904597e3bd9c4685c53e0e333feea",
                "shasum": ""
            },
            "require": {
                "php": "^7.1 || ^8.0"
            },
            "require-dev": {
                "doctrine/coding-standard": "^6.0",
                "ext-pdo": "*",
                "ext-phar": "*",
                "phpbench/phpbench": "^0.13",
                "phpstan/phpstan-phpunit": "^0.11",
                "phpstan/phpstan-shim": "^0.11",
                "phpunit/phpunit": "^7.0"
            },
            "type": "library",
            "extra": {
                "branch-alias": {
                    "dev-master": "1.2.x-dev"
                }
            },
            "autoload": {
                "psr-4": {
                    "Doctrine\\Instantiator\\": "src/Doctrine/Instantiator/"
                }
            },
            "notification-url": "https://packagist.org/downloads/",
            "license": [
                "MIT"
            ],
            "authors": [
                {
                    "name": "Marco Pivetta",
                    "email": "ocramius@gmail.com",
                    "homepage": "http://ocramius.github.com/"
                }
            ],
            "description": "A small, lightweight utility to instantiate objects in PHP without invoking their constructors",
            "homepage": "https://www.doctrine-project.org/projects/instantiator.html",
            "keywords": [
                "constructor",
                "instantiate"
            ],
            "funding": [
                {
                    "url": "https://www.doctrine-project.org/sponsorship.html",
                    "type": "custom"
                },
                {
                    "url": "https://www.patreon.com/phpdoctrine",
                    "type": "patreon"
                },
                {
                    "url": "https://tidelift.com/funding/github/packagist/doctrine%2Finstantiator",
                    "type": "tidelift"
                }
            ],
            "time": "2020-05-29T17:27:14+00:00"
        },
        {
            "name": "doctrine/lexer",
            "version": "1.2.1",
            "source": {
                "type": "git",
                "url": "https://github.com/doctrine/lexer.git",
                "reference": "e864bbf5904cb8f5bb334f99209b48018522f042"
            },
            "dist": {
                "type": "zip",
                "url": "https://api.github.com/repos/doctrine/lexer/zipball/e864bbf5904cb8f5bb334f99209b48018522f042",
                "reference": "e864bbf5904cb8f5bb334f99209b48018522f042",
                "shasum": ""
            },
            "require": {
                "php": "^7.2 || ^8.0"
            },
            "require-dev": {
                "doctrine/coding-standard": "^6.0",
                "phpstan/phpstan": "^0.11.8",
                "phpunit/phpunit": "^8.2"
            },
            "type": "library",
            "extra": {
                "branch-alias": {
                    "dev-master": "1.2.x-dev"
                }
            },
            "autoload": {
                "psr-4": {
                    "Doctrine\\Common\\Lexer\\": "lib/Doctrine/Common/Lexer"
                }
            },
            "notification-url": "https://packagist.org/downloads/",
            "license": [
                "MIT"
            ],
            "authors": [
                {
                    "name": "Guilherme Blanco",
                    "email": "guilhermeblanco@gmail.com"
                },
                {
                    "name": "Roman Borschel",
                    "email": "roman@code-factory.org"
                },
                {
                    "name": "Johannes Schmitt",
                    "email": "schmittjoh@gmail.com"
                }
            ],
            "description": "PHP Doctrine Lexer parser library that can be used in Top-Down, Recursive Descent Parsers.",
            "homepage": "https://www.doctrine-project.org/projects/lexer.html",
            "keywords": [
                "annotations",
                "docblock",
                "lexer",
                "parser",
                "php"
            ],
            "funding": [
                {
                    "url": "https://www.doctrine-project.org/sponsorship.html",
                    "type": "custom"
                },
                {
                    "url": "https://www.patreon.com/phpdoctrine",
                    "type": "patreon"
                },
                {
                    "url": "https://tidelift.com/funding/github/packagist/doctrine%2Flexer",
                    "type": "tidelift"
                }
            ],
            "time": "2020-05-25T17:44:05+00:00"
        },
        {
            "name": "doctrine/orm",
            "version": "v2.6.4",
            "source": {
                "type": "git",
                "url": "https://github.com/doctrine/orm.git",
                "reference": "b52ef5a1002f99ab506a5a2d6dba5a2c236c5f43"
            },
            "dist": {
                "type": "zip",
                "url": "https://api.github.com/repos/doctrine/orm/zipball/b52ef5a1002f99ab506a5a2d6dba5a2c236c5f43",
                "reference": "b52ef5a1002f99ab506a5a2d6dba5a2c236c5f43",
                "shasum": ""
            },
            "require": {
                "doctrine/annotations": "~1.5",
                "doctrine/cache": "~1.6",
                "doctrine/collections": "^1.4",
                "doctrine/common": "^2.7.1",
                "doctrine/dbal": "^2.6",
                "doctrine/instantiator": "~1.1",
                "ext-pdo": "*",
                "php": "^7.1",
                "symfony/console": "~3.0|~4.0"
            },
            "require-dev": {
                "doctrine/coding-standard": "^5.0",
                "phpunit/phpunit": "^7.5",
                "symfony/yaml": "~3.4|~4.0"
            },
            "suggest": {
                "symfony/yaml": "If you want to use YAML Metadata Mapping Driver"
            },
            "bin": [
                "bin/doctrine"
            ],
            "type": "library",
            "extra": {
                "branch-alias": {
                    "dev-master": "2.6.x-dev"
                }
            },
            "autoload": {
                "psr-4": {
                    "Doctrine\\ORM\\": "lib/Doctrine/ORM"
                }
            },
            "notification-url": "https://packagist.org/downloads/",
            "license": [
                "MIT"
            ],
            "authors": [
                {
                    "name": "Guilherme Blanco",
                    "email": "guilhermeblanco@gmail.com"
                },
                {
                    "name": "Roman Borschel",
                    "email": "roman@code-factory.org"
                },
                {
                    "name": "Benjamin Eberlei",
                    "email": "kontakt@beberlei.de"
                },
                {
                    "name": "Jonathan Wage",
                    "email": "jonwage@gmail.com"
                },
                {
                    "name": "Marco Pivetta",
                    "email": "ocramius@gmail.com"
                }
            ],
            "description": "Object-Relational-Mapper for PHP",
            "homepage": "http://www.doctrine-project.org",
            "keywords": [
                "database",
                "orm"
            ],
            "time": "2019-09-20T14:30:26+00:00"
        },
        {
            "name": "doctrine/persistence",
            "version": "1.3.8",
            "source": {
                "type": "git",
                "url": "https://github.com/doctrine/persistence.git",
                "reference": "7a6eac9fb6f61bba91328f15aa7547f4806ca288"
            },
            "dist": {
                "type": "zip",
                "url": "https://api.github.com/repos/doctrine/persistence/zipball/7a6eac9fb6f61bba91328f15aa7547f4806ca288",
                "reference": "7a6eac9fb6f61bba91328f15aa7547f4806ca288",
                "shasum": ""
            },
            "require": {
                "doctrine/annotations": "^1.0",
                "doctrine/cache": "^1.0",
                "doctrine/collections": "^1.0",
                "doctrine/event-manager": "^1.0",
                "doctrine/reflection": "^1.2",
                "php": "^7.1 || ^8.0"
            },
            "conflict": {
                "doctrine/common": "<2.10@dev"
            },
            "require-dev": {
                "doctrine/coding-standard": "^6.0",
                "phpstan/phpstan": "^0.11",
                "phpunit/phpunit": "^7.0 || ^8.0 || ^9.0",
                "vimeo/psalm": "^3.11"
            },
            "type": "library",
            "extra": {
                "branch-alias": {
                    "dev-master": "1.3.x-dev"
                }
            },
            "autoload": {
                "psr-4": {
                    "Doctrine\\Common\\": "lib/Doctrine/Common",
                    "Doctrine\\Persistence\\": "lib/Doctrine/Persistence"
                }
            },
            "notification-url": "https://packagist.org/downloads/",
            "license": [
                "MIT"
            ],
            "authors": [
                {
                    "name": "Guilherme Blanco",
                    "email": "guilhermeblanco@gmail.com"
                },
                {
                    "name": "Roman Borschel",
                    "email": "roman@code-factory.org"
                },
                {
                    "name": "Benjamin Eberlei",
                    "email": "kontakt@beberlei.de"
                },
                {
                    "name": "Jonathan Wage",
                    "email": "jonwage@gmail.com"
                },
                {
                    "name": "Johannes Schmitt",
                    "email": "schmittjoh@gmail.com"
                },
                {
                    "name": "Marco Pivetta",
                    "email": "ocramius@gmail.com"
                }
            ],
            "description": "The Doctrine Persistence project is a set of shared interfaces and functionality that the different Doctrine object mappers share.",
            "homepage": "https://doctrine-project.org/projects/persistence.html",
            "keywords": [
                "mapper",
                "object",
                "odm",
                "orm",
                "persistence"
            ],
            "funding": [
                {
                    "url": "https://www.doctrine-project.org/sponsorship.html",
                    "type": "custom"
                },
                {
                    "url": "https://www.patreon.com/phpdoctrine",
                    "type": "patreon"
                },
                {
                    "url": "https://tidelift.com/funding/github/packagist/doctrine%2Fpersistence",
                    "type": "tidelift"
                }
            ],
            "time": "2020-06-20T12:56:16+00:00"
        },
        {
            "name": "doctrine/reflection",
            "version": "1.2.1",
            "source": {
                "type": "git",
                "url": "https://github.com/doctrine/reflection.git",
                "reference": "55e71912dfcd824b2fdd16f2d9afe15684cfce79"
            },
            "dist": {
                "type": "zip",
                "url": "https://api.github.com/repos/doctrine/reflection/zipball/55e71912dfcd824b2fdd16f2d9afe15684cfce79",
                "reference": "55e71912dfcd824b2fdd16f2d9afe15684cfce79",
                "shasum": ""
            },
            "require": {
                "doctrine/annotations": "^1.0",
                "ext-tokenizer": "*",
                "php": "^7.1"
            },
            "conflict": {
                "doctrine/common": "<2.9"
            },
            "require-dev": {
                "doctrine/coding-standard": "^5.0",
                "doctrine/common": "^2.10",
                "phpstan/phpstan": "^0.11.0",
                "phpstan/phpstan-phpunit": "^0.11.0",
                "phpunit/phpunit": "^7.0"
            },
            "type": "library",
            "extra": {
                "branch-alias": {
                    "dev-master": "1.2.x-dev"
                }
            },
            "autoload": {
                "psr-4": {
                    "Doctrine\\Common\\": "lib/Doctrine/Common"
                }
            },
            "notification-url": "https://packagist.org/downloads/",
            "license": [
                "MIT"
            ],
            "authors": [
                {
                    "name": "Guilherme Blanco",
                    "email": "guilhermeblanco@gmail.com"
                },
                {
                    "name": "Roman Borschel",
                    "email": "roman@code-factory.org"
                },
                {
                    "name": "Benjamin Eberlei",
                    "email": "kontakt@beberlei.de"
                },
                {
                    "name": "Jonathan Wage",
                    "email": "jonwage@gmail.com"
                },
                {
                    "name": "Johannes Schmitt",
                    "email": "schmittjoh@gmail.com"
                },
                {
                    "name": "Marco Pivetta",
                    "email": "ocramius@gmail.com"
                }
            ],
            "description": "The Doctrine Reflection project is a simple library used by the various Doctrine projects which adds some additional functionality on top of the reflection functionality that comes with PHP. It allows you to get the reflection information about classes, methods and properties statically.",
            "homepage": "https://www.doctrine-project.org/projects/reflection.html",
            "keywords": [
                "reflection",
                "static"
            ],
            "time": "2020-03-27T11:06:43+00:00"
        },
        {
            "name": "dragonmantank/cron-expression",
            "version": "3.0.1",
            "source": {
                "type": "git",
                "url": "https://github.com/dragonmantank/cron-expression.git",
                "reference": "fa4e95ff5a7f1d62c3fbc05c32729b7f3ca14b52"
            },
            "dist": {
                "type": "zip",
                "url": "https://api.github.com/repos/dragonmantank/cron-expression/zipball/fa4e95ff5a7f1d62c3fbc05c32729b7f3ca14b52",
                "reference": "fa4e95ff5a7f1d62c3fbc05c32729b7f3ca14b52",
                "shasum": ""
            },
            "require": {
                "php": "^7.1"
            },
            "replace": {
                "mtdowling/cron-expression": "^1.0"
            },
            "require-dev": {
                "phpstan/phpstan": "^0.11",
                "phpunit/phpunit": "^6.4|^7.0"
            },
            "type": "library",
            "autoload": {
                "psr-4": {
                    "Cron\\": "src/Cron/"
                }
            },
            "notification-url": "https://packagist.org/downloads/",
            "license": [
                "MIT"
            ],
            "authors": [
                {
                    "name": "Chris Tankersley",
                    "email": "chris@ctankersley.com",
                    "homepage": "https://github.com/dragonmantank"
                }
            ],
            "description": "CRON for PHP: Calculate the next or previous run date and determine if a CRON expression is due",
            "keywords": [
                "cron",
                "schedule"
            ],
            "funding": [
                {
                    "url": "https://github.com/dragonmantank",
                    "type": "github"
                }
            ],
            "time": "2020-08-21T02:30:13+00:00"
        },
        {
            "name": "egulias/email-validator",
            "version": "2.1.20",
            "source": {
                "type": "git",
                "url": "https://github.com/egulias/EmailValidator.git",
                "reference": "f46887bc48db66c7f38f668eb7d6ae54583617ff"
            },
            "dist": {
                "type": "zip",
                "url": "https://api.github.com/repos/egulias/EmailValidator/zipball/f46887bc48db66c7f38f668eb7d6ae54583617ff",
                "reference": "f46887bc48db66c7f38f668eb7d6ae54583617ff",
                "shasum": ""
            },
            "require": {
                "doctrine/lexer": "^1.0.1",
                "php": ">=5.5",
                "symfony/polyfill-intl-idn": "^1.10"
            },
            "require-dev": {
                "dominicsayers/isemail": "^3.0.7",
                "phpunit/phpunit": "^4.8.36|^7.5.15",
                "satooshi/php-coveralls": "^1.0.1"
            },
            "suggest": {
                "ext-intl": "PHP Internationalization Libraries are required to use the SpoofChecking validation"
            },
            "type": "library",
            "extra": {
                "branch-alias": {
                    "dev-master": "2.1.x-dev"
                }
            },
            "autoload": {
                "psr-4": {
                    "Egulias\\EmailValidator\\": "src"
                }
            },
            "notification-url": "https://packagist.org/downloads/",
            "license": [
                "MIT"
            ],
            "authors": [
                {
                    "name": "Eduardo Gulias Davis"
                }
            ],
            "description": "A library for validating emails against several RFCs",
            "homepage": "https://github.com/egulias/EmailValidator",
            "keywords": [
                "email",
                "emailvalidation",
                "emailvalidator",
                "validation",
                "validator"
            ],
            "time": "2020-09-06T13:44:32+00:00"
        },
        {
            "name": "evenement/evenement",
            "version": "v3.0.1",
            "source": {
                "type": "git",
                "url": "https://github.com/igorw/evenement.git",
                "reference": "531bfb9d15f8aa57454f5f0285b18bec903b8fb7"
            },
            "dist": {
                "type": "zip",
                "url": "https://api.github.com/repos/igorw/evenement/zipball/531bfb9d15f8aa57454f5f0285b18bec903b8fb7",
                "reference": "531bfb9d15f8aa57454f5f0285b18bec903b8fb7",
                "shasum": ""
            },
            "require": {
                "php": ">=7.0"
            },
            "require-dev": {
                "phpunit/phpunit": "^6.0"
            },
            "type": "library",
            "autoload": {
                "psr-0": {
                    "Evenement": "src"
                }
            },
            "notification-url": "https://packagist.org/downloads/",
            "license": [
                "MIT"
            ],
            "authors": [
                {
                    "name": "Igor Wiedler",
                    "email": "igor@wiedler.ch"
                }
            ],
            "description": "Événement is a very simple event dispatching library for PHP",
            "keywords": [
                "event-dispatcher",
                "event-emitter"
            ],
            "time": "2017-07-23T21:35:13+00:00"
        },
        {
            "name": "ezyang/htmlpurifier",
            "version": "v4.12.0",
            "source": {
                "type": "git",
                "url": "https://github.com/ezyang/htmlpurifier.git",
                "reference": "a617e55bc62a87eec73bd456d146d134ad716f03"
            },
            "dist": {
                "type": "zip",
                "url": "https://api.github.com/repos/ezyang/htmlpurifier/zipball/a617e55bc62a87eec73bd456d146d134ad716f03",
                "reference": "a617e55bc62a87eec73bd456d146d134ad716f03",
                "shasum": ""
            },
            "require": {
                "php": ">=5.2"
            },
            "require-dev": {
                "simpletest/simpletest": "dev-master#72de02a7b80c6bb8864ef9bf66d41d2f58f826bd"
            },
            "type": "library",
            "autoload": {
                "psr-0": {
                    "HTMLPurifier": "library/"
                },
                "files": [
                    "library/HTMLPurifier.composer.php"
                ]
            },
            "notification-url": "https://packagist.org/downloads/",
            "license": [
                "LGPL-2.1-or-later"
            ],
            "authors": [
                {
                    "name": "Edward Z. Yang",
                    "email": "admin@htmlpurifier.org",
                    "homepage": "http://ezyang.com"
                }
            ],
            "description": "Standards compliant HTML filter written in PHP",
            "homepage": "http://htmlpurifier.org/",
            "keywords": [
                "html"
            ],
            "time": "2019-10-28T03:44:26+00:00"
        },
        {
            "name": "friendsofsymfony/jsrouting-bundle",
            "version": "2.2.2",
            "source": {
                "type": "git",
                "url": "https://github.com/FriendsOfSymfony/FOSJsRoutingBundle.git",
                "reference": "be6c7ec335d0f0cf3b6d152d6b64d5772f5919b6"
            },
            "dist": {
                "type": "zip",
                "url": "https://api.github.com/repos/FriendsOfSymfony/FOSJsRoutingBundle/zipball/be6c7ec335d0f0cf3b6d152d6b64d5772f5919b6",
                "reference": "be6c7ec335d0f0cf3b6d152d6b64d5772f5919b6",
                "shasum": ""
            },
            "require": {
                "php": "^5.3.9|^7.0",
                "symfony/console": "~2.7||~3.0|^4.0",
                "symfony/framework-bundle": "~2.7||~3.0|^4.0",
                "symfony/serializer": "~2.7||~3.0|^4.0",
                "willdurand/jsonp-callback-validator": "~1.0"
            },
            "require-dev": {
                "symfony/expression-language": "~2.7||~3.0|^4.0",
                "symfony/phpunit-bridge": "^3.3|^4.0"
            },
            "type": "symfony-bundle",
            "extra": {
                "branch-alias": {
                    "dev-master": "2.0-dev"
                }
            },
            "autoload": {
                "psr-4": {
                    "FOS\\JsRoutingBundle\\": ""
                }
            },
            "notification-url": "https://packagist.org/downloads/",
            "license": [
                "MIT"
            ],
            "authors": [
                {
                    "name": "FriendsOfSymfony Community",
                    "homepage": "https://github.com/friendsofsymfony/FOSJsRoutingBundle/contributors"
                },
                {
                    "name": "William Durand",
                    "email": "will+git@drnd.me"
                }
            ],
            "description": "A pretty nice way to expose your Symfony2 routing to client applications.",
            "homepage": "http://friendsofsymfony.github.com",
            "keywords": [
                "Js Routing",
                "javascript",
                "routing"
            ],
            "time": "2018-11-28T20:11:21+00:00"
        },
        {
            "name": "friendsofsymfony/rest-bundle",
            "version": "2.7.4",
            "source": {
                "type": "git",
                "url": "https://github.com/FriendsOfSymfony/FOSRestBundle.git",
                "reference": "3d8501dbdfa48811ef942f5f93c358c80d5ad8eb"
            },
            "dist": {
                "type": "zip",
                "url": "https://api.github.com/repos/FriendsOfSymfony/FOSRestBundle/zipball/3d8501dbdfa48811ef942f5f93c358c80d5ad8eb",
                "reference": "3d8501dbdfa48811ef942f5f93c358c80d5ad8eb",
                "shasum": ""
            },
            "require": {
                "doctrine/inflector": "^1.0",
                "php": "^7.1",
                "psr/log": "^1.0",
                "symfony/config": "^3.4|^4.3",
                "symfony/debug": "^3.4|^4.3",
                "symfony/dependency-injection": "^3.4|^4.3",
                "symfony/event-dispatcher": "^3.4|^4.3",
                "symfony/finder": "^3.4|^4.3",
                "symfony/framework-bundle": "^3.4|^4.3",
                "symfony/http-foundation": "^3.4|^4.3",
                "symfony/http-kernel": "^3.4|^4.3",
                "symfony/routing": "^3.4|^4.3",
                "symfony/security-core": "^3.4|^4.3",
                "willdurand/jsonp-callback-validator": "^1.0",
                "willdurand/negotiation": "^2.0"
            },
            "conflict": {
                "jms/serializer": "<1.13.0",
                "jms/serializer-bundle": "<2.0.0",
                "sensio/framework-extra-bundle": "<3.0.13"
            },
            "require-dev": {
                "friendsofphp/php-cs-fixer": "^2.0",
                "jms/serializer": "^1.13|^2.0|^3.0",
                "jms/serializer-bundle": "^2.3.1|^3.0",
                "phpoption/phpoption": "^1.1",
                "psr/http-message": "^1.0",
                "sensio/framework-extra-bundle": "^3.0.13|^4.0|^5.0",
                "symfony/asset": "^3.4|^4.3",
                "symfony/browser-kit": "^3.4|^4.3",
                "symfony/css-selector": "^3.4|^4.3",
                "symfony/expression-language": "^3.4|^4.3",
                "symfony/form": "^3.4|^4.3",
                "symfony/phpunit-bridge": "^4.1.8",
                "symfony/security-bundle": "^3.4|^4.3",
                "symfony/serializer": "^3.4|^4.3",
                "symfony/templating": "^3.4|^4.3",
                "symfony/twig-bundle": "^3.4|^4.3",
                "symfony/validator": "^3.4|^4.3",
                "symfony/web-profiler-bundle": "^3.4|^4.3",
                "symfony/yaml": "^3.4|^4.3"
            },
            "suggest": {
                "jms/serializer-bundle": "Add support for advanced serialization capabilities, recommended, requires ^2.0|^3.0",
                "sensio/framework-extra-bundle": "Add support for the request body converter and the view response listener, requires ^3.0",
                "symfony/expression-language": "Add support for using the expression language in the routing, requires ^2.7|^3.0",
                "symfony/serializer": "Add support for basic serialization capabilities and xml decoding, requires ^2.7|^3.0",
                "symfony/validator": "Add support for validation capabilities in the ParamFetcher, requires ^2.7|^3.0"
            },
            "type": "symfony-bundle",
            "extra": {
                "branch-alias": {
                    "dev-master": "2.7-dev"
                }
            },
            "autoload": {
                "psr-4": {
                    "FOS\\RestBundle\\": ""
                },
                "exclude-from-classmap": [
                    "Resources/",
                    "Tests/"
                ]
            },
            "notification-url": "https://packagist.org/downloads/",
            "license": [
                "MIT"
            ],
            "authors": [
                {
                    "name": "Lukas Kahwe Smith",
                    "email": "smith@pooteeweet.org"
                },
                {
                    "name": "Konstantin Kudryashov",
                    "email": "ever.zet@gmail.com"
                },
                {
                    "name": "FriendsOfSymfony Community",
                    "homepage": "https://github.com/friendsofsymfony/FOSRestBundle/contributors"
                }
            ],
            "description": "This Bundle provides various tools to rapidly develop RESTful API's with Symfony",
            "homepage": "http://friendsofsymfony.github.com",
            "keywords": [
                "rest"
            ],
            "time": "2020-04-23T17:34:09+00:00"
        },
        {
            "name": "gedmo/doctrine-extensions",
            "version": "v2.4.42",
            "source": {
                "type": "git",
                "url": "https://github.com/Atlantic18/DoctrineExtensions.git",
                "reference": "b6c4442b4f32ce05673fbdf1fa4a2d5e315cc0a4"
            },
            "dist": {
                "type": "zip",
                "url": "https://api.github.com/repos/Atlantic18/DoctrineExtensions/zipball/b6c4442b4f32ce05673fbdf1fa4a2d5e315cc0a4",
                "reference": "b6c4442b4f32ce05673fbdf1fa4a2d5e315cc0a4",
                "shasum": ""
            },
            "require": {
                "behat/transliterator": "~1.2",
                "doctrine/common": "~2.4",
                "php": ">=5.3.2"
            },
            "conflict": {
                "doctrine/annotations": "<1.2",
                "doctrine/mongodb-odm": ">=2.0"
            },
            "require-dev": {
                "doctrine/common": ">=2.5.0",
                "doctrine/mongodb-odm": ">=1.0.2 <2.0",
                "doctrine/orm": ">=2.5.0",
                "phpunit/phpunit": "^4.8.35 || ^5.7 || ^6.5",
                "symfony/yaml": "^2.6 || ^3.0 || ^4.0 || ^5.0"
            },
            "suggest": {
                "doctrine/mongodb-odm": "to use the extensions with the MongoDB ODM",
                "doctrine/orm": "to use the extensions with the ORM"
            },
            "type": "library",
            "extra": {
                "branch-alias": {
                    "dev-master": "2.4.x-dev"
                }
            },
            "autoload": {
                "psr-4": {
                    "Gedmo\\": "lib/Gedmo"
                }
            },
            "notification-url": "https://packagist.org/downloads/",
            "license": [
                "MIT"
            ],
            "authors": [
                {
                    "name": "Gediminas Morkevicius",
                    "email": "gediminas.morkevicius@gmail.com"
                },
                {
                    "name": "Gustavo Falco",
                    "email": "comfortablynumb84@gmail.com"
                },
                {
                    "name": "David Buchmann",
                    "email": "david@liip.ch"
                }
            ],
            "description": "Doctrine2 behavioral extensions",
            "homepage": "http://gediminasm.org/",
            "keywords": [
                "Blameable",
                "behaviors",
                "doctrine2",
                "extensions",
                "gedmo",
                "loggable",
                "nestedset",
                "sluggable",
                "sortable",
                "timestampable",
                "translatable",
                "tree",
                "uploadable"
            ],
            "time": "2020-08-21T01:27:20+00:00"
        },
        {
            "name": "gos/pubsub-router-bundle",
            "version": "v2.2.0",
            "source": {
                "type": "git",
                "url": "https://github.com/GeniusesOfSymfony/PubSubRouterBundle.git",
                "reference": "0af894ff1fd3b342f5292fdf8a76a9e346dd638d"
            },
            "dist": {
                "type": "zip",
                "url": "https://api.github.com/repos/GeniusesOfSymfony/PubSubRouterBundle/zipball/0af894ff1fd3b342f5292fdf8a76a9e346dd638d",
                "reference": "0af894ff1fd3b342f5292fdf8a76a9e346dd638d",
                "shasum": ""
            },
            "require": {
                "php": "^7.2",
                "symfony/config": "^4.4|^5.0",
                "symfony/console": "^4.4|^5.0",
                "symfony/dependency-injection": "^4.4|^5.0",
                "symfony/framework-bundle": "^4.4|^5.0",
                "symfony/http-foundation": "^4.4|^5.0",
                "symfony/http-kernel": "^4.4|^5.0",
                "symfony/yaml": "^4.4|^5.0"
            },
            "require-dev": {
                "friendsofphp/php-cs-fixer": "^2.16",
                "matthiasnoback/symfony-dependency-injection-test": "^4.1",
                "phpstan/extension-installer": "^1.0.3",
                "phpstan/phpstan": "^0.12.9",
                "phpstan/phpstan-phpunit": "^0.12.6",
                "phpstan/phpstan-symfony": "^0.12.4",
                "phpunit/phpunit": "^8.5|^9.0"
            },
            "type": "symfony-bundle",
            "extra": {
                "branch-alias": {
                    "dev-master": "2.x-dev"
                }
            },
            "autoload": {
                "psr-4": {
                    "Gos\\Bundle\\PubSubRouterBundle\\": "src/"
                }
            },
            "notification-url": "https://packagist.org/downloads/",
            "license": [
                "MIT"
            ],
            "authors": [
                {
                    "name": "Johann Saunier",
                    "email": "johann_27@hotmail.fr"
                }
            ],
            "description": "Symfony PubSub Router Bundle",
            "homepage": "https://github.com/GeniusesOfSymfony/PubSubRouterBundle",
            "keywords": [
                "PubSub Bundle",
                "WAMP",
                "bundle",
                "pubsub",
                "redis",
                "zmq"
            ],
            "time": "2020-02-20T18:01:37+00:00"
        },
        {
            "name": "gos/web-socket-bundle",
            "version": "v3.3.0",
            "source": {
                "type": "git",
                "url": "https://github.com/GeniusesOfSymfony/WebSocketBundle.git",
                "reference": "77c9eb13ed7e3a15c976dd2cf5c86748aa4218f8"
            },
            "dist": {
                "type": "zip",
                "url": "https://api.github.com/repos/GeniusesOfSymfony/WebSocketBundle/zipball/77c9eb13ed7e3a15c976dd2cf5c86748aa4218f8",
                "reference": "77c9eb13ed7e3a15c976dd2cf5c86748aa4218f8",
                "shasum": ""
            },
            "require": {
                "cboden/ratchet": "^0.4.2",
                "gos/pubsub-router-bundle": "^2.2",
                "gos/websocket-client": "^1.1",
                "php": "^7.4",
                "psr/log": "^1.1",
                "react/event-loop": "^1.0",
                "symfony/config": "^4.4 || ^5.0",
                "symfony/console": "^4.4 || ^5.0",
                "symfony/dependency-injection": "^4.4 || ^5.0",
                "symfony/deprecation-contracts": "^2.1",
                "symfony/event-dispatcher": "^4.4 || ^5.0",
                "symfony/http-foundation": "^4.4 || ^5.0",
                "symfony/http-kernel": "^4.4 || ^5.0",
                "symfony/security-core": "^4.4 || ^5.0",
                "symfony/serializer": "^4.4 || ^5.0"
            },
            "conflict": {
                "gos/react-amqp": "<0.3",
                "symfony/monolog-bundle": "<3.0",
                "twig/twig": "<1.36 || >=2.0,<2.6"
            },
            "require-dev": {
                "doctrine/cache": "^1.8",
                "doctrine/dbal": "^2.9",
                "friendsofphp/php-cs-fixer": "^2.16",
                "matthiasnoback/symfony-dependency-injection-test": "^4.1",
                "phpstan/extension-installer": "^1.0.3",
                "phpstan/phpstan": "^0.12.25",
                "phpstan/phpstan-phpunit": "^0.12.8",
                "phpstan/phpstan-symfony": "^0.12.6",
                "phpunit/phpunit": "^8.5 || ^9.0",
                "symfony/cache": "^4.4 || ^5.0",
                "symfony/options-resolver": "^4.4 || ^5.0",
                "symfony/stopwatch": "^4.4 || ^5.0",
                "symfony/twig-bundle": "^4.4 || ^5.0",
                "symfony/web-profiler-bundle": "^4.4 || ^5.0"
            },
            "suggest": {
                "doctrine/cache": "to use doctrine/cache as a client driver",
                "doctrine/dbal": "to use Doctrine ping services",
                "ext-amqp": "* to use the amqp pusher",
                "ext-pdo": "* to use PDO ping services",
                "gos/react-amqp": "to use the amqp server push handler",
                "symfony/cache": "to use symfony/cache as a client driver",
                "symfony/options-resolver": "to use the pushers",
                "symfony/serializer": "to use the pushers",
                "symfony/stopwatch": "to use the data collectors"
            },
            "type": "symfony-bundle",
            "extra": {
                "branch-alias": {
                    "dev-3.x": "3.x-dev"
                }
            },
            "autoload": {
                "psr-4": {
                    "Gos\\Bundle\\WebSocketBundle\\": "src/"
                }
            },
            "notification-url": "https://packagist.org/downloads/",
            "license": [
                "MIT"
            ],
            "authors": [
                {
                    "name": "Jeremy Dare",
                    "email": "jeremy.d.dare@gmail.com"
                },
                {
                    "name": "Johann Saunier",
                    "email": "johann_27@hotmail.fr"
                }
            ],
            "description": "Symfony Web Socket Bundle",
            "homepage": "https://github.com/GeniusesOfSymfony/WebSocketBundle",
            "keywords": [
                "Ratchet",
                "WAMP",
                "Web Socket Bundle",
                "io",
                "websocket"
            ],
            "funding": [
                {
                    "url": "https://github.com/mbabker",
                    "type": "github"
                }
            ],
            "time": "2020-07-06T14:19:22+00:00"
        },
        {
            "name": "gos/websocket-client",
            "version": "v1.2.1",
            "source": {
                "type": "git",
                "url": "https://github.com/GeniusesOfSymfony/WebSocketPhpClient.git",
                "reference": "089410a804bb64d2b812de0b76331397a7298be9"
            },
            "dist": {
                "type": "zip",
                "url": "https://api.github.com/repos/GeniusesOfSymfony/WebSocketPhpClient/zipball/089410a804bb64d2b812de0b76331397a7298be9",
                "reference": "089410a804bb64d2b812de0b76331397a7298be9",
                "shasum": ""
            },
            "require": {
                "ext-json": "*",
                "php": "^7.2",
                "psr/log": "^1.0",
                "symfony/deprecation-contracts": "^2.1",
                "symfony/options-resolver": "^3.4 || ^4.4 || ^5.0"
            },
            "require-dev": {
                "cboden/ratchet": "^0.4.2",
                "friendsofphp/php-cs-fixer": "^2.16.1",
                "phpstan/phpstan": "^0.12.25",
                "phpstan/phpstan-phpunit": "^0.12.11",
                "phpunit/phpunit": "^8.5|^9.0"
            },
            "type": "library",
            "autoload": {
                "psr-4": {
                    "Gos\\Component\\WebSocketClient\\": "src/"
                }
            },
            "notification-url": "https://packagist.org/downloads/",
            "license": [
                "MIT"
            ],
            "authors": [
                {
                    "name": "Martin Bažík",
                    "email": "martin@bazo.sk"
                },
                {
                    "name": "Johann Saunier",
                    "email": "johann_27@hotmail.fr"
                }
            ],
            "description": "WAMP client in PHP",
            "keywords": [
                "Ratchet",
                "WAMP",
                "websocket"
            ],
            "funding": [
                {
                    "url": "https://github.com/mbabker",
                    "type": "github"
                }
            ],
            "time": "2020-08-26T14:17:56+00:00"
        },
        {
            "name": "guzzle/guzzle",
            "version": "v3.7.4",
            "source": {
                "type": "git",
                "url": "https://github.com/guzzle/guzzle.git",
                "reference": "b170b028c6bb5799640e46c8803015b0f9a45ed9"
            },
            "dist": {
                "type": "zip",
                "url": "https://api.github.com/repos/guzzle/guzzle/zipball/b170b028c6bb5799640e46c8803015b0f9a45ed9",
                "reference": "b170b028c6bb5799640e46c8803015b0f9a45ed9",
                "shasum": ""
            },
            "require": {
                "ext-curl": "*",
                "php": ">=5.3.3",
                "symfony/event-dispatcher": ">=2.1"
            },
            "replace": {
                "guzzle/batch": "self.version",
                "guzzle/cache": "self.version",
                "guzzle/common": "self.version",
                "guzzle/http": "self.version",
                "guzzle/inflection": "self.version",
                "guzzle/iterator": "self.version",
                "guzzle/log": "self.version",
                "guzzle/parser": "self.version",
                "guzzle/plugin": "self.version",
                "guzzle/plugin-async": "self.version",
                "guzzle/plugin-backoff": "self.version",
                "guzzle/plugin-cache": "self.version",
                "guzzle/plugin-cookie": "self.version",
                "guzzle/plugin-curlauth": "self.version",
                "guzzle/plugin-error-response": "self.version",
                "guzzle/plugin-history": "self.version",
                "guzzle/plugin-log": "self.version",
                "guzzle/plugin-md5": "self.version",
                "guzzle/plugin-mock": "self.version",
                "guzzle/plugin-oauth": "self.version",
                "guzzle/service": "self.version",
                "guzzle/stream": "self.version"
            },
            "require-dev": {
                "doctrine/cache": "*",
                "monolog/monolog": "1.*",
                "phpunit/phpunit": "3.7.*",
                "psr/log": "1.0.*",
                "symfony/class-loader": "*",
                "zendframework/zend-cache": "2.0.*",
                "zendframework/zend-log": "2.0.*"
            },
            "type": "library",
            "extra": {
                "branch-alias": {
                    "dev-master": "3.7-dev"
                }
            },
            "autoload": {
                "psr-0": {
                    "Guzzle\\Tests": "tests/",
                    "Guzzle": "src/"
                }
            },
            "notification-url": "https://packagist.org/downloads/",
            "license": [
                "MIT"
            ],
            "authors": [
                {
                    "name": "Michael Dowling",
                    "email": "mtdowling@gmail.com",
                    "homepage": "https://github.com/mtdowling"
                },
                {
                    "name": "Guzzle Community",
                    "homepage": "https://github.com/guzzle/guzzle/contributors"
                }
            ],
            "description": "Guzzle is a PHP HTTP client library and framework for building RESTful web service clients",
            "homepage": "http://guzzlephp.org/",
            "keywords": [
                "client",
                "curl",
                "framework",
                "http",
                "http client",
                "rest",
                "web service"
            ],
            "abandoned": "guzzlehttp/guzzle",
            "time": "2013-10-02T20:47:00+00:00"
        },
        {
            "name": "guzzlehttp/psr7",
            "version": "1.6.1",
            "source": {
                "type": "git",
                "url": "https://github.com/guzzle/psr7.git",
                "reference": "239400de7a173fe9901b9ac7c06497751f00727a"
            },
            "dist": {
                "type": "zip",
                "url": "https://api.github.com/repos/guzzle/psr7/zipball/239400de7a173fe9901b9ac7c06497751f00727a",
                "reference": "239400de7a173fe9901b9ac7c06497751f00727a",
                "shasum": ""
            },
            "require": {
                "php": ">=5.4.0",
                "psr/http-message": "~1.0",
                "ralouphie/getallheaders": "^2.0.5 || ^3.0.0"
            },
            "provide": {
                "psr/http-message-implementation": "1.0"
            },
            "require-dev": {
                "ext-zlib": "*",
                "phpunit/phpunit": "~4.8.36 || ^5.7.27 || ^6.5.8"
            },
            "suggest": {
                "zendframework/zend-httphandlerrunner": "Emit PSR-7 responses"
            },
            "type": "library",
            "extra": {
                "branch-alias": {
                    "dev-master": "1.6-dev"
                }
            },
            "autoload": {
                "psr-4": {
                    "GuzzleHttp\\Psr7\\": "src/"
                },
                "files": [
                    "src/functions_include.php"
                ]
            },
            "notification-url": "https://packagist.org/downloads/",
            "license": [
                "MIT"
            ],
            "authors": [
                {
                    "name": "Michael Dowling",
                    "email": "mtdowling@gmail.com",
                    "homepage": "https://github.com/mtdowling"
                },
                {
                    "name": "Tobias Schultze",
                    "homepage": "https://github.com/Tobion"
                }
            ],
            "description": "PSR-7 message implementation that also provides common utility methods",
            "keywords": [
                "http",
                "message",
                "psr-7",
                "request",
                "response",
                "stream",
                "uri",
                "url"
            ],
            "time": "2019-07-01T23:21:34+00:00"
        },
        {
            "name": "hoa/compiler",
            "version": "3.17.08.08",
            "source": {
                "type": "git",
                "url": "https://github.com/hoaproject/Compiler.git",
                "reference": "aa09caf0bf28adae6654ca6ee415ee2f522672de"
            },
            "dist": {
                "type": "zip",
                "url": "https://api.github.com/repos/hoaproject/Compiler/zipball/aa09caf0bf28adae6654ca6ee415ee2f522672de",
                "reference": "aa09caf0bf28adae6654ca6ee415ee2f522672de",
                "shasum": ""
            },
            "require": {
                "hoa/consistency": "~1.0",
                "hoa/exception": "~1.0",
                "hoa/file": "~1.0",
                "hoa/iterator": "~2.0",
                "hoa/math": "~1.0",
                "hoa/protocol": "~1.0",
                "hoa/regex": "~1.0",
                "hoa/visitor": "~2.0"
            },
            "require-dev": {
                "hoa/json": "~2.0",
                "hoa/test": "~2.0"
            },
            "type": "library",
            "extra": {
                "branch-alias": {
                    "dev-master": "3.x-dev"
                }
            },
            "autoload": {
                "psr-4": {
                    "Hoa\\Compiler\\": "."
                }
            },
            "notification-url": "https://packagist.org/downloads/",
            "license": [
                "BSD-3-Clause"
            ],
            "authors": [
                {
                    "name": "Ivan Enderlin",
                    "email": "ivan.enderlin@hoa-project.net"
                },
                {
                    "name": "Hoa community",
                    "homepage": "https://hoa-project.net/"
                }
            ],
            "description": "The Hoa\\Compiler library.",
            "homepage": "https://hoa-project.net/",
            "keywords": [
                "algebraic",
                "ast",
                "compiler",
                "context-free",
                "coverage",
                "exhaustive",
                "grammar",
                "isotropic",
                "language",
                "lexer",
                "library",
                "ll1",
                "llk",
                "parser",
                "pp",
                "random",
                "regular",
                "rule",
                "sampler",
                "syntax",
                "token",
                "trace",
                "uniform"
            ],
            "time": "2017-08-08T07:44:07+00:00"
        },
        {
            "name": "hoa/consistency",
            "version": "1.17.05.02",
            "source": {
                "type": "git",
                "url": "https://github.com/hoaproject/Consistency.git",
                "reference": "fd7d0adc82410507f332516faf655b6ed22e4c2f"
            },
            "dist": {
                "type": "zip",
                "url": "https://api.github.com/repos/hoaproject/Consistency/zipball/fd7d0adc82410507f332516faf655b6ed22e4c2f",
                "reference": "fd7d0adc82410507f332516faf655b6ed22e4c2f",
                "shasum": ""
            },
            "require": {
                "hoa/exception": "~1.0",
                "php": ">=5.5.0"
            },
            "require-dev": {
                "hoa/stream": "~1.0",
                "hoa/test": "~2.0"
            },
            "type": "library",
            "extra": {
                "branch-alias": {
                    "dev-master": "1.x-dev"
                }
            },
            "autoload": {
                "psr-4": {
                    "Hoa\\Consistency\\": "."
                },
                "files": [
                    "Prelude.php"
                ]
            },
            "notification-url": "https://packagist.org/downloads/",
            "license": [
                "BSD-3-Clause"
            ],
            "authors": [
                {
                    "name": "Ivan Enderlin",
                    "email": "ivan.enderlin@hoa-project.net"
                },
                {
                    "name": "Hoa community",
                    "homepage": "https://hoa-project.net/"
                }
            ],
            "description": "The Hoa\\Consistency library.",
            "homepage": "https://hoa-project.net/",
            "keywords": [
                "autoloader",
                "callable",
                "consistency",
                "entity",
                "flex",
                "keyword",
                "library"
            ],
            "time": "2017-05-02T12:18:12+00:00"
        },
        {
            "name": "hoa/event",
            "version": "1.17.01.13",
            "source": {
                "type": "git",
                "url": "https://github.com/hoaproject/Event.git",
                "reference": "6c0060dced212ffa3af0e34bb46624f990b29c54"
            },
            "dist": {
                "type": "zip",
                "url": "https://api.github.com/repos/hoaproject/Event/zipball/6c0060dced212ffa3af0e34bb46624f990b29c54",
                "reference": "6c0060dced212ffa3af0e34bb46624f990b29c54",
                "shasum": ""
            },
            "require": {
                "hoa/consistency": "~1.0",
                "hoa/exception": "~1.0"
            },
            "require-dev": {
                "hoa/test": "~2.0"
            },
            "type": "library",
            "extra": {
                "branch-alias": {
                    "dev-master": "1.x-dev"
                }
            },
            "autoload": {
                "psr-4": {
                    "Hoa\\Event\\": "."
                }
            },
            "notification-url": "https://packagist.org/downloads/",
            "license": [
                "BSD-3-Clause"
            ],
            "authors": [
                {
                    "name": "Ivan Enderlin",
                    "email": "ivan.enderlin@hoa-project.net"
                },
                {
                    "name": "Hoa community",
                    "homepage": "https://hoa-project.net/"
                }
            ],
            "description": "The Hoa\\Event library.",
            "homepage": "https://hoa-project.net/",
            "keywords": [
                "event",
                "library",
                "listener",
                "observer"
            ],
            "time": "2017-01-13T15:30:50+00:00"
        },
        {
            "name": "hoa/exception",
            "version": "1.17.01.16",
            "source": {
                "type": "git",
                "url": "https://github.com/hoaproject/Exception.git",
                "reference": "091727d46420a3d7468ef0595651488bfc3a458f"
            },
            "dist": {
                "type": "zip",
                "url": "https://api.github.com/repos/hoaproject/Exception/zipball/091727d46420a3d7468ef0595651488bfc3a458f",
                "reference": "091727d46420a3d7468ef0595651488bfc3a458f",
                "shasum": ""
            },
            "require": {
                "hoa/consistency": "~1.0",
                "hoa/event": "~1.0"
            },
            "require-dev": {
                "hoa/test": "~2.0"
            },
            "type": "library",
            "extra": {
                "branch-alias": {
                    "dev-master": "1.x-dev"
                }
            },
            "autoload": {
                "psr-4": {
                    "Hoa\\Exception\\": "."
                }
            },
            "notification-url": "https://packagist.org/downloads/",
            "license": [
                "BSD-3-Clause"
            ],
            "authors": [
                {
                    "name": "Ivan Enderlin",
                    "email": "ivan.enderlin@hoa-project.net"
                },
                {
                    "name": "Hoa community",
                    "homepage": "https://hoa-project.net/"
                }
            ],
            "description": "The Hoa\\Exception library.",
            "homepage": "https://hoa-project.net/",
            "keywords": [
                "exception",
                "library"
            ],
            "time": "2017-01-16T07:53:27+00:00"
        },
        {
            "name": "hoa/file",
            "version": "1.17.07.11",
            "source": {
                "type": "git",
                "url": "https://github.com/hoaproject/File.git",
                "reference": "35cb979b779bc54918d2f9a4e02ed6c7a1fa67ca"
            },
            "dist": {
                "type": "zip",
                "url": "https://api.github.com/repos/hoaproject/File/zipball/35cb979b779bc54918d2f9a4e02ed6c7a1fa67ca",
                "reference": "35cb979b779bc54918d2f9a4e02ed6c7a1fa67ca",
                "shasum": ""
            },
            "require": {
                "hoa/consistency": "~1.0",
                "hoa/event": "~1.0",
                "hoa/exception": "~1.0",
                "hoa/iterator": "~2.0",
                "hoa/stream": "~1.0"
            },
            "require-dev": {
                "hoa/test": "~2.0"
            },
            "type": "library",
            "extra": {
                "branch-alias": {
                    "dev-master": "1.x-dev"
                }
            },
            "autoload": {
                "psr-4": {
                    "Hoa\\File\\": "."
                }
            },
            "notification-url": "https://packagist.org/downloads/",
            "license": [
                "BSD-3-Clause"
            ],
            "authors": [
                {
                    "name": "Ivan Enderlin",
                    "email": "ivan.enderlin@hoa-project.net"
                },
                {
                    "name": "Hoa community",
                    "homepage": "https://hoa-project.net/"
                }
            ],
            "description": "The Hoa\\File library.",
            "homepage": "https://hoa-project.net/",
            "keywords": [
                "Socket",
                "directory",
                "file",
                "finder",
                "library",
                "link",
                "temporary"
            ],
            "time": "2017-07-11T07:42:15+00:00"
        },
        {
            "name": "hoa/iterator",
            "version": "2.17.01.10",
            "source": {
                "type": "git",
                "url": "https://github.com/hoaproject/Iterator.git",
                "reference": "d1120ba09cb4ccd049c86d10058ab94af245f0cc"
            },
            "dist": {
                "type": "zip",
                "url": "https://api.github.com/repos/hoaproject/Iterator/zipball/d1120ba09cb4ccd049c86d10058ab94af245f0cc",
                "reference": "d1120ba09cb4ccd049c86d10058ab94af245f0cc",
                "shasum": ""
            },
            "require": {
                "hoa/consistency": "~1.0",
                "hoa/exception": "~1.0"
            },
            "require-dev": {
                "hoa/test": "~2.0"
            },
            "type": "library",
            "extra": {
                "branch-alias": {
                    "dev-master": "2.x-dev"
                }
            },
            "autoload": {
                "psr-4": {
                    "Hoa\\Iterator\\": "."
                }
            },
            "notification-url": "https://packagist.org/downloads/",
            "license": [
                "BSD-3-Clause"
            ],
            "authors": [
                {
                    "name": "Ivan Enderlin",
                    "email": "ivan.enderlin@hoa-project.net"
                },
                {
                    "name": "Hoa community",
                    "homepage": "https://hoa-project.net/"
                }
            ],
            "description": "The Hoa\\Iterator library.",
            "homepage": "https://hoa-project.net/",
            "keywords": [
                "iterator",
                "library"
            ],
            "time": "2017-01-10T10:34:47+00:00"
        },
        {
            "name": "hoa/math",
            "version": "1.17.05.16",
            "source": {
                "type": "git",
                "url": "https://github.com/hoaproject/Math.git",
                "reference": "7150785d30f5d565704912116a462e9f5bc83a0c"
            },
            "dist": {
                "type": "zip",
                "url": "https://api.github.com/repos/hoaproject/Math/zipball/7150785d30f5d565704912116a462e9f5bc83a0c",
                "reference": "7150785d30f5d565704912116a462e9f5bc83a0c",
                "shasum": ""
            },
            "require": {
                "hoa/compiler": "~3.0",
                "hoa/consistency": "~1.0",
                "hoa/exception": "~1.0",
                "hoa/iterator": "~2.0",
                "hoa/protocol": "~1.0",
                "hoa/zformat": "~1.0"
            },
            "require-dev": {
                "hoa/test": "~2.0"
            },
            "type": "library",
            "extra": {
                "branch-alias": {
                    "dev-master": "1.x-dev"
                }
            },
            "autoload": {
                "psr-4": {
                    "Hoa\\Math\\": "."
                }
            },
            "notification-url": "https://packagist.org/downloads/",
            "license": [
                "BSD-3-Clause"
            ],
            "authors": [
                {
                    "name": "Ivan Enderlin",
                    "email": "ivan.enderlin@hoa-project.net"
                },
                {
                    "name": "Hoa community",
                    "homepage": "https://hoa-project.net/"
                }
            ],
            "description": "The Hoa\\Math library.",
            "homepage": "https://hoa-project.net/",
            "keywords": [
                "arrangement",
                "combination",
                "combinatorics",
                "counting",
                "library",
                "math",
                "permutation",
                "sampler",
                "set"
            ],
            "time": "2017-05-16T08:02:17+00:00"
        },
        {
            "name": "hoa/protocol",
            "version": "1.17.01.14",
            "source": {
                "type": "git",
                "url": "https://github.com/hoaproject/Protocol.git",
                "reference": "5c2cf972151c45f373230da170ea015deecf19e2"
            },
            "dist": {
                "type": "zip",
                "url": "https://api.github.com/repos/hoaproject/Protocol/zipball/5c2cf972151c45f373230da170ea015deecf19e2",
                "reference": "5c2cf972151c45f373230da170ea015deecf19e2",
                "shasum": ""
            },
            "require": {
                "hoa/consistency": "~1.0",
                "hoa/exception": "~1.0"
            },
            "require-dev": {
                "hoa/test": "~2.0"
            },
            "type": "library",
            "extra": {
                "branch-alias": {
                    "dev-master": "1.x-dev"
                }
            },
            "autoload": {
                "psr-4": {
                    "Hoa\\Protocol\\": "."
                },
                "files": [
                    "Wrapper.php"
                ]
            },
            "notification-url": "https://packagist.org/downloads/",
            "license": [
                "BSD-3-Clause"
            ],
            "authors": [
                {
                    "name": "Ivan Enderlin",
                    "email": "ivan.enderlin@hoa-project.net"
                },
                {
                    "name": "Hoa community",
                    "homepage": "https://hoa-project.net/"
                }
            ],
            "description": "The Hoa\\Protocol library.",
            "homepage": "https://hoa-project.net/",
            "keywords": [
                "library",
                "protocol",
                "resource",
                "stream",
                "wrapper"
            ],
            "time": "2017-01-14T12:26:10+00:00"
        },
        {
            "name": "hoa/regex",
            "version": "1.17.01.13",
            "source": {
                "type": "git",
                "url": "https://github.com/hoaproject/Regex.git",
                "reference": "7e263a61b6fb45c1d03d8e5ef77668518abd5bec"
            },
            "dist": {
                "type": "zip",
                "url": "https://api.github.com/repos/hoaproject/Regex/zipball/7e263a61b6fb45c1d03d8e5ef77668518abd5bec",
                "reference": "7e263a61b6fb45c1d03d8e5ef77668518abd5bec",
                "shasum": ""
            },
            "require": {
                "hoa/consistency": "~1.0",
                "hoa/exception": "~1.0",
                "hoa/math": "~1.0",
                "hoa/protocol": "~1.0",
                "hoa/ustring": "~4.0",
                "hoa/visitor": "~2.0"
            },
            "type": "library",
            "extra": {
                "branch-alias": {
                    "dev-master": "1.x-dev"
                }
            },
            "autoload": {
                "psr-4": {
                    "Hoa\\Regex\\": "."
                }
            },
            "notification-url": "https://packagist.org/downloads/",
            "license": [
                "BSD-3-Clause"
            ],
            "authors": [
                {
                    "name": "Ivan Enderlin",
                    "email": "ivan.enderlin@hoa-project.net"
                },
                {
                    "name": "Hoa community",
                    "homepage": "https://hoa-project.net/"
                }
            ],
            "description": "The Hoa\\Regex library.",
            "homepage": "https://hoa-project.net/",
            "keywords": [
                "compiler",
                "library",
                "regex"
            ],
            "time": "2017-01-13T16:10:24+00:00"
        },
        {
            "name": "hoa/stream",
            "version": "1.17.02.21",
            "source": {
                "type": "git",
                "url": "https://github.com/hoaproject/Stream.git",
                "reference": "3293cfffca2de10525df51436adf88a559151d82"
            },
            "dist": {
                "type": "zip",
                "url": "https://api.github.com/repos/hoaproject/Stream/zipball/3293cfffca2de10525df51436adf88a559151d82",
                "reference": "3293cfffca2de10525df51436adf88a559151d82",
                "shasum": ""
            },
            "require": {
                "hoa/consistency": "~1.0",
                "hoa/event": "~1.0",
                "hoa/exception": "~1.0",
                "hoa/protocol": "~1.0"
            },
            "require-dev": {
                "hoa/test": "~2.0"
            },
            "type": "library",
            "extra": {
                "branch-alias": {
                    "dev-master": "1.x-dev"
                }
            },
            "autoload": {
                "psr-4": {
                    "Hoa\\Stream\\": "."
                }
            },
            "notification-url": "https://packagist.org/downloads/",
            "license": [
                "BSD-3-Clause"
            ],
            "authors": [
                {
                    "name": "Ivan Enderlin",
                    "email": "ivan.enderlin@hoa-project.net"
                },
                {
                    "name": "Hoa community",
                    "homepage": "https://hoa-project.net/"
                }
            ],
            "description": "The Hoa\\Stream library.",
            "homepage": "https://hoa-project.net/",
            "keywords": [
                "Context",
                "bucket",
                "composite",
                "filter",
                "in",
                "library",
                "out",
                "protocol",
                "stream",
                "wrapper"
            ],
            "time": "2017-02-21T16:01:06+00:00"
        },
        {
            "name": "hoa/ustring",
            "version": "4.17.01.16",
            "source": {
                "type": "git",
                "url": "https://github.com/hoaproject/Ustring.git",
                "reference": "e6326e2739178799b1fe3fdd92029f9517fa17a0"
            },
            "dist": {
                "type": "zip",
                "url": "https://api.github.com/repos/hoaproject/Ustring/zipball/e6326e2739178799b1fe3fdd92029f9517fa17a0",
                "reference": "e6326e2739178799b1fe3fdd92029f9517fa17a0",
                "shasum": ""
            },
            "require": {
                "hoa/consistency": "~1.0",
                "hoa/exception": "~1.0"
            },
            "require-dev": {
                "hoa/test": "~2.0"
            },
            "suggest": {
                "ext-iconv": "ext/iconv must be present (or a third implementation) to use Hoa\\Ustring::transcode().",
                "ext-intl": "To get a better Hoa\\Ustring::toAscii() and Hoa\\Ustring::compareTo()."
            },
            "type": "library",
            "extra": {
                "branch-alias": {
                    "dev-master": "4.x-dev"
                }
            },
            "autoload": {
                "psr-4": {
                    "Hoa\\Ustring\\": "."
                }
            },
            "notification-url": "https://packagist.org/downloads/",
            "license": [
                "BSD-3-Clause"
            ],
            "authors": [
                {
                    "name": "Ivan Enderlin",
                    "email": "ivan.enderlin@hoa-project.net"
                },
                {
                    "name": "Hoa community",
                    "homepage": "https://hoa-project.net/"
                }
            ],
            "description": "The Hoa\\Ustring library.",
            "homepage": "https://hoa-project.net/",
            "keywords": [
                "library",
                "search",
                "string",
                "unicode"
            ],
            "time": "2017-01-16T07:08:25+00:00"
        },
        {
            "name": "hoa/visitor",
            "version": "2.17.01.16",
            "source": {
                "type": "git",
                "url": "https://github.com/hoaproject/Visitor.git",
                "reference": "c18fe1cbac98ae449e0d56e87469103ba08f224a"
            },
            "dist": {
                "type": "zip",
                "url": "https://api.github.com/repos/hoaproject/Visitor/zipball/c18fe1cbac98ae449e0d56e87469103ba08f224a",
                "reference": "c18fe1cbac98ae449e0d56e87469103ba08f224a",
                "shasum": ""
            },
            "require": {
                "hoa/consistency": "~1.0"
            },
            "require-dev": {
                "hoa/test": "~2.0"
            },
            "type": "library",
            "extra": {
                "branch-alias": {
                    "dev-master": "2.x-dev"
                }
            },
            "autoload": {
                "psr-4": {
                    "Hoa\\Visitor\\": "."
                }
            },
            "notification-url": "https://packagist.org/downloads/",
            "license": [
                "BSD-3-Clause"
            ],
            "authors": [
                {
                    "name": "Ivan Enderlin",
                    "email": "ivan.enderlin@hoa-project.net"
                },
                {
                    "name": "Hoa community",
                    "homepage": "https://hoa-project.net/"
                }
            ],
            "description": "The Hoa\\Visitor library.",
            "homepage": "https://hoa-project.net/",
            "keywords": [
                "library",
                "structure",
                "visit",
                "visitor"
            ],
            "time": "2017-01-16T07:02:03+00:00"
        },
        {
            "name": "hoa/zformat",
            "version": "1.17.01.10",
            "source": {
                "type": "git",
                "url": "https://github.com/hoaproject/Zformat.git",
                "reference": "522c381a2a075d4b9dbb42eb4592dd09520e4ac2"
            },
            "dist": {
                "type": "zip",
                "url": "https://api.github.com/repos/hoaproject/Zformat/zipball/522c381a2a075d4b9dbb42eb4592dd09520e4ac2",
                "reference": "522c381a2a075d4b9dbb42eb4592dd09520e4ac2",
                "shasum": ""
            },
            "require": {
                "hoa/consistency": "~1.0",
                "hoa/exception": "~1.0"
            },
            "type": "library",
            "extra": {
                "branch-alias": {
                    "dev-master": "1.x-dev"
                }
            },
            "autoload": {
                "psr-4": {
                    "Hoa\\Zformat\\": "."
                }
            },
            "notification-url": "https://packagist.org/downloads/",
            "license": [
                "BSD-3-Clause"
            ],
            "authors": [
                {
                    "name": "Ivan Enderlin",
                    "email": "ivan.enderlin@hoa-project.net"
                },
                {
                    "name": "Hoa community",
                    "homepage": "https://hoa-project.net/"
                }
            ],
            "description": "The Hoa\\Zformat library.",
            "homepage": "https://hoa-project.net/",
            "keywords": [
                "library",
                "parameter",
                "zformat"
            ],
            "time": "2017-01-10T10:39:54+00:00"
        },
        {
            "name": "hwi/oauth-bundle",
            "version": "1.1.0",
            "source": {
                "type": "git",
                "url": "https://github.com/hwi/HWIOAuthBundle.git",
                "reference": "0131bac13cd889114f47594bb82f7b2927894f50"
            },
            "dist": {
                "type": "zip",
                "url": "https://api.github.com/repos/hwi/HWIOAuthBundle/zipball/0131bac13cd889114f47594bb82f7b2927894f50",
                "reference": "0131bac13cd889114f47594bb82f7b2927894f50",
                "shasum": ""
            },
            "require": {
                "php": "^7.2",
                "php-http/client-common": "^2.0",
                "php-http/client-implementation": "^1.0",
                "php-http/discovery": "^1.0",
                "php-http/httplug": "^2.0",
                "php-http/message-factory": "^1.0",
                "psr/http-message": "^1.0",
                "symfony/form": "^3.4|^4.3|^5.0",
                "symfony/framework-bundle": "^3.4.26|^4.3|^5.0",
                "symfony/options-resolver": "^3.4|^4.3|^5.0",
                "symfony/security-bundle": "^3.4|^4.3|^5.0",
                "symfony/templating": "^3.4|^4.3|^5.0",
                "symfony/yaml": "^3.4|^4.3|^5.0"
            },
            "conflict": {
                "twig/twig": "<1.34"
            },
            "require-dev": {
                "doctrine/doctrine-bundle": "^1.11|^2.0",
                "doctrine/orm": "^2.3",
                "friendsofphp/php-cs-fixer": "^2.0",
                "friendsofsymfony/user-bundle": "^2.1",
                "php-http/guzzle6-adapter": "^2.0",
                "php-http/httplug-bundle": "^1.7",
                "phpunit/phpunit": "^7.5|^8.0",
                "symfony/browser-kit": "^3.4|^4.3|^5.0",
                "symfony/css-selector": "^3.4|^4.3|^5.0",
                "symfony/monolog-bundle": "^3.4",
                "symfony/phpunit-bridge": "^5.0",
                "symfony/property-access": "^3.4|^4.3|^5.0",
                "symfony/stopwatch": "^3.4|^4.3|^5.0",
                "symfony/translation": "^3.4|^4.3|^5.0",
                "symfony/twig-bundle": "^3.4|^4.3|^5.0",
                "symfony/validator": "^3.4|^4.3|^5.0"
            },
            "suggest": {
                "doctrine/doctrine-bundle": "to use Doctrine user provider",
                "friendsofsymfony/user-bundle": "to connect FOSUB with this bundle",
                "php-http/httplug-bundle": "to provide required HTTP client with ease.",
                "symfony/property-access": "to use FOSUB integration with this bundle",
                "symfony/twig-bundle": "to use the Twig hwi_oauth_* functions"
            },
            "type": "symfony-bundle",
            "extra": {
                "branch-alias": {
                    "dev-master": "1.1-dev"
                }
            },
            "autoload": {
                "psr-4": {
                    "HWI\\Bundle\\OAuthBundle\\": ""
                },
                "exclude-from-classmap": [
                    "/Tests/"
                ]
            },
            "notification-url": "https://packagist.org/downloads/",
            "license": [
                "MIT"
            ],
            "authors": [
                {
                    "name": "Alexander",
                    "email": "iam.asm89@gmail.com"
                },
                {
                    "name": "Joseph Bielawski",
                    "email": "stloyd@gmail.com"
                },
                {
                    "name": "Geoffrey Bachelet",
                    "email": "geoffrey.bachelet@gmail.com"
                },
                {
                    "name": "Contributors",
                    "homepage": "https://github.com/hwi/HWIOAuthBundle/contributors"
                }
            ],
            "description": "Support for authenticating users using both OAuth1.0a and OAuth2 in Symfony2.",
            "homepage": "http://github.com/hwi/HWIOAuthBundle",
            "keywords": [
                "37signals",
                "Authentication",
                "Deezer",
                "EVE Online",
                "amazon",
                "asana",
                "auth0",
                "azure",
                "bitbucket",
                "bitly",
                "box",
                "bufferapp",
                "clever",
                "dailymotion",
                "deviantart",
                "discogs",
                "disqus",
                "dropbox",
                "eventbrite",
                "facebook",
                "firewall",
                "fiware",
                "flickr",
                "foursquare",
                "genius",
                "github",
                "gitlab",
                "google",
                "hubic",
                "instagram",
                "jawbone",
                "jira",
                "linkedin",
                "mail.ru",
                "oauth",
                "oauth1",
                "oauth2",
                "odnoklassniki",
                "paypal",
                "qq",
                "reddit",
                "runkeeper",
                "salesforce",
                "security",
                "sensio connect",
                "sina weibo",
                "slack",
                "sound cloud",
                "spotify",
                "stack exchange",
                "stereomood",
                "strava",
                "toshl",
                "trakt",
                "trello",
                "twitch",
                "twitter",
                "vkontakte",
                "windows live",
                "wordpress",
                "wunderlist",
                "xing",
                "yahoo",
                "yandex",
                "youtube"
            ],
            "time": "2020-04-06T20:52:53+00:00"
        },
        {
            "name": "imagine/imagine",
            "version": "v0.7.1",
            "source": {
                "type": "git",
                "url": "https://github.com/avalanche123/Imagine.git",
                "reference": "a9a702a946073cbca166718f1b02a1e72d742daa"
            },
            "dist": {
                "type": "zip",
                "url": "https://api.github.com/repos/avalanche123/Imagine/zipball/a9a702a946073cbca166718f1b02a1e72d742daa",
                "reference": "a9a702a946073cbca166718f1b02a1e72d742daa",
                "shasum": ""
            },
            "require": {
                "php": ">=5.3.2"
            },
            "require-dev": {
                "sami/sami": "^3.3",
                "symfony/phpunit-bridge": "^3.2"
            },
            "suggest": {
                "ext-gd": "to use the GD implementation",
                "ext-gmagick": "to use the Gmagick implementation",
                "ext-imagick": "to use the Imagick implementation"
            },
            "type": "library",
            "extra": {
                "branch-alias": {
                    "dev-develop": "0.7-dev"
                }
            },
            "autoload": {
                "psr-0": {
                    "Imagine": "lib/"
                }
            },
            "notification-url": "https://packagist.org/downloads/",
            "license": [
                "MIT"
            ],
            "authors": [
                {
                    "name": "Bulat Shakirzyanov",
                    "email": "mallluhuct@gmail.com",
                    "homepage": "http://avalanche123.com"
                }
            ],
            "description": "Image processing for PHP 5.3",
            "homepage": "http://imagine.readthedocs.org/",
            "keywords": [
                "drawing",
                "graphics",
                "image manipulation",
                "image processing"
            ],
            "time": "2017-05-16T10:31:22+00:00"
        },
        {
            "name": "incenteev/composer-parameter-handler",
            "version": "v2.1.4",
            "source": {
                "type": "git",
                "url": "https://github.com/Incenteev/ParameterHandler.git",
                "reference": "084befb11ec21faeadcddefb88b66132775ff59b"
            },
            "dist": {
                "type": "zip",
                "url": "https://api.github.com/repos/Incenteev/ParameterHandler/zipball/084befb11ec21faeadcddefb88b66132775ff59b",
                "reference": "084befb11ec21faeadcddefb88b66132775ff59b",
                "shasum": ""
            },
            "require": {
                "php": ">=5.3.3",
                "symfony/yaml": "^2.3 || ^3.0 || ^4.0 || ^5.0"
            },
            "require-dev": {
                "composer/composer": "^1.0@dev",
                "symfony/filesystem": "^2.3 || ^3 || ^4 || ^5",
                "symfony/phpunit-bridge": "^4.0 || ^5.0"
            },
            "type": "library",
            "extra": {
                "branch-alias": {
                    "dev-master": "2.1.x-dev"
                }
            },
            "autoload": {
                "psr-4": {
                    "Incenteev\\ParameterHandler\\": ""
                }
            },
            "notification-url": "https://packagist.org/downloads/",
            "license": [
                "MIT"
            ],
            "authors": [
                {
                    "name": "Christophe Coevoet",
                    "email": "stof@notk.org"
                }
            ],
            "description": "Composer script handling your ignored parameter file",
            "homepage": "https://github.com/Incenteev/ParameterHandler",
            "keywords": [
                "parameters management"
            ],
            "time": "2020-03-17T21:10:00+00:00"
        },
        {
            "name": "jdorn/sql-formatter",
            "version": "v1.2.17",
            "source": {
                "type": "git",
                "url": "https://github.com/jdorn/sql-formatter.git",
                "reference": "64990d96e0959dff8e059dfcdc1af130728d92bc"
            },
            "dist": {
                "type": "zip",
                "url": "https://api.github.com/repos/jdorn/sql-formatter/zipball/64990d96e0959dff8e059dfcdc1af130728d92bc",
                "reference": "64990d96e0959dff8e059dfcdc1af130728d92bc",
                "shasum": ""
            },
            "require": {
                "php": ">=5.2.4"
            },
            "require-dev": {
                "phpunit/phpunit": "3.7.*"
            },
            "type": "library",
            "extra": {
                "branch-alias": {
                    "dev-master": "1.3.x-dev"
                }
            },
            "autoload": {
                "classmap": [
                    "lib"
                ]
            },
            "notification-url": "https://packagist.org/downloads/",
            "license": [
                "MIT"
            ],
            "authors": [
                {
                    "name": "Jeremy Dorn",
                    "email": "jeremy@jeremydorn.com",
                    "homepage": "http://jeremydorn.com/"
                }
            ],
            "description": "a PHP SQL highlighting library",
            "homepage": "https://github.com/jdorn/sql-formatter/",
            "keywords": [
                "highlight",
                "sql"
            ],
            "time": "2014-01-12T16:20:24+00:00"
        },
        {
            "name": "jms/cg",
            "version": "1.2.0",
            "source": {
                "type": "git",
                "url": "https://github.com/schmittjoh/cg-library.git",
                "reference": "2152ea2c48f746a676debb841644ae64cae27835"
            },
            "dist": {
                "type": "zip",
                "url": "https://api.github.com/repos/schmittjoh/cg-library/zipball/2152ea2c48f746a676debb841644ae64cae27835",
                "reference": "2152ea2c48f746a676debb841644ae64cae27835",
                "shasum": ""
            },
            "require": {
                "php": ">=5.3.0"
            },
            "require-dev": {
                "phpunit/phpunit": ">=4.5"
            },
            "type": "library",
            "extra": {
                "branch-alias": {
                    "dev-master": "1.1-dev"
                }
            },
            "autoload": {
                "psr-0": {
                    "CG\\": "src/"
                }
            },
            "notification-url": "https://packagist.org/downloads/",
            "license": [
                "Apache2"
            ],
            "authors": [
                {
                    "name": "Johannes M. Schmitt",
                    "email": "schmittjoh@gmail.com"
                }
            ],
            "description": "Toolset for generating PHP code",
            "keywords": [
                "code generation"
            ],
            "time": "2016-04-07T10:21:44+00:00"
        },
        {
            "name": "jms/metadata",
            "version": "2.3.0",
            "source": {
                "type": "git",
                "url": "https://github.com/schmittjoh/metadata.git",
                "reference": "6eb35fce7142234946d58d13e1aa829e9b78b095"
            },
            "dist": {
                "type": "zip",
                "url": "https://api.github.com/repos/schmittjoh/metadata/zipball/6eb35fce7142234946d58d13e1aa829e9b78b095",
                "reference": "6eb35fce7142234946d58d13e1aa829e9b78b095",
                "shasum": ""
            },
            "require": {
                "php": "^7.2"
            },
            "require-dev": {
                "doctrine/cache": "^1.0",
                "doctrine/coding-standard": "^4.0",
                "phpunit/phpunit": "^7.0",
                "symfony/cache": "^3.1|^4.0|^5.0",
                "symfony/dependency-injection": "^3.1|^4.0|^5.0"
            },
            "type": "library",
            "extra": {
                "branch-alias": {
                    "dev-master": "2.x-dev"
                }
            },
            "autoload": {
                "psr-4": {
                    "Metadata\\": "src/"
                }
            },
            "notification-url": "https://packagist.org/downloads/",
            "license": [
                "MIT"
            ],
            "authors": [
                {
                    "name": "Johannes M. Schmitt",
                    "email": "schmittjoh@gmail.com"
                },
                {
                    "name": "Asmir Mustafic",
                    "email": "goetas@gmail.com"
                }
            ],
            "description": "Class/method/property metadata management in PHP",
            "keywords": [
                "annotations",
                "metadata",
                "xml",
                "yaml"
            ],
            "time": "2020-06-06T16:52:59+00:00"
        },
        {
            "name": "jms/serializer",
            "version": "3.4.0",
            "source": {
                "type": "git",
                "url": "https://github.com/schmittjoh/serializer.git",
                "reference": "e2d3c49d9322a08ee32221a5623c898160dada79"
            },
            "dist": {
                "type": "zip",
                "url": "https://api.github.com/repos/schmittjoh/serializer/zipball/e2d3c49d9322a08ee32221a5623c898160dada79",
                "reference": "e2d3c49d9322a08ee32221a5623c898160dada79",
                "shasum": ""
            },
            "require": {
                "doctrine/annotations": "^1.0",
                "doctrine/instantiator": "^1.0.3",
                "hoa/compiler": "^3.17.08.08",
                "jms/metadata": "^2.0",
                "php": "^7.2"
            },
            "conflict": {
                "hoa/consistency": "<1.17.05.02",
                "hoa/core": "*",
                "hoa/iterator": "<2.16.03.15"
            },
            "require-dev": {
                "doctrine/coding-standard": "^5.0",
                "doctrine/orm": "~2.1",
                "doctrine/phpcr-odm": "^1.3|^2.0",
                "ext-pdo_sqlite": "*",
                "jackalope/jackalope-doctrine-dbal": "^1.1.5",
                "ocramius/proxy-manager": "^1.0|^2.0",
                "phpunit/phpunit": "^7.5||^8.0",
                "psr/container": "^1.0",
                "symfony/dependency-injection": "^3.0|^4.0|^5.0",
                "symfony/expression-language": "^3.0|^4.0|^5.0",
                "symfony/filesystem": "^3.0|^4.0|^5.0",
                "symfony/form": "^3.0|^4.0|^5.0",
                "symfony/translation": "^3.0|^4.0|^5.0",
                "symfony/validator": "^3.1.9|^4.0|^5.0",
                "symfony/yaml": "^3.3|^4.0|^5.0",
                "twig/twig": "~1.34|~2.4"
            },
            "suggest": {
                "doctrine/cache": "Required if you like to use cache functionality.",
                "doctrine/collections": "Required if you like to use doctrine collection types as ArrayCollection.",
                "symfony/yaml": "Required if you'd like to use the YAML metadata format."
            },
            "type": "library",
            "extra": {
                "branch-alias": {
                    "dev-master": "3.4-dev"
                }
            },
            "autoload": {
                "psr-4": {
                    "JMS\\Serializer\\": "src/"
                }
            },
            "notification-url": "https://packagist.org/downloads/",
            "license": [
                "MIT"
            ],
            "authors": [
                {
                    "name": "Johannes M. Schmitt",
                    "email": "schmittjoh@gmail.com"
                },
                {
                    "name": "Asmir Mustafic",
                    "email": "goetas@gmail.com"
                }
            ],
            "description": "Library for (de-)serializing data of any complexity; supports XML, JSON, and YAML.",
            "homepage": "http://jmsyst.com/libs/serializer",
            "keywords": [
                "deserialization",
                "jaxb",
                "json",
                "serialization",
                "xml"
            ],
            "time": "2019-12-14T20:49:23+00:00"
        },
        {
            "name": "jms/serializer-bundle",
            "version": "3.5.0",
            "source": {
                "type": "git",
                "url": "https://github.com/schmittjoh/JMSSerializerBundle.git",
                "reference": "5793ec59b2243365a625c0fd78415732097c11e8"
            },
            "dist": {
                "type": "zip",
                "url": "https://api.github.com/repos/schmittjoh/JMSSerializerBundle/zipball/5793ec59b2243365a625c0fd78415732097c11e8",
                "reference": "5793ec59b2243365a625c0fd78415732097c11e8",
                "shasum": ""
            },
            "require": {
                "jms/serializer": "^2.3|^3.0",
                "php": "^7.2",
                "symfony/dependency-injection": "^3.3 || ^4.0 || ^5.0",
                "symfony/framework-bundle": "^3.0 || ^4.0 || ^5.0"
            },
            "require-dev": {
                "doctrine/orm": "^2.4",
                "phpunit/phpunit": "^6.0",
                "symfony/expression-language": "^3.0 || ^4.0 || ^5.0",
                "symfony/finder": "^3.0 || ^4.0 || ^5.0",
                "symfony/form": "^3.0 || ^4.0 || ^5.0",
                "symfony/stopwatch": "^3.0 || ^4.0 || ^5.0",
                "symfony/twig-bundle": "*",
                "symfony/validator": "^3.0 || ^4.0 || ^5.0",
                "symfony/yaml": "^3.0 || ^4.0 || ^5.0"
            },
            "suggest": {
                "jms/di-extra-bundle": "Required to get lazy loading (de)serialization visitors, ^1.3",
                "symfony/finder": "Required for cache warmup, supported versions ^3.0|^4.0"
            },
            "type": "symfony-bundle",
            "extra": {
                "branch-alias": {
                    "dev-master": "3.5-dev"
                }
            },
            "autoload": {
                "psr-4": {
                    "JMS\\SerializerBundle\\": ""
                },
                "exclude-from-classmap": [
                    "/Tests/"
                ]
            },
            "notification-url": "https://packagist.org/downloads/",
            "license": [
                "MIT"
            ],
            "authors": [
                {
                    "name": "Johannes M. Schmitt",
                    "email": "schmittjoh@gmail.com"
                },
                {
                    "name": "Asmir Mustafic",
                    "email": "goetas@gmail.com"
                }
            ],
            "description": "Allows you to easily serialize, and deserialize data of any complexity",
            "homepage": "http://jmsyst.com/bundles/JMSSerializerBundle",
            "keywords": [
                "deserialization",
                "json",
                "serialization",
                "xml"
            ],
            "time": "2019-11-29T13:03:07+00:00"
        },
        {
            "name": "justinrainbow/json-schema",
            "version": "5.2.10",
            "source": {
                "type": "git",
                "url": "https://github.com/justinrainbow/json-schema.git",
                "reference": "2ba9c8c862ecd5510ed16c6340aa9f6eadb4f31b"
            },
            "dist": {
                "type": "zip",
                "url": "https://api.github.com/repos/justinrainbow/json-schema/zipball/2ba9c8c862ecd5510ed16c6340aa9f6eadb4f31b",
                "reference": "2ba9c8c862ecd5510ed16c6340aa9f6eadb4f31b",
                "shasum": ""
            },
            "require": {
                "php": ">=5.3.3"
            },
            "require-dev": {
                "friendsofphp/php-cs-fixer": "~2.2.20||~2.15.1",
                "json-schema/json-schema-test-suite": "1.2.0",
                "phpunit/phpunit": "^4.8.35"
            },
            "bin": [
                "bin/validate-json"
            ],
            "type": "library",
            "extra": {
                "branch-alias": {
                    "dev-master": "5.0.x-dev"
                }
            },
            "autoload": {
                "psr-4": {
                    "JsonSchema\\": "src/JsonSchema/"
                }
            },
            "notification-url": "https://packagist.org/downloads/",
            "license": [
                "MIT"
            ],
            "authors": [
                {
                    "name": "Bruno Prieto Reis",
                    "email": "bruno.p.reis@gmail.com"
                },
                {
                    "name": "Justin Rainbow",
                    "email": "justin.rainbow@gmail.com"
                },
                {
                    "name": "Igor Wiedler",
                    "email": "igor@wiedler.ch"
                },
                {
                    "name": "Robert Schönthal",
                    "email": "seroscho@googlemail.com"
                }
            ],
            "description": "A library to validate a json schema.",
            "homepage": "https://github.com/justinrainbow/json-schema",
            "keywords": [
                "json",
                "schema"
            ],
            "time": "2020-05-27T16:41:55+00:00"
        },
        {
            "name": "knplabs/gaufrette",
            "version": "v0.9.0",
            "source": {
                "type": "git",
                "url": "https://github.com/KnpLabs/Gaufrette.git",
                "reference": "786247eba04d4693e88a80ca9fdabb634675dcac"
            },
            "dist": {
                "type": "zip",
                "url": "https://api.github.com/repos/KnpLabs/Gaufrette/zipball/786247eba04d4693e88a80ca9fdabb634675dcac",
                "reference": "786247eba04d4693e88a80ca9fdabb634675dcac",
                "shasum": ""
            },
            "require": {
                "php": ">=7.1"
            },
            "conflict": {
                "microsoft/windowsazure": "<0.4.3"
            },
            "require-dev": {
                "akeneo/phpspec-skip-example-extension": "^4.0",
                "amazonwebservices/aws-sdk-for-php": "1.5.*",
                "aws/aws-sdk-php": "^2.4.12||~3",
                "doctrine/dbal": ">=2.3",
                "dropbox-php/dropbox-php": "*",
                "google/apiclient": "~1.1.3",
                "league/flysystem": "~1.0",
                "microsoft/azure-storage-blob": "^1.0",
                "mikey179/vfsstream": "~1.2.0",
                "mongodb/mongodb": "^1.1",
                "pedrotroller/php-cs-custom-fixer": "^2.17",
                "phpseclib/phpseclib": "^2.0",
                "phpspec/phpspec": "~5.1",
                "phpunit/phpunit": "~7.5",
                "rackspace/php-opencloud": "^1.9.2"
            },
            "suggest": {
                "ext-curl": "*",
                "ext-fileinfo": "This extension is used to automatically detect the content-type of a file in the AwsS3, OpenCloud, AzureBlogStorage and GoogleCloudStorage adapters",
                "ext-mbstring": "*",
                "gaufrette/aws-s3-adapter": "to use AwsS3 adapter (supports SDK v2 and v3)",
                "gaufrette/azure-blob-storage-adapter": "to use AzureBlobStorage adapter",
                "gaufrette/doctrine-dbal-adapter": "to use DBAL adapter",
                "gaufrette/flysystem-adapter": "to use Flysystem adapter",
                "gaufrette/ftp-adapter": "to use Ftp adapter",
                "gaufrette/gridfs-adapter": "to use GridFS adapter",
                "gaufrette/in-memory-adapter": "to use InMemory adapter",
                "gaufrette/local-adapter": "to use Local adapter",
                "gaufrette/opencloud-adapter": "to use Opencloud adapter",
                "gaufrette/phpseclib-sftp-adapter": "to use PhpseclibSftp adapter",
                "gaufrette/zip-adapter": "to use Zip adapter",
                "google/apiclient": "to use GoogleCloudStorage adapter",
                "knplabs/knp-gaufrette-bundle": "to use with Symfony2"
            },
            "type": "library",
            "extra": {
                "branch-alias": {
                    "dev-master": "0.10.x-dev"
                }
            },
            "autoload": {
                "psr-0": {
                    "Gaufrette": "src/"
                }
            },
            "notification-url": "https://packagist.org/downloads/",
            "license": [
                "MIT"
            ],
            "authors": [
                {
                    "name": "KnpLabs Team",
                    "homepage": "http://knplabs.com"
                },
                {
                    "name": "The contributors",
                    "homepage": "http://github.com/knplabs/Gaufrette/contributors"
                }
            ],
            "description": "PHP library that provides a filesystem abstraction layer",
            "homepage": "http://knplabs.com",
            "keywords": [
                "abstraction",
                "file",
                "filesystem",
                "media"
            ],
            "time": "2019-12-26T15:15:38+00:00"
        },
        {
            "name": "knplabs/knp-gaufrette-bundle",
            "version": "v0.5.2",
            "source": {
                "type": "git",
                "url": "https://github.com/KnpLabs/KnpGaufretteBundle.git",
                "reference": "2a3d24efda257023e5d3f21866f1ff18f50c60ba"
            },
            "dist": {
                "type": "zip",
                "url": "https://api.github.com/repos/KnpLabs/KnpGaufretteBundle/zipball/2a3d24efda257023e5d3f21866f1ff18f50c60ba",
                "reference": "2a3d24efda257023e5d3f21866f1ff18f50c60ba",
                "shasum": ""
            },
            "require": {
                "knplabs/gaufrette": "~0.1.7|~0.2|~0.3|~0.4|~0.5",
                "symfony/config": "~2.1|~3.0|~4.0",
                "symfony/dependency-injection": "~2.1|~3.0|~4.0",
                "symfony/framework-bundle": "~2.0|~3.0|~4.0"
            },
            "require-dev": {
                "phpunit/phpunit": "~4.8.35",
                "symfony/console": "~2.1|~3.0|~4.0",
                "symfony/filesystem": "~2.1|~3.0|~4.0",
                "symfony/yaml": "~2.1|~3.0|~4.0"
            },
            "type": "symfony-bundle",
            "extra": {
                "branch-alias": []
            },
            "autoload": {
                "psr-4": {
                    "Knp\\Bundle\\GaufretteBundle\\": ""
                }
            },
            "notification-url": "https://packagist.org/downloads/",
            "license": [
                "MIT"
            ],
            "authors": [
                {
                    "name": "The contributors",
                    "homepage": "https://github.com/knplabs/KnpGaufretteBundle/contributors"
                },
                {
                    "name": "Antoine Hérault",
                    "email": "antoine.herault@gmail.com"
                }
            ],
            "description": "Allows to easily use the Gaufrette library in a Symfony project",
            "homepage": "http://knplabs.com",
            "keywords": [
                "abstraction",
                "file",
                "filesystem",
                "media"
            ],
            "time": "2018-01-30T13:05:01+00:00"
        },
        {
            "name": "knplabs/knp-menu",
            "version": "2.3.0",
            "source": {
                "type": "git",
                "url": "https://github.com/KnpLabs/KnpMenu.git",
                "reference": "655630a1db0b72108262d1a844de3b1ba0885be5"
            },
            "dist": {
                "type": "zip",
                "url": "https://api.github.com/repos/KnpLabs/KnpMenu/zipball/655630a1db0b72108262d1a844de3b1ba0885be5",
                "reference": "655630a1db0b72108262d1a844de3b1ba0885be5",
                "shasum": ""
            },
            "require": {
                "php": ">=5.6.0"
            },
            "require-dev": {
                "psr/container": "^1.0",
                "symfony/http-foundation": "~2.4|~3.0|^4.0",
                "symfony/phpunit-bridge": "~3.3|^4.0",
                "symfony/routing": "~2.3|~3.0|^4.0",
                "twig/twig": "~1.16|~2.0"
            },
            "suggest": {
                "twig/twig": "for the TwigRenderer and the integration with your templates"
            },
            "type": "library",
            "extra": {
                "branch-alias": {
                    "dev-master": "2.3-dev"
                }
            },
            "autoload": {
                "psr-4": {
                    "Knp\\Menu\\": "src/Knp/Menu"
                }
            },
            "notification-url": "https://packagist.org/downloads/",
            "license": [
                "MIT"
            ],
            "authors": [
                {
                    "name": "Christophe Coevoet",
                    "email": "stof@notk.org"
                },
                {
                    "name": "Symfony Community",
                    "homepage": "https://github.com/KnpLabs/KnpMenu/contributors"
                },
                {
                    "name": "KnpLabs",
                    "homepage": "https://knplabs.com"
                }
            ],
            "description": "An object oriented menu library",
            "homepage": "https://knplabs.com",
            "keywords": [
                "menu",
                "tree"
            ],
            "time": "2017-11-18T20:49:26+00:00"
        },
        {
            "name": "knplabs/knp-menu-bundle",
            "version": "2.2.2",
            "source": {
                "type": "git",
                "url": "https://github.com/KnpLabs/KnpMenuBundle.git",
                "reference": "267027582a1f1e355276f796f8da0e9f82026bf1"
            },
            "dist": {
                "type": "zip",
                "url": "https://api.github.com/repos/KnpLabs/KnpMenuBundle/zipball/267027582a1f1e355276f796f8da0e9f82026bf1",
                "reference": "267027582a1f1e355276f796f8da0e9f82026bf1",
                "shasum": ""
            },
            "require": {
                "knplabs/knp-menu": "~2.3",
                "php": "^5.6 || ^7",
                "symfony/framework-bundle": "~2.7|~3.0 | ^4.0"
            },
            "require-dev": {
                "symfony/expression-language": "~2.7|~3.0 | ^4.0",
                "symfony/phpunit-bridge": "^3.3 | ^4.0",
                "symfony/templating": "~2.7|~3.0 | ^4.0"
            },
            "type": "symfony-bundle",
            "extra": {
                "branch-alias": {
                    "dev-master": "2.2.x-dev"
                }
            },
            "autoload": {
                "psr-4": {
                    "Knp\\Bundle\\MenuBundle\\": "src"
                }
            },
            "notification-url": "https://packagist.org/downloads/",
            "license": [
                "MIT"
            ],
            "authors": [
                {
                    "name": "Christophe Coevoet",
                    "email": "stof@notk.org"
                },
                {
                    "name": "Knplabs",
                    "homepage": "http://knplabs.com"
                },
                {
                    "name": "Symfony Community",
                    "homepage": "https://github.com/KnpLabs/KnpMenuBundle/contributors"
                }
            ],
            "description": "This bundle provides an integration of the KnpMenu library",
            "keywords": [
                "menu"
            ],
            "time": "2019-06-17T12:58:15+00:00"
        },
        {
            "name": "kriswallsmith/buzz",
            "version": "1.0.1",
            "source": {
                "type": "git",
                "url": "https://github.com/kriswallsmith/Buzz.git",
                "reference": "3d436434ab6019a309b8813839a3693997d03774"
            },
            "dist": {
                "type": "zip",
                "url": "https://api.github.com/repos/kriswallsmith/Buzz/zipball/3d436434ab6019a309b8813839a3693997d03774",
                "reference": "3d436434ab6019a309b8813839a3693997d03774",
                "shasum": ""
            },
            "require": {
                "php": "^7.1",
                "php-http/httplug": "^1.1 || ^2.0",
                "psr/http-client": "^1.0",
                "psr/http-factory": "^1.0",
                "psr/http-message": "^1.0",
                "symfony/options-resolver": "^3.4 || ^4.0"
            },
            "provide": {
                "php-http/client-implementation": "1.0",
                "psr/http-client-implementation": "1.0"
            },
            "require-dev": {
                "nyholm/psr7": "^1.0",
                "php-http/client-integration-tests": "^2.0.1",
                "phpunit/phpunit": "^6.5.7",
                "psr/log": "^1.0",
                "symfony/phpunit-bridge": "^4.2.3"
            },
            "suggest": {
                "ext-curl": "To use our cUrl clients",
                "nyholm/psr7": "For PSR-7 and PSR-17 implementation"
            },
            "type": "library",
            "autoload": {
                "psr-4": {
                    "Buzz\\": "lib"
                }
            },
            "notification-url": "https://packagist.org/downloads/",
            "license": [
                "MIT"
            ],
            "authors": [
                {
                    "name": "Kris Wallsmith",
                    "email": "kris.wallsmith@gmail.com",
                    "homepage": "http://kriswallsmith.net/"
                },
                {
                    "name": "Tobias Nyholm",
                    "email": "tobias.nyholm@gmail.com",
                    "homepage": "http://tnyholm.se/"
                }
            ],
            "description": "Lightweight HTTP client",
            "homepage": "https://github.com/kriswallsmith/Buzz",
            "keywords": [
                "curl",
                "http client"
            ],
            "time": "2019-04-17T18:49:52+00:00"
        },
        {
            "name": "laminas/laminas-code",
            "version": "3.4.1",
            "source": {
                "type": "git",
                "url": "https://github.com/laminas/laminas-code.git",
                "reference": "1cb8f203389ab1482bf89c0e70a04849bacd7766"
            },
            "dist": {
                "type": "zip",
                "url": "https://api.github.com/repos/laminas/laminas-code/zipball/1cb8f203389ab1482bf89c0e70a04849bacd7766",
                "reference": "1cb8f203389ab1482bf89c0e70a04849bacd7766",
                "shasum": ""
            },
            "require": {
                "laminas/laminas-eventmanager": "^2.6 || ^3.0",
                "laminas/laminas-zendframework-bridge": "^1.0",
                "php": "^7.1"
            },
            "conflict": {
                "phpspec/prophecy": "<1.9.0"
            },
            "replace": {
                "zendframework/zend-code": "self.version"
            },
            "require-dev": {
                "doctrine/annotations": "^1.7",
                "ext-phar": "*",
                "laminas/laminas-coding-standard": "^1.0",
                "laminas/laminas-stdlib": "^2.7 || ^3.0",
                "phpunit/phpunit": "^7.5.16 || ^8.4"
            },
            "suggest": {
                "doctrine/annotations": "Doctrine\\Common\\Annotations >=1.0 for annotation features",
                "laminas/laminas-stdlib": "Laminas\\Stdlib component"
            },
            "type": "library",
            "extra": {
                "branch-alias": {
                    "dev-master": "3.4.x-dev",
                    "dev-develop": "3.5.x-dev",
                    "dev-dev-4.0": "4.0.x-dev"
                }
            },
            "autoload": {
                "psr-4": {
                    "Laminas\\Code\\": "src/"
                }
            },
            "notification-url": "https://packagist.org/downloads/",
            "license": [
                "BSD-3-Clause"
            ],
            "description": "Extensions to the PHP Reflection API, static code scanning, and code generation",
            "homepage": "https://laminas.dev",
            "keywords": [
                "code",
                "laminas"
            ],
            "time": "2019-12-31T16:28:24+00:00"
        },
        {
            "name": "laminas/laminas-eventmanager",
            "version": "3.3.0",
            "source": {
                "type": "git",
                "url": "https://github.com/laminas/laminas-eventmanager.git",
                "reference": "1940ccf30e058b2fd66f5a9d696f1b5e0027b082"
            },
            "dist": {
                "type": "zip",
                "url": "https://api.github.com/repos/laminas/laminas-eventmanager/zipball/1940ccf30e058b2fd66f5a9d696f1b5e0027b082",
                "reference": "1940ccf30e058b2fd66f5a9d696f1b5e0027b082",
                "shasum": ""
            },
            "require": {
                "laminas/laminas-zendframework-bridge": "^1.0",
                "php": "^7.3 || ^8.0"
            },
            "replace": {
                "zendframework/zend-eventmanager": "^3.2.1"
            },
            "require-dev": {
                "container-interop/container-interop": "^1.1",
                "laminas/laminas-coding-standard": "~1.0.0",
                "laminas/laminas-stdlib": "^2.7.3 || ^3.0",
                "phpbench/phpbench": "^0.17.1",
                "phpunit/phpunit": "^8.5.8"
            },
            "suggest": {
                "container-interop/container-interop": "^1.1, to use the lazy listeners feature",
                "laminas/laminas-stdlib": "^2.7.3 || ^3.0, to use the FilterChain feature"
            },
            "type": "library",
            "extra": {
                "branch-alias": {
                    "dev-master": "3.3.x-dev",
                    "dev-develop": "3.4.x-dev"
                }
            },
            "autoload": {
                "psr-4": {
                    "Laminas\\EventManager\\": "src/"
                }
            },
            "notification-url": "https://packagist.org/downloads/",
            "license": [
                "BSD-3-Clause"
            ],
            "description": "Trigger and listen to events within a PHP application",
            "homepage": "https://laminas.dev",
            "keywords": [
                "event",
                "eventmanager",
                "events",
                "laminas"
            ],
            "funding": [
                {
                    "url": "https://funding.communitybridge.org/projects/laminas-project",
                    "type": "community_bridge"
                }
            ],
            "time": "2020-08-25T11:10:44+00:00"
        },
        {
            "name": "laminas/laminas-loader",
            "version": "2.6.1",
            "source": {
                "type": "git",
                "url": "https://github.com/laminas/laminas-loader.git",
                "reference": "5d01c2c237ae9e68bec262f339947e2ea18979bc"
            },
            "dist": {
                "type": "zip",
                "url": "https://api.github.com/repos/laminas/laminas-loader/zipball/5d01c2c237ae9e68bec262f339947e2ea18979bc",
                "reference": "5d01c2c237ae9e68bec262f339947e2ea18979bc",
                "shasum": ""
            },
            "require": {
                "laminas/laminas-zendframework-bridge": "^1.0",
                "php": "^5.6 || ^7.0"
            },
            "replace": {
                "zendframework/zend-loader": "self.version"
            },
            "require-dev": {
                "laminas/laminas-coding-standard": "~1.0.0",
                "phpunit/phpunit": "^5.7.27 || ^6.5.8 || ^7.1.4"
            },
            "type": "library",
            "extra": {
                "branch-alias": {
                    "dev-master": "2.6.x-dev",
                    "dev-develop": "2.7.x-dev"
                }
            },
            "autoload": {
                "psr-4": {
                    "Laminas\\Loader\\": "src/"
                }
            },
            "notification-url": "https://packagist.org/downloads/",
            "license": [
                "BSD-3-Clause"
            ],
            "description": "Autoloading and plugin loading strategies",
            "homepage": "https://laminas.dev",
            "keywords": [
                "laminas",
                "loader"
            ],
            "time": "2019-12-31T17:18:27+00:00"
        },
        {
            "name": "laminas/laminas-mail",
            "version": "2.12.3",
            "source": {
                "type": "git",
                "url": "https://github.com/laminas/laminas-mail.git",
                "reference": "c154a733b122539ac2c894561996c770db289f70"
            },
            "dist": {
                "type": "zip",
                "url": "https://api.github.com/repos/laminas/laminas-mail/zipball/c154a733b122539ac2c894561996c770db289f70",
                "reference": "c154a733b122539ac2c894561996c770db289f70",
                "shasum": ""
            },
            "require": {
                "ext-iconv": "*",
                "laminas/laminas-loader": "^2.5",
                "laminas/laminas-mime": "^2.5",
                "laminas/laminas-stdlib": "^2.7 || ^3.0",
                "laminas/laminas-validator": "^2.10.2",
                "laminas/laminas-zendframework-bridge": "^1.0",
                "php": "^7.1",
                "true/punycode": "^2.1"
            },
            "replace": {
                "zendframework/zend-mail": "^2.10.0"
            },
            "require-dev": {
                "laminas/laminas-coding-standard": "~1.0.0",
                "laminas/laminas-config": "^2.6",
                "laminas/laminas-crypt": "^2.6 || ^3.0",
                "laminas/laminas-servicemanager": "^3.2.1",
                "phpunit/phpunit": "^7.5.20"
            },
            "suggest": {
                "laminas/laminas-crypt": "Crammd5 support in SMTP Auth",
                "laminas/laminas-servicemanager": "^2.7.10 || ^3.3.1 when using SMTP to deliver messages"
            },
            "type": "library",
            "extra": {
                "laminas": {
                    "component": "Laminas\\Mail",
                    "config-provider": "Laminas\\Mail\\ConfigProvider"
                }
            },
            "autoload": {
                "psr-4": {
                    "Laminas\\Mail\\": "src/"
                }
            },
            "notification-url": "https://packagist.org/downloads/",
            "license": [
                "BSD-3-Clause"
            ],
            "description": "Provides generalized functionality to compose and send both text and MIME-compliant multipart e-mail messages",
            "homepage": "https://laminas.dev",
            "keywords": [
                "laminas",
                "mail"
            ],
            "funding": [
                {
                    "url": "https://funding.communitybridge.org/projects/laminas-project",
                    "type": "community_bridge"
                }
            ],
            "time": "2020-08-12T14:51:33+00:00"
        },
        {
            "name": "laminas/laminas-mime",
            "version": "2.7.4",
            "source": {
                "type": "git",
                "url": "https://github.com/laminas/laminas-mime.git",
                "reference": "e45a7d856bf7b4a7b5bd00d6371f9961dc233add"
            },
            "dist": {
                "type": "zip",
                "url": "https://api.github.com/repos/laminas/laminas-mime/zipball/e45a7d856bf7b4a7b5bd00d6371f9961dc233add",
                "reference": "e45a7d856bf7b4a7b5bd00d6371f9961dc233add",
                "shasum": ""
            },
            "require": {
                "laminas/laminas-stdlib": "^2.7 || ^3.0",
                "laminas/laminas-zendframework-bridge": "^1.0",
                "php": "^5.6 || ^7.0"
            },
            "replace": {
                "zendframework/zend-mime": "^2.7.2"
            },
            "require-dev": {
                "laminas/laminas-coding-standard": "~1.0.0",
                "laminas/laminas-mail": "^2.6",
                "phpunit/phpunit": "^5.7.27 || ^6.5.14 || ^7.5.20"
            },
            "suggest": {
                "laminas/laminas-mail": "Laminas\\Mail component"
            },
            "type": "library",
            "extra": {
                "branch-alias": {
                    "dev-master": "2.7.x-dev",
                    "dev-develop": "2.8.x-dev"
                }
            },
            "autoload": {
                "psr-4": {
                    "Laminas\\Mime\\": "src/"
                }
            },
            "notification-url": "https://packagist.org/downloads/",
            "license": [
                "BSD-3-Clause"
            ],
            "description": "Create and parse MIME messages and parts",
            "homepage": "https://laminas.dev",
            "keywords": [
                "laminas",
                "mime"
            ],
            "time": "2020-03-29T13:12:07+00:00"
        },
        {
            "name": "laminas/laminas-stdlib",
            "version": "3.3.0",
            "source": {
                "type": "git",
                "url": "https://github.com/laminas/laminas-stdlib.git",
                "reference": "b9d84eaa39fde733356ea948cdef36c631f202b6"
            },
            "dist": {
                "type": "zip",
                "url": "https://api.github.com/repos/laminas/laminas-stdlib/zipball/b9d84eaa39fde733356ea948cdef36c631f202b6",
                "reference": "b9d84eaa39fde733356ea948cdef36c631f202b6",
                "shasum": ""
            },
            "require": {
                "laminas/laminas-zendframework-bridge": "^1.0",
                "php": "^7.3 || ^8.0"
            },
            "replace": {
                "zendframework/zend-stdlib": "^3.2.1"
            },
            "require-dev": {
                "laminas/laminas-coding-standard": "~1.0.0",
                "phpbench/phpbench": "^0.17.1",
                "phpunit/phpunit": "^9.3.7"
            },
            "type": "library",
            "extra": {
                "branch-alias": {
                    "dev-master": "3.3.x-dev",
                    "dev-develop": "3.4.x-dev"
                }
            },
            "autoload": {
                "psr-4": {
                    "Laminas\\Stdlib\\": "src/"
                }
            },
            "notification-url": "https://packagist.org/downloads/",
            "license": [
                "BSD-3-Clause"
            ],
            "description": "SPL extensions, array utilities, error handlers, and more",
            "homepage": "https://laminas.dev",
            "keywords": [
                "laminas",
                "stdlib"
            ],
            "funding": [
                {
                    "url": "https://funding.communitybridge.org/projects/laminas-project",
                    "type": "community_bridge"
                }
            ],
            "time": "2020-08-25T09:08:16+00:00"
        },
        {
            "name": "laminas/laminas-validator",
            "version": "2.13.4",
            "source": {
                "type": "git",
                "url": "https://github.com/laminas/laminas-validator.git",
                "reference": "93593684e70b8ed1e870cacd34ca32b0c0ace185"
            },
            "dist": {
                "type": "zip",
                "url": "https://api.github.com/repos/laminas/laminas-validator/zipball/93593684e70b8ed1e870cacd34ca32b0c0ace185",
                "reference": "93593684e70b8ed1e870cacd34ca32b0c0ace185",
                "shasum": ""
            },
            "require": {
                "container-interop/container-interop": "^1.1",
                "laminas/laminas-stdlib": "^3.2.1",
                "laminas/laminas-zendframework-bridge": "^1.0",
                "php": "^7.1"
            },
            "replace": {
                "zendframework/zend-validator": "^2.13.0"
            },
            "require-dev": {
                "laminas/laminas-cache": "^2.6.1",
                "laminas/laminas-coding-standard": "~1.0.0",
                "laminas/laminas-config": "^2.6",
                "laminas/laminas-db": "^2.7",
                "laminas/laminas-filter": "^2.6",
                "laminas/laminas-http": "^2.5.4",
                "laminas/laminas-i18n": "^2.6",
                "laminas/laminas-math": "^2.6",
                "laminas/laminas-servicemanager": "^2.7.5 || ^3.0.3",
                "laminas/laminas-session": "^2.8",
                "laminas/laminas-uri": "^2.5",
                "phpunit/phpunit": "^7.5.20 || ^8.5.2",
                "psr/http-client": "^1.0",
                "psr/http-factory": "^1.0",
                "psr/http-message": "^1.0"
            },
            "suggest": {
                "laminas/laminas-db": "Laminas\\Db component, required by the (No)RecordExists validator",
                "laminas/laminas-filter": "Laminas\\Filter component, required by the Digits validator",
                "laminas/laminas-i18n": "Laminas\\I18n component to allow translation of validation error messages",
                "laminas/laminas-i18n-resources": "Translations of validator messages",
                "laminas/laminas-math": "Laminas\\Math component, required by the Csrf validator",
                "laminas/laminas-servicemanager": "Laminas\\ServiceManager component to allow using the ValidatorPluginManager and validator chains",
                "laminas/laminas-session": "Laminas\\Session component, ^2.8; required by the Csrf validator",
                "laminas/laminas-uri": "Laminas\\Uri component, required by the Uri and Sitemap\\Loc validators",
                "psr/http-message": "psr/http-message, required when validating PSR-7 UploadedFileInterface instances via the Upload and UploadFile validators"
            },
            "type": "library",
            "extra": {
                "branch-alias": {
                    "dev-master": "2.13.x-dev",
                    "dev-develop": "2.14.x-dev"
                },
                "laminas": {
                    "component": "Laminas\\Validator",
                    "config-provider": "Laminas\\Validator\\ConfigProvider"
                }
            },
            "autoload": {
                "psr-4": {
                    "Laminas\\Validator\\": "src/"
                }
            },
            "notification-url": "https://packagist.org/downloads/",
            "license": [
                "BSD-3-Clause"
            ],
            "description": "Validation classes for a wide range of domains, and the ability to chain validators to create complex validation criteria",
            "homepage": "https://laminas.dev",
            "keywords": [
                "laminas",
                "validator"
            ],
            "time": "2020-03-31T18:57:01+00:00"
        },
        {
            "name": "laminas/laminas-zendframework-bridge",
            "version": "1.1.0",
            "source": {
                "type": "git",
                "url": "https://github.com/laminas/laminas-zendframework-bridge.git",
                "reference": "4939c81f63a8a4968c108c440275c94955753b19"
            },
            "dist": {
                "type": "zip",
                "url": "https://api.github.com/repos/laminas/laminas-zendframework-bridge/zipball/4939c81f63a8a4968c108c440275c94955753b19",
                "reference": "4939c81f63a8a4968c108c440275c94955753b19",
                "shasum": ""
            },
            "require": {
                "php": "^5.6 || ^7.0 || ^8.0"
            },
            "require-dev": {
                "phpunit/phpunit": "^5.7 || ^6.5 || ^7.5 || ^8.1 || ^9.3",
                "squizlabs/php_codesniffer": "^3.5"
            },
            "type": "library",
            "extra": {
                "branch-alias": {
                    "dev-master": "1.0.x-dev",
                    "dev-develop": "1.1.x-dev"
                },
                "laminas": {
                    "module": "Laminas\\ZendFrameworkBridge"
                }
            },
            "autoload": {
                "files": [
                    "src/autoload.php"
                ],
                "psr-4": {
                    "Laminas\\ZendFrameworkBridge\\": "src//"
                }
            },
            "notification-url": "https://packagist.org/downloads/",
            "license": [
                "BSD-3-Clause"
            ],
            "description": "Alias legacy ZF class names to Laminas Project equivalents.",
            "keywords": [
                "ZendFramework",
                "autoloading",
                "laminas",
                "zf"
            ],
            "funding": [
                {
                    "url": "https://funding.communitybridge.org/projects/laminas-project",
                    "type": "community_bridge"
                }
            ],
            "time": "2020-08-18T16:34:51+00:00"
        },
        {
            "name": "lexik/maintenance-bundle",
            "version": "v2.1.5",
            "source": {
                "type": "git",
                "url": "https://github.com/lexik/LexikMaintenanceBundle.git",
                "reference": "3a3e916776934a95834235e4a1d71e4595d515f5"
            },
            "dist": {
                "type": "zip",
                "url": "https://api.github.com/repos/lexik/LexikMaintenanceBundle/zipball/3a3e916776934a95834235e4a1d71e4595d515f5",
                "reference": "3a3e916776934a95834235e4a1d71e4595d515f5",
                "shasum": ""
            },
            "require": {
                "php": ">=5.3.9",
                "symfony/framework-bundle": "~2.7|~3.0|^4.0",
                "symfony/translation": "~2.7|~3.0|^4.0"
            },
            "require-dev": {
                "phpunit/phpunit": "~4.8|~5.7.11",
                "symfony/phpunit-bridge": "~2.7|~3.0|^4.0"
            },
            "type": "symfony-bundle",
            "extra": {
                "branch-alias": {
                    "dev-master": "2.0.x-dev"
                }
            },
            "autoload": {
                "psr-4": {
                    "Lexik\\Bundle\\MaintenanceBundle\\": ""
                }
            },
            "notification-url": "https://packagist.org/downloads/",
            "license": [
                "MIT"
            ],
            "authors": [
                {
                    "name": "Dev Lexik",
                    "email": "dev@lexik.fr"
                },
                {
                    "name": "Gilles Gauthier",
                    "email": "g.gauthier@lexik.fr"
                },
                {
                    "name": "Djuri Baars",
                    "email": "info@djurict.nl"
                }
            ],
            "description": "This bundle allows you to place your website in maintenance mode by calling two commands from your console.",
            "homepage": "https://github.com/lexik/LexikMaintenanceBundle",
            "keywords": [
                "Symfony2",
                "bundle",
                "maintenance"
            ],
            "time": "2018-02-14T10:18:33+00:00"
        },
        {
            "name": "liip/imagine-bundle",
            "version": "2.0.0",
            "source": {
                "type": "git",
                "url": "https://github.com/liip/LiipImagineBundle.git",
                "reference": "66959e113d1976d0b23a2617771c2c65d62ea44b"
            },
            "dist": {
                "type": "zip",
                "url": "https://api.github.com/repos/liip/LiipImagineBundle/zipball/66959e113d1976d0b23a2617771c2c65d62ea44b",
                "reference": "66959e113d1976d0b23a2617771c2c65d62ea44b",
                "shasum": ""
            },
            "require": {
                "imagine/imagine": "^0.7.1,<0.8",
                "php": "^7.1",
                "symfony/asset": "^3.0|^4.0",
                "symfony/filesystem": "^3.0|^4.0",
                "symfony/finder": "^3.0|^4.0",
                "symfony/framework-bundle": "^3.0|^4.0",
                "symfony/options-resolver": "^3.0|^4.0",
                "symfony/process": "^3.0|^4.0",
                "symfony/templating": "^3.0|^4.0",
                "symfony/translation": "^3.0|^4.0"
            },
            "require-dev": {
                "amazonwebservices/aws-sdk-for-php": "^1.0",
                "aws/aws-sdk-php": "^2.4",
                "doctrine/cache": "^1.1",
                "doctrine/orm": "^2.3",
                "enqueue/enqueue-bundle": "^0.7|^0.8",
                "ext-gd": "*",
                "friendsofphp/php-cs-fixer": "^2.10",
                "league/flysystem": "^1.0",
                "psr/log": "^1.0",
                "symfony/browser-kit": "^3.0|^4.0",
                "symfony/console": "^3.0|^4.0",
                "symfony/dependency-injection": "^3.0|^4.0",
                "symfony/form": "^3.0|^4.0",
                "symfony/phpunit-bridge": "^3.0|^4.0",
                "symfony/validator": "^3.0|^4.0",
                "symfony/yaml": "^3.0|^4.0",
                "twig/twig": "^1.12|^2.0"
            },
            "suggest": {
                "alcaeus/mongo-php-adapter": "required on PHP >= 7.0 to use mongo components with mongodb extension",
                "amazonwebservices/aws-sdk-for-php": "required to use AWS version 1 cache resolver",
                "aws/aws-sdk-php": "required to use AWS version 2/3 cache resolver",
                "doctrine/mongodb-odm": "required to use mongodb-backed doctrine components",
                "enqueue/enqueue-bundle": "^0.7 add if you like to process images in background",
                "ext-exif": "required to read EXIF metadata from images",
                "ext-gd": "required to use gd driver",
                "ext-gmagick": "required to use gmagick driver",
                "ext-imagick": "required to use imagick driver",
                "ext-mongo": "required for mongodb components on PHP <7.0",
                "ext-mongodb": "required for mongodb components on PHP >=7.0",
                "league/flysystem": "required to use FlySystem data loader or cache resolver",
                "monolog/monolog": "A psr/log compatible logger is required to enable logging",
                "twig/twig": "required to use the provided Twig extension. Version 1.12 or greater needed"
            },
            "type": "symfony-bundle",
            "extra": {
                "branch-alias": {
                    "dev-1.0": "1.7-dev"
                }
            },
            "autoload": {
                "psr-4": {
                    "Liip\\ImagineBundle\\": ""
                },
                "exclude-from-classmap": [
                    "/Tests/"
                ]
            },
            "notification-url": "https://packagist.org/downloads/",
            "license": [
                "MIT"
            ],
            "authors": [
                {
                    "name": "Liip and other contributors",
                    "homepage": "https://github.com/liip/LiipImagineBundle/contributors"
                }
            ],
            "description": "This bundle provides an image manipulation abstraction toolkit for Symfony-based projects.",
            "homepage": "http://liip.ch",
            "keywords": [
                "bundle",
                "image",
                "imagine",
                "liip",
                "manipulation",
                "photos",
                "pictures",
                "symfony",
                "transformation"
            ],
            "time": "2018-04-30T09:53:17+00:00"
        },
        {
            "name": "michelf/php-markdown",
            "version": "1.9.0",
            "source": {
                "type": "git",
                "url": "https://github.com/michelf/php-markdown.git",
                "reference": "c83178d49e372ca967d1a8c77ae4e051b3a3c75c"
            },
            "dist": {
                "type": "zip",
                "url": "https://api.github.com/repos/michelf/php-markdown/zipball/c83178d49e372ca967d1a8c77ae4e051b3a3c75c",
                "reference": "c83178d49e372ca967d1a8c77ae4e051b3a3c75c",
                "shasum": ""
            },
            "require": {
                "php": ">=5.3.0"
            },
            "require-dev": {
                "phpunit/phpunit": ">=4.3 <5.8"
            },
            "type": "library",
            "autoload": {
                "psr-4": {
                    "Michelf\\": "Michelf/"
                }
            },
            "notification-url": "https://packagist.org/downloads/",
            "license": [
                "BSD-3-Clause"
            ],
            "authors": [
                {
                    "name": "Michel Fortin",
                    "email": "michel.fortin@michelf.ca",
                    "homepage": "https://michelf.ca/",
                    "role": "Developer"
                },
                {
                    "name": "John Gruber",
                    "homepage": "https://daringfireball.net/"
                }
            ],
            "description": "PHP Markdown",
            "homepage": "https://michelf.ca/projects/php-markdown/",
            "keywords": [
                "markdown"
            ],
            "time": "2019-12-02T02:32:27+00:00"
        },
        {
            "name": "monolog/monolog",
            "version": "1.23.0",
            "source": {
                "type": "git",
                "url": "https://github.com/Seldaek/monolog.git",
                "reference": "fd8c787753b3a2ad11bc60c063cff1358a32a3b4"
            },
            "dist": {
                "type": "zip",
                "url": "https://api.github.com/repos/Seldaek/monolog/zipball/fd8c787753b3a2ad11bc60c063cff1358a32a3b4",
                "reference": "fd8c787753b3a2ad11bc60c063cff1358a32a3b4",
                "shasum": ""
            },
            "require": {
                "php": ">=5.3.0",
                "psr/log": "~1.0"
            },
            "provide": {
                "psr/log-implementation": "1.0.0"
            },
            "require-dev": {
                "aws/aws-sdk-php": "^2.4.9 || ^3.0",
                "doctrine/couchdb": "~1.0@dev",
                "graylog2/gelf-php": "~1.0",
                "jakub-onderka/php-parallel-lint": "0.9",
                "php-amqplib/php-amqplib": "~2.4",
                "php-console/php-console": "^3.1.3",
                "phpunit/phpunit": "~4.5",
                "phpunit/phpunit-mock-objects": "2.3.0",
                "ruflin/elastica": ">=0.90 <3.0",
                "sentry/sentry": "^0.13",
                "swiftmailer/swiftmailer": "^5.3|^6.0"
            },
            "suggest": {
                "aws/aws-sdk-php": "Allow sending log messages to AWS services like DynamoDB",
                "doctrine/couchdb": "Allow sending log messages to a CouchDB server",
                "ext-amqp": "Allow sending log messages to an AMQP server (1.0+ required)",
                "ext-mongo": "Allow sending log messages to a MongoDB server",
                "graylog2/gelf-php": "Allow sending log messages to a GrayLog2 server",
                "mongodb/mongodb": "Allow sending log messages to a MongoDB server via PHP Driver",
                "php-amqplib/php-amqplib": "Allow sending log messages to an AMQP server using php-amqplib",
                "php-console/php-console": "Allow sending log messages to Google Chrome",
                "rollbar/rollbar": "Allow sending log messages to Rollbar",
                "ruflin/elastica": "Allow sending log messages to an Elastic Search server",
                "sentry/sentry": "Allow sending log messages to a Sentry server"
            },
            "type": "library",
            "extra": {
                "branch-alias": {
                    "dev-master": "2.0.x-dev"
                }
            },
            "autoload": {
                "psr-4": {
                    "Monolog\\": "src/Monolog"
                }
            },
            "notification-url": "https://packagist.org/downloads/",
            "license": [
                "MIT"
            ],
            "authors": [
                {
                    "name": "Jordi Boggiano",
                    "email": "j.boggiano@seld.be",
                    "homepage": "http://seld.be"
                }
            ],
            "description": "Sends your logs to files, sockets, inboxes, databases and various web services",
            "homepage": "http://github.com/Seldaek/monolog",
            "keywords": [
                "log",
                "logging",
                "psr-3"
            ],
            "time": "2017-06-19T01:22:40+00:00"
        },
        {
            "name": "mustangostang/spyc",
            "version": "0.6.3",
            "source": {
                "type": "git",
                "url": "git@github.com:mustangostang/spyc.git",
                "reference": "4627c838b16550b666d15aeae1e5289dd5b77da0"
            },
            "dist": {
                "type": "zip",
                "url": "https://api.github.com/repos/mustangostang/spyc/zipball/4627c838b16550b666d15aeae1e5289dd5b77da0",
                "reference": "4627c838b16550b666d15aeae1e5289dd5b77da0",
                "shasum": ""
            },
            "require": {
                "php": ">=5.3.1"
            },
            "require-dev": {
                "phpunit/phpunit": "4.3.*@dev"
            },
            "type": "library",
            "extra": {
                "branch-alias": {
                    "dev-master": "0.5.x-dev"
                }
            },
            "autoload": {
                "files": [
                    "Spyc.php"
                ]
            },
            "notification-url": "https://packagist.org/downloads/",
            "license": [
                "MIT"
            ],
            "authors": [
                {
                    "name": "mustangostang",
                    "email": "vlad.andersen@gmail.com"
                }
            ],
            "description": "A simple YAML loader/dumper class for PHP",
            "homepage": "https://github.com/mustangostang/spyc/",
            "keywords": [
                "spyc",
                "yaml",
                "yml"
            ],
            "time": "2019-09-10T13:16:29+00:00"
        },
        {
            "name": "myclabs/deep-copy",
            "version": "1.9.5",
            "source": {
                "type": "git",
                "url": "https://github.com/myclabs/DeepCopy.git",
                "reference": "b2c28789e80a97badd14145fda39b545d83ca3ef"
            },
            "dist": {
                "type": "zip",
                "url": "https://api.github.com/repos/myclabs/DeepCopy/zipball/b2c28789e80a97badd14145fda39b545d83ca3ef",
                "reference": "b2c28789e80a97badd14145fda39b545d83ca3ef",
                "shasum": ""
            },
            "require": {
                "php": "^7.1"
            },
            "replace": {
                "myclabs/deep-copy": "self.version"
            },
            "require-dev": {
                "doctrine/collections": "^1.0",
                "doctrine/common": "^2.6",
                "phpunit/phpunit": "^7.1"
            },
            "type": "library",
            "autoload": {
                "psr-4": {
                    "DeepCopy\\": "src/DeepCopy/"
                },
                "files": [
                    "src/DeepCopy/deep_copy.php"
                ]
            },
            "notification-url": "https://packagist.org/downloads/",
            "license": [
                "MIT"
            ],
            "description": "Create deep copies (clones) of your objects",
            "keywords": [
                "clone",
                "copy",
                "duplicate",
                "object",
                "object graph"
            ],
            "time": "2020-01-17T21:11:47+00:00"
        },
        {
            "name": "nelmio/api-doc-bundle",
            "version": "2.13.3",
            "target-dir": "Nelmio/ApiDocBundle",
            "source": {
                "type": "git",
                "url": "https://github.com/nelmio/NelmioApiDocBundle.git",
                "reference": "f0a606b6362c363043e01aa079bee2b0b5eb47a2"
            },
            "dist": {
                "type": "zip",
                "url": "https://api.github.com/repos/nelmio/NelmioApiDocBundle/zipball/f0a606b6362c363043e01aa079bee2b0b5eb47a2",
                "reference": "f0a606b6362c363043e01aa079bee2b0b5eb47a2",
                "shasum": ""
            },
            "require": {
                "michelf/php-markdown": "~1.4",
                "php": ">=5.4",
                "symfony/console": "~2.3|~3.0|~4.0",
                "symfony/framework-bundle": "~2.3|~3.0|~4.0",
                "symfony/twig-bundle": "~2.3|~3.0|~4.0"
            },
            "conflict": {
                "jms/serializer": "<0.12",
                "jms/serializer-bundle": "<0.11",
                "symfony/symfony": "~2.7.8",
                "twig/twig": "<1.12"
            },
            "require-dev": {
                "doctrine/doctrine-bundle": "~1.5",
                "doctrine/orm": "~2.3",
                "dunglas/api-bundle": "~1.0",
                "friendsofsymfony/rest-bundle": "~1.0|~2.0",
                "jms/serializer-bundle": ">=0.11",
                "sensio/framework-extra-bundle": "~3.0",
                "symfony/browser-kit": "~2.3|~3.0|~4.0",
                "symfony/css-selector": "~2.3|~3.0|~4.0",
                "symfony/finder": "~2.3|~3.0|~4.0",
                "symfony/form": "~2.3|~3.0|~4.0",
                "symfony/phpunit-bridge": "~2.7|~3.0|~4.0",
                "symfony/serializer": "~2.7|~3.0|~4.0",
                "symfony/validator": "~2.3|~3.0|~4.0",
                "symfony/yaml": "~2.3|~3.0|~4.0"
            },
            "suggest": {
                "dunglas/api-bundle": "For making use of resources definitions of DunglasApiBundle.",
                "friendsofsymfony/rest-bundle": "For making use of REST information in the doc.",
                "jms/serializer": "For making use of serializer information in the doc.",
                "symfony/form": "For using form definitions as input.",
                "symfony/validator": "For making use of validator information in the doc."
            },
            "type": "symfony-bundle",
            "extra": {
                "branch-alias": {
                    "dev-2.x": "2.13-dev"
                }
            },
            "autoload": {
                "psr-0": {
                    "Nelmio\\ApiDocBundle": ""
                }
            },
            "notification-url": "https://packagist.org/downloads/",
            "license": [
                "MIT"
            ],
            "authors": [
                {
                    "name": "Nelmio",
                    "homepage": "http://nelm.io"
                },
                {
                    "name": "Symfony Community",
                    "homepage": "https://github.com/nelmio/NelmioApiDocBundle/contributors"
                }
            ],
            "description": "Generates documentation for your REST API from annotations",
            "keywords": [
                "api",
                "doc",
                "documentation",
                "rest"
            ],
            "time": "2017-12-05T06:14:09+00:00"
        },
        {
            "name": "nelmio/security-bundle",
            "version": "2.5.1",
            "source": {
                "type": "git",
                "url": "https://github.com/nelmio/NelmioSecurityBundle.git",
                "reference": "fe1d31eb23c13e0918de9a66df9d315648c5d3d1"
            },
            "dist": {
                "type": "zip",
                "url": "https://api.github.com/repos/nelmio/NelmioSecurityBundle/zipball/fe1d31eb23c13e0918de9a66df9d315648c5d3d1",
                "reference": "fe1d31eb23c13e0918de9a66df9d315648c5d3d1",
                "shasum": ""
            },
            "require": {
                "paragonie/random_compat": "~1.0|~2.0",
                "symfony/framework-bundle": "~2.3|~3.0|~4.0",
                "symfony/security": "~2.3|~3.0|~4.0",
                "ua-parser/uap-php": "^3.4.4"
            },
            "require-dev": {
                "doctrine/cache": "^1.0",
                "psr/cache": "^1.0",
                "symfony/phpunit-bridge": "^3.2|~4.0",
                "symfony/yaml": "~2.3|~3.0|~4.0",
                "twig/twig": "^1.24"
            },
            "suggest": {
                "ua-parser/uap-php": "To allow adapt CSP directives given the user-agent"
            },
            "type": "symfony-bundle",
            "extra": {
                "branch-alias": {
                    "dev-master": "2.4.x-dev"
                }
            },
            "autoload": {
                "psr-4": {
                    "Nelmio\\SecurityBundle\\": ""
                }
            },
            "notification-url": "https://packagist.org/downloads/",
            "license": [
                "MIT"
            ],
            "authors": [
                {
                    "name": "Nelmio",
                    "homepage": "http://nelm.io"
                },
                {
                    "name": "Symfony Community",
                    "homepage": "https://github.com/nelmio/NelmioSecurityBundle/contributors"
                }
            ],
            "description": "Extra security-related features for Symfony: signed/encrypted cookies, HTTPS/SSL/HSTS handling, cookie session storage, ...",
            "keywords": [
                "security"
            ],
            "time": "2018-03-21T14:33:42+00:00"
        },
        {
            "name": "nesbot/carbon",
            "version": "1.29.2",
            "source": {
                "type": "git",
                "url": "https://github.com/briannesbitt/Carbon.git",
                "reference": "ed6aa898982f441ccc9b2acdec51490f2bc5d337"
            },
            "dist": {
                "type": "zip",
                "url": "https://api.github.com/repos/briannesbitt/Carbon/zipball/ed6aa898982f441ccc9b2acdec51490f2bc5d337",
                "reference": "ed6aa898982f441ccc9b2acdec51490f2bc5d337",
                "shasum": ""
            },
            "require": {
                "php": ">=5.3.9",
                "symfony/translation": "~2.6 || ~3.0 || ~4.0"
            },
            "require-dev": {
                "friendsofphp/php-cs-fixer": "~2",
                "phpunit/phpunit": "^4.8.35 || ^5.7"
            },
            "type": "library",
            "autoload": {
                "psr-4": {
                    "": "src/"
                }
            },
            "notification-url": "https://packagist.org/downloads/",
            "license": [
                "MIT"
            ],
            "authors": [
                {
                    "name": "Brian Nesbitt",
                    "email": "brian@nesbot.com",
                    "homepage": "http://nesbot.com"
                }
            ],
            "description": "A simple API extension for DateTime.",
            "homepage": "http://carbon.nesbot.com",
            "keywords": [
                "date",
                "datetime",
                "time"
            ],
            "time": "2018-05-29T15:23:46+00:00"
        },
        {
            "name": "nyholm/psr7",
            "version": "1.2.1",
            "source": {
                "type": "git",
                "url": "https://github.com/Nyholm/psr7.git",
                "reference": "55ff6b76573f5b242554c9775792bd59fb52e11c"
            },
            "dist": {
                "type": "zip",
                "url": "https://api.github.com/repos/Nyholm/psr7/zipball/55ff6b76573f5b242554c9775792bd59fb52e11c",
                "reference": "55ff6b76573f5b242554c9775792bd59fb52e11c",
                "shasum": ""
            },
            "require": {
                "php": "^7.1",
                "php-http/message-factory": "^1.0",
                "psr/http-factory": "^1.0",
                "psr/http-message": "^1.0"
            },
            "provide": {
                "psr/http-factory-implementation": "1.0",
                "psr/http-message-implementation": "1.0"
            },
            "require-dev": {
                "http-interop/http-factory-tests": "dev-master",
                "php-http/psr7-integration-tests": "dev-master",
                "phpunit/phpunit": "^7.5"
            },
            "type": "library",
            "extra": {
                "branch-alias": {
                    "dev-master": "1.0-dev"
                }
            },
            "autoload": {
                "psr-4": {
                    "Nyholm\\Psr7\\": "src/"
                }
            },
            "notification-url": "https://packagist.org/downloads/",
            "license": [
                "MIT"
            ],
            "authors": [
                {
                    "name": "Tobias Nyholm",
                    "email": "tobias.nyholm@gmail.com"
                },
                {
                    "name": "Martijn van der Ven",
                    "email": "martijn@vanderven.se"
                }
            ],
            "description": "A fast PHP7 implementation of PSR-7",
            "homepage": "http://tnyholm.se",
            "keywords": [
                "psr-17",
                "psr-7"
            ],
            "time": "2019-09-05T13:24:16+00:00"
        },
        {
            "name": "ocramius/package-versions",
            "version": "1.9.0",
            "source": {
                "type": "git",
                "url": "https://github.com/Ocramius/PackageVersions.git",
                "reference": "94c9d42a466c57f91390cdd49c81313264f49d85"
            },
            "dist": {
                "type": "zip",
                "url": "https://api.github.com/repos/Ocramius/PackageVersions/zipball/94c9d42a466c57f91390cdd49c81313264f49d85",
                "reference": "94c9d42a466c57f91390cdd49c81313264f49d85",
                "shasum": ""
            },
            "require": {
                "composer-plugin-api": "^1.1.0 || ^2.0",
                "php": "^7.4.0"
            },
            "require-dev": {
                "composer/composer": "^1.9.3 || ^2.0@dev",
                "doctrine/coding-standard": "^7.0.2",
                "ext-zip": "^1.15.0",
                "infection/infection": "^0.15.3",
                "phpunit/phpunit": "^9.1.1",
                "vimeo/psalm": "^3.9.3"
            },
            "type": "composer-plugin",
            "extra": {
                "class": "PackageVersions\\Installer",
                "branch-alias": {
                    "dev-master": "1.99.x-dev"
                }
            },
            "autoload": {
                "psr-4": {
                    "PackageVersions\\": "src/PackageVersions"
                }
            },
            "notification-url": "https://packagist.org/downloads/",
            "license": [
                "MIT"
            ],
            "authors": [
                {
                    "name": "Marco Pivetta",
                    "email": "ocramius@gmail.com"
                }
            ],
            "description": "Composer plugin that provides efficient querying for installed package versions (no runtime IO)",
            "funding": [
                {
                    "url": "https://github.com/Ocramius",
                    "type": "github"
                },
                {
                    "url": "https://tidelift.com/funding/github/packagist/ocramius/package-versions",
                    "type": "tidelift"
                }
            ],
            "time": "2020-06-22T14:15:44+00:00"
        },
        {
            "name": "ocramius/proxy-manager",
            "version": "2.8.1",
            "source": {
                "type": "git",
                "url": "https://github.com/Ocramius/ProxyManager.git",
                "reference": "371c8f2d9d1e888ce1f8f2137d9187252b07ee94"
            },
            "dist": {
                "type": "zip",
                "url": "https://api.github.com/repos/Ocramius/ProxyManager/zipball/371c8f2d9d1e888ce1f8f2137d9187252b07ee94",
                "reference": "371c8f2d9d1e888ce1f8f2137d9187252b07ee94",
                "shasum": ""
            },
            "require": {
                "laminas/laminas-code": "^3.4.1",
                "ocramius/package-versions": "^1.8.0,<1.10.0",
                "php": "~7.4.1",
                "webimpress/safe-writer": "^2.0.1"
            },
            "conflict": {
                "doctrine/annotations": "<1.6.1",
                "laminas/laminas-stdlib": "<3.2.1",
                "zendframework/zend-stdlib": "<3.2.1"
            },
            "require-dev": {
                "doctrine/coding-standard": "^6.0.0",
                "ext-phar": "*",
                "infection/infection": "^0.16.2",
                "nikic/php-parser": "^4.4.0",
                "phpbench/phpbench": "^0.17.0",
                "phpunit/phpunit": "^9.1.1",
                "slevomat/coding-standard": "^5.0.4",
                "squizlabs/php_codesniffer": "^3.5.4",
                "vimeo/psalm": "^3.11.1"
            },
            "suggest": {
                "laminas/laminas-json": "To have the JsonRpc adapter (Remote Object feature)",
                "laminas/laminas-soap": "To have the Soap adapter (Remote Object feature)",
                "laminas/laminas-xmlrpc": "To have the XmlRpc adapter (Remote Object feature)",
                "ocramius/generated-hydrator": "To have very fast object to array to object conversion for ghost objects"
            },
            "type": "library",
            "extra": {
                "branch-alias": {
                    "dev-master": "3.0.x-dev"
                }
            },
            "autoload": {
                "psr-4": {
                    "ProxyManager\\": "src/ProxyManager"
                }
            },
            "notification-url": "https://packagist.org/downloads/",
            "license": [
                "MIT"
            ],
            "authors": [
                {
                    "name": "Marco Pivetta",
                    "email": "ocramius@gmail.com",
                    "homepage": "http://ocramius.github.io/"
                }
            ],
            "description": "A library providing utilities to generate, instantiate and generally operate with Object Proxies",
            "homepage": "https://github.com/Ocramius/ProxyManager",
            "keywords": [
                "aop",
                "lazy loading",
                "proxy",
                "proxy pattern",
                "service proxies"
            ],
            "funding": [
                {
                    "url": "https://github.com/Ocramius",
                    "type": "github"
                },
                {
                    "url": "https://tidelift.com/funding/github/packagist/ocramius/proxy-manager",
                    "type": "tidelift"
                }
            ],
            "time": "2020-07-13T19:23:57+00:00"
        },
        {
            "name": "oomphinc/composer-installers-extender",
            "version": "v1.1.2",
            "source": {
                "type": "git",
                "url": "https://github.com/oomphinc/composer-installers-extender.git",
                "reference": "ca1c4b16b0905c81d1e77e608f36a2eff1a56f56"
            },
            "dist": {
                "type": "zip",
                "url": "https://api.github.com/repos/oomphinc/composer-installers-extender/zipball/ca1c4b16b0905c81d1e77e608f36a2eff1a56f56",
                "reference": "ca1c4b16b0905c81d1e77e608f36a2eff1a56f56",
                "shasum": ""
            },
            "require": {
                "composer-plugin-api": "^1.0",
                "composer/installers": "^1.0"
            },
            "type": "composer-plugin",
            "extra": {
                "class": "OomphInc\\ComposerInstallersExtender\\Plugin"
            },
            "autoload": {
                "psr-4": {
                    "OomphInc\\ComposerInstallersExtender\\": "src/"
                }
            },
            "notification-url": "https://packagist.org/downloads/",
            "license": [
                "MIT"
            ],
            "authors": [
                {
                    "name": "Stephen Beemsterboer",
                    "email": "stephen@oomphinc.com",
                    "homepage": "https://github.com/balbuf"
                }
            ],
            "description": "Extend the composer/installers plugin to accept any arbitrary package type.",
            "homepage": "http://www.oomphinc.com/",
            "time": "2017-03-31T16:57:39+00:00"
        },
        {
            "name": "oro/doctrine-extensions",
            "version": "1.2.2",
            "source": {
                "type": "git",
                "url": "https://github.com/oroinc/doctrine-extensions.git",
                "reference": "71b38bd772d68723b3999843d710b039b667426e"
            },
            "dist": {
                "type": "zip",
                "url": "https://api.github.com/repos/oroinc/doctrine-extensions/zipball/71b38bd772d68723b3999843d710b039b667426e",
                "reference": "71b38bd772d68723b3999843d710b039b667426e",
                "shasum": ""
            },
            "require": {
                "doctrine/orm": ">=2.2.3",
                "php": ">=5.4.0"
            },
            "require-dev": {
                "doctrine/data-fixtures": "^1.0",
                "doctrine/orm": "<2.5.0",
                "phpunit/phpunit": "4.*",
                "squizlabs/php_codesniffer": "2.8.*",
                "symfony/yaml": "2.*"
            },
            "type": "library",
            "autoload": {
                "psr-0": {
                    "Oro\\DBAL": "src/",
                    "Oro\\ORM": "src/"
                }
            },
            "notification-url": "https://packagist.org/downloads/",
            "license": [
                "MIT"
            ],
            "authors": [
                {
                    "name": "Oro, Inc",
                    "homepage": "http://www.orocrm.com"
                }
            ],
            "description": "Doctrine Extensions for MySQL and PostgreSQL.",
            "homepage": "https://github.com/orocrm/doctrine-extensions/",
            "keywords": [
                "database",
                "doctrine",
                "dql",
                "function",
                "mysql",
                "postgresql",
                "type"
            ],
            "time": "2018-11-12T09:15:04+00:00"
        },
        {
            "name": "oro/redis-config",
            "version": "dev-master",
            "dist": {
                "type": "path",
                "url": "../redis-config",
                "reference": "6c63a5acc8457dee97f53f346486adc446f58621"
            },
            "require": {
                "predis/predis": "^1.0",
                "snc/redis-bundle": "~3.2.0"
            },
            "require-dev": {
                "phpunit/phpunit": "9.1.*"
            },
            "type": "symfony-bundle",
            "extra": {
                "branch-alias": {
                    "dev-master": "4.2-dev"
                }
            },
            "autoload": {
                "psr-4": {
                    "Oro\\Bundle\\RedisConfigBundle\\": ""
                },
                "exclude-from-classmap": [
                    "/Tests/"
                ]
            },
            "license": [
                "MIT"
            ],
            "description": "OroRedisConfigBundle",
            "homepage": "https://github.com/oroinc/redis-config",
            "keywords": [
                "Oro",
                "OroCRM",
                "OroCommerce",
                "OroPlatform",
                "Redis"
            ],
            "transport-options": {
                "relative": true
            }
        },
        {
            "name": "paragonie/random_compat",
            "version": "v2.0.18",
            "source": {
                "type": "git",
                "url": "https://github.com/paragonie/random_compat.git",
                "reference": "0a58ef6e3146256cc3dc7cc393927bcc7d1b72db"
            },
            "dist": {
                "type": "zip",
                "url": "https://api.github.com/repos/paragonie/random_compat/zipball/0a58ef6e3146256cc3dc7cc393927bcc7d1b72db",
                "reference": "0a58ef6e3146256cc3dc7cc393927bcc7d1b72db",
                "shasum": ""
            },
            "require": {
                "php": ">=5.2.0"
            },
            "require-dev": {
                "phpunit/phpunit": "4.*|5.*"
            },
            "suggest": {
                "ext-libsodium": "Provides a modern crypto API that can be used to generate random bytes."
            },
            "type": "library",
            "autoload": {
                "files": [
                    "lib/random.php"
                ]
            },
            "notification-url": "https://packagist.org/downloads/",
            "license": [
                "MIT"
            ],
            "authors": [
                {
                    "name": "Paragon Initiative Enterprises",
                    "email": "security@paragonie.com",
                    "homepage": "https://paragonie.com"
                }
            ],
            "description": "PHP 5.x polyfill for random_bytes() and random_int() from PHP 7",
            "keywords": [
                "csprng",
                "polyfill",
                "pseudorandom",
                "random"
            ],
            "time": "2019-01-03T20:59:08+00:00"
        },
        {
            "name": "php-http/client-common",
            "version": "2.3.0",
            "source": {
                "type": "git",
                "url": "https://github.com/php-http/client-common.git",
                "reference": "e37e46c610c87519753135fb893111798c69076a"
            },
            "dist": {
                "type": "zip",
                "url": "https://api.github.com/repos/php-http/client-common/zipball/e37e46c610c87519753135fb893111798c69076a",
                "reference": "e37e46c610c87519753135fb893111798c69076a",
                "shasum": ""
            },
            "require": {
                "php": "^7.1 || ^8.0",
                "php-http/httplug": "^2.0",
                "php-http/message": "^1.6",
                "php-http/message-factory": "^1.0",
                "psr/http-client": "^1.0",
                "psr/http-factory": "^1.0",
                "psr/http-message": "^1.0",
                "symfony/options-resolver": "^2.6 || ^3.4.20 || ~4.0.15 || ~4.1.9 || ^4.2.1 || ^5.0",
                "symfony/polyfill-php80": "^1.17"
            },
            "require-dev": {
                "doctrine/instantiator": "^1.1",
                "guzzlehttp/psr7": "^1.4",
                "nyholm/psr7": "^1.2",
                "phpspec/phpspec": "^5.1 || ^6.0",
                "phpspec/prophecy": "^1.10.2",
                "phpunit/phpunit": "^7.5.15 || ^8.5 || ^9.3"
            },
            "suggest": {
                "ext-json": "To detect JSON responses with the ContentTypePlugin",
                "ext-libxml": "To detect XML responses with the ContentTypePlugin",
                "php-http/cache-plugin": "PSR-6 Cache plugin",
                "php-http/logger-plugin": "PSR-3 Logger plugin",
                "php-http/stopwatch-plugin": "Symfony Stopwatch plugin"
            },
            "type": "library",
            "extra": {
                "branch-alias": {
                    "dev-master": "2.3.x-dev"
                }
            },
            "autoload": {
                "psr-4": {
                    "Http\\Client\\Common\\": "src/"
                }
            },
            "notification-url": "https://packagist.org/downloads/",
            "license": [
                "MIT"
            ],
            "authors": [
                {
                    "name": "Márk Sági-Kazár",
                    "email": "mark.sagikazar@gmail.com"
                }
            ],
            "description": "Common HTTP Client implementations and tools for HTTPlug",
            "homepage": "http://httplug.io",
            "keywords": [
                "client",
                "common",
                "http",
                "httplug"
            ],
            "time": "2020-07-21T10:04:13+00:00"
        },
        {
            "name": "php-http/discovery",
            "version": "1.10.0",
            "source": {
                "type": "git",
                "url": "https://github.com/php-http/discovery.git",
                "reference": "88ff14cad4a0db68b343260fa7ac3f1599703660"
            },
            "dist": {
                "type": "zip",
                "url": "https://api.github.com/repos/php-http/discovery/zipball/88ff14cad4a0db68b343260fa7ac3f1599703660",
                "reference": "88ff14cad4a0db68b343260fa7ac3f1599703660",
                "shasum": ""
            },
            "require": {
                "php": "^7.1 || ^8.0"
            },
            "conflict": {
                "nyholm/psr7": "<1.0"
            },
            "require-dev": {
                "graham-campbell/phpspec-skip-example-extension": "^5.0",
                "php-http/httplug": "^1.0 || ^2.0",
                "php-http/message-factory": "^1.0",
                "phpspec/phpspec": "^5.1 || ^6.1",
                "puli/composer-plugin": "1.0.0-beta10"
            },
            "suggest": {
                "php-http/message": "Allow to use Guzzle, Diactoros or Slim Framework factories",
                "puli/composer-plugin": "Sets up Puli which is recommended for Discovery to work. Check http://docs.php-http.org/en/latest/discovery.html for more details."
            },
            "type": "library",
            "extra": {
                "branch-alias": {
                    "dev-master": "1.9-dev"
                }
            },
            "autoload": {
                "psr-4": {
                    "Http\\Discovery\\": "src/"
                }
            },
            "notification-url": "https://packagist.org/downloads/",
            "license": [
                "MIT"
            ],
            "authors": [
                {
                    "name": "Márk Sági-Kazár",
                    "email": "mark.sagikazar@gmail.com"
                }
            ],
            "description": "Finds installed HTTPlug implementations and PSR-7 message factories",
            "homepage": "http://php-http.org",
            "keywords": [
                "adapter",
                "client",
                "discovery",
                "factory",
                "http",
                "message",
                "psr7"
            ],
            "time": "2020-09-04T08:41:23+00:00"
        },
        {
            "name": "php-http/httplug",
            "version": "2.2.0",
            "source": {
                "type": "git",
                "url": "https://github.com/php-http/httplug.git",
                "reference": "191a0a1b41ed026b717421931f8d3bd2514ffbf9"
            },
            "dist": {
                "type": "zip",
                "url": "https://api.github.com/repos/php-http/httplug/zipball/191a0a1b41ed026b717421931f8d3bd2514ffbf9",
                "reference": "191a0a1b41ed026b717421931f8d3bd2514ffbf9",
                "shasum": ""
            },
            "require": {
                "php": "^7.1 || ^8.0",
                "php-http/promise": "^1.1",
                "psr/http-client": "^1.0",
                "psr/http-message": "^1.0"
            },
            "require-dev": {
                "friends-of-phpspec/phpspec-code-coverage": "^4.1",
                "phpspec/phpspec": "^5.1 || ^6.0"
            },
            "type": "library",
            "extra": {
                "branch-alias": {
                    "dev-master": "2.x-dev"
                }
            },
            "autoload": {
                "psr-4": {
                    "Http\\Client\\": "src/"
                }
            },
            "notification-url": "https://packagist.org/downloads/",
            "license": [
                "MIT"
            ],
            "authors": [
                {
                    "name": "Eric GELOEN",
                    "email": "geloen.eric@gmail.com"
                },
                {
                    "name": "Márk Sági-Kazár",
                    "email": "mark.sagikazar@gmail.com",
                    "homepage": "https://sagikazarmark.hu"
                }
            ],
            "description": "HTTPlug, the HTTP client abstraction for PHP",
            "homepage": "http://httplug.io",
            "keywords": [
                "client",
                "http"
            ],
            "time": "2020-07-13T15:43:23+00:00"
        },
        {
            "name": "php-http/httplug-bundle",
            "version": "1.15.2",
            "source": {
                "type": "git",
                "url": "https://github.com/php-http/HttplugBundle.git",
                "reference": "35d281804a90f0359aa9da5b5b1f55c18aeafaf8"
            },
            "dist": {
                "type": "zip",
                "url": "https://api.github.com/repos/php-http/HttplugBundle/zipball/35d281804a90f0359aa9da5b5b1f55c18aeafaf8",
                "reference": "35d281804a90f0359aa9da5b5b1f55c18aeafaf8",
                "shasum": ""
            },
            "require": {
                "php": "^5.5 || ^7.0",
                "php-http/client-common": "^1.9 || ^2.0",
                "php-http/client-implementation": "^1.0",
                "php-http/discovery": "^1.0",
                "php-http/httplug": "^1.0 || ^2.0",
                "php-http/logger-plugin": "^1.1",
                "php-http/message": "^1.4",
                "php-http/message-factory": "^1.0.2",
                "php-http/stopwatch-plugin": "^1.2",
                "psr/http-message": "^1.0",
                "symfony/config": "^2.8.49 || ^3.0.9 || ^3.1.10 || ^3.2.14 || ^3.3.18 || ^3.4.20 || ^4.0.15 || ^4.1.9 || ^4.2.1",
                "symfony/dependency-injection": "^2.8.49 || ^3.0.9 || ^3.1.10 || ^3.2.14 || ^3.3.18 || ^3.4.20 || ^4.0.15 || ^4.1.9 || ^4.2.1",
                "symfony/event-dispatcher": "^2.8.49 || ^3.0.9 || ^3.1.10 || ^3.2.14 || ^3.3.18 || ^3.4.20 || ^4.0.15 || ^4.1.9 || ^4.2.1",
                "symfony/http-kernel": "^2.8.49 || ^3.0.9 || ^3.1.10 || ^3.2.14 || ^3.3.18 || ^3.4.20 || ^4.0.15 || ^4.1.9 || ^4.2.1",
                "symfony/options-resolver": "^2.8.49 || ^3.0.9 || ^3.1.10 || ^3.2.14 || ^3.3.18 || ^3.4.20 || ^4.0.15 || ^4.1.9 || ^4.2.1"
            },
            "conflict": {
                "php-http/guzzle6-adapter": "<1.1"
            },
            "require-dev": {
                "guzzlehttp/psr7": "^1.0",
                "matthiasnoback/symfony-dependency-injection-test": "^1.1 || ^2.3",
                "nyholm/nsa": "^1.1",
                "php-http/cache-plugin": "^1.6",
                "php-http/guzzle6-adapter": "^1.1.1 || ^2.0.1",
                "php-http/mock-client": "^1.2",
                "php-http/promise": "^1.0",
                "polishsymfonycommunity/symfony-mocker-container": "^1.0",
                "symfony/browser-kit": "^2.8.49 || ^3.0.9 || ^3.1.10 || ^3.2.14 || ^3.3.18 || ^3.4.20 || ^4.0.15 || ^4.1.9 || ^4.2.1",
                "symfony/cache": "^3.1.10 || ^3.2.14 || ^3.3.18 || ^3.4.20 || ^4.0.15 || ^4.1.9 || ^4.2.1",
                "symfony/dom-crawler": "^2.8.49 || ^3.0.9 || ^3.1.10 || ^3.2.14 || ^3.3.18 || ^3.4.20 || ^4.0.15 || ^4.1.9 || ^4.2.1",
                "symfony/framework-bundle": "^2.8.1 || ^3.0.1 || ^4.0",
                "symfony/http-foundation": "^2.8.49 || ^3.0.9 || ^3.1.10 || ^3.2.14 || ^3.3.18 || ^3.4.20 || ^4.0.15 || ^4.1.9 || ^4.2.1",
                "symfony/phpunit-bridge": "^3.4 || ^4.2",
                "symfony/stopwatch": "^2.8.49 || ^3.0.9 || ^3.1.10 || ^3.2.14 || ^3.3.18 || ^3.4.20 || ^4.0.15 || ^4.1.9 || ^4.2.1",
                "symfony/twig-bundle": "^2.8.49 || ^3.0.9 || ^3.1.10 || ^3.2.14 || ^3.3.18 || ^3.4.20 || ^4.0.15 || ^4.1.9 || ^4.2.1",
                "symfony/web-profiler-bundle": "^2.8.49 || ^3.0.9 || ^3.1.10 || ^3.2.14 || ^3.3.18 || ^3.4.20 || ^4.0.15 || ^4.1.9 || ^4.2.1",
                "twig/twig": "^1.36 || ^2.6"
            },
            "suggest": {
                "php-http/cache-plugin": "To configure clients that cache responses",
                "php-http/mock-client": "Add this to your require-dev section to mock HTTP responses easily",
                "twig/twig": "Add this to your require-dev section when using the WebProfilerBundle"
            },
            "type": "symfony-bundle",
            "extra": {
                "branch-alias": {
                    "dev-master": "1.x-dev"
                }
            },
            "autoload": {
                "psr-4": {
                    "Http\\HttplugBundle\\": "src/"
                },
                "exclude-from-classmap": [
                    "/Tests/Resources/MyPsr18TestClient.php"
                ]
            },
            "notification-url": "https://packagist.org/downloads/",
            "license": [
                "MIT"
            ],
            "authors": [
                {
                    "name": "David Buchmann",
                    "email": "mail@davidbu.ch"
                },
                {
                    "name": "Tobias Nyholm",
                    "email": "tobias.nyholm@gmail.com"
                }
            ],
            "description": "Symfony integration for HTTPlug",
            "homepage": "http://httplug.io",
            "keywords": [
                "adapter",
                "bundle",
                "discovery",
                "factory",
                "http",
                "httplug",
                "message",
                "php-http"
            ],
            "time": "2019-04-18T14:01:25+00:00"
        },
        {
            "name": "php-http/logger-plugin",
            "version": "1.2.0",
            "source": {
                "type": "git",
                "url": "https://github.com/php-http/logger-plugin.git",
                "reference": "fbf0c3e72e1738fdd45d4b3ad9cf03dda4cfcb26"
            },
            "dist": {
                "type": "zip",
                "url": "https://api.github.com/repos/php-http/logger-plugin/zipball/fbf0c3e72e1738fdd45d4b3ad9cf03dda4cfcb26",
                "reference": "fbf0c3e72e1738fdd45d4b3ad9cf03dda4cfcb26",
                "shasum": ""
            },
            "require": {
                "php": "^7.1 || ^7.0",
                "php-http/client-common": "^1.9 || ^2.0",
                "php-http/message": "^1.0",
                "psr/log": "^1.0",
                "symfony/polyfill-php73": "^1.17"
            },
            "require-dev": {
                "phpspec/phpspec": "^5.1 || ^6.0"
            },
            "type": "library",
            "extra": {
                "branch-alias": {
                    "dev-master": "1.2-dev"
                }
            },
            "autoload": {
                "psr-4": {
                    "Http\\Client\\Common\\Plugin\\": "src/"
                }
            },
            "notification-url": "https://packagist.org/downloads/",
            "license": [
                "MIT"
            ],
            "authors": [
                {
                    "name": "Márk Sági-Kazár",
                    "email": "mark.sagikazar@gmail.com"
                }
            ],
            "description": "PSR-3 Logger plugin for HTTPlug",
            "homepage": "http://httplug.io",
            "keywords": [
                "http",
                "httplug",
                "logger",
                "plugin"
            ],
            "time": "2020-07-14T08:00:44+00:00"
        },
        {
            "name": "php-http/message",
            "version": "1.9.0",
            "source": {
                "type": "git",
                "url": "https://github.com/php-http/message.git",
                "reference": "2c7256e3c1aba0bfca70f099810f1c7712e00945"
            },
            "dist": {
                "type": "zip",
                "url": "https://api.github.com/repos/php-http/message/zipball/2c7256e3c1aba0bfca70f099810f1c7712e00945",
                "reference": "2c7256e3c1aba0bfca70f099810f1c7712e00945",
                "shasum": ""
            },
            "require": {
                "clue/stream-filter": "^1.4.1",
                "php": "^7.1",
                "php-http/message-factory": "^1.0.2",
                "psr/http-message": "^1.0"
            },
            "provide": {
                "php-http/message-factory-implementation": "1.0"
            },
            "require-dev": {
                "akeneo/phpspec-skip-example-extension": "^1.0",
                "coduo/phpspec-data-provider-extension": "^1.0",
                "ergebnis/composer-normalize": "^2.1",
                "ext-zlib": "*",
                "guzzlehttp/psr7": "^1.0",
                "henrikbjorn/phpspec-code-coverage": "^1.0",
                "phpspec/phpspec": "^2.4",
                "slim/slim": "^3.0",
                "zendframework/zend-diactoros": "^1.0"
            },
            "suggest": {
                "ext-zlib": "Used with compressor/decompressor streams",
                "guzzlehttp/psr7": "Used with Guzzle PSR-7 Factories",
                "slim/slim": "Used with Slim Framework PSR-7 implementation",
                "zendframework/zend-diactoros": "Used with Diactoros Factories"
            },
            "type": "library",
            "extra": {
                "branch-alias": {
                    "dev-master": "1.8-dev"
                }
            },
            "autoload": {
                "psr-4": {
                    "Http\\Message\\": "src/"
                },
                "files": [
                    "src/filters.php"
                ]
            },
            "notification-url": "https://packagist.org/downloads/",
            "license": [
                "MIT"
            ],
            "authors": [
                {
                    "name": "Márk Sági-Kazár",
                    "email": "mark.sagikazar@gmail.com"
                }
            ],
            "description": "HTTP Message related tools",
            "homepage": "http://php-http.org",
            "keywords": [
                "http",
                "message",
                "psr-7"
            ],
            "time": "2020-08-17T06:33:14+00:00"
        },
        {
            "name": "php-http/message-factory",
            "version": "v1.0.2",
            "source": {
                "type": "git",
                "url": "https://github.com/php-http/message-factory.git",
                "reference": "a478cb11f66a6ac48d8954216cfed9aa06a501a1"
            },
            "dist": {
                "type": "zip",
                "url": "https://api.github.com/repos/php-http/message-factory/zipball/a478cb11f66a6ac48d8954216cfed9aa06a501a1",
                "reference": "a478cb11f66a6ac48d8954216cfed9aa06a501a1",
                "shasum": ""
            },
            "require": {
                "php": ">=5.4",
                "psr/http-message": "^1.0"
            },
            "type": "library",
            "extra": {
                "branch-alias": {
                    "dev-master": "1.0-dev"
                }
            },
            "autoload": {
                "psr-4": {
                    "Http\\Message\\": "src/"
                }
            },
            "notification-url": "https://packagist.org/downloads/",
            "license": [
                "MIT"
            ],
            "authors": [
                {
                    "name": "Márk Sági-Kazár",
                    "email": "mark.sagikazar@gmail.com"
                }
            ],
            "description": "Factory interfaces for PSR-7 HTTP Message",
            "homepage": "http://php-http.org",
            "keywords": [
                "factory",
                "http",
                "message",
                "stream",
                "uri"
            ],
            "time": "2015-12-19T14:08:53+00:00"
        },
        {
            "name": "php-http/promise",
            "version": "1.1.0",
            "source": {
                "type": "git",
                "url": "https://github.com/php-http/promise.git",
                "reference": "4c4c1f9b7289a2ec57cde7f1e9762a5789506f88"
            },
            "dist": {
                "type": "zip",
                "url": "https://api.github.com/repos/php-http/promise/zipball/4c4c1f9b7289a2ec57cde7f1e9762a5789506f88",
                "reference": "4c4c1f9b7289a2ec57cde7f1e9762a5789506f88",
                "shasum": ""
            },
            "require": {
                "php": "^7.1 || ^8.0"
            },
            "require-dev": {
                "friends-of-phpspec/phpspec-code-coverage": "^4.3.2",
                "phpspec/phpspec": "^5.1.2 || ^6.2"
            },
            "type": "library",
            "extra": {
                "branch-alias": {
                    "dev-master": "1.1-dev"
                }
            },
            "autoload": {
                "psr-4": {
                    "Http\\Promise\\": "src/"
                }
            },
            "notification-url": "https://packagist.org/downloads/",
            "license": [
                "MIT"
            ],
            "authors": [
                {
                    "name": "Joel Wurtz",
                    "email": "joel.wurtz@gmail.com"
                },
                {
                    "name": "Márk Sági-Kazár",
                    "email": "mark.sagikazar@gmail.com"
                }
            ],
            "description": "Promise used for asynchronous HTTP requests",
            "homepage": "http://httplug.io",
            "keywords": [
                "promise"
            ],
            "time": "2020-07-07T09:29:14+00:00"
        },
        {
            "name": "php-http/stopwatch-plugin",
            "version": "1.3.0",
            "source": {
                "type": "git",
                "url": "https://github.com/php-http/stopwatch-plugin.git",
                "reference": "de6f39c96f57c60a43d535e27122de505e683f98"
            },
            "dist": {
                "type": "zip",
                "url": "https://api.github.com/repos/php-http/stopwatch-plugin/zipball/de6f39c96f57c60a43d535e27122de505e683f98",
                "reference": "de6f39c96f57c60a43d535e27122de505e683f98",
                "shasum": ""
            },
            "require": {
                "php": "^7.1",
                "php-http/client-common": "^1.9 || ^2.0",
                "symfony/stopwatch": "^3.4 || ^4.0 || ^5.0"
            },
            "require-dev": {
                "phpspec/phpspec": "^2.5 || ^3.0 || ^4.0"
            },
            "type": "library",
            "extra": {
                "branch-alias": {
                    "dev-master": "1.3-dev"
                }
            },
            "autoload": {
                "psr-4": {
                    "Http\\Client\\Common\\Plugin\\": "src/"
                }
            },
            "notification-url": "https://packagist.org/downloads/",
            "license": [
                "MIT"
            ],
            "authors": [
                {
                    "name": "Márk Sági-Kazár",
                    "email": "mark.sagikazar@gmail.com"
                }
            ],
            "description": "Symfony Stopwatch plugin for HTTPlug",
            "homepage": "http://httplug.io",
            "keywords": [
                "http",
                "httplug",
                "plugin",
                "stopwatch"
            ],
            "time": "2019-11-18T08:10:48+00:00"
        },
        {
            "name": "phpdocumentor/reflection-common",
            "version": "2.2.0",
            "source": {
                "type": "git",
                "url": "https://github.com/phpDocumentor/ReflectionCommon.git",
                "reference": "1d01c49d4ed62f25aa84a747ad35d5a16924662b"
            },
            "dist": {
                "type": "zip",
                "url": "https://api.github.com/repos/phpDocumentor/ReflectionCommon/zipball/1d01c49d4ed62f25aa84a747ad35d5a16924662b",
                "reference": "1d01c49d4ed62f25aa84a747ad35d5a16924662b",
                "shasum": ""
            },
            "require": {
                "php": "^7.2 || ^8.0"
            },
            "type": "library",
            "extra": {
                "branch-alias": {
                    "dev-2.x": "2.x-dev"
                }
            },
            "autoload": {
                "psr-4": {
                    "phpDocumentor\\Reflection\\": "src/"
                }
            },
            "notification-url": "https://packagist.org/downloads/",
            "license": [
                "MIT"
            ],
            "authors": [
                {
                    "name": "Jaap van Otterdijk",
                    "email": "opensource@ijaap.nl"
                }
            ],
            "description": "Common reflection classes used by phpdocumentor to reflect the code structure",
            "homepage": "http://www.phpdoc.org",
            "keywords": [
                "FQSEN",
                "phpDocumentor",
                "phpdoc",
                "reflection",
                "static analysis"
            ],
            "time": "2020-06-27T09:03:43+00:00"
        },
        {
            "name": "phpdocumentor/reflection-docblock",
            "version": "4.3.4",
            "source": {
                "type": "git",
                "url": "https://github.com/phpDocumentor/ReflectionDocBlock.git",
                "reference": "da3fd972d6bafd628114f7e7e036f45944b62e9c"
            },
            "dist": {
                "type": "zip",
                "url": "https://api.github.com/repos/phpDocumentor/ReflectionDocBlock/zipball/da3fd972d6bafd628114f7e7e036f45944b62e9c",
                "reference": "da3fd972d6bafd628114f7e7e036f45944b62e9c",
                "shasum": ""
            },
            "require": {
                "php": "^7.0",
                "phpdocumentor/reflection-common": "^1.0.0 || ^2.0.0",
                "phpdocumentor/type-resolver": "~0.4 || ^1.0.0",
                "webmozart/assert": "^1.0"
            },
            "require-dev": {
                "doctrine/instantiator": "^1.0.5",
                "mockery/mockery": "^1.0",
                "phpdocumentor/type-resolver": "0.4.*",
                "phpunit/phpunit": "^6.4"
            },
            "type": "library",
            "extra": {
                "branch-alias": {
                    "dev-master": "4.x-dev"
                }
            },
            "autoload": {
                "psr-4": {
                    "phpDocumentor\\Reflection\\": [
                        "src/"
                    ]
                }
            },
            "notification-url": "https://packagist.org/downloads/",
            "license": [
                "MIT"
            ],
            "authors": [
                {
                    "name": "Mike van Riel",
                    "email": "me@mikevanriel.com"
                }
            ],
            "description": "With this component, a library can provide support for annotations via DocBlocks or otherwise retrieve information that is embedded in a DocBlock.",
            "time": "2019-12-28T18:55:12+00:00"
        },
        {
            "name": "phpdocumentor/type-resolver",
            "version": "1.3.0",
            "source": {
                "type": "git",
                "url": "https://github.com/phpDocumentor/TypeResolver.git",
                "reference": "e878a14a65245fbe78f8080eba03b47c3b705651"
            },
            "dist": {
                "type": "zip",
                "url": "https://api.github.com/repos/phpDocumentor/TypeResolver/zipball/e878a14a65245fbe78f8080eba03b47c3b705651",
                "reference": "e878a14a65245fbe78f8080eba03b47c3b705651",
                "shasum": ""
            },
            "require": {
                "php": "^7.2 || ^8.0",
                "phpdocumentor/reflection-common": "^2.0"
            },
            "require-dev": {
                "ext-tokenizer": "*"
            },
            "type": "library",
            "extra": {
                "branch-alias": {
                    "dev-1.x": "1.x-dev"
                }
            },
            "autoload": {
                "psr-4": {
                    "phpDocumentor\\Reflection\\": "src"
                }
            },
            "notification-url": "https://packagist.org/downloads/",
            "license": [
                "MIT"
            ],
            "authors": [
                {
                    "name": "Mike van Riel",
                    "email": "me@mikevanriel.com"
                }
            ],
            "description": "A PSR-5 based resolver of Class names, Types and Structural Element Names",
            "time": "2020-06-27T10:12:23+00:00"
        },
        {
            "name": "piwik/device-detector",
            "version": "3.10.2",
            "source": {
                "type": "git",
                "url": "https://github.com/matomo-org/device-detector.git",
                "reference": "67e96595cd7649b7967533053fcbfbe02d5c55a3"
            },
            "dist": {
                "type": "zip",
                "url": "https://api.github.com/repos/matomo-org/device-detector/zipball/67e96595cd7649b7967533053fcbfbe02d5c55a3",
                "reference": "67e96595cd7649b7967533053fcbfbe02d5c55a3",
                "shasum": ""
            },
            "require": {
                "mustangostang/spyc": "*",
                "php": ">=5.3.2"
            },
            "require-dev": {
                "fabpot/php-cs-fixer": "~1.7",
                "matthiasmullie/scrapbook": "@stable",
                "phpunit/phpunit": "^4.8.36",
                "psr/cache": "^1.0",
                "psr/simple-cache": "^1.0"
            },
            "suggest": {
                "doctrine/cache": "Can directly be used for caching purpose"
            },
            "type": "library",
            "autoload": {
                "psr-4": {
                    "DeviceDetector\\": ""
                }
            },
            "notification-url": "https://packagist.org/downloads/",
            "license": [
                "LGPL-3.0-or-later"
            ],
            "authors": [
                {
                    "name": "The Matomo Team",
                    "email": "hello@matomo.org",
                    "homepage": "https://matomo.org/team/"
                }
            ],
            "description": "The Universal Device Detection library, that parses User Agents and detects devices (desktop, tablet, mobile, tv, cars, console, etc.), clients (browsers, media players, mobile apps, feed readers, libraries, etc), operating systems, devices, brands and models.",
            "homepage": "https://matomo.org",
            "keywords": [
                "devicedetection",
                "parser",
                "useragent"
            ],
            "time": "2018-05-07T19:33:29+00:00"
        },
        {
            "name": "predis/predis",
            "version": "v1.1.5",
            "source": {
                "type": "git",
                "url": "https://github.com/predis/predis.git",
                "reference": "8ca99f91e45d49f214abc234ce69149591406bbd"
            },
            "dist": {
                "type": "zip",
                "url": "https://api.github.com/repos/predis/predis/zipball/8ca99f91e45d49f214abc234ce69149591406bbd",
                "reference": "8ca99f91e45d49f214abc234ce69149591406bbd",
                "shasum": ""
            },
            "require": {
                "php": ">=5.3.9"
            },
            "require-dev": {
                "cweagans/composer-patches": "^1.6",
                "phpunit/phpunit": "~4.8"
            },
            "suggest": {
                "ext-curl": "Allows access to Webdis when paired with phpiredis",
                "ext-phpiredis": "Allows faster serialization and deserialization of the Redis protocol"
            },
            "type": "library",
            "extra": {
                "composer-exit-on-patch-failure": true,
                "patches": {
                    "phpunit/phpunit-mock-objects": {
                        "Fix PHP 7 and 8 compatibility": "./tests/phpunit_mock_objects.patch"
                    },
                    "phpunit/phpunit": {
                        "Fix PHP 7 compatibility": "./tests/phpunit_php7.patch",
                        "Fix PHP 8 compatibility": "./tests/phpunit_php8.patch"
                    }
                }
            },
            "autoload": {
                "psr-4": {
                    "Predis\\": "src/"
                }
            },
            "notification-url": "https://packagist.org/downloads/",
            "license": [
                "MIT"
            ],
            "authors": [
                {
                    "name": "Daniele Alessandri",
                    "email": "suppakilla@gmail.com",
                    "homepage": "http://clorophilla.net",
                    "role": "Creator & Maintainer"
                },
                {
                    "name": "Till Krüss",
                    "homepage": "https://till.im",
                    "role": "Maintainer"
                }
            ],
            "description": "Flexible and feature-complete Redis client for PHP and HHVM",
            "homepage": "http://github.com/predis/predis",
            "keywords": [
                "nosql",
                "predis",
                "redis"
            ],
            "funding": [
                {
                    "url": "https://github.com/sponsors/tillkruss",
                    "type": "github"
                }
            ],
            "time": "2020-09-10T13:35:23+00:00"
        },
        {
            "name": "psr/cache",
            "version": "1.0.1",
            "source": {
                "type": "git",
                "url": "https://github.com/php-fig/cache.git",
                "reference": "d11b50ad223250cf17b86e38383413f5a6764bf8"
            },
            "dist": {
                "type": "zip",
                "url": "https://api.github.com/repos/php-fig/cache/zipball/d11b50ad223250cf17b86e38383413f5a6764bf8",
                "reference": "d11b50ad223250cf17b86e38383413f5a6764bf8",
                "shasum": ""
            },
            "require": {
                "php": ">=5.3.0"
            },
            "type": "library",
            "extra": {
                "branch-alias": {
                    "dev-master": "1.0.x-dev"
                }
            },
            "autoload": {
                "psr-4": {
                    "Psr\\Cache\\": "src/"
                }
            },
            "notification-url": "https://packagist.org/downloads/",
            "license": [
                "MIT"
            ],
            "authors": [
                {
                    "name": "PHP-FIG",
                    "homepage": "http://www.php-fig.org/"
                }
            ],
            "description": "Common interface for caching libraries",
            "keywords": [
                "cache",
                "psr",
                "psr-6"
            ],
            "time": "2016-08-06T20:24:11+00:00"
        },
        {
            "name": "psr/container",
            "version": "1.0.0",
            "source": {
                "type": "git",
                "url": "https://github.com/php-fig/container.git",
                "reference": "b7ce3b176482dbbc1245ebf52b181af44c2cf55f"
            },
            "dist": {
                "type": "zip",
                "url": "https://api.github.com/repos/php-fig/container/zipball/b7ce3b176482dbbc1245ebf52b181af44c2cf55f",
                "reference": "b7ce3b176482dbbc1245ebf52b181af44c2cf55f",
                "shasum": ""
            },
            "require": {
                "php": ">=5.3.0"
            },
            "type": "library",
            "extra": {
                "branch-alias": {
                    "dev-master": "1.0.x-dev"
                }
            },
            "autoload": {
                "psr-4": {
                    "Psr\\Container\\": "src/"
                }
            },
            "notification-url": "https://packagist.org/downloads/",
            "license": [
                "MIT"
            ],
            "authors": [
                {
                    "name": "PHP-FIG",
                    "homepage": "http://www.php-fig.org/"
                }
            ],
            "description": "Common Container Interface (PHP FIG PSR-11)",
            "homepage": "https://github.com/php-fig/container",
            "keywords": [
                "PSR-11",
                "container",
                "container-interface",
                "container-interop",
                "psr"
            ],
            "time": "2017-02-14T16:28:37+00:00"
        },
        {
            "name": "psr/http-client",
            "version": "1.0.1",
            "source": {
                "type": "git",
                "url": "https://github.com/php-fig/http-client.git",
                "reference": "2dfb5f6c5eff0e91e20e913f8c5452ed95b86621"
            },
            "dist": {
                "type": "zip",
                "url": "https://api.github.com/repos/php-fig/http-client/zipball/2dfb5f6c5eff0e91e20e913f8c5452ed95b86621",
                "reference": "2dfb5f6c5eff0e91e20e913f8c5452ed95b86621",
                "shasum": ""
            },
            "require": {
                "php": "^7.0 || ^8.0",
                "psr/http-message": "^1.0"
            },
            "type": "library",
            "extra": {
                "branch-alias": {
                    "dev-master": "1.0.x-dev"
                }
            },
            "autoload": {
                "psr-4": {
                    "Psr\\Http\\Client\\": "src/"
                }
            },
            "notification-url": "https://packagist.org/downloads/",
            "license": [
                "MIT"
            ],
            "authors": [
                {
                    "name": "PHP-FIG",
                    "homepage": "http://www.php-fig.org/"
                }
            ],
            "description": "Common interface for HTTP clients",
            "homepage": "https://github.com/php-fig/http-client",
            "keywords": [
                "http",
                "http-client",
                "psr",
                "psr-18"
            ],
            "time": "2020-06-29T06:28:15+00:00"
        },
        {
            "name": "psr/http-factory",
            "version": "1.0.1",
            "source": {
                "type": "git",
                "url": "https://github.com/php-fig/http-factory.git",
                "reference": "12ac7fcd07e5b077433f5f2bee95b3a771bf61be"
            },
            "dist": {
                "type": "zip",
                "url": "https://api.github.com/repos/php-fig/http-factory/zipball/12ac7fcd07e5b077433f5f2bee95b3a771bf61be",
                "reference": "12ac7fcd07e5b077433f5f2bee95b3a771bf61be",
                "shasum": ""
            },
            "require": {
                "php": ">=7.0.0",
                "psr/http-message": "^1.0"
            },
            "type": "library",
            "extra": {
                "branch-alias": {
                    "dev-master": "1.0.x-dev"
                }
            },
            "autoload": {
                "psr-4": {
                    "Psr\\Http\\Message\\": "src/"
                }
            },
            "notification-url": "https://packagist.org/downloads/",
            "license": [
                "MIT"
            ],
            "authors": [
                {
                    "name": "PHP-FIG",
                    "homepage": "http://www.php-fig.org/"
                }
            ],
            "description": "Common interfaces for PSR-7 HTTP message factories",
            "keywords": [
                "factory",
                "http",
                "message",
                "psr",
                "psr-17",
                "psr-7",
                "request",
                "response"
            ],
            "time": "2019-04-30T12:38:16+00:00"
        },
        {
            "name": "psr/http-message",
            "version": "1.0.1",
            "source": {
                "type": "git",
                "url": "https://github.com/php-fig/http-message.git",
                "reference": "f6561bf28d520154e4b0ec72be95418abe6d9363"
            },
            "dist": {
                "type": "zip",
                "url": "https://api.github.com/repos/php-fig/http-message/zipball/f6561bf28d520154e4b0ec72be95418abe6d9363",
                "reference": "f6561bf28d520154e4b0ec72be95418abe6d9363",
                "shasum": ""
            },
            "require": {
                "php": ">=5.3.0"
            },
            "type": "library",
            "extra": {
                "branch-alias": {
                    "dev-master": "1.0.x-dev"
                }
            },
            "autoload": {
                "psr-4": {
                    "Psr\\Http\\Message\\": "src/"
                }
            },
            "notification-url": "https://packagist.org/downloads/",
            "license": [
                "MIT"
            ],
            "authors": [
                {
                    "name": "PHP-FIG",
                    "homepage": "http://www.php-fig.org/"
                }
            ],
            "description": "Common interface for HTTP messages",
            "homepage": "https://github.com/php-fig/http-message",
            "keywords": [
                "http",
                "http-message",
                "psr",
                "psr-7",
                "request",
                "response"
            ],
            "time": "2016-08-06T14:39:51+00:00"
        },
        {
            "name": "psr/link",
            "version": "1.0.0",
            "source": {
                "type": "git",
                "url": "https://github.com/php-fig/link.git",
                "reference": "eea8e8662d5cd3ae4517c9b864493f59fca95562"
            },
            "dist": {
                "type": "zip",
                "url": "https://api.github.com/repos/php-fig/link/zipball/eea8e8662d5cd3ae4517c9b864493f59fca95562",
                "reference": "eea8e8662d5cd3ae4517c9b864493f59fca95562",
                "shasum": ""
            },
            "require": {
                "php": ">=5.3.0"
            },
            "type": "library",
            "extra": {
                "branch-alias": {
                    "dev-master": "1.0.x-dev"
                }
            },
            "autoload": {
                "psr-4": {
                    "Psr\\Link\\": "src/"
                }
            },
            "notification-url": "https://packagist.org/downloads/",
            "license": [
                "MIT"
            ],
            "authors": [
                {
                    "name": "PHP-FIG",
                    "homepage": "http://www.php-fig.org/"
                }
            ],
            "description": "Common interfaces for HTTP links",
            "keywords": [
                "http",
                "http-link",
                "link",
                "psr",
                "psr-13",
                "rest"
            ],
            "time": "2016-10-28T16:06:13+00:00"
        },
        {
            "name": "psr/log",
            "version": "1.1.3",
            "source": {
                "type": "git",
                "url": "https://github.com/php-fig/log.git",
                "reference": "0f73288fd15629204f9d42b7055f72dacbe811fc"
            },
            "dist": {
                "type": "zip",
                "url": "https://api.github.com/repos/php-fig/log/zipball/0f73288fd15629204f9d42b7055f72dacbe811fc",
                "reference": "0f73288fd15629204f9d42b7055f72dacbe811fc",
                "shasum": ""
            },
            "require": {
                "php": ">=5.3.0"
            },
            "type": "library",
            "extra": {
                "branch-alias": {
                    "dev-master": "1.1.x-dev"
                }
            },
            "autoload": {
                "psr-4": {
                    "Psr\\Log\\": "Psr/Log/"
                }
            },
            "notification-url": "https://packagist.org/downloads/",
            "license": [
                "MIT"
            ],
            "authors": [
                {
                    "name": "PHP-FIG",
                    "homepage": "http://www.php-fig.org/"
                }
            ],
            "description": "Common interface for logging libraries",
            "homepage": "https://github.com/php-fig/log",
            "keywords": [
                "log",
                "psr",
                "psr-3"
            ],
            "time": "2020-03-23T09:12:05+00:00"
        },
        {
            "name": "psr/simple-cache",
            "version": "1.0.1",
            "source": {
                "type": "git",
                "url": "https://github.com/php-fig/simple-cache.git",
                "reference": "408d5eafb83c57f6365a3ca330ff23aa4a5fa39b"
            },
            "dist": {
                "type": "zip",
                "url": "https://api.github.com/repos/php-fig/simple-cache/zipball/408d5eafb83c57f6365a3ca330ff23aa4a5fa39b",
                "reference": "408d5eafb83c57f6365a3ca330ff23aa4a5fa39b",
                "shasum": ""
            },
            "require": {
                "php": ">=5.3.0"
            },
            "type": "library",
            "extra": {
                "branch-alias": {
                    "dev-master": "1.0.x-dev"
                }
            },
            "autoload": {
                "psr-4": {
                    "Psr\\SimpleCache\\": "src/"
                }
            },
            "notification-url": "https://packagist.org/downloads/",
            "license": [
                "MIT"
            ],
            "authors": [
                {
                    "name": "PHP-FIG",
                    "homepage": "http://www.php-fig.org/"
                }
            ],
            "description": "Common interfaces for simple caching",
            "keywords": [
                "cache",
                "caching",
                "psr",
                "psr-16",
                "simple-cache"
            ],
            "time": "2017-10-23T01:57:42+00:00"
        },
        {
            "name": "ralouphie/getallheaders",
            "version": "3.0.3",
            "source": {
                "type": "git",
                "url": "https://github.com/ralouphie/getallheaders.git",
                "reference": "120b605dfeb996808c31b6477290a714d356e822"
            },
            "dist": {
                "type": "zip",
                "url": "https://api.github.com/repos/ralouphie/getallheaders/zipball/120b605dfeb996808c31b6477290a714d356e822",
                "reference": "120b605dfeb996808c31b6477290a714d356e822",
                "shasum": ""
            },
            "require": {
                "php": ">=5.6"
            },
            "require-dev": {
                "php-coveralls/php-coveralls": "^2.1",
                "phpunit/phpunit": "^5 || ^6.5"
            },
            "type": "library",
            "autoload": {
                "files": [
                    "src/getallheaders.php"
                ]
            },
            "notification-url": "https://packagist.org/downloads/",
            "license": [
                "MIT"
            ],
            "authors": [
                {
                    "name": "Ralph Khattar",
                    "email": "ralph.khattar@gmail.com"
                }
            ],
            "description": "A polyfill for getallheaders.",
            "time": "2019-03-08T08:55:37+00:00"
        },
        {
            "name": "ratchet/rfc6455",
            "version": "v0.3",
            "source": {
                "type": "git",
                "url": "https://github.com/ratchetphp/RFC6455.git",
                "reference": "c8651c7938651c2d55f5d8c2422ac5e57a183341"
            },
            "dist": {
                "type": "zip",
                "url": "https://api.github.com/repos/ratchetphp/RFC6455/zipball/c8651c7938651c2d55f5d8c2422ac5e57a183341",
                "reference": "c8651c7938651c2d55f5d8c2422ac5e57a183341",
                "shasum": ""
            },
            "require": {
                "guzzlehttp/psr7": "^1.0",
                "php": ">=5.4.2"
            },
            "require-dev": {
                "phpunit/phpunit": "5.7.*",
                "react/socket": "^1.3"
            },
            "type": "library",
            "autoload": {
                "psr-4": {
                    "Ratchet\\RFC6455\\": "src"
                }
            },
            "notification-url": "https://packagist.org/downloads/",
            "license": [
                "MIT"
            ],
            "authors": [
                {
                    "name": "Chris Boden",
                    "email": "cboden@gmail.com",
                    "role": "Developer"
                },
                {
                    "name": "Matt Bonneau",
                    "role": "Developer"
                }
            ],
            "description": "RFC6455 WebSocket protocol handler",
            "homepage": "http://socketo.me",
            "keywords": [
                "WebSockets",
                "rfc6455",
                "websocket"
            ],
            "time": "2020-05-15T18:31:24+00:00"
        },
        {
            "name": "react/cache",
            "version": "v1.0.0",
            "source": {
                "type": "git",
                "url": "https://github.com/reactphp/cache.git",
                "reference": "aa10d63a1b40a36a486bdf527f28bac607ee6466"
            },
            "dist": {
                "type": "zip",
                "url": "https://api.github.com/repos/reactphp/cache/zipball/aa10d63a1b40a36a486bdf527f28bac607ee6466",
                "reference": "aa10d63a1b40a36a486bdf527f28bac607ee6466",
                "shasum": ""
            },
            "require": {
                "php": ">=5.3.0",
                "react/promise": "~2.0|~1.1"
            },
            "require-dev": {
                "phpunit/phpunit": "^6.4 || ^5.7 || ^4.8.35"
            },
            "type": "library",
            "autoload": {
                "psr-4": {
                    "React\\Cache\\": "src/"
                }
            },
            "notification-url": "https://packagist.org/downloads/",
            "license": [
                "MIT"
            ],
            "description": "Async, Promise-based cache interface for ReactPHP",
            "keywords": [
                "cache",
                "caching",
                "promise",
                "reactphp"
            ],
            "time": "2019-07-11T13:45:28+00:00"
        },
        {
            "name": "react/dns",
            "version": "v1.3.0",
            "source": {
                "type": "git",
                "url": "https://github.com/reactphp/dns.git",
                "reference": "89d83794e959ef3e0f1ab792f070b0157de1abf2"
            },
            "dist": {
                "type": "zip",
                "url": "https://api.github.com/repos/reactphp/dns/zipball/89d83794e959ef3e0f1ab792f070b0157de1abf2",
                "reference": "89d83794e959ef3e0f1ab792f070b0157de1abf2",
                "shasum": ""
            },
            "require": {
                "php": ">=5.3.0",
                "react/cache": "^1.0 || ^0.6 || ^0.5",
                "react/event-loop": "^1.0 || ^0.5",
                "react/promise": "^3.0 || ^2.7 || ^1.2.1",
                "react/promise-timer": "^1.2"
            },
            "require-dev": {
                "clue/block-react": "^1.2",
                "phpunit/phpunit": "^9.0 || ^4.8.35"
            },
            "type": "library",
            "autoload": {
                "psr-4": {
                    "React\\Dns\\": "src"
                }
            },
            "notification-url": "https://packagist.org/downloads/",
            "license": [
                "MIT"
            ],
            "description": "Async DNS resolver for ReactPHP",
            "keywords": [
                "async",
                "dns",
                "dns-resolver",
                "reactphp"
            ],
            "time": "2020-07-10T12:12:50+00:00"
        },
        {
            "name": "react/event-loop",
            "version": "v1.1.1",
            "source": {
                "type": "git",
                "url": "https://github.com/reactphp/event-loop.git",
                "reference": "6d24de090cd59cfc830263cfba965be77b563c13"
            },
            "dist": {
                "type": "zip",
                "url": "https://api.github.com/repos/reactphp/event-loop/zipball/6d24de090cd59cfc830263cfba965be77b563c13",
                "reference": "6d24de090cd59cfc830263cfba965be77b563c13",
                "shasum": ""
            },
            "require": {
                "php": ">=5.3.0"
            },
            "require-dev": {
                "phpunit/phpunit": "^7.0 || ^6.4 || ^5.7 || ^4.8.35"
            },
            "suggest": {
                "ext-event": "~1.0 for ExtEventLoop",
                "ext-pcntl": "For signal handling support when using the StreamSelectLoop",
                "ext-uv": "* for ExtUvLoop"
            },
            "type": "library",
            "autoload": {
                "psr-4": {
                    "React\\EventLoop\\": "src"
                }
            },
            "notification-url": "https://packagist.org/downloads/",
            "license": [
                "MIT"
            ],
            "description": "ReactPHP's core reactor event loop that libraries can use for evented I/O.",
            "keywords": [
                "asynchronous",
                "event-loop"
            ],
            "time": "2020-01-01T18:39:52+00:00"
        },
        {
            "name": "react/promise",
            "version": "v2.8.0",
            "source": {
                "type": "git",
                "url": "https://github.com/reactphp/promise.git",
                "reference": "f3cff96a19736714524ca0dd1d4130de73dbbbc4"
            },
            "dist": {
                "type": "zip",
                "url": "https://api.github.com/repos/reactphp/promise/zipball/f3cff96a19736714524ca0dd1d4130de73dbbbc4",
                "reference": "f3cff96a19736714524ca0dd1d4130de73dbbbc4",
                "shasum": ""
            },
            "require": {
                "php": ">=5.4.0"
            },
            "require-dev": {
                "phpunit/phpunit": "^7.0 || ^6.5 || ^5.7 || ^4.8.36"
            },
            "type": "library",
            "autoload": {
                "psr-4": {
                    "React\\Promise\\": "src/"
                },
                "files": [
                    "src/functions_include.php"
                ]
            },
            "notification-url": "https://packagist.org/downloads/",
            "license": [
                "MIT"
            ],
            "authors": [
                {
                    "name": "Jan Sorgalla",
                    "email": "jsorgalla@gmail.com"
                }
            ],
            "description": "A lightweight implementation of CommonJS Promises/A for PHP",
            "keywords": [
                "promise",
                "promises"
            ],
            "time": "2020-05-12T15:16:56+00:00"
        },
        {
            "name": "react/promise-timer",
            "version": "v1.6.0",
            "source": {
                "type": "git",
                "url": "https://github.com/reactphp/promise-timer.git",
                "reference": "daee9baf6ef30c43ea4c86399f828bb5f558f6e6"
            },
            "dist": {
                "type": "zip",
                "url": "https://api.github.com/repos/reactphp/promise-timer/zipball/daee9baf6ef30c43ea4c86399f828bb5f558f6e6",
                "reference": "daee9baf6ef30c43ea4c86399f828bb5f558f6e6",
                "shasum": ""
            },
            "require": {
                "php": ">=5.3",
                "react/event-loop": "^1.0 || ^0.5 || ^0.4 || ^0.3.5",
                "react/promise": "^3.0 || ^2.7.0 || ^1.2.1"
            },
            "require-dev": {
                "phpunit/phpunit": "^9.0 || ^5.7 || ^4.8.35"
            },
            "type": "library",
            "autoload": {
                "psr-4": {
                    "React\\Promise\\Timer\\": "src/"
                },
                "files": [
                    "src/functions_include.php"
                ]
            },
            "notification-url": "https://packagist.org/downloads/",
            "license": [
                "MIT"
            ],
            "authors": [
                {
                    "name": "Christian Lück",
                    "email": "christian@lueck.tv"
                }
            ],
            "description": "A trivial implementation of timeouts for Promises, built on top of ReactPHP.",
            "homepage": "https://github.com/reactphp/promise-timer",
            "keywords": [
                "async",
                "event-loop",
                "promise",
                "reactphp",
                "timeout",
                "timer"
            ],
            "time": "2020-07-10T12:18:06+00:00"
        },
        {
            "name": "react/socket",
            "version": "v1.6.0",
            "source": {
                "type": "git",
                "url": "https://github.com/reactphp/socket.git",
                "reference": "e2b96b23a13ca9b41ab343268dbce3f8ef4d524a"
            },
            "dist": {
                "type": "zip",
                "url": "https://api.github.com/repos/reactphp/socket/zipball/e2b96b23a13ca9b41ab343268dbce3f8ef4d524a",
                "reference": "e2b96b23a13ca9b41ab343268dbce3f8ef4d524a",
                "shasum": ""
            },
            "require": {
                "evenement/evenement": "^3.0 || ^2.0 || ^1.0",
                "php": ">=5.3.0",
                "react/dns": "^1.1",
                "react/event-loop": "^1.0 || ^0.5",
                "react/promise": "^2.6.0 || ^1.2.1",
                "react/promise-timer": "^1.4.0",
                "react/stream": "^1.1"
            },
            "require-dev": {
                "clue/block-react": "^1.2",
                "phpunit/phpunit": "^9.3 || ^5.7 || ^4.8.35",
                "react/promise-stream": "^1.2"
            },
            "type": "library",
            "autoload": {
                "psr-4": {
                    "React\\Socket\\": "src"
                }
            },
            "notification-url": "https://packagist.org/downloads/",
            "license": [
                "MIT"
            ],
            "authors": [
                {
                    "name": "Christian Lück",
                    "email": "christian@clue.engineering",
                    "homepage": "https://clue.engineering/"
                },
                {
                    "name": "Cees-Jan Kiewiet",
                    "email": "reactphp@ceesjankiewiet.nl",
                    "homepage": "https://wyrihaximus.net/"
                },
                {
                    "name": "Jan Sorgalla",
                    "email": "jsorgalla@gmail.com",
                    "homepage": "https://sorgalla.com/"
                },
                {
                    "name": "Chris Boden",
                    "email": "cboden@gmail.com",
                    "homepage": "https://cboden.dev/"
                }
            ],
            "description": "Async, streaming plaintext TCP/IP and secure TLS socket server and client connections for ReactPHP",
            "keywords": [
                "Connection",
                "Socket",
                "async",
                "reactphp",
                "stream"
            ],
            "funding": [
                {
                    "url": "https://github.com/WyriHaximus",
                    "type": "github"
                },
                {
                    "url": "https://github.com/clue",
                    "type": "github"
                }
            ],
            "time": "2020-08-28T12:49:05+00:00"
        },
        {
            "name": "react/stream",
            "version": "v1.1.1",
            "source": {
                "type": "git",
                "url": "https://github.com/reactphp/stream.git",
                "reference": "7c02b510ee3f582c810aeccd3a197b9c2f52ff1a"
            },
            "dist": {
                "type": "zip",
                "url": "https://api.github.com/repos/reactphp/stream/zipball/7c02b510ee3f582c810aeccd3a197b9c2f52ff1a",
                "reference": "7c02b510ee3f582c810aeccd3a197b9c2f52ff1a",
                "shasum": ""
            },
            "require": {
                "evenement/evenement": "^3.0 || ^2.0 || ^1.0",
                "php": ">=5.3.8",
                "react/event-loop": "^1.0 || ^0.5 || ^0.4 || ^0.3.5"
            },
            "require-dev": {
                "clue/stream-filter": "~1.2",
                "phpunit/phpunit": "^7.0 || ^6.4 || ^5.7 || ^4.8.35"
            },
            "type": "library",
            "autoload": {
                "psr-4": {
                    "React\\Stream\\": "src"
                }
            },
            "notification-url": "https://packagist.org/downloads/",
            "license": [
                "MIT"
            ],
            "description": "Event-driven readable and writable streams for non-blocking I/O in ReactPHP",
            "keywords": [
                "event-driven",
                "io",
                "non-blocking",
                "pipe",
                "reactphp",
                "readable",
                "stream",
                "writable"
            ],
            "time": "2020-05-04T10:17:57+00:00"
        },
        {
            "name": "salsify/json-streaming-parser",
            "version": "v8.0.1",
            "source": {
                "type": "git",
                "url": "https://github.com/salsify/jsonstreamingparser.git",
                "reference": "7d3bc67f495ba161de40f033d6bda5959542bbd0"
            },
            "dist": {
                "type": "zip",
                "url": "https://api.github.com/repos/salsify/jsonstreamingparser/zipball/7d3bc67f495ba161de40f033d6bda5959542bbd0",
                "reference": "7d3bc67f495ba161de40f033d6bda5959542bbd0",
                "shasum": ""
            },
            "require": {
                "ext-ctype": "*",
                "ext-mbstring": "*",
                "php": "^7.1"
            },
            "require-dev": {
                "ext-json": "*"
            },
            "type": "library",
            "extra": {
                "branch-alias": {
                    "dev-master": "8.0-dev"
                }
            },
            "autoload": {
                "psr-4": {
                    "JsonStreamingParser\\": "src",
                    "JsonStreamingParser\\Test\\": "tests"
                }
            },
            "notification-url": "https://packagist.org/downloads/",
            "license": [
                "MIT"
            ],
            "authors": [
                {
                    "name": "Maxim Gnatenko",
                    "email": "mgnatenko@gmail.com"
                },
                {
                    "name": "Rob Gonzalez",
                    "email": "rob@salsify.com",
                    "homepage": "http://salsify.com/"
                },
                {
                    "name": "ThePanz",
                    "email": "thepanz@gmail.com"
                },
                {
                    "name": "Max Grigorian",
                    "email": "maxakawizard@gmail.com",
                    "homepage": "http://wizardcat.com/"
                }
            ],
            "description": "A streaming parser for JSON in PHP.",
            "homepage": "https://github.com/salsify/jsonstreamingparser",
            "keywords": [
                "json",
                "parser",
                "streaming"
            ],
            "time": "2018-10-26T13:33:34+00:00"
        },
        {
            "name": "seld/cli-prompt",
            "version": "1.0.3",
            "source": {
                "type": "git",
                "url": "https://github.com/Seldaek/cli-prompt.git",
                "reference": "a19a7376a4689d4d94cab66ab4f3c816019ba8dd"
            },
            "dist": {
                "type": "zip",
                "url": "https://api.github.com/repos/Seldaek/cli-prompt/zipball/a19a7376a4689d4d94cab66ab4f3c816019ba8dd",
                "reference": "a19a7376a4689d4d94cab66ab4f3c816019ba8dd",
                "shasum": ""
            },
            "require": {
                "php": ">=5.3"
            },
            "type": "library",
            "extra": {
                "branch-alias": {
                    "dev-master": "1.x-dev"
                }
            },
            "autoload": {
                "psr-4": {
                    "Seld\\CliPrompt\\": "src/"
                }
            },
            "notification-url": "https://packagist.org/downloads/",
            "license": [
                "MIT"
            ],
            "authors": [
                {
                    "name": "Jordi Boggiano",
                    "email": "j.boggiano@seld.be"
                }
            ],
            "description": "Allows you to prompt for user input on the command line, and optionally hide the characters they type",
            "keywords": [
                "cli",
                "console",
                "hidden",
                "input",
                "prompt"
            ],
            "time": "2017-03-18T11:32:45+00:00"
        },
        {
            "name": "seld/jsonlint",
            "version": "1.8.2",
            "source": {
                "type": "git",
                "url": "https://github.com/Seldaek/jsonlint.git",
                "reference": "590cfec960b77fd55e39b7d9246659e95dd6d337"
            },
            "dist": {
                "type": "zip",
                "url": "https://api.github.com/repos/Seldaek/jsonlint/zipball/590cfec960b77fd55e39b7d9246659e95dd6d337",
                "reference": "590cfec960b77fd55e39b7d9246659e95dd6d337",
                "shasum": ""
            },
            "require": {
                "php": "^5.3 || ^7.0 || ^8.0"
            },
            "require-dev": {
                "phpunit/phpunit": "^4.8.35 || ^5.7 || ^6.0"
            },
            "bin": [
                "bin/jsonlint"
            ],
            "type": "library",
            "autoload": {
                "psr-4": {
                    "Seld\\JsonLint\\": "src/Seld/JsonLint/"
                }
            },
            "notification-url": "https://packagist.org/downloads/",
            "license": [
                "MIT"
            ],
            "authors": [
                {
                    "name": "Jordi Boggiano",
                    "email": "j.boggiano@seld.be",
                    "homepage": "http://seld.be"
                }
            ],
            "description": "JSON Linter",
            "keywords": [
                "json",
                "linter",
                "parser",
                "validator"
            ],
            "funding": [
                {
                    "url": "https://github.com/Seldaek",
                    "type": "github"
                },
                {
                    "url": "https://tidelift.com/funding/github/packagist/seld/jsonlint",
                    "type": "tidelift"
                }
            ],
            "time": "2020-08-25T06:56:57+00:00"
        },
        {
            "name": "seld/phar-utils",
            "version": "1.1.1",
            "source": {
                "type": "git",
                "url": "https://github.com/Seldaek/phar-utils.git",
                "reference": "8674b1d84ffb47cc59a101f5d5a3b61e87d23796"
            },
            "dist": {
                "type": "zip",
                "url": "https://api.github.com/repos/Seldaek/phar-utils/zipball/8674b1d84ffb47cc59a101f5d5a3b61e87d23796",
                "reference": "8674b1d84ffb47cc59a101f5d5a3b61e87d23796",
                "shasum": ""
            },
            "require": {
                "php": ">=5.3"
            },
            "type": "library",
            "extra": {
                "branch-alias": {
                    "dev-master": "1.x-dev"
                }
            },
            "autoload": {
                "psr-4": {
                    "Seld\\PharUtils\\": "src/"
                }
            },
            "notification-url": "https://packagist.org/downloads/",
            "license": [
                "MIT"
            ],
            "authors": [
                {
                    "name": "Jordi Boggiano",
                    "email": "j.boggiano@seld.be"
                }
            ],
            "description": "PHAR file format utilities, for when PHP phars you up",
            "keywords": [
                "phar"
            ],
            "time": "2020-07-07T18:42:57+00:00"
        },
        {
            "name": "sensio/framework-extra-bundle",
            "version": "v5.2.4",
            "source": {
                "type": "git",
                "url": "https://github.com/sensiolabs/SensioFrameworkExtraBundle.git",
                "reference": "1fdf591c4b388e62dbb2579de89c1560b33f865d"
            },
            "dist": {
                "type": "zip",
                "url": "https://api.github.com/repos/sensiolabs/SensioFrameworkExtraBundle/zipball/1fdf591c4b388e62dbb2579de89c1560b33f865d",
                "reference": "1fdf591c4b388e62dbb2579de89c1560b33f865d",
                "shasum": ""
            },
            "require": {
                "doctrine/common": "^2.2",
                "symfony/config": "^3.3|^4.0",
                "symfony/dependency-injection": "^3.3|^4.0",
                "symfony/framework-bundle": "^3.4|^4.0",
                "symfony/http-kernel": "^3.3|^4.0"
            },
            "require-dev": {
                "doctrine/doctrine-bundle": "^1.6",
                "doctrine/orm": "^2.5",
                "symfony/browser-kit": "^3.3|^4.0",
                "symfony/dom-crawler": "^3.3|^4.0",
                "symfony/expression-language": "^3.3|^4.0",
                "symfony/finder": "^3.3|^4.0",
                "symfony/monolog-bridge": "^3.0|^4.0",
                "symfony/monolog-bundle": "^3.2",
                "symfony/phpunit-bridge": "^3.4.19|^4.1.8",
                "symfony/psr-http-message-bridge": "^0.3",
                "symfony/security-bundle": "^3.3|^4.0",
                "symfony/twig-bundle": "^3.3|^4.0",
                "symfony/yaml": "^3.3|^4.0",
                "twig/twig": "~1.12|~2.0",
                "zendframework/zend-diactoros": "^1.3"
            },
            "suggest": {
                "symfony/expression-language": "",
                "symfony/psr-http-message-bridge": "To use the PSR-7 converters",
                "symfony/security-bundle": ""
            },
            "type": "symfony-bundle",
            "extra": {
                "branch-alias": {
                    "dev-master": "5.2.x-dev"
                }
            },
            "autoload": {
                "psr-4": {
                    "Sensio\\Bundle\\FrameworkExtraBundle\\": ""
                }
            },
            "notification-url": "https://packagist.org/downloads/",
            "license": [
                "MIT"
            ],
            "authors": [
                {
                    "name": "Fabien Potencier",
                    "email": "fabien@symfony.com"
                }
            ],
            "description": "This bundle provides a way to configure your controllers with annotations",
            "keywords": [
                "annotations",
                "controllers"
            ],
            "time": "2018-12-11T16:59:23+00:00"
        },
        {
            "name": "snc/redis-bundle",
            "version": "3.2.3",
            "source": {
                "type": "git",
                "url": "https://github.com/snc/SncRedisBundle.git",
                "reference": "cd47f699eeb6cffa72eaa505d3dcf907b157339b"
            },
            "dist": {
                "type": "zip",
                "url": "https://api.github.com/repos/snc/SncRedisBundle/zipball/cd47f699eeb6cffa72eaa505d3dcf907b157339b",
                "reference": "cd47f699eeb6cffa72eaa505d3dcf907b157339b",
                "shasum": ""
            },
            "require": {
                "php": "^7.1.3",
                "symfony/framework-bundle": "^3.4 || ^4.2 || ^5.0",
                "symfony/http-foundation": "^3.4 || ^4.2 || ^5.0",
                "symfony/yaml": "^3.4 || ^4.2 || ^5.0"
            },
            "require-dev": {
                "doctrine/doctrine-bundle": "^1.11.2 || ^2.0",
                "doctrine/orm": "^2.6.4",
                "ext-pdo_sqlite": "*",
                "phpunit/phpunit": "^7.5",
                "predis/predis": "^1.1",
                "swiftmailer/swiftmailer": "^6.0",
                "symfony/browser-kit": "^3.4 || ^4.2 || ^5.0",
                "symfony/console": "^3.4 || ^4.2 || ^5.0",
                "symfony/dom-crawler": "^3.4 || ^4.2 || ^5.0",
                "symfony/filesystem": "^3.4 || ^4.2 || ^5.0",
                "symfony/phpunit-bridge": "^4.3.5",
                "symfony/profiler-pack": "^1.0",
                "symfony/swiftmailer-bundle": "^2.0 || ^3.0",
                "symfony/twig-bundle": "^3.4 || ^4.2 || ^5.0"
            },
            "suggest": {
                "monolog/monolog": "If you want to use the monolog redis handler.",
                "predis/predis": "If you want to use predis.",
                "symfony/console": "If you want to use commands to interact with the redis database",
                "symfony/proxy-manager-bridge": "If you want to lazy-load some services"
            },
            "type": "symfony-bundle",
            "extra": {
                "branch-alias": {
                    "dev-master": "3.x-dev"
                }
            },
            "autoload": {
                "psr-4": {
                    "Snc\\RedisBundle\\": ""
                },
                "exclude-from-classmap": [
                    "/Tests/"
                ]
            },
            "notification-url": "https://packagist.org/downloads/",
            "license": [
                "MIT"
            ],
            "authors": [
                {
                    "name": "Henrik Westphal",
                    "email": "henrik.westphal@gmail.com"
                },
                {
                    "name": "Community contributors",
                    "homepage": "https://github.com/snc/SncRedisBundle/contributors"
                }
            ],
            "description": "A Redis bundle for Symfony",
            "homepage": "https://github.com/snc/SncRedisBundle",
            "keywords": [
                "nosql",
                "redis",
                "symfony"
            ],
            "time": "2020-06-05T06:53:24+00:00"
        },
        {
            "name": "stof/doctrine-extensions-bundle",
            "version": "v1.3.0",
            "source": {
                "type": "git",
                "url": "https://github.com/stof/StofDoctrineExtensionsBundle.git",
                "reference": "46db71ec7ffee9122eca3cdddd4ef8d84bae269c"
            },
            "dist": {
                "type": "zip",
                "url": "https://api.github.com/repos/stof/StofDoctrineExtensionsBundle/zipball/46db71ec7ffee9122eca3cdddd4ef8d84bae269c",
                "reference": "46db71ec7ffee9122eca3cdddd4ef8d84bae269c",
                "shasum": ""
            },
            "require": {
                "gedmo/doctrine-extensions": "^2.3.4",
                "php": ">=5.3.2",
                "symfony/framework-bundle": "~2.7|~3.2|~4.0"
            },
            "require-dev": {
                "symfony/phpunit-bridge": "^4.0",
                "symfony/security-bundle": "^2.7 || ^3.2 || ^4.0"
            },
            "suggest": {
                "doctrine/doctrine-bundle": "to use the ORM extensions",
                "doctrine/mongodb-odm-bundle": "to use the MongoDB ODM extensions"
            },
            "type": "symfony-bundle",
            "extra": {
                "branch-alias": {
                    "dev-master": "1.3.x-dev"
                }
            },
            "autoload": {
                "psr-4": {
                    "Stof\\DoctrineExtensionsBundle\\": ""
                }
            },
            "notification-url": "https://packagist.org/downloads/",
            "license": [
                "MIT"
            ],
            "authors": [
                {
                    "name": "Christophe Coevoet",
                    "email": "stof@notk.org"
                }
            ],
            "description": "Integration of the gedmo/doctrine-extensions with Symfony2",
            "homepage": "https://github.com/stof/StofDoctrineExtensionsBundle",
            "keywords": [
                "behaviors",
                "doctrine2",
                "extensions",
                "gedmo",
                "loggable",
                "nestedset",
                "sluggable",
                "sortable",
                "timestampable",
                "translatable",
                "tree"
            ],
            "time": "2017-12-24T16:06:50+00:00"
        },
        {
            "name": "swiftmailer/swiftmailer",
            "version": "v6.2.3",
            "source": {
                "type": "git",
                "url": "https://github.com/swiftmailer/swiftmailer.git",
                "reference": "149cfdf118b169f7840bbe3ef0d4bc795d1780c9"
            },
            "dist": {
                "type": "zip",
                "url": "https://api.github.com/repos/swiftmailer/swiftmailer/zipball/149cfdf118b169f7840bbe3ef0d4bc795d1780c9",
                "reference": "149cfdf118b169f7840bbe3ef0d4bc795d1780c9",
                "shasum": ""
            },
            "require": {
                "egulias/email-validator": "~2.0",
                "php": ">=7.0.0",
                "symfony/polyfill-iconv": "^1.0",
                "symfony/polyfill-intl-idn": "^1.10",
                "symfony/polyfill-mbstring": "^1.0"
            },
            "require-dev": {
                "mockery/mockery": "~0.9.1",
                "symfony/phpunit-bridge": "^3.4.19|^4.1.8"
            },
            "suggest": {
                "ext-intl": "Needed to support internationalized email addresses",
                "true/punycode": "Needed to support internationalized email addresses, if ext-intl is not installed"
            },
            "type": "library",
            "extra": {
                "branch-alias": {
                    "dev-master": "6.2-dev"
                }
            },
            "autoload": {
                "files": [
                    "lib/swift_required.php"
                ]
            },
            "notification-url": "https://packagist.org/downloads/",
            "license": [
                "MIT"
            ],
            "authors": [
                {
                    "name": "Chris Corbyn"
                },
                {
                    "name": "Fabien Potencier",
                    "email": "fabien@symfony.com"
                }
            ],
            "description": "Swiftmailer, free feature-rich PHP mailer",
            "homepage": "https://swiftmailer.symfony.com",
            "keywords": [
                "email",
                "mail",
                "mailer"
            ],
            "time": "2019-11-12T09:31:26+00:00"
        },
        {
            "name": "symfony/acl-bundle",
            "version": "v1.0.1",
            "source": {
                "type": "git",
                "url": "https://github.com/symfony/acl-bundle.git",
                "reference": "5b32179c5319105cfc58884c279d76497f8a63b4"
            },
            "dist": {
                "type": "zip",
                "url": "https://api.github.com/repos/symfony/acl-bundle/zipball/5b32179c5319105cfc58884c279d76497f8a63b4",
                "reference": "5b32179c5319105cfc58884c279d76497f8a63b4",
                "shasum": ""
            },
            "require": {
                "ext-xml": "*",
                "php": "^5.5.9|>=7.0.8",
                "symfony/dependency-injection": "~3.4|~4.0",
                "symfony/http-kernel": "~3.4|~4.0",
                "symfony/security-acl": "~2.7|~3.0",
                "symfony/security-bundle": "~3.4|~4.0"
            },
            "require-dev": {
                "doctrine/doctrine-bundle": "^1.6.12",
                "symfony/console": "~3.4|~4.0",
                "symfony/framework-bundle": "~3.4|~4.0",
                "symfony/phpunit-bridge": "~3.4|~4.0",
                "symfony/yaml": "~3.4|~4.0"
            },
            "suggest": {
                "doctrine/doctrine-bundle": "To use the default dbal configuration"
            },
            "type": "symfony-bundle",
            "extra": {
                "branch-alias": {
                    "dev-master": "1.0-dev"
                }
            },
            "autoload": {
                "psr-4": {
                    "Symfony\\Bundle\\AclBundle\\": "src/"
                }
            },
            "notification-url": "https://packagist.org/downloads/",
            "license": [
                "MIT"
            ],
            "authors": [
                {
                    "name": "Fabien Potencier",
                    "email": "fabien@symfony.com"
                },
                {
                    "name": "Symfony Community",
                    "homepage": "https://symfony.com/contributors"
                }
            ],
            "description": "Symfony AclBundle",
            "homepage": "https://symfony.com",
            "time": "2019-05-06T11:48:10+00:00"
        },
        {
            "name": "symfony/contracts",
            "version": "v1.1.10",
            "source": {
                "type": "git",
                "url": "https://github.com/symfony/contracts.git",
                "reference": "011c20407c4b99d454f44021d023fb39ce23b73d"
            },
            "dist": {
                "type": "zip",
                "url": "https://api.github.com/repos/symfony/contracts/zipball/011c20407c4b99d454f44021d023fb39ce23b73d",
                "reference": "011c20407c4b99d454f44021d023fb39ce23b73d",
                "shasum": ""
            },
            "require": {
                "php": ">=7.1.3",
                "psr/cache": "^1.0",
                "psr/container": "^1.0"
            },
            "replace": {
                "symfony/cache-contracts": "self.version",
                "symfony/event-dispatcher-contracts": "self.version",
                "symfony/http-client-contracts": "self.version",
                "symfony/service-contracts": "self.version",
                "symfony/translation-contracts": "self.version"
            },
            "require-dev": {
                "symfony/polyfill-intl-idn": "^1.10"
            },
            "suggest": {
                "psr/event-dispatcher": "When using the EventDispatcher contracts",
                "symfony/cache-implementation": "",
                "symfony/event-dispatcher-implementation": "",
                "symfony/http-client-implementation": "",
                "symfony/service-implementation": "",
                "symfony/translation-implementation": ""
            },
            "type": "library",
            "extra": {
                "branch-alias": {
                    "dev-master": "1.1-dev"
                }
            },
            "autoload": {
                "psr-4": {
                    "Symfony\\Contracts\\": ""
                },
                "exclude-from-classmap": [
                    "**/Tests/"
                ]
            },
            "notification-url": "https://packagist.org/downloads/",
            "license": [
                "MIT"
            ],
            "authors": [
                {
                    "name": "Nicolas Grekas",
                    "email": "p@tchwork.com"
                },
                {
                    "name": "Symfony Community",
                    "homepage": "https://symfony.com/contributors"
                }
            ],
            "description": "A set of abstractions extracted out of the Symfony components",
            "homepage": "https://symfony.com",
            "keywords": [
                "abstractions",
                "contracts",
                "decoupling",
                "interfaces",
                "interoperability",
                "standards"
            ],
            "funding": [
                {
                    "url": "https://symfony.com/sponsor",
                    "type": "custom"
                },
                {
                    "url": "https://github.com/fabpot",
                    "type": "github"
                },
                {
                    "url": "https://tidelift.com/funding/github/packagist/symfony/symfony",
                    "type": "tidelift"
                }
            ],
            "time": "2020-09-02T16:08:58+00:00"
        },
        {
            "name": "symfony/deprecation-contracts",
            "version": "v2.2.0",
            "source": {
                "type": "git",
                "url": "https://github.com/symfony/deprecation-contracts.git",
                "reference": "5fa56b4074d1ae755beb55617ddafe6f5d78f665"
            },
            "dist": {
                "type": "zip",
                "url": "https://api.github.com/repos/symfony/deprecation-contracts/zipball/5fa56b4074d1ae755beb55617ddafe6f5d78f665",
                "reference": "5fa56b4074d1ae755beb55617ddafe6f5d78f665",
                "shasum": ""
            },
            "require": {
                "php": ">=7.1"
            },
            "type": "library",
            "extra": {
                "branch-alias": {
                    "dev-master": "2.2-dev"
                },
                "thanks": {
                    "name": "symfony/contracts",
                    "url": "https://github.com/symfony/contracts"
                }
            },
            "autoload": {
                "files": [
                    "function.php"
                ]
            },
            "notification-url": "https://packagist.org/downloads/",
            "license": [
                "MIT"
            ],
            "authors": [
                {
                    "name": "Nicolas Grekas",
                    "email": "p@tchwork.com"
                },
                {
                    "name": "Symfony Community",
                    "homepage": "https://symfony.com/contributors"
                }
            ],
            "description": "A generic function and convention to trigger deprecation notices",
            "homepage": "https://symfony.com",
            "funding": [
                {
                    "url": "https://symfony.com/sponsor",
                    "type": "custom"
                },
                {
                    "url": "https://github.com/fabpot",
                    "type": "github"
                },
                {
                    "url": "https://tidelift.com/funding/github/packagist/symfony/symfony",
                    "type": "tidelift"
                }
            ],
            "time": "2020-09-07T11:33:47+00:00"
        },
        {
            "name": "symfony/monolog-bundle",
            "version": "v3.3.1",
            "source": {
                "type": "git",
                "url": "https://github.com/symfony/monolog-bundle.git",
                "reference": "572e143afc03419a75ab002c80a2fd99299195ff"
            },
            "dist": {
                "type": "zip",
                "url": "https://api.github.com/repos/symfony/monolog-bundle/zipball/572e143afc03419a75ab002c80a2fd99299195ff",
                "reference": "572e143afc03419a75ab002c80a2fd99299195ff",
                "shasum": ""
            },
            "require": {
                "monolog/monolog": "~1.22",
                "php": ">=5.6",
                "symfony/config": "~2.7|~3.3|~4.0",
                "symfony/dependency-injection": "~2.7|~3.4.10|^4.0.10",
                "symfony/http-kernel": "~2.7|~3.3|~4.0",
                "symfony/monolog-bridge": "~2.7|~3.3|~4.0"
            },
            "require-dev": {
                "symfony/console": "~2.7|~3.3|~4.0",
                "symfony/phpunit-bridge": "^3.3|^4.0",
                "symfony/yaml": "~2.7|~3.3|~4.0"
            },
            "type": "symfony-bundle",
            "extra": {
                "branch-alias": {
                    "dev-master": "3.x-dev"
                }
            },
            "autoload": {
                "psr-4": {
                    "Symfony\\Bundle\\MonologBundle\\": ""
                },
                "exclude-from-classmap": [
                    "/Tests/"
                ]
            },
            "notification-url": "https://packagist.org/downloads/",
            "license": [
                "MIT"
            ],
            "authors": [
                {
                    "name": "Symfony Community",
                    "homepage": "http://symfony.com/contributors"
                },
                {
                    "name": "Fabien Potencier",
                    "email": "fabien@symfony.com"
                }
            ],
            "description": "Symfony MonologBundle",
            "homepage": "http://symfony.com",
            "keywords": [
                "log",
                "logging"
            ],
            "time": "2018-11-04T09:58:13+00:00"
        },
        {
            "name": "symfony/polyfill-ctype",
            "version": "v1.18.1",
            "source": {
                "type": "git",
                "url": "https://github.com/symfony/polyfill-ctype.git",
                "reference": "1c302646f6efc070cd46856e600e5e0684d6b454"
            },
            "dist": {
                "type": "zip",
                "url": "https://api.github.com/repos/symfony/polyfill-ctype/zipball/1c302646f6efc070cd46856e600e5e0684d6b454",
                "reference": "1c302646f6efc070cd46856e600e5e0684d6b454",
                "shasum": ""
            },
            "require": {
                "php": ">=5.3.3"
            },
            "suggest": {
                "ext-ctype": "For best performance"
            },
            "type": "library",
            "extra": {
                "branch-alias": {
                    "dev-master": "1.18-dev"
                },
                "thanks": {
                    "name": "symfony/polyfill",
                    "url": "https://github.com/symfony/polyfill"
                }
            },
            "autoload": {
                "psr-4": {
                    "Symfony\\Polyfill\\Ctype\\": ""
                },
                "files": [
                    "bootstrap.php"
                ]
            },
            "notification-url": "https://packagist.org/downloads/",
            "license": [
                "MIT"
            ],
            "authors": [
                {
                    "name": "Gert de Pagter",
                    "email": "BackEndTea@gmail.com"
                },
                {
                    "name": "Symfony Community",
                    "homepage": "https://symfony.com/contributors"
                }
            ],
            "description": "Symfony polyfill for ctype functions",
            "homepage": "https://symfony.com",
            "keywords": [
                "compatibility",
                "ctype",
                "polyfill",
                "portable"
            ],
            "funding": [
                {
                    "url": "https://symfony.com/sponsor",
                    "type": "custom"
                },
                {
                    "url": "https://github.com/fabpot",
                    "type": "github"
                },
                {
                    "url": "https://tidelift.com/funding/github/packagist/symfony/symfony",
                    "type": "tidelift"
                }
            ],
            "time": "2020-07-14T12:35:20+00:00"
        },
        {
            "name": "symfony/polyfill-iconv",
            "version": "v1.18.1",
            "source": {
                "type": "git",
                "url": "https://github.com/symfony/polyfill-iconv.git",
                "reference": "6c2f78eb8f5ab8eaea98f6d414a5915f2e0fce36"
            },
            "dist": {
                "type": "zip",
                "url": "https://api.github.com/repos/symfony/polyfill-iconv/zipball/6c2f78eb8f5ab8eaea98f6d414a5915f2e0fce36",
                "reference": "6c2f78eb8f5ab8eaea98f6d414a5915f2e0fce36",
                "shasum": ""
            },
            "require": {
                "php": ">=5.3.3"
            },
            "suggest": {
                "ext-iconv": "For best performance"
            },
            "type": "library",
            "extra": {
                "branch-alias": {
                    "dev-master": "1.18-dev"
                },
                "thanks": {
                    "name": "symfony/polyfill",
                    "url": "https://github.com/symfony/polyfill"
                }
            },
            "autoload": {
                "psr-4": {
                    "Symfony\\Polyfill\\Iconv\\": ""
                },
                "files": [
                    "bootstrap.php"
                ]
            },
            "notification-url": "https://packagist.org/downloads/",
            "license": [
                "MIT"
            ],
            "authors": [
                {
                    "name": "Nicolas Grekas",
                    "email": "p@tchwork.com"
                },
                {
                    "name": "Symfony Community",
                    "homepage": "https://symfony.com/contributors"
                }
            ],
            "description": "Symfony polyfill for the Iconv extension",
            "homepage": "https://symfony.com",
            "keywords": [
                "compatibility",
                "iconv",
                "polyfill",
                "portable",
                "shim"
            ],
            "funding": [
                {
                    "url": "https://symfony.com/sponsor",
                    "type": "custom"
                },
                {
                    "url": "https://github.com/fabpot",
                    "type": "github"
                },
                {
                    "url": "https://tidelift.com/funding/github/packagist/symfony/symfony",
                    "type": "tidelift"
                }
            ],
            "time": "2020-07-14T12:35:20+00:00"
        },
        {
            "name": "symfony/polyfill-intl-icu",
            "version": "v1.18.1",
            "source": {
                "type": "git",
                "url": "https://github.com/symfony/polyfill-intl-icu.git",
                "reference": "4e45a6e39041a9cc78835b11abc47874ae302a55"
            },
            "dist": {
                "type": "zip",
                "url": "https://api.github.com/repos/symfony/polyfill-intl-icu/zipball/4e45a6e39041a9cc78835b11abc47874ae302a55",
                "reference": "4e45a6e39041a9cc78835b11abc47874ae302a55",
                "shasum": ""
            },
            "require": {
                "php": ">=5.3.3",
                "symfony/intl": "~2.3|~3.0|~4.0|~5.0"
            },
            "suggest": {
                "ext-intl": "For best performance"
            },
            "type": "library",
            "extra": {
                "branch-alias": {
                    "dev-master": "1.18-dev"
                },
                "thanks": {
                    "name": "symfony/polyfill",
                    "url": "https://github.com/symfony/polyfill"
                }
            },
            "autoload": {
                "files": [
                    "bootstrap.php"
                ]
            },
            "notification-url": "https://packagist.org/downloads/",
            "license": [
                "MIT"
            ],
            "authors": [
                {
                    "name": "Nicolas Grekas",
                    "email": "p@tchwork.com"
                },
                {
                    "name": "Symfony Community",
                    "homepage": "https://symfony.com/contributors"
                }
            ],
            "description": "Symfony polyfill for intl's ICU-related data and classes",
            "homepage": "https://symfony.com",
            "keywords": [
                "compatibility",
                "icu",
                "intl",
                "polyfill",
                "portable",
                "shim"
            ],
            "funding": [
                {
                    "url": "https://symfony.com/sponsor",
                    "type": "custom"
                },
                {
                    "url": "https://github.com/fabpot",
                    "type": "github"
                },
                {
                    "url": "https://tidelift.com/funding/github/packagist/symfony/symfony",
                    "type": "tidelift"
                }
            ],
            "time": "2020-07-14T12:35:20+00:00"
        },
        {
            "name": "symfony/polyfill-intl-idn",
            "version": "v1.18.1",
            "source": {
                "type": "git",
                "url": "https://github.com/symfony/polyfill-intl-idn.git",
                "reference": "5dcab1bc7146cf8c1beaa4502a3d9be344334251"
            },
            "dist": {
                "type": "zip",
                "url": "https://api.github.com/repos/symfony/polyfill-intl-idn/zipball/5dcab1bc7146cf8c1beaa4502a3d9be344334251",
                "reference": "5dcab1bc7146cf8c1beaa4502a3d9be344334251",
                "shasum": ""
            },
            "require": {
                "php": ">=5.3.3",
                "symfony/polyfill-intl-normalizer": "^1.10",
                "symfony/polyfill-php70": "^1.10",
                "symfony/polyfill-php72": "^1.10"
            },
            "suggest": {
                "ext-intl": "For best performance"
            },
            "type": "library",
            "extra": {
                "branch-alias": {
                    "dev-master": "1.18-dev"
                },
                "thanks": {
                    "name": "symfony/polyfill",
                    "url": "https://github.com/symfony/polyfill"
                }
            },
            "autoload": {
                "psr-4": {
                    "Symfony\\Polyfill\\Intl\\Idn\\": ""
                },
                "files": [
                    "bootstrap.php"
                ]
            },
            "notification-url": "https://packagist.org/downloads/",
            "license": [
                "MIT"
            ],
            "authors": [
                {
                    "name": "Laurent Bassin",
                    "email": "laurent@bassin.info"
                },
                {
                    "name": "Trevor Rowbotham",
                    "email": "trevor.rowbotham@pm.me"
                },
                {
                    "name": "Symfony Community",
                    "homepage": "https://symfony.com/contributors"
                }
            ],
            "description": "Symfony polyfill for intl's idn_to_ascii and idn_to_utf8 functions",
            "homepage": "https://symfony.com",
            "keywords": [
                "compatibility",
                "idn",
                "intl",
                "polyfill",
                "portable",
                "shim"
            ],
            "funding": [
                {
                    "url": "https://symfony.com/sponsor",
                    "type": "custom"
                },
                {
                    "url": "https://github.com/fabpot",
                    "type": "github"
                },
                {
                    "url": "https://tidelift.com/funding/github/packagist/symfony/symfony",
                    "type": "tidelift"
                }
            ],
            "time": "2020-08-04T06:02:08+00:00"
        },
        {
            "name": "symfony/polyfill-intl-normalizer",
            "version": "v1.18.1",
            "source": {
                "type": "git",
                "url": "https://github.com/symfony/polyfill-intl-normalizer.git",
                "reference": "37078a8dd4a2a1e9ab0231af7c6cb671b2ed5a7e"
            },
            "dist": {
                "type": "zip",
                "url": "https://api.github.com/repos/symfony/polyfill-intl-normalizer/zipball/37078a8dd4a2a1e9ab0231af7c6cb671b2ed5a7e",
                "reference": "37078a8dd4a2a1e9ab0231af7c6cb671b2ed5a7e",
                "shasum": ""
            },
            "require": {
                "php": ">=5.3.3"
            },
            "suggest": {
                "ext-intl": "For best performance"
            },
            "type": "library",
            "extra": {
                "branch-alias": {
                    "dev-master": "1.18-dev"
                },
                "thanks": {
                    "name": "symfony/polyfill",
                    "url": "https://github.com/symfony/polyfill"
                }
            },
            "autoload": {
                "psr-4": {
                    "Symfony\\Polyfill\\Intl\\Normalizer\\": ""
                },
                "files": [
                    "bootstrap.php"
                ],
                "classmap": [
                    "Resources/stubs"
                ]
            },
            "notification-url": "https://packagist.org/downloads/",
            "license": [
                "MIT"
            ],
            "authors": [
                {
                    "name": "Nicolas Grekas",
                    "email": "p@tchwork.com"
                },
                {
                    "name": "Symfony Community",
                    "homepage": "https://symfony.com/contributors"
                }
            ],
            "description": "Symfony polyfill for intl's Normalizer class and related functions",
            "homepage": "https://symfony.com",
            "keywords": [
                "compatibility",
                "intl",
                "normalizer",
                "polyfill",
                "portable",
                "shim"
            ],
            "funding": [
                {
                    "url": "https://symfony.com/sponsor",
                    "type": "custom"
                },
                {
                    "url": "https://github.com/fabpot",
                    "type": "github"
                },
                {
                    "url": "https://tidelift.com/funding/github/packagist/symfony/symfony",
                    "type": "tidelift"
                }
            ],
            "time": "2020-07-14T12:35:20+00:00"
        },
        {
            "name": "symfony/polyfill-mbstring",
            "version": "v1.18.1",
            "source": {
                "type": "git",
                "url": "https://github.com/symfony/polyfill-mbstring.git",
                "reference": "a6977d63bf9a0ad4c65cd352709e230876f9904a"
            },
            "dist": {
                "type": "zip",
                "url": "https://api.github.com/repos/symfony/polyfill-mbstring/zipball/a6977d63bf9a0ad4c65cd352709e230876f9904a",
                "reference": "a6977d63bf9a0ad4c65cd352709e230876f9904a",
                "shasum": ""
            },
            "require": {
                "php": ">=5.3.3"
            },
            "suggest": {
                "ext-mbstring": "For best performance"
            },
            "type": "library",
            "extra": {
                "branch-alias": {
                    "dev-master": "1.18-dev"
                },
                "thanks": {
                    "name": "symfony/polyfill",
                    "url": "https://github.com/symfony/polyfill"
                }
            },
            "autoload": {
                "psr-4": {
                    "Symfony\\Polyfill\\Mbstring\\": ""
                },
                "files": [
                    "bootstrap.php"
                ]
            },
            "notification-url": "https://packagist.org/downloads/",
            "license": [
                "MIT"
            ],
            "authors": [
                {
                    "name": "Nicolas Grekas",
                    "email": "p@tchwork.com"
                },
                {
                    "name": "Symfony Community",
                    "homepage": "https://symfony.com/contributors"
                }
            ],
            "description": "Symfony polyfill for the Mbstring extension",
            "homepage": "https://symfony.com",
            "keywords": [
                "compatibility",
                "mbstring",
                "polyfill",
                "portable",
                "shim"
            ],
            "funding": [
                {
                    "url": "https://symfony.com/sponsor",
                    "type": "custom"
                },
                {
                    "url": "https://github.com/fabpot",
                    "type": "github"
                },
                {
                    "url": "https://tidelift.com/funding/github/packagist/symfony/symfony",
                    "type": "tidelift"
                }
            ],
            "time": "2020-07-14T12:35:20+00:00"
        },
        {
            "name": "symfony/polyfill-php70",
            "version": "v1.18.1",
            "source": {
                "type": "git",
                "url": "https://github.com/symfony/polyfill-php70.git",
                "reference": "0dd93f2c578bdc9c72697eaa5f1dd25644e618d3"
            },
            "dist": {
                "type": "zip",
                "url": "https://api.github.com/repos/symfony/polyfill-php70/zipball/0dd93f2c578bdc9c72697eaa5f1dd25644e618d3",
                "reference": "0dd93f2c578bdc9c72697eaa5f1dd25644e618d3",
                "shasum": ""
            },
            "require": {
                "paragonie/random_compat": "~1.0|~2.0|~9.99",
                "php": ">=5.3.3"
            },
            "type": "library",
            "extra": {
                "branch-alias": {
                    "dev-master": "1.18-dev"
                },
                "thanks": {
                    "name": "symfony/polyfill",
                    "url": "https://github.com/symfony/polyfill"
                }
            },
            "autoload": {
                "psr-4": {
                    "Symfony\\Polyfill\\Php70\\": ""
                },
                "files": [
                    "bootstrap.php"
                ],
                "classmap": [
                    "Resources/stubs"
                ]
            },
            "notification-url": "https://packagist.org/downloads/",
            "license": [
                "MIT"
            ],
            "authors": [
                {
                    "name": "Nicolas Grekas",
                    "email": "p@tchwork.com"
                },
                {
                    "name": "Symfony Community",
                    "homepage": "https://symfony.com/contributors"
                }
            ],
            "description": "Symfony polyfill backporting some PHP 7.0+ features to lower PHP versions",
            "homepage": "https://symfony.com",
            "keywords": [
                "compatibility",
                "polyfill",
                "portable",
                "shim"
            ],
            "funding": [
                {
                    "url": "https://symfony.com/sponsor",
                    "type": "custom"
                },
                {
                    "url": "https://github.com/fabpot",
                    "type": "github"
                },
                {
                    "url": "https://tidelift.com/funding/github/packagist/symfony/symfony",
                    "type": "tidelift"
                }
            ],
            "time": "2020-07-14T12:35:20+00:00"
        },
        {
            "name": "symfony/polyfill-php72",
            "version": "v1.18.1",
            "source": {
                "type": "git",
                "url": "https://github.com/symfony/polyfill-php72.git",
                "reference": "639447d008615574653fb3bc60d1986d7172eaae"
            },
            "dist": {
                "type": "zip",
                "url": "https://api.github.com/repos/symfony/polyfill-php72/zipball/639447d008615574653fb3bc60d1986d7172eaae",
                "reference": "639447d008615574653fb3bc60d1986d7172eaae",
                "shasum": ""
            },
            "require": {
                "php": ">=5.3.3"
            },
            "type": "library",
            "extra": {
                "branch-alias": {
                    "dev-master": "1.18-dev"
                },
                "thanks": {
                    "name": "symfony/polyfill",
                    "url": "https://github.com/symfony/polyfill"
                }
            },
            "autoload": {
                "psr-4": {
                    "Symfony\\Polyfill\\Php72\\": ""
                },
                "files": [
                    "bootstrap.php"
                ]
            },
            "notification-url": "https://packagist.org/downloads/",
            "license": [
                "MIT"
            ],
            "authors": [
                {
                    "name": "Nicolas Grekas",
                    "email": "p@tchwork.com"
                },
                {
                    "name": "Symfony Community",
                    "homepage": "https://symfony.com/contributors"
                }
            ],
            "description": "Symfony polyfill backporting some PHP 7.2+ features to lower PHP versions",
            "homepage": "https://symfony.com",
            "keywords": [
                "compatibility",
                "polyfill",
                "portable",
                "shim"
            ],
            "funding": [
                {
                    "url": "https://symfony.com/sponsor",
                    "type": "custom"
                },
                {
                    "url": "https://github.com/fabpot",
                    "type": "github"
                },
                {
                    "url": "https://tidelift.com/funding/github/packagist/symfony/symfony",
                    "type": "tidelift"
                }
            ],
            "time": "2020-07-14T12:35:20+00:00"
        },
        {
            "name": "symfony/polyfill-php73",
            "version": "v1.18.1",
            "source": {
                "type": "git",
                "url": "https://github.com/symfony/polyfill-php73.git",
                "reference": "fffa1a52a023e782cdcc221d781fe1ec8f87fcca"
            },
            "dist": {
                "type": "zip",
                "url": "https://api.github.com/repos/symfony/polyfill-php73/zipball/fffa1a52a023e782cdcc221d781fe1ec8f87fcca",
                "reference": "fffa1a52a023e782cdcc221d781fe1ec8f87fcca",
                "shasum": ""
            },
            "require": {
                "php": ">=5.3.3"
            },
            "type": "library",
            "extra": {
                "branch-alias": {
                    "dev-master": "1.18-dev"
                },
                "thanks": {
                    "name": "symfony/polyfill",
                    "url": "https://github.com/symfony/polyfill"
                }
            },
            "autoload": {
                "psr-4": {
                    "Symfony\\Polyfill\\Php73\\": ""
                },
                "files": [
                    "bootstrap.php"
                ],
                "classmap": [
                    "Resources/stubs"
                ]
            },
            "notification-url": "https://packagist.org/downloads/",
            "license": [
                "MIT"
            ],
            "authors": [
                {
                    "name": "Nicolas Grekas",
                    "email": "p@tchwork.com"
                },
                {
                    "name": "Symfony Community",
                    "homepage": "https://symfony.com/contributors"
                }
            ],
            "description": "Symfony polyfill backporting some PHP 7.3+ features to lower PHP versions",
            "homepage": "https://symfony.com",
            "keywords": [
                "compatibility",
                "polyfill",
                "portable",
                "shim"
            ],
            "funding": [
                {
                    "url": "https://symfony.com/sponsor",
                    "type": "custom"
                },
                {
                    "url": "https://github.com/fabpot",
                    "type": "github"
                },
                {
                    "url": "https://tidelift.com/funding/github/packagist/symfony/symfony",
                    "type": "tidelift"
                }
            ],
            "time": "2020-07-14T12:35:20+00:00"
        },
        {
            "name": "symfony/polyfill-php80",
            "version": "v1.18.1",
            "source": {
                "type": "git",
                "url": "https://github.com/symfony/polyfill-php80.git",
                "reference": "d87d5766cbf48d72388a9f6b85f280c8ad51f981"
            },
            "dist": {
                "type": "zip",
                "url": "https://api.github.com/repos/symfony/polyfill-php80/zipball/d87d5766cbf48d72388a9f6b85f280c8ad51f981",
                "reference": "d87d5766cbf48d72388a9f6b85f280c8ad51f981",
                "shasum": ""
            },
            "require": {
                "php": ">=7.0.8"
            },
            "type": "library",
            "extra": {
                "branch-alias": {
                    "dev-master": "1.18-dev"
                },
                "thanks": {
                    "name": "symfony/polyfill",
                    "url": "https://github.com/symfony/polyfill"
                }
            },
            "autoload": {
                "psr-4": {
                    "Symfony\\Polyfill\\Php80\\": ""
                },
                "files": [
                    "bootstrap.php"
                ],
                "classmap": [
                    "Resources/stubs"
                ]
            },
            "notification-url": "https://packagist.org/downloads/",
            "license": [
                "MIT"
            ],
            "authors": [
                {
                    "name": "Ion Bazan",
                    "email": "ion.bazan@gmail.com"
                },
                {
                    "name": "Nicolas Grekas",
                    "email": "p@tchwork.com"
                },
                {
                    "name": "Symfony Community",
                    "homepage": "https://symfony.com/contributors"
                }
            ],
            "description": "Symfony polyfill backporting some PHP 8.0+ features to lower PHP versions",
            "homepage": "https://symfony.com",
            "keywords": [
                "compatibility",
                "polyfill",
                "portable",
                "shim"
            ],
            "funding": [
                {
                    "url": "https://symfony.com/sponsor",
                    "type": "custom"
                },
                {
                    "url": "https://github.com/fabpot",
                    "type": "github"
                },
                {
                    "url": "https://tidelift.com/funding/github/packagist/symfony/symfony",
                    "type": "tidelift"
                }
            ],
            "time": "2020-07-14T12:35:20+00:00"
        },
        {
            "name": "symfony/security-acl",
            "version": "v3.0.4",
            "source": {
                "type": "git",
                "url": "https://github.com/symfony/security-acl.git",
                "reference": "dc8f10b3bda34e9ddcad49edc7accf61f31fce43"
            },
            "dist": {
                "type": "zip",
                "url": "https://api.github.com/repos/symfony/security-acl/zipball/dc8f10b3bda34e9ddcad49edc7accf61f31fce43",
                "reference": "dc8f10b3bda34e9ddcad49edc7accf61f31fce43",
                "shasum": ""
            },
            "require": {
                "php": ">=5.5.9",
                "symfony/security-core": "^2.8|^3.0|^4.0|^5.0"
            },
            "require-dev": {
                "doctrine/common": "~2.2",
                "doctrine/dbal": "~2.2",
                "psr/log": "~1.0",
                "symfony/phpunit-bridge": "^2.8|^3.0|^4.0|^5.0"
            },
            "suggest": {
                "doctrine/dbal": "For using the built-in ACL implementation",
                "symfony/class-loader": "For using the ACL generateSql script",
                "symfony/finder": "For using the ACL generateSql script"
            },
            "type": "library",
            "extra": {
                "branch-alias": {
                    "dev-master": "3.0-dev"
                }
            },
            "autoload": {
                "psr-4": {
                    "Symfony\\Component\\Security\\Acl\\": ""
                },
                "exclude-from-classmap": [
                    "/Tests/"
                ]
            },
            "notification-url": "https://packagist.org/downloads/",
            "license": [
                "MIT"
            ],
            "authors": [
                {
                    "name": "Fabien Potencier",
                    "email": "fabien@symfony.com"
                },
                {
                    "name": "Symfony Community",
                    "homepage": "https://symfony.com/contributors"
                }
            ],
            "description": "Symfony Security Component - ACL (Access Control List)",
            "homepage": "https://symfony.com",
            "time": "2019-12-12T09:55:57+00:00"
        },
        {
            "name": "symfony/swiftmailer-bundle",
            "version": "v3.1.2",
            "source": {
                "type": "git",
                "url": "https://github.com/symfony/swiftmailer-bundle.git",
                "reference": "c0807512fb174cf16ad4c6d3c0beffc28f78f4cb"
            },
            "dist": {
                "type": "zip",
                "url": "https://api.github.com/repos/symfony/swiftmailer-bundle/zipball/c0807512fb174cf16ad4c6d3c0beffc28f78f4cb",
                "reference": "c0807512fb174cf16ad4c6d3c0beffc28f78f4cb",
                "shasum": ""
            },
            "require": {
                "php": ">=7.0.0",
                "swiftmailer/swiftmailer": "^6.0.1",
                "symfony/config": "~2.8|~3.0|~4.0",
                "symfony/dependency-injection": "~2.7|~3.4|~4.0",
                "symfony/http-kernel": "~2.7|~3.0|~4.0"
            },
            "require-dev": {
                "symfony/console": "~2.7|~3.4|~4.0",
                "symfony/framework-bundle": "~2.7|~3.0|~4.0",
                "symfony/phpunit-bridge": "~3.3|~4.0",
                "symfony/yaml": "~2.7|~3.0|~4.0"
            },
            "suggest": {
                "psr/log": "Allows logging"
            },
            "type": "symfony-bundle",
            "extra": {
                "branch-alias": {
                    "dev-master": "3.1-dev"
                }
            },
            "autoload": {
                "psr-4": {
                    "Symfony\\Bundle\\SwiftmailerBundle\\": ""
                },
                "exclude-from-classmap": [
                    "/Tests/"
                ]
            },
            "notification-url": "https://packagist.org/downloads/",
            "license": [
                "MIT"
            ],
            "authors": [
                {
                    "name": "Symfony Community",
                    "homepage": "http://symfony.com/contributors"
                },
                {
                    "name": "Fabien Potencier",
                    "email": "fabien@symfony.com"
                }
            ],
            "description": "Symfony SwiftmailerBundle",
            "homepage": "http://symfony.com",
            "time": "2017-10-18T22:30:23+00:00"
        },
        {
            "name": "symfony/symfony",
            "version": "v4.4.13",
            "source": {
                "type": "git",
                "url": "https://github.com/symfony/symfony.git",
                "reference": "9b8314080fb15e84e030f94488d9e1fa17adb846"
            },
            "dist": {
                "type": "zip",
                "url": "https://api.github.com/repos/symfony/symfony/zipball/9b8314080fb15e84e030f94488d9e1fa17adb846",
                "reference": "9b8314080fb15e84e030f94488d9e1fa17adb846",
                "shasum": ""
            },
            "require": {
                "doctrine/event-manager": "~1.0",
                "doctrine/persistence": "^1.3|^2",
                "ext-xml": "*",
                "php": ">=7.1.3",
                "psr/cache": "~1.0",
                "psr/container": "^1.0",
                "psr/link": "^1.0",
                "psr/log": "~1.0",
                "symfony/contracts": "^1.1.8",
                "symfony/polyfill-ctype": "~1.8",
                "symfony/polyfill-intl-icu": "~1.0",
                "symfony/polyfill-intl-idn": "^1.10",
                "symfony/polyfill-mbstring": "~1.0",
                "symfony/polyfill-php72": "~1.5",
                "symfony/polyfill-php73": "^1.11",
                "symfony/polyfill-php80": "^1.15",
                "twig/twig": "^1.41|^2.10|^3.0"
            },
            "conflict": {
                "masterminds/html5": "<2.6",
                "monolog/monolog": ">=2",
                "ocramius/proxy-manager": "<2.1",
                "phpdocumentor/reflection-docblock": "<3.0||>=3.2.0,<3.2.2",
                "phpdocumentor/type-resolver": "<0.3.0",
                "phpunit/phpunit": "<5.4.3"
            },
            "replace": {
                "symfony/amazon-mailer": "self.version",
                "symfony/asset": "self.version",
                "symfony/browser-kit": "self.version",
                "symfony/cache": "self.version",
                "symfony/config": "self.version",
                "symfony/console": "self.version",
                "symfony/css-selector": "self.version",
                "symfony/debug": "self.version",
                "symfony/debug-bundle": "self.version",
                "symfony/dependency-injection": "self.version",
                "symfony/doctrine-bridge": "self.version",
                "symfony/dom-crawler": "self.version",
                "symfony/dotenv": "self.version",
                "symfony/error-handler": "self.version",
                "symfony/event-dispatcher": "self.version",
                "symfony/expression-language": "self.version",
                "symfony/filesystem": "self.version",
                "symfony/finder": "self.version",
                "symfony/form": "self.version",
                "symfony/framework-bundle": "self.version",
                "symfony/google-mailer": "self.version",
                "symfony/http-client": "self.version",
                "symfony/http-foundation": "self.version",
                "symfony/http-kernel": "self.version",
                "symfony/inflector": "self.version",
                "symfony/intl": "self.version",
                "symfony/ldap": "self.version",
                "symfony/lock": "self.version",
                "symfony/mailchimp-mailer": "self.version",
                "symfony/mailer": "self.version",
                "symfony/mailgun-mailer": "self.version",
                "symfony/messenger": "self.version",
                "symfony/mime": "self.version",
                "symfony/monolog-bridge": "self.version",
                "symfony/options-resolver": "self.version",
                "symfony/postmark-mailer": "self.version",
                "symfony/process": "self.version",
                "symfony/property-access": "self.version",
                "symfony/property-info": "self.version",
                "symfony/proxy-manager-bridge": "self.version",
                "symfony/routing": "self.version",
                "symfony/security": "self.version",
                "symfony/security-bundle": "self.version",
                "symfony/security-core": "self.version",
                "symfony/security-csrf": "self.version",
                "symfony/security-guard": "self.version",
                "symfony/security-http": "self.version",
                "symfony/sendgrid-mailer": "self.version",
                "symfony/serializer": "self.version",
                "symfony/stopwatch": "self.version",
                "symfony/templating": "self.version",
                "symfony/translation": "self.version",
                "symfony/twig-bridge": "self.version",
                "symfony/twig-bundle": "self.version",
                "symfony/validator": "self.version",
                "symfony/var-dumper": "self.version",
                "symfony/var-exporter": "self.version",
                "symfony/web-link": "self.version",
                "symfony/web-profiler-bundle": "self.version",
                "symfony/web-server-bundle": "self.version",
                "symfony/workflow": "self.version",
                "symfony/yaml": "self.version"
            },
            "require-dev": {
                "cache/integration-tests": "dev-master",
                "composer/package-versions-deprecated": "^1.8",
                "doctrine/annotations": "~1.0",
                "doctrine/cache": "~1.6",
                "doctrine/collections": "~1.0",
                "doctrine/data-fixtures": "^1.1",
                "doctrine/dbal": "~2.4|^3.0",
                "doctrine/doctrine-bundle": "^1.5|^2.0",
                "doctrine/orm": "~2.4,>=2.4.5",
                "doctrine/reflection": "~1.0",
                "egulias/email-validator": "~1.2,>=1.2.8|~2.0",
                "guzzlehttp/promises": "^1.3.1",
                "masterminds/html5": "^2.6",
                "monolog/monolog": "^1.25.1",
                "nyholm/psr7": "^1.0",
                "ocramius/proxy-manager": "^2.1",
                "paragonie/sodium_compat": "^1.8",
                "php-http/httplug": "^1.0|^2.0",
                "phpdocumentor/reflection-docblock": "^3.0|^4.0|^5.0",
                "predis/predis": "~1.1",
                "psr/http-client": "^1.0",
                "psr/simple-cache": "^1.0",
                "symfony/phpunit-bridge": "^5.2",
                "symfony/security-acl": "~2.8|~3.0",
                "twig/cssinliner-extra": "^2.12",
                "twig/inky-extra": "^2.12",
                "twig/markdown-extra": "^2.12"
            },
            "type": "library",
            "extra": {
                "branch-alias": {
                    "dev-master": "4.4-dev"
                }
            },
            "autoload": {
                "psr-4": {
                    "Symfony\\Bridge\\Doctrine\\": "src/Symfony/Bridge/Doctrine/",
                    "Symfony\\Bridge\\Monolog\\": "src/Symfony/Bridge/Monolog/",
                    "Symfony\\Bridge\\ProxyManager\\": "src/Symfony/Bridge/ProxyManager/",
                    "Symfony\\Bridge\\Twig\\": "src/Symfony/Bridge/Twig/",
                    "Symfony\\Bundle\\": "src/Symfony/Bundle/",
                    "Symfony\\Component\\": "src/Symfony/Component/"
                },
                "classmap": [
                    "src/Symfony/Component/Intl/Resources/stubs"
                ],
                "exclude-from-classmap": [
                    "**/Tests/"
                ]
            },
            "notification-url": "https://packagist.org/downloads/",
            "license": [
                "MIT"
            ],
            "authors": [
                {
                    "name": "Fabien Potencier",
                    "email": "fabien@symfony.com"
                },
                {
                    "name": "Symfony Community",
                    "homepage": "https://symfony.com/contributors"
                }
            ],
            "description": "The Symfony PHP framework",
            "homepage": "https://symfony.com",
            "keywords": [
                "framework"
            ],
            "funding": [
                {
                    "url": "https://symfony.com/sponsor",
                    "type": "custom"
                },
                {
                    "url": "https://github.com/fabpot",
                    "type": "github"
                },
                {
                    "url": "https://tidelift.com/funding/github/packagist/symfony/symfony",
                    "type": "tidelift"
                }
            ],
            "time": "2020-09-02T08:11:15+00:00"
        },
        {
            "name": "tinymce/tinymce",
            "version": "4.9.11",
            "source": {
                "type": "git",
                "url": "https://github.com/tinymce/tinymce-dist.git",
                "reference": "3a68b67d1120ab89c6760afeb787291703c9a7d5"
            },
            "dist": {
                "type": "zip",
                "url": "https://api.github.com/repos/tinymce/tinymce-dist/zipball/3a68b67d1120ab89c6760afeb787291703c9a7d5",
                "reference": "3a68b67d1120ab89c6760afeb787291703c9a7d5",
                "shasum": ""
            },
            "type": "component",
            "extra": {
                "component": {
                    "scripts": [
                        "tinymce.js",
                        "plugins/*/plugin.js",
                        "themes/*/theme.js"
                    ],
                    "files": [
                        "tinymce.min.js",
                        "plugins/*/plugin.min.js",
                        "themes/*/theme.min.js",
                        "skins/**"
                    ]
                }
            },
            "notification-url": "https://packagist.org/downloads/",
            "license": [
                "LGPL-2.1-only"
            ],
            "description": "Web based JavaScript HTML WYSIWYG editor control.",
            "homepage": "http://www.tinymce.com",
            "keywords": [
                "editor",
                "html",
                "javascript",
                "richtext",
                "tinymce",
                "wysiwyg"
            ],
            "time": "2020-07-13T05:29:19+00:00"
        },
        {
            "name": "true/punycode",
            "version": "v2.1.1",
            "source": {
                "type": "git",
                "url": "https://github.com/true/php-punycode.git",
                "reference": "a4d0c11a36dd7f4e7cd7096076cab6d3378a071e"
            },
            "dist": {
                "type": "zip",
                "url": "https://api.github.com/repos/true/php-punycode/zipball/a4d0c11a36dd7f4e7cd7096076cab6d3378a071e",
                "reference": "a4d0c11a36dd7f4e7cd7096076cab6d3378a071e",
                "shasum": ""
            },
            "require": {
                "php": ">=5.3.0",
                "symfony/polyfill-mbstring": "^1.3"
            },
            "require-dev": {
                "phpunit/phpunit": "~4.7",
                "squizlabs/php_codesniffer": "~2.0"
            },
            "type": "library",
            "autoload": {
                "psr-4": {
                    "TrueBV\\": "src/"
                }
            },
            "notification-url": "https://packagist.org/downloads/",
            "license": [
                "MIT"
            ],
            "authors": [
                {
                    "name": "Renan Gonçalves",
                    "email": "renan.saddam@gmail.com"
                }
            ],
            "description": "A Bootstring encoding of Unicode for Internationalized Domain Names in Applications (IDNA)",
            "homepage": "https://github.com/true/php-punycode",
            "keywords": [
                "idna",
                "punycode"
            ],
            "time": "2016-11-16T10:37:54+00:00"
        },
        {
            "name": "twig/extensions",
            "version": "v1.5.4",
            "source": {
                "type": "git",
                "url": "https://github.com/twigphp/Twig-extensions.git",
                "reference": "57873c8b0c1be51caa47df2cdb824490beb16202"
            },
            "dist": {
                "type": "zip",
                "url": "https://api.github.com/repos/twigphp/Twig-extensions/zipball/57873c8b0c1be51caa47df2cdb824490beb16202",
                "reference": "57873c8b0c1be51caa47df2cdb824490beb16202",
                "shasum": ""
            },
            "require": {
                "twig/twig": "^1.27|^2.0"
            },
            "require-dev": {
                "symfony/phpunit-bridge": "^3.4",
                "symfony/translation": "^2.7|^3.4"
            },
            "suggest": {
                "symfony/translation": "Allow the time_diff output to be translated"
            },
            "type": "library",
            "extra": {
                "branch-alias": {
                    "dev-master": "1.5-dev"
                }
            },
            "autoload": {
                "psr-0": {
                    "Twig_Extensions_": "lib/"
                },
                "psr-4": {
                    "Twig\\Extensions\\": "src/"
                }
            },
            "notification-url": "https://packagist.org/downloads/",
            "license": [
                "MIT"
            ],
            "authors": [
                {
                    "name": "Fabien Potencier",
                    "email": "fabien@symfony.com"
                }
            ],
            "description": "Common additional features for Twig that do not directly belong in core",
            "keywords": [
                "i18n",
                "text"
            ],
            "time": "2018-12-05T18:34:18+00:00"
        },
        {
            "name": "twig/twig",
            "version": "v2.12.5",
            "source": {
                "type": "git",
                "url": "https://github.com/twigphp/Twig.git",
                "reference": "18772e0190734944277ee97a02a9a6c6555fcd94"
            },
            "dist": {
                "type": "zip",
                "url": "https://api.github.com/repos/twigphp/Twig/zipball/18772e0190734944277ee97a02a9a6c6555fcd94",
                "reference": "18772e0190734944277ee97a02a9a6c6555fcd94",
                "shasum": ""
            },
            "require": {
                "php": "^7.0",
                "symfony/polyfill-ctype": "^1.8",
                "symfony/polyfill-mbstring": "^1.3"
            },
            "require-dev": {
                "psr/container": "^1.0",
                "symfony/phpunit-bridge": "^4.4|^5.0"
            },
            "type": "library",
            "extra": {
                "branch-alias": {
                    "dev-master": "2.12-dev"
                }
            },
            "autoload": {
                "psr-0": {
                    "Twig_": "lib/"
                },
                "psr-4": {
                    "Twig\\": "src/"
                }
            },
            "notification-url": "https://packagist.org/downloads/",
            "license": [
                "BSD-3-Clause"
            ],
            "authors": [
                {
                    "name": "Fabien Potencier",
                    "email": "fabien@symfony.com",
                    "homepage": "http://fabien.potencier.org",
                    "role": "Lead Developer"
                },
                {
                    "name": "Twig Team",
                    "role": "Contributors"
                },
                {
                    "name": "Armin Ronacher",
                    "email": "armin.ronacher@active-4.com",
                    "role": "Project Founder"
                }
            ],
            "description": "Twig, the flexible, fast, and secure template language for PHP",
            "homepage": "https://twig.symfony.com",
            "keywords": [
                "templating"
            ],
            "time": "2020-02-11T15:31:23+00:00"
        },
        {
            "name": "ua-parser/uap-php",
            "version": "v3.9.13",
            "source": {
                "type": "git",
                "url": "https://github.com/ua-parser/uap-php.git",
                "reference": "d377f6ad337c2cfb44bfdeb1b9130b783890149b"
            },
            "dist": {
                "type": "zip",
                "url": "https://api.github.com/repos/ua-parser/uap-php/zipball/d377f6ad337c2cfb44bfdeb1b9130b783890149b",
                "reference": "d377f6ad337c2cfb44bfdeb1b9130b783890149b",
                "shasum": ""
            },
            "require": {
                "composer/ca-bundle": "^1.1",
                "php": "^7.2"
            },
            "require-dev": {
                "phpstan/phpstan": "^0.12.33",
                "phpunit/phpunit": "^8 || ^9",
                "symfony/console": "^3.4 || ^4.2 || ^4.3 || ^5.0",
                "symfony/filesystem": "^3.4 || ^4.2 ||  ^4.3 || ^5.0",
                "symfony/finder": "^3.4 || ^4.2 || ^4.3 || ^5.0",
                "symfony/yaml": "^3.4 || ^4.2 || ^4.3 || ^5.0",
                "vimeo/psalm": "^3.12"
            },
            "suggest": {
                "symfony/console": "Required for CLI usage - ^3.4 || ^4.3 || ^5.0",
                "symfony/filesystem": "Required for CLI usage - ^3.4 || ^4.3 || ^5.0",
                "symfony/finder": "Required for CLI usage - ^3.4 || ^4.3 || ^5.0",
                "symfony/yaml": "Required for CLI usage - ^3.4 || ^4.3 || ^5.0"
            },
            "bin": [
                "bin/uaparser"
            ],
            "type": "library",
            "autoload": {
                "psr-4": {
                    "UAParser\\": "src"
                }
            },
            "notification-url": "https://packagist.org/downloads/",
            "license": [
                "MIT"
            ],
            "authors": [
                {
                    "name": "Dave Olsen",
                    "email": "dmolsen@gmail.com"
                },
                {
                    "name": "Lars Strojny",
                    "email": "lars@strojny.net"
                }
            ],
            "description": "A multi-language port of Browserscope's user agent parser.",
            "time": "2020-08-05T22:13:41+00:00"
        },
        {
            "name": "webimpress/safe-writer",
            "version": "2.1.0",
            "source": {
                "type": "git",
                "url": "https://github.com/webimpress/safe-writer.git",
                "reference": "5cfafdec5873c389036f14bf832a5efc9390dcdd"
            },
            "dist": {
                "type": "zip",
                "url": "https://api.github.com/repos/webimpress/safe-writer/zipball/5cfafdec5873c389036f14bf832a5efc9390dcdd",
                "reference": "5cfafdec5873c389036f14bf832a5efc9390dcdd",
                "shasum": ""
            },
            "require": {
                "php": "^7.2 || ^8.0"
            },
            "require-dev": {
                "phpunit/phpunit": "^8.5.8 || ^9.3.7",
                "vimeo/psalm": "^3.14.2",
                "webimpress/coding-standard": "^1.1.5"
            },
            "type": "library",
            "extra": {
                "branch-alias": {
                    "dev-master": "2.1.x-dev",
                    "dev-develop": "2.2.x-dev",
                    "dev-release-1.0": "1.0.x-dev"
                }
            },
            "autoload": {
                "psr-4": {
                    "Webimpress\\SafeWriter\\": "src/"
                }
            },
            "notification-url": "https://packagist.org/downloads/",
            "license": [
                "BSD-2-Clause"
            ],
            "description": "Tool to write files safely, to avoid race conditions",
            "keywords": [
                "concurrent write",
                "file writer",
                "race condition",
                "safe writer",
                "webimpress"
            ],
            "funding": [
                {
                    "url": "https://github.com/michalbundyra",
                    "type": "github"
                }
            ],
            "time": "2020-08-25T07:21:11+00:00"
        },
        {
            "name": "webmozart/assert",
            "version": "1.9.1",
            "source": {
                "type": "git",
                "url": "https://github.com/webmozart/assert.git",
                "reference": "bafc69caeb4d49c39fd0779086c03a3738cbb389"
            },
            "dist": {
                "type": "zip",
                "url": "https://api.github.com/repos/webmozart/assert/zipball/bafc69caeb4d49c39fd0779086c03a3738cbb389",
                "reference": "bafc69caeb4d49c39fd0779086c03a3738cbb389",
                "shasum": ""
            },
            "require": {
                "php": "^5.3.3 || ^7.0 || ^8.0",
                "symfony/polyfill-ctype": "^1.8"
            },
            "conflict": {
                "phpstan/phpstan": "<0.12.20",
                "vimeo/psalm": "<3.9.1"
            },
            "require-dev": {
                "phpunit/phpunit": "^4.8.36 || ^7.5.13"
            },
            "type": "library",
            "autoload": {
                "psr-4": {
                    "Webmozart\\Assert\\": "src/"
                }
            },
            "notification-url": "https://packagist.org/downloads/",
            "license": [
                "MIT"
            ],
            "authors": [
                {
                    "name": "Bernhard Schussek",
                    "email": "bschussek@gmail.com"
                }
            ],
            "description": "Assertions to validate method input/output with nice error messages.",
            "keywords": [
                "assert",
                "check",
                "validate"
            ],
            "time": "2020-07-08T17:02:28+00:00"
        },
        {
            "name": "willdurand/jsonp-callback-validator",
            "version": "v1.1.0",
            "source": {
                "type": "git",
                "url": "https://github.com/willdurand/JsonpCallbackValidator.git",
                "reference": "1a7d388bb521959e612ef50c5c7b1691b097e909"
            },
            "dist": {
                "type": "zip",
                "url": "https://api.github.com/repos/willdurand/JsonpCallbackValidator/zipball/1a7d388bb521959e612ef50c5c7b1691b097e909",
                "reference": "1a7d388bb521959e612ef50c5c7b1691b097e909",
                "shasum": ""
            },
            "require": {
                "php": ">=5.3.0"
            },
            "require-dev": {
                "phpunit/phpunit": "~3.7"
            },
            "type": "library",
            "autoload": {
                "psr-0": {
                    "JsonpCallbackValidator": "src/"
                }
            },
            "notification-url": "https://packagist.org/downloads/",
            "license": [
                "MIT"
            ],
            "authors": [
                {
                    "name": "William Durand",
                    "email": "william.durand1@gmail.com",
                    "homepage": "http://www.willdurand.fr"
                }
            ],
            "description": "JSONP callback validator.",
            "time": "2014-01-20T22:35:06+00:00"
        },
        {
            "name": "willdurand/negotiation",
            "version": "v2.3.1",
            "source": {
                "type": "git",
                "url": "https://github.com/willdurand/Negotiation.git",
                "reference": "03436ededa67c6e83b9b12defac15384cb399dc9"
            },
            "dist": {
                "type": "zip",
                "url": "https://api.github.com/repos/willdurand/Negotiation/zipball/03436ededa67c6e83b9b12defac15384cb399dc9",
                "reference": "03436ededa67c6e83b9b12defac15384cb399dc9",
                "shasum": ""
            },
            "require": {
                "php": ">=5.4.0"
            },
            "require-dev": {
                "phpunit/phpunit": "~4.5"
            },
            "type": "library",
            "extra": {
                "branch-alias": {
                    "dev-master": "2.3-dev"
                }
            },
            "autoload": {
                "psr-4": {
                    "Negotiation\\": "src/Negotiation"
                }
            },
            "notification-url": "https://packagist.org/downloads/",
            "license": [
                "MIT"
            ],
            "authors": [
                {
                    "name": "William Durand",
                    "email": "will+git@drnd.me"
                }
            ],
            "description": "Content Negotiation tools for PHP provided as a standalone library.",
            "homepage": "http://williamdurand.fr/Negotiation/",
            "keywords": [
                "accept",
                "content",
                "format",
                "header",
                "negotiation"
            ],
            "time": "2017-05-14T17:21:12+00:00"
        },
        {
            "name": "xemlock/htmlpurifier-html5",
            "version": "v0.1.10",
            "source": {
                "type": "git",
                "url": "https://github.com/xemlock/htmlpurifier-html5.git",
                "reference": "32cef47500fb77c2be0f160372095bec15bf0052"
            },
            "dist": {
                "type": "zip",
                "url": "https://api.github.com/repos/xemlock/htmlpurifier-html5/zipball/32cef47500fb77c2be0f160372095bec15bf0052",
                "reference": "32cef47500fb77c2be0f160372095bec15bf0052",
                "shasum": ""
            },
            "require": {
                "ezyang/htmlpurifier": "^4.7",
                "php": ">=5.2"
            },
            "require-dev": {
                "php-coveralls/php-coveralls": "^1.1|^2.1",
                "phpunit/phpunit": ">=4.7 <8.0"
            },
            "type": "library",
            "autoload": {
                "classmap": [
                    "library/HTMLPurifier/"
                ]
            },
            "notification-url": "https://packagist.org/downloads/",
            "license": [
                "MIT"
            ],
            "authors": [
                {
                    "name": "xemlock",
                    "email": "xemlock@gmail.com"
                }
            ],
            "description": "HTML Purifier definitions for HTML5 elements",
            "keywords": [
                "HTML5",
                "Purifier",
                "html",
                "htmlpurifier",
                "security",
                "xss"
            ],
            "time": "2019-04-26T08:53:59+00:00"
        }
    ],
    "packages-dev": [
        {
            "name": "behat/behat",
            "version": "v3.4.3",
            "source": {
                "type": "git",
                "url": "https://github.com/Behat/Behat.git",
                "reference": "d60b161bff1b95ec4bb80bb8cb210ccf890314c2"
            },
            "dist": {
                "type": "zip",
                "url": "https://api.github.com/repos/Behat/Behat/zipball/d60b161bff1b95ec4bb80bb8cb210ccf890314c2",
                "reference": "d60b161bff1b95ec4bb80bb8cb210ccf890314c2",
                "shasum": ""
            },
            "require": {
                "behat/gherkin": "^4.5.1",
                "behat/transliterator": "^1.2",
                "container-interop/container-interop": "^1.2",
                "ext-mbstring": "*",
                "php": ">=5.3.3",
                "psr/container": "^1.0",
                "symfony/class-loader": "~2.1||~3.0||~4.0",
                "symfony/config": "~2.3||~3.0||~4.0",
                "symfony/console": "~2.5||~3.0||~4.0",
                "symfony/dependency-injection": "~2.1||~3.0||~4.0",
                "symfony/event-dispatcher": "~2.1||~3.0||~4.0",
                "symfony/translation": "~2.3||~3.0||~4.0",
                "symfony/yaml": "~2.1||~3.0||~4.0"
            },
            "require-dev": {
                "herrera-io/box": "~1.6.1",
                "phpunit/phpunit": "^4.8.36|^6.3",
                "symfony/process": "~2.5|~3.0|~4.0"
            },
            "suggest": {
                "behat/mink-extension": "for integration with Mink testing framework",
                "behat/symfony2-extension": "for integration with Symfony2 web framework",
                "behat/yii-extension": "for integration with Yii web framework"
            },
            "bin": [
                "bin/behat"
            ],
            "type": "library",
            "extra": {
                "branch-alias": {
                    "dev-master": "3.2.x-dev"
                }
            },
            "autoload": {
                "psr-0": {
                    "Behat\\Behat": "src/",
                    "Behat\\Testwork": "src/"
                }
            },
            "notification-url": "https://packagist.org/downloads/",
            "license": [
                "MIT"
            ],
            "authors": [
                {
                    "name": "Konstantin Kudryashov",
                    "email": "ever.zet@gmail.com",
                    "homepage": "http://everzet.com"
                }
            ],
            "description": "Scenario-oriented BDD framework for PHP 5.3",
            "homepage": "http://behat.org/",
            "keywords": [
                "Agile",
                "BDD",
                "ScenarioBDD",
                "Scrum",
                "StoryBDD",
                "User story",
                "business",
                "development",
                "documentation",
                "examples",
                "symfony",
                "testing"
            ],
            "time": "2017-11-27T10:37:56+00:00"
        },
        {
            "name": "behat/gherkin",
            "version": "v4.6.0",
            "source": {
                "type": "git",
                "url": "https://github.com/Behat/Gherkin.git",
                "reference": "ab0a02ea14893860bca00f225f5621d351a3ad07"
            },
            "dist": {
                "type": "zip",
                "url": "https://api.github.com/repos/Behat/Gherkin/zipball/ab0a02ea14893860bca00f225f5621d351a3ad07",
                "reference": "ab0a02ea14893860bca00f225f5621d351a3ad07",
                "shasum": ""
            },
            "require": {
                "php": ">=5.3.1"
            },
            "require-dev": {
                "phpunit/phpunit": "~4.5|~5",
                "symfony/phpunit-bridge": "~2.7|~3|~4",
                "symfony/yaml": "~2.3|~3|~4"
            },
            "suggest": {
                "symfony/yaml": "If you want to parse features, represented in YAML files"
            },
            "type": "library",
            "extra": {
                "branch-alias": {
                    "dev-master": "4.4-dev"
                }
            },
            "autoload": {
                "psr-0": {
                    "Behat\\Gherkin": "src/"
                }
            },
            "notification-url": "https://packagist.org/downloads/",
            "license": [
                "MIT"
            ],
            "authors": [
                {
                    "name": "Konstantin Kudryashov",
                    "email": "ever.zet@gmail.com",
                    "homepage": "http://everzet.com"
                }
            ],
            "description": "Gherkin DSL parser for PHP 5.3",
            "homepage": "http://behat.org/",
            "keywords": [
                "BDD",
                "Behat",
                "Cucumber",
                "DSL",
                "gherkin",
                "parser"
            ],
            "time": "2019-01-16T14:22:17+00:00"
        },
        {
            "name": "behat/mink",
            "version": "dev-master",
            "source": {
                "type": "git",
                "url": "https://github.com/minkphp/Mink.git",
                "reference": "5fba90358cc25225dd848fc9d9b2a6d80ea3fcad"
            },
            "dist": {
                "type": "zip",
                "url": "https://api.github.com/repos/minkphp/Mink/zipball/5fba90358cc25225dd848fc9d9b2a6d80ea3fcad",
                "reference": "5fba90358cc25225dd848fc9d9b2a6d80ea3fcad",
                "shasum": ""
            },
            "require": {
                "php": ">=5.3.1",
                "symfony/css-selector": "^2.7|^3.0|^4.0|^5.0"
            },
            "require-dev": {
                "phpunit/phpunit": "^4.8.36 || ^5.7.27 || ^6.5.14 || ^7.5.20",
                "symfony/debug": "^2.7|^3.0|^4.0",
                "symfony/phpunit-bridge": "^3.4.38 || ^5.0.5"
            },
            "suggest": {
                "behat/mink-browserkit-driver": "extremely fast headless driver for Symfony\\Kernel-based apps (Sf2, Silex)",
                "behat/mink-goutte-driver": "fast headless driver for any app without JS emulation",
                "behat/mink-selenium2-driver": "slow, but JS-enabled driver for any app (requires Selenium2)",
                "behat/mink-zombie-driver": "fast and JS-enabled headless driver for any app (requires node.js)",
                "dmore/chrome-mink-driver": "fast and JS-enabled driver for any app (requires chromium or google chrome)"
            },
            "type": "library",
            "extra": {
                "branch-alias": {
                    "dev-master": "1.8.x-dev"
                }
            },
            "autoload": {
                "psr-4": {
                    "Behat\\Mink\\": "src/"
                }
            },
            "notification-url": "https://packagist.org/downloads/",
            "license": [
                "MIT"
            ],
            "authors": [
                {
                    "name": "Konstantin Kudryashov",
                    "email": "ever.zet@gmail.com",
                    "homepage": "http://everzet.com"
                }
            ],
            "description": "Browser controller/emulator abstraction for PHP",
            "homepage": "http://mink.behat.org/",
            "keywords": [
                "browser",
                "testing",
                "web"
            ],
            "time": "2020-08-28T19:36:29+00:00"
        },
        {
            "name": "behat/mink-extension",
            "version": "2.3.1",
            "source": {
                "type": "git",
                "url": "https://github.com/Behat/MinkExtension.git",
                "reference": "80f7849ba53867181b7e412df9210e12fba50177"
            },
            "dist": {
                "type": "zip",
                "url": "https://api.github.com/repos/Behat/MinkExtension/zipball/80f7849ba53867181b7e412df9210e12fba50177",
                "reference": "80f7849ba53867181b7e412df9210e12fba50177",
                "shasum": ""
            },
            "require": {
                "behat/behat": "^3.0.5",
                "behat/mink": "^1.5",
                "php": ">=5.3.2",
                "symfony/config": "^2.7|^3.0|^4.0"
            },
            "require-dev": {
                "behat/mink-goutte-driver": "^1.1",
                "phpspec/phpspec": "^2.0"
            },
            "type": "behat-extension",
            "extra": {
                "branch-alias": {
                    "dev-master": "2.1.x-dev"
                }
            },
            "autoload": {
                "psr-0": {
                    "Behat\\MinkExtension": "src/"
                }
            },
            "notification-url": "https://packagist.org/downloads/",
            "license": [
                "MIT"
            ],
            "authors": [
                {
                    "name": "Christophe Coevoet",
                    "email": "stof@notk.org"
                },
                {
                    "name": "Konstantin Kudryashov",
                    "email": "ever.zet@gmail.com"
                }
            ],
            "description": "Mink extension for Behat",
            "homepage": "http://extensions.behat.org/mink",
            "keywords": [
                "browser",
                "gui",
                "test",
                "web"
            ],
            "time": "2018-02-06T15:36:30+00:00"
        },
        {
            "name": "behat/mink-selenium2-driver",
            "version": "v1.3.1",
            "source": {
                "type": "git",
                "url": "https://github.com/minkphp/MinkSelenium2Driver.git",
                "reference": "473a9f3ebe0c134ee1e623ce8a9c852832020288"
            },
            "dist": {
                "type": "zip",
                "url": "https://api.github.com/repos/minkphp/MinkSelenium2Driver/zipball/473a9f3ebe0c134ee1e623ce8a9c852832020288",
                "reference": "473a9f3ebe0c134ee1e623ce8a9c852832020288",
                "shasum": ""
            },
            "require": {
                "behat/mink": "~1.7@dev",
                "instaclick/php-webdriver": "~1.1",
                "php": ">=5.3.1"
            },
            "require-dev": {
                "symfony/phpunit-bridge": "~2.7"
            },
            "type": "mink-driver",
            "extra": {
                "branch-alias": {
                    "dev-master": "1.3.x-dev"
                }
            },
            "autoload": {
                "psr-4": {
                    "Behat\\Mink\\Driver\\": "src/"
                }
            },
            "notification-url": "https://packagist.org/downloads/",
            "license": [
                "MIT"
            ],
            "authors": [
                {
                    "name": "Konstantin Kudryashov",
                    "email": "ever.zet@gmail.com",
                    "homepage": "http://everzet.com"
                },
                {
                    "name": "Pete Otaqui",
                    "email": "pete@otaqui.com",
                    "homepage": "https://github.com/pete-otaqui"
                }
            ],
            "description": "Selenium2 (WebDriver) driver for Mink framework",
            "homepage": "http://mink.behat.org/",
            "keywords": [
                "ajax",
                "browser",
                "javascript",
                "selenium",
                "testing",
                "webdriver"
            ],
            "time": "2016-03-05T09:10:18+00:00"
        },
        {
            "name": "behat/symfony2-extension",
            "version": "2.1.5",
            "source": {
                "type": "git",
                "url": "https://github.com/Behat/Symfony2Extension.git",
                "reference": "d7c834487426a784665f9c1e61132274dbf2ea26"
            },
            "dist": {
                "type": "zip",
                "url": "https://api.github.com/repos/Behat/Symfony2Extension/zipball/d7c834487426a784665f9c1e61132274dbf2ea26",
                "reference": "d7c834487426a784665f9c1e61132274dbf2ea26",
                "shasum": ""
            },
            "require": {
                "behat/behat": "^3.4.3",
                "php": ">=5.3.3",
                "symfony/framework-bundle": "~2.0|~3.0|~4.0"
            },
            "require-dev": {
                "behat/mink": "~1.7@dev",
                "behat/mink-browserkit-driver": "~1.3@dev",
                "behat/mink-extension": "~2.0",
                "phpspec/phpspec": "~2.0|~3.0|~4.0",
                "phpunit/phpunit": "~4.0|~5.0",
                "symfony/symfony": "~2.1|~3.0|~4.0"
            },
            "type": "behat-extension",
            "extra": {
                "branch-alias": {
                    "dev-master": "2.1.x-dev"
                }
            },
            "autoload": {
                "psr-0": {
                    "Behat\\Symfony2Extension": "src/"
                }
            },
            "notification-url": "https://packagist.org/downloads/",
            "license": [
                "MIT"
            ],
            "authors": [
                {
                    "name": "Christophe Coevoet",
                    "email": "stof@notk.org"
                },
                {
                    "name": "Konstantin Kudryashov",
                    "email": "ever.zet@gmail.com"
                }
            ],
            "description": "Symfony2 framework extension for Behat",
            "homepage": "http://behat.org",
            "keywords": [
                "BDD",
                "framework",
                "symfony"
            ],
            "time": "2018-04-20T15:48:23+00:00"
        },
        {
            "name": "composer/xdebug-handler",
            "version": "1.4.3",
            "source": {
                "type": "git",
                "url": "https://github.com/composer/xdebug-handler.git",
                "reference": "ebd27a9866ae8254e873866f795491f02418c5a5"
            },
            "dist": {
                "type": "zip",
                "url": "https://api.github.com/repos/composer/xdebug-handler/zipball/ebd27a9866ae8254e873866f795491f02418c5a5",
                "reference": "ebd27a9866ae8254e873866f795491f02418c5a5",
                "shasum": ""
            },
            "require": {
                "php": "^5.3.2 || ^7.0 || ^8.0",
                "psr/log": "^1.0"
            },
            "require-dev": {
                "phpunit/phpunit": "^4.8.35 || ^5.7 || 6.5 - 8"
            },
            "type": "library",
            "autoload": {
                "psr-4": {
                    "Composer\\XdebugHandler\\": "src"
                }
            },
            "notification-url": "https://packagist.org/downloads/",
            "license": [
                "MIT"
            ],
            "authors": [
                {
                    "name": "John Stevenson",
                    "email": "john-stevenson@blueyonder.co.uk"
                }
            ],
            "description": "Restarts a process without Xdebug.",
            "keywords": [
                "Xdebug",
                "performance"
            ],
            "funding": [
                {
                    "url": "https://packagist.com",
                    "type": "custom"
                },
                {
                    "url": "https://github.com/composer",
                    "type": "github"
                },
                {
                    "url": "https://tidelift.com/funding/github/packagist/composer/composer",
                    "type": "tidelift"
                }
            ],
            "time": "2020-08-19T10:27:58+00:00"
        },
        {
            "name": "friendsofphp/php-cs-fixer",
            "version": "v2.16.4",
            "source": {
                "type": "git",
                "url": "https://github.com/FriendsOfPHP/PHP-CS-Fixer.git",
                "reference": "1023c3458137ab052f6ff1e09621a721bfdeca13"
            },
            "dist": {
                "type": "zip",
                "url": "https://api.github.com/repos/FriendsOfPHP/PHP-CS-Fixer/zipball/1023c3458137ab052f6ff1e09621a721bfdeca13",
                "reference": "1023c3458137ab052f6ff1e09621a721bfdeca13",
                "shasum": ""
            },
            "require": {
                "composer/semver": "^1.4",
                "composer/xdebug-handler": "^1.2",
                "doctrine/annotations": "^1.2",
                "ext-json": "*",
                "ext-tokenizer": "*",
                "php": "^5.6 || ^7.0",
                "php-cs-fixer/diff": "^1.3",
                "symfony/console": "^3.4.17 || ^4.1.6 || ^5.0",
                "symfony/event-dispatcher": "^3.0 || ^4.0 || ^5.0",
                "symfony/filesystem": "^3.0 || ^4.0 || ^5.0",
                "symfony/finder": "^3.0 || ^4.0 || ^5.0",
                "symfony/options-resolver": "^3.0 || ^4.0 || ^5.0",
                "symfony/polyfill-php70": "^1.0",
                "symfony/polyfill-php72": "^1.4",
                "symfony/process": "^3.0 || ^4.0 || ^5.0",
                "symfony/stopwatch": "^3.0 || ^4.0 || ^5.0"
            },
            "require-dev": {
                "johnkary/phpunit-speedtrap": "^1.1 || ^2.0 || ^3.0",
                "justinrainbow/json-schema": "^5.0",
                "keradus/cli-executor": "^1.2",
                "mikey179/vfsstream": "^1.6",
                "php-coveralls/php-coveralls": "^2.1",
                "php-cs-fixer/accessible-object": "^1.0",
                "php-cs-fixer/phpunit-constraint-isidenticalstring": "^1.1",
                "php-cs-fixer/phpunit-constraint-xmlmatchesxsd": "^1.1",
                "phpunit/phpunit": "^5.7.27 || ^6.5.14 || ^7.1",
                "phpunitgoodpractices/traits": "^1.8",
                "symfony/phpunit-bridge": "^5.1",
                "symfony/yaml": "^3.0 || ^4.0 || ^5.0"
            },
            "suggest": {
                "ext-dom": "For handling output formats in XML",
                "ext-mbstring": "For handling non-UTF8 characters.",
                "php-cs-fixer/phpunit-constraint-isidenticalstring": "For IsIdenticalString constraint.",
                "php-cs-fixer/phpunit-constraint-xmlmatchesxsd": "For XmlMatchesXsd constraint.",
                "symfony/polyfill-mbstring": "When enabling `ext-mbstring` is not possible."
            },
            "bin": [
                "php-cs-fixer"
            ],
            "type": "application",
            "autoload": {
                "psr-4": {
                    "PhpCsFixer\\": "src/"
                },
                "classmap": [
                    "tests/Test/AbstractFixerTestCase.php",
                    "tests/Test/AbstractIntegrationCaseFactory.php",
                    "tests/Test/AbstractIntegrationTestCase.php",
                    "tests/Test/Assert/AssertTokensTrait.php",
                    "tests/Test/IntegrationCase.php",
                    "tests/Test/IntegrationCaseFactory.php",
                    "tests/Test/IntegrationCaseFactoryInterface.php",
                    "tests/Test/InternalIntegrationCaseFactory.php",
                    "tests/Test/IsIdenticalConstraint.php",
                    "tests/TestCase.php"
                ]
            },
            "notification-url": "https://packagist.org/downloads/",
            "license": [
                "MIT"
            ],
            "authors": [
                {
                    "name": "Fabien Potencier",
                    "email": "fabien@symfony.com"
                },
                {
                    "name": "Dariusz Rumiński",
                    "email": "dariusz.ruminski@gmail.com"
                }
            ],
            "description": "A tool to automatically fix PHP code style",
            "funding": [
                {
                    "url": "https://github.com/keradus",
                    "type": "github"
                }
            ],
            "time": "2020-06-27T23:57:46+00:00"
        },
        {
            "name": "fzaninotto/faker",
            "version": "v1.9.1",
            "source": {
                "type": "git",
                "url": "https://github.com/fzaninotto/Faker.git",
                "reference": "fc10d778e4b84d5bd315dad194661e091d307c6f"
            },
            "dist": {
                "type": "zip",
                "url": "https://api.github.com/repos/fzaninotto/Faker/zipball/fc10d778e4b84d5bd315dad194661e091d307c6f",
                "reference": "fc10d778e4b84d5bd315dad194661e091d307c6f",
                "shasum": ""
            },
            "require": {
                "php": "^5.3.3 || ^7.0"
            },
            "require-dev": {
                "ext-intl": "*",
                "phpunit/phpunit": "^4.8.35 || ^5.7",
                "squizlabs/php_codesniffer": "^2.9.2"
            },
            "type": "library",
            "extra": {
                "branch-alias": {
                    "dev-master": "1.9-dev"
                }
            },
            "autoload": {
                "psr-4": {
                    "Faker\\": "src/Faker/"
                }
            },
            "notification-url": "https://packagist.org/downloads/",
            "license": [
                "MIT"
            ],
            "authors": [
                {
                    "name": "François Zaninotto"
                }
            ],
            "description": "Faker is a PHP library that generates fake data for you.",
            "keywords": [
                "data",
                "faker",
                "fixtures"
            ],
            "time": "2019-12-12T13:22:17+00:00"
        },
        {
            "name": "instaclick/php-webdriver",
            "version": "1.4.7",
            "source": {
                "type": "git",
                "url": "https://github.com/instaclick/php-webdriver.git",
                "reference": "b5f330e900e9b3edfc18024a5ec8c07136075712"
            },
            "dist": {
                "type": "zip",
                "url": "https://api.github.com/repos/instaclick/php-webdriver/zipball/b5f330e900e9b3edfc18024a5ec8c07136075712",
                "reference": "b5f330e900e9b3edfc18024a5ec8c07136075712",
                "shasum": ""
            },
            "require": {
                "ext-curl": "*",
                "php": ">=5.3.2"
            },
            "require-dev": {
                "phpunit/phpunit": "^4.8",
                "satooshi/php-coveralls": "^1.0||^2.0"
            },
            "type": "library",
            "extra": {
                "branch-alias": {
                    "dev-master": "1.4.x-dev"
                }
            },
            "autoload": {
                "psr-0": {
                    "WebDriver": "lib/"
                }
            },
            "notification-url": "https://packagist.org/downloads/",
            "license": [
                "Apache-2.0"
            ],
            "authors": [
                {
                    "name": "Justin Bishop",
                    "email": "jubishop@gmail.com",
                    "role": "Developer"
                },
                {
                    "name": "Anthon Pang",
                    "email": "apang@softwaredevelopment.ca",
                    "role": "Fork Maintainer"
                }
            ],
            "description": "PHP WebDriver for Selenium 2",
            "homepage": "http://instaclick.com/",
            "keywords": [
                "browser",
                "selenium",
                "webdriver",
                "webtest"
            ],
            "time": "2019-09-25T09:05:11+00:00"
        },
        {
            "name": "johnkary/phpunit-speedtrap",
            "version": "v3.2.0",
            "source": {
                "type": "git",
                "url": "https://github.com/johnkary/phpunit-speedtrap.git",
                "reference": "8c0e149b80c6e86c33315f05699512678655c158"
            },
            "dist": {
                "type": "zip",
                "url": "https://api.github.com/repos/johnkary/phpunit-speedtrap/zipball/8c0e149b80c6e86c33315f05699512678655c158",
                "reference": "8c0e149b80c6e86c33315f05699512678655c158",
                "shasum": ""
            },
            "require": {
                "php": ">=7.1",
                "phpunit/phpunit": "^7.0 || ^8.0 || ^9.0"
            },
            "type": "library",
            "extra": {
                "branch-alias": {
                    "dev-master": "3.2-dev"
                }
            },
            "autoload": {
                "psr-4": {
                    "JohnKary\\PHPUnit\\Listener\\": "src/"
                }
            },
            "notification-url": "https://packagist.org/downloads/",
            "license": [
                "MIT"
            ],
            "authors": [
                {
                    "name": "John Kary",
                    "email": "john@johnkary.net"
                }
            ],
            "description": "Find and report on slow tests in your PHPUnit test suite",
            "homepage": "https://github.com/johnkary/phpunit-speedtrap",
            "keywords": [
                "phpunit",
                "profile",
                "slow"
            ],
            "time": "2020-02-12T16:19:51+00:00"
        },
        {
            "name": "nelmio/alice",
            "version": "v3.6.0",
            "source": {
                "type": "git",
                "url": "https://github.com/nelmio/alice.git",
                "reference": "1cfaca8e8c798796b3dfe1f55e4e25dee965ffb6"
            },
            "dist": {
                "type": "zip",
                "url": "https://api.github.com/repos/nelmio/alice/zipball/1cfaca8e8c798796b3dfe1f55e4e25dee965ffb6",
                "reference": "1cfaca8e8c798796b3dfe1f55e4e25dee965ffb6",
                "shasum": ""
            },
            "require": {
                "fzaninotto/faker": "^1.6",
                "myclabs/deep-copy": "^1.5.2",
                "php": "^7.1",
                "sebastian/comparator": "^3.0 || ^4.0",
                "symfony/property-access": "^2.8 || ^3.4 || ^4.0 || ^5.0",
                "symfony/yaml": "^2.8 || ^3.4 || ^4.0 || ^5.0"
            },
            "conflict": {
                "symfony/framework-bundle": "<3.4"
            },
            "require-dev": {
                "bamarni/composer-bin-plugin": "^1.1.0",
                "php-mock/php-mock": "^2.0",
                "phpspec/prophecy": "^1.6",
                "phpunit/phpunit": "^7.0 || ^8.5",
                "symfony/phpunit-bridge": "^3.4.5 || ^4.0.5 || ^5.0",
                "symfony/var-dumper": "^3.4 || ^4.0 || ^5.0"
            },
            "suggest": {
                "theofidry/alice-data-fixtures": "Wrapper for Alice to provide a persistence layer."
            },
            "type": "library",
            "extra": {
                "bamarni-bin": {
                    "bin-links": false
                },
                "branch-alias": {
                    "dev-master": "3.x-dev"
                }
            },
            "autoload": {
                "files": [
                    "src/deep_clone.php"
                ],
                "psr-4": {
                    "Nelmio\\Alice\\": "src"
                }
            },
            "notification-url": "https://packagist.org/downloads/",
            "license": [
                "MIT"
            ],
            "authors": [
                {
                    "name": "Jordi Boggiano",
                    "email": "j.boggiano@seld.be"
                },
                {
                    "name": "Tim Shelburne",
                    "email": "shelburt02@gmail.com"
                },
                {
                    "name": "Théo FIDRY",
                    "email": "theo.fidry@gmail.com"
                }
            ],
            "description": "Expressive fixtures generator",
            "keywords": [
                "Fixture",
                "data",
                "faker",
                "test"
            ],
            "time": "2020-03-08T23:24:35+00:00"
        },
        {
            "name": "oro/twig-inspector",
            "version": "dev-master",
            "dist": {
                "type": "path",
                "url": "../twig-inspector",
                "reference": "bd6f6a6e6adfd03686d1c7ef71b5359981f73553"
            },
            "require": {
                "symfony/config": "^4.4.1 | ^5.0",
                "symfony/dependency-injection": "^4.4.1 | ^5.0",
                "symfony/http-foundation": "^4.4.1 | ^5.0",
                "symfony/http-kernel": "^4.4.1 | ^5.0",
                "symfony/routing": "^4.4.1 | ^5.0",
                "symfony/web-profiler-bundle": "^4.4.1 | ^5.0",
                "twig/twig": "^1.38 | ^2.7 | ^3.0"
            },
            "type": "symfony-bundle",
            "extra": {
                "branch-alias": {
                    "dev-master": "1.0-dev"
                }
            },
            "autoload": {
                "psr-4": {
                    "Oro\\TwigInspector\\": ""
                }
            },
            "license": [
                "MIT"
            ],
            "authors": [
                {
                    "name": "Oro, Inc",
                    "homepage": "http://www.orocrm.com"
                }
            ],
            "description": "Oro Twig Inspector adds the possibility to find twig templates and blocks used for rendering HTML pages faster during development",
            "homepage": "https://github.com/oroinc/twig-inspector",
            "keywords": [
                "ORO",
                "debug",
                "inspect",
                "symfony",
                "template",
                "toolbar-extension",
                "twig"
            ],
            "transport-options": {
                "relative": true
            }
        },
        {
            "name": "pdepend/pdepend",
            "version": "2.8.0",
            "source": {
                "type": "git",
                "url": "https://github.com/pdepend/pdepend.git",
                "reference": "c64472f8e76ca858c79ad9a4cf1e2734b3f8cc38"
            },
            "dist": {
                "type": "zip",
                "url": "https://api.github.com/repos/pdepend/pdepend/zipball/c64472f8e76ca858c79ad9a4cf1e2734b3f8cc38",
                "reference": "c64472f8e76ca858c79ad9a4cf1e2734b3f8cc38",
                "shasum": ""
            },
            "require": {
                "php": ">=5.3.7",
                "symfony/config": "^2.3.0|^3|^4|^5",
                "symfony/dependency-injection": "^2.3.0|^3|^4|^5",
                "symfony/filesystem": "^2.3.0|^3|^4|^5"
            },
            "require-dev": {
                "easy-doc/easy-doc": "0.0.0 || ^1.2.3",
                "gregwar/rst": "^1.0",
                "phpunit/phpunit": "^4.8.35|^5.7",
                "squizlabs/php_codesniffer": "^2.0.0"
            },
            "bin": [
                "src/bin/pdepend"
            ],
            "type": "library",
            "extra": {
                "branch-alias": {
                    "dev-master": "2.x-dev"
                }
            },
            "autoload": {
                "psr-4": {
                    "PDepend\\": "src/main/php/PDepend"
                }
            },
            "notification-url": "https://packagist.org/downloads/",
            "license": [
                "BSD-3-Clause"
            ],
            "description": "Official version of pdepend to be handled with Composer",
            "funding": [
                {
                    "url": "https://tidelift.com/funding/github/packagist/pdepend/pdepend",
                    "type": "tidelift"
                }
            ],
            "time": "2020-06-20T10:53:13+00:00"
        },
        {
            "name": "phar-io/manifest",
            "version": "1.0.3",
            "source": {
                "type": "git",
                "url": "https://github.com/phar-io/manifest.git",
                "reference": "7761fcacf03b4d4f16e7ccb606d4879ca431fcf4"
            },
            "dist": {
                "type": "zip",
                "url": "https://api.github.com/repos/phar-io/manifest/zipball/7761fcacf03b4d4f16e7ccb606d4879ca431fcf4",
                "reference": "7761fcacf03b4d4f16e7ccb606d4879ca431fcf4",
                "shasum": ""
            },
            "require": {
                "ext-dom": "*",
                "ext-phar": "*",
                "phar-io/version": "^2.0",
                "php": "^5.6 || ^7.0"
            },
            "type": "library",
            "extra": {
                "branch-alias": {
                    "dev-master": "1.0.x-dev"
                }
            },
            "autoload": {
                "classmap": [
                    "src/"
                ]
            },
            "notification-url": "https://packagist.org/downloads/",
            "license": [
                "BSD-3-Clause"
            ],
            "authors": [
                {
                    "name": "Arne Blankerts",
                    "email": "arne@blankerts.de",
                    "role": "Developer"
                },
                {
                    "name": "Sebastian Heuer",
                    "email": "sebastian@phpeople.de",
                    "role": "Developer"
                },
                {
                    "name": "Sebastian Bergmann",
                    "email": "sebastian@phpunit.de",
                    "role": "Developer"
                }
            ],
            "description": "Component for reading phar.io manifest information from a PHP Archive (PHAR)",
            "time": "2018-07-08T19:23:20+00:00"
        },
        {
            "name": "phar-io/version",
            "version": "2.0.1",
            "source": {
                "type": "git",
                "url": "https://github.com/phar-io/version.git",
                "reference": "45a2ec53a73c70ce41d55cedef9063630abaf1b6"
            },
            "dist": {
                "type": "zip",
                "url": "https://api.github.com/repos/phar-io/version/zipball/45a2ec53a73c70ce41d55cedef9063630abaf1b6",
                "reference": "45a2ec53a73c70ce41d55cedef9063630abaf1b6",
                "shasum": ""
            },
            "require": {
                "php": "^5.6 || ^7.0"
            },
            "type": "library",
            "autoload": {
                "classmap": [
                    "src/"
                ]
            },
            "notification-url": "https://packagist.org/downloads/",
            "license": [
                "BSD-3-Clause"
            ],
            "authors": [
                {
                    "name": "Arne Blankerts",
                    "email": "arne@blankerts.de",
                    "role": "Developer"
                },
                {
                    "name": "Sebastian Heuer",
                    "email": "sebastian@phpeople.de",
                    "role": "Developer"
                },
                {
                    "name": "Sebastian Bergmann",
                    "email": "sebastian@phpunit.de",
                    "role": "Developer"
                }
            ],
            "description": "Library for handling version information and constraints",
            "time": "2018-07-08T19:19:57+00:00"
        },
        {
            "name": "php-cs-fixer/diff",
            "version": "v1.3.0",
            "source": {
                "type": "git",
                "url": "https://github.com/PHP-CS-Fixer/diff.git",
                "reference": "78bb099e9c16361126c86ce82ec4405ebab8e756"
            },
            "dist": {
                "type": "zip",
                "url": "https://api.github.com/repos/PHP-CS-Fixer/diff/zipball/78bb099e9c16361126c86ce82ec4405ebab8e756",
                "reference": "78bb099e9c16361126c86ce82ec4405ebab8e756",
                "shasum": ""
            },
            "require": {
                "php": "^5.6 || ^7.0"
            },
            "require-dev": {
                "phpunit/phpunit": "^5.7.23 || ^6.4.3",
                "symfony/process": "^3.3"
            },
            "type": "library",
            "autoload": {
                "classmap": [
                    "src/"
                ]
            },
            "notification-url": "https://packagist.org/downloads/",
            "license": [
                "BSD-3-Clause"
            ],
            "authors": [
                {
                    "name": "Kore Nordmann",
                    "email": "mail@kore-nordmann.de"
                },
                {
                    "name": "Sebastian Bergmann",
                    "email": "sebastian@phpunit.de"
                },
                {
                    "name": "SpacePossum"
                }
            ],
            "description": "sebastian/diff v2 backport support for PHP5.6",
            "homepage": "https://github.com/PHP-CS-Fixer",
            "keywords": [
                "diff"
            ],
            "time": "2018-02-15T16:58:55+00:00"
        },
        {
            "name": "phpmd/phpmd",
            "version": "2.8.2",
            "source": {
                "type": "git",
                "url": "https://github.com/phpmd/phpmd.git",
                "reference": "714629ed782537f638fe23c4346637659b779a77"
            },
            "dist": {
                "type": "zip",
                "url": "https://api.github.com/repos/phpmd/phpmd/zipball/714629ed782537f638fe23c4346637659b779a77",
                "reference": "714629ed782537f638fe23c4346637659b779a77",
                "shasum": ""
            },
            "require": {
                "composer/xdebug-handler": "^1.0",
                "ext-xml": "*",
                "pdepend/pdepend": "^2.7.1",
                "php": ">=5.3.9"
            },
            "require-dev": {
                "easy-doc/easy-doc": "0.0.0 || ^1.3.2",
                "gregwar/rst": "^1.0",
                "mikey179/vfsstream": "^1.6.4",
                "phpunit/phpunit": "^4.8.36 || ^5.7.27",
                "squizlabs/php_codesniffer": "^2.0"
            },
            "bin": [
                "src/bin/phpmd"
            ],
            "type": "library",
            "autoload": {
                "psr-0": {
                    "PHPMD\\": "src/main/php"
                }
            },
            "notification-url": "https://packagist.org/downloads/",
            "license": [
                "BSD-3-Clause"
            ],
            "authors": [
                {
                    "name": "Manuel Pichler",
                    "email": "github@manuel-pichler.de",
                    "homepage": "https://github.com/manuelpichler",
                    "role": "Project Founder"
                },
                {
                    "name": "Marc Würth",
                    "email": "ravage@bluewin.ch",
                    "homepage": "https://github.com/ravage84",
                    "role": "Project Maintainer"
                },
                {
                    "name": "Other contributors",
                    "homepage": "https://github.com/phpmd/phpmd/graphs/contributors",
                    "role": "Contributors"
                }
            ],
            "description": "PHPMD is a spin-off project of PHP Depend and aims to be a PHP equivalent of the well known Java tool PMD.",
            "homepage": "https://phpmd.org/",
            "keywords": [
                "mess detection",
                "mess detector",
                "pdepend",
                "phpmd",
                "pmd"
            ],
            "time": "2020-02-16T20:15:50+00:00"
        },
        {
            "name": "phpspec/prophecy",
            "version": "v1.10.3",
            "source": {
                "type": "git",
                "url": "https://github.com/phpspec/prophecy.git",
                "reference": "451c3cd1418cf640de218914901e51b064abb093"
            },
            "dist": {
                "type": "zip",
                "url": "https://api.github.com/repos/phpspec/prophecy/zipball/451c3cd1418cf640de218914901e51b064abb093",
                "reference": "451c3cd1418cf640de218914901e51b064abb093",
                "shasum": ""
            },
            "require": {
                "doctrine/instantiator": "^1.0.2",
                "php": "^5.3|^7.0",
                "phpdocumentor/reflection-docblock": "^2.0|^3.0.2|^4.0|^5.0",
                "sebastian/comparator": "^1.2.3|^2.0|^3.0|^4.0",
                "sebastian/recursion-context": "^1.0|^2.0|^3.0|^4.0"
            },
            "require-dev": {
                "phpspec/phpspec": "^2.5 || ^3.2",
                "phpunit/phpunit": "^4.8.35 || ^5.7 || ^6.5 || ^7.1"
            },
            "type": "library",
            "extra": {
                "branch-alias": {
                    "dev-master": "1.10.x-dev"
                }
            },
            "autoload": {
                "psr-4": {
                    "Prophecy\\": "src/Prophecy"
                }
            },
            "notification-url": "https://packagist.org/downloads/",
            "license": [
                "MIT"
            ],
            "authors": [
                {
                    "name": "Konstantin Kudryashov",
                    "email": "ever.zet@gmail.com",
                    "homepage": "http://everzet.com"
                },
                {
                    "name": "Marcello Duarte",
                    "email": "marcello.duarte@gmail.com"
                }
            ],
            "description": "Highly opinionated mocking framework for PHP 5.3+",
            "homepage": "https://github.com/phpspec/prophecy",
            "keywords": [
                "Double",
                "Dummy",
                "fake",
                "mock",
                "spy",
                "stub"
            ],
            "time": "2020-03-05T15:02:03+00:00"
        },
        {
            "name": "phpunit/php-code-coverage",
            "version": "8.0.2",
            "source": {
                "type": "git",
                "url": "https://github.com/sebastianbergmann/php-code-coverage.git",
                "reference": "ca6647ffddd2add025ab3f21644a441d7c146cdc"
            },
            "dist": {
                "type": "zip",
                "url": "https://api.github.com/repos/sebastianbergmann/php-code-coverage/zipball/ca6647ffddd2add025ab3f21644a441d7c146cdc",
                "reference": "ca6647ffddd2add025ab3f21644a441d7c146cdc",
                "shasum": ""
            },
            "require": {
                "ext-dom": "*",
                "ext-xmlwriter": "*",
                "php": "^7.3",
                "phpunit/php-file-iterator": "^3.0",
                "phpunit/php-text-template": "^2.0",
                "phpunit/php-token-stream": "^4.0",
                "sebastian/code-unit-reverse-lookup": "^2.0",
                "sebastian/environment": "^5.0",
                "sebastian/version": "^3.0",
                "theseer/tokenizer": "^1.1.3"
            },
            "require-dev": {
                "phpunit/phpunit": "^9.0"
            },
            "suggest": {
                "ext-pcov": "*",
                "ext-xdebug": "*"
            },
            "type": "library",
            "extra": {
                "branch-alias": {
                    "dev-master": "8.0-dev"
                }
            },
            "autoload": {
                "classmap": [
                    "src/"
                ]
            },
            "notification-url": "https://packagist.org/downloads/",
            "license": [
                "BSD-3-Clause"
            ],
            "authors": [
                {
                    "name": "Sebastian Bergmann",
                    "email": "sebastian@phpunit.de",
                    "role": "lead"
                }
            ],
            "description": "Library that provides collection, processing, and rendering functionality for PHP code coverage information.",
            "homepage": "https://github.com/sebastianbergmann/php-code-coverage",
            "keywords": [
                "coverage",
                "testing",
                "xunit"
            ],
            "funding": [
                {
                    "url": "https://github.com/sebastianbergmann",
                    "type": "github"
                }
            ],
            "time": "2020-05-23T08:02:54+00:00"
        },
        {
            "name": "phpunit/php-file-iterator",
            "version": "3.0.4",
            "source": {
                "type": "git",
                "url": "https://github.com/sebastianbergmann/php-file-iterator.git",
                "reference": "25fefc5b19835ca653877fe081644a3f8c1d915e"
            },
            "dist": {
                "type": "zip",
                "url": "https://api.github.com/repos/sebastianbergmann/php-file-iterator/zipball/25fefc5b19835ca653877fe081644a3f8c1d915e",
                "reference": "25fefc5b19835ca653877fe081644a3f8c1d915e",
                "shasum": ""
            },
            "require": {
                "php": "^7.3 || ^8.0"
            },
            "require-dev": {
                "phpunit/phpunit": "^9.0"
            },
            "type": "library",
            "extra": {
                "branch-alias": {
                    "dev-master": "3.0-dev"
                }
            },
            "autoload": {
                "classmap": [
                    "src/"
                ]
            },
            "notification-url": "https://packagist.org/downloads/",
            "license": [
                "BSD-3-Clause"
            ],
            "authors": [
                {
                    "name": "Sebastian Bergmann",
                    "email": "sebastian@phpunit.de",
                    "role": "lead"
                }
            ],
            "description": "FilterIterator implementation that filters files based on a list of suffixes.",
            "homepage": "https://github.com/sebastianbergmann/php-file-iterator/",
            "keywords": [
                "filesystem",
                "iterator"
            ],
            "funding": [
                {
                    "url": "https://github.com/sebastianbergmann",
                    "type": "github"
                }
            ],
            "time": "2020-07-11T05:18:21+00:00"
        },
        {
            "name": "phpunit/php-invoker",
            "version": "3.1.0",
            "source": {
                "type": "git",
                "url": "https://github.com/sebastianbergmann/php-invoker.git",
                "reference": "7a85b66acc48cacffdf87dadd3694e7123674298"
            },
            "dist": {
                "type": "zip",
                "url": "https://api.github.com/repos/sebastianbergmann/php-invoker/zipball/7a85b66acc48cacffdf87dadd3694e7123674298",
                "reference": "7a85b66acc48cacffdf87dadd3694e7123674298",
                "shasum": ""
            },
            "require": {
                "php": "^7.3 || ^8.0"
            },
            "require-dev": {
                "ext-pcntl": "*",
                "phpunit/phpunit": "^9.0"
            },
            "suggest": {
                "ext-pcntl": "*"
            },
            "type": "library",
            "extra": {
                "branch-alias": {
                    "dev-master": "3.1-dev"
                }
            },
            "autoload": {
                "classmap": [
                    "src/"
                ]
            },
            "notification-url": "https://packagist.org/downloads/",
            "license": [
                "BSD-3-Clause"
            ],
            "authors": [
                {
                    "name": "Sebastian Bergmann",
                    "email": "sebastian@phpunit.de",
                    "role": "lead"
                }
            ],
            "description": "Invoke callables with a timeout",
            "homepage": "https://github.com/sebastianbergmann/php-invoker/",
            "keywords": [
                "process"
            ],
            "funding": [
                {
                    "url": "https://github.com/sebastianbergmann",
                    "type": "github"
                }
            ],
            "time": "2020-08-06T07:04:15+00:00"
        },
        {
            "name": "phpunit/php-text-template",
            "version": "2.0.2",
            "source": {
                "type": "git",
                "url": "https://github.com/sebastianbergmann/php-text-template.git",
                "reference": "6ff9c8ea4d3212b88fcf74e25e516e2c51c99324"
            },
            "dist": {
                "type": "zip",
                "url": "https://api.github.com/repos/sebastianbergmann/php-text-template/zipball/6ff9c8ea4d3212b88fcf74e25e516e2c51c99324",
                "reference": "6ff9c8ea4d3212b88fcf74e25e516e2c51c99324",
                "shasum": ""
            },
            "require": {
                "php": "^7.3 || ^8.0"
            },
            "require-dev": {
                "phpunit/phpunit": "^9.0"
            },
            "type": "library",
            "extra": {
                "branch-alias": {
                    "dev-master": "2.0-dev"
                }
            },
            "autoload": {
                "classmap": [
                    "src/"
                ]
            },
            "notification-url": "https://packagist.org/downloads/",
            "license": [
                "BSD-3-Clause"
            ],
            "authors": [
                {
                    "name": "Sebastian Bergmann",
                    "email": "sebastian@phpunit.de",
                    "role": "lead"
                }
            ],
            "description": "Simple template engine.",
            "homepage": "https://github.com/sebastianbergmann/php-text-template/",
            "keywords": [
                "template"
            ],
            "funding": [
                {
                    "url": "https://github.com/sebastianbergmann",
                    "type": "github"
                }
            ],
            "time": "2020-06-26T11:55:37+00:00"
        },
        {
            "name": "phpunit/php-timer",
            "version": "3.1.4",
            "source": {
                "type": "git",
                "url": "https://github.com/sebastianbergmann/php-timer.git",
                "reference": "dc9368fae6ef2ffa57eba80a7410bcef81df6258"
            },
            "dist": {
                "type": "zip",
                "url": "https://api.github.com/repos/sebastianbergmann/php-timer/zipball/dc9368fae6ef2ffa57eba80a7410bcef81df6258",
                "reference": "dc9368fae6ef2ffa57eba80a7410bcef81df6258",
                "shasum": ""
            },
            "require": {
                "php": "^7.3"
            },
            "require-dev": {
                "phpunit/phpunit": "^9.0"
            },
            "type": "library",
            "extra": {
                "branch-alias": {
                    "dev-master": "3.1-dev"
                }
            },
            "autoload": {
                "classmap": [
                    "src/"
                ]
            },
            "notification-url": "https://packagist.org/downloads/",
            "license": [
                "BSD-3-Clause"
            ],
            "authors": [
                {
                    "name": "Sebastian Bergmann",
                    "email": "sebastian@phpunit.de",
                    "role": "lead"
                }
            ],
            "description": "Utility class for timing",
            "homepage": "https://github.com/sebastianbergmann/php-timer/",
            "keywords": [
                "timer"
            ],
            "funding": [
                {
                    "url": "https://github.com/sebastianbergmann",
                    "type": "github"
                }
            ],
            "time": "2020-04-20T06:00:37+00:00"
        },
        {
            "name": "phpunit/php-token-stream",
            "version": "4.0.4",
            "source": {
                "type": "git",
                "url": "https://github.com/sebastianbergmann/php-token-stream.git",
                "reference": "a853a0e183b9db7eed023d7933a858fa1c8d25a3"
            },
            "dist": {
                "type": "zip",
                "url": "https://api.github.com/repos/sebastianbergmann/php-token-stream/zipball/a853a0e183b9db7eed023d7933a858fa1c8d25a3",
                "reference": "a853a0e183b9db7eed023d7933a858fa1c8d25a3",
                "shasum": ""
            },
            "require": {
                "ext-tokenizer": "*",
                "php": "^7.3 || ^8.0"
            },
            "require-dev": {
                "phpunit/phpunit": "^9.0"
            },
            "type": "library",
            "extra": {
                "branch-alias": {
                    "dev-master": "4.0-dev"
                }
            },
            "autoload": {
                "classmap": [
                    "src/"
                ]
            },
            "notification-url": "https://packagist.org/downloads/",
            "license": [
                "BSD-3-Clause"
            ],
            "authors": [
                {
                    "name": "Sebastian Bergmann",
                    "email": "sebastian@phpunit.de"
                }
            ],
            "description": "Wrapper around PHP's tokenizer extension.",
            "homepage": "https://github.com/sebastianbergmann/php-token-stream/",
            "keywords": [
                "tokenizer"
            ],
            "funding": [
                {
                    "url": "https://github.com/sebastianbergmann",
                    "type": "github"
                }
            ],
            "abandoned": true,
            "time": "2020-08-04T08:28:15+00:00"
        },
        {
            "name": "phpunit/phpcov",
            "version": "7.0.2",
            "source": {
                "type": "git",
                "url": "https://github.com/sebastianbergmann/phpcov.git",
                "reference": "b91ef1640a7571f32e2eb58b107865f4c87a2eef"
            },
            "dist": {
                "type": "zip",
                "url": "https://api.github.com/repos/sebastianbergmann/phpcov/zipball/b91ef1640a7571f32e2eb58b107865f4c87a2eef",
                "reference": "b91ef1640a7571f32e2eb58b107865f4c87a2eef",
                "shasum": ""
            },
            "require": {
                "php": "^7.3",
                "phpunit/php-code-coverage": "^8.0",
                "phpunit/phpunit": "^9.0",
                "sebastian/diff": "^4.0",
                "sebastian/finder-facade": "^2.0",
                "sebastian/version": "^3.0",
                "symfony/console": "^3.0 || ^4.0 || ^5.0"
            },
            "bin": [
                "phpcov"
            ],
            "type": "library",
            "extra": {
                "branch-alias": {
                    "dev-master": "7.0-dev"
                }
            },
            "autoload": {
                "classmap": [
                    "src/"
                ]
            },
            "notification-url": "https://packagist.org/downloads/",
            "license": [
                "BSD-3-Clause"
            ],
            "authors": [
                {
                    "name": "Sebastian Bergmann",
                    "email": "sebastian@phpunit.de",
                    "role": "lead"
                }
            ],
            "description": "CLI frontend for php-code-coverage",
            "homepage": "https://github.com/sebastianbergmann/phpcov",
            "funding": [
                {
                    "url": "https://github.com/sebastianbergmann",
                    "type": "github"
                }
            ],
            "time": "2020-03-05T05:41:11+00:00"
        },
        {
            "name": "phpunit/phpunit",
            "version": "9.1.5",
            "source": {
                "type": "git",
                "url": "https://github.com/sebastianbergmann/phpunit.git",
                "reference": "1b570cd7edbe136055bf5f651857dc8af6b829d2"
            },
            "dist": {
                "type": "zip",
                "url": "https://api.github.com/repos/sebastianbergmann/phpunit/zipball/1b570cd7edbe136055bf5f651857dc8af6b829d2",
                "reference": "1b570cd7edbe136055bf5f651857dc8af6b829d2",
                "shasum": ""
            },
            "require": {
                "doctrine/instantiator": "^1.2.0",
                "ext-dom": "*",
                "ext-json": "*",
                "ext-libxml": "*",
                "ext-mbstring": "*",
                "ext-xml": "*",
                "ext-xmlwriter": "*",
                "myclabs/deep-copy": "^1.9.1",
                "phar-io/manifest": "^1.0.3",
                "phar-io/version": "^2.0.1",
                "php": "^7.3",
                "phpspec/prophecy": "^1.8.1",
                "phpunit/php-code-coverage": "^8.0.1",
                "phpunit/php-file-iterator": "^3.0",
                "phpunit/php-invoker": "^3.0",
                "phpunit/php-text-template": "^2.0",
                "phpunit/php-timer": "^3.1.4",
                "sebastian/code-unit": "^1.0.2",
                "sebastian/comparator": "^4.0",
                "sebastian/diff": "^4.0",
                "sebastian/environment": "^5.0.1",
                "sebastian/exporter": "^4.0",
                "sebastian/global-state": "^4.0",
                "sebastian/object-enumerator": "^4.0",
                "sebastian/resource-operations": "^3.0",
                "sebastian/type": "^2.0",
                "sebastian/version": "^3.0"
            },
            "require-dev": {
                "ext-pdo": "*",
                "phpspec/prophecy-phpunit": "^2.0"
            },
            "suggest": {
                "ext-soap": "*",
                "ext-xdebug": "*"
            },
            "bin": [
                "phpunit"
            ],
            "type": "library",
            "extra": {
                "branch-alias": {
                    "dev-master": "9.1-dev"
                }
            },
            "autoload": {
                "classmap": [
                    "src/"
                ],
                "files": [
                    "src/Framework/Assert/Functions.php"
                ]
            },
            "notification-url": "https://packagist.org/downloads/",
            "license": [
                "BSD-3-Clause"
            ],
            "authors": [
                {
                    "name": "Sebastian Bergmann",
                    "email": "sebastian@phpunit.de",
                    "role": "lead"
                }
            ],
            "description": "The PHP Unit Testing framework.",
            "homepage": "https://phpunit.de/",
            "keywords": [
                "phpunit",
                "testing",
                "xunit"
            ],
            "funding": [
                {
                    "url": "https://phpunit.de/donate.html",
                    "type": "custom"
                },
                {
                    "url": "https://github.com/sebastianbergmann",
                    "type": "github"
                }
            ],
            "time": "2020-05-22T13:54:05+00:00"
        },
        {
            "name": "sebastian/code-unit",
            "version": "1.0.5",
            "source": {
                "type": "git",
                "url": "https://github.com/sebastianbergmann/code-unit.git",
                "reference": "c1e2df332c905079980b119c4db103117e5e5c90"
            },
            "dist": {
                "type": "zip",
                "url": "https://api.github.com/repos/sebastianbergmann/code-unit/zipball/c1e2df332c905079980b119c4db103117e5e5c90",
                "reference": "c1e2df332c905079980b119c4db103117e5e5c90",
                "shasum": ""
            },
            "require": {
                "php": "^7.3 || ^8.0"
            },
            "require-dev": {
                "phpunit/phpunit": "^9.0"
            },
            "type": "library",
            "extra": {
                "branch-alias": {
                    "dev-master": "1.0-dev"
                }
            },
            "autoload": {
                "classmap": [
                    "src/"
                ]
            },
            "notification-url": "https://packagist.org/downloads/",
            "license": [
                "BSD-3-Clause"
            ],
            "authors": [
                {
                    "name": "Sebastian Bergmann",
                    "email": "sebastian@phpunit.de",
                    "role": "lead"
                }
            ],
            "description": "Collection of value objects that represent the PHP code units",
            "homepage": "https://github.com/sebastianbergmann/code-unit",
            "funding": [
                {
                    "url": "https://github.com/sebastianbergmann",
                    "type": "github"
                }
            ],
            "time": "2020-06-26T12:50:45+00:00"
        },
        {
            "name": "sebastian/code-unit-reverse-lookup",
            "version": "2.0.2",
            "source": {
                "type": "git",
                "url": "https://github.com/sebastianbergmann/code-unit-reverse-lookup.git",
                "reference": "ee51f9bb0c6d8a43337055db3120829fa14da819"
            },
            "dist": {
                "type": "zip",
                "url": "https://api.github.com/repos/sebastianbergmann/code-unit-reverse-lookup/zipball/ee51f9bb0c6d8a43337055db3120829fa14da819",
                "reference": "ee51f9bb0c6d8a43337055db3120829fa14da819",
                "shasum": ""
            },
            "require": {
                "php": "^7.3 || ^8.0"
            },
            "require-dev": {
                "phpunit/phpunit": "^9.0"
            },
            "type": "library",
            "extra": {
                "branch-alias": {
                    "dev-master": "2.0-dev"
                }
            },
            "autoload": {
                "classmap": [
                    "src/"
                ]
            },
            "notification-url": "https://packagist.org/downloads/",
            "license": [
                "BSD-3-Clause"
            ],
            "authors": [
                {
                    "name": "Sebastian Bergmann",
                    "email": "sebastian@phpunit.de"
                }
            ],
            "description": "Looks up which function or method a line of code belongs to",
            "homepage": "https://github.com/sebastianbergmann/code-unit-reverse-lookup/",
            "funding": [
                {
                    "url": "https://github.com/sebastianbergmann",
                    "type": "github"
                }
            ],
            "time": "2020-06-26T12:04:00+00:00"
        },
        {
            "name": "sebastian/comparator",
            "version": "4.0.3",
            "source": {
                "type": "git",
                "url": "https://github.com/sebastianbergmann/comparator.git",
                "reference": "dcc580eadfaa4e7f9d2cf9ae1922134ea962e14f"
            },
            "dist": {
                "type": "zip",
                "url": "https://api.github.com/repos/sebastianbergmann/comparator/zipball/dcc580eadfaa4e7f9d2cf9ae1922134ea962e14f",
                "reference": "dcc580eadfaa4e7f9d2cf9ae1922134ea962e14f",
                "shasum": ""
            },
            "require": {
                "php": "^7.3 || ^8.0",
                "sebastian/diff": "^4.0",
                "sebastian/exporter": "^4.0"
            },
            "require-dev": {
                "phpunit/phpunit": "^9.0"
            },
            "type": "library",
            "extra": {
                "branch-alias": {
                    "dev-master": "4.0-dev"
                }
            },
            "autoload": {
                "classmap": [
                    "src/"
                ]
            },
            "notification-url": "https://packagist.org/downloads/",
            "license": [
                "BSD-3-Clause"
            ],
            "authors": [
                {
                    "name": "Sebastian Bergmann",
                    "email": "sebastian@phpunit.de"
                },
                {
                    "name": "Jeff Welch",
                    "email": "whatthejeff@gmail.com"
                },
                {
                    "name": "Volker Dusch",
                    "email": "github@wallbash.com"
                },
                {
                    "name": "Bernhard Schussek",
                    "email": "bschussek@2bepublished.at"
                }
            ],
            "description": "Provides the functionality to compare PHP values for equality",
            "homepage": "https://github.com/sebastianbergmann/comparator",
            "keywords": [
                "comparator",
                "compare",
                "equality"
            ],
            "funding": [
                {
                    "url": "https://github.com/sebastianbergmann",
                    "type": "github"
                }
            ],
            "time": "2020-06-26T12:05:46+00:00"
        },
        {
            "name": "sebastian/diff",
            "version": "4.0.2",
            "source": {
                "type": "git",
                "url": "https://github.com/sebastianbergmann/diff.git",
                "reference": "1e90b4cf905a7d06c420b1d2e9d11a4dc8a13113"
            },
            "dist": {
                "type": "zip",
                "url": "https://api.github.com/repos/sebastianbergmann/diff/zipball/1e90b4cf905a7d06c420b1d2e9d11a4dc8a13113",
                "reference": "1e90b4cf905a7d06c420b1d2e9d11a4dc8a13113",
                "shasum": ""
            },
            "require": {
                "php": "^7.3 || ^8.0"
            },
            "require-dev": {
                "phpunit/phpunit": "^9.0",
                "symfony/process": "^4.2 || ^5"
            },
            "type": "library",
            "extra": {
                "branch-alias": {
                    "dev-master": "4.0-dev"
                }
            },
            "autoload": {
                "classmap": [
                    "src/"
                ]
            },
            "notification-url": "https://packagist.org/downloads/",
            "license": [
                "BSD-3-Clause"
            ],
            "authors": [
                {
                    "name": "Sebastian Bergmann",
                    "email": "sebastian@phpunit.de"
                },
                {
                    "name": "Kore Nordmann",
                    "email": "mail@kore-nordmann.de"
                }
            ],
            "description": "Diff implementation",
            "homepage": "https://github.com/sebastianbergmann/diff",
            "keywords": [
                "diff",
                "udiff",
                "unidiff",
                "unified diff"
            ],
            "funding": [
                {
                    "url": "https://github.com/sebastianbergmann",
                    "type": "github"
                }
            ],
            "time": "2020-06-30T04:46:02+00:00"
        },
        {
            "name": "sebastian/environment",
            "version": "5.1.2",
            "source": {
                "type": "git",
                "url": "https://github.com/sebastianbergmann/environment.git",
                "reference": "0a757cab9d5b7ef49a619f1143e6c9c1bc0fe9d2"
            },
            "dist": {
                "type": "zip",
                "url": "https://api.github.com/repos/sebastianbergmann/environment/zipball/0a757cab9d5b7ef49a619f1143e6c9c1bc0fe9d2",
                "reference": "0a757cab9d5b7ef49a619f1143e6c9c1bc0fe9d2",
                "shasum": ""
            },
            "require": {
                "php": "^7.3 || ^8.0"
            },
            "require-dev": {
                "phpunit/phpunit": "^9.0"
            },
            "suggest": {
                "ext-posix": "*"
            },
            "type": "library",
            "extra": {
                "branch-alias": {
                    "dev-master": "5.0-dev"
                }
            },
            "autoload": {
                "classmap": [
                    "src/"
                ]
            },
            "notification-url": "https://packagist.org/downloads/",
            "license": [
                "BSD-3-Clause"
            ],
            "authors": [
                {
                    "name": "Sebastian Bergmann",
                    "email": "sebastian@phpunit.de"
                }
            ],
            "description": "Provides functionality to handle HHVM/PHP environments",
            "homepage": "http://www.github.com/sebastianbergmann/environment",
            "keywords": [
                "Xdebug",
                "environment",
                "hhvm"
            ],
            "funding": [
                {
                    "url": "https://github.com/sebastianbergmann",
                    "type": "github"
                }
            ],
            "time": "2020-06-26T12:07:24+00:00"
        },
        {
            "name": "sebastian/exporter",
            "version": "4.0.2",
            "source": {
                "type": "git",
                "url": "https://github.com/sebastianbergmann/exporter.git",
                "reference": "571d721db4aec847a0e59690b954af33ebf9f023"
            },
            "dist": {
                "type": "zip",
                "url": "https://api.github.com/repos/sebastianbergmann/exporter/zipball/571d721db4aec847a0e59690b954af33ebf9f023",
                "reference": "571d721db4aec847a0e59690b954af33ebf9f023",
                "shasum": ""
            },
            "require": {
                "php": "^7.3 || ^8.0",
                "sebastian/recursion-context": "^4.0"
            },
            "require-dev": {
                "ext-mbstring": "*",
                "phpunit/phpunit": "^9.2"
            },
            "type": "library",
            "extra": {
                "branch-alias": {
                    "dev-master": "4.0-dev"
                }
            },
            "autoload": {
                "classmap": [
                    "src/"
                ]
            },
            "notification-url": "https://packagist.org/downloads/",
            "license": [
                "BSD-3-Clause"
            ],
            "authors": [
                {
                    "name": "Sebastian Bergmann",
                    "email": "sebastian@phpunit.de"
                },
                {
                    "name": "Jeff Welch",
                    "email": "whatthejeff@gmail.com"
                },
                {
                    "name": "Volker Dusch",
                    "email": "github@wallbash.com"
                },
                {
                    "name": "Adam Harvey",
                    "email": "aharvey@php.net"
                },
                {
                    "name": "Bernhard Schussek",
                    "email": "bschussek@gmail.com"
                }
            ],
            "description": "Provides the functionality to export PHP variables for visualization",
            "homepage": "http://www.github.com/sebastianbergmann/exporter",
            "keywords": [
                "export",
                "exporter"
            ],
            "funding": [
                {
                    "url": "https://github.com/sebastianbergmann",
                    "type": "github"
                }
            ],
            "time": "2020-06-26T12:08:55+00:00"
        },
        {
            "name": "sebastian/finder-facade",
            "version": "2.0.0",
            "source": {
                "type": "git",
                "url": "https://github.com/sebastianbergmann/finder-facade.git",
                "reference": "9d3e74b845a2ce50e19b25b5f0c2718e153bee6c"
            },
            "dist": {
                "type": "zip",
                "url": "https://api.github.com/repos/sebastianbergmann/finder-facade/zipball/9d3e74b845a2ce50e19b25b5f0c2718e153bee6c",
                "reference": "9d3e74b845a2ce50e19b25b5f0c2718e153bee6c",
                "shasum": ""
            },
            "require": {
                "ext-ctype": "*",
                "php": "^7.3",
                "symfony/finder": "^4.1|^5.0",
                "theseer/fdomdocument": "^1.6"
            },
            "type": "library",
            "extra": {
                "branch-alias": {
                    "dev-master": "2.0-dev"
                }
            },
            "autoload": {
                "classmap": [
                    "src/"
                ]
            },
            "notification-url": "https://packagist.org/downloads/",
            "license": [
                "BSD-3-Clause"
            ],
            "authors": [
                {
                    "name": "Sebastian Bergmann",
                    "email": "sebastian@phpunit.de",
                    "role": "lead"
                }
            ],
            "description": "FinderFacade is a convenience wrapper for Symfony's Finder component.",
            "homepage": "https://github.com/sebastianbergmann/finder-facade",
            "abandoned": true,
            "time": "2020-02-08T06:07:58+00:00"
        },
        {
            "name": "sebastian/global-state",
            "version": "4.0.0",
            "source": {
                "type": "git",
                "url": "https://github.com/sebastianbergmann/global-state.git",
                "reference": "bdb1e7c79e592b8c82cb1699be3c8743119b8a72"
            },
            "dist": {
                "type": "zip",
                "url": "https://api.github.com/repos/sebastianbergmann/global-state/zipball/bdb1e7c79e592b8c82cb1699be3c8743119b8a72",
                "reference": "bdb1e7c79e592b8c82cb1699be3c8743119b8a72",
                "shasum": ""
            },
            "require": {
                "php": "^7.3",
                "sebastian/object-reflector": "^2.0",
                "sebastian/recursion-context": "^4.0"
            },
            "require-dev": {
                "ext-dom": "*",
                "phpunit/phpunit": "^9.0"
            },
            "suggest": {
                "ext-uopz": "*"
            },
            "type": "library",
            "extra": {
                "branch-alias": {
                    "dev-master": "4.0-dev"
                }
            },
            "autoload": {
                "classmap": [
                    "src/"
                ]
            },
            "notification-url": "https://packagist.org/downloads/",
            "license": [
                "BSD-3-Clause"
            ],
            "authors": [
                {
                    "name": "Sebastian Bergmann",
                    "email": "sebastian@phpunit.de"
                }
            ],
            "description": "Snapshotting of global state",
            "homepage": "http://www.github.com/sebastianbergmann/global-state",
            "keywords": [
                "global state"
            ],
            "time": "2020-02-07T06:11:37+00:00"
        },
        {
            "name": "sebastian/object-enumerator",
            "version": "4.0.2",
            "source": {
                "type": "git",
                "url": "https://github.com/sebastianbergmann/object-enumerator.git",
                "reference": "074fed2d0a6d08e1677dd8ce9d32aecb384917b8"
            },
            "dist": {
                "type": "zip",
                "url": "https://api.github.com/repos/sebastianbergmann/object-enumerator/zipball/074fed2d0a6d08e1677dd8ce9d32aecb384917b8",
                "reference": "074fed2d0a6d08e1677dd8ce9d32aecb384917b8",
                "shasum": ""
            },
            "require": {
                "php": "^7.3 || ^8.0",
                "sebastian/object-reflector": "^2.0",
                "sebastian/recursion-context": "^4.0"
            },
            "require-dev": {
                "phpunit/phpunit": "^9.0"
            },
            "type": "library",
            "extra": {
                "branch-alias": {
                    "dev-master": "4.0-dev"
                }
            },
            "autoload": {
                "classmap": [
                    "src/"
                ]
            },
            "notification-url": "https://packagist.org/downloads/",
            "license": [
                "BSD-3-Clause"
            ],
            "authors": [
                {
                    "name": "Sebastian Bergmann",
                    "email": "sebastian@phpunit.de"
                }
            ],
            "description": "Traverses array structures and object graphs to enumerate all referenced objects",
            "homepage": "https://github.com/sebastianbergmann/object-enumerator/",
            "funding": [
                {
                    "url": "https://github.com/sebastianbergmann",
                    "type": "github"
                }
            ],
            "time": "2020-06-26T12:11:32+00:00"
        },
        {
            "name": "sebastian/object-reflector",
            "version": "2.0.2",
            "source": {
                "type": "git",
                "url": "https://github.com/sebastianbergmann/object-reflector.git",
                "reference": "127a46f6b057441b201253526f81d5406d6c7840"
            },
            "dist": {
                "type": "zip",
                "url": "https://api.github.com/repos/sebastianbergmann/object-reflector/zipball/127a46f6b057441b201253526f81d5406d6c7840",
                "reference": "127a46f6b057441b201253526f81d5406d6c7840",
                "shasum": ""
            },
            "require": {
                "php": "^7.3 || ^8.0"
            },
            "require-dev": {
                "phpunit/phpunit": "^9.0"
            },
            "type": "library",
            "extra": {
                "branch-alias": {
                    "dev-master": "2.0-dev"
                }
            },
            "autoload": {
                "classmap": [
                    "src/"
                ]
            },
            "notification-url": "https://packagist.org/downloads/",
            "license": [
                "BSD-3-Clause"
            ],
            "authors": [
                {
                    "name": "Sebastian Bergmann",
                    "email": "sebastian@phpunit.de"
                }
            ],
            "description": "Allows reflection of object attributes, including inherited and non-public ones",
            "homepage": "https://github.com/sebastianbergmann/object-reflector/",
            "funding": [
                {
                    "url": "https://github.com/sebastianbergmann",
                    "type": "github"
                }
            ],
            "time": "2020-06-26T12:12:55+00:00"
        },
        {
            "name": "sebastian/phpcpd",
            "version": "5.0.2",
            "source": {
                "type": "git",
                "url": "https://github.com/sebastianbergmann/phpcpd.git",
                "reference": "8724382966b1861df4e12db915eaed2165e10bf3"
            },
            "dist": {
                "type": "zip",
                "url": "https://api.github.com/repos/sebastianbergmann/phpcpd/zipball/8724382966b1861df4e12db915eaed2165e10bf3",
                "reference": "8724382966b1861df4e12db915eaed2165e10bf3",
                "shasum": ""
            },
            "require": {
                "ext-dom": "*",
                "php": "^7.3",
                "phpunit/php-timer": "^3.0",
                "sebastian/finder-facade": "^2.0",
                "sebastian/version": "^3.0",
                "symfony/console": "^4.0|^5.0"
            },
            "bin": [
                "phpcpd"
            ],
            "type": "library",
            "extra": {
                "branch-alias": {
                    "dev-master": "5.0-dev"
                }
            },
            "autoload": {
                "classmap": [
                    "src/"
                ]
            },
            "notification-url": "https://packagist.org/downloads/",
            "license": [
                "BSD-3-Clause"
            ],
            "authors": [
                {
                    "name": "Sebastian Bergmann",
                    "email": "sebastian@phpunit.de",
                    "role": "lead"
                }
            ],
            "description": "Copy/Paste Detector (CPD) for PHP code.",
            "homepage": "https://github.com/sebastianbergmann/phpcpd",
            "time": "2020-02-22T06:03:17+00:00"
        },
        {
            "name": "sebastian/recursion-context",
            "version": "4.0.2",
            "source": {
                "type": "git",
                "url": "https://github.com/sebastianbergmann/recursion-context.git",
                "reference": "062231bf61d2b9448c4fa5a7643b5e1829c11d63"
            },
            "dist": {
                "type": "zip",
                "url": "https://api.github.com/repos/sebastianbergmann/recursion-context/zipball/062231bf61d2b9448c4fa5a7643b5e1829c11d63",
                "reference": "062231bf61d2b9448c4fa5a7643b5e1829c11d63",
                "shasum": ""
            },
            "require": {
                "php": "^7.3 || ^8.0"
            },
            "require-dev": {
                "phpunit/phpunit": "^9.0"
            },
            "type": "library",
            "extra": {
                "branch-alias": {
                    "dev-master": "4.0-dev"
                }
            },
            "autoload": {
                "classmap": [
                    "src/"
                ]
            },
            "notification-url": "https://packagist.org/downloads/",
            "license": [
                "BSD-3-Clause"
            ],
            "authors": [
                {
                    "name": "Sebastian Bergmann",
                    "email": "sebastian@phpunit.de"
                },
                {
                    "name": "Jeff Welch",
                    "email": "whatthejeff@gmail.com"
                },
                {
                    "name": "Adam Harvey",
                    "email": "aharvey@php.net"
                }
            ],
            "description": "Provides functionality to recursively process PHP variables",
            "homepage": "http://www.github.com/sebastianbergmann/recursion-context",
            "funding": [
                {
                    "url": "https://github.com/sebastianbergmann",
                    "type": "github"
                }
            ],
            "time": "2020-06-26T12:14:17+00:00"
        },
        {
            "name": "sebastian/resource-operations",
            "version": "3.0.2",
            "source": {
                "type": "git",
                "url": "https://github.com/sebastianbergmann/resource-operations.git",
                "reference": "0653718a5a629b065e91f774595267f8dc32e213"
            },
            "dist": {
                "type": "zip",
                "url": "https://api.github.com/repos/sebastianbergmann/resource-operations/zipball/0653718a5a629b065e91f774595267f8dc32e213",
                "reference": "0653718a5a629b065e91f774595267f8dc32e213",
                "shasum": ""
            },
            "require": {
                "php": "^7.3 || ^8.0"
            },
            "require-dev": {
                "phpunit/phpunit": "^9.0"
            },
            "type": "library",
            "extra": {
                "branch-alias": {
                    "dev-master": "3.0-dev"
                }
            },
            "autoload": {
                "classmap": [
                    "src/"
                ]
            },
            "notification-url": "https://packagist.org/downloads/",
            "license": [
                "BSD-3-Clause"
            ],
            "authors": [
                {
                    "name": "Sebastian Bergmann",
                    "email": "sebastian@phpunit.de"
                }
            ],
            "description": "Provides a list of PHP built-in functions that operate on resources",
            "homepage": "https://www.github.com/sebastianbergmann/resource-operations",
            "funding": [
                {
                    "url": "https://github.com/sebastianbergmann",
                    "type": "github"
                }
            ],
            "time": "2020-06-26T12:16:22+00:00"
        },
        {
            "name": "sebastian/type",
            "version": "2.2.1",
            "source": {
                "type": "git",
                "url": "https://github.com/sebastianbergmann/type.git",
                "reference": "86991e2b33446cd96e648c18bcdb1e95afb2c05a"
            },
            "dist": {
                "type": "zip",
                "url": "https://api.github.com/repos/sebastianbergmann/type/zipball/86991e2b33446cd96e648c18bcdb1e95afb2c05a",
                "reference": "86991e2b33446cd96e648c18bcdb1e95afb2c05a",
                "shasum": ""
            },
            "require": {
                "php": "^7.3 || ^8.0"
            },
            "require-dev": {
                "phpunit/phpunit": "^9.2"
            },
            "type": "library",
            "extra": {
                "branch-alias": {
                    "dev-master": "2.2-dev"
                }
            },
            "autoload": {
                "classmap": [
                    "src/"
                ]
            },
            "notification-url": "https://packagist.org/downloads/",
            "license": [
                "BSD-3-Clause"
            ],
            "authors": [
                {
                    "name": "Sebastian Bergmann",
                    "email": "sebastian@phpunit.de",
                    "role": "lead"
                }
            ],
            "description": "Collection of value objects that represent the types of the PHP type system",
            "homepage": "https://github.com/sebastianbergmann/type",
            "funding": [
                {
                    "url": "https://github.com/sebastianbergmann",
                    "type": "github"
                }
            ],
            "time": "2020-07-05T08:31:53+00:00"
        },
        {
            "name": "sebastian/version",
            "version": "3.0.1",
            "source": {
                "type": "git",
                "url": "https://github.com/sebastianbergmann/version.git",
                "reference": "626586115d0ed31cb71483be55beb759b5af5a3c"
            },
            "dist": {
                "type": "zip",
                "url": "https://api.github.com/repos/sebastianbergmann/version/zipball/626586115d0ed31cb71483be55beb759b5af5a3c",
                "reference": "626586115d0ed31cb71483be55beb759b5af5a3c",
                "shasum": ""
            },
            "require": {
                "php": "^7.3 || ^8.0"
            },
            "type": "library",
            "extra": {
                "branch-alias": {
                    "dev-master": "3.0-dev"
                }
            },
            "autoload": {
                "classmap": [
                    "src/"
                ]
            },
            "notification-url": "https://packagist.org/downloads/",
            "license": [
                "BSD-3-Clause"
            ],
            "authors": [
                {
                    "name": "Sebastian Bergmann",
                    "email": "sebastian@phpunit.de",
                    "role": "lead"
                }
            ],
            "description": "Library that helps with managing the version number of Git-hosted PHP projects",
            "homepage": "https://github.com/sebastianbergmann/version",
            "funding": [
                {
                    "url": "https://github.com/sebastianbergmann",
                    "type": "github"
                }
            ],
            "time": "2020-06-26T12:18:43+00:00"
        },
        {
            "name": "squizlabs/php_codesniffer",
            "version": "3.5.6",
            "source": {
                "type": "git",
                "url": "https://github.com/squizlabs/PHP_CodeSniffer.git",
                "reference": "e97627871a7eab2f70e59166072a6b767d5834e0"
            },
            "dist": {
                "type": "zip",
                "url": "https://api.github.com/repos/squizlabs/PHP_CodeSniffer/zipball/e97627871a7eab2f70e59166072a6b767d5834e0",
                "reference": "e97627871a7eab2f70e59166072a6b767d5834e0",
                "shasum": ""
            },
            "require": {
                "ext-simplexml": "*",
                "ext-tokenizer": "*",
                "ext-xmlwriter": "*",
                "php": ">=5.4.0"
            },
            "require-dev": {
                "phpunit/phpunit": "^4.0 || ^5.0 || ^6.0 || ^7.0"
            },
            "bin": [
                "bin/phpcs",
                "bin/phpcbf"
            ],
            "type": "library",
            "extra": {
                "branch-alias": {
                    "dev-master": "3.x-dev"
                }
            },
            "notification-url": "https://packagist.org/downloads/",
            "license": [
                "BSD-3-Clause"
            ],
            "authors": [
                {
                    "name": "Greg Sherwood",
                    "role": "lead"
                }
            ],
            "description": "PHP_CodeSniffer tokenizes PHP, JavaScript and CSS files and detects violations of a defined set of coding standards.",
            "homepage": "https://github.com/squizlabs/PHP_CodeSniffer",
            "keywords": [
                "phpcs",
                "standards"
            ],
            "time": "2020-08-10T04:50:15+00:00"
        },
        {
            "name": "symfony/class-loader",
            "version": "v3.4.44",
            "source": {
                "type": "git",
                "url": "https://github.com/symfony/class-loader.git",
                "reference": "04a7e4c1bf7f156f3d9df930401eb2c6fe51fc72"
            },
            "dist": {
                "type": "zip",
                "url": "https://api.github.com/repos/symfony/class-loader/zipball/04a7e4c1bf7f156f3d9df930401eb2c6fe51fc72",
                "reference": "04a7e4c1bf7f156f3d9df930401eb2c6fe51fc72",
                "shasum": ""
            },
            "require": {
                "php": "^5.5.9|>=7.0.8"
            },
            "require-dev": {
                "symfony/finder": "~2.8|~3.0|~4.0",
                "symfony/polyfill-apcu": "~1.1"
            },
            "suggest": {
                "symfony/polyfill-apcu": "For using ApcClassLoader on HHVM"
            },
            "type": "library",
            "extra": {
                "branch-alias": {
                    "dev-master": "3.4-dev"
                }
            },
            "autoload": {
                "psr-4": {
                    "Symfony\\Component\\ClassLoader\\": ""
                },
                "exclude-from-classmap": [
                    "/Tests/"
                ]
            },
            "notification-url": "https://packagist.org/downloads/",
            "license": [
                "MIT"
            ],
            "authors": [
                {
                    "name": "Fabien Potencier",
                    "email": "fabien@symfony.com"
                },
                {
                    "name": "Symfony Community",
                    "homepage": "https://symfony.com/contributors"
                }
            ],
            "description": "Symfony ClassLoader Component",
            "homepage": "https://symfony.com",
            "funding": [
                {
                    "url": "https://symfony.com/sponsor",
                    "type": "custom"
                },
                {
                    "url": "https://github.com/fabpot",
                    "type": "github"
                },
                {
                    "url": "https://tidelift.com/funding/github/packagist/symfony/symfony",
                    "type": "tidelift"
                }
            ],
            "time": "2020-08-09T11:28:08+00:00"
        },
        {
            "name": "symfony/phpunit-bridge",
            "version": "v4.4.13",
            "source": {
                "type": "git",
                "url": "https://github.com/symfony/phpunit-bridge.git",
                "reference": "bba78ce46a13a8d761f6330c718924dc6ca7d3b0"
            },
            "dist": {
                "type": "zip",
                "url": "https://api.github.com/repos/symfony/phpunit-bridge/zipball/bba78ce46a13a8d761f6330c718924dc6ca7d3b0",
                "reference": "bba78ce46a13a8d761f6330c718924dc6ca7d3b0",
                "shasum": ""
            },
            "require": {
                "php": ">=5.5.9"
            },
            "conflict": {
                "phpunit/phpunit": "<4.8.35|<5.4.3,>=5.0|<6.4,>=6.0|9.1.2"
            },
            "suggest": {
                "symfony/error-handler": "For tracking deprecated interfaces usages at runtime with DebugClassLoader"
            },
            "bin": [
                "bin/simple-phpunit"
            ],
            "type": "symfony-bridge",
            "extra": {
                "branch-alias": {
                    "dev-master": "4.4-dev"
                },
                "thanks": {
                    "name": "phpunit/phpunit",
                    "url": "https://github.com/sebastianbergmann/phpunit"
                }
            },
            "autoload": {
                "files": [
                    "bootstrap.php"
                ],
                "psr-4": {
                    "Symfony\\Bridge\\PhpUnit\\": ""
                },
                "exclude-from-classmap": [
                    "/Tests/"
                ]
            },
            "notification-url": "https://packagist.org/downloads/",
            "license": [
                "MIT"
            ],
            "authors": [
                {
                    "name": "Nicolas Grekas",
                    "email": "p@tchwork.com"
                },
                {
                    "name": "Symfony Community",
                    "homepage": "https://symfony.com/contributors"
                }
            ],
            "description": "Symfony PHPUnit Bridge",
            "homepage": "https://symfony.com",
            "funding": [
                {
                    "url": "https://symfony.com/sponsor",
                    "type": "custom"
                },
                {
                    "url": "https://github.com/fabpot",
                    "type": "github"
                },
                {
                    "url": "https://tidelift.com/funding/github/packagist/symfony/symfony",
                    "type": "tidelift"
                }
            ],
            "time": "2020-09-01T09:34:43+00:00"
        },
        {
            "name": "theofidry/alice-data-fixtures",
            "version": "v1.0.1",
            "source": {
                "type": "git",
                "url": "https://github.com/theofidry/AliceDataFixtures.git",
                "reference": "5752bbf979a012bb804c00641478d4d3f879e51d"
            },
            "dist": {
                "type": "zip",
                "url": "https://api.github.com/repos/theofidry/AliceDataFixtures/zipball/5752bbf979a012bb804c00641478d4d3f879e51d",
                "reference": "5752bbf979a012bb804c00641478d4d3f879e51d",
                "shasum": ""
            },
            "require": {
                "nelmio/alice": "^3.1",
                "php": "^7.1",
                "psr/log": "^1.0"
            },
            "require-dev": {
                "bamarni/composer-bin-plugin": "^1.1",
                "phpspec/prophecy": "^1.7",
                "phpunit/phpunit": "^6.0",
                "symfony/phpunit-bridge": "^3.3.2 || ^4.0"
            },
            "suggest": {
                "alcaeus/mongo-php-adapter": "To use Doctrine with the MongoDB flavour",
                "doctrine/data-fixtures": "To use Doctrine",
                "doctrine/dbal": "To use Doctrine with the PHPCR flavour",
                "doctrine/mongodb": "To use Doctrine with the MongoDB flavour",
                "doctrine/mongodb-odm": "To use Doctrine with the MongoDB flavour",
                "doctrine/orm": "To use Doctrine ORM",
                "doctrine/phpcr-odm": "To use Doctrine with the PHPCR flavour",
                "illuminate/database": "To use Eloquent",
                "jackalope/jackalope-doctrine-dbal": "To use Doctrine with the PHPCR flavour",
                "ocramius/proxy-manager": "To avoid database connection on kernel boot"
            },
            "type": "library",
            "extra": {
                "bamarni-bin": {
                    "bin-links": false
                },
                "branch-alias": {
                    "dev-master": "1.x-dev"
                }
            },
            "autoload": {
                "psr-4": {
                    "Fidry\\AliceDataFixtures\\": "src"
                }
            },
            "notification-url": "https://packagist.org/downloads/",
            "license": [
                "MIT"
            ],
            "authors": [
                {
                    "name": "Théo FIDRY",
                    "email": "theo.fidry@gmail.com",
                    "homepage": "https://github.com/theofidry"
                }
            ],
            "description": "Nelmio alice extension to persist the loaded fixtures.",
            "keywords": [
                "Fixture",
                "alice",
                "data",
                "faker",
                "orm",
                "tests"
            ],
            "time": "2017-12-21T21:36:53+00:00"
        },
        {
            "name": "theseer/fdomdocument",
            "version": "1.6.6",
            "source": {
                "type": "git",
                "url": "https://github.com/theseer/fDOMDocument.git",
                "reference": "6e8203e40a32a9c770bcb62fe37e68b948da6dca"
            },
            "dist": {
                "type": "zip",
                "url": "https://api.github.com/repos/theseer/fDOMDocument/zipball/6e8203e40a32a9c770bcb62fe37e68b948da6dca",
                "reference": "6e8203e40a32a9c770bcb62fe37e68b948da6dca",
                "shasum": ""
            },
            "require": {
                "ext-dom": "*",
                "lib-libxml": "*",
                "php": ">=5.3.3"
            },
            "type": "library",
            "autoload": {
                "classmap": [
                    "src/"
                ]
            },
            "notification-url": "https://packagist.org/downloads/",
            "license": [
                "BSD-3-Clause"
            ],
            "authors": [
                {
                    "name": "Arne Blankerts",
                    "email": "arne@blankerts.de",
                    "role": "lead"
                }
            ],
            "description": "The classes contained within this repository extend the standard DOM to use exceptions at all occasions of errors instead of PHP warnings or notices. They also add various custom methods and shortcuts for convenience and to simplify the usage of DOM.",
            "homepage": "https://github.com/theseer/fDOMDocument",
            "time": "2017-06-30T11:53:12+00:00"
        },
        {
            "name": "theseer/tokenizer",
            "version": "1.2.0",
            "source": {
                "type": "git",
                "url": "https://github.com/theseer/tokenizer.git",
                "reference": "75a63c33a8577608444246075ea0af0d052e452a"
            },
            "dist": {
                "type": "zip",
                "url": "https://api.github.com/repos/theseer/tokenizer/zipball/75a63c33a8577608444246075ea0af0d052e452a",
                "reference": "75a63c33a8577608444246075ea0af0d052e452a",
                "shasum": ""
            },
            "require": {
                "ext-dom": "*",
                "ext-tokenizer": "*",
                "ext-xmlwriter": "*",
                "php": "^7.2 || ^8.0"
            },
            "type": "library",
            "autoload": {
                "classmap": [
                    "src/"
                ]
            },
            "notification-url": "https://packagist.org/downloads/",
            "license": [
                "BSD-3-Clause"
            ],
            "authors": [
                {
                    "name": "Arne Blankerts",
                    "email": "arne@blankerts.de",
                    "role": "Developer"
                }
            ],
            "description": "A small library for converting tokenized PHP source code into XML and potentially other formats",
            "funding": [
                {
                    "url": "https://github.com/theseer",
                    "type": "github"
                }
            ],
            "time": "2020-07-12T23:59:07+00:00"
        }
    ],
    "aliases": [],
    "minimum-stability": "dev",
    "stability-flags": {
        "oro/redis-config": 20,
        "behat/mink": 20
    },
    "prefer-stable": true,
    "prefer-lowest": false,
    "platform": {
        "php": "~7.4.2",
        "ext-dom": "*",
        "ext-gd": "*",
        "ext-intl": "*",
        "ext-json": "*",
        "ext-mbstring": "*",
        "ext-openssl": "*",
        "ext-pcntl": "*",
        "ext-pdo": "*",
        "ext-xml": "*",
        "ext-zip": "*"
    },
    "platform-dev": {
        "ext-ftp": "*",
        "ext-sqlite3": "*"
    },
    "plugin-api-version": "1.1.0"
}<|MERGE_RESOLUTION|>--- conflicted
+++ resolved
@@ -4,11 +4,7 @@
         "Read more about it at https://getcomposer.org/doc/01-basic-usage.md#installing-dependencies",
         "This file is @generated automatically"
     ],
-<<<<<<< HEAD
-    "content-hash": "9fc4e216afcd9d2c9b9f0fcd075519d1",
-=======
     "content-hash": "3a6a3a9f8fef4f21699e1ec1487ab604",
->>>>>>> 97291686
     "packages": [
         {
             "name": "akeneo/batch-bundle",
@@ -9868,16 +9864,16 @@
         },
         {
             "name": "tinymce/tinymce",
-            "version": "4.9.11",
+            "version": "4.6.7",
             "source": {
                 "type": "git",
                 "url": "https://github.com/tinymce/tinymce-dist.git",
-                "reference": "3a68b67d1120ab89c6760afeb787291703c9a7d5"
-            },
-            "dist": {
-                "type": "zip",
-                "url": "https://api.github.com/repos/tinymce/tinymce-dist/zipball/3a68b67d1120ab89c6760afeb787291703c9a7d5",
-                "reference": "3a68b67d1120ab89c6760afeb787291703c9a7d5",
+                "reference": "9f9cf10d009892009a296dff48970b079ec78c7a"
+            },
+            "dist": {
+                "type": "zip",
+                "url": "https://api.github.com/repos/tinymce/tinymce-dist/zipball/9f9cf10d009892009a296dff48970b079ec78c7a",
+                "reference": "9f9cf10d009892009a296dff48970b079ec78c7a",
                 "shasum": ""
             },
             "type": "component",
@@ -9898,7 +9894,7 @@
             },
             "notification-url": "https://packagist.org/downloads/",
             "license": [
-                "LGPL-2.1-only"
+                "LGPL-2.1"
             ],
             "description": "Web based JavaScript HTML WYSIWYG editor control.",
             "homepage": "http://www.tinymce.com",
@@ -9910,7 +9906,7 @@
                 "tinymce",
                 "wysiwyg"
             ],
-            "time": "2020-07-13T05:29:19+00:00"
+            "time": "2017-09-18T11:31:55+00:00"
         },
         {
             "name": "true/punycode",
