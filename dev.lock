{
    "_readme": [
        "This file locks the dependencies of your project to a known state",
        "Read more about it at https://getcomposer.org/doc/01-basic-usage.md#installing-dependencies",
        "This file is @generated automatically"
    ],
<<<<<<< HEAD
    "content-hash": "e17c872e7ebe06c9d16f82a68fa4b8d3",
=======
    "content-hash": "9387a4ea91574a420051daaecf2443e5",
>>>>>>> 56c94d10
    "packages": [
        {
            "name": "akeneo/batch-bundle",
            "version": "0.4.8",
            "target-dir": "Akeneo/Bundle/BatchBundle",
            "source": {
                "type": "git",
                "url": "https://github.com/laboro/BatchBundle.git",
                "reference": "aff218f6ba5714baae575698c0578bf8da207f41"
            },
            "dist": {
                "type": "zip",
                "url": "https://api.github.com/repos/laboro/BatchBundle/zipball/aff218f6ba5714baae575698c0578bf8da207f41",
                "reference": "aff218f6ba5714baae575698c0578bf8da207f41",
                "shasum": ""
            },
            "require": {
                "doctrine/orm": "^2.1.3",
                "monolog/monolog": "^1.1.0",
                "php": ">=5.4.4",
                "symfony/swiftmailer-bundle": "^2.3.5",
                "symfony/symfony": "^2.1|~3.0"
            },
            "require-dev": {
                "phpspec/phpspec": "2.1.*"
            },
            "type": "symfony-bundle",
            "extra": {
                "branch-alias": {
                    "dev-master": "0.4.x-dev"
                }
            },
            "autoload": {
                "psr-0": {
                    "Akeneo\\Bundle\\BatchBundle": ""
                }
            },
            "license": [
                "MIT"
            ],
            "description": "Akeneo Batch Bundle",
            "keywords": [
                "Akeneo",
                "Batch",
                "Job",
                "Processor",
                "Reader",
                "Writer"
            ],
            "support": {
                "source": "https://github.com/laboro/BatchBundle/tree/0.4.8"
            },
            "time": "2018-03-20T11:52:51+00:00"
        },
        {
            "name": "ass/xmlsecurity",
            "version": "v1.1.1",
            "source": {
                "type": "git",
                "url": "https://github.com/aschamberger/XmlSecurity.git",
                "reference": "c8976519ebbf6e4d953cd781d09df44b7f65fbb8"
            },
            "dist": {
                "type": "zip",
                "url": "https://api.github.com/repos/aschamberger/XmlSecurity/zipball/c8976519ebbf6e4d953cd781d09df44b7f65fbb8",
                "reference": "c8976519ebbf6e4d953cd781d09df44b7f65fbb8",
                "shasum": ""
            },
            "require": {
                "ext-openssl": "*",
                "lib-openssl": ">=0.9.0",
                "php": ">=5.3.0"
            },
            "require-dev": {
                "satooshi/php-coveralls": "dev-master"
            },
            "suggest": {
                "ext-mcrypt": "*"
            },
            "type": "library",
            "extra": {
                "branch-alias": {
                    "dev-master": "1.0.x-dev"
                }
            },
            "autoload": {
                "psr-0": {
                    "ass\\XmlSecurity": "src/"
                }
            },
            "notification-url": "https://packagist.org/downloads/",
            "license": [
                "BSD-3-Clause"
            ],
            "authors": [
                {
                    "name": "Robert Richards",
                    "email": "rrichards@cdatazone.org"
                },
                {
                    "name": "Andreas Schamberger",
                    "email": "mail@andreass.net"
                }
            ],
            "description": "The XmlSecurity library is written in PHP for working with XML Encryption and Signatures",
            "homepage": "https://github.com/aschamberger/XmlSecurity",
            "keywords": [
                "encryption",
                "security",
                "signature",
                "xml"
            ],
            "time": "2015-05-31T10:10:35+00:00"
        },
        {
            "name": "behat/transliterator",
            "version": "v1.2.0",
            "source": {
                "type": "git",
                "url": "https://github.com/Behat/Transliterator.git",
                "reference": "826ce7e9c2a6664c0d1f381cbb38b1fb80a7ee2c"
            },
            "dist": {
                "type": "zip",
                "url": "https://api.github.com/repos/Behat/Transliterator/zipball/826ce7e9c2a6664c0d1f381cbb38b1fb80a7ee2c",
                "reference": "826ce7e9c2a6664c0d1f381cbb38b1fb80a7ee2c",
                "shasum": ""
            },
            "require": {
                "php": ">=5.3.3"
            },
            "require-dev": {
                "chuyskywalker/rolling-curl": "^3.1",
                "php-yaoi/php-yaoi": "^1.0"
            },
            "type": "library",
            "extra": {
                "branch-alias": {
                    "dev-master": "1.2-dev"
                }
            },
            "autoload": {
                "psr-0": {
                    "Behat\\Transliterator": "src/"
                }
            },
            "notification-url": "https://packagist.org/downloads/",
            "license": [
                "Artistic-1.0"
            ],
            "description": "String transliterator",
            "keywords": [
                "i18n",
                "slug",
                "transliterator"
            ],
            "time": "2017-04-04T11:38:05+00:00"
        },
        {
            "name": "bower-asset/autobahnjs",
            "version": "v0.8.0",
            "source": {
                "type": "git",
                "url": "https://github.com/crossbario/autobahn-js.git",
                "reference": "5561cb7d39004cb764a01454d922c2b4a083d010"
            },
            "dist": {
                "type": "zip",
                "url": "https://api.github.com/repos/crossbario/autobahn-js/zipball/5561cb7d39004cb764a01454d922c2b4a083d010",
                "reference": "5561cb7d39004cb764a01454d922c2b4a083d010",
                "shasum": null
            },
            "type": "bower-asset"
        },
        {
            "name": "bower-asset/autolinker.js",
            "version": "1.6.0",
            "source": {
                "type": "git",
                "url": "https://github.com/gregjacobs/Autolinker.js.git",
                "reference": "f99f4943b3f1fdab604659966c9903a775b03182"
            },
            "dist": {
                "type": "zip",
                "url": "https://api.github.com/repos/gregjacobs/Autolinker.js/zipball/f99f4943b3f1fdab604659966c9903a775b03182",
                "reference": "f99f4943b3f1fdab604659966c9903a775b03182",
                "shasum": null
            },
            "type": "bower-asset",
            "license": [
                "MIT"
            ]
        },
        {
            "name": "bower-asset/backbone",
            "version": "1.2.3",
            "source": {
                "type": "git",
                "url": "https://github.com/jashkenas/backbone.git",
                "reference": "05fde9e201f7e2137796663081105cd6dad12a98"
            },
            "dist": {
                "type": "zip",
                "url": "https://api.github.com/repos/jashkenas/backbone/zipball/05fde9e201f7e2137796663081105cd6dad12a98",
                "reference": "05fde9e201f7e2137796663081105cd6dad12a98",
                "shasum": null
            },
            "require": {
                "bower-asset/underscore": ">=1.7.0"
            },
            "type": "bower-asset"
        },
        {
            "name": "bower-asset/backbone-pageable",
            "version": "1.2.3",
            "source": {
                "type": "git",
                "url": "git@github.com:wyuenho/backbone-pageable.git",
                "reference": "d1063263056195d2534fd7d56595c1816eec2173"
            },
            "dist": {
                "type": "zip",
                "url": "https://api.github.com/repos/wyuenho/backbone-pageable/zipball/d1063263056195d2534fd7d56595c1816eec2173",
                "reference": "d1063263056195d2534fd7d56595c1816eec2173",
                "shasum": null
            },
            "type": "bower-asset"
        },
        {
            "name": "bower-asset/backbone.paginator",
            "version": "2.0.5",
            "source": {
                "type": "git",
                "url": "git@github.com:addyosmani/backbone.paginator.git",
                "reference": "71123a819b2b0fd549da6699f4f0e46b48223025"
            },
            "dist": {
                "type": "zip",
                "url": "https://api.github.com/repos/addyosmani/backbone.paginator/zipball/71123a819b2b0fd549da6699f4f0e46b48223025",
                "reference": "71123a819b2b0fd549da6699f4f0e46b48223025",
                "shasum": null
            },
            "require": {
                "bower-asset/backbone": ">=1.2.3,<2.0.0",
                "bower-asset/underscore": ">=1.8.3,<2.0.0"
            },
            "type": "bower-asset",
            "license": [
                "MIT"
            ]
        },
        {
            "name": "bower-asset/backgrid",
            "version": "0.3.7",
            "source": {
                "type": "git",
                "url": "git@github.com:wyuenho/backgrid.git",
                "reference": "9a45dbc4a2af4a555e8274b7cc1a966a7586cfea"
            },
            "dist": {
                "type": "zip",
                "url": "https://api.github.com/repos/wyuenho/backgrid/zipball/9a45dbc4a2af4a555e8274b7cc1a966a7586cfea",
                "reference": "9a45dbc4a2af4a555e8274b7cc1a966a7586cfea",
                "shasum": null
            },
            "require": {
                "bower-asset/backbone": "~1.2.3",
                "bower-asset/underscore": ">=1.8.3,<2.0.0"
            },
            "type": "bower-asset",
            "license": [
                "MIT"
            ]
        },
        {
            "name": "bower-asset/backgrid-paginator",
            "version": "v0.3.8",
            "source": {
                "type": "git",
                "url": "git@github.com:wyuenho/backgrid-paginator.git",
                "reference": "77ec7004d0dd0e72d81a11a797bd19e69aa8dfb7"
            },
            "dist": {
                "type": "zip",
                "url": "https://api.github.com/repos/wyuenho/backgrid-paginator/zipball/77ec7004d0dd0e72d81a11a797bd19e69aa8dfb7",
                "reference": "77ec7004d0dd0e72d81a11a797bd19e69aa8dfb7",
                "shasum": null
            },
            "require": {
                "bower-asset/backbone": ">=1.1.2,<2.0.0",
                "bower-asset/backbone.paginator": ">=2.0.0,<3.0.0",
                "bower-asset/backgrid": "~0.3.5",
                "bower-asset/underscore": ">=1.5.0,<2.0.0"
            },
            "type": "bower-asset",
            "license": [
                "MIT"
            ]
        },
        {
            "name": "bower-asset/base64",
            "version": "1.0.1",
            "source": {
                "type": "git",
                "url": "git@github.com:davidchambers/Base64.js.git",
                "reference": "b2d49f347ed1bce61000a82769bffc837b7c79dc"
            },
            "dist": {
                "type": "zip",
                "url": "https://api.github.com/repos/davidchambers/Base64.js/zipball/b2d49f347ed1bce61000a82769bffc837b7c79dc",
                "reference": "b2d49f347ed1bce61000a82769bffc837b7c79dc",
                "shasum": null
            },
            "type": "bower-asset",
            "license": [
                "WTFPL"
            ]
        },
        {
            "name": "bower-asset/bean",
            "version": "v1.0.6",
            "source": {
                "type": "git",
                "url": "git@github.com:fat/bean.git",
                "reference": "0bbb3911ec2bb15333fdcf3a0a7904a1d4f62dea"
            },
            "dist": {
                "type": "zip",
                "url": "https://api.github.com/repos/fat/bean/zipball/0bbb3911ec2bb15333fdcf3a0a7904a1d4f62dea",
                "reference": "0bbb3911ec2bb15333fdcf3a0a7904a1d4f62dea",
                "shasum": null
            },
            "type": "bower-asset"
        },
        {
            "name": "bower-asset/chaplin",
            "version": "1.2.0",
            "source": {
                "type": "git",
                "url": "git@github.com:chaplinjs/downloads.git",
                "reference": "9b52a254842650787341c67e82edc7758220c19f"
            },
            "dist": {
                "type": "zip",
                "url": "https://api.github.com/repos/chaplinjs/downloads/zipball/9b52a254842650787341c67e82edc7758220c19f",
                "reference": "9b52a254842650787341c67e82edc7758220c19f",
                "shasum": null
            },
            "require": {
                "bower-asset/backbone": "dev-1.x|1.x"
            },
            "type": "bower-asset"
        },
        {
            "name": "bower-asset/crypto-js",
            "version": "3.1.7",
            "source": {
                "type": "git",
                "url": "git@github.com:brix/crypto-js.git",
                "reference": "67d2e996e25e00f66118b3b8ab7f7fc8eae6e8d6"
            },
            "dist": {
                "type": "zip",
                "url": "https://api.github.com/repos/brix/crypto-js/zipball/67d2e996e25e00f66118b3b8ab7f7fc8eae6e8d6",
                "reference": "67d2e996e25e00f66118b3b8ab7f7fc8eae6e8d6",
                "shasum": null
            },
            "type": "bower-asset",
            "license": [
                "MIT"
            ]
        },
        {
            "name": "bower-asset/datepair",
            "version": "0.4.15",
            "source": {
                "type": "git",
                "url": "git@github.com:jonthornton/Datepair.js.git",
                "reference": "5d243d5d513c42dfc07e27db80484e91bc15b9d1"
            },
            "dist": {
                "type": "zip",
                "url": "https://api.github.com/repos/jonthornton/Datepair.js/zipball/5d243d5d513c42dfc07e27db80484e91bc15b9d1",
                "reference": "5d243d5d513c42dfc07e27db80484e91bc15b9d1",
                "shasum": null
            },
            "type": "bower-asset",
            "license": [
                "MIT"
            ]
        },
        {
            "name": "bower-asset/flotr2",
            "version": "dev-master",
            "source": {
                "type": "git",
                "url": "https://github.com/HumbleSoftware/Flotr2.git",
                "reference": "df0ddedcab1a8fdb3a7abafc5fe97819931e7bd5"
            },
            "dist": {
                "type": "zip",
                "url": "https://api.github.com/repos/HumbleSoftware/Flotr2/zipball/df0ddedcab1a8fdb3a7abafc5fe97819931e7bd5",
                "reference": "df0ddedcab1a8fdb3a7abafc5fe97819931e7bd5",
                "shasum": null
            },
            "type": "bower-asset",
            "time": "2014-07-21T18:45:41+00:00"
        },
        {
            "name": "bower-asset/font-awesome",
            "version": "v4.7.0",
            "source": {
                "type": "git",
                "url": "git@github.com:FortAwesome/Font-Awesome.git",
                "reference": "a8386aae19e200ddb0f6845b5feeee5eb7013687"
            },
            "dist": {
                "type": "zip",
                "url": "https://api.github.com/repos/FortAwesome/Font-Awesome/zipball/a8386aae19e200ddb0f6845b5feeee5eb7013687",
                "reference": "a8386aae19e200ddb0f6845b5feeee5eb7013687",
                "shasum": null
            },
            "type": "bower-asset",
            "license": [
                "OFL-1.1",
                "MIT",
                "CC-BY-3.0"
            ]
        },
        {
            "name": "bower-asset/fuse",
            "version": "v3.2.0",
            "source": {
                "type": "git",
                "url": "https://github.com/krisk/Fuse.git",
                "reference": "f68a18a9b94eedfc82dfc7d7def8a8966c9f5b33"
            },
            "dist": {
                "type": "zip",
                "url": "https://api.github.com/repos/krisk/Fuse/zipball/f68a18a9b94eedfc82dfc7d7def8a8966c9f5b33",
                "reference": "f68a18a9b94eedfc82dfc7d7def8a8966c9f5b33",
                "shasum": null
            },
            "type": "bower-asset"
        },
        {
            "name": "bower-asset/jquery",
            "version": "3.1.1",
            "source": {
                "type": "git",
                "url": "https://github.com/jquery/jquery-dist.git",
                "reference": "1b30f3ad466ebf2714d47eda34dbd7fdf6849fe3"
            },
            "dist": {
                "type": "zip",
                "url": "https://api.github.com/repos/jquery/jquery-dist/zipball/1b30f3ad466ebf2714d47eda34dbd7fdf6849fe3",
                "reference": "1b30f3ad466ebf2714d47eda34dbd7fdf6849fe3",
                "shasum": null
            },
            "type": "bower-asset",
            "license": [
                "MIT"
            ]
        },
        {
            "name": "bower-asset/jquery-ajax-queue",
            "version": "v0.0.1",
            "source": {
                "type": "git",
                "url": "git@github.com:flydreamers/ajaxQueue.git",
                "reference": "50ffe758abe1a365ad228851ee7028677bfb07b4"
            },
            "dist": {
                "type": "zip",
                "url": "https://api.github.com/repos/flydreamers/ajaxQueue/zipball/50ffe758abe1a365ad228851ee7028677bfb07b4",
                "reference": "50ffe758abe1a365ad228851ee7028677bfb07b4",
                "shasum": null
            },
            "type": "bower-asset",
            "license": [
                "MIT"
            ]
        },
        {
            "name": "bower-asset/jquery-cookie",
            "version": "v1.4.1",
            "source": {
                "type": "git",
                "url": "git@github.com:carhartl/jquery-cookie.git",
                "reference": "7f88a4e631aba8a8c688fd8999ce6b9bcfd50718"
            },
            "dist": {
                "type": "zip",
                "url": "https://api.github.com/repos/carhartl/jquery-cookie/zipball/7f88a4e631aba8a8c688fd8999ce6b9bcfd50718",
                "reference": "7f88a4e631aba8a8c688fd8999ce6b9bcfd50718",
                "shasum": null
            },
            "require": {
                "bower-asset/jquery": ">=1.2"
            },
            "type": "bower-asset"
        },
        {
            "name": "bower-asset/jquery-form",
            "version": "v4.2.1",
            "source": {
                "type": "git",
                "url": "https://github.com/jquery-form/form.git",
                "reference": "c15a69251b36544cda48892c23e0dcec21fff838"
            },
            "dist": {
                "type": "zip",
                "url": "https://api.github.com/repos/jquery-form/form/zipball/c15a69251b36544cda48892c23e0dcec21fff838",
                "reference": "c15a69251b36544cda48892c23e0dcec21fff838",
                "shasum": null
            },
            "require": {
                "bower-asset/jquery": ">=1.7"
            },
            "type": "bower-asset",
            "license": [
                "(MIT OR LGPL-3.0)"
            ]
        },
        {
            "name": "bower-asset/jquery-mousewheel",
            "version": "3.1.13",
            "source": {
                "type": "git",
                "url": "https://github.com/jquery/jquery-mousewheel.git",
                "reference": "67289b6b2aa0066d7d78a5807f520387135ffb22"
            },
            "dist": {
                "type": "zip",
                "url": "https://api.github.com/repos/jquery/jquery-mousewheel/zipball/67289b6b2aa0066d7d78a5807f520387135ffb22",
                "reference": "67289b6b2aa0066d7d78a5807f520387135ffb22",
                "shasum": null
            },
            "require": {
                "bower-asset/jquery": ">=1.2.2"
            },
            "type": "bower-asset"
        },
        {
            "name": "bower-asset/jquery-ui-multiselect-widget",
            "version": "v2.0.1",
            "source": {
                "type": "git",
                "url": "git@github.com:ehynds/jquery-ui-multiselect-widget.git",
                "reference": "a5f3e0cffa6cc1d9fcd75c5977e3185b4bd5d635"
            },
            "dist": {
                "type": "zip",
                "url": "https://api.github.com/repos/ehynds/jquery-ui-multiselect-widget/zipball/a5f3e0cffa6cc1d9fcd75c5977e3185b4bd5d635",
                "reference": "a5f3e0cffa6cc1d9fcd75c5977e3185b4bd5d635",
                "shasum": null
            },
            "type": "bower-asset"
        },
        {
            "name": "bower-asset/jquery-validate",
            "version": "1.16.0",
            "source": {
                "type": "git",
                "url": "git@github.com:jzaefferer/jquery-validation.git",
                "reference": "29b9c702b9c831419f9f774d2acb86f42f803e11"
            },
            "dist": {
                "type": "zip",
                "url": "https://api.github.com/repos/jzaefferer/jquery-validation/zipball/29b9c702b9c831419f9f774d2acb86f42f803e11",
                "reference": "29b9c702b9c831419f9f774d2acb86f42f803e11",
                "shasum": null
            },
            "require": {
                "bower-asset/jquery": ">=1.7.2"
            },
            "type": "bower-asset",
            "license": [
                "MIT"
            ]
        },
        {
            "name": "bower-asset/jquery.numeric",
            "version": "v1.5",
            "source": {
                "type": "git",
                "url": "git@github.com:SamWM/jquery-numeric.git",
                "reference": "bb9ef0cfbddcd815d21bff6cdbae0133f85e57e9"
            },
            "dist": {
                "type": "zip",
                "url": "https://api.github.com/repos/SamWM/jquery-numeric/zipball/bb9ef0cfbddcd815d21bff6cdbae0133f85e57e9",
                "reference": "bb9ef0cfbddcd815d21bff6cdbae0133f85e57e9",
                "shasum": null
            },
            "require": {
                "bower-asset/jquery": ">=1.6"
            },
            "type": "bower-asset",
            "license": [
                "MIT"
            ]
        },
        {
            "name": "bower-asset/jsplumb",
            "version": "1.7.10",
            "source": {
                "type": "git",
                "url": "git@github.com:sporritt/jsPlumb.git",
                "reference": "b2b347b3d20a172d4f73528365bcf01ef953017c"
            },
            "dist": {
                "type": "zip",
                "url": "https://api.github.com/repos/sporritt/jsPlumb/zipball/b2b347b3d20a172d4f73528365bcf01ef953017c",
                "reference": "b2b347b3d20a172d4f73528365bcf01ef953017c",
                "shasum": null
            },
            "type": "bower-asset",
            "license": [
                "MIT/GPL2"
            ]
        },
        {
            "name": "bower-asset/jstree",
            "version": "3.3.8",
            "source": {
                "type": "git",
                "url": "https://github.com/vakata/jstree.git",
                "reference": "c9d7c1425f2272c5400536fa631eba8657522ecf"
            },
            "dist": {
                "type": "zip",
                "url": "https://api.github.com/repos/vakata/jstree/zipball/c9d7c1425f2272c5400536fa631eba8657522ecf",
                "reference": "c9d7c1425f2272c5400536fa631eba8657522ecf",
                "shasum": null
            },
            "require": {
                "bower-asset/jquery": ">=1.9.1"
            },
            "type": "bower-asset",
            "license": [
                "MIT"
            ]
        },
        {
            "name": "bower-asset/lightgallery",
            "version": "1.4.0",
            "source": {
                "type": "git",
                "url": "git@github.com:sachinchoolur/lightGallery.git",
                "reference": "7b7603e9b1bbabee2228fb8411f34ad67993c130"
            },
            "dist": {
                "type": "zip",
                "url": "https://api.github.com/repos/sachinchoolur/lightGallery/zipball/7b7603e9b1bbabee2228fb8411f34ad67993c130",
                "reference": "7b7603e9b1bbabee2228fb8411f34ad67993c130",
                "shasum": null
            },
            "require": {
                "bower-asset/jquery": ">=1.7.0"
            },
            "type": "bower-asset",
            "license": [
                "GPLv3"
            ]
        },
        {
            "name": "bower-asset/moment",
            "version": "2.18.1",
            "source": {
                "type": "git",
                "url": "git@github.com:moment/moment.git",
                "reference": "b8a7fc310eb3625e83fc0c8f1ea2840fa83c7378"
            },
            "dist": {
                "type": "zip",
                "url": "https://api.github.com/repos/moment/moment/zipball/b8a7fc310eb3625e83fc0c8f1ea2840fa83c7378",
                "reference": "b8a7fc310eb3625e83fc0c8f1ea2840fa83c7378",
                "shasum": null
            },
            "type": "bower-asset",
            "license": [
                "MIT"
            ]
        },
        {
            "name": "bower-asset/moment-timezone",
            "version": "0.5.13",
            "source": {
                "type": "git",
                "url": "git@github.com:moment/moment-timezone.git",
                "reference": "2b8da8f103f019949d45dc86fd6763960c8474d8"
            },
            "dist": {
                "type": "zip",
                "url": "https://api.github.com/repos/moment/moment-timezone/zipball/2b8da8f103f019949d45dc86fd6763960c8474d8",
                "reference": "2b8da8f103f019949d45dc86fd6763960c8474d8",
                "shasum": null
            },
            "require": {
                "bower-asset/moment": ">=2.9.0"
            },
            "type": "bower-asset",
            "license": [
                "MIT"
            ]
        },
        {
            "name": "bower-asset/numeral",
            "version": "2.0.6",
            "source": {
                "type": "git",
                "url": "git@github.com:adamwdraper/Numeral-js.git",
                "reference": "7de892ffb438af6e63b9c4f6aff0c9bc3932f09f"
            },
            "dist": {
                "type": "zip",
                "url": "https://api.github.com/repos/adamwdraper/Numeral-js/zipball/7de892ffb438af6e63b9c4f6aff0c9bc3932f09f",
                "reference": "7de892ffb438af6e63b9c4f6aff0c9bc3932f09f",
                "shasum": null
            },
            "type": "bower-asset"
        },
        {
            "name": "bower-asset/select2",
            "version": "3.4.1",
            "source": {
                "type": "git",
                "url": "https://github.com/select2/select2.git",
                "reference": "13dc8a1ff3af6515c23dbca1ae3dcc0b0dc1b0c1"
            },
            "dist": {
                "type": "zip",
                "url": "https://api.github.com/repos/select2/select2/zipball/13dc8a1ff3af6515c23dbca1ae3dcc0b0dc1b0c1",
                "reference": "13dc8a1ff3af6515c23dbca1ae3dcc0b0dc1b0c1",
                "shasum": null
            },
            "type": "bower-asset"
        },
        {
            "name": "bower-asset/text",
            "version": "2.0.15",
            "source": {
                "type": "git",
                "url": "git@github.com:requirejs/text.git",
                "reference": "d04de4ffd7bf5ba6cb80cdca2d40d4f6f52a1b1f"
            },
            "dist": {
                "type": "zip",
                "url": "https://api.github.com/repos/requirejs/text/zipball/d04de4ffd7bf5ba6cb80cdca2d40d4f6f52a1b1f",
                "reference": "d04de4ffd7bf5ba6cb80cdca2d40d4f6f52a1b1f",
                "shasum": null
            },
            "type": "bower-asset",
            "license": [
                "MIT"
            ]
        },
        {
            "name": "bower-asset/timepicker",
            "version": "1.11.11",
            "source": {
                "type": "git",
                "url": "git@github.com:jonthornton/jquery-timepicker.git",
                "reference": "3f26316a6f417c77737488d763e9a9055c20d8ae"
            },
            "dist": {
                "type": "zip",
                "url": "https://api.github.com/repos/jonthornton/jquery-timepicker/zipball/3f26316a6f417c77737488d763e9a9055c20d8ae",
                "reference": "3f26316a6f417c77737488d763e9a9055c20d8ae",
                "shasum": null
            },
            "require": {
                "bower-asset/jquery": ">=1.7"
            },
            "type": "bower-asset",
            "license": [
                "http://opensource.org/licenses/MIT"
            ]
        },
        {
            "name": "bower-asset/underscore",
            "version": "1.9.1",
            "source": {
                "type": "git",
                "url": "https://github.com/jashkenas/underscore.git",
                "reference": "ae037f7c41323807ae6f1533c45512e6d31a1574"
            },
            "dist": {
                "type": "zip",
                "url": "https://api.github.com/repos/jashkenas/underscore/zipball/ae037f7c41323807ae6f1533c45512e6d31a1574",
                "reference": "ae037f7c41323807ae6f1533c45512e6d31a1574",
                "shasum": null
            },
            "type": "bower-asset"
        },
        {
            "name": "bower-asset/when",
            "version": "2.4.0",
            "source": {
                "type": "git",
                "url": "git@github.com:cujojs/when.git",
                "reference": "a2acf1d86d150f5e9617e761b4c69c3158ed01ea"
            },
            "dist": {
                "type": "zip",
                "url": "https://api.github.com/repos/cujojs/when/zipball/a2acf1d86d150f5e9617e761b4c69c3158ed01ea",
                "reference": "a2acf1d86d150f5e9617e761b4c69c3158ed01ea",
                "shasum": null
            },
            "type": "bower-asset"
        },
        {
            "name": "brick/math",
            "version": "0.8.8",
            "source": {
                "type": "git",
                "url": "https://github.com/brick/math.git",
                "reference": "b77bf303449ac66e46d521e5022cedd1663ab6bd"
            },
            "dist": {
                "type": "zip",
                "url": "https://api.github.com/repos/brick/math/zipball/b77bf303449ac66e46d521e5022cedd1663ab6bd",
                "reference": "b77bf303449ac66e46d521e5022cedd1663ab6bd",
                "shasum": ""
            },
            "require": {
                "php": ">=7.1"
            },
            "require-dev": {
                "php-coveralls/php-coveralls": "2.*",
                "phpunit/phpunit": "7.*"
            },
            "type": "library",
            "autoload": {
                "psr-4": {
                    "Brick\\Math\\": "src/"
                }
            },
            "notification-url": "https://packagist.org/downloads/",
            "license": [
                "MIT"
            ],
            "description": "Arbitrary-precision arithmetic library",
            "keywords": [
                "Arbitrary-precision",
                "BigInteger",
                "BigRational",
                "arithmetic",
                "bigdecimal",
                "brick",
                "math"
            ],
            "time": "2019-04-25T14:55:49+00:00"
        },
        {
            "name": "composer/ca-bundle",
            "version": "1.1.4",
            "source": {
                "type": "git",
                "url": "https://github.com/composer/ca-bundle.git",
                "reference": "558f321c52faeb4828c03e7dc0cfe39a09e09a2d"
            },
            "dist": {
                "type": "zip",
                "url": "https://api.github.com/repos/composer/ca-bundle/zipball/558f321c52faeb4828c03e7dc0cfe39a09e09a2d",
                "reference": "558f321c52faeb4828c03e7dc0cfe39a09e09a2d",
                "shasum": ""
            },
            "require": {
                "ext-openssl": "*",
                "ext-pcre": "*",
                "php": "^5.3.2 || ^7.0"
            },
            "require-dev": {
                "phpunit/phpunit": "^4.8.35 || ^5.7 || ^6.5",
                "psr/log": "^1.0",
                "symfony/process": "^2.5 || ^3.0 || ^4.0"
            },
            "type": "library",
            "extra": {
                "branch-alias": {
                    "dev-master": "1.x-dev"
                }
            },
            "autoload": {
                "psr-4": {
                    "Composer\\CaBundle\\": "src"
                }
            },
            "notification-url": "https://packagist.org/downloads/",
            "license": [
                "MIT"
            ],
            "authors": [
                {
                    "name": "Jordi Boggiano",
                    "email": "j.boggiano@seld.be",
                    "homepage": "http://seld.be"
                }
            ],
            "description": "Lets you find a path to the system CA bundle, and includes a fallback to the Mozilla CA bundle.",
            "keywords": [
                "cabundle",
                "cacert",
                "certificate",
                "ssl",
                "tls"
            ],
            "time": "2019-01-28T09:30:10+00:00"
        },
        {
            "name": "composer/composer",
            "version": "1.6.5",
            "source": {
                "type": "git",
                "url": "https://github.com/composer/composer.git",
                "reference": "b184a92419cc9a9c4c6a09db555a94d441cb11c9"
            },
            "dist": {
                "type": "zip",
                "url": "https://api.github.com/repos/composer/composer/zipball/b184a92419cc9a9c4c6a09db555a94d441cb11c9",
                "reference": "b184a92419cc9a9c4c6a09db555a94d441cb11c9",
                "shasum": ""
            },
            "require": {
                "composer/ca-bundle": "^1.0",
                "composer/semver": "^1.0",
                "composer/spdx-licenses": "^1.2",
                "justinrainbow/json-schema": "^3.0 || ^4.0 || ^5.0",
                "php": "^5.3.2 || ^7.0",
                "psr/log": "^1.0",
                "seld/cli-prompt": "^1.0",
                "seld/jsonlint": "^1.4",
                "seld/phar-utils": "^1.0",
                "symfony/console": "^2.7 || ^3.0 || ^4.0",
                "symfony/filesystem": "^2.7 || ^3.0 || ^4.0",
                "symfony/finder": "^2.7 || ^3.0 || ^4.0",
                "symfony/process": "^2.7 || ^3.0 || ^4.0"
            },
            "conflict": {
                "symfony/console": "2.8.38"
            },
            "require-dev": {
                "phpunit/phpunit": "^4.8.35 || ^5.7",
                "phpunit/phpunit-mock-objects": "^2.3 || ^3.0"
            },
            "suggest": {
                "ext-openssl": "Enabling the openssl extension allows you to access https URLs for repositories and packages",
                "ext-zip": "Enabling the zip extension allows you to unzip archives",
                "ext-zlib": "Allow gzip compression of HTTP requests"
            },
            "bin": [
                "bin/composer"
            ],
            "type": "library",
            "extra": {
                "branch-alias": {
                    "dev-master": "1.6-dev"
                }
            },
            "autoload": {
                "psr-4": {
                    "Composer\\": "src/Composer"
                }
            },
            "notification-url": "https://packagist.org/downloads/",
            "license": [
                "MIT"
            ],
            "authors": [
                {
                    "name": "Nils Adermann",
                    "email": "naderman@naderman.de",
                    "homepage": "http://www.naderman.de"
                },
                {
                    "name": "Jordi Boggiano",
                    "email": "j.boggiano@seld.be",
                    "homepage": "http://seld.be"
                }
            ],
            "description": "Composer helps you declare, manage and install dependencies of PHP projects, ensuring you have the right stack everywhere.",
            "homepage": "https://getcomposer.org/",
            "keywords": [
                "autoload",
                "dependency",
                "package"
            ],
            "time": "2018-05-04T09:44:59+00:00"
        },
        {
            "name": "composer/semver",
            "version": "1.5.0",
            "source": {
                "type": "git",
                "url": "https://github.com/composer/semver.git",
                "reference": "46d9139568ccb8d9e7cdd4539cab7347568a5e2e"
            },
            "dist": {
                "type": "zip",
                "url": "https://api.github.com/repos/composer/semver/zipball/46d9139568ccb8d9e7cdd4539cab7347568a5e2e",
                "reference": "46d9139568ccb8d9e7cdd4539cab7347568a5e2e",
                "shasum": ""
            },
            "require": {
                "php": "^5.3.2 || ^7.0"
            },
            "require-dev": {
                "phpunit/phpunit": "^4.5 || ^5.0.5",
                "phpunit/phpunit-mock-objects": "2.3.0 || ^3.0"
            },
            "type": "library",
            "extra": {
                "branch-alias": {
                    "dev-master": "1.x-dev"
                }
            },
            "autoload": {
                "psr-4": {
                    "Composer\\Semver\\": "src"
                }
            },
            "notification-url": "https://packagist.org/downloads/",
            "license": [
                "MIT"
            ],
            "authors": [
                {
                    "name": "Nils Adermann",
                    "email": "naderman@naderman.de",
                    "homepage": "http://www.naderman.de"
                },
                {
                    "name": "Jordi Boggiano",
                    "email": "j.boggiano@seld.be",
                    "homepage": "http://seld.be"
                },
                {
                    "name": "Rob Bast",
                    "email": "rob.bast@gmail.com",
                    "homepage": "http://robbast.nl"
                }
            ],
            "description": "Semver library that offers utilities, version constraint parsing and validation.",
            "keywords": [
                "semantic",
                "semver",
                "validation",
                "versioning"
            ],
            "time": "2019-03-19T17:25:45+00:00"
        },
        {
            "name": "composer/spdx-licenses",
            "version": "1.5.1",
            "source": {
                "type": "git",
                "url": "https://github.com/composer/spdx-licenses.git",
                "reference": "a1aa51cf3ab838b83b0867b14e56fc20fbd55b3d"
            },
            "dist": {
                "type": "zip",
                "url": "https://api.github.com/repos/composer/spdx-licenses/zipball/a1aa51cf3ab838b83b0867b14e56fc20fbd55b3d",
                "reference": "a1aa51cf3ab838b83b0867b14e56fc20fbd55b3d",
                "shasum": ""
            },
            "require": {
                "php": "^5.3.2 || ^7.0 || ^8.0"
            },
            "require-dev": {
                "phpunit/phpunit": "^4.8.35 || ^5.7 || 6.5 - 7"
            },
            "type": "library",
            "extra": {
                "branch-alias": {
                    "dev-master": "1.x-dev"
                }
            },
            "autoload": {
                "psr-4": {
                    "Composer\\Spdx\\": "src"
                }
            },
            "notification-url": "https://packagist.org/downloads/",
            "license": [
                "MIT"
            ],
            "authors": [
                {
                    "name": "Nils Adermann",
                    "email": "naderman@naderman.de",
                    "homepage": "http://www.naderman.de"
                },
                {
                    "name": "Jordi Boggiano",
                    "email": "j.boggiano@seld.be",
                    "homepage": "http://seld.be"
                },
                {
                    "name": "Rob Bast",
                    "email": "rob.bast@gmail.com",
                    "homepage": "http://robbast.nl"
                }
            ],
            "description": "SPDX licenses list and validation library.",
            "keywords": [
                "license",
                "spdx",
                "validator"
            ],
            "time": "2019-03-26T10:23:26+00:00"
        },
        {
            "name": "container-interop/container-interop",
            "version": "1.2.0",
            "source": {
                "type": "git",
                "url": "https://github.com/container-interop/container-interop.git",
                "reference": "79cbf1341c22ec75643d841642dd5d6acd83bdb8"
            },
            "dist": {
                "type": "zip",
                "url": "https://api.github.com/repos/container-interop/container-interop/zipball/79cbf1341c22ec75643d841642dd5d6acd83bdb8",
                "reference": "79cbf1341c22ec75643d841642dd5d6acd83bdb8",
                "shasum": ""
            },
            "require": {
                "psr/container": "^1.0"
            },
            "type": "library",
            "autoload": {
                "psr-4": {
                    "Interop\\Container\\": "src/Interop/Container/"
                }
            },
            "notification-url": "https://packagist.org/downloads/",
            "license": [
                "MIT"
            ],
            "description": "Promoting the interoperability of container objects (DIC, SL, etc.)",
            "homepage": "https://github.com/container-interop/container-interop",
            "time": "2017-02-14T19:40:03+00:00"
        },
        {
            "name": "doctrine/annotations",
            "version": "v1.6.1",
            "source": {
                "type": "git",
                "url": "https://github.com/doctrine/annotations.git",
                "reference": "53120e0eb10355388d6ccbe462f1fea34ddadb24"
            },
            "dist": {
                "type": "zip",
                "url": "https://api.github.com/repos/doctrine/annotations/zipball/53120e0eb10355388d6ccbe462f1fea34ddadb24",
                "reference": "53120e0eb10355388d6ccbe462f1fea34ddadb24",
                "shasum": ""
            },
            "require": {
                "doctrine/lexer": "1.*",
                "php": "^7.1"
            },
            "require-dev": {
                "doctrine/cache": "1.*",
                "phpunit/phpunit": "^6.4"
            },
            "type": "library",
            "extra": {
                "branch-alias": {
                    "dev-master": "1.6.x-dev"
                }
            },
            "autoload": {
                "psr-4": {
                    "Doctrine\\Common\\Annotations\\": "lib/Doctrine/Common/Annotations"
                }
            },
            "notification-url": "https://packagist.org/downloads/",
            "license": [
                "MIT"
            ],
            "authors": [
                {
                    "name": "Roman Borschel",
                    "email": "roman@code-factory.org"
                },
                {
                    "name": "Benjamin Eberlei",
                    "email": "kontakt@beberlei.de"
                },
                {
                    "name": "Guilherme Blanco",
                    "email": "guilhermeblanco@gmail.com"
                },
                {
                    "name": "Jonathan Wage",
                    "email": "jonwage@gmail.com"
                },
                {
                    "name": "Johannes Schmitt",
                    "email": "schmittjoh@gmail.com"
                }
            ],
            "description": "Docblock Annotations Parser",
            "homepage": "http://www.doctrine-project.org",
            "keywords": [
                "annotations",
                "docblock",
                "parser"
            ],
            "time": "2019-03-25T19:12:02+00:00"
        },
        {
            "name": "doctrine/cache",
            "version": "v1.8.0",
            "source": {
                "type": "git",
                "url": "https://github.com/doctrine/cache.git",
                "reference": "d768d58baee9a4862ca783840eca1b9add7a7f57"
            },
            "dist": {
                "type": "zip",
                "url": "https://api.github.com/repos/doctrine/cache/zipball/d768d58baee9a4862ca783840eca1b9add7a7f57",
                "reference": "d768d58baee9a4862ca783840eca1b9add7a7f57",
                "shasum": ""
            },
            "require": {
                "php": "~7.1"
            },
            "conflict": {
                "doctrine/common": ">2.2,<2.4"
            },
            "require-dev": {
                "alcaeus/mongo-php-adapter": "^1.1",
                "doctrine/coding-standard": "^4.0",
                "mongodb/mongodb": "^1.1",
                "phpunit/phpunit": "^7.0",
                "predis/predis": "~1.0"
            },
            "suggest": {
                "alcaeus/mongo-php-adapter": "Required to use legacy MongoDB driver"
            },
            "type": "library",
            "extra": {
                "branch-alias": {
                    "dev-master": "1.8.x-dev"
                }
            },
            "autoload": {
                "psr-4": {
                    "Doctrine\\Common\\Cache\\": "lib/Doctrine/Common/Cache"
                }
            },
            "notification-url": "https://packagist.org/downloads/",
            "license": [
                "MIT"
            ],
            "authors": [
                {
                    "name": "Roman Borschel",
                    "email": "roman@code-factory.org"
                },
                {
                    "name": "Benjamin Eberlei",
                    "email": "kontakt@beberlei.de"
                },
                {
                    "name": "Guilherme Blanco",
                    "email": "guilhermeblanco@gmail.com"
                },
                {
                    "name": "Jonathan Wage",
                    "email": "jonwage@gmail.com"
                },
                {
                    "name": "Johannes Schmitt",
                    "email": "schmittjoh@gmail.com"
                }
            ],
            "description": "Caching library offering an object-oriented API for many cache backends",
            "homepage": "https://www.doctrine-project.org",
            "keywords": [
                "cache",
                "caching"
            ],
            "time": "2018-08-21T18:01:43+00:00"
        },
        {
            "name": "doctrine/collections",
            "version": "v1.6.2",
            "source": {
                "type": "git",
                "url": "https://github.com/doctrine/collections.git",
                "reference": "c5e0bc17b1620e97c968ac409acbff28b8b850be"
            },
            "dist": {
                "type": "zip",
                "url": "https://api.github.com/repos/doctrine/collections/zipball/c5e0bc17b1620e97c968ac409acbff28b8b850be",
                "reference": "c5e0bc17b1620e97c968ac409acbff28b8b850be",
                "shasum": ""
            },
            "require": {
                "php": "^7.1.3"
            },
            "require-dev": {
                "doctrine/coding-standard": "^6.0",
                "phpstan/phpstan-shim": "^0.9.2",
                "phpunit/phpunit": "^7.0",
                "vimeo/psalm": "^3.2.2"
            },
            "type": "library",
            "extra": {
                "branch-alias": {
                    "dev-master": "1.6.x-dev"
                }
            },
            "autoload": {
                "psr-4": {
                    "Doctrine\\Common\\Collections\\": "lib/Doctrine/Common/Collections"
                }
            },
            "notification-url": "https://packagist.org/downloads/",
            "license": [
                "MIT"
            ],
            "authors": [
                {
                    "name": "Roman Borschel",
                    "email": "roman@code-factory.org"
                },
                {
                    "name": "Benjamin Eberlei",
                    "email": "kontakt@beberlei.de"
                },
                {
                    "name": "Guilherme Blanco",
                    "email": "guilhermeblanco@gmail.com"
                },
                {
                    "name": "Jonathan Wage",
                    "email": "jonwage@gmail.com"
                },
                {
                    "name": "Johannes Schmitt",
                    "email": "schmittjoh@gmail.com"
                }
            ],
            "description": "PHP Doctrine Collections library that adds additional functionality on top of PHP arrays.",
            "homepage": "https://www.doctrine-project.org/projects/collections.html",
            "keywords": [
                "array",
                "collections",
                "iterators",
                "php"
            ],
            "time": "2019-06-09T13:48:14+00:00"
        },
        {
            "name": "doctrine/common",
            "version": "v2.10.0",
            "source": {
                "type": "git",
                "url": "https://github.com/doctrine/common.git",
                "reference": "30e33f60f64deec87df728c02b107f82cdafad9d"
            },
            "dist": {
                "type": "zip",
                "url": "https://api.github.com/repos/doctrine/common/zipball/30e33f60f64deec87df728c02b107f82cdafad9d",
                "reference": "30e33f60f64deec87df728c02b107f82cdafad9d",
                "shasum": ""
            },
            "require": {
                "doctrine/annotations": "^1.0",
                "doctrine/cache": "^1.0",
                "doctrine/collections": "^1.0",
                "doctrine/event-manager": "^1.0",
                "doctrine/inflector": "^1.0",
                "doctrine/lexer": "^1.0",
                "doctrine/persistence": "^1.1",
                "doctrine/reflection": "^1.0",
                "php": "^7.1"
            },
            "require-dev": {
                "doctrine/coding-standard": "^1.0",
                "phpunit/phpunit": "^6.3",
                "squizlabs/php_codesniffer": "^3.0",
                "symfony/phpunit-bridge": "^4.0.5"
            },
            "type": "library",
            "extra": {
                "branch-alias": {
                    "dev-master": "2.10.x-dev"
                }
            },
            "autoload": {
                "psr-4": {
                    "Doctrine\\Common\\": "lib/Doctrine/Common"
                }
            },
            "notification-url": "https://packagist.org/downloads/",
            "license": [
                "MIT"
            ],
            "authors": [
                {
                    "name": "Roman Borschel",
                    "email": "roman@code-factory.org"
                },
                {
                    "name": "Benjamin Eberlei",
                    "email": "kontakt@beberlei.de"
                },
                {
                    "name": "Guilherme Blanco",
                    "email": "guilhermeblanco@gmail.com"
                },
                {
                    "name": "Jonathan Wage",
                    "email": "jonwage@gmail.com"
                },
                {
                    "name": "Johannes Schmitt",
                    "email": "schmittjoh@gmail.com"
                },
                {
                    "name": "Marco Pivetta",
                    "email": "ocramius@gmail.com"
                }
            ],
            "description": "PHP Doctrine Common project is a library that provides additional functionality that other Doctrine projects depend on such as better reflection support, persistence interfaces, proxies, event system and much more.",
            "homepage": "https://www.doctrine-project.org/projects/common.html",
            "keywords": [
                "common",
                "doctrine",
                "php"
            ],
            "time": "2018-11-21T01:24:55+00:00"
        },
        {
            "name": "doctrine/data-fixtures",
            "version": "v1.3.1",
            "source": {
                "type": "git",
                "url": "https://github.com/doctrine/data-fixtures.git",
                "reference": "3a1e2c3c600e615a2dffe56d4ca0875cc5233e0a"
            },
            "dist": {
                "type": "zip",
                "url": "https://api.github.com/repos/doctrine/data-fixtures/zipball/3a1e2c3c600e615a2dffe56d4ca0875cc5233e0a",
                "reference": "3a1e2c3c600e615a2dffe56d4ca0875cc5233e0a",
                "shasum": ""
            },
            "require": {
                "doctrine/common": "~2.2",
                "php": "^7.1"
            },
            "conflict": {
                "doctrine/phpcr-odm": "<1.3.0"
            },
            "require-dev": {
                "doctrine/dbal": "^2.5.4",
                "doctrine/orm": "^2.5.4",
                "phpunit/phpunit": "^7.0"
            },
            "suggest": {
                "alcaeus/mongo-php-adapter": "For using MongoDB ODM with PHP 7",
                "doctrine/mongodb-odm": "For loading MongoDB ODM fixtures",
                "doctrine/orm": "For loading ORM fixtures",
                "doctrine/phpcr-odm": "For loading PHPCR ODM fixtures"
            },
            "type": "library",
            "extra": {
                "branch-alias": {
                    "dev-master": "1.3.x-dev"
                }
            },
            "autoload": {
                "psr-4": {
                    "Doctrine\\Common\\DataFixtures\\": "lib/Doctrine/Common/DataFixtures"
                }
            },
            "notification-url": "https://packagist.org/downloads/",
            "license": [
                "MIT"
            ],
            "authors": [
                {
                    "name": "Jonathan Wage",
                    "email": "jonwage@gmail.com"
                }
            ],
            "description": "Data Fixtures for all Doctrine Object Managers",
            "homepage": "http://www.doctrine-project.org",
            "keywords": [
                "database"
            ],
            "time": "2018-03-20T09:06:36+00:00"
        },
        {
            "name": "doctrine/dbal",
            "version": "v2.7.2",
            "source": {
                "type": "git",
                "url": "https://github.com/doctrine/dbal.git",
                "reference": "c0e5736016a51b427a8cba8bc470fbea78165819"
            },
            "dist": {
                "type": "zip",
                "url": "https://api.github.com/repos/doctrine/dbal/zipball/c0e5736016a51b427a8cba8bc470fbea78165819",
                "reference": "c0e5736016a51b427a8cba8bc470fbea78165819",
                "shasum": ""
            },
            "require": {
                "doctrine/common": "^2.7.1",
                "ext-pdo": "*",
                "php": "^7.1"
            },
            "require-dev": {
                "doctrine/coding-standard": "^4.0",
                "phpunit/phpunit": "^7.0",
                "phpunit/phpunit-mock-objects": "!=3.2.4,!=3.2.5",
                "symfony/console": "^2.0.5||^3.0",
                "symfony/phpunit-bridge": "^3.4.5|^4.0.5"
            },
            "suggest": {
                "symfony/console": "For helpful console commands such as SQL execution and import of files."
            },
            "bin": [
                "bin/doctrine-dbal"
            ],
            "type": "library",
            "extra": {
                "branch-alias": {
                    "dev-master": "2.7.x-dev"
                }
            },
            "autoload": {
                "psr-0": {
                    "Doctrine\\DBAL\\": "lib/"
                }
            },
            "notification-url": "https://packagist.org/downloads/",
            "license": [
                "MIT"
            ],
            "authors": [
                {
                    "name": "Roman Borschel",
                    "email": "roman@code-factory.org"
                },
                {
                    "name": "Benjamin Eberlei",
                    "email": "kontakt@beberlei.de"
                },
                {
                    "name": "Guilherme Blanco",
                    "email": "guilhermeblanco@gmail.com"
                },
                {
                    "name": "Jonathan Wage",
                    "email": "jonwage@gmail.com"
                }
            ],
            "description": "Database Abstraction Layer",
            "homepage": "http://www.doctrine-project.org",
            "keywords": [
                "database",
                "dbal",
                "persistence",
                "queryobject"
            ],
            "time": "2018-07-13T04:49:01+00:00"
        },
        {
            "name": "doctrine/doctrine-bundle",
            "version": "1.9.1",
            "source": {
                "type": "git",
                "url": "https://github.com/doctrine/DoctrineBundle.git",
                "reference": "703fad32e4c8cbe609caf45a71a1d4266c830f0f"
            },
            "dist": {
                "type": "zip",
                "url": "https://api.github.com/repos/doctrine/DoctrineBundle/zipball/703fad32e4c8cbe609caf45a71a1d4266c830f0f",
                "reference": "703fad32e4c8cbe609caf45a71a1d4266c830f0f",
                "shasum": ""
            },
            "require": {
                "doctrine/dbal": "^2.5.12",
                "doctrine/doctrine-cache-bundle": "~1.2",
                "jdorn/sql-formatter": "^1.2.16",
                "php": "^5.5.9|^7.0",
                "symfony/console": "~2.7|~3.0|~4.0",
                "symfony/dependency-injection": "~2.7|~3.0|~4.0",
                "symfony/doctrine-bridge": "~2.7|~3.0|~4.0",
                "symfony/framework-bundle": "^2.7.22|~3.0|~4.0"
            },
            "conflict": {
                "symfony/http-foundation": "<2.6"
            },
            "require-dev": {
                "doctrine/orm": "~2.4",
                "phpunit/phpunit": "^4.8.36|^5.7|^6.4",
                "satooshi/php-coveralls": "^1.0",
                "symfony/phpunit-bridge": "~2.7|~3.0|~4.0",
                "symfony/property-info": "~2.8|~3.0|~4.0",
                "symfony/validator": "~2.7|~3.0|~4.0",
                "symfony/web-profiler-bundle": "~2.7|~3.0|~4.0",
                "symfony/yaml": "~2.7|~3.0|~4.0",
                "twig/twig": "~1.26|~2.0"
            },
            "suggest": {
                "doctrine/orm": "The Doctrine ORM integration is optional in the bundle.",
                "symfony/web-profiler-bundle": "To use the data collector."
            },
            "type": "symfony-bundle",
            "extra": {
                "branch-alias": {
                    "dev-master": "1.8.x-dev"
                }
            },
            "autoload": {
                "psr-4": {
                    "Doctrine\\Bundle\\DoctrineBundle\\": ""
                }
            },
            "notification-url": "https://packagist.org/downloads/",
            "license": [
                "MIT"
            ],
            "authors": [
                {
                    "name": "Symfony Community",
                    "homepage": "http://symfony.com/contributors"
                },
                {
                    "name": "Benjamin Eberlei",
                    "email": "kontakt@beberlei.de"
                },
                {
                    "name": "Doctrine Project",
                    "homepage": "http://www.doctrine-project.org/"
                },
                {
                    "name": "Fabien Potencier",
                    "email": "fabien@symfony.com"
                }
            ],
            "description": "Symfony DoctrineBundle",
            "homepage": "http://www.doctrine-project.org",
            "keywords": [
                "database",
                "dbal",
                "orm",
                "persistence"
            ],
            "time": "2018-04-19T14:07:39+00:00"
        },
        {
            "name": "doctrine/doctrine-cache-bundle",
            "version": "1.3.5",
            "source": {
                "type": "git",
                "url": "https://github.com/doctrine/DoctrineCacheBundle.git",
                "reference": "5514c90d9fb595e1095e6d66ebb98ce9ef049927"
            },
            "dist": {
                "type": "zip",
                "url": "https://api.github.com/repos/doctrine/DoctrineCacheBundle/zipball/5514c90d9fb595e1095e6d66ebb98ce9ef049927",
                "reference": "5514c90d9fb595e1095e6d66ebb98ce9ef049927",
                "shasum": ""
            },
            "require": {
                "doctrine/cache": "^1.4.2",
                "doctrine/inflector": "~1.0",
                "php": ">=5.3.2",
                "symfony/doctrine-bridge": "~2.7|~3.3|~4.0"
            },
            "require-dev": {
                "instaclick/coding-standard": "~1.1",
                "instaclick/object-calisthenics-sniffs": "dev-master",
                "instaclick/symfony2-coding-standard": "dev-remaster",
                "phpunit/phpunit": "~4.8.36|~5.6|~6.5|~7.0",
                "predis/predis": "~0.8",
                "satooshi/php-coveralls": "^1.0",
                "squizlabs/php_codesniffer": "~1.5",
                "symfony/console": "~2.7|~3.3|~4.0",
                "symfony/finder": "~2.7|~3.3|~4.0",
                "symfony/framework-bundle": "~2.7|~3.3|~4.0",
                "symfony/phpunit-bridge": "~2.7|~3.3|~4.0",
                "symfony/security-acl": "~2.7|~3.3",
                "symfony/validator": "~2.7|~3.3|~4.0",
                "symfony/yaml": "~2.7|~3.3|~4.0"
            },
            "suggest": {
                "symfony/security-acl": "For using this bundle to cache ACLs"
            },
            "type": "symfony-bundle",
            "extra": {
                "branch-alias": {
                    "dev-master": "1.3.x-dev"
                }
            },
            "autoload": {
                "psr-4": {
                    "Doctrine\\Bundle\\DoctrineCacheBundle\\": ""
                },
                "exclude-from-classmap": [
                    "/Tests/"
                ]
            },
            "notification-url": "https://packagist.org/downloads/",
            "license": [
                "MIT"
            ],
            "authors": [
                {
                    "name": "Symfony Community",
                    "homepage": "http://symfony.com/contributors"
                },
                {
                    "name": "Benjamin Eberlei",
                    "email": "kontakt@beberlei.de"
                },
                {
                    "name": "Fabio B. Silva",
                    "email": "fabio.bat.silva@gmail.com"
                },
                {
                    "name": "Guilherme Blanco",
                    "email": "guilhermeblanco@hotmail.com"
                },
                {
                    "name": "Doctrine Project",
                    "homepage": "http://www.doctrine-project.org/"
                },
                {
                    "name": "Fabien Potencier",
                    "email": "fabien@symfony.com"
                }
            ],
            "description": "Symfony Bundle for Doctrine Cache",
            "homepage": "https://www.doctrine-project.org",
            "keywords": [
                "cache",
                "caching"
            ],
            "time": "2018-11-09T06:25:35+00:00"
        },
        {
            "name": "doctrine/doctrine-fixtures-bundle",
            "version": "v2.4.1",
            "source": {
                "type": "git",
                "url": "https://github.com/doctrine/DoctrineFixturesBundle.git",
                "reference": "74b8cc70a4a25b774628ee59f4cdf3623a146273"
            },
            "dist": {
                "type": "zip",
                "url": "https://api.github.com/repos/doctrine/DoctrineFixturesBundle/zipball/74b8cc70a4a25b774628ee59f4cdf3623a146273",
                "reference": "74b8cc70a4a25b774628ee59f4cdf3623a146273",
                "shasum": ""
            },
            "require": {
                "doctrine/data-fixtures": "~1.0",
                "doctrine/doctrine-bundle": "~1.0",
                "php": ">=5.3.2",
                "symfony/doctrine-bridge": "~2.7|~3.0|~4.0"
            },
            "type": "symfony-bundle",
            "extra": {
                "branch-alias": {
                    "dev-master": "2.4.x-dev"
                }
            },
            "autoload": {
                "psr-4": {
                    "Doctrine\\Bundle\\FixturesBundle\\": ""
                }
            },
            "notification-url": "https://packagist.org/downloads/",
            "license": [
                "MIT"
            ],
            "authors": [
                {
                    "name": "Symfony Community",
                    "homepage": "http://symfony.com/contributors"
                },
                {
                    "name": "Doctrine Project",
                    "homepage": "http://www.doctrine-project.org"
                },
                {
                    "name": "Fabien Potencier",
                    "email": "fabien@symfony.com"
                }
            ],
            "description": "Symfony DoctrineFixturesBundle",
            "homepage": "http://www.doctrine-project.org",
            "keywords": [
                "Fixture",
                "persistence"
            ],
            "time": "2017-10-30T19:26:42+00:00"
        },
        {
            "name": "doctrine/event-manager",
            "version": "v1.0.0",
            "source": {
                "type": "git",
                "url": "https://github.com/doctrine/event-manager.git",
                "reference": "a520bc093a0170feeb6b14e9d83f3a14452e64b3"
            },
            "dist": {
                "type": "zip",
                "url": "https://api.github.com/repos/doctrine/event-manager/zipball/a520bc093a0170feeb6b14e9d83f3a14452e64b3",
                "reference": "a520bc093a0170feeb6b14e9d83f3a14452e64b3",
                "shasum": ""
            },
            "require": {
                "php": "^7.1"
            },
            "conflict": {
                "doctrine/common": "<2.9@dev"
            },
            "require-dev": {
                "doctrine/coding-standard": "^4.0",
                "phpunit/phpunit": "^7.0"
            },
            "type": "library",
            "extra": {
                "branch-alias": {
                    "dev-master": "1.0.x-dev"
                }
            },
            "autoload": {
                "psr-4": {
                    "Doctrine\\Common\\": "lib/Doctrine/Common"
                }
            },
            "notification-url": "https://packagist.org/downloads/",
            "license": [
                "MIT"
            ],
            "authors": [
                {
                    "name": "Roman Borschel",
                    "email": "roman@code-factory.org"
                },
                {
                    "name": "Benjamin Eberlei",
                    "email": "kontakt@beberlei.de"
                },
                {
                    "name": "Guilherme Blanco",
                    "email": "guilhermeblanco@gmail.com"
                },
                {
                    "name": "Jonathan Wage",
                    "email": "jonwage@gmail.com"
                },
                {
                    "name": "Johannes Schmitt",
                    "email": "schmittjoh@gmail.com"
                },
                {
                    "name": "Marco Pivetta",
                    "email": "ocramius@gmail.com"
                }
            ],
            "description": "Doctrine Event Manager component",
            "homepage": "https://www.doctrine-project.org/projects/event-manager.html",
            "keywords": [
                "event",
                "eventdispatcher",
                "eventmanager"
            ],
            "time": "2018-06-11T11:59:03+00:00"
        },
        {
            "name": "doctrine/inflector",
            "version": "v1.3.0",
            "source": {
                "type": "git",
                "url": "https://github.com/doctrine/inflector.git",
                "reference": "5527a48b7313d15261292c149e55e26eae771b0a"
            },
            "dist": {
                "type": "zip",
                "url": "https://api.github.com/repos/doctrine/inflector/zipball/5527a48b7313d15261292c149e55e26eae771b0a",
                "reference": "5527a48b7313d15261292c149e55e26eae771b0a",
                "shasum": ""
            },
            "require": {
                "php": "^7.1"
            },
            "require-dev": {
                "phpunit/phpunit": "^6.2"
            },
            "type": "library",
            "extra": {
                "branch-alias": {
                    "dev-master": "1.3.x-dev"
                }
            },
            "autoload": {
                "psr-4": {
                    "Doctrine\\Common\\Inflector\\": "lib/Doctrine/Common/Inflector"
                }
            },
            "notification-url": "https://packagist.org/downloads/",
            "license": [
                "MIT"
            ],
            "authors": [
                {
                    "name": "Roman Borschel",
                    "email": "roman@code-factory.org"
                },
                {
                    "name": "Benjamin Eberlei",
                    "email": "kontakt@beberlei.de"
                },
                {
                    "name": "Guilherme Blanco",
                    "email": "guilhermeblanco@gmail.com"
                },
                {
                    "name": "Jonathan Wage",
                    "email": "jonwage@gmail.com"
                },
                {
                    "name": "Johannes Schmitt",
                    "email": "schmittjoh@gmail.com"
                }
            ],
            "description": "Common String Manipulations with regard to casing and singular/plural rules.",
            "homepage": "http://www.doctrine-project.org",
            "keywords": [
                "inflection",
                "pluralize",
                "singularize",
                "string"
            ],
            "time": "2018-01-09T20:05:19+00:00"
        },
        {
            "name": "doctrine/instantiator",
            "version": "1.2.0",
            "source": {
                "type": "git",
                "url": "https://github.com/doctrine/instantiator.git",
                "reference": "a2c590166b2133a4633738648b6b064edae0814a"
            },
            "dist": {
                "type": "zip",
                "url": "https://api.github.com/repos/doctrine/instantiator/zipball/a2c590166b2133a4633738648b6b064edae0814a",
                "reference": "a2c590166b2133a4633738648b6b064edae0814a",
                "shasum": ""
            },
            "require": {
                "php": "^7.1"
            },
            "require-dev": {
                "doctrine/coding-standard": "^6.0",
                "ext-pdo": "*",
                "ext-phar": "*",
                "phpbench/phpbench": "^0.13",
                "phpstan/phpstan-phpunit": "^0.11",
                "phpstan/phpstan-shim": "^0.11",
                "phpunit/phpunit": "^7.0"
            },
            "type": "library",
            "extra": {
                "branch-alias": {
                    "dev-master": "1.2.x-dev"
                }
            },
            "autoload": {
                "psr-4": {
                    "Doctrine\\Instantiator\\": "src/Doctrine/Instantiator/"
                }
            },
            "notification-url": "https://packagist.org/downloads/",
            "license": [
                "MIT"
            ],
            "authors": [
                {
                    "name": "Marco Pivetta",
                    "email": "ocramius@gmail.com",
                    "homepage": "http://ocramius.github.com/"
                }
            ],
            "description": "A small, lightweight utility to instantiate objects in PHP without invoking their constructors",
            "homepage": "https://www.doctrine-project.org/projects/instantiator.html",
            "keywords": [
                "constructor",
                "instantiate"
            ],
            "time": "2019-03-17T17:37:11+00:00"
        },
        {
            "name": "doctrine/lexer",
            "version": "1.0.2",
            "source": {
                "type": "git",
                "url": "https://github.com/doctrine/lexer.git",
                "reference": "1febd6c3ef84253d7c815bed85fc622ad207a9f8"
            },
            "dist": {
                "type": "zip",
                "url": "https://api.github.com/repos/doctrine/lexer/zipball/1febd6c3ef84253d7c815bed85fc622ad207a9f8",
                "reference": "1febd6c3ef84253d7c815bed85fc622ad207a9f8",
                "shasum": ""
            },
            "require": {
                "php": ">=5.3.2"
            },
            "require-dev": {
                "phpunit/phpunit": "^4.5"
            },
            "type": "library",
            "extra": {
                "branch-alias": {
                    "dev-master": "1.0.x-dev"
                }
            },
            "autoload": {
                "psr-4": {
                    "Doctrine\\Common\\Lexer\\": "lib/Doctrine/Common/Lexer"
                }
            },
            "notification-url": "https://packagist.org/downloads/",
            "license": [
                "MIT"
            ],
            "authors": [
                {
                    "name": "Roman Borschel",
                    "email": "roman@code-factory.org"
                },
                {
                    "name": "Guilherme Blanco",
                    "email": "guilhermeblanco@gmail.com"
                },
                {
                    "name": "Johannes Schmitt",
                    "email": "schmittjoh@gmail.com"
                }
            ],
            "description": "PHP Doctrine Lexer parser library that can be used in Top-Down, Recursive Descent Parsers.",
            "homepage": "https://www.doctrine-project.org/projects/lexer.html",
            "keywords": [
                "annotations",
                "docblock",
                "lexer",
                "parser",
                "php"
            ],
            "time": "2019-06-08T11:03:04+00:00"
        },
        {
            "name": "doctrine/orm",
            "version": "v2.6.3",
            "source": {
                "type": "git",
                "url": "https://github.com/doctrine/orm.git",
                "reference": "434820973cadf2da2d66e7184be370084cc32ca8"
            },
            "dist": {
                "type": "zip",
                "url": "https://api.github.com/repos/doctrine/orm/zipball/434820973cadf2da2d66e7184be370084cc32ca8",
                "reference": "434820973cadf2da2d66e7184be370084cc32ca8",
                "shasum": ""
            },
            "require": {
                "doctrine/annotations": "~1.5",
                "doctrine/cache": "~1.6",
                "doctrine/collections": "^1.4",
                "doctrine/common": "^2.7.1",
                "doctrine/dbal": "^2.6",
                "doctrine/instantiator": "~1.1",
                "ext-pdo": "*",
                "php": "^7.1",
                "symfony/console": "~3.0|~4.0"
            },
            "require-dev": {
                "doctrine/coding-standard": "^1.0",
                "phpunit/phpunit": "^6.5",
                "squizlabs/php_codesniffer": "^3.2",
                "symfony/yaml": "~3.4|~4.0"
            },
            "suggest": {
                "symfony/yaml": "If you want to use YAML Metadata Mapping Driver"
            },
            "bin": [
                "bin/doctrine"
            ],
            "type": "library",
            "extra": {
                "branch-alias": {
                    "dev-master": "2.6.x-dev"
                }
            },
            "autoload": {
                "psr-4": {
                    "Doctrine\\ORM\\": "lib/Doctrine/ORM"
                }
            },
            "notification-url": "https://packagist.org/downloads/",
            "license": [
                "MIT"
            ],
            "authors": [
                {
                    "name": "Roman Borschel",
                    "email": "roman@code-factory.org"
                },
                {
                    "name": "Benjamin Eberlei",
                    "email": "kontakt@beberlei.de"
                },
                {
                    "name": "Guilherme Blanco",
                    "email": "guilhermeblanco@gmail.com"
                },
                {
                    "name": "Jonathan Wage",
                    "email": "jonwage@gmail.com"
                },
                {
                    "name": "Marco Pivetta",
                    "email": "ocramius@gmail.com"
                }
            ],
            "description": "Object-Relational-Mapper for PHP",
            "homepage": "http://www.doctrine-project.org",
            "keywords": [
                "database",
                "orm"
            ],
            "time": "2018-11-20T23:46:46+00:00"
        },
        {
            "name": "doctrine/persistence",
            "version": "1.1.1",
            "source": {
                "type": "git",
                "url": "https://github.com/doctrine/persistence.git",
                "reference": "3da7c9d125591ca83944f477e65ed3d7b4617c48"
            },
            "dist": {
                "type": "zip",
                "url": "https://api.github.com/repos/doctrine/persistence/zipball/3da7c9d125591ca83944f477e65ed3d7b4617c48",
                "reference": "3da7c9d125591ca83944f477e65ed3d7b4617c48",
                "shasum": ""
            },
            "require": {
                "doctrine/annotations": "^1.0",
                "doctrine/cache": "^1.0",
                "doctrine/collections": "^1.0",
                "doctrine/event-manager": "^1.0",
                "doctrine/reflection": "^1.0",
                "php": "^7.1"
            },
            "conflict": {
                "doctrine/common": "<2.10@dev"
            },
            "require-dev": {
                "doctrine/coding-standard": "^5.0",
                "phpstan/phpstan": "^0.8",
                "phpunit/phpunit": "^7.0"
            },
            "type": "library",
            "extra": {
                "branch-alias": {
                    "dev-master": "1.1.x-dev"
                }
            },
            "autoload": {
                "psr-4": {
                    "Doctrine\\Common\\": "lib/Doctrine/Common"
                }
            },
            "notification-url": "https://packagist.org/downloads/",
            "license": [
                "MIT"
            ],
            "authors": [
                {
                    "name": "Roman Borschel",
                    "email": "roman@code-factory.org"
                },
                {
                    "name": "Benjamin Eberlei",
                    "email": "kontakt@beberlei.de"
                },
                {
                    "name": "Guilherme Blanco",
                    "email": "guilhermeblanco@gmail.com"
                },
                {
                    "name": "Jonathan Wage",
                    "email": "jonwage@gmail.com"
                },
                {
                    "name": "Johannes Schmitt",
                    "email": "schmittjoh@gmail.com"
                },
                {
                    "name": "Marco Pivetta",
                    "email": "ocramius@gmail.com"
                }
            ],
            "description": "The Doctrine Persistence project is a set of shared interfaces and functionality that the different Doctrine object mappers share.",
            "homepage": "https://doctrine-project.org/projects/persistence.html",
            "keywords": [
                "mapper",
                "object",
                "odm",
                "orm",
                "persistence"
            ],
            "time": "2019-04-23T08:28:24+00:00"
        },
        {
            "name": "doctrine/reflection",
            "version": "v1.0.0",
            "source": {
                "type": "git",
                "url": "https://github.com/doctrine/reflection.git",
                "reference": "02538d3f95e88eb397a5f86274deb2c6175c2ab6"
            },
            "dist": {
                "type": "zip",
                "url": "https://api.github.com/repos/doctrine/reflection/zipball/02538d3f95e88eb397a5f86274deb2c6175c2ab6",
                "reference": "02538d3f95e88eb397a5f86274deb2c6175c2ab6",
                "shasum": ""
            },
            "require": {
                "doctrine/annotations": "^1.0",
                "ext-tokenizer": "*",
                "php": "^7.1"
            },
            "require-dev": {
                "doctrine/coding-standard": "^4.0",
                "doctrine/common": "^2.8",
                "phpstan/phpstan": "^0.9.2",
                "phpstan/phpstan-phpunit": "^0.9.4",
                "phpunit/phpunit": "^7.0",
                "squizlabs/php_codesniffer": "^3.0"
            },
            "type": "library",
            "extra": {
                "branch-alias": {
                    "dev-master": "1.0.x-dev"
                }
            },
            "autoload": {
                "psr-4": {
                    "Doctrine\\Common\\": "lib/Doctrine/Common"
                }
            },
            "notification-url": "https://packagist.org/downloads/",
            "license": [
                "MIT"
            ],
            "authors": [
                {
                    "name": "Roman Borschel",
                    "email": "roman@code-factory.org"
                },
                {
                    "name": "Benjamin Eberlei",
                    "email": "kontakt@beberlei.de"
                },
                {
                    "name": "Guilherme Blanco",
                    "email": "guilhermeblanco@gmail.com"
                },
                {
                    "name": "Jonathan Wage",
                    "email": "jonwage@gmail.com"
                },
                {
                    "name": "Johannes Schmitt",
                    "email": "schmittjoh@gmail.com"
                },
                {
                    "name": "Marco Pivetta",
                    "email": "ocramius@gmail.com"
                }
            ],
            "description": "Doctrine Reflection component",
            "homepage": "https://www.doctrine-project.org/projects/reflection.html",
            "keywords": [
                "reflection"
            ],
            "time": "2018-06-14T14:45:07+00:00"
        },
        {
            "name": "escapestudios/wsse-authentication-bundle",
            "version": "2.3.0",
            "target-dir": "Escape/WSSEAuthenticationBundle",
            "source": {
                "type": "git",
                "url": "https://github.com/djoos/EscapeWSSEAuthenticationBundle.git",
                "reference": "fe5585f20570c89a3e6f9b889104c1263a734a22"
            },
            "dist": {
                "type": "zip",
                "url": "https://api.github.com/repos/djoos/EscapeWSSEAuthenticationBundle/zipball/fe5585f20570c89a3e6f9b889104c1263a734a22",
                "reference": "fe5585f20570c89a3e6f9b889104c1263a734a22",
                "shasum": ""
            },
            "require": {
                "doctrine/common": "~2.2",
                "php": ">=5.3.9",
                "symfony/framework-bundle": "~2.3|~3.0",
                "symfony/security-bundle": "~2.3|~3.0"
            },
            "require-dev": {
                "symfony/finder": "~2.3|~3.0",
                "symfony/phpunit-bridge": "~2.7|~3.0"
            },
            "type": "symfony-bundle",
            "autoload": {
                "psr-0": {
                    "Escape\\WSSEAuthenticationBundle": ""
                }
            },
            "notification-url": "https://packagist.org/downloads/",
            "license": [
                "MIT"
            ],
            "authors": [
                {
                    "name": "David Joos",
                    "email": "david.joos@escapestudios.com"
                },
                {
                    "name": "Community contributors",
                    "homepage": "https://github.com/djoos/EscapeWSSEAuthenticationBundle/graphs/contributors"
                }
            ],
            "description": "Symfony2 bundle to implement WSSE authentication",
            "homepage": "https://github.com/djoos/EscapeWSSEAuthenticationBundle",
            "keywords": [
                "Authentication",
                "bundle",
                "wsse"
            ],
            "time": "2018-02-08T14:04:44+00:00"
        },
        {
            "name": "evenement/evenement",
            "version": "v2.1.0",
            "source": {
                "type": "git",
                "url": "https://github.com/igorw/evenement.git",
                "reference": "6ba9a777870ab49f417e703229d53931ed40fd7a"
            },
            "dist": {
                "type": "zip",
                "url": "https://api.github.com/repos/igorw/evenement/zipball/6ba9a777870ab49f417e703229d53931ed40fd7a",
                "reference": "6ba9a777870ab49f417e703229d53931ed40fd7a",
                "shasum": ""
            },
            "require": {
                "php": ">=5.4.0"
            },
            "require-dev": {
                "phpunit/phpunit": "^6.0||^5.7||^4.8.35"
            },
            "type": "library",
            "extra": {
                "branch-alias": {
                    "dev-master": "2.0-dev"
                }
            },
            "autoload": {
                "psr-0": {
                    "Evenement": "src"
                }
            },
            "notification-url": "https://packagist.org/downloads/",
            "license": [
                "MIT"
            ],
            "authors": [
                {
                    "name": "Igor Wiedler",
                    "email": "igor@wiedler.ch"
                }
            ],
            "description": "Événement is a very simple event dispatching library for PHP",
            "keywords": [
                "event-dispatcher",
                "event-emitter"
            ],
            "time": "2017-07-17T17:39:19+00:00"
        },
        {
            "name": "ezyang/htmlpurifier",
            "version": "v4.10.0",
            "source": {
                "type": "git",
                "url": "https://github.com/ezyang/htmlpurifier.git",
                "reference": "d85d39da4576a6934b72480be6978fb10c860021"
            },
            "dist": {
                "type": "zip",
                "url": "https://api.github.com/repos/ezyang/htmlpurifier/zipball/d85d39da4576a6934b72480be6978fb10c860021",
                "reference": "d85d39da4576a6934b72480be6978fb10c860021",
                "shasum": ""
            },
            "require": {
                "php": ">=5.2"
            },
            "require-dev": {
                "simpletest/simpletest": "^1.1"
            },
            "type": "library",
            "autoload": {
                "psr-0": {
                    "HTMLPurifier": "library/"
                },
                "files": [
                    "library/HTMLPurifier.composer.php"
                ]
            },
            "notification-url": "https://packagist.org/downloads/",
            "license": [
                "LGPL"
            ],
            "authors": [
                {
                    "name": "Edward Z. Yang",
                    "email": "admin@htmlpurifier.org",
                    "homepage": "http://ezyang.com"
                }
            ],
            "description": "Standards compliant HTML filter written in PHP",
            "homepage": "http://htmlpurifier.org/",
            "keywords": [
                "html"
            ],
            "time": "2018-02-23T01:58:20+00:00"
        },
        {
            "name": "fig/link-util",
            "version": "1.0.0",
            "source": {
                "type": "git",
                "url": "https://github.com/php-fig/link-util.git",
                "reference": "1a07821801a148be4add11ab0603e4af55a72fac"
            },
            "dist": {
                "type": "zip",
                "url": "https://api.github.com/repos/php-fig/link-util/zipball/1a07821801a148be4add11ab0603e4af55a72fac",
                "reference": "1a07821801a148be4add11ab0603e4af55a72fac",
                "shasum": ""
            },
            "require": {
                "php": ">=5.5.0",
                "psr/link": "~1.0@dev"
            },
            "require-dev": {
                "phpunit/phpunit": "^5.1",
                "squizlabs/php_codesniffer": "^2.3.1"
            },
            "type": "library",
            "extra": {
                "branch-alias": {
                    "dev-master": "1.0.x-dev"
                }
            },
            "autoload": {
                "psr-4": {
                    "Fig\\Link\\": "src/"
                }
            },
            "notification-url": "https://packagist.org/downloads/",
            "license": [
                "MIT"
            ],
            "authors": [
                {
                    "name": "PHP-FIG",
                    "homepage": "http://www.php-fig.org/"
                }
            ],
            "description": "Common utility implementations for HTTP links",
            "keywords": [
                "http",
                "http-link",
                "link",
                "psr",
                "psr-13",
                "rest"
            ],
            "time": "2016-10-17T18:31:11+00:00"
        },
        {
            "name": "friendsofsymfony/jsrouting-bundle",
            "version": "2.2.2",
            "source": {
                "type": "git",
                "url": "https://github.com/FriendsOfSymfony/FOSJsRoutingBundle.git",
                "reference": "be6c7ec335d0f0cf3b6d152d6b64d5772f5919b6"
            },
            "dist": {
                "type": "zip",
                "url": "https://api.github.com/repos/FriendsOfSymfony/FOSJsRoutingBundle/zipball/be6c7ec335d0f0cf3b6d152d6b64d5772f5919b6",
                "reference": "be6c7ec335d0f0cf3b6d152d6b64d5772f5919b6",
                "shasum": ""
            },
            "require": {
                "php": "^5.3.9|^7.0",
                "symfony/console": "~2.7||~3.0|^4.0",
                "symfony/framework-bundle": "~2.7||~3.0|^4.0",
                "symfony/serializer": "~2.7||~3.0|^4.0",
                "willdurand/jsonp-callback-validator": "~1.0"
            },
            "require-dev": {
                "symfony/expression-language": "~2.7||~3.0|^4.0",
                "symfony/phpunit-bridge": "^3.3|^4.0"
            },
            "type": "symfony-bundle",
            "extra": {
                "branch-alias": {
                    "dev-master": "2.0-dev"
                }
            },
            "autoload": {
                "psr-4": {
                    "FOS\\JsRoutingBundle\\": ""
                }
            },
            "notification-url": "https://packagist.org/downloads/",
            "license": [
                "MIT"
            ],
            "authors": [
                {
                    "name": "FriendsOfSymfony Community",
                    "homepage": "https://github.com/friendsofsymfony/FOSJsRoutingBundle/contributors"
                },
                {
                    "name": "William Durand",
                    "email": "will+git@drnd.me"
                }
            ],
            "description": "A pretty nice way to expose your Symfony2 routing to client applications.",
            "homepage": "http://friendsofsymfony.github.com",
            "keywords": [
                "Js Routing",
                "javascript",
                "routing"
            ],
            "time": "2018-11-28T20:11:21+00:00"
        },
        {
            "name": "friendsofsymfony/rest-bundle",
            "version": "2.3.0",
            "source": {
                "type": "git",
                "url": "https://github.com/FriendsOfSymfony/FOSRestBundle.git",
                "reference": "24422b0b0ba3dcfe0649abb8637f92a101e9981a"
            },
            "dist": {
                "type": "zip",
                "url": "https://api.github.com/repos/FriendsOfSymfony/FOSRestBundle/zipball/24422b0b0ba3dcfe0649abb8637f92a101e9981a",
                "reference": "24422b0b0ba3dcfe0649abb8637f92a101e9981a",
                "shasum": ""
            },
            "require": {
                "doctrine/inflector": "^1.0",
                "php": "^5.5.9|~7.0",
                "psr/log": "^1.0",
                "symfony/config": "^2.7|^3.0|^4.0",
                "symfony/debug": "^2.7|^3.0|^4.0",
                "symfony/dependency-injection": "^2.7|^3.0|^4.0",
                "symfony/event-dispatcher": "^2.7|^3.0|^4.0",
                "symfony/finder": "^2.7|^3.0|^4.0",
                "symfony/framework-bundle": "^2.7|^3.0|^4.0",
                "symfony/http-foundation": "^2.7|^3.0|^4.0",
                "symfony/http-kernel": "^2.7|^3.0|^4.0",
                "symfony/routing": "^2.7|^3.0|^4.0",
                "symfony/security-core": "^2.7|^3.0|^4.0",
                "symfony/templating": "^2.7|^3.0|^4.0",
                "willdurand/jsonp-callback-validator": "^1.0",
                "willdurand/negotiation": "^2.0"
            },
            "conflict": {
                "jms/serializer": "1.3.0",
                "jms/serializer-bundle": "<1.2.0",
                "sensio/framework-extra-bundle": "<3.0.13"
            },
            "require-dev": {
                "jms/serializer-bundle": "^1.2|^2.0",
                "phpoption/phpoption": "^1.1",
                "psr/http-message": "^1.0",
                "sensio/framework-extra-bundle": "^3.0.13|^4.0|^5.0",
                "symfony/asset": "^2.7|^3.0|^4.0",
                "symfony/browser-kit": "^2.7|^3.0|^4.0",
                "symfony/css-selector": "^2.7|^3.0|^4.0",
                "symfony/dependency-injection": "^2.7|^3.0|^4.0",
                "symfony/expression-language": "~2.7|^3.0|^4.0",
                "symfony/form": "^2.7|^3.0|^4.0",
                "symfony/phpunit-bridge": "^3.2|^4.0",
                "symfony/security-bundle": "^2.7|^3.0|^4.0",
                "symfony/serializer": "^2.7.11|^3.0.4|^4.0",
                "symfony/twig-bundle": "^2.7|^3.0|^4.0",
                "symfony/validator": "^2.7|^3.0|^4.0",
                "symfony/web-profiler-bundle": "^2.7|^3.0|^4.0",
                "symfony/yaml": "^2.7|^3.0|^4.0"
            },
            "suggest": {
                "jms/serializer-bundle": "Add support for advanced serialization capabilities, recommended, requires ^1.0",
                "sensio/framework-extra-bundle": "Add support for route annotations and the view response listener, requires ^3.0",
                "symfony/expression-language": "Add support for using the expression language in the routing, requires ^2.7|^3.0",
                "symfony/serializer": "Add support for basic serialization capabilities and xml decoding, requires ^2.7|^3.0",
                "symfony/validator": "Add support for validation capabilities in the ParamFetcher, requires ^2.7|^3.0"
            },
            "type": "symfony-bundle",
            "extra": {
                "branch-alias": {
                    "dev-master": "2.3-dev"
                }
            },
            "autoload": {
                "psr-4": {
                    "FOS\\RestBundle\\": ""
                },
                "exclude-from-classmap": [
                    "Tests/"
                ]
            },
            "notification-url": "https://packagist.org/downloads/",
            "license": [
                "MIT"
            ],
            "authors": [
                {
                    "name": "Lukas Kahwe Smith",
                    "email": "smith@pooteeweet.org"
                },
                {
                    "name": "FriendsOfSymfony Community",
                    "homepage": "https://github.com/friendsofsymfony/FOSRestBundle/contributors"
                },
                {
                    "name": "Konstantin Kudryashov",
                    "email": "ever.zet@gmail.com"
                }
            ],
            "description": "This Bundle provides various tools to rapidly develop RESTful API's with Symfony",
            "homepage": "http://friendsofsymfony.github.com",
            "keywords": [
                "rest"
            ],
            "time": "2017-11-28T07:59:44+00:00"
        },
        {
            "name": "gedmo/doctrine-extensions",
            "version": "v2.4.37",
            "source": {
                "type": "git",
                "url": "https://github.com/Atlantic18/DoctrineExtensions.git",
                "reference": "5dd471f656e46d815f063bf3f12c667649ec7ffb"
            },
            "dist": {
                "type": "zip",
                "url": "https://api.github.com/repos/Atlantic18/DoctrineExtensions/zipball/5dd471f656e46d815f063bf3f12c667649ec7ffb",
                "reference": "5dd471f656e46d815f063bf3f12c667649ec7ffb",
                "shasum": ""
            },
            "require": {
                "behat/transliterator": "~1.2",
                "doctrine/common": "~2.4",
                "php": ">=5.3.2"
            },
            "conflict": {
                "doctrine/annotations": "<1.2"
            },
            "require-dev": {
                "doctrine/common": ">=2.5.0",
                "doctrine/mongodb-odm": ">=1.0.2",
                "doctrine/orm": ">=2.5.0",
                "phpunit/phpunit": "^4.8.35|^5.7|^6.5",
                "symfony/yaml": "~2.6|~3.0|~4.0"
            },
            "suggest": {
                "doctrine/mongodb-odm": "to use the extensions with the MongoDB ODM",
                "doctrine/orm": "to use the extensions with the ORM"
            },
            "type": "library",
            "extra": {
                "branch-alias": {
                    "dev-master": "2.4.x-dev"
                }
            },
            "autoload": {
                "psr-4": {
                    "Gedmo\\": "lib/Gedmo"
                }
            },
            "notification-url": "https://packagist.org/downloads/",
            "license": [
                "MIT"
            ],
            "authors": [
                {
                    "name": "David Buchmann",
                    "email": "david@liip.ch"
                },
                {
                    "name": "Gediminas Morkevicius",
                    "email": "gediminas.morkevicius@gmail.com"
                },
                {
                    "name": "Gustavo Falco",
                    "email": "comfortablynumb84@gmail.com"
                }
            ],
            "description": "Doctrine2 behavioral extensions",
            "homepage": "http://gediminasm.org/",
            "keywords": [
                "Blameable",
                "behaviors",
                "doctrine2",
                "extensions",
                "gedmo",
                "loggable",
                "nestedset",
                "sluggable",
                "sortable",
                "timestampable",
                "translatable",
                "tree",
                "uploadable"
            ],
            "time": "2019-03-17T18:16:12+00:00"
        },
        {
            "name": "gos/pnctl-event-loop-emitter",
            "version": "v0.1.7",
            "source": {
                "type": "git",
                "url": "https://github.com/GeniusesOfSymfony/PNCTLEventLoopEmitter.git",
                "reference": "93bb0f0e60e4e1f4025f77c8a4fd9ae0c3b45fb3"
            },
            "dist": {
                "type": "zip",
                "url": "https://api.github.com/repos/GeniusesOfSymfony/PNCTLEventLoopEmitter/zipball/93bb0f0e60e4e1f4025f77c8a4fd9ae0c3b45fb3",
                "reference": "93bb0f0e60e4e1f4025f77c8a4fd9ae0c3b45fb3",
                "shasum": ""
            },
            "require": {
                "evenement/evenement": "~2.0|~3.0",
                "php": ">=5.4",
                "react/event-loop": "~0.4.0|^0.5"
            },
            "type": "library",
            "extra": {
                "branch-alias": {
                    "dev-master": "1.0.x-dev"
                }
            },
            "autoload": {
                "psr-4": {
                    "Gos\\Component\\PnctlEventLoopEmitter\\": "src/"
                },
                "files": [
                    "src/functions.php"
                ]
            },
            "notification-url": "https://packagist.org/downloads/",
            "license": [
                "MIT"
            ],
            "authors": [
                {
                    "name": "Johann Saunier",
                    "email": "johann_27@hotmail.fr"
                }
            ],
            "description": "Pnctl event emitter for event loop",
            "homepage": "https://github.com/GeniusesOfSymfony/PnctlEventLoopEmitter",
            "keywords": [
                "Pnctl",
                "event loop",
                "reactphp"
            ],
            "time": "2018-04-09T11:12:07+00:00"
        },
        {
            "name": "gos/pubsub-router-bundle",
            "version": "v0.3.5",
            "source": {
                "type": "git",
                "url": "https://github.com/GeniusesOfSymfony/PubSubRouterBundle.git",
                "reference": "a3f9666455dc42f38a7ce31ca2fc55bd27421ea0"
            },
            "dist": {
                "type": "zip",
                "url": "https://api.github.com/repos/GeniusesOfSymfony/PubSubRouterBundle/zipball/a3f9666455dc42f38a7ce31ca2fc55bd27421ea0",
                "reference": "a3f9666455dc42f38a7ce31ca2fc55bd27421ea0",
                "shasum": ""
            },
            "require": {
                "doctrine/cache": "~1.4",
                "php": ">=5.5",
                "symfony/console": "~3.4|~4.0",
                "symfony/framework-bundle": "~3.4|~4.0"
            },
            "require-dev": {
                "phpunit/phpunit": "^4.8.35"
            },
            "type": "symfony-bundle",
            "extra": {
                "branch-alias": {
                    "dev-master": "0.3.x-dev"
                }
            },
            "autoload": {
                "psr-4": {
                    "Gos\\Bundle\\PubSubRouterBundle\\": ""
                }
            },
            "notification-url": "https://packagist.org/downloads/",
            "license": [
                "MIT"
            ],
            "authors": [
                {
                    "name": "Johann Saunier",
                    "email": "johann_27@hotmail.fr"
                }
            ],
            "description": "Symfony PubSub Router Bundle",
            "homepage": "https://github.com/GeniusesOfSymfony/PubSubRouterBundle",
            "keywords": [
                "PubSub Bundle",
                "WAMP",
                "bundle",
                "pubsub",
                "redis",
                "zmq"
            ],
            "time": "2018-10-04T17:09:23+00:00"
        },
        {
            "name": "gos/ratchet",
            "version": "v0.3.6",
            "source": {
                "type": "git",
                "url": "https://github.com/GeniusesOfSymfony/Ratchet.git",
                "reference": "f72ee4f70f24da1fc232537088e6c368ae4211e0"
            },
            "dist": {
                "type": "zip",
                "url": "https://api.github.com/repos/GeniusesOfSymfony/Ratchet/zipball/f72ee4f70f24da1fc232537088e6c368ae4211e0",
                "reference": "f72ee4f70f24da1fc232537088e6c368ae4211e0",
                "shasum": ""
            },
            "require": {
                "guzzle/http": "^3.6",
                "php": ">=5.3.9",
                "react/socket": "^0.3 || ^0.4",
                "symfony/http-foundation": "^2.2|^3.0|^4.0",
                "symfony/routing": "^2.2|^3.0|^4.0"
            },
            "type": "library",
            "autoload": {
                "psr-4": {
                    "Ratchet\\": "src/Ratchet"
                }
            },
            "notification-url": "https://packagist.org/downloads/",
            "license": [
                "MIT"
            ],
            "authors": [
                {
                    "name": "Chris Boden",
                    "email": "cboden@gmail.com",
                    "role": "Developer"
                }
            ],
            "description": "PHP WebSocket library",
            "homepage": "http://socketo.me",
            "keywords": [
                "Ratchet",
                "WebSockets",
                "server",
                "sockets"
            ],
            "time": "2017-12-12T16:15:11+00:00"
        },
        {
            "name": "gos/ratchet-stack",
            "version": "v0.2.0",
            "source": {
                "type": "git",
                "url": "https://github.com/GeniusesOfSymfony/RatchetStack.git",
                "reference": "a7dfc817bf8b786c575022e290ab0769dbf09814"
            },
            "dist": {
                "type": "zip",
                "url": "https://api.github.com/repos/GeniusesOfSymfony/RatchetStack/zipball/a7dfc817bf8b786c575022e290ab0769dbf09814",
                "reference": "a7dfc817bf8b786c575022e290ab0769dbf09814",
                "shasum": ""
            },
            "require": {
                "cboden/ratchet": "^0.3|^0.4",
                "php": ">=5.3"
            },
            "type": "library",
            "extra": {
                "branch-alias": {
                    "dev-master": "1.0.x-dev"
                }
            },
            "autoload": {
                "psr-4": {
                    "Gos\\Component\\RatchetStack\\": "src/"
                }
            },
            "notification-url": "https://packagist.org/downloads/",
            "license": [
                "MIT"
            ],
            "authors": [
                {
                    "name": "Johann Saunier",
                    "email": "johann_27@hotmail.fr"
                }
            ],
            "description": "Ratchet Stack",
            "homepage": "https://github.com/GeniusesOfSymfony/RatchetStack",
            "keywords": [
                "Ratchet",
                "application",
                "stack"
            ],
            "time": "2018-05-02T13:03:51+00:00"
        },
        {
            "name": "gos/web-socket-bundle",
            "version": "v1.8.11",
            "source": {
                "type": "git",
                "url": "https://github.com/GeniusesOfSymfony/WebSocketBundle.git",
                "reference": "a26b71e9014a73b95ddbb02a813157563a296a48"
            },
            "dist": {
                "type": "zip",
                "url": "https://api.github.com/repos/GeniusesOfSymfony/WebSocketBundle/zipball/a26b71e9014a73b95ddbb02a813157563a296a48",
                "reference": "a26b71e9014a73b95ddbb02a813157563a296a48",
                "shasum": ""
            },
            "require": {
                "gos/pnctl-event-loop-emitter": "~0.1",
                "gos/pubsub-router-bundle": "~0.2",
                "gos/ratchet": "~0.3.5",
                "gos/ratchet-stack": "~0.1",
                "gos/websocket-client": "~0.1.0",
                "php": ">=5.4",
                "symfony/framework-bundle": "~2.3|~3.0"
            },
            "replace": {
                "cboden/ratchet": "~0.3.0"
            },
            "require-dev": {
                "phpunit/phpunit": "^4.8"
            },
            "suggest": {
                "ext-amqp": "*",
                "ext-libev": "*",
                "ext-libevent": ">=0.0.5",
                "ext-zmq": "*",
                "ocramius/proxy-manager": "~1.0",
                "symfony/proxy-manager-bridge": "~2.3"
            },
            "type": "symfony-bundle",
            "extra": {
                "branch-alias": {
                    "dev-master": "1.8.x-dev"
                }
            },
            "autoload": {
                "psr-4": {
                    "Gos\\Bundle\\WebSocketBundle\\": ""
                }
            },
            "notification-url": "https://packagist.org/downloads/",
            "license": [
                "MIT"
            ],
            "authors": [
                {
                    "name": "Jeremy Dare",
                    "email": "jeremy.d.dare@gmail.com"
                },
                {
                    "name": "Johann Saunier",
                    "email": "johann_27@hotmail.fr"
                }
            ],
            "description": "Symfony Web Socket Bundle",
            "homepage": "https://github.com/GeniusesOfSymfony/WebSocketBundle",
            "keywords": [
                "Ratchet",
                "WAMP",
                "Web Socket Bundle",
                "io",
                "websocket"
            ],
            "time": "2017-09-29T16:00:43+00:00"
        },
        {
            "name": "gos/websocket-client",
            "version": "v0.1.2",
            "source": {
                "type": "git",
                "url": "https://github.com/GeniusesOfSymfony/WebSocketPhpClient.git",
                "reference": "13bb38cb01acee648fea1a6ca4ad3dc6148da7fe"
            },
            "dist": {
                "type": "zip",
                "url": "https://api.github.com/repos/GeniusesOfSymfony/WebSocketPhpClient/zipball/13bb38cb01acee648fea1a6ca4ad3dc6148da7fe",
                "reference": "13bb38cb01acee648fea1a6ca4ad3dc6148da7fe",
                "shasum": ""
            },
            "require": {
                "php": ">=5.3.0"
            },
            "type": "library",
            "extra": {
                "branch-alias": {
                    "dev-master": "0.1.x-dev"
                }
            },
            "autoload": {
                "psr-4": {
                    "Gos\\Component\\WebSocketClient\\": ""
                }
            },
            "notification-url": "https://packagist.org/downloads/",
            "license": [
                "MIT"
            ],
            "authors": [
                {
                    "name": "Johann Saunier",
                    "email": "johann_27@hotmail.fr"
                },
                {
                    "name": "Martin Bažík",
                    "email": "martin@bazo.sk"
                }
            ],
            "description": "WAMP client in PHP",
            "keywords": [
                "Ratchet",
                "WAMP",
                "websocket"
            ],
            "time": "2015-08-04T11:43:11+00:00"
        },
        {
            "name": "guzzle/guzzle",
            "version": "v3.7.4",
            "source": {
                "type": "git",
                "url": "https://github.com/guzzle/guzzle.git",
                "reference": "b170b028c6bb5799640e46c8803015b0f9a45ed9"
            },
            "dist": {
                "type": "zip",
                "url": "https://api.github.com/repos/guzzle/guzzle/zipball/b170b028c6bb5799640e46c8803015b0f9a45ed9",
                "reference": "b170b028c6bb5799640e46c8803015b0f9a45ed9",
                "shasum": ""
            },
            "require": {
                "ext-curl": "*",
                "php": ">=5.3.3",
                "symfony/event-dispatcher": ">=2.1"
            },
            "replace": {
                "guzzle/batch": "self.version",
                "guzzle/cache": "self.version",
                "guzzle/common": "self.version",
                "guzzle/http": "self.version",
                "guzzle/inflection": "self.version",
                "guzzle/iterator": "self.version",
                "guzzle/log": "self.version",
                "guzzle/parser": "self.version",
                "guzzle/plugin": "self.version",
                "guzzle/plugin-async": "self.version",
                "guzzle/plugin-backoff": "self.version",
                "guzzle/plugin-cache": "self.version",
                "guzzle/plugin-cookie": "self.version",
                "guzzle/plugin-curlauth": "self.version",
                "guzzle/plugin-error-response": "self.version",
                "guzzle/plugin-history": "self.version",
                "guzzle/plugin-log": "self.version",
                "guzzle/plugin-md5": "self.version",
                "guzzle/plugin-mock": "self.version",
                "guzzle/plugin-oauth": "self.version",
                "guzzle/service": "self.version",
                "guzzle/stream": "self.version"
            },
            "require-dev": {
                "doctrine/cache": "*",
                "monolog/monolog": "1.*",
                "phpunit/phpunit": "3.7.*",
                "psr/log": "1.0.*",
                "symfony/class-loader": "*",
                "zendframework/zend-cache": "2.0.*",
                "zendframework/zend-log": "2.0.*"
            },
            "type": "library",
            "extra": {
                "branch-alias": {
                    "dev-master": "3.7-dev"
                }
            },
            "autoload": {
                "psr-0": {
                    "Guzzle\\Tests": "tests/",
                    "Guzzle": "src/"
                }
            },
            "notification-url": "https://packagist.org/downloads/",
            "license": [
                "MIT"
            ],
            "authors": [
                {
                    "name": "Michael Dowling",
                    "email": "mtdowling@gmail.com",
                    "homepage": "https://github.com/mtdowling"
                },
                {
                    "name": "Guzzle Community",
                    "homepage": "https://github.com/guzzle/guzzle/contributors"
                }
            ],
            "description": "Guzzle is a PHP HTTP client library and framework for building RESTful web service clients",
            "homepage": "http://guzzlephp.org/",
            "keywords": [
                "client",
                "curl",
                "framework",
                "http",
                "http client",
                "rest",
                "web service"
            ],
            "abandoned": "guzzlehttp/guzzle",
            "time": "2013-10-02T20:47:00+00:00"
        },
        {
            "name": "guzzlehttp/psr7",
            "version": "1.6.1",
            "source": {
                "type": "git",
                "url": "https://github.com/guzzle/psr7.git",
                "reference": "239400de7a173fe9901b9ac7c06497751f00727a"
            },
            "dist": {
                "type": "zip",
                "url": "https://api.github.com/repos/guzzle/psr7/zipball/239400de7a173fe9901b9ac7c06497751f00727a",
                "reference": "239400de7a173fe9901b9ac7c06497751f00727a",
                "shasum": ""
            },
            "require": {
                "php": ">=5.4.0",
                "psr/http-message": "~1.0",
                "ralouphie/getallheaders": "^2.0.5 || ^3.0.0"
            },
            "provide": {
                "psr/http-message-implementation": "1.0"
            },
            "require-dev": {
                "ext-zlib": "*",
                "phpunit/phpunit": "~4.8.36 || ^5.7.27 || ^6.5.8"
            },
            "suggest": {
                "zendframework/zend-httphandlerrunner": "Emit PSR-7 responses"
            },
            "type": "library",
            "extra": {
                "branch-alias": {
                    "dev-master": "1.6-dev"
                }
            },
            "autoload": {
                "psr-4": {
                    "GuzzleHttp\\Psr7\\": "src/"
                },
                "files": [
                    "src/functions_include.php"
                ]
            },
            "notification-url": "https://packagist.org/downloads/",
            "license": [
                "MIT"
            ],
            "authors": [
                {
                    "name": "Michael Dowling",
                    "email": "mtdowling@gmail.com",
                    "homepage": "https://github.com/mtdowling"
                },
                {
                    "name": "Tobias Schultze",
                    "homepage": "https://github.com/Tobion"
                }
            ],
            "description": "PSR-7 message implementation that also provides common utility methods",
            "keywords": [
                "http",
                "message",
                "psr-7",
                "request",
                "response",
                "stream",
                "uri",
                "url"
            ],
            "time": "2019-07-01T23:21:34+00:00"
        },
        {
            "name": "hwi/oauth-bundle",
            "version": "0.5.3",
            "source": {
                "type": "git",
                "url": "https://github.com/hwi/HWIOAuthBundle.git",
                "reference": "50f4bcbe5c217cfdf0f7f40a174b87199b76d1e1"
            },
            "dist": {
                "type": "zip",
                "url": "https://api.github.com/repos/hwi/HWIOAuthBundle/zipball/50f4bcbe5c217cfdf0f7f40a174b87199b76d1e1",
                "reference": "50f4bcbe5c217cfdf0f7f40a174b87199b76d1e1",
                "shasum": ""
            },
            "require": {
                "kriswallsmith/buzz": "~0.13",
                "php": "^5.3.3|^7.0",
                "symfony/form": "^2.3|^3.0",
                "symfony/framework-bundle": "^2.3|^3.0",
                "symfony/options-resolver": "^2.3|^3.0",
                "symfony/security-bundle": "^2.3|^3.0",
                "symfony/templating": "^2.7|^3.0",
                "symfony/yaml": "^2.3|^3.0"
            },
            "conflict": {
                "twig/twig": "<1.12"
            },
            "require-dev": {
                "doctrine/orm": "^2.3",
                "friendsofphp/php-cs-fixer": "^2.0",
                "friendsofsymfony/user-bundle": "^1.3|^2.0",
                "phpunit/phpunit": "^4.8|^5.0",
                "symfony/phpunit-bridge": "^2.7|^3.0",
                "symfony/property-access": "^2.3|^3.0",
                "symfony/stopwatch": "^2.5|^3.0",
                "symfony/twig-bundle": "^2.3|^3.0",
                "symfony/validator": "^2.3|^3.0"
            },
            "suggest": {
                "doctrine/doctrine-bundle": "to use Doctrine user provider",
                "friendsofsymfony/user-bundle": "to connect FOSUB with this bundle",
                "symfony/property-access": "to use FOSUB integration with this bundle",
                "symfony/twig-bundle": "to use the Twig hwi_oauth_* functions"
            },
            "type": "symfony-bundle",
            "extra": {
                "branch-alias": {
                    "dev-master": "0.5-dev"
                }
            },
            "autoload": {
                "psr-4": {
                    "HWI\\Bundle\\OAuthBundle\\": ""
                },
                "exclude-from-classmap": [
                    "/Tests/"
                ]
            },
            "notification-url": "https://packagist.org/downloads/",
            "license": [
                "MIT"
            ],
            "authors": [
                {
                    "name": "Contributors",
                    "homepage": "https://github.com/hwi/HWIOAuthBundle/contributors"
                },
                {
                    "name": "Joseph Bielawski",
                    "email": "stloyd@gmail.com"
                },
                {
                    "name": "Alexander",
                    "email": "iam.asm89@gmail.com"
                },
                {
                    "name": "Geoffrey Bachelet",
                    "email": "geoffrey.bachelet@gmail.com"
                }
            ],
            "description": "Support for authenticating users using both OAuth1.0a and OAuth2 in Symfony2.",
            "homepage": "http://github.com/hwi/HWIOAuthBundle",
            "keywords": [
                "37signals",
                "Authentication",
                "Deezer",
                "EVE Online",
                "amazon",
                "asana",
                "auth0",
                "azure",
                "bitbucket",
                "bitly",
                "box",
                "bufferapp",
                "clever",
                "dailymotion",
                "deviantart",
                "discogs",
                "disqus",
                "dropbox",
                "eventbrite",
                "facebook",
                "firewall",
                "fiware",
                "flickr",
                "foursquare",
                "github",
                "google",
                "hubic",
                "instagram",
                "jawbone",
                "jira",
                "linkedin",
                "mail.ru",
                "oauth",
                "oauth1",
                "oauth2",
                "odnoklassniki",
                "paypal",
                "qq",
                "reddit",
                "runkeeper",
                "salesforce",
                "security",
                "sensio connect",
                "sina weibo",
                "slack",
                "sound cloud",
                "spotify",
                "stack exchange",
                "stereomood",
                "strava",
                "toshl",
                "trakt",
                "trello",
                "twitch",
                "twitter",
                "vkontakte",
                "wechat",
                "windows live",
                "wordpress",
                "wunderlist",
                "xing",
                "yahoo",
                "yandex",
                "youtube"
            ],
            "time": "2017-01-08T14:13:58+00:00"
        },
        {
            "name": "imagine/imagine",
            "version": "v0.7.1",
            "source": {
                "type": "git",
                "url": "https://github.com/avalanche123/Imagine.git",
                "reference": "a9a702a946073cbca166718f1b02a1e72d742daa"
            },
            "dist": {
                "type": "zip",
                "url": "https://api.github.com/repos/avalanche123/Imagine/zipball/a9a702a946073cbca166718f1b02a1e72d742daa",
                "reference": "a9a702a946073cbca166718f1b02a1e72d742daa",
                "shasum": ""
            },
            "require": {
                "php": ">=5.3.2"
            },
            "require-dev": {
                "sami/sami": "^3.3",
                "symfony/phpunit-bridge": "^3.2"
            },
            "suggest": {
                "ext-gd": "to use the GD implementation",
                "ext-gmagick": "to use the Gmagick implementation",
                "ext-imagick": "to use the Imagick implementation"
            },
            "type": "library",
            "extra": {
                "branch-alias": {
                    "dev-develop": "0.7-dev"
                }
            },
            "autoload": {
                "psr-0": {
                    "Imagine": "lib/"
                }
            },
            "notification-url": "https://packagist.org/downloads/",
            "license": [
                "MIT"
            ],
            "authors": [
                {
                    "name": "Bulat Shakirzyanov",
                    "email": "mallluhuct@gmail.com",
                    "homepage": "http://avalanche123.com"
                }
            ],
            "description": "Image processing for PHP 5.3",
            "homepage": "http://imagine.readthedocs.org/",
            "keywords": [
                "drawing",
                "graphics",
                "image manipulation",
                "image processing"
            ],
            "time": "2017-05-16T10:31:22+00:00"
        },
        {
            "name": "incenteev/composer-parameter-handler",
            "version": "v2.1.3",
            "source": {
                "type": "git",
                "url": "https://github.com/Incenteev/ParameterHandler.git",
                "reference": "933c45a34814f27f2345c11c37d46b3ca7303550"
            },
            "dist": {
                "type": "zip",
                "url": "https://api.github.com/repos/Incenteev/ParameterHandler/zipball/933c45a34814f27f2345c11c37d46b3ca7303550",
                "reference": "933c45a34814f27f2345c11c37d46b3ca7303550",
                "shasum": ""
            },
            "require": {
                "php": ">=5.3.3",
                "symfony/yaml": "^2.3 || ^3.0 || ^4.0"
            },
            "require-dev": {
                "composer/composer": "^1.0@dev",
                "symfony/filesystem": "^2.3 || ^3 || ^4",
                "symfony/phpunit-bridge": "^4.0"
            },
            "type": "library",
            "extra": {
                "branch-alias": {
                    "dev-master": "2.1.x-dev"
                }
            },
            "autoload": {
                "psr-4": {
                    "Incenteev\\ParameterHandler\\": ""
                }
            },
            "notification-url": "https://packagist.org/downloads/",
            "license": [
                "MIT"
            ],
            "authors": [
                {
                    "name": "Christophe Coevoet",
                    "email": "stof@notk.org"
                }
            ],
            "description": "Composer script handling your ignored parameter file",
            "homepage": "https://github.com/Incenteev/ParameterHandler",
            "keywords": [
                "parameters management"
            ],
            "time": "2018-02-13T18:05:56+00:00"
        },
        {
            "name": "jdorn/sql-formatter",
            "version": "v1.2.17",
            "source": {
                "type": "git",
                "url": "https://github.com/jdorn/sql-formatter.git",
                "reference": "64990d96e0959dff8e059dfcdc1af130728d92bc"
            },
            "dist": {
                "type": "zip",
                "url": "https://api.github.com/repos/jdorn/sql-formatter/zipball/64990d96e0959dff8e059dfcdc1af130728d92bc",
                "reference": "64990d96e0959dff8e059dfcdc1af130728d92bc",
                "shasum": ""
            },
            "require": {
                "php": ">=5.2.4"
            },
            "require-dev": {
                "phpunit/phpunit": "3.7.*"
            },
            "type": "library",
            "extra": {
                "branch-alias": {
                    "dev-master": "1.3.x-dev"
                }
            },
            "autoload": {
                "classmap": [
                    "lib"
                ]
            },
            "notification-url": "https://packagist.org/downloads/",
            "license": [
                "MIT"
            ],
            "authors": [
                {
                    "name": "Jeremy Dorn",
                    "email": "jeremy@jeremydorn.com",
                    "homepage": "http://jeremydorn.com/"
                }
            ],
            "description": "a PHP SQL highlighting library",
            "homepage": "https://github.com/jdorn/sql-formatter/",
            "keywords": [
                "highlight",
                "sql"
            ],
            "time": "2014-01-12T16:20:24+00:00"
        },
        {
            "name": "jms/cg",
            "version": "1.2.0",
            "source": {
                "type": "git",
                "url": "https://github.com/schmittjoh/cg-library.git",
                "reference": "2152ea2c48f746a676debb841644ae64cae27835"
            },
            "dist": {
                "type": "zip",
                "url": "https://api.github.com/repos/schmittjoh/cg-library/zipball/2152ea2c48f746a676debb841644ae64cae27835",
                "reference": "2152ea2c48f746a676debb841644ae64cae27835",
                "shasum": ""
            },
            "require": {
                "php": ">=5.3.0"
            },
            "require-dev": {
                "phpunit/phpunit": ">=4.5"
            },
            "type": "library",
            "extra": {
                "branch-alias": {
                    "dev-master": "1.1-dev"
                }
            },
            "autoload": {
                "psr-0": {
                    "CG\\": "src/"
                }
            },
            "notification-url": "https://packagist.org/downloads/",
            "license": [
                "Apache2"
            ],
            "authors": [
                {
                    "name": "Johannes M. Schmitt",
                    "email": "schmittjoh@gmail.com"
                }
            ],
            "description": "Toolset for generating PHP code",
            "keywords": [
                "code generation"
            ],
            "time": "2016-04-07T10:21:44+00:00"
        },
        {
            "name": "jms/metadata",
            "version": "1.7.0",
            "source": {
                "type": "git",
                "url": "https://github.com/schmittjoh/metadata.git",
                "reference": "e5854ab1aa643623dc64adde718a8eec32b957a8"
            },
            "dist": {
                "type": "zip",
                "url": "https://api.github.com/repos/schmittjoh/metadata/zipball/e5854ab1aa643623dc64adde718a8eec32b957a8",
                "reference": "e5854ab1aa643623dc64adde718a8eec32b957a8",
                "shasum": ""
            },
            "require": {
                "php": ">=5.3.0"
            },
            "require-dev": {
                "doctrine/cache": "~1.0",
                "symfony/cache": "~3.1"
            },
            "type": "library",
            "extra": {
                "branch-alias": {
                    "dev-master": "1.5.x-dev"
                }
            },
            "autoload": {
                "psr-0": {
                    "Metadata\\": "src/"
                }
            },
            "notification-url": "https://packagist.org/downloads/",
            "license": [
                "MIT"
            ],
            "authors": [
                {
                    "name": "Asmir Mustafic",
                    "email": "goetas@gmail.com"
                },
                {
                    "name": "Johannes M. Schmitt",
                    "email": "schmittjoh@gmail.com"
                }
            ],
            "description": "Class/method/property metadata management in PHP",
            "keywords": [
                "annotations",
                "metadata",
                "xml",
                "yaml"
            ],
            "time": "2018-10-26T12:40:10+00:00"
        },
        {
            "name": "jms/parser-lib",
            "version": "1.0.0",
            "source": {
                "type": "git",
                "url": "https://github.com/schmittjoh/parser-lib.git",
                "reference": "c509473bc1b4866415627af0e1c6cc8ac97fa51d"
            },
            "dist": {
                "type": "zip",
                "url": "https://api.github.com/repos/schmittjoh/parser-lib/zipball/c509473bc1b4866415627af0e1c6cc8ac97fa51d",
                "reference": "c509473bc1b4866415627af0e1c6cc8ac97fa51d",
                "shasum": ""
            },
            "require": {
                "phpoption/phpoption": ">=0.9,<2.0-dev"
            },
            "type": "library",
            "extra": {
                "branch-alias": {
                    "dev-master": "1.0-dev"
                }
            },
            "autoload": {
                "psr-0": {
                    "JMS\\": "src/"
                }
            },
            "notification-url": "https://packagist.org/downloads/",
            "license": [
                "Apache2"
            ],
            "description": "A library for easily creating recursive-descent parsers.",
            "time": "2012-11-18T18:08:43+00:00"
        },
        {
            "name": "jms/serializer",
            "version": "1.12.1",
            "source": {
                "type": "git",
                "url": "https://github.com/schmittjoh/serializer.git",
                "reference": "93d6e03fcb71d45854cc44b5a84d645c02c5d763"
            },
            "dist": {
                "type": "zip",
                "url": "https://api.github.com/repos/schmittjoh/serializer/zipball/93d6e03fcb71d45854cc44b5a84d645c02c5d763",
                "reference": "93d6e03fcb71d45854cc44b5a84d645c02c5d763",
                "shasum": ""
            },
            "require": {
                "doctrine/annotations": "^1.0",
                "doctrine/instantiator": "^1.0.3",
                "jms/metadata": "^1.3",
                "jms/parser-lib": "1.*",
                "php": "^5.5|^7.0",
                "phpcollection/phpcollection": "~0.1",
                "phpoption/phpoption": "^1.1"
            },
            "conflict": {
                "twig/twig": "<1.12"
            },
            "require-dev": {
                "doctrine/orm": "~2.1",
                "doctrine/phpcr-odm": "^1.3|^2.0",
                "ext-pdo_sqlite": "*",
                "jackalope/jackalope-doctrine-dbal": "^1.1.5",
                "phpunit/phpunit": "^4.8|^5.0",
                "propel/propel1": "~1.7",
                "psr/container": "^1.0",
                "symfony/dependency-injection": "^2.7|^3.3|^4.0",
                "symfony/expression-language": "^2.6|^3.0",
                "symfony/filesystem": "^2.1",
                "symfony/form": "~2.1|^3.0",
                "symfony/translation": "^2.1|^3.0",
                "symfony/validator": "^2.2|^3.0",
                "symfony/yaml": "^2.1|^3.0",
                "twig/twig": "~1.12|~2.0"
            },
            "suggest": {
                "doctrine/cache": "Required if you like to use cache functionality.",
                "doctrine/collections": "Required if you like to use doctrine collection types as ArrayCollection.",
                "symfony/yaml": "Required if you'd like to serialize data to YAML format."
            },
            "type": "library",
            "extra": {
                "branch-alias": {
                    "dev-1.x": "1.11-dev"
                }
            },
            "autoload": {
                "psr-0": {
                    "JMS\\Serializer": "src/"
                }
            },
            "notification-url": "https://packagist.org/downloads/",
            "license": [
                "MIT"
            ],
            "authors": [
                {
                    "name": "Asmir Mustafic",
                    "email": "goetas@gmail.com"
                },
                {
                    "name": "Johannes M. Schmitt",
                    "email": "schmittjoh@gmail.com"
                }
            ],
            "description": "Library for (de-)serializing data of any complexity; supports XML, JSON, and YAML.",
            "homepage": "http://jmsyst.com/libs/serializer",
            "keywords": [
                "deserialization",
                "jaxb",
                "json",
                "serialization",
                "xml"
            ],
            "time": "2018-06-01T12:10:12+00:00"
        },
        {
            "name": "jms/serializer-bundle",
            "version": "2.1.0",
            "source": {
                "type": "git",
                "url": "https://github.com/schmittjoh/JMSSerializerBundle.git",
                "reference": "a612724ec70d9cbb744316365d88ec9440f81ac9"
            },
            "dist": {
                "type": "zip",
                "url": "https://api.github.com/repos/schmittjoh/JMSSerializerBundle/zipball/a612724ec70d9cbb744316365d88ec9440f81ac9",
                "reference": "a612724ec70d9cbb744316365d88ec9440f81ac9",
                "shasum": ""
            },
            "require": {
                "jms/serializer": "^1.7",
                "php": "^5.4|^7.0",
                "phpoption/phpoption": "^1.1.0",
                "symfony/framework-bundle": "~2.3|~3.0|~4.0"
            },
            "require-dev": {
                "doctrine/doctrine-bundle": "*",
                "doctrine/orm": "*",
                "phpunit/phpunit": "^4.8.35|^5.4.3|^6.0",
                "symfony/browser-kit": "*",
                "symfony/class-loader": "*",
                "symfony/css-selector": "*",
                "symfony/expression-language": "~2.6|~3.0|~4.0",
                "symfony/finder": "*",
                "symfony/form": "*",
                "symfony/process": "*",
                "symfony/stopwatch": "*",
                "symfony/twig-bundle": "*",
                "symfony/validator": "*",
                "symfony/yaml": "*"
            },
            "suggest": {
                "jms/di-extra-bundle": "Required to get lazy loading (de)serialization visitors, ~1.3"
            },
            "type": "symfony-bundle",
            "extra": {
                "branch-alias": {
                    "dev-master": "2.x-dev"
                }
            },
            "autoload": {
                "psr-4": {
                    "JMS\\SerializerBundle\\": ""
                },
                "exclude-from-classmap": [
                    "/Tests/"
                ]
            },
            "notification-url": "https://packagist.org/downloads/",
            "license": [
                "Apache-2.0"
            ],
            "authors": [
                {
                    "name": "Asmir Mustafic",
                    "email": "goetas@gmail.com"
                },
                {
                    "name": "Johannes M. Schmitt",
                    "email": "schmittjoh@gmail.com"
                }
            ],
            "description": "Allows you to easily serialize, and deserialize data of any complexity",
            "homepage": "http://jmsyst.com/bundles/JMSSerializerBundle",
            "keywords": [
                "deserialization",
                "jaxb",
                "json",
                "serialization",
                "xml"
            ],
            "time": "2017-08-31T10:41:30+00:00"
        },
        {
            "name": "justinrainbow/json-schema",
            "version": "5.2.8",
            "source": {
                "type": "git",
                "url": "https://github.com/justinrainbow/json-schema.git",
                "reference": "dcb6e1006bb5fd1e392b4daa68932880f37550d4"
            },
            "dist": {
                "type": "zip",
                "url": "https://api.github.com/repos/justinrainbow/json-schema/zipball/dcb6e1006bb5fd1e392b4daa68932880f37550d4",
                "reference": "dcb6e1006bb5fd1e392b4daa68932880f37550d4",
                "shasum": ""
            },
            "require": {
                "php": ">=5.3.3"
            },
            "require-dev": {
                "friendsofphp/php-cs-fixer": "~2.2.20",
                "json-schema/json-schema-test-suite": "1.2.0",
                "phpunit/phpunit": "^4.8.35"
            },
            "bin": [
                "bin/validate-json"
            ],
            "type": "library",
            "extra": {
                "branch-alias": {
                    "dev-master": "5.0.x-dev"
                }
            },
            "autoload": {
                "psr-4": {
                    "JsonSchema\\": "src/JsonSchema/"
                }
            },
            "notification-url": "https://packagist.org/downloads/",
            "license": [
                "MIT"
            ],
            "authors": [
                {
                    "name": "Bruno Prieto Reis",
                    "email": "bruno.p.reis@gmail.com"
                },
                {
                    "name": "Justin Rainbow",
                    "email": "justin.rainbow@gmail.com"
                },
                {
                    "name": "Igor Wiedler",
                    "email": "igor@wiedler.ch"
                },
                {
                    "name": "Robert Schönthal",
                    "email": "seroscho@googlemail.com"
                }
            ],
            "description": "A library to validate a json schema.",
            "homepage": "https://github.com/justinrainbow/json-schema",
            "keywords": [
                "json",
                "schema"
            ],
            "time": "2019-01-14T23:55:14+00:00"
        },
        {
            "name": "knplabs/gaufrette",
            "version": "v0.8.3",
            "source": {
                "type": "git",
                "url": "https://github.com/KnpLabs/Gaufrette.git",
                "reference": "1d44b7ac74256a240704b0fb16d2d66360511a07"
            },
            "dist": {
                "type": "zip",
                "url": "https://api.github.com/repos/KnpLabs/Gaufrette/zipball/1d44b7ac74256a240704b0fb16d2d66360511a07",
                "reference": "1d44b7ac74256a240704b0fb16d2d66360511a07",
                "shasum": ""
            },
            "require": {
                "php": ">=7.1"
            },
            "conflict": {
                "microsoft/windowsazure": "<0.4.3"
            },
            "require-dev": {
                "akeneo/phpspec-skip-example-extension": "^4.0",
                "amazonwebservices/aws-sdk-for-php": "1.5.*",
                "aws/aws-sdk-php": "^2.4.12||~3",
                "doctrine/dbal": ">=2.3",
                "dropbox-php/dropbox-php": "*",
                "google/apiclient": "~1.1.3",
                "league/flysystem": "~1.0",
                "microsoft/azure-storage-blob": "^1.0",
                "mikey179/vfsstream": "~1.2.0",
                "mongodb/mongodb": "^1.1",
                "phpseclib/phpseclib": "^2.0",
                "phpspec/phpspec": "~5.1",
                "phpunit/phpunit": "~7.5",
                "rackspace/php-opencloud": "^1.9.2"
            },
            "suggest": {
                "ext-curl": "*",
                "ext-fileinfo": "This extension is used to automatically detect the content-type of a file in the AwsS3, OpenCloud, AzureBlogStorage and GoogleCloudStorage adapters",
                "ext-mbstring": "*",
                "gaufrette/aws-s3-adapter": "to use AwsS3 adapter (supports SDK v2 and v3)",
                "gaufrette/azure-blob-storage-adapter": "to use AzureBlobStorage adapter",
                "gaufrette/doctrine-dbal-adapter": "to use DBAL adapter",
                "gaufrette/flysystem-adapter": "to use Flysystem adapter",
                "gaufrette/ftp-adapter": "to use Ftp adapter",
                "gaufrette/gridfs-adapter": "to use GridFS adapter",
                "gaufrette/in-memory-adapter": "to use InMemory adapter",
                "gaufrette/local-adapter": "to use Local adapter",
                "gaufrette/opencloud-adapter": "to use Opencloud adapter",
                "gaufrette/phpseclib-sftp-adapter": "to use PhpseclibSftp adapter",
                "gaufrette/zip-adapter": "to use Zip adapter",
                "google/apiclient": "to use GoogleCloudStorage adapter",
                "knplabs/knp-gaufrette-bundle": "to use with Symfony2"
            },
            "type": "library",
            "extra": {
                "branch-alias": {
                    "dev-master": "0.9.x-dev"
                }
            },
            "autoload": {
                "psr-0": {
                    "Gaufrette": "src/"
                }
            },
            "notification-url": "https://packagist.org/downloads/",
            "license": [
                "MIT"
            ],
            "authors": [
                {
                    "name": "The contributors",
                    "homepage": "http://github.com/knplabs/Gaufrette/contributors"
                },
                {
                    "name": "KnpLabs Team",
                    "homepage": "http://knplabs.com"
                }
            ],
            "description": "PHP library that provides a filesystem abstraction layer",
            "homepage": "http://knplabs.com",
            "keywords": [
                "abstraction",
                "file",
                "filesystem",
                "media"
            ],
            "time": "2019-06-06T09:56:58+00:00"
        },
        {
            "name": "knplabs/knp-gaufrette-bundle",
            "version": "0.3.0",
            "source": {
                "type": "git",
                "url": "https://github.com/KnpLabs/KnpGaufretteBundle.git",
                "reference": "44cf552e14031517516458b0e394f16dd36a131b"
            },
            "dist": {
                "type": "zip",
                "url": "https://api.github.com/repos/KnpLabs/KnpGaufretteBundle/zipball/44cf552e14031517516458b0e394f16dd36a131b",
                "reference": "44cf552e14031517516458b0e394f16dd36a131b",
                "shasum": ""
            },
            "require": {
                "knplabs/gaufrette": "~0.1.7|~0.2",
                "symfony/framework-bundle": "~2.0|~3.0"
            },
            "require-dev": {
                "phpunit/phpunit": "~4.2",
                "symfony/console": "~2.0|~3.0",
                "symfony/yaml": "~2.0|~3.0"
            },
            "type": "symfony-bundle",
            "extra": {
                "branch-alias": {
                    "dev-master": "0.4.x-dev"
                }
            },
            "autoload": {
                "psr-4": {
                    "Knp\\Bundle\\GaufretteBundle\\": ""
                }
            },
            "notification-url": "https://packagist.org/downloads/",
            "license": [
                "MIT"
            ],
            "authors": [
                {
                    "name": "The contributors",
                    "homepage": "https://github.com/knplabs/KnpGaufretteBundle/contributors"
                },
                {
                    "name": "Antoine Hérault",
                    "email": "antoine.herault@gmail.com"
                }
            ],
            "description": "Allows to easily use the Gaufrette library in a Symfony project",
            "homepage": "http://knplabs.com",
            "keywords": [
                "abstraction",
                "file",
                "filesystem",
                "media"
            ],
            "time": "2016-01-16T00:12:11+00:00"
        },
        {
            "name": "knplabs/knp-menu",
            "version": "2.3.0",
            "source": {
                "type": "git",
                "url": "https://github.com/KnpLabs/KnpMenu.git",
                "reference": "655630a1db0b72108262d1a844de3b1ba0885be5"
            },
            "dist": {
                "type": "zip",
                "url": "https://api.github.com/repos/KnpLabs/KnpMenu/zipball/655630a1db0b72108262d1a844de3b1ba0885be5",
                "reference": "655630a1db0b72108262d1a844de3b1ba0885be5",
                "shasum": ""
            },
            "require": {
                "php": ">=5.6.0"
            },
            "require-dev": {
                "psr/container": "^1.0",
                "symfony/http-foundation": "~2.4|~3.0|^4.0",
                "symfony/phpunit-bridge": "~3.3|^4.0",
                "symfony/routing": "~2.3|~3.0|^4.0",
                "twig/twig": "~1.16|~2.0"
            },
            "suggest": {
                "twig/twig": "for the TwigRenderer and the integration with your templates"
            },
            "type": "library",
            "extra": {
                "branch-alias": {
                    "dev-master": "2.3-dev"
                }
            },
            "autoload": {
                "psr-4": {
                    "Knp\\Menu\\": "src/Knp/Menu"
                }
            },
            "notification-url": "https://packagist.org/downloads/",
            "license": [
                "MIT"
            ],
            "authors": [
                {
                    "name": "Christophe Coevoet",
                    "email": "stof@notk.org"
                },
                {
                    "name": "Symfony Community",
                    "homepage": "https://github.com/KnpLabs/KnpMenu/contributors"
                },
                {
                    "name": "KnpLabs",
                    "homepage": "https://knplabs.com"
                }
            ],
            "description": "An object oriented menu library",
            "homepage": "https://knplabs.com",
            "keywords": [
                "menu",
                "tree"
            ],
            "time": "2017-11-18T20:49:26+00:00"
        },
        {
            "name": "knplabs/knp-menu-bundle",
            "version": "2.2.2",
            "source": {
                "type": "git",
                "url": "https://github.com/KnpLabs/KnpMenuBundle.git",
                "reference": "267027582a1f1e355276f796f8da0e9f82026bf1"
            },
            "dist": {
                "type": "zip",
                "url": "https://api.github.com/repos/KnpLabs/KnpMenuBundle/zipball/267027582a1f1e355276f796f8da0e9f82026bf1",
                "reference": "267027582a1f1e355276f796f8da0e9f82026bf1",
                "shasum": ""
            },
            "require": {
                "knplabs/knp-menu": "~2.3",
                "php": "^5.6 || ^7",
                "symfony/framework-bundle": "~2.7|~3.0 | ^4.0"
            },
            "require-dev": {
                "symfony/expression-language": "~2.7|~3.0 | ^4.0",
                "symfony/phpunit-bridge": "^3.3 | ^4.0",
                "symfony/templating": "~2.7|~3.0 | ^4.0"
            },
            "type": "symfony-bundle",
            "extra": {
                "branch-alias": {
                    "dev-master": "2.2.x-dev"
                }
            },
            "autoload": {
                "psr-4": {
                    "Knp\\Bundle\\MenuBundle\\": "src"
                }
            },
            "notification-url": "https://packagist.org/downloads/",
            "license": [
                "MIT"
            ],
            "authors": [
                {
                    "name": "Christophe Coevoet",
                    "email": "stof@notk.org"
                },
                {
                    "name": "Knplabs",
                    "homepage": "http://knplabs.com"
                },
                {
                    "name": "Symfony Community",
                    "homepage": "https://github.com/KnpLabs/KnpMenuBundle/contributors"
                }
            ],
            "description": "This bundle provides an integration of the KnpMenu library",
            "keywords": [
                "menu"
            ],
            "time": "2019-06-17T12:58:15+00:00"
        },
        {
            "name": "kriswallsmith/assetic",
            "version": "v1.4.0",
            "source": {
                "type": "git",
                "url": "https://github.com/kriswallsmith/assetic.git",
                "reference": "e911c437dbdf006a8f62c2f59b15b2d69a5e0aa1"
            },
            "dist": {
                "type": "zip",
                "url": "https://api.github.com/repos/kriswallsmith/assetic/zipball/e911c437dbdf006a8f62c2f59b15b2d69a5e0aa1",
                "reference": "e911c437dbdf006a8f62c2f59b15b2d69a5e0aa1",
                "shasum": ""
            },
            "require": {
                "php": ">=5.3.1",
                "symfony/process": "~2.1|~3.0"
            },
            "conflict": {
                "twig/twig": "<1.27"
            },
            "require-dev": {
                "leafo/lessphp": "^0.3.7",
                "leafo/scssphp": "~0.1",
                "meenie/javascript-packer": "^1.1",
                "mrclay/minify": "<2.3",
                "natxet/cssmin": "3.0.4",
                "patchwork/jsqueeze": "~1.0|~2.0",
                "phpunit/phpunit": "~4.8 || ^5.6",
                "psr/log": "~1.0",
                "ptachoire/cssembed": "~1.0",
                "symfony/phpunit-bridge": "~2.7|~3.0",
                "twig/twig": "~1.23|~2.0",
                "yfix/packager": "dev-master"
            },
            "suggest": {
                "leafo/lessphp": "Assetic provides the integration with the lessphp LESS compiler",
                "leafo/scssphp": "Assetic provides the integration with the scssphp SCSS compiler",
                "leafo/scssphp-compass": "Assetic provides the integration with the SCSS compass plugin",
                "patchwork/jsqueeze": "Assetic provides the integration with the JSqueeze JavaScript compressor",
                "ptachoire/cssembed": "Assetic provides the integration with phpcssembed to embed data uris",
                "twig/twig": "Assetic provides the integration with the Twig templating engine"
            },
            "type": "library",
            "extra": {
                "branch-alias": {
                    "dev-master": "1.4-dev"
                }
            },
            "autoload": {
                "psr-0": {
                    "Assetic": "src/"
                },
                "files": [
                    "src/functions.php"
                ]
            },
            "notification-url": "https://packagist.org/downloads/",
            "license": [
                "MIT"
            ],
            "authors": [
                {
                    "name": "Kris Wallsmith",
                    "email": "kris.wallsmith@gmail.com",
                    "homepage": "http://kriswallsmith.net/"
                }
            ],
            "description": "Asset Management for PHP",
            "homepage": "https://github.com/kriswallsmith/assetic",
            "keywords": [
                "assets",
                "compression",
                "minification"
            ],
            "time": "2016-11-11T18:43:20+00:00"
        },
        {
            "name": "kriswallsmith/buzz",
            "version": "v0.16.1",
            "source": {
                "type": "git",
                "url": "https://github.com/kriswallsmith/Buzz.git",
                "reference": "4977b7d44dbef49cdc641f14be6512fdcfe32f12"
            },
            "dist": {
                "type": "zip",
                "url": "https://api.github.com/repos/kriswallsmith/Buzz/zipball/4977b7d44dbef49cdc641f14be6512fdcfe32f12",
                "reference": "4977b7d44dbef49cdc641f14be6512fdcfe32f12",
                "shasum": ""
            },
            "require": {
                "guzzlehttp/psr7": "^1.4",
                "php": "^5.4 || ^7.0"
            },
            "require-dev": {
                "php-http/client-integration-tests": "^0.6.2",
                "symfony/phpunit-bridge": "^3.4 || ^4.0"
            },
            "suggest": {
                "ext-curl": "*"
            },
            "type": "library",
            "autoload": {
                "psr-4": {
                    "Buzz\\": "lib/Buzz"
                }
            },
            "notification-url": "https://packagist.org/downloads/",
            "license": [
                "MIT"
            ],
            "authors": [
                {
                    "name": "Kris Wallsmith",
                    "email": "kris.wallsmith@gmail.com",
                    "homepage": "http://kriswallsmith.net/"
                }
            ],
            "description": "Lightweight HTTP client",
            "homepage": "https://github.com/kriswallsmith/Buzz",
            "keywords": [
                "curl",
                "http client"
            ],
            "time": "2018-03-19T10:34:40+00:00"
        },
        {
            "name": "leafo/scssphp",
            "version": "v0.6.7",
            "source": {
                "type": "git",
                "url": "https://github.com/leafo/scssphp.git",
                "reference": "562213cd803e42ea53b0735554794c4022d8db89"
            },
            "dist": {
                "type": "zip",
                "url": "https://api.github.com/repos/leafo/scssphp/zipball/562213cd803e42ea53b0735554794c4022d8db89",
                "reference": "562213cd803e42ea53b0735554794c4022d8db89",
                "shasum": ""
            },
            "require": {
                "php": ">=5.4.0"
            },
            "require-dev": {
                "kherge/box": "~2.5",
                "phpunit/phpunit": "~3.7",
                "squizlabs/php_codesniffer": "~2.5"
            },
            "bin": [
                "bin/pscss"
            ],
            "type": "library",
            "autoload": {
                "psr-4": {
                    "Leafo\\ScssPhp\\": "src/"
                }
            },
            "notification-url": "https://packagist.org/downloads/",
            "license": [
                "MIT"
            ],
            "authors": [
                {
                    "name": "Leaf Corcoran",
                    "email": "leafot@gmail.com",
                    "homepage": "http://leafo.net"
                }
            ],
            "description": "scssphp is a compiler for SCSS written in PHP.",
            "homepage": "http://leafo.github.io/scssphp/",
            "keywords": [
                "css",
                "less",
                "sass",
                "scss",
                "stylesheet"
            ],
            "time": "2017-02-23T05:07:33+00:00"
        },
        {
            "name": "lexik/maintenance-bundle",
            "version": "v2.1.5",
            "source": {
                "type": "git",
                "url": "https://github.com/lexik/LexikMaintenanceBundle.git",
                "reference": "3a3e916776934a95834235e4a1d71e4595d515f5"
            },
            "dist": {
                "type": "zip",
                "url": "https://api.github.com/repos/lexik/LexikMaintenanceBundle/zipball/3a3e916776934a95834235e4a1d71e4595d515f5",
                "reference": "3a3e916776934a95834235e4a1d71e4595d515f5",
                "shasum": ""
            },
            "require": {
                "php": ">=5.3.9",
                "symfony/framework-bundle": "~2.7|~3.0|^4.0",
                "symfony/translation": "~2.7|~3.0|^4.0"
            },
            "require-dev": {
                "phpunit/phpunit": "~4.8|~5.7.11",
                "symfony/phpunit-bridge": "~2.7|~3.0|^4.0"
            },
            "type": "symfony-bundle",
            "extra": {
                "branch-alias": {
                    "dev-master": "2.0.x-dev"
                }
            },
            "autoload": {
                "psr-4": {
                    "Lexik\\Bundle\\MaintenanceBundle\\": ""
                }
            },
            "notification-url": "https://packagist.org/downloads/",
            "license": [
                "MIT"
            ],
            "authors": [
                {
                    "name": "Dev Lexik",
                    "email": "dev@lexik.fr"
                },
                {
                    "name": "Gilles Gauthier",
                    "email": "g.gauthier@lexik.fr"
                },
                {
                    "name": "Djuri Baars",
                    "email": "info@djurict.nl"
                }
            ],
            "description": "This bundle allows you to place your website in maintenance mode by calling two commands from your console.",
            "homepage": "https://github.com/lexik/LexikMaintenanceBundle",
            "keywords": [
                "Symfony2",
                "bundle",
                "maintenance"
            ],
            "time": "2018-02-14T10:18:33+00:00"
        },
        {
            "name": "liip/imagine-bundle",
            "version": "1.9.1",
            "source": {
                "type": "git",
                "url": "https://github.com/liip/LiipImagineBundle.git",
                "reference": "3084c77e984ec669e0d645250a3cb1077d8b92f6"
            },
            "dist": {
                "type": "zip",
                "url": "https://api.github.com/repos/liip/LiipImagineBundle/zipball/3084c77e984ec669e0d645250a3cb1077d8b92f6",
                "reference": "3084c77e984ec669e0d645250a3cb1077d8b92f6",
                "shasum": ""
            },
            "require": {
                "imagine/imagine": "^0.6.3|^0.7.0,<0.8",
                "php": "^5.3.9|^7.0",
                "symfony/asset": "~2.3|~3.0",
                "symfony/filesystem": "~2.3|~3.0",
                "symfony/finder": "~2.3|~3.0",
                "symfony/framework-bundle": "~2.3|~3.0",
                "symfony/options-resolver": "~2.3|~3.0",
                "symfony/process": "~2.3|~3.0",
                "symfony/templating": "~2.3|~3.0",
                "symfony/translation": "~2.3|~3.0"
            },
            "require-dev": {
                "amazonwebservices/aws-sdk-for-php": "~1.0",
                "aws/aws-sdk-php": "~2.4",
                "doctrine/cache": "~1.1",
                "doctrine/orm": "~2.3",
                "ext-gd": "*",
                "friendsofphp/php-cs-fixer": "~1.0",
                "phpunit/phpunit": "~4.3|~5.0",
                "psr/log": "~1.0",
                "satooshi/php-coveralls": "~1.0",
                "sllh/php-cs-fixer-styleci-bridge": "~2.1",
                "symfony/browser-kit": "~2.3|~3.0",
                "symfony/console": "~2.3|~3.0",
                "symfony/dependency-injection": "~2.3|~3.0",
                "symfony/form": "~2.3|~3.0",
                "symfony/phpunit-bridge": "~2.3|~3.0",
                "symfony/validator": "~2.3|~3.0",
                "symfony/yaml": "~2.3|~3.0",
                "twig/twig": "~1.12|~2.0"
            },
            "suggest": {
                "alcaeus/mongo-php-adapter": "required on PHP >= 7.0 to use mongo components with mongodb extension",
                "amazonwebservices/aws-sdk-for-php": "required to use AWS version 1 cache resolver",
                "aws/aws-sdk-php": "required to use AWS version 2/3 cache resolver",
                "doctrine/mongodb-odm": "required to use mongodb-backed doctrine components",
                "enqueue/enqueue-bundle": "add if you like to process images in background",
                "ext-exif": "required to read EXIF metadata from images",
                "ext-gd": "required to use gd driver",
                "ext-gmagick": "required to use gmagick driver",
                "ext-imagick": "required to use imagick driver",
                "ext-mongo": "required for mongodb components on PHP <7.0",
                "ext-mongodb": "required for mongodb components on PHP >=7.0",
                "league/flysystem": "required to use FlySystem data loader or cache resolver",
                "monolog/monolog": "A psr/log compatible logger is required to enable logging",
                "twig/twig": "required to use the provided Twig extension. Version 1.12 or greater needed"
            },
            "type": "symfony-bundle",
            "extra": {
                "branch-alias": {
                    "dev-1.0": "1.7-dev"
                }
            },
            "autoload": {
                "psr-4": {
                    "Liip\\ImagineBundle\\": ""
                },
                "exclude-from-classmap": [
                    "/Tests/"
                ]
            },
            "notification-url": "https://packagist.org/downloads/",
            "license": [
                "MIT"
            ],
            "authors": [
                {
                    "name": "Liip and other contributors",
                    "homepage": "https://github.com/liip/LiipImagineBundle/contributors"
                }
            ],
            "description": "This bundle provides an image manipulation abstraction toolkit for Symfony-based projects.",
            "homepage": "http://liip.ch",
            "keywords": [
                "bundle",
                "image",
                "imagine",
                "liip",
                "manipulation",
                "photos",
                "pictures",
                "symfony",
                "transformation"
            ],
            "time": "2017-09-09T03:53:30+00:00"
        },
        {
            "name": "liuggio/excelbundle",
            "version": "v2.1.0",
            "source": {
                "type": "git",
                "url": "https://github.com/liuggio/ExcelBundle.git",
                "reference": "b4fe94b64449490a1b5fbbce827c2501be335126"
            },
            "dist": {
                "type": "zip",
                "url": "https://api.github.com/repos/liuggio/ExcelBundle/zipball/b4fe94b64449490a1b5fbbce827c2501be335126",
                "reference": "b4fe94b64449490a1b5fbbce827c2501be335126",
                "shasum": ""
            },
            "require": {
                "php": ">=5.3.2",
                "phpoffice/phpexcel": "~1.8.1",
                "symfony/framework-bundle": "~2.6|~3.0"
            },
            "require-dev": {
                "phpunit/phpunit": "~4.6",
                "sensio/framework-extra-bundle": "~2.3|~3.0",
                "symfony/browser-kit": "~2.6|~3.0",
                "symfony/class-loader": "~2.6|~3.0",
                "symfony/finder": "~2.6|~3.0",
                "symfony/form": "~2.6|~3.0",
                "symfony/validator": "~2.6|~3.0"
            },
            "type": "symfony-bundle",
            "extra": {
                "branch-alias": {
                    "dev-master": "2.0.x-dev"
                }
            },
            "autoload": {
                "exclude-from-classmap": [
                    "/Tests/"
                ],
                "psr-4": {
                    "Liuggio\\ExcelBundle\\": ""
                }
            },
            "notification-url": "https://packagist.org/downloads/",
            "license": [
                "MIT"
            ],
            "authors": [
                {
                    "name": "ExcelBundle Contributors",
                    "homepage": "https://github.com/liuggio/ExcelBundle#contributors"
                },
                {
                    "name": "Giulio De Donato",
                    "email": "liuggio@gmail.com"
                }
            ],
            "description": "This is a Symfony2 Bundle helps you to read and write Excel files (including pdf, xlsx, odt), thanks to the PHPExcel library",
            "homepage": "http://www.welcometothebundle.com",
            "keywords": [
                "Symfony2",
                "bundle",
                "excel",
                "xls"
            ],
            "time": "2016-06-20T17:11:22+00:00"
        },
        {
            "name": "markbaker/complex",
            "version": "1.4.7",
            "source": {
                "type": "git",
                "url": "https://github.com/MarkBaker/PHPComplex.git",
                "reference": "1ea674a8308baf547cbcbd30c5fcd6d301b7c000"
            },
            "dist": {
                "type": "zip",
                "url": "https://api.github.com/repos/MarkBaker/PHPComplex/zipball/1ea674a8308baf547cbcbd30c5fcd6d301b7c000",
                "reference": "1ea674a8308baf547cbcbd30c5fcd6d301b7c000",
                "shasum": ""
            },
            "require": {
                "php": "^5.6.0|^7.0.0"
            },
            "require-dev": {
                "dealerdirect/phpcodesniffer-composer-installer": "^0.4.3",
                "phpcompatibility/php-compatibility": "^8.0",
                "phpdocumentor/phpdocumentor": "2.*",
                "phploc/phploc": "2.*",
                "phpmd/phpmd": "2.*",
                "phpunit/phpunit": "^4.8.35|^5.4.0",
                "sebastian/phpcpd": "2.*",
                "squizlabs/php_codesniffer": "^3.3.0"
            },
            "type": "library",
            "autoload": {
                "psr-4": {
                    "Complex\\": "classes/src/"
                },
                "files": [
                    "classes/src/functions/abs.php",
                    "classes/src/functions/acos.php",
                    "classes/src/functions/acosh.php",
                    "classes/src/functions/acot.php",
                    "classes/src/functions/acoth.php",
                    "classes/src/functions/acsc.php",
                    "classes/src/functions/acsch.php",
                    "classes/src/functions/argument.php",
                    "classes/src/functions/asec.php",
                    "classes/src/functions/asech.php",
                    "classes/src/functions/asin.php",
                    "classes/src/functions/asinh.php",
                    "classes/src/functions/atan.php",
                    "classes/src/functions/atanh.php",
                    "classes/src/functions/conjugate.php",
                    "classes/src/functions/cos.php",
                    "classes/src/functions/cosh.php",
                    "classes/src/functions/cot.php",
                    "classes/src/functions/coth.php",
                    "classes/src/functions/csc.php",
                    "classes/src/functions/csch.php",
                    "classes/src/functions/exp.php",
                    "classes/src/functions/inverse.php",
                    "classes/src/functions/ln.php",
                    "classes/src/functions/log2.php",
                    "classes/src/functions/log10.php",
                    "classes/src/functions/negative.php",
                    "classes/src/functions/pow.php",
                    "classes/src/functions/rho.php",
                    "classes/src/functions/sec.php",
                    "classes/src/functions/sech.php",
                    "classes/src/functions/sin.php",
                    "classes/src/functions/sinh.php",
                    "classes/src/functions/sqrt.php",
                    "classes/src/functions/tan.php",
                    "classes/src/functions/tanh.php",
                    "classes/src/functions/theta.php",
                    "classes/src/operations/add.php",
                    "classes/src/operations/subtract.php",
                    "classes/src/operations/multiply.php",
                    "classes/src/operations/divideby.php",
                    "classes/src/operations/divideinto.php"
                ]
            },
            "notification-url": "https://packagist.org/downloads/",
            "license": [
                "MIT"
            ],
            "authors": [
                {
                    "name": "Mark Baker",
                    "email": "mark@lange.demon.co.uk"
                }
            ],
            "description": "PHP Class for working with complex numbers",
            "homepage": "https://github.com/MarkBaker/PHPComplex",
            "keywords": [
                "complex",
                "mathematics"
            ],
            "time": "2018-10-13T23:28:42+00:00"
        },
        {
            "name": "markbaker/matrix",
            "version": "1.1.4",
            "source": {
                "type": "git",
                "url": "https://github.com/MarkBaker/PHPMatrix.git",
                "reference": "6ea97472b5baf12119b4f31f802835b820dd6d64"
            },
            "dist": {
                "type": "zip",
                "url": "https://api.github.com/repos/MarkBaker/PHPMatrix/zipball/6ea97472b5baf12119b4f31f802835b820dd6d64",
                "reference": "6ea97472b5baf12119b4f31f802835b820dd6d64",
                "shasum": ""
            },
            "require": {
                "php": "^5.6.0|^7.0.0"
            },
            "require-dev": {
                "dealerdirect/phpcodesniffer-composer-installer": "^0.4.3",
                "phpcompatibility/php-compatibility": "^8.0",
                "phpdocumentor/phpdocumentor": "2.*",
                "phploc/phploc": "2.*",
                "phpmd/phpmd": "2.*",
                "phpunit/phpunit": "^4.8.35|^5.4.0",
                "sebastian/phpcpd": "2.*",
                "squizlabs/php_codesniffer": "^3.3.0"
            },
            "type": "library",
            "autoload": {
                "psr-4": {
                    "Matrix\\": "classes/src/"
                },
                "files": [
                    "classes/src/functions/adjoint.php",
                    "classes/src/functions/antidiagonal.php",
                    "classes/src/functions/cofactors.php",
                    "classes/src/functions/determinant.php",
                    "classes/src/functions/diagonal.php",
                    "classes/src/functions/identity.php",
                    "classes/src/functions/inverse.php",
                    "classes/src/functions/minors.php",
                    "classes/src/functions/trace.php",
                    "classes/src/functions/transpose.php",
                    "classes/src/operations/add.php",
                    "classes/src/operations/directsum.php",
                    "classes/src/operations/subtract.php",
                    "classes/src/operations/multiply.php",
                    "classes/src/operations/divideby.php",
                    "classes/src/operations/divideinto.php"
                ]
            },
            "notification-url": "https://packagist.org/downloads/",
            "license": [
                "MIT"
            ],
            "authors": [
                {
                    "name": "Mark Baker",
                    "email": "mark@lange.demon.co.uk"
                }
            ],
            "description": "PHP Class for working with matrices",
            "homepage": "https://github.com/MarkBaker/PHPMatrix",
            "keywords": [
                "mathematics",
                "matrix",
                "vector"
            ],
            "time": "2018-11-04T22:12:12+00:00"
        },
        {
            "name": "michelf/php-markdown",
            "version": "1.8.0",
            "source": {
                "type": "git",
                "url": "https://github.com/michelf/php-markdown.git",
                "reference": "01ab082b355bf188d907b9929cd99b2923053495"
            },
            "dist": {
                "type": "zip",
                "url": "https://api.github.com/repos/michelf/php-markdown/zipball/01ab082b355bf188d907b9929cd99b2923053495",
                "reference": "01ab082b355bf188d907b9929cd99b2923053495",
                "shasum": ""
            },
            "require": {
                "php": ">=5.3.0"
            },
            "type": "library",
            "autoload": {
                "psr-4": {
                    "Michelf\\": "Michelf/"
                }
            },
            "notification-url": "https://packagist.org/downloads/",
            "license": [
                "BSD-3-Clause"
            ],
            "authors": [
                {
                    "name": "Michel Fortin",
                    "email": "michel.fortin@michelf.ca",
                    "homepage": "https://michelf.ca/",
                    "role": "Developer"
                },
                {
                    "name": "John Gruber",
                    "homepage": "https://daringfireball.net/"
                }
            ],
            "description": "PHP Markdown",
            "homepage": "https://michelf.ca/projects/php-markdown/",
            "keywords": [
                "markdown"
            ],
            "time": "2018-01-15T00:49:33+00:00"
        },
        {
            "name": "monolog/monolog",
            "version": "1.23.0",
            "source": {
                "type": "git",
                "url": "https://github.com/Seldaek/monolog.git",
                "reference": "fd8c787753b3a2ad11bc60c063cff1358a32a3b4"
            },
            "dist": {
                "type": "zip",
                "url": "https://api.github.com/repos/Seldaek/monolog/zipball/fd8c787753b3a2ad11bc60c063cff1358a32a3b4",
                "reference": "fd8c787753b3a2ad11bc60c063cff1358a32a3b4",
                "shasum": ""
            },
            "require": {
                "php": ">=5.3.0",
                "psr/log": "~1.0"
            },
            "provide": {
                "psr/log-implementation": "1.0.0"
            },
            "require-dev": {
                "aws/aws-sdk-php": "^2.4.9 || ^3.0",
                "doctrine/couchdb": "~1.0@dev",
                "graylog2/gelf-php": "~1.0",
                "jakub-onderka/php-parallel-lint": "0.9",
                "php-amqplib/php-amqplib": "~2.4",
                "php-console/php-console": "^3.1.3",
                "phpunit/phpunit": "~4.5",
                "phpunit/phpunit-mock-objects": "2.3.0",
                "ruflin/elastica": ">=0.90 <3.0",
                "sentry/sentry": "^0.13",
                "swiftmailer/swiftmailer": "^5.3|^6.0"
            },
            "suggest": {
                "aws/aws-sdk-php": "Allow sending log messages to AWS services like DynamoDB",
                "doctrine/couchdb": "Allow sending log messages to a CouchDB server",
                "ext-amqp": "Allow sending log messages to an AMQP server (1.0+ required)",
                "ext-mongo": "Allow sending log messages to a MongoDB server",
                "graylog2/gelf-php": "Allow sending log messages to a GrayLog2 server",
                "mongodb/mongodb": "Allow sending log messages to a MongoDB server via PHP Driver",
                "php-amqplib/php-amqplib": "Allow sending log messages to an AMQP server using php-amqplib",
                "php-console/php-console": "Allow sending log messages to Google Chrome",
                "rollbar/rollbar": "Allow sending log messages to Rollbar",
                "ruflin/elastica": "Allow sending log messages to an Elastic Search server",
                "sentry/sentry": "Allow sending log messages to a Sentry server"
            },
            "type": "library",
            "extra": {
                "branch-alias": {
                    "dev-master": "2.0.x-dev"
                }
            },
            "autoload": {
                "psr-4": {
                    "Monolog\\": "src/Monolog"
                }
            },
            "notification-url": "https://packagist.org/downloads/",
            "license": [
                "MIT"
            ],
            "authors": [
                {
                    "name": "Jordi Boggiano",
                    "email": "j.boggiano@seld.be",
                    "homepage": "http://seld.be"
                }
            ],
            "description": "Sends your logs to files, sockets, inboxes, databases and various web services",
            "homepage": "http://github.com/Seldaek/monolog",
            "keywords": [
                "log",
                "logging",
                "psr-3"
            ],
            "time": "2017-06-19T01:22:40+00:00"
        },
        {
            "name": "mtdowling/cron-expression",
            "version": "v1.2.1",
            "source": {
                "type": "git",
                "url": "https://github.com/mtdowling/cron-expression.git",
                "reference": "9504fa9ea681b586028adaaa0877db4aecf32bad"
            },
            "dist": {
                "type": "zip",
                "url": "https://api.github.com/repos/mtdowling/cron-expression/zipball/9504fa9ea681b586028adaaa0877db4aecf32bad",
                "reference": "9504fa9ea681b586028adaaa0877db4aecf32bad",
                "shasum": ""
            },
            "require": {
                "php": ">=5.3.2"
            },
            "require-dev": {
                "phpunit/phpunit": "~4.0|~5.0"
            },
            "type": "library",
            "autoload": {
                "psr-4": {
                    "Cron\\": "src/Cron/"
                }
            },
            "notification-url": "https://packagist.org/downloads/",
            "license": [
                "MIT"
            ],
            "authors": [
                {
                    "name": "Michael Dowling",
                    "email": "mtdowling@gmail.com",
                    "homepage": "https://github.com/mtdowling"
                }
            ],
            "description": "CRON for PHP: Calculate the next or previous run date and determine if a CRON expression is due",
            "keywords": [
                "cron",
                "schedule"
            ],
            "time": "2017-01-23T04:29:33+00:00"
        },
        {
            "name": "mustangostang/spyc",
            "version": "0.6.2",
            "source": {
                "type": "git",
                "url": "https://github.com/mustangostang/spyc.git",
                "reference": "23c35ae854d835f2d7bcc3e3ad743d7e57a8c14d"
            },
            "dist": {
                "type": "zip",
                "url": "https://api.github.com/repos/mustangostang/spyc/zipball/23c35ae854d835f2d7bcc3e3ad743d7e57a8c14d",
                "reference": "23c35ae854d835f2d7bcc3e3ad743d7e57a8c14d",
                "shasum": ""
            },
            "require": {
                "php": ">=5.3.1"
            },
            "require-dev": {
                "phpunit/phpunit": "4.3.*@dev"
            },
            "type": "library",
            "extra": {
                "branch-alias": {
                    "dev-master": "0.5.x-dev"
                }
            },
            "autoload": {
                "files": [
                    "Spyc.php"
                ]
            },
            "notification-url": "https://packagist.org/downloads/",
            "license": [
                "MIT"
            ],
            "authors": [
                {
                    "name": "mustangostang",
                    "email": "vlad.andersen@gmail.com"
                }
            ],
            "description": "A simple YAML loader/dumper class for PHP",
            "homepage": "https://github.com/mustangostang/spyc/",
            "keywords": [
                "spyc",
                "yaml",
                "yml"
            ],
            "time": "2017-02-24T16:06:33+00:00"
        },
        {
            "name": "nelmio/api-doc-bundle",
            "version": "2.13.3",
            "target-dir": "Nelmio/ApiDocBundle",
            "source": {
                "type": "git",
                "url": "https://github.com/nelmio/NelmioApiDocBundle.git",
                "reference": "f0a606b6362c363043e01aa079bee2b0b5eb47a2"
            },
            "dist": {
                "type": "zip",
                "url": "https://api.github.com/repos/nelmio/NelmioApiDocBundle/zipball/f0a606b6362c363043e01aa079bee2b0b5eb47a2",
                "reference": "f0a606b6362c363043e01aa079bee2b0b5eb47a2",
                "shasum": ""
            },
            "require": {
                "michelf/php-markdown": "~1.4",
                "php": ">=5.4",
                "symfony/console": "~2.3|~3.0|~4.0",
                "symfony/framework-bundle": "~2.3|~3.0|~4.0",
                "symfony/twig-bundle": "~2.3|~3.0|~4.0"
            },
            "conflict": {
                "jms/serializer": "<0.12",
                "jms/serializer-bundle": "<0.11",
                "symfony/symfony": "~2.7.8",
                "twig/twig": "<1.12"
            },
            "require-dev": {
                "doctrine/doctrine-bundle": "~1.5",
                "doctrine/orm": "~2.3",
                "dunglas/api-bundle": "~1.0",
                "friendsofsymfony/rest-bundle": "~1.0|~2.0",
                "jms/serializer-bundle": ">=0.11",
                "sensio/framework-extra-bundle": "~3.0",
                "symfony/browser-kit": "~2.3|~3.0|~4.0",
                "symfony/css-selector": "~2.3|~3.0|~4.0",
                "symfony/finder": "~2.3|~3.0|~4.0",
                "symfony/form": "~2.3|~3.0|~4.0",
                "symfony/phpunit-bridge": "~2.7|~3.0|~4.0",
                "symfony/serializer": "~2.7|~3.0|~4.0",
                "symfony/validator": "~2.3|~3.0|~4.0",
                "symfony/yaml": "~2.3|~3.0|~4.0"
            },
            "suggest": {
                "dunglas/api-bundle": "For making use of resources definitions of DunglasApiBundle.",
                "friendsofsymfony/rest-bundle": "For making use of REST information in the doc.",
                "jms/serializer": "For making use of serializer information in the doc.",
                "symfony/form": "For using form definitions as input.",
                "symfony/validator": "For making use of validator information in the doc."
            },
            "type": "symfony-bundle",
            "extra": {
                "branch-alias": {
                    "dev-2.x": "2.13-dev"
                }
            },
            "autoload": {
                "psr-0": {
                    "Nelmio\\ApiDocBundle": ""
                }
            },
            "notification-url": "https://packagist.org/downloads/",
            "license": [
                "MIT"
            ],
            "authors": [
                {
                    "name": "Nelmio",
                    "homepage": "http://nelm.io"
                },
                {
                    "name": "Symfony Community",
                    "homepage": "https://github.com/nelmio/NelmioApiDocBundle/contributors"
                }
            ],
            "description": "Generates documentation for your REST API from annotations",
            "keywords": [
                "api",
                "doc",
                "documentation",
                "rest"
            ],
            "time": "2017-12-05T06:14:09+00:00"
        },
        {
            "name": "nelmio/security-bundle",
            "version": "2.5.1",
            "source": {
                "type": "git",
                "url": "https://github.com/nelmio/NelmioSecurityBundle.git",
                "reference": "fe1d31eb23c13e0918de9a66df9d315648c5d3d1"
            },
            "dist": {
                "type": "zip",
                "url": "https://api.github.com/repos/nelmio/NelmioSecurityBundle/zipball/fe1d31eb23c13e0918de9a66df9d315648c5d3d1",
                "reference": "fe1d31eb23c13e0918de9a66df9d315648c5d3d1",
                "shasum": ""
            },
            "require": {
                "paragonie/random_compat": "~1.0|~2.0",
                "symfony/framework-bundle": "~2.3|~3.0|~4.0",
                "symfony/security": "~2.3|~3.0|~4.0",
                "ua-parser/uap-php": "^3.4.4"
            },
            "require-dev": {
                "doctrine/cache": "^1.0",
                "psr/cache": "^1.0",
                "symfony/phpunit-bridge": "^3.2|~4.0",
                "symfony/yaml": "~2.3|~3.0|~4.0",
                "twig/twig": "^1.24"
            },
            "suggest": {
                "ua-parser/uap-php": "To allow adapt CSP directives given the user-agent"
            },
            "type": "symfony-bundle",
            "extra": {
                "branch-alias": {
                    "dev-master": "2.4.x-dev"
                }
            },
            "autoload": {
                "psr-4": {
                    "Nelmio\\SecurityBundle\\": ""
                }
            },
            "notification-url": "https://packagist.org/downloads/",
            "license": [
                "MIT"
            ],
            "authors": [
                {
                    "name": "Nelmio",
                    "homepage": "http://nelm.io"
                },
                {
                    "name": "Symfony Community",
                    "homepage": "https://github.com/nelmio/NelmioSecurityBundle/contributors"
                }
            ],
            "description": "Extra security-related features for Symfony: signed/encrypted cookies, HTTPS/SSL/HSTS handling, cookie session storage, ...",
            "keywords": [
                "security"
            ],
            "time": "2018-03-21T14:33:42+00:00"
        },
        {
            "name": "nesbot/carbon",
            "version": "1.29.2",
            "source": {
                "type": "git",
                "url": "https://github.com/briannesbitt/Carbon.git",
                "reference": "ed6aa898982f441ccc9b2acdec51490f2bc5d337"
            },
            "dist": {
                "type": "zip",
                "url": "https://api.github.com/repos/briannesbitt/Carbon/zipball/ed6aa898982f441ccc9b2acdec51490f2bc5d337",
                "reference": "ed6aa898982f441ccc9b2acdec51490f2bc5d337",
                "shasum": ""
            },
            "require": {
                "php": ">=5.3.9",
                "symfony/translation": "~2.6 || ~3.0 || ~4.0"
            },
            "require-dev": {
                "friendsofphp/php-cs-fixer": "~2",
                "phpunit/phpunit": "^4.8.35 || ^5.7"
            },
            "type": "library",
            "autoload": {
                "psr-4": {
                    "": "src/"
                }
            },
            "notification-url": "https://packagist.org/downloads/",
            "license": [
                "MIT"
            ],
            "authors": [
                {
                    "name": "Brian Nesbitt",
                    "email": "brian@nesbot.com",
                    "homepage": "http://nesbot.com"
                }
            ],
            "description": "A simple API extension for DateTime.",
            "homepage": "http://carbon.nesbot.com",
            "keywords": [
                "date",
                "datetime",
                "time"
            ],
            "time": "2018-05-29T15:23:46+00:00"
        },
        {
            "name": "npm-asset/backbone",
            "version": "1.4.0",
            "dist": {
                "type": "tar",
                "url": "https://registry.npmjs.org/backbone/-/backbone-1.4.0.tgz",
                "reference": null,
                "shasum": null
            },
            "require": {
                "npm-asset/underscore": ">=1.8.3"
            },
            "type": "npm-asset",
            "license": [
                "MIT"
            ]
        },
        {
            "name": "npm-asset/bootstrap",
            "version": "4.3.1",
            "dist": {
                "type": "tar",
                "url": "https://registry.npmjs.org/bootstrap/-/bootstrap-4.3.1.tgz",
                "reference": null,
                "shasum": null
            },
            "type": "npm-asset",
            "license": [
                "MIT"
            ]
        },
        {
            "name": "npm-asset/jquery",
            "version": "3.4.1",
            "dist": {
                "type": "tar",
                "url": "https://registry.npmjs.org/jquery/-/jquery-3.4.1.tgz",
                "reference": null,
                "shasum": null
            },
            "type": "npm-asset",
            "license": [
                "MIT"
            ]
        },
        {
            "name": "npm-asset/jquery-ui",
            "version": "1.12.1",
            "dist": {
                "type": "tar",
                "url": "https://registry.npmjs.org/jquery-ui/-/jquery-ui-1.12.1.tgz",
                "reference": null,
                "shasum": null
            },
            "type": "npm-asset",
            "license": [
                "MIT"
            ]
        },
        {
            "name": "npm-asset/jquery.uniform",
            "version": "4.3.0",
            "dist": {
                "type": "tar",
                "url": "https://registry.npmjs.org/jquery.uniform/-/jquery.uniform-4.3.0.tgz",
                "reference": null,
                "shasum": null
            },
            "require": {
                "npm-asset/jquery": ">=3.3.1,<4.0.0"
            },
            "type": "npm-asset",
            "license": [
                "MIT"
            ]
        },
        {
            "name": "npm-asset/overlayscrollbars",
            "version": "1.6.3",
            "dist": {
                "type": "tar",
                "url": "https://registry.npmjs.org/overlayscrollbars/-/overlayscrollbars-1.6.3.tgz",
                "reference": null,
                "shasum": null
            },
            "type": "npm-asset",
            "license": [
                "MIT"
            ]
        },
        {
            "name": "npm-asset/popper.js",
            "version": "1.14.7",
            "dist": {
                "type": "tar",
                "url": "https://registry.npmjs.org/popper.js/-/popper.js-1.14.7.tgz",
                "reference": null,
                "shasum": null
            },
            "type": "npm-asset",
            "license": [
                "MIT"
            ]
        },
        {
            "name": "npm-asset/requirejs",
            "version": "2.3.3",
            "dist": {
                "type": "tar",
                "url": "https://registry.npmjs.org/requirejs/-/requirejs-2.3.3.tgz",
                "reference": null,
                "shasum": null
            },
            "type": "npm-asset",
            "license": [
                "MIT"
            ]
        },
        {
            "name": "npm-asset/underscore",
            "version": "1.9.1",
            "dist": {
                "type": "tar",
                "url": "https://registry.npmjs.org/underscore/-/underscore-1.9.1.tgz",
                "reference": null,
                "shasum": null
            },
            "type": "npm-asset",
            "license": [
                "MIT"
            ]
        },
        {
            "name": "npm-asset/xregexp",
            "version": "3.2.0",
            "dist": {
                "type": "tar",
                "url": "https://registry.npmjs.org/xregexp/-/xregexp-3.2.0.tgz",
                "reference": null,
                "shasum": null
            },
            "type": "npm-asset",
            "license": [
                "MIT"
            ]
        },
        {
            "name": "ocramius/package-versions",
            "version": "1.4.0",
            "source": {
                "type": "git",
                "url": "https://github.com/Ocramius/PackageVersions.git",
                "reference": "a4d4b60d0e60da2487bd21a2c6ac089f85570dbb"
            },
            "dist": {
                "type": "zip",
                "url": "https://api.github.com/repos/Ocramius/PackageVersions/zipball/a4d4b60d0e60da2487bd21a2c6ac089f85570dbb",
                "reference": "a4d4b60d0e60da2487bd21a2c6ac089f85570dbb",
                "shasum": ""
            },
            "require": {
                "composer-plugin-api": "^1.0.0",
                "php": "^7.1.0"
            },
            "require-dev": {
                "composer/composer": "^1.6.3",
                "doctrine/coding-standard": "^5.0.1",
                "ext-zip": "*",
                "infection/infection": "^0.7.1",
                "phpunit/phpunit": "^7.0.0"
            },
            "type": "composer-plugin",
            "extra": {
                "class": "PackageVersions\\Installer",
                "branch-alias": {
                    "dev-master": "2.0.x-dev"
                }
            },
            "autoload": {
                "psr-4": {
                    "PackageVersions\\": "src/PackageVersions"
                }
            },
            "notification-url": "https://packagist.org/downloads/",
            "license": [
                "MIT"
            ],
            "authors": [
                {
                    "name": "Marco Pivetta",
                    "email": "ocramius@gmail.com"
                }
            ],
            "description": "Composer plugin that provides efficient querying for installed package versions (no runtime IO)",
            "time": "2019-02-21T12:16:21+00:00"
        },
        {
            "name": "ocramius/proxy-manager",
            "version": "2.1.1",
            "source": {
                "type": "git",
                "url": "https://github.com/Ocramius/ProxyManager.git",
                "reference": "e18ac876b2e4819c76349de8f78ccc8ef1554cd7"
            },
            "dist": {
                "type": "zip",
                "url": "https://api.github.com/repos/Ocramius/ProxyManager/zipball/e18ac876b2e4819c76349de8f78ccc8ef1554cd7",
                "reference": "e18ac876b2e4819c76349de8f78ccc8ef1554cd7",
                "shasum": ""
            },
            "require": {
                "ocramius/package-versions": "^1.1.1",
                "php": "^7.1.0",
                "zendframework/zend-code": "^3.1.0"
            },
            "require-dev": {
                "couscous/couscous": "^1.5.2",
                "ext-phar": "*",
                "humbug/humbug": "dev-master@DEV",
                "nikic/php-parser": "^3.0.4",
                "phpbench/phpbench": "^0.12.2",
                "phpstan/phpstan": "^0.6.4",
                "phpunit/phpunit": "^5.6.4",
                "phpunit/phpunit-mock-objects": "^3.4.1",
                "squizlabs/php_codesniffer": "^2.7.0"
            },
            "suggest": {
                "ocramius/generated-hydrator": "To have very fast object to array to object conversion for ghost objects",
                "zendframework/zend-json": "To have the JsonRpc adapter (Remote Object feature)",
                "zendframework/zend-soap": "To have the Soap adapter (Remote Object feature)",
                "zendframework/zend-xmlrpc": "To have the XmlRpc adapter (Remote Object feature)"
            },
            "type": "library",
            "extra": {
                "branch-alias": {
                    "dev-master": "3.0.x-dev"
                }
            },
            "autoload": {
                "psr-0": {
                    "ProxyManager\\": "src"
                }
            },
            "notification-url": "https://packagist.org/downloads/",
            "license": [
                "MIT"
            ],
            "authors": [
                {
                    "name": "Marco Pivetta",
                    "email": "ocramius@gmail.com",
                    "homepage": "http://ocramius.github.io/"
                }
            ],
            "description": "A library providing utilities to generate, instantiate and generally operate with Object Proxies",
            "homepage": "https://github.com/Ocramius/ProxyManager",
            "keywords": [
                "aop",
                "lazy loading",
                "proxy",
                "proxy pattern",
                "service proxies"
            ],
            "time": "2017-05-04T11:12:50+00:00"
        },
        {
            "name": "oro/doctrine-extensions",
            "version": "1.2.2",
            "source": {
                "type": "git",
                "url": "https://github.com/oroinc/doctrine-extensions.git",
                "reference": "71b38bd772d68723b3999843d710b039b667426e"
            },
            "dist": {
                "type": "zip",
                "url": "https://api.github.com/repos/oroinc/doctrine-extensions/zipball/71b38bd772d68723b3999843d710b039b667426e",
                "reference": "71b38bd772d68723b3999843d710b039b667426e",
                "shasum": ""
            },
            "require": {
                "doctrine/orm": ">=2.2.3",
                "php": ">=5.4.0"
            },
            "require-dev": {
                "doctrine/data-fixtures": "^1.0",
                "doctrine/orm": "<2.5.0",
                "phpunit/phpunit": "4.*",
                "squizlabs/php_codesniffer": "2.8.*",
                "symfony/yaml": "2.*"
            },
            "type": "library",
            "autoload": {
                "psr-0": {
                    "Oro\\DBAL": "src/",
                    "Oro\\ORM": "src/"
                }
            },
            "notification-url": "https://packagist.org/downloads/",
            "license": [
                "MIT"
            ],
            "authors": [
                {
                    "name": "Oro, Inc",
                    "homepage": "http://www.orocrm.com"
                }
            ],
            "description": "Doctrine Extensions for MySQL and PostgreSQL.",
            "homepage": "https://github.com/orocrm/doctrine-extensions/",
            "keywords": [
                "database",
                "doctrine",
                "dql",
                "function",
                "mysql",
                "postgresql",
                "type"
            ],
            "time": "2018-11-12T09:15:04+00:00"
        },
        {
            "name": "oro/redis-config",
            "version": "dev-master",
            "target-dir": "Oro/Bundle/RedisConfigBundle",
            "dist": {
                "type": "path",
                "url": "../redis-config",
                "reference": "60df06f9827867e2570235099ee54f343a8bf3c8",
                "shasum": null
            },
            "require": {
                "predis/predis": "~1.0",
                "snc/redis-bundle": "~2.0.6"
            },
            "require-dev": {
                "phpunit/phpunit": "5.7.*"
            },
            "type": "symfony-bundle",
            "extra": {
                "branch-alias": {
                    "dev-master": "4.0-dev"
                }
            },
            "autoload": {
                "psr-0": {
                    "Oro\\Bundle\\RedisConfigBundle": "./"
                }
            },
            "license": [
                "MIT"
            ],
            "description": "OroRedisConfigBundle",
            "homepage": "https://github.com/oroinc/redis-config",
            "keywords": [
                "Oro",
                "OroCrm",
                "OroPlatform",
                "Redis"
            ]
        },
        {
            "name": "paragonie/random_compat",
            "version": "v2.0.18",
            "source": {
                "type": "git",
                "url": "https://github.com/paragonie/random_compat.git",
                "reference": "0a58ef6e3146256cc3dc7cc393927bcc7d1b72db"
            },
            "dist": {
                "type": "zip",
                "url": "https://api.github.com/repos/paragonie/random_compat/zipball/0a58ef6e3146256cc3dc7cc393927bcc7d1b72db",
                "reference": "0a58ef6e3146256cc3dc7cc393927bcc7d1b72db",
                "shasum": ""
            },
            "require": {
                "php": ">=5.2.0"
            },
            "require-dev": {
                "phpunit/phpunit": "4.*|5.*"
            },
            "suggest": {
                "ext-libsodium": "Provides a modern crypto API that can be used to generate random bytes."
            },
            "type": "library",
            "autoload": {
                "files": [
                    "lib/random.php"
                ]
            },
            "notification-url": "https://packagist.org/downloads/",
            "license": [
                "MIT"
            ],
            "authors": [
                {
                    "name": "Paragon Initiative Enterprises",
                    "email": "security@paragonie.com",
                    "homepage": "https://paragonie.com"
                }
            ],
            "description": "PHP 5.x polyfill for random_bytes() and random_int() from PHP 7",
            "keywords": [
                "csprng",
                "polyfill",
                "pseudorandom",
                "random"
            ],
            "time": "2019-01-03T20:59:08+00:00"
        },
        {
            "name": "phpcollection/phpcollection",
            "version": "0.5.0",
            "source": {
                "type": "git",
                "url": "https://github.com/schmittjoh/php-collection.git",
                "reference": "f2bcff45c0da7c27991bbc1f90f47c4b7fb434a6"
            },
            "dist": {
                "type": "zip",
                "url": "https://api.github.com/repos/schmittjoh/php-collection/zipball/f2bcff45c0da7c27991bbc1f90f47c4b7fb434a6",
                "reference": "f2bcff45c0da7c27991bbc1f90f47c4b7fb434a6",
                "shasum": ""
            },
            "require": {
                "phpoption/phpoption": "1.*"
            },
            "type": "library",
            "extra": {
                "branch-alias": {
                    "dev-master": "0.4-dev"
                }
            },
            "autoload": {
                "psr-0": {
                    "PhpCollection": "src/"
                }
            },
            "notification-url": "https://packagist.org/downloads/",
            "license": [
                "Apache2"
            ],
            "authors": [
                {
                    "name": "Johannes M. Schmitt",
                    "email": "schmittjoh@gmail.com"
                }
            ],
            "description": "General-Purpose Collection Library for PHP",
            "keywords": [
                "collection",
                "list",
                "map",
                "sequence",
                "set"
            ],
            "time": "2015-05-17T12:39:23+00:00"
        },
        {
            "name": "phpoffice/phpexcel",
            "version": "1.8.2",
            "source": {
                "type": "git",
                "url": "https://github.com/PHPOffice/PHPExcel.git",
                "reference": "1441011fb7ecdd8cc689878f54f8b58a6805f870"
            },
            "dist": {
                "type": "zip",
                "url": "https://api.github.com/repos/PHPOffice/PHPExcel/zipball/1441011fb7ecdd8cc689878f54f8b58a6805f870",
                "reference": "1441011fb7ecdd8cc689878f54f8b58a6805f870",
                "shasum": ""
            },
            "require": {
                "ext-mbstring": "*",
                "ext-xml": "*",
                "ext-xmlwriter": "*",
                "php": "^5.2|^7.0"
            },
            "require-dev": {
                "squizlabs/php_codesniffer": "2.*"
            },
            "type": "library",
            "autoload": {
                "psr-0": {
                    "PHPExcel": "Classes/"
                }
            },
            "notification-url": "https://packagist.org/downloads/",
            "license": [
                "LGPL-2.1"
            ],
            "authors": [
                {
                    "name": "Maarten Balliauw",
                    "homepage": "http://blog.maartenballiauw.be"
                },
                {
                    "name": "Erik Tilt"
                },
                {
                    "name": "Franck Lefevre",
                    "homepage": "http://rootslabs.net"
                },
                {
                    "name": "Mark Baker",
                    "homepage": "http://markbakeruk.net"
                }
            ],
            "description": "PHPExcel - OpenXML - Read, Create and Write Spreadsheet documents in PHP - Spreadsheet engine",
            "homepage": "https://github.com/PHPOffice/PHPExcel",
            "keywords": [
                "OpenXML",
                "excel",
                "php",
                "spreadsheet",
                "xls",
                "xlsx"
            ],
            "abandoned": "phpoffice/phpspreadsheet",
            "time": "2018-11-22T23:07:24+00:00"
        },
        {
            "name": "phpoffice/phpspreadsheet",
            "version": "1.8.1",
            "source": {
                "type": "git",
                "url": "https://github.com/PHPOffice/PhpSpreadsheet.git",
                "reference": "352c7002fefe4e4037d02654d853a1b09520946f"
            },
            "dist": {
                "type": "zip",
                "url": "https://api.github.com/repos/PHPOffice/PhpSpreadsheet/zipball/352c7002fefe4e4037d02654d853a1b09520946f",
                "reference": "352c7002fefe4e4037d02654d853a1b09520946f",
                "shasum": ""
            },
            "require": {
                "ext-ctype": "*",
                "ext-dom": "*",
                "ext-fileinfo": "*",
                "ext-gd": "*",
                "ext-iconv": "*",
                "ext-libxml": "*",
                "ext-mbstring": "*",
                "ext-simplexml": "*",
                "ext-xml": "*",
                "ext-xmlreader": "*",
                "ext-xmlwriter": "*",
                "ext-zip": "*",
                "ext-zlib": "*",
                "markbaker/complex": "^1.4",
                "markbaker/matrix": "^1.1",
                "php": "^5.6|^7.0",
                "psr/simple-cache": "^1.0"
            },
            "require-dev": {
                "doctrine/instantiator": "^1.0.0",
                "dompdf/dompdf": "^0.8.0",
                "friendsofphp/php-cs-fixer": "@stable",
                "jpgraph/jpgraph": "^4.0",
                "mpdf/mpdf": "^7.0.0",
                "phpcompatibility/php-compatibility": "^8.0",
                "phpunit/phpunit": "^5.7",
                "squizlabs/php_codesniffer": "^3.3",
                "tecnickcom/tcpdf": "^6.2"
            },
            "suggest": {
                "dompdf/dompdf": "Option for rendering PDF with PDF Writer",
                "jpgraph/jpgraph": "Option for rendering charts, or including charts with PDF or HTML Writers",
                "mpdf/mpdf": "Option for rendering PDF with PDF Writer",
                "tecnickcom/tcpdf": "Option for rendering PDF with PDF Writer"
            },
            "type": "library",
            "autoload": {
                "psr-4": {
                    "PhpOffice\\PhpSpreadsheet\\": "src/PhpSpreadsheet"
                }
            },
            "notification-url": "https://packagist.org/downloads/",
            "license": [
                "LGPL-2.1-or-later"
            ],
            "authors": [
                {
                    "name": "Erik Tilt"
                },
                {
                    "name": "Adrien Crivelli"
                },
                {
                    "name": "Maarten Balliauw",
                    "homepage": "https://blog.maartenballiauw.be"
                },
                {
                    "name": "Mark Baker",
                    "homepage": "https://markbakeruk.net"
                },
                {
                    "name": "Franck Lefevre",
                    "homepage": "https://rootslabs.net"
                }
            ],
            "description": "PHPSpreadsheet - Read, Create and Write Spreadsheet documents in PHP - Spreadsheet engine",
            "homepage": "https://github.com/PHPOffice/PhpSpreadsheet",
            "keywords": [
                "OpenXML",
                "excel",
                "gnumeric",
                "ods",
                "php",
                "spreadsheet",
                "xls",
                "xlsx"
            ],
            "time": "2019-07-01T20:46:51+00:00"
        },
        {
            "name": "phpoption/phpoption",
            "version": "1.5.0",
            "source": {
                "type": "git",
                "url": "https://github.com/schmittjoh/php-option.git",
                "reference": "94e644f7d2051a5f0fcf77d81605f152eecff0ed"
            },
            "dist": {
                "type": "zip",
                "url": "https://api.github.com/repos/schmittjoh/php-option/zipball/94e644f7d2051a5f0fcf77d81605f152eecff0ed",
                "reference": "94e644f7d2051a5f0fcf77d81605f152eecff0ed",
                "shasum": ""
            },
            "require": {
                "php": ">=5.3.0"
            },
            "require-dev": {
                "phpunit/phpunit": "4.7.*"
            },
            "type": "library",
            "extra": {
                "branch-alias": {
                    "dev-master": "1.3-dev"
                }
            },
            "autoload": {
                "psr-0": {
                    "PhpOption\\": "src/"
                }
            },
            "notification-url": "https://packagist.org/downloads/",
            "license": [
                "Apache2"
            ],
            "authors": [
                {
                    "name": "Johannes M. Schmitt",
                    "email": "schmittjoh@gmail.com"
                }
            ],
            "description": "Option Type for PHP",
            "keywords": [
                "language",
                "option",
                "php",
                "type"
            ],
            "time": "2015-07-25T16:39:46+00:00"
        },
        {
            "name": "piwik/device-detector",
            "version": "3.10.2",
            "source": {
                "type": "git",
                "url": "https://github.com/matomo-org/device-detector.git",
                "reference": "67e96595cd7649b7967533053fcbfbe02d5c55a3"
            },
            "dist": {
                "type": "zip",
                "url": "https://api.github.com/repos/matomo-org/device-detector/zipball/67e96595cd7649b7967533053fcbfbe02d5c55a3",
                "reference": "67e96595cd7649b7967533053fcbfbe02d5c55a3",
                "shasum": ""
            },
            "require": {
                "mustangostang/spyc": "*",
                "php": ">=5.3.2"
            },
            "require-dev": {
                "fabpot/php-cs-fixer": "~1.7",
                "matthiasmullie/scrapbook": "@stable",
                "phpunit/phpunit": "^4.8.36",
                "psr/cache": "^1.0",
                "psr/simple-cache": "^1.0"
            },
            "suggest": {
                "doctrine/cache": "Can directly be used for caching purpose"
            },
            "type": "library",
            "autoload": {
                "psr-4": {
                    "DeviceDetector\\": ""
                }
            },
            "notification-url": "https://packagist.org/downloads/",
            "license": [
                "LGPL-3.0-or-later"
            ],
            "authors": [
                {
                    "name": "The Matomo Team",
                    "email": "hello@matomo.org",
                    "homepage": "https://matomo.org/team/"
                }
            ],
            "description": "The Universal Device Detection library, that parses User Agents and detects devices (desktop, tablet, mobile, tv, cars, console, etc.), clients (browsers, media players, mobile apps, feed readers, libraries, etc), operating systems, devices, brands and models.",
            "homepage": "https://matomo.org",
            "keywords": [
                "devicedetection",
                "parser",
                "useragent"
            ],
            "time": "2018-05-07T19:33:29+00:00"
        },
        {
            "name": "predis/predis",
            "version": "v1.1.1",
            "source": {
                "type": "git",
                "url": "https://github.com/nrk/predis.git",
                "reference": "f0210e38881631afeafb56ab43405a92cafd9fd1"
            },
            "dist": {
                "type": "zip",
                "url": "https://api.github.com/repos/nrk/predis/zipball/f0210e38881631afeafb56ab43405a92cafd9fd1",
                "reference": "f0210e38881631afeafb56ab43405a92cafd9fd1",
                "shasum": ""
            },
            "require": {
                "php": ">=5.3.9"
            },
            "require-dev": {
                "phpunit/phpunit": "~4.8"
            },
            "suggest": {
                "ext-curl": "Allows access to Webdis when paired with phpiredis",
                "ext-phpiredis": "Allows faster serialization and deserialization of the Redis protocol"
            },
            "type": "library",
            "autoload": {
                "psr-4": {
                    "Predis\\": "src/"
                }
            },
            "notification-url": "https://packagist.org/downloads/",
            "license": [
                "MIT"
            ],
            "authors": [
                {
                    "name": "Daniele Alessandri",
                    "email": "suppakilla@gmail.com",
                    "homepage": "http://clorophilla.net"
                }
            ],
            "description": "Flexible and feature-complete Redis client for PHP and HHVM",
            "homepage": "http://github.com/nrk/predis",
            "keywords": [
                "nosql",
                "predis",
                "redis"
            ],
            "time": "2016-06-16T16:22:20+00:00"
        },
        {
            "name": "psr/cache",
            "version": "1.0.1",
            "source": {
                "type": "git",
                "url": "https://github.com/php-fig/cache.git",
                "reference": "d11b50ad223250cf17b86e38383413f5a6764bf8"
            },
            "dist": {
                "type": "zip",
                "url": "https://api.github.com/repos/php-fig/cache/zipball/d11b50ad223250cf17b86e38383413f5a6764bf8",
                "reference": "d11b50ad223250cf17b86e38383413f5a6764bf8",
                "shasum": ""
            },
            "require": {
                "php": ">=5.3.0"
            },
            "type": "library",
            "extra": {
                "branch-alias": {
                    "dev-master": "1.0.x-dev"
                }
            },
            "autoload": {
                "psr-4": {
                    "Psr\\Cache\\": "src/"
                }
            },
            "notification-url": "https://packagist.org/downloads/",
            "license": [
                "MIT"
            ],
            "authors": [
                {
                    "name": "PHP-FIG",
                    "homepage": "http://www.php-fig.org/"
                }
            ],
            "description": "Common interface for caching libraries",
            "keywords": [
                "cache",
                "psr",
                "psr-6"
            ],
            "time": "2016-08-06T20:24:11+00:00"
        },
        {
            "name": "psr/container",
            "version": "1.0.0",
            "source": {
                "type": "git",
                "url": "https://github.com/php-fig/container.git",
                "reference": "b7ce3b176482dbbc1245ebf52b181af44c2cf55f"
            },
            "dist": {
                "type": "zip",
                "url": "https://api.github.com/repos/php-fig/container/zipball/b7ce3b176482dbbc1245ebf52b181af44c2cf55f",
                "reference": "b7ce3b176482dbbc1245ebf52b181af44c2cf55f",
                "shasum": ""
            },
            "require": {
                "php": ">=5.3.0"
            },
            "type": "library",
            "extra": {
                "branch-alias": {
                    "dev-master": "1.0.x-dev"
                }
            },
            "autoload": {
                "psr-4": {
                    "Psr\\Container\\": "src/"
                }
            },
            "notification-url": "https://packagist.org/downloads/",
            "license": [
                "MIT"
            ],
            "authors": [
                {
                    "name": "PHP-FIG",
                    "homepage": "http://www.php-fig.org/"
                }
            ],
            "description": "Common Container Interface (PHP FIG PSR-11)",
            "homepage": "https://github.com/php-fig/container",
            "keywords": [
                "PSR-11",
                "container",
                "container-interface",
                "container-interop",
                "psr"
            ],
            "time": "2017-02-14T16:28:37+00:00"
        },
        {
            "name": "psr/http-message",
            "version": "1.0.1",
            "source": {
                "type": "git",
                "url": "https://github.com/php-fig/http-message.git",
                "reference": "f6561bf28d520154e4b0ec72be95418abe6d9363"
            },
            "dist": {
                "type": "zip",
                "url": "https://api.github.com/repos/php-fig/http-message/zipball/f6561bf28d520154e4b0ec72be95418abe6d9363",
                "reference": "f6561bf28d520154e4b0ec72be95418abe6d9363",
                "shasum": ""
            },
            "require": {
                "php": ">=5.3.0"
            },
            "type": "library",
            "extra": {
                "branch-alias": {
                    "dev-master": "1.0.x-dev"
                }
            },
            "autoload": {
                "psr-4": {
                    "Psr\\Http\\Message\\": "src/"
                }
            },
            "notification-url": "https://packagist.org/downloads/",
            "license": [
                "MIT"
            ],
            "authors": [
                {
                    "name": "PHP-FIG",
                    "homepage": "http://www.php-fig.org/"
                }
            ],
            "description": "Common interface for HTTP messages",
            "homepage": "https://github.com/php-fig/http-message",
            "keywords": [
                "http",
                "http-message",
                "psr",
                "psr-7",
                "request",
                "response"
            ],
            "time": "2016-08-06T14:39:51+00:00"
        },
        {
            "name": "psr/link",
            "version": "1.0.0",
            "source": {
                "type": "git",
                "url": "https://github.com/php-fig/link.git",
                "reference": "eea8e8662d5cd3ae4517c9b864493f59fca95562"
            },
            "dist": {
                "type": "zip",
                "url": "https://api.github.com/repos/php-fig/link/zipball/eea8e8662d5cd3ae4517c9b864493f59fca95562",
                "reference": "eea8e8662d5cd3ae4517c9b864493f59fca95562",
                "shasum": ""
            },
            "require": {
                "php": ">=5.3.0"
            },
            "type": "library",
            "extra": {
                "branch-alias": {
                    "dev-master": "1.0.x-dev"
                }
            },
            "autoload": {
                "psr-4": {
                    "Psr\\Link\\": "src/"
                }
            },
            "notification-url": "https://packagist.org/downloads/",
            "license": [
                "MIT"
            ],
            "authors": [
                {
                    "name": "PHP-FIG",
                    "homepage": "http://www.php-fig.org/"
                }
            ],
            "description": "Common interfaces for HTTP links",
            "keywords": [
                "http",
                "http-link",
                "link",
                "psr",
                "psr-13",
                "rest"
            ],
            "time": "2016-10-28T16:06:13+00:00"
        },
        {
            "name": "psr/log",
            "version": "1.1.0",
            "source": {
                "type": "git",
                "url": "https://github.com/php-fig/log.git",
                "reference": "6c001f1daafa3a3ac1d8ff69ee4db8e799a654dd"
            },
            "dist": {
                "type": "zip",
                "url": "https://api.github.com/repos/php-fig/log/zipball/6c001f1daafa3a3ac1d8ff69ee4db8e799a654dd",
                "reference": "6c001f1daafa3a3ac1d8ff69ee4db8e799a654dd",
                "shasum": ""
            },
            "require": {
                "php": ">=5.3.0"
            },
            "type": "library",
            "extra": {
                "branch-alias": {
                    "dev-master": "1.0.x-dev"
                }
            },
            "autoload": {
                "psr-4": {
                    "Psr\\Log\\": "Psr/Log/"
                }
            },
            "notification-url": "https://packagist.org/downloads/",
            "license": [
                "MIT"
            ],
            "authors": [
                {
                    "name": "PHP-FIG",
                    "homepage": "http://www.php-fig.org/"
                }
            ],
            "description": "Common interface for logging libraries",
            "homepage": "https://github.com/php-fig/log",
            "keywords": [
                "log",
                "psr",
                "psr-3"
            ],
            "time": "2018-11-20T15:27:04+00:00"
        },
        {
            "name": "psr/simple-cache",
            "version": "1.0.1",
            "source": {
                "type": "git",
                "url": "https://github.com/php-fig/simple-cache.git",
                "reference": "408d5eafb83c57f6365a3ca330ff23aa4a5fa39b"
            },
            "dist": {
                "type": "zip",
                "url": "https://api.github.com/repos/php-fig/simple-cache/zipball/408d5eafb83c57f6365a3ca330ff23aa4a5fa39b",
                "reference": "408d5eafb83c57f6365a3ca330ff23aa4a5fa39b",
                "shasum": ""
            },
            "require": {
                "php": ">=5.3.0"
            },
            "type": "library",
            "extra": {
                "branch-alias": {
                    "dev-master": "1.0.x-dev"
                }
            },
            "autoload": {
                "psr-4": {
                    "Psr\\SimpleCache\\": "src/"
                }
            },
            "notification-url": "https://packagist.org/downloads/",
            "license": [
                "MIT"
            ],
            "authors": [
                {
                    "name": "PHP-FIG",
                    "homepage": "http://www.php-fig.org/"
                }
            ],
            "description": "Common interfaces for simple caching",
            "keywords": [
                "cache",
                "caching",
                "psr",
                "psr-16",
                "simple-cache"
            ],
            "time": "2017-10-23T01:57:42+00:00"
        },
        {
            "name": "ralouphie/getallheaders",
            "version": "3.0.3",
            "source": {
                "type": "git",
                "url": "https://github.com/ralouphie/getallheaders.git",
                "reference": "120b605dfeb996808c31b6477290a714d356e822"
            },
            "dist": {
                "type": "zip",
                "url": "https://api.github.com/repos/ralouphie/getallheaders/zipball/120b605dfeb996808c31b6477290a714d356e822",
                "reference": "120b605dfeb996808c31b6477290a714d356e822",
                "shasum": ""
            },
            "require": {
                "php": ">=5.6"
            },
            "require-dev": {
                "php-coveralls/php-coveralls": "^2.1",
                "phpunit/phpunit": "^5 || ^6.5"
            },
            "type": "library",
            "autoload": {
                "files": [
                    "src/getallheaders.php"
                ]
            },
            "notification-url": "https://packagist.org/downloads/",
            "license": [
                "MIT"
            ],
            "authors": [
                {
                    "name": "Ralph Khattar",
                    "email": "ralph.khattar@gmail.com"
                }
            ],
            "description": "A polyfill for getallheaders.",
            "time": "2019-03-08T08:55:37+00:00"
        },
        {
            "name": "react/event-loop",
            "version": "v0.4.3",
            "source": {
                "type": "git",
                "url": "https://github.com/reactphp/event-loop.git",
                "reference": "8bde03488ee897dc6bb3d91e4e17c353f9c5252f"
            },
            "dist": {
                "type": "zip",
                "url": "https://api.github.com/repos/reactphp/event-loop/zipball/8bde03488ee897dc6bb3d91e4e17c353f9c5252f",
                "reference": "8bde03488ee897dc6bb3d91e4e17c353f9c5252f",
                "shasum": ""
            },
            "require": {
                "php": ">=5.4.0"
            },
            "require-dev": {
                "phpunit/phpunit": "~4.8"
            },
            "suggest": {
                "ext-event": "~1.0",
                "ext-libev": "*",
                "ext-libevent": ">=0.1.0"
            },
            "type": "library",
            "autoload": {
                "psr-4": {
                    "React\\EventLoop\\": "src"
                }
            },
            "notification-url": "https://packagist.org/downloads/",
            "license": [
                "MIT"
            ],
            "description": "Event loop abstraction layer that libraries can use for evented I/O.",
            "keywords": [
                "asynchronous",
                "event-loop"
            ],
            "time": "2017-04-27T10:56:23+00:00"
        },
        {
            "name": "react/promise",
            "version": "v2.7.1",
            "source": {
                "type": "git",
                "url": "https://github.com/reactphp/promise.git",
                "reference": "31ffa96f8d2ed0341a57848cbb84d88b89dd664d"
            },
            "dist": {
                "type": "zip",
                "url": "https://api.github.com/repos/reactphp/promise/zipball/31ffa96f8d2ed0341a57848cbb84d88b89dd664d",
                "reference": "31ffa96f8d2ed0341a57848cbb84d88b89dd664d",
                "shasum": ""
            },
            "require": {
                "php": ">=5.4.0"
            },
            "require-dev": {
                "phpunit/phpunit": "~4.8"
            },
            "type": "library",
            "autoload": {
                "psr-4": {
                    "React\\Promise\\": "src/"
                },
                "files": [
                    "src/functions_include.php"
                ]
            },
            "notification-url": "https://packagist.org/downloads/",
            "license": [
                "MIT"
            ],
            "authors": [
                {
                    "name": "Jan Sorgalla",
                    "email": "jsorgalla@gmail.com"
                }
            ],
            "description": "A lightweight implementation of CommonJS Promises/A for PHP",
            "keywords": [
                "promise",
                "promises"
            ],
            "time": "2019-01-07T21:25:54+00:00"
        },
        {
            "name": "react/socket",
            "version": "v0.4.6",
            "source": {
                "type": "git",
                "url": "https://github.com/reactphp/socket.git",
                "reference": "cf074e53c974df52388ebd09710a9018894745d2"
            },
            "dist": {
                "type": "zip",
                "url": "https://api.github.com/repos/reactphp/socket/zipball/cf074e53c974df52388ebd09710a9018894745d2",
                "reference": "cf074e53c974df52388ebd09710a9018894745d2",
                "shasum": ""
            },
            "require": {
                "evenement/evenement": "~2.0|~1.0",
                "php": ">=5.3.0",
                "react/event-loop": "0.4.*|0.3.*",
                "react/promise": "^2.0 || ^1.1",
                "react/stream": "^0.4.5"
            },
            "require-dev": {
                "clue/block-react": "^1.1",
                "phpunit/phpunit": "~4.8",
                "react/socket-client": "^0.5.1"
            },
            "type": "library",
            "autoload": {
                "psr-4": {
                    "React\\Socket\\": "src"
                }
            },
            "notification-url": "https://packagist.org/downloads/",
            "license": [
                "MIT"
            ],
            "description": "Async, streaming plaintext TCP/IP and secure TLS socket server for React PHP",
            "keywords": [
                "Socket"
            ],
            "time": "2017-01-26T09:23:38+00:00"
        },
        {
            "name": "react/stream",
            "version": "v0.4.6",
            "source": {
                "type": "git",
                "url": "https://github.com/reactphp/stream.git",
                "reference": "44dc7f51ea48624110136b535b9ba44fd7d0c1ee"
            },
            "dist": {
                "type": "zip",
                "url": "https://api.github.com/repos/reactphp/stream/zipball/44dc7f51ea48624110136b535b9ba44fd7d0c1ee",
                "reference": "44dc7f51ea48624110136b535b9ba44fd7d0c1ee",
                "shasum": ""
            },
            "require": {
                "evenement/evenement": "^2.0|^1.0",
                "php": ">=5.3.8"
            },
            "require-dev": {
                "clue/stream-filter": "~1.2",
                "react/event-loop": "^0.4|^0.3",
                "react/promise": "^2.0|^1.0"
            },
            "suggest": {
                "react/event-loop": "^0.4",
                "react/promise": "^2.0"
            },
            "type": "library",
            "autoload": {
                "psr-4": {
                    "React\\Stream\\": "src"
                }
            },
            "notification-url": "https://packagist.org/downloads/",
            "license": [
                "MIT"
            ],
            "description": "Basic readable and writable stream interfaces that support piping.",
            "keywords": [
                "pipe",
                "stream"
            ],
            "time": "2017-01-25T14:44:14+00:00"
        },
        {
            "name": "robloach/component-installer",
            "version": "0.2.3",
            "source": {
                "type": "git",
                "url": "https://github.com/RobLoach/component-installer.git",
                "reference": "908a859aa7c4949ba9ad67091e67bac10b66d3d7"
            },
            "dist": {
                "type": "zip",
                "url": "https://api.github.com/repos/RobLoach/component-installer/zipball/908a859aa7c4949ba9ad67091e67bac10b66d3d7",
                "reference": "908a859aa7c4949ba9ad67091e67bac10b66d3d7",
                "shasum": ""
            },
            "require": {
                "composer-plugin-api": "^1.0",
                "kriswallsmith/assetic": "1.*",
                "php": ">=5.3.2"
            },
            "require-dev": {
                "composer/composer": "1.*@alpha",
                "phpunit/phpunit": "4.*"
            },
            "type": "composer-plugin",
            "extra": {
                "branch-alias": {
                    "dev-master": "1.0.x-dev"
                },
                "class": "ComponentInstaller\\ComponentInstallerPlugin"
            },
            "autoload": {
                "psr-0": {
                    "ComponentInstaller": "src/"
                }
            },
            "notification-url": "https://packagist.org/downloads/",
            "license": [
                "MIT"
            ],
            "authors": [
                {
                    "name": "Rob Loach",
                    "homepage": "http://robloach.net"
                }
            ],
            "description": "Allows installation of Components via Composer.",
            "time": "2015-08-10T12:35:38+00:00"
        },
        {
            "name": "seld/cli-prompt",
            "version": "1.0.3",
            "source": {
                "type": "git",
                "url": "https://github.com/Seldaek/cli-prompt.git",
                "reference": "a19a7376a4689d4d94cab66ab4f3c816019ba8dd"
            },
            "dist": {
                "type": "zip",
                "url": "https://api.github.com/repos/Seldaek/cli-prompt/zipball/a19a7376a4689d4d94cab66ab4f3c816019ba8dd",
                "reference": "a19a7376a4689d4d94cab66ab4f3c816019ba8dd",
                "shasum": ""
            },
            "require": {
                "php": ">=5.3"
            },
            "type": "library",
            "extra": {
                "branch-alias": {
                    "dev-master": "1.x-dev"
                }
            },
            "autoload": {
                "psr-4": {
                    "Seld\\CliPrompt\\": "src/"
                }
            },
            "notification-url": "https://packagist.org/downloads/",
            "license": [
                "MIT"
            ],
            "authors": [
                {
                    "name": "Jordi Boggiano",
                    "email": "j.boggiano@seld.be"
                }
            ],
            "description": "Allows you to prompt for user input on the command line, and optionally hide the characters they type",
            "keywords": [
                "cli",
                "console",
                "hidden",
                "input",
                "prompt"
            ],
            "time": "2017-03-18T11:32:45+00:00"
        },
        {
            "name": "seld/jsonlint",
            "version": "1.7.1",
            "source": {
                "type": "git",
                "url": "https://github.com/Seldaek/jsonlint.git",
                "reference": "d15f59a67ff805a44c50ea0516d2341740f81a38"
            },
            "dist": {
                "type": "zip",
                "url": "https://api.github.com/repos/Seldaek/jsonlint/zipball/d15f59a67ff805a44c50ea0516d2341740f81a38",
                "reference": "d15f59a67ff805a44c50ea0516d2341740f81a38",
                "shasum": ""
            },
            "require": {
                "php": "^5.3 || ^7.0"
            },
            "require-dev": {
                "phpunit/phpunit": "^4.8.35 || ^5.7 || ^6.0"
            },
            "bin": [
                "bin/jsonlint"
            ],
            "type": "library",
            "autoload": {
                "psr-4": {
                    "Seld\\JsonLint\\": "src/Seld/JsonLint/"
                }
            },
            "notification-url": "https://packagist.org/downloads/",
            "license": [
                "MIT"
            ],
            "authors": [
                {
                    "name": "Jordi Boggiano",
                    "email": "j.boggiano@seld.be",
                    "homepage": "http://seld.be"
                }
            ],
            "description": "JSON Linter",
            "keywords": [
                "json",
                "linter",
                "parser",
                "validator"
            ],
            "time": "2018-01-24T12:46:19+00:00"
        },
        {
            "name": "seld/phar-utils",
            "version": "1.0.1",
            "source": {
                "type": "git",
                "url": "https://github.com/Seldaek/phar-utils.git",
                "reference": "7009b5139491975ef6486545a39f3e6dad5ac30a"
            },
            "dist": {
                "type": "zip",
                "url": "https://api.github.com/repos/Seldaek/phar-utils/zipball/7009b5139491975ef6486545a39f3e6dad5ac30a",
                "reference": "7009b5139491975ef6486545a39f3e6dad5ac30a",
                "shasum": ""
            },
            "require": {
                "php": ">=5.3"
            },
            "type": "library",
            "extra": {
                "branch-alias": {
                    "dev-master": "1.x-dev"
                }
            },
            "autoload": {
                "psr-4": {
                    "Seld\\PharUtils\\": "src/"
                }
            },
            "notification-url": "https://packagist.org/downloads/",
            "license": [
                "MIT"
            ],
            "authors": [
                {
                    "name": "Jordi Boggiano",
                    "email": "j.boggiano@seld.be"
                }
            ],
            "description": "PHAR file format utilities, for when PHP phars you up",
            "keywords": [
                "phra"
            ],
            "time": "2015-10-13T18:44:15+00:00"
        },
        {
            "name": "sensio/distribution-bundle",
            "version": "v5.0.25",
            "source": {
                "type": "git",
                "url": "https://github.com/sensiolabs/SensioDistributionBundle.git",
                "reference": "80a38234bde8321fb92aa0b8c27978a272bb4baf"
            },
            "dist": {
                "type": "zip",
                "url": "https://api.github.com/repos/sensiolabs/SensioDistributionBundle/zipball/80a38234bde8321fb92aa0b8c27978a272bb4baf",
                "reference": "80a38234bde8321fb92aa0b8c27978a272bb4baf",
                "shasum": ""
            },
            "require": {
                "php": ">=5.3.9",
                "sensiolabs/security-checker": "~5.0|~6.0",
                "symfony/class-loader": "~2.3|~3.0",
                "symfony/config": "~2.3|~3.0",
                "symfony/dependency-injection": "~2.3|~3.0",
                "symfony/filesystem": "~2.3|~3.0",
                "symfony/http-kernel": "~2.3|~3.0",
                "symfony/process": "~2.3|~3.0"
            },
            "type": "symfony-bundle",
            "extra": {
                "branch-alias": {
                    "dev-master": "5.0.x-dev"
                }
            },
            "autoload": {
                "psr-4": {
                    "Sensio\\Bundle\\DistributionBundle\\": ""
                }
            },
            "notification-url": "https://packagist.org/downloads/",
            "license": [
                "MIT"
            ],
            "authors": [
                {
                    "name": "Fabien Potencier",
                    "email": "fabien@symfony.com"
                }
            ],
            "description": "Base bundle for Symfony Distributions",
            "keywords": [
                "configuration",
                "distribution"
            ],
            "time": "2019-06-18T15:43:58+00:00"
        },
        {
            "name": "sensio/framework-extra-bundle",
            "version": "v3.0.29",
            "source": {
                "type": "git",
                "url": "https://github.com/sensiolabs/SensioFrameworkExtraBundle.git",
                "reference": "bb907234df776b68922eb4b25bfa061683597b6a"
            },
            "dist": {
                "type": "zip",
                "url": "https://api.github.com/repos/sensiolabs/SensioFrameworkExtraBundle/zipball/bb907234df776b68922eb4b25bfa061683597b6a",
                "reference": "bb907234df776b68922eb4b25bfa061683597b6a",
                "shasum": ""
            },
            "require": {
                "doctrine/common": "~2.2",
                "symfony/dependency-injection": "~2.3|~3.0",
                "symfony/framework-bundle": "~2.3|~3.0|~4.0"
            },
            "require-dev": {
                "doctrine/doctrine-bundle": "~1.5",
                "doctrine/orm": "~2.4,>=2.4.5",
                "symfony/asset": "~2.7|~3.0|~4.0",
                "symfony/browser-kit": "~2.3|~3.0|~4.0",
                "symfony/dom-crawler": "~2.3|~3.0|~4.0",
                "symfony/expression-language": "~2.4|~3.0|~4.0",
                "symfony/finder": "~2.3|~3.0|~4.0",
                "symfony/phpunit-bridge": "~3.2|~4.0",
                "symfony/psr-http-message-bridge": "^0.3|^1.0",
                "symfony/security-bundle": "~2.4|~3.0|~4.0",
                "symfony/templating": "~2.3|~3.0|~4.0",
                "symfony/translation": "~2.3|~3.0|~4.0",
                "symfony/twig-bundle": "~2.3|~3.0|~4.0",
                "symfony/yaml": "~2.3|~3.0|~4.0",
                "twig/twig": "~1.12|~2.0",
                "zendframework/zend-diactoros": "^1.3"
            },
            "suggest": {
                "symfony/expression-language": "",
                "symfony/psr-http-message-bridge": "To use the PSR-7 converters",
                "symfony/security-bundle": ""
            },
            "type": "symfony-bundle",
            "extra": {
                "branch-alias": {
                    "dev-master": "3.0.x-dev"
                }
            },
            "autoload": {
                "psr-4": {
                    "Sensio\\Bundle\\FrameworkExtraBundle\\": ""
                }
            },
            "notification-url": "https://packagist.org/downloads/",
            "license": [
                "MIT"
            ],
            "authors": [
                {
                    "name": "Fabien Potencier",
                    "email": "fabien@symfony.com"
                }
            ],
            "description": "This bundle provides a way to configure your controllers with annotations",
            "keywords": [
                "annotations",
                "controllers"
            ],
            "time": "2017-12-14T19:03:23+00:00"
        },
        {
            "name": "sensiolabs/security-checker",
            "version": "v6.0.1",
            "source": {
                "type": "git",
                "url": "https://github.com/sensiolabs/security-checker.git",
                "reference": "ce8d0552dcb8d3677ab9adb6d19a5837949bfec4"
            },
            "dist": {
                "type": "zip",
                "url": "https://api.github.com/repos/sensiolabs/security-checker/zipball/ce8d0552dcb8d3677ab9adb6d19a5837949bfec4",
                "reference": "ce8d0552dcb8d3677ab9adb6d19a5837949bfec4",
                "shasum": ""
            },
            "require": {
                "php": ">=7.1.3",
                "symfony/console": "^2.8|^3.4|^4.2",
                "symfony/http-client": "^4.3",
                "symfony/mime": "^4.3",
                "symfony/polyfill-ctype": "^1.11"
            },
            "bin": [
                "security-checker"
            ],
            "type": "library",
            "extra": {
                "branch-alias": {
                    "dev-master": "6.0-dev"
                }
            },
            "autoload": {
                "psr-4": {
                    "SensioLabs\\Security\\": "SensioLabs/Security"
                }
            },
            "notification-url": "https://packagist.org/downloads/",
            "license": [
                "MIT"
            ],
            "authors": [
                {
                    "name": "Fabien Potencier",
                    "email": "fabien.potencier@gmail.com"
                }
            ],
            "description": "A security checker for your composer.lock",
            "time": "2019-06-08T06:46:26+00:00"
        },
        {
            "name": "snc/redis-bundle",
            "version": "2.0.6",
            "source": {
                "type": "git",
                "url": "https://github.com/snc/SncRedisBundle.git",
                "reference": "73c87c435f87e08c2d564c3d9ad35f38cd8d3a0e"
            },
            "dist": {
                "type": "zip",
                "url": "https://api.github.com/repos/snc/SncRedisBundle/zipball/73c87c435f87e08c2d564c3d9ad35f38cd8d3a0e",
                "reference": "73c87c435f87e08c2d564c3d9ad35f38cd8d3a0e",
                "shasum": ""
            },
            "require": {
                "php": ">=5.3.3",
                "symfony/framework-bundle": "^2.7 || ^3.0 || ^4.0",
                "symfony/yaml": "^2.7 || ^3.0 || ^4.0"
            },
            "require-dev": {
                "doctrine/cache": "1.*",
                "phpunit/phpunit": "^4.8 || ^5.4",
                "predis/predis": "^1.0",
                "symfony/console": "^2.7 || ^3.0 || ^4.0",
                "symfony/phpunit-bridge": "^2.7 || ^3.0 || ^4.0"
            },
            "suggest": {
                "monolog/monolog": "If you want to use the monolog redis handler.",
                "predis/predis": "If you want to use predis.",
                "symfony/console": "If you want to use commands to interact with the redis database"
            },
            "type": "symfony-bundle",
            "extra": {
                "branch-alias": {
                    "dev-master": "2.x-dev"
                }
            },
            "autoload": {
                "psr-4": {
                    "Snc\\RedisBundle\\": ""
                }
            },
            "notification-url": "https://packagist.org/downloads/",
            "license": [
                "MIT"
            ],
            "authors": [
                {
                    "name": "Henrik Westphal",
                    "email": "henrik.westphal@gmail.com"
                },
                {
                    "name": "Community contributors",
                    "homepage": "https://github.com/snc/SncRedisBundle/contributors"
                }
            ],
            "description": "A Redis bundle for Symfony",
            "homepage": "https://github.com/snc/SncRedisBundle",
            "keywords": [
                "nosql",
                "redis",
                "symfony"
            ],
            "time": "2017-12-01T10:40:06+00:00"
        },
        {
            "name": "stof/doctrine-extensions-bundle",
            "version": "v1.3.0",
            "source": {
                "type": "git",
                "url": "https://github.com/stof/StofDoctrineExtensionsBundle.git",
                "reference": "46db71ec7ffee9122eca3cdddd4ef8d84bae269c"
            },
            "dist": {
                "type": "zip",
                "url": "https://api.github.com/repos/stof/StofDoctrineExtensionsBundle/zipball/46db71ec7ffee9122eca3cdddd4ef8d84bae269c",
                "reference": "46db71ec7ffee9122eca3cdddd4ef8d84bae269c",
                "shasum": ""
            },
            "require": {
                "gedmo/doctrine-extensions": "^2.3.4",
                "php": ">=5.3.2",
                "symfony/framework-bundle": "~2.7|~3.2|~4.0"
            },
            "require-dev": {
                "symfony/phpunit-bridge": "^4.0",
                "symfony/security-bundle": "^2.7 || ^3.2 || ^4.0"
            },
            "suggest": {
                "doctrine/doctrine-bundle": "to use the ORM extensions",
                "doctrine/mongodb-odm-bundle": "to use the MongoDB ODM extensions"
            },
            "type": "symfony-bundle",
            "extra": {
                "branch-alias": {
                    "dev-master": "1.3.x-dev"
                }
            },
            "autoload": {
                "psr-4": {
                    "Stof\\DoctrineExtensionsBundle\\": ""
                }
            },
            "notification-url": "https://packagist.org/downloads/",
            "license": [
                "MIT"
            ],
            "authors": [
                {
                    "name": "Christophe Coevoet",
                    "email": "stof@notk.org"
                }
            ],
            "description": "Integration of the gedmo/doctrine-extensions with Symfony2",
            "homepage": "https://github.com/stof/StofDoctrineExtensionsBundle",
            "keywords": [
                "behaviors",
                "doctrine2",
                "extensions",
                "gedmo",
                "loggable",
                "nestedset",
                "sluggable",
                "sortable",
                "timestampable",
                "translatable",
                "tree"
            ],
            "time": "2017-12-24T16:06:50+00:00"
        },
        {
            "name": "swiftmailer/swiftmailer",
            "version": "v5.4.12",
            "source": {
                "type": "git",
                "url": "https://github.com/swiftmailer/swiftmailer.git",
                "reference": "181b89f18a90f8925ef805f950d47a7190e9b950"
            },
            "dist": {
                "type": "zip",
                "url": "https://api.github.com/repos/swiftmailer/swiftmailer/zipball/181b89f18a90f8925ef805f950d47a7190e9b950",
                "reference": "181b89f18a90f8925ef805f950d47a7190e9b950",
                "shasum": ""
            },
            "require": {
                "php": ">=5.3.3"
            },
            "require-dev": {
                "mockery/mockery": "~0.9.1",
                "symfony/phpunit-bridge": "~3.2"
            },
            "type": "library",
            "extra": {
                "branch-alias": {
                    "dev-master": "5.4-dev"
                }
            },
            "autoload": {
                "files": [
                    "lib/swift_required.php"
                ]
            },
            "notification-url": "https://packagist.org/downloads/",
            "license": [
                "MIT"
            ],
            "authors": [
                {
                    "name": "Chris Corbyn"
                },
                {
                    "name": "Fabien Potencier",
                    "email": "fabien@symfony.com"
                }
            ],
            "description": "Swiftmailer, free feature-rich PHP mailer",
            "homepage": "https://swiftmailer.symfony.com",
            "keywords": [
                "email",
                "mail",
                "mailer"
            ],
            "time": "2018-07-31T09:26:32+00:00"
        },
        {
            "name": "symfony/http-client",
            "version": "v4.3.2",
            "source": {
                "type": "git",
                "url": "https://github.com/symfony/http-client.git",
                "reference": "e903ab079c99eab322fc5c71eb63fc467cd19a2a"
            },
            "dist": {
                "type": "zip",
                "url": "https://api.github.com/repos/symfony/http-client/zipball/e903ab079c99eab322fc5c71eb63fc467cd19a2a",
                "reference": "e903ab079c99eab322fc5c71eb63fc467cd19a2a",
                "shasum": ""
            },
            "require": {
                "php": "^7.1.3",
                "psr/log": "^1.0",
                "symfony/http-client-contracts": "^1.1.4",
                "symfony/polyfill-php73": "^1.11"
            },
            "provide": {
                "psr/http-client-implementation": "1.0",
                "symfony/http-client-implementation": "1.1"
            },
            "require-dev": {
                "nyholm/psr7": "^1.0",
                "psr/http-client": "^1.0",
                "symfony/http-kernel": "^4.3",
                "symfony/process": "^4.2"
            },
            "type": "library",
            "extra": {
                "branch-alias": {
                    "dev-master": "4.3-dev"
                }
            },
            "autoload": {
                "psr-4": {
                    "Symfony\\Component\\HttpClient\\": ""
                },
                "exclude-from-classmap": [
                    "/Tests/"
                ]
            },
            "notification-url": "https://packagist.org/downloads/",
            "license": [
                "MIT"
            ],
            "authors": [
                {
                    "name": "Nicolas Grekas",
                    "email": "p@tchwork.com"
                },
                {
                    "name": "Symfony Community",
                    "homepage": "https://symfony.com/contributors"
                }
            ],
            "description": "Symfony HttpClient component",
            "homepage": "https://symfony.com",
            "time": "2019-06-26T07:29:23+00:00"
        },
        {
            "name": "symfony/http-client-contracts",
            "version": "v1.1.5",
            "source": {
                "type": "git",
                "url": "https://github.com/symfony/http-client-contracts.git",
                "reference": "e1924aea9c70ae3e69fff05afa3cb8ce541bf3bb"
            },
            "dist": {
                "type": "zip",
                "url": "https://api.github.com/repos/symfony/http-client-contracts/zipball/e1924aea9c70ae3e69fff05afa3cb8ce541bf3bb",
                "reference": "e1924aea9c70ae3e69fff05afa3cb8ce541bf3bb",
                "shasum": ""
            },
            "require": {
                "php": "^7.1.3"
            },
            "suggest": {
                "symfony/http-client-implementation": ""
            },
            "type": "library",
            "extra": {
                "branch-alias": {
                    "dev-master": "1.1-dev"
                }
            },
            "autoload": {
                "psr-4": {
                    "Symfony\\Contracts\\HttpClient\\": ""
                }
            },
            "notification-url": "https://packagist.org/downloads/",
            "license": [
                "MIT"
            ],
            "authors": [
                {
                    "name": "Nicolas Grekas",
                    "email": "p@tchwork.com"
                },
                {
                    "name": "Symfony Community",
                    "homepage": "https://symfony.com/contributors"
                }
            ],
            "description": "Generic abstractions related to HTTP clients",
            "homepage": "https://symfony.com",
            "keywords": [
                "abstractions",
                "contracts",
                "decoupling",
                "interfaces",
                "interoperability",
                "standards"
            ],
            "time": "2019-06-17T17:43:54+00:00"
        },
        {
            "name": "symfony/mime",
            "version": "v4.3.2",
            "source": {
                "type": "git",
                "url": "https://github.com/symfony/mime.git",
                "reference": "ec2c5565de60e03f33d4296a655e3273f0ad1f8b"
            },
            "dist": {
                "type": "zip",
                "url": "https://api.github.com/repos/symfony/mime/zipball/ec2c5565de60e03f33d4296a655e3273f0ad1f8b",
                "reference": "ec2c5565de60e03f33d4296a655e3273f0ad1f8b",
                "shasum": ""
            },
            "require": {
                "php": "^7.1.3",
                "symfony/polyfill-intl-idn": "^1.10",
                "symfony/polyfill-mbstring": "^1.0"
            },
            "require-dev": {
                "egulias/email-validator": "^2.0",
                "symfony/dependency-injection": "~3.4|^4.1"
            },
            "type": "library",
            "extra": {
                "branch-alias": {
                    "dev-master": "4.3-dev"
                }
            },
            "autoload": {
                "psr-4": {
                    "Symfony\\Component\\Mime\\": ""
                },
                "exclude-from-classmap": [
                    "/Tests/"
                ]
            },
            "notification-url": "https://packagist.org/downloads/",
            "license": [
                "MIT"
            ],
            "authors": [
                {
                    "name": "Fabien Potencier",
                    "email": "fabien@symfony.com"
                },
                {
                    "name": "Symfony Community",
                    "homepage": "https://symfony.com/contributors"
                }
            ],
            "description": "A library to manipulate MIME messages",
            "homepage": "https://symfony.com",
            "keywords": [
                "mime",
                "mime-type"
            ],
            "time": "2019-06-04T09:22:54+00:00"
        },
        {
            "name": "symfony/monolog-bundle",
            "version": "v3.3.1",
            "source": {
                "type": "git",
                "url": "https://github.com/symfony/monolog-bundle.git",
                "reference": "572e143afc03419a75ab002c80a2fd99299195ff"
            },
            "dist": {
                "type": "zip",
                "url": "https://api.github.com/repos/symfony/monolog-bundle/zipball/572e143afc03419a75ab002c80a2fd99299195ff",
                "reference": "572e143afc03419a75ab002c80a2fd99299195ff",
                "shasum": ""
            },
            "require": {
                "monolog/monolog": "~1.22",
                "php": ">=5.6",
                "symfony/config": "~2.7|~3.3|~4.0",
                "symfony/dependency-injection": "~2.7|~3.4.10|^4.0.10",
                "symfony/http-kernel": "~2.7|~3.3|~4.0",
                "symfony/monolog-bridge": "~2.7|~3.3|~4.0"
            },
            "require-dev": {
                "symfony/console": "~2.7|~3.3|~4.0",
                "symfony/phpunit-bridge": "^3.3|^4.0",
                "symfony/yaml": "~2.7|~3.3|~4.0"
            },
            "type": "symfony-bundle",
            "extra": {
                "branch-alias": {
                    "dev-master": "3.x-dev"
                }
            },
            "autoload": {
                "psr-4": {
                    "Symfony\\Bundle\\MonologBundle\\": ""
                },
                "exclude-from-classmap": [
                    "/Tests/"
                ]
            },
            "notification-url": "https://packagist.org/downloads/",
            "license": [
                "MIT"
            ],
            "authors": [
                {
                    "name": "Symfony Community",
                    "homepage": "http://symfony.com/contributors"
                },
                {
                    "name": "Fabien Potencier",
                    "email": "fabien@symfony.com"
                }
            ],
            "description": "Symfony MonologBundle",
            "homepage": "http://symfony.com",
            "keywords": [
                "log",
                "logging"
            ],
            "time": "2018-11-04T09:58:13+00:00"
        },
        {
            "name": "symfony/polyfill-apcu",
            "version": "v1.11.0",
            "source": {
                "type": "git",
                "url": "https://github.com/symfony/polyfill-apcu.git",
                "reference": "a502face1da6a53289480166f24de2c3c68e5c3c"
            },
            "dist": {
                "type": "zip",
                "url": "https://api.github.com/repos/symfony/polyfill-apcu/zipball/a502face1da6a53289480166f24de2c3c68e5c3c",
                "reference": "a502face1da6a53289480166f24de2c3c68e5c3c",
                "shasum": ""
            },
            "require": {
                "php": ">=5.3.3"
            },
            "type": "library",
            "extra": {
                "branch-alias": {
                    "dev-master": "1.11-dev"
                }
            },
            "autoload": {
                "psr-4": {
                    "Symfony\\Polyfill\\Apcu\\": ""
                },
                "files": [
                    "bootstrap.php"
                ]
            },
            "notification-url": "https://packagist.org/downloads/",
            "license": [
                "MIT"
            ],
            "authors": [
                {
                    "name": "Nicolas Grekas",
                    "email": "p@tchwork.com"
                },
                {
                    "name": "Symfony Community",
                    "homepage": "https://symfony.com/contributors"
                }
            ],
            "description": "Symfony polyfill backporting apcu_* functions to lower PHP versions",
            "homepage": "https://symfony.com",
            "keywords": [
                "apcu",
                "compatibility",
                "polyfill",
                "portable",
                "shim"
            ],
            "time": "2019-02-06T07:57:58+00:00"
        },
        {
            "name": "symfony/polyfill-ctype",
            "version": "v1.11.0",
            "source": {
                "type": "git",
                "url": "https://github.com/symfony/polyfill-ctype.git",
                "reference": "82ebae02209c21113908c229e9883c419720738a"
            },
            "dist": {
                "type": "zip",
                "url": "https://api.github.com/repos/symfony/polyfill-ctype/zipball/82ebae02209c21113908c229e9883c419720738a",
                "reference": "82ebae02209c21113908c229e9883c419720738a",
                "shasum": ""
            },
            "require": {
                "php": ">=5.3.3"
            },
            "suggest": {
                "ext-ctype": "For best performance"
            },
            "type": "library",
            "extra": {
                "branch-alias": {
                    "dev-master": "1.11-dev"
                }
            },
            "autoload": {
                "psr-4": {
                    "Symfony\\Polyfill\\Ctype\\": ""
                },
                "files": [
                    "bootstrap.php"
                ]
            },
            "notification-url": "https://packagist.org/downloads/",
            "license": [
                "MIT"
            ],
            "authors": [
                {
                    "name": "Symfony Community",
                    "homepage": "https://symfony.com/contributors"
                },
                {
                    "name": "Gert de Pagter",
                    "email": "BackEndTea@gmail.com"
                }
            ],
            "description": "Symfony polyfill for ctype functions",
            "homepage": "https://symfony.com",
            "keywords": [
                "compatibility",
                "ctype",
                "polyfill",
                "portable"
            ],
            "time": "2019-02-06T07:57:58+00:00"
        },
        {
            "name": "symfony/polyfill-intl-icu",
            "version": "v1.11.0",
            "source": {
                "type": "git",
                "url": "https://github.com/symfony/polyfill-intl-icu.git",
                "reference": "999878a3a09d73cae157b0cf89bb6fb2cc073057"
            },
            "dist": {
                "type": "zip",
                "url": "https://api.github.com/repos/symfony/polyfill-intl-icu/zipball/999878a3a09d73cae157b0cf89bb6fb2cc073057",
                "reference": "999878a3a09d73cae157b0cf89bb6fb2cc073057",
                "shasum": ""
            },
            "require": {
                "php": ">=5.3.3",
                "symfony/intl": "~2.3|~3.0|~4.0"
            },
            "suggest": {
                "ext-intl": "For best performance"
            },
            "type": "library",
            "extra": {
                "branch-alias": {
                    "dev-master": "1.9-dev"
                }
            },
            "autoload": {
                "files": [
                    "bootstrap.php"
                ]
            },
            "notification-url": "https://packagist.org/downloads/",
            "license": [
                "MIT"
            ],
            "authors": [
                {
                    "name": "Nicolas Grekas",
                    "email": "p@tchwork.com"
                },
                {
                    "name": "Symfony Community",
                    "homepage": "https://symfony.com/contributors"
                }
            ],
            "description": "Symfony polyfill for intl's ICU-related data and classes",
            "homepage": "https://symfony.com",
            "keywords": [
                "compatibility",
                "icu",
                "intl",
                "polyfill",
                "portable",
                "shim"
            ],
            "time": "2019-01-07T19:39:47+00:00"
        },
        {
            "name": "symfony/polyfill-intl-idn",
            "version": "v1.11.0",
            "source": {
                "type": "git",
                "url": "https://github.com/symfony/polyfill-intl-idn.git",
                "reference": "c766e95bec706cdd89903b1eda8afab7d7a6b7af"
            },
            "dist": {
                "type": "zip",
                "url": "https://api.github.com/repos/symfony/polyfill-intl-idn/zipball/c766e95bec706cdd89903b1eda8afab7d7a6b7af",
                "reference": "c766e95bec706cdd89903b1eda8afab7d7a6b7af",
                "shasum": ""
            },
            "require": {
                "php": ">=5.3.3",
                "symfony/polyfill-mbstring": "^1.3",
                "symfony/polyfill-php72": "^1.9"
            },
            "suggest": {
                "ext-intl": "For best performance"
            },
            "type": "library",
            "extra": {
                "branch-alias": {
                    "dev-master": "1.9-dev"
                }
            },
            "autoload": {
                "psr-4": {
                    "Symfony\\Polyfill\\Intl\\Idn\\": ""
                },
                "files": [
                    "bootstrap.php"
                ]
            },
            "notification-url": "https://packagist.org/downloads/",
            "license": [
                "MIT"
            ],
            "authors": [
                {
                    "name": "Symfony Community",
                    "homepage": "https://symfony.com/contributors"
                },
                {
                    "name": "Laurent Bassin",
                    "email": "laurent@bassin.info"
                }
            ],
            "description": "Symfony polyfill for intl's idn_to_ascii and idn_to_utf8 functions",
            "homepage": "https://symfony.com",
            "keywords": [
                "compatibility",
                "idn",
                "intl",
                "polyfill",
                "portable",
                "shim"
            ],
            "time": "2019-03-04T13:44:35+00:00"
        },
        {
            "name": "symfony/polyfill-mbstring",
            "version": "v1.11.0",
            "source": {
                "type": "git",
                "url": "https://github.com/symfony/polyfill-mbstring.git",
                "reference": "fe5e94c604826c35a32fa832f35bd036b6799609"
            },
            "dist": {
                "type": "zip",
                "url": "https://api.github.com/repos/symfony/polyfill-mbstring/zipball/fe5e94c604826c35a32fa832f35bd036b6799609",
                "reference": "fe5e94c604826c35a32fa832f35bd036b6799609",
                "shasum": ""
            },
            "require": {
                "php": ">=5.3.3"
            },
            "suggest": {
                "ext-mbstring": "For best performance"
            },
            "type": "library",
            "extra": {
                "branch-alias": {
                    "dev-master": "1.11-dev"
                }
            },
            "autoload": {
                "psr-4": {
                    "Symfony\\Polyfill\\Mbstring\\": ""
                },
                "files": [
                    "bootstrap.php"
                ]
            },
            "notification-url": "https://packagist.org/downloads/",
            "license": [
                "MIT"
            ],
            "authors": [
                {
                    "name": "Nicolas Grekas",
                    "email": "p@tchwork.com"
                },
                {
                    "name": "Symfony Community",
                    "homepage": "https://symfony.com/contributors"
                }
            ],
            "description": "Symfony polyfill for the Mbstring extension",
            "homepage": "https://symfony.com",
            "keywords": [
                "compatibility",
                "mbstring",
                "polyfill",
                "portable",
                "shim"
            ],
            "time": "2019-02-06T07:57:58+00:00"
        },
        {
            "name": "symfony/polyfill-php56",
            "version": "v1.11.0",
            "source": {
                "type": "git",
                "url": "https://github.com/symfony/polyfill-php56.git",
                "reference": "f4dddbc5c3471e1b700a147a20ae17cdb72dbe42"
            },
            "dist": {
                "type": "zip",
                "url": "https://api.github.com/repos/symfony/polyfill-php56/zipball/f4dddbc5c3471e1b700a147a20ae17cdb72dbe42",
                "reference": "f4dddbc5c3471e1b700a147a20ae17cdb72dbe42",
                "shasum": ""
            },
            "require": {
                "php": ">=5.3.3",
                "symfony/polyfill-util": "~1.0"
            },
            "type": "library",
            "extra": {
                "branch-alias": {
                    "dev-master": "1.11-dev"
                }
            },
            "autoload": {
                "psr-4": {
                    "Symfony\\Polyfill\\Php56\\": ""
                },
                "files": [
                    "bootstrap.php"
                ]
            },
            "notification-url": "https://packagist.org/downloads/",
            "license": [
                "MIT"
            ],
            "authors": [
                {
                    "name": "Nicolas Grekas",
                    "email": "p@tchwork.com"
                },
                {
                    "name": "Symfony Community",
                    "homepage": "https://symfony.com/contributors"
                }
            ],
            "description": "Symfony polyfill backporting some PHP 5.6+ features to lower PHP versions",
            "homepage": "https://symfony.com",
            "keywords": [
                "compatibility",
                "polyfill",
                "portable",
                "shim"
            ],
            "time": "2019-02-06T07:57:58+00:00"
        },
        {
            "name": "symfony/polyfill-php70",
            "version": "v1.11.0",
            "source": {
                "type": "git",
                "url": "https://github.com/symfony/polyfill-php70.git",
                "reference": "bc4858fb611bda58719124ca079baff854149c89"
            },
            "dist": {
                "type": "zip",
                "url": "https://api.github.com/repos/symfony/polyfill-php70/zipball/bc4858fb611bda58719124ca079baff854149c89",
                "reference": "bc4858fb611bda58719124ca079baff854149c89",
                "shasum": ""
            },
            "require": {
                "paragonie/random_compat": "~1.0|~2.0|~9.99",
                "php": ">=5.3.3"
            },
            "type": "library",
            "extra": {
                "branch-alias": {
                    "dev-master": "1.11-dev"
                }
            },
            "autoload": {
                "psr-4": {
                    "Symfony\\Polyfill\\Php70\\": ""
                },
                "files": [
                    "bootstrap.php"
                ],
                "classmap": [
                    "Resources/stubs"
                ]
            },
            "notification-url": "https://packagist.org/downloads/",
            "license": [
                "MIT"
            ],
            "authors": [
                {
                    "name": "Nicolas Grekas",
                    "email": "p@tchwork.com"
                },
                {
                    "name": "Symfony Community",
                    "homepage": "https://symfony.com/contributors"
                }
            ],
            "description": "Symfony polyfill backporting some PHP 7.0+ features to lower PHP versions",
            "homepage": "https://symfony.com",
            "keywords": [
                "compatibility",
                "polyfill",
                "portable",
                "shim"
            ],
            "time": "2019-02-06T07:57:58+00:00"
        },
        {
            "name": "symfony/polyfill-php72",
            "version": "v1.11.0",
            "source": {
                "type": "git",
                "url": "https://github.com/symfony/polyfill-php72.git",
                "reference": "ab50dcf166d5f577978419edd37aa2bb8eabce0c"
            },
            "dist": {
                "type": "zip",
                "url": "https://api.github.com/repos/symfony/polyfill-php72/zipball/ab50dcf166d5f577978419edd37aa2bb8eabce0c",
                "reference": "ab50dcf166d5f577978419edd37aa2bb8eabce0c",
                "shasum": ""
            },
            "require": {
                "php": ">=5.3.3"
            },
            "type": "library",
            "extra": {
                "branch-alias": {
                    "dev-master": "1.11-dev"
                }
            },
            "autoload": {
                "psr-4": {
                    "Symfony\\Polyfill\\Php72\\": ""
                },
                "files": [
                    "bootstrap.php"
                ]
            },
            "notification-url": "https://packagist.org/downloads/",
            "license": [
                "MIT"
            ],
            "authors": [
                {
                    "name": "Nicolas Grekas",
                    "email": "p@tchwork.com"
                },
                {
                    "name": "Symfony Community",
                    "homepage": "https://symfony.com/contributors"
                }
            ],
            "description": "Symfony polyfill backporting some PHP 7.2+ features to lower PHP versions",
            "homepage": "https://symfony.com",
            "keywords": [
                "compatibility",
                "polyfill",
                "portable",
                "shim"
            ],
            "time": "2019-02-06T07:57:58+00:00"
        },
        {
            "name": "symfony/polyfill-php73",
            "version": "v1.11.0",
            "source": {
                "type": "git",
                "url": "https://github.com/symfony/polyfill-php73.git",
                "reference": "d1fb4abcc0c47be136208ad9d68bf59f1ee17abd"
            },
            "dist": {
                "type": "zip",
                "url": "https://api.github.com/repos/symfony/polyfill-php73/zipball/d1fb4abcc0c47be136208ad9d68bf59f1ee17abd",
                "reference": "d1fb4abcc0c47be136208ad9d68bf59f1ee17abd",
                "shasum": ""
            },
            "require": {
                "php": ">=5.3.3"
            },
            "type": "library",
            "extra": {
                "branch-alias": {
                    "dev-master": "1.11-dev"
                }
            },
            "autoload": {
                "psr-4": {
                    "Symfony\\Polyfill\\Php73\\": ""
                },
                "files": [
                    "bootstrap.php"
                ],
                "classmap": [
                    "Resources/stubs"
                ]
            },
            "notification-url": "https://packagist.org/downloads/",
            "license": [
                "MIT"
            ],
            "authors": [
                {
                    "name": "Nicolas Grekas",
                    "email": "p@tchwork.com"
                },
                {
                    "name": "Symfony Community",
                    "homepage": "https://symfony.com/contributors"
                }
            ],
            "description": "Symfony polyfill backporting some PHP 7.3+ features to lower PHP versions",
            "homepage": "https://symfony.com",
            "keywords": [
                "compatibility",
                "polyfill",
                "portable",
                "shim"
            ],
            "time": "2019-02-06T07:57:58+00:00"
        },
        {
            "name": "symfony/polyfill-util",
            "version": "v1.11.0",
            "source": {
                "type": "git",
                "url": "https://github.com/symfony/polyfill-util.git",
                "reference": "b46c6cae28a3106735323f00a0c38eccf2328897"
            },
            "dist": {
                "type": "zip",
                "url": "https://api.github.com/repos/symfony/polyfill-util/zipball/b46c6cae28a3106735323f00a0c38eccf2328897",
                "reference": "b46c6cae28a3106735323f00a0c38eccf2328897",
                "shasum": ""
            },
            "require": {
                "php": ">=5.3.3"
            },
            "type": "library",
            "extra": {
                "branch-alias": {
                    "dev-master": "1.11-dev"
                }
            },
            "autoload": {
                "psr-4": {
                    "Symfony\\Polyfill\\Util\\": ""
                }
            },
            "notification-url": "https://packagist.org/downloads/",
            "license": [
                "MIT"
            ],
            "authors": [
                {
                    "name": "Nicolas Grekas",
                    "email": "p@tchwork.com"
                },
                {
                    "name": "Symfony Community",
                    "homepage": "https://symfony.com/contributors"
                }
            ],
            "description": "Symfony utilities for portability of PHP codes",
            "homepage": "https://symfony.com",
            "keywords": [
                "compat",
                "compatibility",
                "polyfill",
                "shim"
            ],
            "time": "2019-02-08T14:16:39+00:00"
        },
        {
            "name": "symfony/security-acl",
            "version": "v3.0.2",
            "source": {
                "type": "git",
                "url": "https://github.com/symfony/security-acl.git",
                "reference": "22928f6be80a37f301500c67e50f57f5b25ffaa8"
            },
            "dist": {
                "type": "zip",
                "url": "https://api.github.com/repos/symfony/security-acl/zipball/22928f6be80a37f301500c67e50f57f5b25ffaa8",
                "reference": "22928f6be80a37f301500c67e50f57f5b25ffaa8",
                "shasum": ""
            },
            "require": {
                "php": ">=5.5.9",
                "symfony/security-core": "~2.8|~3.0|~4.0"
            },
            "require-dev": {
                "doctrine/common": "~2.2",
                "doctrine/dbal": "~2.2",
                "psr/log": "~1.0",
                "symfony/phpunit-bridge": "~2.8|~3.0|~4.0"
            },
            "suggest": {
                "doctrine/dbal": "For using the built-in ACL implementation",
                "symfony/class-loader": "For using the ACL generateSql script",
                "symfony/finder": "For using the ACL generateSql script"
            },
            "type": "library",
            "extra": {
                "branch-alias": {
                    "dev-master": "3.0-dev"
                }
            },
            "autoload": {
                "psr-4": {
                    "Symfony\\Component\\Security\\Acl\\": ""
                },
                "exclude-from-classmap": [
                    "/Tests/"
                ]
            },
            "notification-url": "https://packagist.org/downloads/",
            "license": [
                "MIT"
            ],
            "authors": [
                {
                    "name": "Fabien Potencier",
                    "email": "fabien@symfony.com"
                },
                {
                    "name": "Symfony Community",
                    "homepage": "https://symfony.com/contributors"
                }
            ],
            "description": "Symfony Security Component - ACL (Access Control List)",
            "homepage": "https://symfony.com",
            "time": "2018-12-13T16:51:15+00:00"
        },
        {
            "name": "symfony/swiftmailer-bundle",
            "version": "v2.6.7",
            "source": {
                "type": "git",
                "url": "https://github.com/symfony/swiftmailer-bundle.git",
                "reference": "c4808f5169efc05567be983909d00f00521c53ec"
            },
            "dist": {
                "type": "zip",
                "url": "https://api.github.com/repos/symfony/swiftmailer-bundle/zipball/c4808f5169efc05567be983909d00f00521c53ec",
                "reference": "c4808f5169efc05567be983909d00f00521c53ec",
                "shasum": ""
            },
            "require": {
                "php": ">=5.3.2",
                "swiftmailer/swiftmailer": "~4.2|~5.0",
                "symfony/config": "~2.7|~3.0",
                "symfony/dependency-injection": "~2.7|~3.0",
                "symfony/http-kernel": "~2.7|~3.0"
            },
            "require-dev": {
                "symfony/console": "~2.7|~3.0",
                "symfony/framework-bundle": "~2.7|~3.0",
                "symfony/phpunit-bridge": "~3.3@dev",
                "symfony/yaml": "~2.7|~3.0"
            },
            "suggest": {
                "psr/log": "Allows logging"
            },
            "type": "symfony-bundle",
            "extra": {
                "branch-alias": {
                    "dev-master": "2.6-dev"
                }
            },
            "autoload": {
                "psr-4": {
                    "Symfony\\Bundle\\SwiftmailerBundle\\": ""
                }
            },
            "notification-url": "https://packagist.org/downloads/",
            "license": [
                "MIT"
            ],
            "authors": [
                {
                    "name": "Symfony Community",
                    "homepage": "http://symfony.com/contributors"
                },
                {
                    "name": "Fabien Potencier",
                    "email": "fabien@symfony.com"
                }
            ],
            "description": "Symfony SwiftmailerBundle",
            "homepage": "http://symfony.com",
            "time": "2017-10-19T01:06:41+00:00"
        },
        {
            "name": "symfony/symfony",
            "version": "v3.4.27",
            "source": {
                "type": "git",
                "url": "https://github.com/symfony/symfony.git",
                "reference": "a9bb1182151d81054800aa4fa2680d92a5928a6a"
            },
            "dist": {
                "type": "zip",
                "url": "https://api.github.com/repos/symfony/symfony/zipball/a9bb1182151d81054800aa4fa2680d92a5928a6a",
                "reference": "a9bb1182151d81054800aa4fa2680d92a5928a6a",
                "shasum": ""
            },
            "require": {
                "doctrine/common": "~2.4",
                "ext-xml": "*",
                "fig/link-util": "^1.0",
                "php": "^5.5.9|>=7.0.8",
                "psr/cache": "~1.0",
                "psr/container": "^1.0",
                "psr/link": "^1.0",
                "psr/log": "~1.0",
                "psr/simple-cache": "^1.0",
                "symfony/polyfill-apcu": "~1.1",
                "symfony/polyfill-ctype": "~1.8",
                "symfony/polyfill-intl-icu": "~1.0",
                "symfony/polyfill-mbstring": "~1.0",
                "symfony/polyfill-php56": "~1.0",
                "symfony/polyfill-php70": "~1.6",
                "twig/twig": "^1.40|^2.9"
            },
            "conflict": {
                "phpdocumentor/reflection-docblock": "<3.0||>=3.2.0,<3.2.2",
                "phpdocumentor/type-resolver": "<0.3.0",
                "phpunit/phpunit": "<4.8.35|<5.4.3,>=5.0"
            },
            "provide": {
                "psr/cache-implementation": "1.0",
                "psr/container-implementation": "1.0",
                "psr/log-implementation": "1.0",
                "psr/simple-cache-implementation": "1.0"
            },
            "replace": {
                "symfony/asset": "self.version",
                "symfony/browser-kit": "self.version",
                "symfony/cache": "self.version",
                "symfony/class-loader": "self.version",
                "symfony/config": "self.version",
                "symfony/console": "self.version",
                "symfony/css-selector": "self.version",
                "symfony/debug": "self.version",
                "symfony/debug-bundle": "self.version",
                "symfony/dependency-injection": "self.version",
                "symfony/doctrine-bridge": "self.version",
                "symfony/dom-crawler": "self.version",
                "symfony/dotenv": "self.version",
                "symfony/event-dispatcher": "self.version",
                "symfony/expression-language": "self.version",
                "symfony/filesystem": "self.version",
                "symfony/finder": "self.version",
                "symfony/form": "self.version",
                "symfony/framework-bundle": "self.version",
                "symfony/http-foundation": "self.version",
                "symfony/http-kernel": "self.version",
                "symfony/inflector": "self.version",
                "symfony/intl": "self.version",
                "symfony/ldap": "self.version",
                "symfony/lock": "self.version",
                "symfony/monolog-bridge": "self.version",
                "symfony/options-resolver": "self.version",
                "symfony/process": "self.version",
                "symfony/property-access": "self.version",
                "symfony/property-info": "self.version",
                "symfony/proxy-manager-bridge": "self.version",
                "symfony/routing": "self.version",
                "symfony/security": "self.version",
                "symfony/security-bundle": "self.version",
                "symfony/security-core": "self.version",
                "symfony/security-csrf": "self.version",
                "symfony/security-guard": "self.version",
                "symfony/security-http": "self.version",
                "symfony/serializer": "self.version",
                "symfony/stopwatch": "self.version",
                "symfony/templating": "self.version",
                "symfony/translation": "self.version",
                "symfony/twig-bridge": "self.version",
                "symfony/twig-bundle": "self.version",
                "symfony/validator": "self.version",
                "symfony/var-dumper": "self.version",
                "symfony/web-link": "self.version",
                "symfony/web-profiler-bundle": "self.version",
                "symfony/web-server-bundle": "self.version",
                "symfony/workflow": "self.version",
                "symfony/yaml": "self.version"
            },
            "require-dev": {
                "cache/integration-tests": "dev-master",
                "doctrine/annotations": "~1.0",
                "doctrine/cache": "~1.6",
                "doctrine/data-fixtures": "1.0.*",
                "doctrine/dbal": "~2.4",
                "doctrine/doctrine-bundle": "~1.4",
                "doctrine/orm": "~2.4,>=2.4.5",
                "egulias/email-validator": "~1.2,>=1.2.8|~2.0",
                "monolog/monolog": "~1.11",
                "ocramius/proxy-manager": "~0.4|~1.0|~2.0",
                "phpdocumentor/reflection-docblock": "^3.0|^4.0",
                "predis/predis": "~1.0",
                "symfony/phpunit-bridge": "~3.4|~4.0",
                "symfony/security-acl": "~2.8|~3.0"
            },
            "type": "library",
            "extra": {
                "branch-alias": {
                    "dev-master": "3.4-dev"
                }
            },
            "autoload": {
                "psr-4": {
                    "Symfony\\Bridge\\Doctrine\\": "src/Symfony/Bridge/Doctrine/",
                    "Symfony\\Bridge\\Monolog\\": "src/Symfony/Bridge/Monolog/",
                    "Symfony\\Bridge\\ProxyManager\\": "src/Symfony/Bridge/ProxyManager/",
                    "Symfony\\Bridge\\Twig\\": "src/Symfony/Bridge/Twig/",
                    "Symfony\\Bundle\\": "src/Symfony/Bundle/",
                    "Symfony\\Component\\": "src/Symfony/Component/"
                },
                "classmap": [
                    "src/Symfony/Component/Intl/Resources/stubs"
                ],
                "exclude-from-classmap": [
                    "**/Tests/"
                ]
            },
            "notification-url": "https://packagist.org/downloads/",
            "license": [
                "MIT"
            ],
            "authors": [
                {
                    "name": "Fabien Potencier",
                    "email": "fabien@symfony.com"
                },
                {
                    "name": "Symfony Community",
                    "homepage": "https://symfony.com/contributors"
                }
            ],
            "description": "The Symfony PHP framework",
            "homepage": "https://symfony.com",
            "keywords": [
                "framework"
            ],
            "time": "2019-05-01T13:04:01+00:00"
        },
        {
            "name": "tinymce/tinymce",
            "version": "4.6.7",
            "source": {
                "type": "git",
                "url": "https://github.com/tinymce/tinymce-dist.git",
                "reference": "9f9cf10d009892009a296dff48970b079ec78c7a"
            },
            "dist": {
                "type": "zip",
                "url": "https://api.github.com/repos/tinymce/tinymce-dist/zipball/9f9cf10d009892009a296dff48970b079ec78c7a",
                "reference": "9f9cf10d009892009a296dff48970b079ec78c7a",
                "shasum": ""
            },
            "type": "component",
            "extra": {
                "component": {
                    "scripts": [
                        "tinymce.js",
                        "plugins/*/plugin.js",
                        "themes/*/theme.js"
                    ],
                    "files": [
                        "tinymce.min.js",
                        "plugins/*/plugin.min.js",
                        "themes/*/theme.min.js",
                        "skins/**"
                    ]
                }
            },
            "notification-url": "https://packagist.org/downloads/",
            "license": [
                "LGPL-2.1"
            ],
            "description": "Web based JavaScript HTML WYSIWYG editor control.",
            "homepage": "http://www.tinymce.com",
            "keywords": [
                "editor",
                "html",
                "javascript",
                "richtext",
                "tinymce",
                "wysiwyg"
            ],
            "time": "2017-09-18T11:31:55+00:00"
        },
        {
            "name": "true/punycode",
            "version": "v2.1.1",
            "source": {
                "type": "git",
                "url": "https://github.com/true/php-punycode.git",
                "reference": "a4d0c11a36dd7f4e7cd7096076cab6d3378a071e"
            },
            "dist": {
                "type": "zip",
                "url": "https://api.github.com/repos/true/php-punycode/zipball/a4d0c11a36dd7f4e7cd7096076cab6d3378a071e",
                "reference": "a4d0c11a36dd7f4e7cd7096076cab6d3378a071e",
                "shasum": ""
            },
            "require": {
                "php": ">=5.3.0",
                "symfony/polyfill-mbstring": "^1.3"
            },
            "require-dev": {
                "phpunit/phpunit": "~4.7",
                "squizlabs/php_codesniffer": "~2.0"
            },
            "type": "library",
            "autoload": {
                "psr-4": {
                    "TrueBV\\": "src/"
                }
            },
            "notification-url": "https://packagist.org/downloads/",
            "license": [
                "MIT"
            ],
            "authors": [
                {
                    "name": "Renan Gonçalves",
                    "email": "renan.saddam@gmail.com"
                }
            ],
            "description": "A Bootstring encoding of Unicode for Internationalized Domain Names in Applications (IDNA)",
            "homepage": "https://github.com/true/php-punycode",
            "keywords": [
                "idna",
                "punycode"
            ],
            "time": "2016-11-16T10:37:54+00:00"
        },
        {
            "name": "twig/extensions",
            "version": "v1.5.4",
            "source": {
                "type": "git",
                "url": "https://github.com/twigphp/Twig-extensions.git",
                "reference": "57873c8b0c1be51caa47df2cdb824490beb16202"
            },
            "dist": {
                "type": "zip",
                "url": "https://api.github.com/repos/twigphp/Twig-extensions/zipball/57873c8b0c1be51caa47df2cdb824490beb16202",
                "reference": "57873c8b0c1be51caa47df2cdb824490beb16202",
                "shasum": ""
            },
            "require": {
                "twig/twig": "^1.27|^2.0"
            },
            "require-dev": {
                "symfony/phpunit-bridge": "^3.4",
                "symfony/translation": "^2.7|^3.4"
            },
            "suggest": {
                "symfony/translation": "Allow the time_diff output to be translated"
            },
            "type": "library",
            "extra": {
                "branch-alias": {
                    "dev-master": "1.5-dev"
                }
            },
            "autoload": {
                "psr-0": {
                    "Twig_Extensions_": "lib/"
                },
                "psr-4": {
                    "Twig\\Extensions\\": "src/"
                }
            },
            "notification-url": "https://packagist.org/downloads/",
            "license": [
                "MIT"
            ],
            "authors": [
                {
                    "name": "Fabien Potencier",
                    "email": "fabien@symfony.com"
                }
            ],
            "description": "Common additional features for Twig that do not directly belong in core",
            "keywords": [
                "i18n",
                "text"
            ],
            "time": "2018-12-05T18:34:18+00:00"
        },
        {
            "name": "twig/twig",
            "version": "v2.9.0",
            "source": {
                "type": "git",
                "url": "https://github.com/twigphp/Twig.git",
                "reference": "82a1c055c8ed4c4705023bfd0405f3c74db6e3ae"
            },
            "dist": {
                "type": "zip",
                "url": "https://api.github.com/repos/twigphp/Twig/zipball/82a1c055c8ed4c4705023bfd0405f3c74db6e3ae",
                "reference": "82a1c055c8ed4c4705023bfd0405f3c74db6e3ae",
                "shasum": ""
            },
            "require": {
                "php": "^7.0",
                "symfony/polyfill-ctype": "^1.8",
                "symfony/polyfill-mbstring": "^1.3"
            },
            "require-dev": {
                "psr/container": "^1.0",
                "symfony/debug": "^2.7",
                "symfony/phpunit-bridge": "^3.4.19|^4.1.8"
            },
            "type": "library",
            "extra": {
                "branch-alias": {
                    "dev-master": "2.9-dev"
                }
            },
            "autoload": {
                "psr-0": {
                    "Twig_": "lib/"
                },
                "psr-4": {
                    "Twig\\": "src/"
                }
            },
            "notification-url": "https://packagist.org/downloads/",
            "license": [
                "BSD-3-Clause"
            ],
            "authors": [
                {
                    "name": "Fabien Potencier",
                    "email": "fabien@symfony.com",
                    "homepage": "http://fabien.potencier.org",
                    "role": "Lead Developer"
                },
                {
                    "name": "Armin Ronacher",
                    "email": "armin.ronacher@active-4.com",
                    "role": "Project Founder"
                },
                {
                    "name": "Twig Team",
                    "homepage": "https://twig.symfony.com/contributors",
                    "role": "Contributors"
                }
            ],
            "description": "Twig, the flexible, fast, and secure template language for PHP",
            "homepage": "https://twig.symfony.com",
            "keywords": [
                "templating"
            ],
            "time": "2019-04-28T06:57:38+00:00"
        },
        {
            "name": "ua-parser/uap-php",
            "version": "v3.9.0",
            "source": {
                "type": "git",
                "url": "https://github.com/ua-parser/uap-php.git",
                "reference": "c7627a8527d7efefad4e8ec593d4a195b9163260"
            },
            "dist": {
                "type": "zip",
                "url": "https://api.github.com/repos/ua-parser/uap-php/zipball/c7627a8527d7efefad4e8ec593d4a195b9163260",
                "reference": "c7627a8527d7efefad4e8ec593d4a195b9163260",
                "shasum": ""
            },
            "require": {
                "composer/ca-bundle": "^1.1",
                "php": ">=5.3.0"
            },
            "require-dev": {
                "phpunit/phpunit": "<8",
                "symfony/console": "^2.0 || ^3.0 || ^4.0",
                "symfony/filesystem": "^2.0 || ^3.0 || ^4.0",
                "symfony/finder": "^2.0 || ^3.0 || ^4.0",
                "symfony/yaml": "^2.0 || ^3.0 || ^4.0"
            },
            "suggest": {
                "symfony/console": "Required for CLI usage - ^2.0 || ^3.0 || ^4.0",
                "symfony/filesystem": "Required for CLI usage - 2.0 || ^3.0 || ^4.0",
                "symfony/finder": "Required for CLI usage - ^2.0 || ^3.0 || ^4.0",
                "symfony/yaml": "Required for CLI usage - ^4.0 || ^5.0"
            },
            "bin": [
                "bin/uaparser"
            ],
            "type": "library",
            "autoload": {
                "psr-4": {
                    "UAParser\\": "src"
                }
            },
            "notification-url": "https://packagist.org/downloads/",
            "license": [
                "MIT"
            ],
            "authors": [
                {
                    "name": "Lars Strojny",
                    "email": "lars@strojny.net"
                },
                {
                    "name": "Dave Olsen",
                    "email": "dmolsen@gmail.com"
                }
            ],
            "description": "A multi-language port of Browserscope's user agent parser.",
            "time": "2019-06-22T08:54:17+00:00"
        },
        {
            "name": "willdurand/jsonp-callback-validator",
            "version": "v1.1.0",
            "source": {
                "type": "git",
                "url": "https://github.com/willdurand/JsonpCallbackValidator.git",
                "reference": "1a7d388bb521959e612ef50c5c7b1691b097e909"
            },
            "dist": {
                "type": "zip",
                "url": "https://api.github.com/repos/willdurand/JsonpCallbackValidator/zipball/1a7d388bb521959e612ef50c5c7b1691b097e909",
                "reference": "1a7d388bb521959e612ef50c5c7b1691b097e909",
                "shasum": ""
            },
            "require": {
                "php": ">=5.3.0"
            },
            "require-dev": {
                "phpunit/phpunit": "~3.7"
            },
            "type": "library",
            "autoload": {
                "psr-0": {
                    "JsonpCallbackValidator": "src/"
                }
            },
            "notification-url": "https://packagist.org/downloads/",
            "license": [
                "MIT"
            ],
            "authors": [
                {
                    "name": "William Durand",
                    "email": "william.durand1@gmail.com",
                    "homepage": "http://www.willdurand.fr"
                }
            ],
            "description": "JSONP callback validator.",
            "time": "2014-01-20T22:35:06+00:00"
        },
        {
            "name": "willdurand/negotiation",
            "version": "v2.3.1",
            "source": {
                "type": "git",
                "url": "https://github.com/willdurand/Negotiation.git",
                "reference": "03436ededa67c6e83b9b12defac15384cb399dc9"
            },
            "dist": {
                "type": "zip",
                "url": "https://api.github.com/repos/willdurand/Negotiation/zipball/03436ededa67c6e83b9b12defac15384cb399dc9",
                "reference": "03436ededa67c6e83b9b12defac15384cb399dc9",
                "shasum": ""
            },
            "require": {
                "php": ">=5.4.0"
            },
            "require-dev": {
                "phpunit/phpunit": "~4.5"
            },
            "type": "library",
            "extra": {
                "branch-alias": {
                    "dev-master": "2.3-dev"
                }
            },
            "autoload": {
                "psr-4": {
                    "Negotiation\\": "src/Negotiation"
                }
            },
            "notification-url": "https://packagist.org/downloads/",
            "license": [
                "MIT"
            ],
            "authors": [
                {
                    "name": "William Durand",
                    "email": "will+git@drnd.me"
                }
            ],
            "description": "Content Negotiation tools for PHP provided as a standalone library.",
            "homepage": "http://williamdurand.fr/Negotiation/",
            "keywords": [
                "accept",
                "content",
                "format",
                "header",
                "negotiation"
            ],
            "time": "2017-05-14T17:21:12+00:00"
        },
        {
            "name": "zendframework/zend-code",
            "version": "3.3.1",
            "source": {
                "type": "git",
                "url": "https://github.com/zendframework/zend-code.git",
                "reference": "c21db169075c6ec4b342149f446e7b7b724f95eb"
            },
            "dist": {
                "type": "zip",
                "url": "https://api.github.com/repos/zendframework/zend-code/zipball/c21db169075c6ec4b342149f446e7b7b724f95eb",
                "reference": "c21db169075c6ec4b342149f446e7b7b724f95eb",
                "shasum": ""
            },
            "require": {
                "php": "^7.1",
                "zendframework/zend-eventmanager": "^2.6 || ^3.0"
            },
            "require-dev": {
                "doctrine/annotations": "~1.0",
                "ext-phar": "*",
                "phpunit/phpunit": "^6.2.3",
                "zendframework/zend-coding-standard": "^1.0.0",
                "zendframework/zend-stdlib": "^2.7 || ^3.0"
            },
            "suggest": {
                "doctrine/annotations": "Doctrine\\Common\\Annotations >=1.0 for annotation features",
                "zendframework/zend-stdlib": "Zend\\Stdlib component"
            },
            "type": "library",
            "extra": {
                "branch-alias": {
                    "dev-master": "3.3.x-dev",
                    "dev-develop": "3.4.x-dev"
                }
            },
            "autoload": {
                "psr-4": {
                    "Zend\\Code\\": "src/"
                }
            },
            "notification-url": "https://packagist.org/downloads/",
            "license": [
                "BSD-3-Clause"
            ],
            "description": "provides facilities to generate arbitrary code using an object oriented interface",
            "homepage": "https://github.com/zendframework/zend-code",
            "keywords": [
                "code",
                "zf2"
            ],
            "time": "2018-08-13T20:36:59+00:00"
        },
        {
            "name": "zendframework/zend-eventmanager",
            "version": "3.2.1",
            "source": {
                "type": "git",
                "url": "https://github.com/zendframework/zend-eventmanager.git",
                "reference": "a5e2583a211f73604691586b8406ff7296a946dd"
            },
            "dist": {
                "type": "zip",
                "url": "https://api.github.com/repos/zendframework/zend-eventmanager/zipball/a5e2583a211f73604691586b8406ff7296a946dd",
                "reference": "a5e2583a211f73604691586b8406ff7296a946dd",
                "shasum": ""
            },
            "require": {
                "php": "^5.6 || ^7.0"
            },
            "require-dev": {
                "athletic/athletic": "^0.1",
                "container-interop/container-interop": "^1.1.0",
                "phpunit/phpunit": "^5.7.27 || ^6.5.8 || ^7.1.2",
                "zendframework/zend-coding-standard": "~1.0.0",
                "zendframework/zend-stdlib": "^2.7.3 || ^3.0"
            },
            "suggest": {
                "container-interop/container-interop": "^1.1.0, to use the lazy listeners feature",
                "zendframework/zend-stdlib": "^2.7.3 || ^3.0, to use the FilterChain feature"
            },
            "type": "library",
            "extra": {
                "branch-alias": {
                    "dev-master": "3.2-dev",
                    "dev-develop": "3.3-dev"
                }
            },
            "autoload": {
                "psr-4": {
                    "Zend\\EventManager\\": "src/"
                }
            },
            "notification-url": "https://packagist.org/downloads/",
            "license": [
                "BSD-3-Clause"
            ],
            "description": "Trigger and listen to events within a PHP application",
            "homepage": "https://github.com/zendframework/zend-eventmanager",
            "keywords": [
                "event",
                "eventmanager",
                "events",
                "zf2"
            ],
            "time": "2018-04-25T15:33:34+00:00"
        },
        {
            "name": "zendframework/zend-loader",
            "version": "2.6.0",
            "source": {
                "type": "git",
                "url": "https://github.com/zendframework/zend-loader.git",
                "reference": "78f11749ea340f6ca316bca5958eef80b38f9b6c"
            },
            "dist": {
                "type": "zip",
                "url": "https://api.github.com/repos/zendframework/zend-loader/zipball/78f11749ea340f6ca316bca5958eef80b38f9b6c",
                "reference": "78f11749ea340f6ca316bca5958eef80b38f9b6c",
                "shasum": ""
            },
            "require": {
                "php": "^5.6 || ^7.0"
            },
            "require-dev": {
                "phpunit/phpunit": "^5.7.27 || ^6.5.8 || ^7.1.4",
                "zendframework/zend-coding-standard": "~1.0.0"
            },
            "type": "library",
            "extra": {
                "branch-alias": {
                    "dev-master": "2.6.x-dev",
                    "dev-develop": "2.7.x-dev"
                }
            },
            "autoload": {
                "psr-4": {
                    "Zend\\Loader\\": "src/"
                }
            },
            "notification-url": "https://packagist.org/downloads/",
            "license": [
                "BSD-3-Clause"
            ],
            "description": "Autoloading and plugin loading strategies",
            "keywords": [
                "ZendFramework",
                "loader",
                "zf"
            ],
            "time": "2018-04-30T15:20:54+00:00"
        },
        {
            "name": "zendframework/zend-mail",
            "version": "2.10.0",
            "source": {
                "type": "git",
                "url": "https://github.com/zendframework/zend-mail.git",
                "reference": "d7beb63d5f7144a21ac100072c453e63860cdab8"
            },
            "dist": {
                "type": "zip",
                "url": "https://api.github.com/repos/zendframework/zend-mail/zipball/d7beb63d5f7144a21ac100072c453e63860cdab8",
                "reference": "d7beb63d5f7144a21ac100072c453e63860cdab8",
                "shasum": ""
            },
            "require": {
                "ext-iconv": "*",
                "php": "^5.6 || ^7.0",
                "true/punycode": "^2.1",
                "zendframework/zend-loader": "^2.5",
                "zendframework/zend-mime": "^2.5",
                "zendframework/zend-stdlib": "^2.7 || ^3.0",
                "zendframework/zend-validator": "^2.10.2"
            },
            "require-dev": {
                "phpunit/phpunit": "^5.7.25 || ^6.4.4 || ^7.1.4",
                "zendframework/zend-coding-standard": "~1.0.0",
                "zendframework/zend-config": "^2.6",
                "zendframework/zend-crypt": "^2.6 || ^3.0",
                "zendframework/zend-servicemanager": "^2.7.10 || ^3.3.1"
            },
            "suggest": {
                "zendframework/zend-crypt": "Crammd5 support in SMTP Auth",
                "zendframework/zend-servicemanager": "^2.7.10 || ^3.3.1 when using SMTP to deliver messages"
            },
            "type": "library",
            "extra": {
                "branch-alias": {
                    "dev-master": "2.10.x-dev",
                    "dev-develop": "2.11.x-dev"
                },
                "zf": {
                    "component": "Zend\\Mail",
                    "config-provider": "Zend\\Mail\\ConfigProvider"
                }
            },
            "autoload": {
                "psr-4": {
                    "Zend\\Mail\\": "src/"
                }
            },
            "notification-url": "https://packagist.org/downloads/",
            "license": [
                "BSD-3-Clause"
            ],
            "description": "Provides generalized functionality to compose and send both text and MIME-compliant multipart e-mail messages",
            "keywords": [
                "ZendFramework",
                "mail",
                "zf"
            ],
            "time": "2018-06-07T13:37:07+00:00"
        },
        {
            "name": "zendframework/zend-mime",
            "version": "2.7.1",
            "source": {
                "type": "git",
                "url": "https://github.com/zendframework/zend-mime.git",
                "reference": "52ae5fa9f12845cae749271034a2d594f0e4c6f2"
            },
            "dist": {
                "type": "zip",
                "url": "https://api.github.com/repos/zendframework/zend-mime/zipball/52ae5fa9f12845cae749271034a2d594f0e4c6f2",
                "reference": "52ae5fa9f12845cae749271034a2d594f0e4c6f2",
                "shasum": ""
            },
            "require": {
                "php": "^5.6 || ^7.0",
                "zendframework/zend-stdlib": "^2.7 || ^3.0"
            },
            "require-dev": {
                "phpunit/phpunit": "^5.7.21 || ^6.3",
                "zendframework/zend-coding-standard": "~1.0.0",
                "zendframework/zend-mail": "^2.6"
            },
            "suggest": {
                "zendframework/zend-mail": "Zend\\Mail component"
            },
            "type": "library",
            "extra": {
                "branch-alias": {
                    "dev-master": "2.7-dev",
                    "dev-develop": "2.8-dev"
                }
            },
            "autoload": {
                "psr-4": {
                    "Zend\\Mime\\": "src/"
                }
            },
            "notification-url": "https://packagist.org/downloads/",
            "license": [
                "BSD-3-Clause"
            ],
            "description": "Create and parse MIME messages and parts",
            "homepage": "https://github.com/zendframework/zend-mime",
            "keywords": [
                "ZendFramework",
                "mime",
                "zf"
            ],
            "time": "2018-05-14T19:02:50+00:00"
        },
        {
            "name": "zendframework/zend-stdlib",
            "version": "3.2.1",
            "source": {
                "type": "git",
                "url": "https://github.com/zendframework/zend-stdlib.git",
                "reference": "66536006722aff9e62d1b331025089b7ec71c065"
            },
            "dist": {
                "type": "zip",
                "url": "https://api.github.com/repos/zendframework/zend-stdlib/zipball/66536006722aff9e62d1b331025089b7ec71c065",
                "reference": "66536006722aff9e62d1b331025089b7ec71c065",
                "shasum": ""
            },
            "require": {
                "php": "^5.6 || ^7.0"
            },
            "require-dev": {
                "phpbench/phpbench": "^0.13",
                "phpunit/phpunit": "^5.7.27 || ^6.5.8 || ^7.1.2",
                "zendframework/zend-coding-standard": "~1.0.0"
            },
            "type": "library",
            "extra": {
                "branch-alias": {
                    "dev-master": "3.2.x-dev",
                    "dev-develop": "3.3.x-dev"
                }
            },
            "autoload": {
                "psr-4": {
                    "Zend\\Stdlib\\": "src/"
                }
            },
            "notification-url": "https://packagist.org/downloads/",
            "license": [
                "BSD-3-Clause"
            ],
            "description": "SPL extensions, array utilities, error handlers, and more",
            "keywords": [
                "ZendFramework",
                "stdlib",
                "zf"
            ],
            "time": "2018-08-28T21:34:05+00:00"
        },
        {
            "name": "zendframework/zend-validator",
            "version": "2.12.0",
            "source": {
                "type": "git",
                "url": "https://github.com/zendframework/zend-validator.git",
                "reference": "64c33668e5fa2d39c6289a878f927ea2b0850c30"
            },
            "dist": {
                "type": "zip",
                "url": "https://api.github.com/repos/zendframework/zend-validator/zipball/64c33668e5fa2d39c6289a878f927ea2b0850c30",
                "reference": "64c33668e5fa2d39c6289a878f927ea2b0850c30",
                "shasum": ""
            },
            "require": {
                "container-interop/container-interop": "^1.1",
                "php": "^5.6 || ^7.0",
                "zendframework/zend-stdlib": "^3.2.1"
            },
            "require-dev": {
                "phpunit/phpunit": "^6.0.8 || ^5.7.15",
                "psr/http-message": "^1.0",
                "zendframework/zend-cache": "^2.6.1",
                "zendframework/zend-coding-standard": "~1.0.0",
                "zendframework/zend-config": "^2.6",
                "zendframework/zend-db": "^2.7",
                "zendframework/zend-filter": "^2.6",
                "zendframework/zend-http": "^2.5.4",
                "zendframework/zend-i18n": "^2.6",
                "zendframework/zend-math": "^2.6",
                "zendframework/zend-servicemanager": "^2.7.5 || ^3.0.3",
                "zendframework/zend-session": "^2.8",
                "zendframework/zend-uri": "^2.5"
            },
            "suggest": {
                "psr/http-message": "psr/http-message, required when validating PSR-7 UploadedFileInterface instances via the Upload and UploadFile validators",
                "zendframework/zend-db": "Zend\\Db component, required by the (No)RecordExists validator",
                "zendframework/zend-filter": "Zend\\Filter component, required by the Digits validator",
                "zendframework/zend-i18n": "Zend\\I18n component to allow translation of validation error messages",
                "zendframework/zend-i18n-resources": "Translations of validator messages",
                "zendframework/zend-math": "Zend\\Math component, required by the Csrf validator",
                "zendframework/zend-servicemanager": "Zend\\ServiceManager component to allow using the ValidatorPluginManager and validator chains",
                "zendframework/zend-session": "Zend\\Session component, ^2.8; required by the Csrf validator",
                "zendframework/zend-uri": "Zend\\Uri component, required by the Uri and Sitemap\\Loc validators"
            },
            "type": "library",
            "extra": {
                "branch-alias": {
                    "dev-master": "2.12.x-dev",
                    "dev-develop": "2.13.x-dev"
                },
                "zf": {
                    "component": "Zend\\Validator",
                    "config-provider": "Zend\\Validator\\ConfigProvider"
                }
            },
            "autoload": {
                "psr-4": {
                    "Zend\\Validator\\": "src/"
                }
            },
            "notification-url": "https://packagist.org/downloads/",
            "license": [
                "BSD-3-Clause"
            ],
            "description": "provides a set of commonly needed validators",
            "homepage": "https://github.com/zendframework/zend-validator",
            "keywords": [
                "validator",
                "zf2"
            ],
            "time": "2019-01-30T14:26:10+00:00"
        }
    ],
    "packages-dev": [
        {
            "name": "behat/behat",
            "version": "v3.4.3",
            "source": {
                "type": "git",
                "url": "https://github.com/Behat/Behat.git",
                "reference": "d60b161bff1b95ec4bb80bb8cb210ccf890314c2"
            },
            "dist": {
                "type": "zip",
                "url": "https://api.github.com/repos/Behat/Behat/zipball/d60b161bff1b95ec4bb80bb8cb210ccf890314c2",
                "reference": "d60b161bff1b95ec4bb80bb8cb210ccf890314c2",
                "shasum": ""
            },
            "require": {
                "behat/gherkin": "^4.5.1",
                "behat/transliterator": "^1.2",
                "container-interop/container-interop": "^1.2",
                "ext-mbstring": "*",
                "php": ">=5.3.3",
                "psr/container": "^1.0",
                "symfony/class-loader": "~2.1||~3.0||~4.0",
                "symfony/config": "~2.3||~3.0||~4.0",
                "symfony/console": "~2.5||~3.0||~4.0",
                "symfony/dependency-injection": "~2.1||~3.0||~4.0",
                "symfony/event-dispatcher": "~2.1||~3.0||~4.0",
                "symfony/translation": "~2.3||~3.0||~4.0",
                "symfony/yaml": "~2.1||~3.0||~4.0"
            },
            "require-dev": {
                "herrera-io/box": "~1.6.1",
                "phpunit/phpunit": "^4.8.36|^6.3",
                "symfony/process": "~2.5|~3.0|~4.0"
            },
            "suggest": {
                "behat/mink-extension": "for integration with Mink testing framework",
                "behat/symfony2-extension": "for integration with Symfony2 web framework",
                "behat/yii-extension": "for integration with Yii web framework"
            },
            "bin": [
                "bin/behat"
            ],
            "type": "library",
            "extra": {
                "branch-alias": {
                    "dev-master": "3.2.x-dev"
                }
            },
            "autoload": {
                "psr-0": {
                    "Behat\\Behat": "src/",
                    "Behat\\Testwork": "src/"
                }
            },
            "notification-url": "https://packagist.org/downloads/",
            "license": [
                "MIT"
            ],
            "authors": [
                {
                    "name": "Konstantin Kudryashov",
                    "email": "ever.zet@gmail.com",
                    "homepage": "http://everzet.com"
                }
            ],
            "description": "Scenario-oriented BDD framework for PHP 5.3",
            "homepage": "http://behat.org/",
            "keywords": [
                "Agile",
                "BDD",
                "ScenarioBDD",
                "Scrum",
                "StoryBDD",
                "User story",
                "business",
                "development",
                "documentation",
                "examples",
                "symfony",
                "testing"
            ],
            "time": "2017-11-27T10:37:56+00:00"
        },
        {
            "name": "behat/gherkin",
            "version": "v4.6.0",
            "source": {
                "type": "git",
                "url": "https://github.com/Behat/Gherkin.git",
                "reference": "ab0a02ea14893860bca00f225f5621d351a3ad07"
            },
            "dist": {
                "type": "zip",
                "url": "https://api.github.com/repos/Behat/Gherkin/zipball/ab0a02ea14893860bca00f225f5621d351a3ad07",
                "reference": "ab0a02ea14893860bca00f225f5621d351a3ad07",
                "shasum": ""
            },
            "require": {
                "php": ">=5.3.1"
            },
            "require-dev": {
                "phpunit/phpunit": "~4.5|~5",
                "symfony/phpunit-bridge": "~2.7|~3|~4",
                "symfony/yaml": "~2.3|~3|~4"
            },
            "suggest": {
                "symfony/yaml": "If you want to parse features, represented in YAML files"
            },
            "type": "library",
            "extra": {
                "branch-alias": {
                    "dev-master": "4.4-dev"
                }
            },
            "autoload": {
                "psr-0": {
                    "Behat\\Gherkin": "src/"
                }
            },
            "notification-url": "https://packagist.org/downloads/",
            "license": [
                "MIT"
            ],
            "authors": [
                {
                    "name": "Konstantin Kudryashov",
                    "email": "ever.zet@gmail.com",
                    "homepage": "http://everzet.com"
                }
            ],
            "description": "Gherkin DSL parser for PHP 5.3",
            "homepage": "http://behat.org/",
            "keywords": [
                "BDD",
                "Behat",
                "Cucumber",
                "DSL",
                "gherkin",
                "parser"
            ],
            "time": "2019-01-16T14:22:17+00:00"
        },
        {
            "name": "behat/mink",
            "version": "dev-master",
            "source": {
                "type": "git",
                "url": "https://github.com/minkphp/Mink.git",
                "reference": "6d637f7af4816c26ad8a943da2e3f7eef1231bea"
            },
            "dist": {
                "type": "zip",
                "url": "https://api.github.com/repos/minkphp/Mink/zipball/6d637f7af4816c26ad8a943da2e3f7eef1231bea",
                "reference": "6d637f7af4816c26ad8a943da2e3f7eef1231bea",
                "shasum": ""
            },
            "require": {
                "php": ">=5.3.1",
                "symfony/css-selector": "^2.7|^3.0|^4.0"
            },
            "require-dev": {
                "symfony/phpunit-bridge": "^3.3|^4.0"
            },
            "suggest": {
                "behat/mink-browserkit-driver": "extremely fast headless driver for Symfony\\Kernel-based apps (Sf2, Silex)",
                "behat/mink-goutte-driver": "fast headless driver for any app without JS emulation",
                "behat/mink-selenium2-driver": "slow, but JS-enabled driver for any app (requires Selenium2)",
                "behat/mink-zombie-driver": "fast and JS-enabled headless driver for any app (requires node.js)",
                "dmore/chrome-mink-driver": "fast and JS-enabled driver for any app (requires chromium or google chrome)"
            },
            "type": "library",
            "extra": {
                "branch-alias": {
                    "dev-master": "1.7.x-dev"
                }
            },
            "autoload": {
                "psr-4": {
                    "Behat\\Mink\\": "src/"
                }
            },
            "notification-url": "https://packagist.org/downloads/",
            "license": [
                "MIT"
            ],
            "authors": [
                {
                    "name": "Konstantin Kudryashov",
                    "email": "ever.zet@gmail.com",
                    "homepage": "http://everzet.com"
                }
            ],
            "description": "Browser controller/emulator abstraction for PHP",
            "homepage": "http://mink.behat.org/",
            "keywords": [
                "browser",
                "testing",
                "web"
            ],
            "time": "2019-05-14T09:56:49+00:00"
        },
        {
            "name": "behat/mink-extension",
            "version": "2.3.1",
            "source": {
                "type": "git",
                "url": "https://github.com/Behat/MinkExtension.git",
                "reference": "80f7849ba53867181b7e412df9210e12fba50177"
            },
            "dist": {
                "type": "zip",
                "url": "https://api.github.com/repos/Behat/MinkExtension/zipball/80f7849ba53867181b7e412df9210e12fba50177",
                "reference": "80f7849ba53867181b7e412df9210e12fba50177",
                "shasum": ""
            },
            "require": {
                "behat/behat": "^3.0.5",
                "behat/mink": "^1.5",
                "php": ">=5.3.2",
                "symfony/config": "^2.7|^3.0|^4.0"
            },
            "require-dev": {
                "behat/mink-goutte-driver": "^1.1",
                "phpspec/phpspec": "^2.0"
            },
            "type": "behat-extension",
            "extra": {
                "branch-alias": {
                    "dev-master": "2.1.x-dev"
                }
            },
            "autoload": {
                "psr-0": {
                    "Behat\\MinkExtension": "src/"
                }
            },
            "notification-url": "https://packagist.org/downloads/",
            "license": [
                "MIT"
            ],
            "authors": [
                {
                    "name": "Christophe Coevoet",
                    "email": "stof@notk.org"
                },
                {
                    "name": "Konstantin Kudryashov",
                    "email": "ever.zet@gmail.com"
                }
            ],
            "description": "Mink extension for Behat",
            "homepage": "http://extensions.behat.org/mink",
            "keywords": [
                "browser",
                "gui",
                "test",
                "web"
            ],
            "time": "2018-02-06T15:36:30+00:00"
        },
        {
            "name": "behat/mink-selenium2-driver",
            "version": "v1.3.1",
            "source": {
                "type": "git",
                "url": "https://github.com/minkphp/MinkSelenium2Driver.git",
                "reference": "473a9f3ebe0c134ee1e623ce8a9c852832020288"
            },
            "dist": {
                "type": "zip",
                "url": "https://api.github.com/repos/minkphp/MinkSelenium2Driver/zipball/473a9f3ebe0c134ee1e623ce8a9c852832020288",
                "reference": "473a9f3ebe0c134ee1e623ce8a9c852832020288",
                "shasum": ""
            },
            "require": {
                "behat/mink": "~1.7@dev",
                "instaclick/php-webdriver": "~1.1",
                "php": ">=5.3.1"
            },
            "require-dev": {
                "symfony/phpunit-bridge": "~2.7"
            },
            "type": "mink-driver",
            "extra": {
                "branch-alias": {
                    "dev-master": "1.3.x-dev"
                }
            },
            "autoload": {
                "psr-4": {
                    "Behat\\Mink\\Driver\\": "src/"
                }
            },
            "notification-url": "https://packagist.org/downloads/",
            "license": [
                "MIT"
            ],
            "authors": [
                {
                    "name": "Konstantin Kudryashov",
                    "email": "ever.zet@gmail.com",
                    "homepage": "http://everzet.com"
                },
                {
                    "name": "Pete Otaqui",
                    "email": "pete@otaqui.com",
                    "homepage": "https://github.com/pete-otaqui"
                }
            ],
            "description": "Selenium2 (WebDriver) driver for Mink framework",
            "homepage": "http://mink.behat.org/",
            "keywords": [
                "ajax",
                "browser",
                "javascript",
                "selenium",
                "testing",
                "webdriver"
            ],
            "time": "2016-03-05T09:10:18+00:00"
        },
        {
            "name": "behat/symfony2-extension",
            "version": "2.1.5",
            "source": {
                "type": "git",
                "url": "https://github.com/Behat/Symfony2Extension.git",
                "reference": "d7c834487426a784665f9c1e61132274dbf2ea26"
            },
            "dist": {
                "type": "zip",
                "url": "https://api.github.com/repos/Behat/Symfony2Extension/zipball/d7c834487426a784665f9c1e61132274dbf2ea26",
                "reference": "d7c834487426a784665f9c1e61132274dbf2ea26",
                "shasum": ""
            },
            "require": {
                "behat/behat": "^3.4.3",
                "php": ">=5.3.3",
                "symfony/framework-bundle": "~2.0|~3.0|~4.0"
            },
            "require-dev": {
                "behat/mink": "~1.7@dev",
                "behat/mink-browserkit-driver": "~1.3@dev",
                "behat/mink-extension": "~2.0",
                "phpspec/phpspec": "~2.0|~3.0|~4.0",
                "phpunit/phpunit": "~4.0|~5.0",
                "symfony/symfony": "~2.1|~3.0|~4.0"
            },
            "type": "behat-extension",
            "extra": {
                "branch-alias": {
                    "dev-master": "2.1.x-dev"
                }
            },
            "autoload": {
                "psr-0": {
                    "Behat\\Symfony2Extension": "src/"
                }
            },
            "notification-url": "https://packagist.org/downloads/",
            "license": [
                "MIT"
            ],
            "authors": [
                {
                    "name": "Christophe Coevoet",
                    "email": "stof@notk.org"
                },
                {
                    "name": "Konstantin Kudryashov",
                    "email": "ever.zet@gmail.com"
                }
            ],
            "description": "Symfony2 framework extension for Behat",
            "homepage": "http://behat.org",
            "keywords": [
                "BDD",
                "framework",
                "symfony"
            ],
            "time": "2018-04-20T15:48:23+00:00"
        },
        {
            "name": "composer/xdebug-handler",
            "version": "1.3.3",
            "source": {
                "type": "git",
                "url": "https://github.com/composer/xdebug-handler.git",
                "reference": "46867cbf8ca9fb8d60c506895449eb799db1184f"
            },
            "dist": {
                "type": "zip",
                "url": "https://api.github.com/repos/composer/xdebug-handler/zipball/46867cbf8ca9fb8d60c506895449eb799db1184f",
                "reference": "46867cbf8ca9fb8d60c506895449eb799db1184f",
                "shasum": ""
            },
            "require": {
                "php": "^5.3.2 || ^7.0",
                "psr/log": "^1.0"
            },
            "require-dev": {
                "phpunit/phpunit": "^4.8.35 || ^5.7 || ^6.5"
            },
            "type": "library",
            "autoload": {
                "psr-4": {
                    "Composer\\XdebugHandler\\": "src"
                }
            },
            "notification-url": "https://packagist.org/downloads/",
            "license": [
                "MIT"
            ],
            "authors": [
                {
                    "name": "John Stevenson",
                    "email": "john-stevenson@blueyonder.co.uk"
                }
            ],
            "description": "Restarts a process without xdebug.",
            "keywords": [
                "Xdebug",
                "performance"
            ],
            "time": "2019-05-27T17:52:04+00:00"
        },
        {
            "name": "friendsofphp/php-cs-fixer",
            "version": "v2.12.10",
            "source": {
                "type": "git",
                "url": "https://github.com/FriendsOfPHP/PHP-CS-Fixer.git",
                "reference": "2574b9848e43fdd56b7c45dd121528e3bcbeefd8"
            },
            "dist": {
                "type": "zip",
                "url": "https://api.github.com/repos/FriendsOfPHP/PHP-CS-Fixer/zipball/2574b9848e43fdd56b7c45dd121528e3bcbeefd8",
                "reference": "2574b9848e43fdd56b7c45dd121528e3bcbeefd8",
                "shasum": ""
            },
            "require": {
                "composer/semver": "^1.4",
                "composer/xdebug-handler": "^1.2",
                "doctrine/annotations": "^1.2",
                "ext-json": "*",
                "ext-tokenizer": "*",
                "php": "^5.6 || ^7.0",
                "php-cs-fixer/diff": "^1.3",
                "symfony/console": "^3.4.17 || ^4.1.6",
                "symfony/event-dispatcher": "^3.0 || ^4.0",
                "symfony/filesystem": "^3.0 || ^4.0",
                "symfony/finder": "^3.0 || ^4.0",
                "symfony/options-resolver": "^3.0 || ^4.0",
                "symfony/polyfill-php70": "^1.0",
                "symfony/polyfill-php72": "^1.4",
                "symfony/process": "^3.0 || ^4.0",
                "symfony/stopwatch": "^3.0 || ^4.0"
            },
            "require-dev": {
                "johnkary/phpunit-speedtrap": "^1.1 || ^2.0 || ^3.0",
                "justinrainbow/json-schema": "^5.0",
                "keradus/cli-executor": "^1.2",
                "mikey179/vfsstream": "^1.6",
                "php-coveralls/php-coveralls": "^2.1",
                "php-cs-fixer/accessible-object": "^1.0",
                "php-cs-fixer/phpunit-constraint-isidenticalstring": "^1.1",
                "php-cs-fixer/phpunit-constraint-xmlmatchesxsd": "^1.1",
                "phpunit/phpunit": "^5.7.27 || ^6.5.8 || ^7.1",
                "phpunitgoodpractices/traits": "^1.8",
                "symfony/phpunit-bridge": "^4.3"
            },
            "suggest": {
                "ext-mbstring": "For handling non-UTF8 characters in cache signature.",
                "php-cs-fixer/phpunit-constraint-isidenticalstring": "For IsIdenticalString constraint.",
                "php-cs-fixer/phpunit-constraint-xmlmatchesxsd": "For XmlMatchesXsd constraint.",
                "symfony/polyfill-mbstring": "When enabling `ext-mbstring` is not possible."
            },
            "bin": [
                "php-cs-fixer"
            ],
            "type": "application",
            "autoload": {
                "psr-4": {
                    "PhpCsFixer\\": "src/"
                },
                "classmap": [
                    "tests/Test/AbstractFixerTestCase.php",
                    "tests/Test/AbstractIntegrationCaseFactory.php",
                    "tests/Test/AbstractIntegrationTestCase.php",
                    "tests/Test/Assert/AssertTokensTrait.php",
                    "tests/Test/IntegrationCase.php",
                    "tests/Test/IntegrationCaseFactory.php",
                    "tests/Test/IntegrationCaseFactoryInterface.php",
                    "tests/Test/InternalIntegrationCaseFactory.php",
                    "tests/TestCase.php"
                ]
            },
            "notification-url": "https://packagist.org/downloads/",
            "license": [
                "MIT"
            ],
            "authors": [
                {
                    "name": "Dariusz Rumiński",
                    "email": "dariusz.ruminski@gmail.com"
                },
                {
                    "name": "Fabien Potencier",
                    "email": "fabien@symfony.com"
                }
            ],
            "description": "A tool to automatically fix PHP code style",
            "time": "2019-06-01T10:25:29+00:00"
        },
        {
            "name": "fzaninotto/faker",
            "version": "v1.8.0",
            "source": {
                "type": "git",
                "url": "https://github.com/fzaninotto/Faker.git",
                "reference": "f72816b43e74063c8b10357394b6bba8cb1c10de"
            },
            "dist": {
                "type": "zip",
                "url": "https://api.github.com/repos/fzaninotto/Faker/zipball/f72816b43e74063c8b10357394b6bba8cb1c10de",
                "reference": "f72816b43e74063c8b10357394b6bba8cb1c10de",
                "shasum": ""
            },
            "require": {
                "php": "^5.3.3 || ^7.0"
            },
            "require-dev": {
                "ext-intl": "*",
                "phpunit/phpunit": "^4.8.35 || ^5.7",
                "squizlabs/php_codesniffer": "^1.5"
            },
            "type": "library",
            "extra": {
                "branch-alias": {
                    "dev-master": "1.8-dev"
                }
            },
            "autoload": {
                "psr-4": {
                    "Faker\\": "src/Faker/"
                }
            },
            "notification-url": "https://packagist.org/downloads/",
            "license": [
                "MIT"
            ],
            "authors": [
                {
                    "name": "François Zaninotto"
                }
            ],
            "description": "Faker is a PHP library that generates fake data for you.",
            "keywords": [
                "data",
                "faker",
                "fixtures"
            ],
            "time": "2018-07-12T10:23:15+00:00"
        },
        {
            "name": "instaclick/php-webdriver",
            "version": "1.4.5",
            "source": {
                "type": "git",
                "url": "https://github.com/instaclick/php-webdriver.git",
                "reference": "6fa959452e774dcaed543faad3a9d1a37d803327"
            },
            "dist": {
                "type": "zip",
                "url": "https://api.github.com/repos/instaclick/php-webdriver/zipball/6fa959452e774dcaed543faad3a9d1a37d803327",
                "reference": "6fa959452e774dcaed543faad3a9d1a37d803327",
                "shasum": ""
            },
            "require": {
                "ext-curl": "*",
                "php": ">=5.3.2"
            },
            "require-dev": {
                "phpunit/phpunit": "^4.8",
                "satooshi/php-coveralls": "^1.0||^2.0"
            },
            "type": "library",
            "extra": {
                "branch-alias": {
                    "dev-master": "1.4.x-dev"
                }
            },
            "autoload": {
                "psr-0": {
                    "WebDriver": "lib/"
                }
            },
            "notification-url": "https://packagist.org/downloads/",
            "license": [
                "Apache-2.0"
            ],
            "authors": [
                {
                    "name": "Justin Bishop",
                    "email": "jubishop@gmail.com",
                    "role": "Developer"
                },
                {
                    "name": "Anthon Pang",
                    "email": "apang@softwaredevelopment.ca",
                    "role": "Fork Maintainer"
                }
            ],
            "description": "PHP WebDriver for Selenium 2",
            "homepage": "http://instaclick.com/",
            "keywords": [
                "browser",
                "selenium",
                "webdriver",
                "webtest"
            ],
            "time": "2017-06-30T04:02:48+00:00"
        },
        {
            "name": "johnkary/phpunit-speedtrap",
            "version": "v2.0.0",
            "source": {
                "type": "git",
                "url": "https://github.com/johnkary/phpunit-speedtrap.git",
                "reference": "a1e39e0e3d07e0faee4ef3f342229d68fab07b5f"
            },
            "dist": {
                "type": "zip",
                "url": "https://api.github.com/repos/johnkary/phpunit-speedtrap/zipball/a1e39e0e3d07e0faee4ef3f342229d68fab07b5f",
                "reference": "a1e39e0e3d07e0faee4ef3f342229d68fab07b5f",
                "shasum": ""
            },
            "require": {
                "php": ">=7.0",
                "phpunit/phpunit": "^6.0"
            },
            "type": "library",
            "extra": {
                "branch-alias": {
                    "dev-master": "2.0-dev"
                }
            },
            "autoload": {
                "psr-4": {
                    "JohnKary\\PHPUnit\\Listener\\": "src/"
                }
            },
            "notification-url": "https://packagist.org/downloads/",
            "license": [
                "MIT"
            ],
            "authors": [
                {
                    "name": "John Kary",
                    "email": "john@johnkary.net"
                }
            ],
            "description": "Find slow tests in your PHPUnit test suite",
            "homepage": "https://github.com/johnkary/phpunit-speedtrap",
            "keywords": [
                "phpunit",
                "profile",
                "slow"
            ],
            "time": "2017-12-06T15:14:00+00:00"
        },
        {
            "name": "mybuilder/phpunit-accelerator",
            "version": "2.0.0",
            "source": {
                "type": "git",
                "url": "https://github.com/mybuilder/phpunit-accelerator.git",
                "reference": "b1fef62c66b7eade5a02b5d12322373e7a86fbb2"
            },
            "dist": {
                "type": "zip",
                "url": "https://api.github.com/repos/mybuilder/phpunit-accelerator/zipball/b1fef62c66b7eade5a02b5d12322373e7a86fbb2",
                "reference": "b1fef62c66b7eade5a02b5d12322373e7a86fbb2",
                "shasum": ""
            },
            "require": {
                "php": ">=5.6",
                "phpunit/phpunit": ">=5.7 <7"
            },
            "type": "library",
            "autoload": {
                "psr-4": {
                    "MyBuilder\\PhpunitAccelerator\\": "src"
                }
            },
            "notification-url": "https://packagist.org/downloads/",
            "license": [
                "MIT"
            ],
            "authors": [
                {
                    "name": "Keyvan Akbary",
                    "email": "keyvan@mybuilder.com"
                }
            ],
            "description": "PHPUnit accelerator",
            "keywords": [
                "accelerator",
                "fast",
                "free",
                "memory",
                "phpunit",
                "property"
            ],
            "time": "2017-06-21T07:43:12+00:00"
        },
        {
            "name": "myclabs/deep-copy",
            "version": "1.9.1",
            "source": {
                "type": "git",
                "url": "https://github.com/myclabs/DeepCopy.git",
                "reference": "e6828efaba2c9b79f4499dae1d66ef8bfa7b2b72"
            },
            "dist": {
                "type": "zip",
                "url": "https://api.github.com/repos/myclabs/DeepCopy/zipball/e6828efaba2c9b79f4499dae1d66ef8bfa7b2b72",
                "reference": "e6828efaba2c9b79f4499dae1d66ef8bfa7b2b72",
                "shasum": ""
            },
            "require": {
                "php": "^7.1"
            },
            "replace": {
                "myclabs/deep-copy": "self.version"
            },
            "require-dev": {
                "doctrine/collections": "^1.0",
                "doctrine/common": "^2.6",
                "phpunit/phpunit": "^7.1"
            },
            "type": "library",
            "autoload": {
                "psr-4": {
                    "DeepCopy\\": "src/DeepCopy/"
                },
                "files": [
                    "src/DeepCopy/deep_copy.php"
                ]
            },
            "notification-url": "https://packagist.org/downloads/",
            "license": [
                "MIT"
            ],
            "description": "Create deep copies (clones) of your objects",
            "keywords": [
                "clone",
                "copy",
                "duplicate",
                "object",
                "object graph"
            ],
            "time": "2019-04-07T13:18:21+00:00"
        },
        {
            "name": "nelmio/alice",
            "version": "v2.3.5",
            "source": {
                "type": "git",
                "url": "https://github.com/nelmio/alice.git",
                "reference": "d780fdff10854d93010b4a027fab92b747b42586"
            },
            "dist": {
                "type": "zip",
                "url": "https://api.github.com/repos/nelmio/alice/zipball/d780fdff10854d93010b4a027fab92b747b42586",
                "reference": "d780fdff10854d93010b4a027fab92b747b42586",
                "shasum": ""
            },
            "require": {
                "fzaninotto/faker": "^1.5",
                "php": "^5.6||^7.0",
                "symfony/yaml": "^2.0||^3.0"
            },
            "require-dev": {
                "doctrine/common": "^2.3",
                "phpspec/prophecy": "^1.5.0",
                "phpunit/phpunit": "^5.6||^6.0",
                "symfony/phpunit-bridge": "^3.0",
                "symfony/property-access": "^2.2||^3.0"
            },
            "type": "library",
            "autoload": {
                "psr-4": {
                    "Nelmio\\Alice\\": "src/Nelmio/Alice"
                }
            },
            "notification-url": "https://packagist.org/downloads/",
            "license": [
                "MIT"
            ],
            "authors": [
                {
                    "name": "Jordi Boggiano",
                    "email": "j.boggiano@seld.be"
                },
                {
                    "name": "Tim Shelburne",
                    "email": "shelburt02@gmail.com"
                },
                {
                    "name": "Théo Fidry",
                    "email": "theo.fidry@gmail.com"
                }
            ],
            "description": "Expressive fixtures generator",
            "keywords": [
                "Fixture",
                "data",
                "orm",
                "test"
            ],
            "time": "2018-04-07T09:33:52+00:00"
        },
        {
            "name": "oro/twig-inspector",
            "version": "1.0.1",
            "source": {
                "type": "git",
                "url": "https://github.com/oroinc/twig-inspector.git",
                "reference": "fe8294e16a4d358cf86b94a2c2e51333c80e5c65"
            },
            "dist": {
                "type": "zip",
                "url": "https://api.github.com/repos/oroinc/twig-inspector/zipball/fe8294e16a4d358cf86b94a2c2e51333c80e5c65",
                "reference": "fe8294e16a4d358cf86b94a2c2e51333c80e5c65",
                "shasum": ""
            },
            "require": {
                "symfony/config": "^3.4 | ^4.0",
                "symfony/dependency-injection": "^3.4 | ^4.0",
                "symfony/http-foundation": "^3.4 | ^4.0",
                "symfony/http-kernel": "^3.4 | ^4.0",
                "symfony/routing": "^3.4 | ^4.0",
                "twig/twig": "~1.34|~2.4"
            },
            "type": "symfony-bundle",
            "extra": {
                "branch-alias": {
                    "dev-master": "1.0-dev"
                }
            },
            "autoload": {
                "psr-4": {
                    "Oro\\TwigInspector\\": ""
                }
            },
            "license": [
                "MIT"
            ],
            "authors": [
                {
                    "name": "Oro, Inc",
                    "homepage": "http://www.orocrm.com"
                }
            ],
            "description": "Oro Twig Inspector adds the possibility to find twig templates and blocks used for rendering HTML pages faster during development",
            "homepage": "https://github.com/oroinc/twig-inspector",
            "keywords": [
                "ORO",
                "debug",
                "inspect",
                "symfony",
                "template",
                "toolbar-extension",
                "twig"
            ],
            "support": {
                "source": "https://github.com/oroinc/twig-inspector/tree/master",
                "issues": "https://github.com/oroinc/twig-inspector/issues"
            },
            "time": "2019-05-27T10:05:30+00:00"
        },
        {
            "name": "pdepend/pdepend",
            "version": "2.5.2",
            "source": {
                "type": "git",
                "url": "https://github.com/pdepend/pdepend.git",
                "reference": "9daf26d0368d4a12bed1cacae1a9f3a6f0adf239"
            },
            "dist": {
                "type": "zip",
                "url": "https://api.github.com/repos/pdepend/pdepend/zipball/9daf26d0368d4a12bed1cacae1a9f3a6f0adf239",
                "reference": "9daf26d0368d4a12bed1cacae1a9f3a6f0adf239",
                "shasum": ""
            },
            "require": {
                "php": ">=5.3.7",
                "symfony/config": "^2.3.0|^3|^4",
                "symfony/dependency-injection": "^2.3.0|^3|^4",
                "symfony/filesystem": "^2.3.0|^3|^4"
            },
            "require-dev": {
                "phpunit/phpunit": "^4.8|^5.7",
                "squizlabs/php_codesniffer": "^2.0.0"
            },
            "bin": [
                "src/bin/pdepend"
            ],
            "type": "library",
            "autoload": {
                "psr-4": {
                    "PDepend\\": "src/main/php/PDepend"
                }
            },
            "notification-url": "https://packagist.org/downloads/",
            "license": [
                "BSD-3-Clause"
            ],
            "description": "Official version of pdepend to be handled with Composer",
            "time": "2017-12-13T13:21:38+00:00"
        },
        {
            "name": "phar-io/manifest",
            "version": "1.0.1",
            "source": {
                "type": "git",
                "url": "https://github.com/phar-io/manifest.git",
                "reference": "2df402786ab5368a0169091f61a7c1e0eb6852d0"
            },
            "dist": {
                "type": "zip",
                "url": "https://api.github.com/repos/phar-io/manifest/zipball/2df402786ab5368a0169091f61a7c1e0eb6852d0",
                "reference": "2df402786ab5368a0169091f61a7c1e0eb6852d0",
                "shasum": ""
            },
            "require": {
                "ext-dom": "*",
                "ext-phar": "*",
                "phar-io/version": "^1.0.1",
                "php": "^5.6 || ^7.0"
            },
            "type": "library",
            "extra": {
                "branch-alias": {
                    "dev-master": "1.0.x-dev"
                }
            },
            "autoload": {
                "classmap": [
                    "src/"
                ]
            },
            "notification-url": "https://packagist.org/downloads/",
            "license": [
                "BSD-3-Clause"
            ],
            "authors": [
                {
                    "name": "Arne Blankerts",
                    "email": "arne@blankerts.de",
                    "role": "Developer"
                },
                {
                    "name": "Sebastian Heuer",
                    "email": "sebastian@phpeople.de",
                    "role": "Developer"
                },
                {
                    "name": "Sebastian Bergmann",
                    "email": "sebastian@phpunit.de",
                    "role": "Developer"
                }
            ],
            "description": "Component for reading phar.io manifest information from a PHP Archive (PHAR)",
            "time": "2017-03-05T18:14:27+00:00"
        },
        {
            "name": "phar-io/version",
            "version": "1.0.1",
            "source": {
                "type": "git",
                "url": "https://github.com/phar-io/version.git",
                "reference": "a70c0ced4be299a63d32fa96d9281d03e94041df"
            },
            "dist": {
                "type": "zip",
                "url": "https://api.github.com/repos/phar-io/version/zipball/a70c0ced4be299a63d32fa96d9281d03e94041df",
                "reference": "a70c0ced4be299a63d32fa96d9281d03e94041df",
                "shasum": ""
            },
            "require": {
                "php": "^5.6 || ^7.0"
            },
            "type": "library",
            "autoload": {
                "classmap": [
                    "src/"
                ]
            },
            "notification-url": "https://packagist.org/downloads/",
            "license": [
                "BSD-3-Clause"
            ],
            "authors": [
                {
                    "name": "Arne Blankerts",
                    "email": "arne@blankerts.de",
                    "role": "Developer"
                },
                {
                    "name": "Sebastian Heuer",
                    "email": "sebastian@phpeople.de",
                    "role": "Developer"
                },
                {
                    "name": "Sebastian Bergmann",
                    "email": "sebastian@phpunit.de",
                    "role": "Developer"
                }
            ],
            "description": "Library for handling version information and constraints",
            "time": "2017-03-05T17:38:23+00:00"
        },
        {
            "name": "php-cs-fixer/diff",
            "version": "v1.3.0",
            "source": {
                "type": "git",
                "url": "https://github.com/PHP-CS-Fixer/diff.git",
                "reference": "78bb099e9c16361126c86ce82ec4405ebab8e756"
            },
            "dist": {
                "type": "zip",
                "url": "https://api.github.com/repos/PHP-CS-Fixer/diff/zipball/78bb099e9c16361126c86ce82ec4405ebab8e756",
                "reference": "78bb099e9c16361126c86ce82ec4405ebab8e756",
                "shasum": ""
            },
            "require": {
                "php": "^5.6 || ^7.0"
            },
            "require-dev": {
                "phpunit/phpunit": "^5.7.23 || ^6.4.3",
                "symfony/process": "^3.3"
            },
            "type": "library",
            "autoload": {
                "classmap": [
                    "src/"
                ]
            },
            "notification-url": "https://packagist.org/downloads/",
            "license": [
                "BSD-3-Clause"
            ],
            "authors": [
                {
                    "name": "Kore Nordmann",
                    "email": "mail@kore-nordmann.de"
                },
                {
                    "name": "Sebastian Bergmann",
                    "email": "sebastian@phpunit.de"
                },
                {
                    "name": "SpacePossum"
                }
            ],
            "description": "sebastian/diff v2 backport support for PHP5.6",
            "homepage": "https://github.com/PHP-CS-Fixer",
            "keywords": [
                "diff"
            ],
            "time": "2018-02-15T16:58:55+00:00"
        },
        {
            "name": "phpdocumentor/reflection-common",
            "version": "1.0.1",
            "source": {
                "type": "git",
                "url": "https://github.com/phpDocumentor/ReflectionCommon.git",
                "reference": "21bdeb5f65d7ebf9f43b1b25d404f87deab5bfb6"
            },
            "dist": {
                "type": "zip",
                "url": "https://api.github.com/repos/phpDocumentor/ReflectionCommon/zipball/21bdeb5f65d7ebf9f43b1b25d404f87deab5bfb6",
                "reference": "21bdeb5f65d7ebf9f43b1b25d404f87deab5bfb6",
                "shasum": ""
            },
            "require": {
                "php": ">=5.5"
            },
            "require-dev": {
                "phpunit/phpunit": "^4.6"
            },
            "type": "library",
            "extra": {
                "branch-alias": {
                    "dev-master": "1.0.x-dev"
                }
            },
            "autoload": {
                "psr-4": {
                    "phpDocumentor\\Reflection\\": [
                        "src"
                    ]
                }
            },
            "notification-url": "https://packagist.org/downloads/",
            "license": [
                "MIT"
            ],
            "authors": [
                {
                    "name": "Jaap van Otterdijk",
                    "email": "opensource@ijaap.nl"
                }
            ],
            "description": "Common reflection classes used by phpdocumentor to reflect the code structure",
            "homepage": "http://www.phpdoc.org",
            "keywords": [
                "FQSEN",
                "phpDocumentor",
                "phpdoc",
                "reflection",
                "static analysis"
            ],
            "time": "2017-09-11T18:02:19+00:00"
        },
        {
            "name": "phpdocumentor/reflection-docblock",
            "version": "4.3.1",
            "source": {
                "type": "git",
                "url": "https://github.com/phpDocumentor/ReflectionDocBlock.git",
                "reference": "bdd9f737ebc2a01c06ea7ff4308ec6697db9b53c"
            },
            "dist": {
                "type": "zip",
                "url": "https://api.github.com/repos/phpDocumentor/ReflectionDocBlock/zipball/bdd9f737ebc2a01c06ea7ff4308ec6697db9b53c",
                "reference": "bdd9f737ebc2a01c06ea7ff4308ec6697db9b53c",
                "shasum": ""
            },
            "require": {
                "php": "^7.0",
                "phpdocumentor/reflection-common": "^1.0.0",
                "phpdocumentor/type-resolver": "^0.4.0",
                "webmozart/assert": "^1.0"
            },
            "require-dev": {
                "doctrine/instantiator": "~1.0.5",
                "mockery/mockery": "^1.0",
                "phpunit/phpunit": "^6.4"
            },
            "type": "library",
            "extra": {
                "branch-alias": {
                    "dev-master": "4.x-dev"
                }
            },
            "autoload": {
                "psr-4": {
                    "phpDocumentor\\Reflection\\": [
                        "src/"
                    ]
                }
            },
            "notification-url": "https://packagist.org/downloads/",
            "license": [
                "MIT"
            ],
            "authors": [
                {
                    "name": "Mike van Riel",
                    "email": "me@mikevanriel.com"
                }
            ],
            "description": "With this component, a library can provide support for annotations via DocBlocks or otherwise retrieve information that is embedded in a DocBlock.",
            "time": "2019-04-30T17:48:53+00:00"
        },
        {
            "name": "phpdocumentor/type-resolver",
            "version": "0.4.0",
            "source": {
                "type": "git",
                "url": "https://github.com/phpDocumentor/TypeResolver.git",
                "reference": "9c977708995954784726e25d0cd1dddf4e65b0f7"
            },
            "dist": {
                "type": "zip",
                "url": "https://api.github.com/repos/phpDocumentor/TypeResolver/zipball/9c977708995954784726e25d0cd1dddf4e65b0f7",
                "reference": "9c977708995954784726e25d0cd1dddf4e65b0f7",
                "shasum": ""
            },
            "require": {
                "php": "^5.5 || ^7.0",
                "phpdocumentor/reflection-common": "^1.0"
            },
            "require-dev": {
                "mockery/mockery": "^0.9.4",
                "phpunit/phpunit": "^5.2||^4.8.24"
            },
            "type": "library",
            "extra": {
                "branch-alias": {
                    "dev-master": "1.0.x-dev"
                }
            },
            "autoload": {
                "psr-4": {
                    "phpDocumentor\\Reflection\\": [
                        "src/"
                    ]
                }
            },
            "notification-url": "https://packagist.org/downloads/",
            "license": [
                "MIT"
            ],
            "authors": [
                {
                    "name": "Mike van Riel",
                    "email": "me@mikevanriel.com"
                }
            ],
            "time": "2017-07-14T14:27:02+00:00"
        },
        {
            "name": "phpmd/phpmd",
            "version": "2.6.0",
            "source": {
                "type": "git",
                "url": "https://github.com/phpmd/phpmd.git",
                "reference": "4e9924b2c157a3eb64395460fcf56b31badc8374"
            },
            "dist": {
                "type": "zip",
                "url": "https://api.github.com/repos/phpmd/phpmd/zipball/4e9924b2c157a3eb64395460fcf56b31badc8374",
                "reference": "4e9924b2c157a3eb64395460fcf56b31badc8374",
                "shasum": ""
            },
            "require": {
                "ext-xml": "*",
                "pdepend/pdepend": "^2.5",
                "php": ">=5.3.9"
            },
            "require-dev": {
                "phpunit/phpunit": "^4.0",
                "squizlabs/php_codesniffer": "^2.0"
            },
            "bin": [
                "src/bin/phpmd"
            ],
            "type": "project",
            "autoload": {
                "psr-0": {
                    "PHPMD\\": "src/main/php"
                }
            },
            "notification-url": "https://packagist.org/downloads/",
            "license": [
                "BSD-3-Clause"
            ],
            "authors": [
                {
                    "name": "Manuel Pichler",
                    "email": "github@manuel-pichler.de",
                    "homepage": "https://github.com/manuelpichler",
                    "role": "Project Founder"
                },
                {
                    "name": "Other contributors",
                    "homepage": "https://github.com/phpmd/phpmd/graphs/contributors",
                    "role": "Contributors"
                },
                {
                    "name": "Marc Würth",
                    "email": "ravage@bluewin.ch",
                    "homepage": "https://github.com/ravage84",
                    "role": "Project Maintainer"
                }
            ],
            "description": "PHPMD is a spin-off project of PHP Depend and aims to be a PHP equivalent of the well known Java tool PMD.",
            "homepage": "http://phpmd.org/",
            "keywords": [
                "mess detection",
                "mess detector",
                "pdepend",
                "phpmd",
                "pmd"
            ],
            "time": "2017-01-20T14:41:10+00:00"
        },
        {
            "name": "phpspec/prophecy",
            "version": "1.8.1",
            "source": {
                "type": "git",
                "url": "https://github.com/phpspec/prophecy.git",
                "reference": "1927e75f4ed19131ec9bcc3b002e07fb1173ee76"
            },
            "dist": {
                "type": "zip",
                "url": "https://api.github.com/repos/phpspec/prophecy/zipball/1927e75f4ed19131ec9bcc3b002e07fb1173ee76",
                "reference": "1927e75f4ed19131ec9bcc3b002e07fb1173ee76",
                "shasum": ""
            },
            "require": {
                "doctrine/instantiator": "^1.0.2",
                "php": "^5.3|^7.0",
                "phpdocumentor/reflection-docblock": "^2.0|^3.0.2|^4.0",
                "sebastian/comparator": "^1.1|^2.0|^3.0",
                "sebastian/recursion-context": "^1.0|^2.0|^3.0"
            },
            "require-dev": {
                "phpspec/phpspec": "^2.5|^3.2",
                "phpunit/phpunit": "^4.8.35 || ^5.7 || ^6.5 || ^7.1"
            },
            "type": "library",
            "extra": {
                "branch-alias": {
                    "dev-master": "1.8.x-dev"
                }
            },
            "autoload": {
                "psr-4": {
                    "Prophecy\\": "src/Prophecy"
                }
            },
            "notification-url": "https://packagist.org/downloads/",
            "license": [
                "MIT"
            ],
            "authors": [
                {
                    "name": "Konstantin Kudryashov",
                    "email": "ever.zet@gmail.com",
                    "homepage": "http://everzet.com"
                },
                {
                    "name": "Marcello Duarte",
                    "email": "marcello.duarte@gmail.com"
                }
            ],
            "description": "Highly opinionated mocking framework for PHP 5.3+",
            "homepage": "https://github.com/phpspec/prophecy",
            "keywords": [
                "Double",
                "Dummy",
                "fake",
                "mock",
                "spy",
                "stub"
            ],
            "time": "2019-06-13T12:50:23+00:00"
        },
        {
            "name": "phpunit/php-code-coverage",
            "version": "5.3.2",
            "source": {
                "type": "git",
                "url": "https://github.com/sebastianbergmann/php-code-coverage.git",
                "reference": "c89677919c5dd6d3b3852f230a663118762218ac"
            },
            "dist": {
                "type": "zip",
                "url": "https://api.github.com/repos/sebastianbergmann/php-code-coverage/zipball/c89677919c5dd6d3b3852f230a663118762218ac",
                "reference": "c89677919c5dd6d3b3852f230a663118762218ac",
                "shasum": ""
            },
            "require": {
                "ext-dom": "*",
                "ext-xmlwriter": "*",
                "php": "^7.0",
                "phpunit/php-file-iterator": "^1.4.2",
                "phpunit/php-text-template": "^1.2.1",
                "phpunit/php-token-stream": "^2.0.1",
                "sebastian/code-unit-reverse-lookup": "^1.0.1",
                "sebastian/environment": "^3.0",
                "sebastian/version": "^2.0.1",
                "theseer/tokenizer": "^1.1"
            },
            "require-dev": {
                "phpunit/phpunit": "^6.0"
            },
            "suggest": {
                "ext-xdebug": "^2.5.5"
            },
            "type": "library",
            "extra": {
                "branch-alias": {
                    "dev-master": "5.3.x-dev"
                }
            },
            "autoload": {
                "classmap": [
                    "src/"
                ]
            },
            "notification-url": "https://packagist.org/downloads/",
            "license": [
                "BSD-3-Clause"
            ],
            "authors": [
                {
                    "name": "Sebastian Bergmann",
                    "email": "sebastian@phpunit.de",
                    "role": "lead"
                }
            ],
            "description": "Library that provides collection, processing, and rendering functionality for PHP code coverage information.",
            "homepage": "https://github.com/sebastianbergmann/php-code-coverage",
            "keywords": [
                "coverage",
                "testing",
                "xunit"
            ],
            "time": "2018-04-06T15:36:58+00:00"
        },
        {
            "name": "phpunit/php-file-iterator",
            "version": "1.4.5",
            "source": {
                "type": "git",
                "url": "https://github.com/sebastianbergmann/php-file-iterator.git",
                "reference": "730b01bc3e867237eaac355e06a36b85dd93a8b4"
            },
            "dist": {
                "type": "zip",
                "url": "https://api.github.com/repos/sebastianbergmann/php-file-iterator/zipball/730b01bc3e867237eaac355e06a36b85dd93a8b4",
                "reference": "730b01bc3e867237eaac355e06a36b85dd93a8b4",
                "shasum": ""
            },
            "require": {
                "php": ">=5.3.3"
            },
            "type": "library",
            "extra": {
                "branch-alias": {
                    "dev-master": "1.4.x-dev"
                }
            },
            "autoload": {
                "classmap": [
                    "src/"
                ]
            },
            "notification-url": "https://packagist.org/downloads/",
            "license": [
                "BSD-3-Clause"
            ],
            "authors": [
                {
                    "name": "Sebastian Bergmann",
                    "email": "sb@sebastian-bergmann.de",
                    "role": "lead"
                }
            ],
            "description": "FilterIterator implementation that filters files based on a list of suffixes.",
            "homepage": "https://github.com/sebastianbergmann/php-file-iterator/",
            "keywords": [
                "filesystem",
                "iterator"
            ],
            "time": "2017-11-27T13:52:08+00:00"
        },
        {
            "name": "phpunit/php-text-template",
            "version": "1.2.1",
            "source": {
                "type": "git",
                "url": "https://github.com/sebastianbergmann/php-text-template.git",
                "reference": "31f8b717e51d9a2afca6c9f046f5d69fc27c8686"
            },
            "dist": {
                "type": "zip",
                "url": "https://api.github.com/repos/sebastianbergmann/php-text-template/zipball/31f8b717e51d9a2afca6c9f046f5d69fc27c8686",
                "reference": "31f8b717e51d9a2afca6c9f046f5d69fc27c8686",
                "shasum": ""
            },
            "require": {
                "php": ">=5.3.3"
            },
            "type": "library",
            "autoload": {
                "classmap": [
                    "src/"
                ]
            },
            "notification-url": "https://packagist.org/downloads/",
            "license": [
                "BSD-3-Clause"
            ],
            "authors": [
                {
                    "name": "Sebastian Bergmann",
                    "email": "sebastian@phpunit.de",
                    "role": "lead"
                }
            ],
            "description": "Simple template engine.",
            "homepage": "https://github.com/sebastianbergmann/php-text-template/",
            "keywords": [
                "template"
            ],
            "time": "2015-06-21T13:50:34+00:00"
        },
        {
            "name": "phpunit/php-timer",
            "version": "1.0.9",
            "source": {
                "type": "git",
                "url": "https://github.com/sebastianbergmann/php-timer.git",
                "reference": "3dcf38ca72b158baf0bc245e9184d3fdffa9c46f"
            },
            "dist": {
                "type": "zip",
                "url": "https://api.github.com/repos/sebastianbergmann/php-timer/zipball/3dcf38ca72b158baf0bc245e9184d3fdffa9c46f",
                "reference": "3dcf38ca72b158baf0bc245e9184d3fdffa9c46f",
                "shasum": ""
            },
            "require": {
                "php": "^5.3.3 || ^7.0"
            },
            "require-dev": {
                "phpunit/phpunit": "^4.8.35 || ^5.7 || ^6.0"
            },
            "type": "library",
            "extra": {
                "branch-alias": {
                    "dev-master": "1.0-dev"
                }
            },
            "autoload": {
                "classmap": [
                    "src/"
                ]
            },
            "notification-url": "https://packagist.org/downloads/",
            "license": [
                "BSD-3-Clause"
            ],
            "authors": [
                {
                    "name": "Sebastian Bergmann",
                    "email": "sb@sebastian-bergmann.de",
                    "role": "lead"
                }
            ],
            "description": "Utility class for timing",
            "homepage": "https://github.com/sebastianbergmann/php-timer/",
            "keywords": [
                "timer"
            ],
            "time": "2017-02-26T11:10:40+00:00"
        },
        {
            "name": "phpunit/php-token-stream",
            "version": "2.0.2",
            "source": {
                "type": "git",
                "url": "https://github.com/sebastianbergmann/php-token-stream.git",
                "reference": "791198a2c6254db10131eecfe8c06670700904db"
            },
            "dist": {
                "type": "zip",
                "url": "https://api.github.com/repos/sebastianbergmann/php-token-stream/zipball/791198a2c6254db10131eecfe8c06670700904db",
                "reference": "791198a2c6254db10131eecfe8c06670700904db",
                "shasum": ""
            },
            "require": {
                "ext-tokenizer": "*",
                "php": "^7.0"
            },
            "require-dev": {
                "phpunit/phpunit": "^6.2.4"
            },
            "type": "library",
            "extra": {
                "branch-alias": {
                    "dev-master": "2.0-dev"
                }
            },
            "autoload": {
                "classmap": [
                    "src/"
                ]
            },
            "notification-url": "https://packagist.org/downloads/",
            "license": [
                "BSD-3-Clause"
            ],
            "authors": [
                {
                    "name": "Sebastian Bergmann",
                    "email": "sebastian@phpunit.de"
                }
            ],
            "description": "Wrapper around PHP's tokenizer extension.",
            "homepage": "https://github.com/sebastianbergmann/php-token-stream/",
            "keywords": [
                "tokenizer"
            ],
            "time": "2017-11-27T05:48:46+00:00"
        },
        {
            "name": "phpunit/phpcov",
            "version": "4.0.5",
            "source": {
                "type": "git",
                "url": "https://github.com/sebastianbergmann/phpcov.git",
                "reference": "19b5781ddfb0be9d6fec6ac515f3f2da27dcfbb5"
            },
            "dist": {
                "type": "zip",
                "url": "https://api.github.com/repos/sebastianbergmann/phpcov/zipball/19b5781ddfb0be9d6fec6ac515f3f2da27dcfbb5",
                "reference": "19b5781ddfb0be9d6fec6ac515f3f2da27dcfbb5",
                "shasum": ""
            },
            "require": {
                "php": "^7.0",
                "phpunit/php-code-coverage": "^5.2.1 || ^6.0",
                "phpunit/phpunit": "^6.0 || ^7.0",
                "sebastian/diff": "^1.1 || ^2.0",
                "sebastian/finder-facade": "^1.1",
                "sebastian/version": "^2.0",
                "symfony/console": "^3.0 || ^4.0"
            },
            "bin": [
                "phpcov"
            ],
            "type": "library",
            "extra": {
                "branch-alias": {
                    "dev-master": "4.0.x-dev"
                }
            },
            "autoload": {
                "classmap": [
                    "src/"
                ]
            },
            "notification-url": "https://packagist.org/downloads/",
            "license": [
                "BSD-3-Clause"
            ],
            "authors": [
                {
                    "name": "Sebastian Bergmann",
                    "email": "sebastian@phpunit.de",
                    "role": "lead"
                }
            ],
            "description": "CLI frontend for php-code-coverage",
            "homepage": "https://github.com/sebastianbergmann/phpcov",
            "time": "2018-02-02T10:07:44+00:00"
        },
        {
            "name": "phpunit/phpunit",
            "version": "6.5.14",
            "source": {
                "type": "git",
                "url": "https://github.com/sebastianbergmann/phpunit.git",
                "reference": "bac23fe7ff13dbdb461481f706f0e9fe746334b7"
            },
            "dist": {
                "type": "zip",
                "url": "https://api.github.com/repos/sebastianbergmann/phpunit/zipball/bac23fe7ff13dbdb461481f706f0e9fe746334b7",
                "reference": "bac23fe7ff13dbdb461481f706f0e9fe746334b7",
                "shasum": ""
            },
            "require": {
                "ext-dom": "*",
                "ext-json": "*",
                "ext-libxml": "*",
                "ext-mbstring": "*",
                "ext-xml": "*",
                "myclabs/deep-copy": "^1.6.1",
                "phar-io/manifest": "^1.0.1",
                "phar-io/version": "^1.0",
                "php": "^7.0",
                "phpspec/prophecy": "^1.7",
                "phpunit/php-code-coverage": "^5.3",
                "phpunit/php-file-iterator": "^1.4.3",
                "phpunit/php-text-template": "^1.2.1",
                "phpunit/php-timer": "^1.0.9",
                "phpunit/phpunit-mock-objects": "^5.0.9",
                "sebastian/comparator": "^2.1",
                "sebastian/diff": "^2.0",
                "sebastian/environment": "^3.1",
                "sebastian/exporter": "^3.1",
                "sebastian/global-state": "^2.0",
                "sebastian/object-enumerator": "^3.0.3",
                "sebastian/resource-operations": "^1.0",
                "sebastian/version": "^2.0.1"
            },
            "conflict": {
                "phpdocumentor/reflection-docblock": "3.0.2",
                "phpunit/dbunit": "<3.0"
            },
            "require-dev": {
                "ext-pdo": "*"
            },
            "suggest": {
                "ext-xdebug": "*",
                "phpunit/php-invoker": "^1.1"
            },
            "bin": [
                "phpunit"
            ],
            "type": "library",
            "extra": {
                "branch-alias": {
                    "dev-master": "6.5.x-dev"
                }
            },
            "autoload": {
                "classmap": [
                    "src/"
                ]
            },
            "notification-url": "https://packagist.org/downloads/",
            "license": [
                "BSD-3-Clause"
            ],
            "authors": [
                {
                    "name": "Sebastian Bergmann",
                    "email": "sebastian@phpunit.de",
                    "role": "lead"
                }
            ],
            "description": "The PHP Unit Testing framework.",
            "homepage": "https://phpunit.de/",
            "keywords": [
                "phpunit",
                "testing",
                "xunit"
            ],
            "time": "2019-02-01T05:22:47+00:00"
        },
        {
            "name": "phpunit/phpunit-mock-objects",
            "version": "5.0.10",
            "source": {
                "type": "git",
                "url": "https://github.com/sebastianbergmann/phpunit-mock-objects.git",
                "reference": "cd1cf05c553ecfec36b170070573e540b67d3f1f"
            },
            "dist": {
                "type": "zip",
                "url": "https://api.github.com/repos/sebastianbergmann/phpunit-mock-objects/zipball/cd1cf05c553ecfec36b170070573e540b67d3f1f",
                "reference": "cd1cf05c553ecfec36b170070573e540b67d3f1f",
                "shasum": ""
            },
            "require": {
                "doctrine/instantiator": "^1.0.5",
                "php": "^7.0",
                "phpunit/php-text-template": "^1.2.1",
                "sebastian/exporter": "^3.1"
            },
            "conflict": {
                "phpunit/phpunit": "<6.0"
            },
            "require-dev": {
                "phpunit/phpunit": "^6.5.11"
            },
            "suggest": {
                "ext-soap": "*"
            },
            "type": "library",
            "extra": {
                "branch-alias": {
                    "dev-master": "5.0.x-dev"
                }
            },
            "autoload": {
                "classmap": [
                    "src/"
                ]
            },
            "notification-url": "https://packagist.org/downloads/",
            "license": [
                "BSD-3-Clause"
            ],
            "authors": [
                {
                    "name": "Sebastian Bergmann",
                    "email": "sebastian@phpunit.de",
                    "role": "lead"
                }
            ],
            "description": "Mock Object library for PHPUnit",
            "homepage": "https://github.com/sebastianbergmann/phpunit-mock-objects/",
            "keywords": [
                "mock",
                "xunit"
            ],
            "abandoned": true,
            "time": "2018-08-09T05:50:03+00:00"
        },
        {
            "name": "sebastian/code-unit-reverse-lookup",
            "version": "1.0.1",
            "source": {
                "type": "git",
                "url": "https://github.com/sebastianbergmann/code-unit-reverse-lookup.git",
                "reference": "4419fcdb5eabb9caa61a27c7a1db532a6b55dd18"
            },
            "dist": {
                "type": "zip",
                "url": "https://api.github.com/repos/sebastianbergmann/code-unit-reverse-lookup/zipball/4419fcdb5eabb9caa61a27c7a1db532a6b55dd18",
                "reference": "4419fcdb5eabb9caa61a27c7a1db532a6b55dd18",
                "shasum": ""
            },
            "require": {
                "php": "^5.6 || ^7.0"
            },
            "require-dev": {
                "phpunit/phpunit": "^5.7 || ^6.0"
            },
            "type": "library",
            "extra": {
                "branch-alias": {
                    "dev-master": "1.0.x-dev"
                }
            },
            "autoload": {
                "classmap": [
                    "src/"
                ]
            },
            "notification-url": "https://packagist.org/downloads/",
            "license": [
                "BSD-3-Clause"
            ],
            "authors": [
                {
                    "name": "Sebastian Bergmann",
                    "email": "sebastian@phpunit.de"
                }
            ],
            "description": "Looks up which function or method a line of code belongs to",
            "homepage": "https://github.com/sebastianbergmann/code-unit-reverse-lookup/",
            "time": "2017-03-04T06:30:41+00:00"
        },
        {
            "name": "sebastian/comparator",
            "version": "2.1.3",
            "source": {
                "type": "git",
                "url": "https://github.com/sebastianbergmann/comparator.git",
                "reference": "34369daee48eafb2651bea869b4b15d75ccc35f9"
            },
            "dist": {
                "type": "zip",
                "url": "https://api.github.com/repos/sebastianbergmann/comparator/zipball/34369daee48eafb2651bea869b4b15d75ccc35f9",
                "reference": "34369daee48eafb2651bea869b4b15d75ccc35f9",
                "shasum": ""
            },
            "require": {
                "php": "^7.0",
                "sebastian/diff": "^2.0 || ^3.0",
                "sebastian/exporter": "^3.1"
            },
            "require-dev": {
                "phpunit/phpunit": "^6.4"
            },
            "type": "library",
            "extra": {
                "branch-alias": {
                    "dev-master": "2.1.x-dev"
                }
            },
            "autoload": {
                "classmap": [
                    "src/"
                ]
            },
            "notification-url": "https://packagist.org/downloads/",
            "license": [
                "BSD-3-Clause"
            ],
            "authors": [
                {
                    "name": "Jeff Welch",
                    "email": "whatthejeff@gmail.com"
                },
                {
                    "name": "Volker Dusch",
                    "email": "github@wallbash.com"
                },
                {
                    "name": "Bernhard Schussek",
                    "email": "bschussek@2bepublished.at"
                },
                {
                    "name": "Sebastian Bergmann",
                    "email": "sebastian@phpunit.de"
                }
            ],
            "description": "Provides the functionality to compare PHP values for equality",
            "homepage": "https://github.com/sebastianbergmann/comparator",
            "keywords": [
                "comparator",
                "compare",
                "equality"
            ],
            "time": "2018-02-01T13:46:46+00:00"
        },
        {
            "name": "sebastian/diff",
            "version": "2.0.1",
            "source": {
                "type": "git",
                "url": "https://github.com/sebastianbergmann/diff.git",
                "reference": "347c1d8b49c5c3ee30c7040ea6fc446790e6bddd"
            },
            "dist": {
                "type": "zip",
                "url": "https://api.github.com/repos/sebastianbergmann/diff/zipball/347c1d8b49c5c3ee30c7040ea6fc446790e6bddd",
                "reference": "347c1d8b49c5c3ee30c7040ea6fc446790e6bddd",
                "shasum": ""
            },
            "require": {
                "php": "^7.0"
            },
            "require-dev": {
                "phpunit/phpunit": "^6.2"
            },
            "type": "library",
            "extra": {
                "branch-alias": {
                    "dev-master": "2.0-dev"
                }
            },
            "autoload": {
                "classmap": [
                    "src/"
                ]
            },
            "notification-url": "https://packagist.org/downloads/",
            "license": [
                "BSD-3-Clause"
            ],
            "authors": [
                {
                    "name": "Kore Nordmann",
                    "email": "mail@kore-nordmann.de"
                },
                {
                    "name": "Sebastian Bergmann",
                    "email": "sebastian@phpunit.de"
                }
            ],
            "description": "Diff implementation",
            "homepage": "https://github.com/sebastianbergmann/diff",
            "keywords": [
                "diff"
            ],
            "time": "2017-08-03T08:09:46+00:00"
        },
        {
            "name": "sebastian/environment",
            "version": "3.1.0",
            "source": {
                "type": "git",
                "url": "https://github.com/sebastianbergmann/environment.git",
                "reference": "cd0871b3975fb7fc44d11314fd1ee20925fce4f5"
            },
            "dist": {
                "type": "zip",
                "url": "https://api.github.com/repos/sebastianbergmann/environment/zipball/cd0871b3975fb7fc44d11314fd1ee20925fce4f5",
                "reference": "cd0871b3975fb7fc44d11314fd1ee20925fce4f5",
                "shasum": ""
            },
            "require": {
                "php": "^7.0"
            },
            "require-dev": {
                "phpunit/phpunit": "^6.1"
            },
            "type": "library",
            "extra": {
                "branch-alias": {
                    "dev-master": "3.1.x-dev"
                }
            },
            "autoload": {
                "classmap": [
                    "src/"
                ]
            },
            "notification-url": "https://packagist.org/downloads/",
            "license": [
                "BSD-3-Clause"
            ],
            "authors": [
                {
                    "name": "Sebastian Bergmann",
                    "email": "sebastian@phpunit.de"
                }
            ],
            "description": "Provides functionality to handle HHVM/PHP environments",
            "homepage": "http://www.github.com/sebastianbergmann/environment",
            "keywords": [
                "Xdebug",
                "environment",
                "hhvm"
            ],
            "time": "2017-07-01T08:51:00+00:00"
        },
        {
            "name": "sebastian/exporter",
            "version": "3.1.0",
            "source": {
                "type": "git",
                "url": "https://github.com/sebastianbergmann/exporter.git",
                "reference": "234199f4528de6d12aaa58b612e98f7d36adb937"
            },
            "dist": {
                "type": "zip",
                "url": "https://api.github.com/repos/sebastianbergmann/exporter/zipball/234199f4528de6d12aaa58b612e98f7d36adb937",
                "reference": "234199f4528de6d12aaa58b612e98f7d36adb937",
                "shasum": ""
            },
            "require": {
                "php": "^7.0",
                "sebastian/recursion-context": "^3.0"
            },
            "require-dev": {
                "ext-mbstring": "*",
                "phpunit/phpunit": "^6.0"
            },
            "type": "library",
            "extra": {
                "branch-alias": {
                    "dev-master": "3.1.x-dev"
                }
            },
            "autoload": {
                "classmap": [
                    "src/"
                ]
            },
            "notification-url": "https://packagist.org/downloads/",
            "license": [
                "BSD-3-Clause"
            ],
            "authors": [
                {
                    "name": "Jeff Welch",
                    "email": "whatthejeff@gmail.com"
                },
                {
                    "name": "Volker Dusch",
                    "email": "github@wallbash.com"
                },
                {
                    "name": "Bernhard Schussek",
                    "email": "bschussek@2bepublished.at"
                },
                {
                    "name": "Sebastian Bergmann",
                    "email": "sebastian@phpunit.de"
                },
                {
                    "name": "Adam Harvey",
                    "email": "aharvey@php.net"
                }
            ],
            "description": "Provides the functionality to export PHP variables for visualization",
            "homepage": "http://www.github.com/sebastianbergmann/exporter",
            "keywords": [
                "export",
                "exporter"
            ],
            "time": "2017-04-03T13:19:02+00:00"
        },
        {
            "name": "sebastian/finder-facade",
            "version": "1.2.2",
            "source": {
                "type": "git",
                "url": "https://github.com/sebastianbergmann/finder-facade.git",
                "reference": "4a3174709c2dc565fe5fb26fcf827f6a1fc7b09f"
            },
            "dist": {
                "type": "zip",
                "url": "https://api.github.com/repos/sebastianbergmann/finder-facade/zipball/4a3174709c2dc565fe5fb26fcf827f6a1fc7b09f",
                "reference": "4a3174709c2dc565fe5fb26fcf827f6a1fc7b09f",
                "shasum": ""
            },
            "require": {
                "symfony/finder": "~2.3|~3.0|~4.0",
                "theseer/fdomdocument": "~1.3"
            },
            "type": "library",
            "autoload": {
                "classmap": [
                    "src/"
                ]
            },
            "notification-url": "https://packagist.org/downloads/",
            "license": [
                "BSD-3-Clause"
            ],
            "authors": [
                {
                    "name": "Sebastian Bergmann",
                    "email": "sebastian@phpunit.de",
                    "role": "lead"
                }
            ],
            "description": "FinderFacade is a convenience wrapper for Symfony's Finder component.",
            "homepage": "https://github.com/sebastianbergmann/finder-facade",
            "time": "2017-11-18T17:31:49+00:00"
        },
        {
            "name": "sebastian/global-state",
            "version": "2.0.0",
            "source": {
                "type": "git",
                "url": "https://github.com/sebastianbergmann/global-state.git",
                "reference": "e8ba02eed7bbbb9e59e43dedd3dddeff4a56b0c4"
            },
            "dist": {
                "type": "zip",
                "url": "https://api.github.com/repos/sebastianbergmann/global-state/zipball/e8ba02eed7bbbb9e59e43dedd3dddeff4a56b0c4",
                "reference": "e8ba02eed7bbbb9e59e43dedd3dddeff4a56b0c4",
                "shasum": ""
            },
            "require": {
                "php": "^7.0"
            },
            "require-dev": {
                "phpunit/phpunit": "^6.0"
            },
            "suggest": {
                "ext-uopz": "*"
            },
            "type": "library",
            "extra": {
                "branch-alias": {
                    "dev-master": "2.0-dev"
                }
            },
            "autoload": {
                "classmap": [
                    "src/"
                ]
            },
            "notification-url": "https://packagist.org/downloads/",
            "license": [
                "BSD-3-Clause"
            ],
            "authors": [
                {
                    "name": "Sebastian Bergmann",
                    "email": "sebastian@phpunit.de"
                }
            ],
            "description": "Snapshotting of global state",
            "homepage": "http://www.github.com/sebastianbergmann/global-state",
            "keywords": [
                "global state"
            ],
            "time": "2017-04-27T15:39:26+00:00"
        },
        {
            "name": "sebastian/object-enumerator",
            "version": "3.0.3",
            "source": {
                "type": "git",
                "url": "https://github.com/sebastianbergmann/object-enumerator.git",
                "reference": "7cfd9e65d11ffb5af41198476395774d4c8a84c5"
            },
            "dist": {
                "type": "zip",
                "url": "https://api.github.com/repos/sebastianbergmann/object-enumerator/zipball/7cfd9e65d11ffb5af41198476395774d4c8a84c5",
                "reference": "7cfd9e65d11ffb5af41198476395774d4c8a84c5",
                "shasum": ""
            },
            "require": {
                "php": "^7.0",
                "sebastian/object-reflector": "^1.1.1",
                "sebastian/recursion-context": "^3.0"
            },
            "require-dev": {
                "phpunit/phpunit": "^6.0"
            },
            "type": "library",
            "extra": {
                "branch-alias": {
                    "dev-master": "3.0.x-dev"
                }
            },
            "autoload": {
                "classmap": [
                    "src/"
                ]
            },
            "notification-url": "https://packagist.org/downloads/",
            "license": [
                "BSD-3-Clause"
            ],
            "authors": [
                {
                    "name": "Sebastian Bergmann",
                    "email": "sebastian@phpunit.de"
                }
            ],
            "description": "Traverses array structures and object graphs to enumerate all referenced objects",
            "homepage": "https://github.com/sebastianbergmann/object-enumerator/",
            "time": "2017-08-03T12:35:26+00:00"
        },
        {
            "name": "sebastian/object-reflector",
            "version": "1.1.1",
            "source": {
                "type": "git",
                "url": "https://github.com/sebastianbergmann/object-reflector.git",
                "reference": "773f97c67f28de00d397be301821b06708fca0be"
            },
            "dist": {
                "type": "zip",
                "url": "https://api.github.com/repos/sebastianbergmann/object-reflector/zipball/773f97c67f28de00d397be301821b06708fca0be",
                "reference": "773f97c67f28de00d397be301821b06708fca0be",
                "shasum": ""
            },
            "require": {
                "php": "^7.0"
            },
            "require-dev": {
                "phpunit/phpunit": "^6.0"
            },
            "type": "library",
            "extra": {
                "branch-alias": {
                    "dev-master": "1.1-dev"
                }
            },
            "autoload": {
                "classmap": [
                    "src/"
                ]
            },
            "notification-url": "https://packagist.org/downloads/",
            "license": [
                "BSD-3-Clause"
            ],
            "authors": [
                {
                    "name": "Sebastian Bergmann",
                    "email": "sebastian@phpunit.de"
                }
            ],
            "description": "Allows reflection of object attributes, including inherited and non-public ones",
            "homepage": "https://github.com/sebastianbergmann/object-reflector/",
            "time": "2017-03-29T09:07:27+00:00"
        },
        {
            "name": "sebastian/phpcpd",
            "version": "3.0.1",
            "source": {
                "type": "git",
                "url": "https://github.com/sebastianbergmann/phpcpd.git",
                "reference": "dfed51c1288790fc957c9433e2f49ab152e8a564"
            },
            "dist": {
                "type": "zip",
                "url": "https://api.github.com/repos/sebastianbergmann/phpcpd/zipball/dfed51c1288790fc957c9433e2f49ab152e8a564",
                "reference": "dfed51c1288790fc957c9433e2f49ab152e8a564",
                "shasum": ""
            },
            "require": {
                "php": "^5.6|^7.0",
                "phpunit/php-timer": "^1.0.6",
                "sebastian/finder-facade": "^1.1",
                "sebastian/version": "^1.0|^2.0",
                "symfony/console": "^2.7|^3.0|^4.0"
            },
            "bin": [
                "phpcpd"
            ],
            "type": "library",
            "extra": {
                "branch-alias": {
                    "dev-master": "3.0-dev"
                }
            },
            "autoload": {
                "classmap": [
                    "src/"
                ]
            },
            "notification-url": "https://packagist.org/downloads/",
            "license": [
                "BSD-3-Clause"
            ],
            "authors": [
                {
                    "name": "Sebastian Bergmann",
                    "email": "sebastian@phpunit.de",
                    "role": "lead"
                }
            ],
            "description": "Copy/Paste Detector (CPD) for PHP code.",
            "homepage": "https://github.com/sebastianbergmann/phpcpd",
            "time": "2017-11-16T08:49:28+00:00"
        },
        {
            "name": "sebastian/recursion-context",
            "version": "3.0.0",
            "source": {
                "type": "git",
                "url": "https://github.com/sebastianbergmann/recursion-context.git",
                "reference": "5b0cd723502bac3b006cbf3dbf7a1e3fcefe4fa8"
            },
            "dist": {
                "type": "zip",
                "url": "https://api.github.com/repos/sebastianbergmann/recursion-context/zipball/5b0cd723502bac3b006cbf3dbf7a1e3fcefe4fa8",
                "reference": "5b0cd723502bac3b006cbf3dbf7a1e3fcefe4fa8",
                "shasum": ""
            },
            "require": {
                "php": "^7.0"
            },
            "require-dev": {
                "phpunit/phpunit": "^6.0"
            },
            "type": "library",
            "extra": {
                "branch-alias": {
                    "dev-master": "3.0.x-dev"
                }
            },
            "autoload": {
                "classmap": [
                    "src/"
                ]
            },
            "notification-url": "https://packagist.org/downloads/",
            "license": [
                "BSD-3-Clause"
            ],
            "authors": [
                {
                    "name": "Jeff Welch",
                    "email": "whatthejeff@gmail.com"
                },
                {
                    "name": "Sebastian Bergmann",
                    "email": "sebastian@phpunit.de"
                },
                {
                    "name": "Adam Harvey",
                    "email": "aharvey@php.net"
                }
            ],
            "description": "Provides functionality to recursively process PHP variables",
            "homepage": "http://www.github.com/sebastianbergmann/recursion-context",
            "time": "2017-03-03T06:23:57+00:00"
        },
        {
            "name": "sebastian/resource-operations",
            "version": "1.0.0",
            "source": {
                "type": "git",
                "url": "https://github.com/sebastianbergmann/resource-operations.git",
                "reference": "ce990bb21759f94aeafd30209e8cfcdfa8bc3f52"
            },
            "dist": {
                "type": "zip",
                "url": "https://api.github.com/repos/sebastianbergmann/resource-operations/zipball/ce990bb21759f94aeafd30209e8cfcdfa8bc3f52",
                "reference": "ce990bb21759f94aeafd30209e8cfcdfa8bc3f52",
                "shasum": ""
            },
            "require": {
                "php": ">=5.6.0"
            },
            "type": "library",
            "extra": {
                "branch-alias": {
                    "dev-master": "1.0.x-dev"
                }
            },
            "autoload": {
                "classmap": [
                    "src/"
                ]
            },
            "notification-url": "https://packagist.org/downloads/",
            "license": [
                "BSD-3-Clause"
            ],
            "authors": [
                {
                    "name": "Sebastian Bergmann",
                    "email": "sebastian@phpunit.de"
                }
            ],
            "description": "Provides a list of PHP built-in functions that operate on resources",
            "homepage": "https://www.github.com/sebastianbergmann/resource-operations",
            "time": "2015-07-28T20:34:47+00:00"
        },
        {
            "name": "sebastian/version",
            "version": "2.0.1",
            "source": {
                "type": "git",
                "url": "https://github.com/sebastianbergmann/version.git",
                "reference": "99732be0ddb3361e16ad77b68ba41efc8e979019"
            },
            "dist": {
                "type": "zip",
                "url": "https://api.github.com/repos/sebastianbergmann/version/zipball/99732be0ddb3361e16ad77b68ba41efc8e979019",
                "reference": "99732be0ddb3361e16ad77b68ba41efc8e979019",
                "shasum": ""
            },
            "require": {
                "php": ">=5.6"
            },
            "type": "library",
            "extra": {
                "branch-alias": {
                    "dev-master": "2.0.x-dev"
                }
            },
            "autoload": {
                "classmap": [
                    "src/"
                ]
            },
            "notification-url": "https://packagist.org/downloads/",
            "license": [
                "BSD-3-Clause"
            ],
            "authors": [
                {
                    "name": "Sebastian Bergmann",
                    "email": "sebastian@phpunit.de",
                    "role": "lead"
                }
            ],
            "description": "Library that helps with managing the version number of Git-hosted PHP projects",
            "homepage": "https://github.com/sebastianbergmann/version",
            "time": "2016-10-03T07:35:21+00:00"
        },
        {
            "name": "sensio/generator-bundle",
            "version": "v3.1.7",
            "source": {
                "type": "git",
                "url": "https://github.com/sensiolabs/SensioGeneratorBundle.git",
                "reference": "28cbaa244bd0816fd8908b93f90380bcd7b67a65"
            },
            "dist": {
                "type": "zip",
                "url": "https://api.github.com/repos/sensiolabs/SensioGeneratorBundle/zipball/28cbaa244bd0816fd8908b93f90380bcd7b67a65",
                "reference": "28cbaa244bd0816fd8908b93f90380bcd7b67a65",
                "shasum": ""
            },
            "require": {
                "symfony/console": "~2.7|~3.0",
                "symfony/framework-bundle": "~2.7|~3.0",
                "symfony/process": "~2.7|~3.0",
                "symfony/yaml": "~2.7|~3.0",
                "twig/twig": "^1.28.2|^2.0"
            },
            "require-dev": {
                "doctrine/orm": "~2.4",
                "symfony/doctrine-bridge": "~2.7|~3.0",
                "symfony/filesystem": "~2.7|~3.0",
                "symfony/phpunit-bridge": "^3.3"
            },
            "type": "symfony-bundle",
            "extra": {
                "branch-alias": {
                    "dev-master": "3.1.x-dev"
                }
            },
            "autoload": {
                "psr-4": {
                    "Sensio\\Bundle\\GeneratorBundle\\": ""
                },
                "exclude-from-classmap": [
                    "/Tests/"
                ]
            },
            "notification-url": "https://packagist.org/downloads/",
            "license": [
                "MIT"
            ],
            "authors": [
                {
                    "name": "Fabien Potencier",
                    "email": "fabien@symfony.com"
                }
            ],
            "description": "This bundle generates code for you",
            "time": "2017-12-07T15:36:41+00:00"
        },
        {
            "name": "squizlabs/php_codesniffer",
            "version": "3.3.2",
            "source": {
                "type": "git",
                "url": "https://github.com/squizlabs/PHP_CodeSniffer.git",
                "reference": "6ad28354c04b364c3c71a34e4a18b629cc3b231e"
            },
            "dist": {
                "type": "zip",
                "url": "https://api.github.com/repos/squizlabs/PHP_CodeSniffer/zipball/6ad28354c04b364c3c71a34e4a18b629cc3b231e",
                "reference": "6ad28354c04b364c3c71a34e4a18b629cc3b231e",
                "shasum": ""
            },
            "require": {
                "ext-simplexml": "*",
                "ext-tokenizer": "*",
                "ext-xmlwriter": "*",
                "php": ">=5.4.0"
            },
            "require-dev": {
                "phpunit/phpunit": "^4.0 || ^5.0 || ^6.0 || ^7.0"
            },
            "bin": [
                "bin/phpcs",
                "bin/phpcbf"
            ],
            "type": "library",
            "extra": {
                "branch-alias": {
                    "dev-master": "3.x-dev"
                }
            },
            "notification-url": "https://packagist.org/downloads/",
            "license": [
                "BSD-3-Clause"
            ],
            "authors": [
                {
                    "name": "Greg Sherwood",
                    "role": "lead"
                }
            ],
            "description": "PHP_CodeSniffer tokenizes PHP, JavaScript and CSS files and detects violations of a defined set of coding standards.",
            "homepage": "http://www.squizlabs.com/php-codesniffer",
            "keywords": [
                "phpcs",
                "standards"
            ],
            "time": "2018-09-23T23:08:17+00:00"
        },
        {
            "name": "symfony/phpunit-bridge",
            "version": "v3.4.29",
            "source": {
                "type": "git",
                "url": "https://github.com/symfony/phpunit-bridge.git",
                "reference": "521489968e58dcdb8df153436cc18349737e49e3"
            },
            "dist": {
                "type": "zip",
                "url": "https://api.github.com/repos/symfony/phpunit-bridge/zipball/521489968e58dcdb8df153436cc18349737e49e3",
                "reference": "521489968e58dcdb8df153436cc18349737e49e3",
                "shasum": ""
            },
            "require": {
                "php": ">=5.3.3"
            },
            "conflict": {
                "phpunit/phpunit": "<4.8.35|<5.4.3,>=5.0"
            },
            "suggest": {
                "symfony/debug": "For tracking deprecated interfaces usages at runtime with DebugClassLoader"
            },
            "bin": [
                "bin/simple-phpunit"
            ],
            "type": "symfony-bridge",
            "extra": {
                "branch-alias": {
                    "dev-master": "3.4-dev"
                },
                "thanks": {
                    "name": "phpunit/phpunit",
                    "url": "https://github.com/sebastianbergmann/phpunit"
                }
            },
            "autoload": {
                "files": [
                    "bootstrap.php"
                ],
                "psr-4": {
                    "Symfony\\Bridge\\PhpUnit\\": ""
                },
                "exclude-from-classmap": [
                    "/Tests/"
                ]
            },
            "notification-url": "https://packagist.org/downloads/",
            "license": [
                "MIT"
            ],
            "authors": [
                {
                    "name": "Nicolas Grekas",
                    "email": "p@tchwork.com"
                },
                {
                    "name": "Symfony Community",
                    "homepage": "https://symfony.com/contributors"
                }
            ],
            "description": "Symfony PHPUnit Bridge",
            "homepage": "https://symfony.com",
            "time": "2019-06-26T10:03:25+00:00"
        },
        {
            "name": "theseer/fdomdocument",
            "version": "1.6.6",
            "source": {
                "type": "git",
                "url": "https://github.com/theseer/fDOMDocument.git",
                "reference": "6e8203e40a32a9c770bcb62fe37e68b948da6dca"
            },
            "dist": {
                "type": "zip",
                "url": "https://api.github.com/repos/theseer/fDOMDocument/zipball/6e8203e40a32a9c770bcb62fe37e68b948da6dca",
                "reference": "6e8203e40a32a9c770bcb62fe37e68b948da6dca",
                "shasum": ""
            },
            "require": {
                "ext-dom": "*",
                "lib-libxml": "*",
                "php": ">=5.3.3"
            },
            "type": "library",
            "autoload": {
                "classmap": [
                    "src/"
                ]
            },
            "notification-url": "https://packagist.org/downloads/",
            "license": [
                "BSD-3-Clause"
            ],
            "authors": [
                {
                    "name": "Arne Blankerts",
                    "email": "arne@blankerts.de",
                    "role": "lead"
                }
            ],
            "description": "The classes contained within this repository extend the standard DOM to use exceptions at all occasions of errors instead of PHP warnings or notices. They also add various custom methods and shortcuts for convenience and to simplify the usage of DOM.",
            "homepage": "https://github.com/theseer/fDOMDocument",
            "time": "2017-06-30T11:53:12+00:00"
        },
        {
            "name": "theseer/tokenizer",
            "version": "1.1.3",
            "source": {
                "type": "git",
                "url": "https://github.com/theseer/tokenizer.git",
                "reference": "11336f6f84e16a720dae9d8e6ed5019efa85a0f9"
            },
            "dist": {
                "type": "zip",
                "url": "https://api.github.com/repos/theseer/tokenizer/zipball/11336f6f84e16a720dae9d8e6ed5019efa85a0f9",
                "reference": "11336f6f84e16a720dae9d8e6ed5019efa85a0f9",
                "shasum": ""
            },
            "require": {
                "ext-dom": "*",
                "ext-tokenizer": "*",
                "ext-xmlwriter": "*",
                "php": "^7.0"
            },
            "type": "library",
            "autoload": {
                "classmap": [
                    "src/"
                ]
            },
            "notification-url": "https://packagist.org/downloads/",
            "license": [
                "BSD-3-Clause"
            ],
            "authors": [
                {
                    "name": "Arne Blankerts",
                    "email": "arne@blankerts.de",
                    "role": "Developer"
                }
            ],
            "description": "A small library for converting tokenized PHP source code into XML and potentially other formats",
            "time": "2019-06-13T22:48:21+00:00"
        },
        {
            "name": "webmozart/assert",
            "version": "1.4.0",
            "source": {
                "type": "git",
                "url": "https://github.com/webmozart/assert.git",
                "reference": "83e253c8e0be5b0257b881e1827274667c5c17a9"
            },
            "dist": {
                "type": "zip",
                "url": "https://api.github.com/repos/webmozart/assert/zipball/83e253c8e0be5b0257b881e1827274667c5c17a9",
                "reference": "83e253c8e0be5b0257b881e1827274667c5c17a9",
                "shasum": ""
            },
            "require": {
                "php": "^5.3.3 || ^7.0",
                "symfony/polyfill-ctype": "^1.8"
            },
            "require-dev": {
                "phpunit/phpunit": "^4.6",
                "sebastian/version": "^1.0.1"
            },
            "type": "library",
            "extra": {
                "branch-alias": {
                    "dev-master": "1.3-dev"
                }
            },
            "autoload": {
                "psr-4": {
                    "Webmozart\\Assert\\": "src/"
                }
            },
            "notification-url": "https://packagist.org/downloads/",
            "license": [
                "MIT"
            ],
            "authors": [
                {
                    "name": "Bernhard Schussek",
                    "email": "bschussek@gmail.com"
                }
            ],
            "description": "Assertions to validate method input/output with nice error messages.",
            "keywords": [
                "assert",
                "check",
                "validate"
            ],
            "time": "2018-12-25T11:19:39+00:00"
        }
    ],
    "aliases": [],
    "minimum-stability": "dev",
    "stability-flags": {
        "bower-asset/flotr2": 20,
        "oro/redis-config": 20,
        "behat/mink": 20
    },
    "prefer-stable": true,
    "prefer-lowest": false,
    "platform": {
        "php": ">=7.1.26",
        "ext-intl": "*",
        "ext-mbstring": "*",
        "ext-gd": "*",
        "ext-xml": "*",
        "ext-zip": "*",
        "ext-openssl": "*"
    },
    "platform-dev": []
}<|MERGE_RESOLUTION|>--- conflicted
+++ resolved
@@ -4,11 +4,7 @@
         "Read more about it at https://getcomposer.org/doc/01-basic-usage.md#installing-dependencies",
         "This file is @generated automatically"
     ],
-<<<<<<< HEAD
-    "content-hash": "e17c872e7ebe06c9d16f82a68fa4b8d3",
-=======
     "content-hash": "9387a4ea91574a420051daaecf2443e5",
->>>>>>> 56c94d10
     "packages": [
         {
             "name": "akeneo/batch-bundle",
@@ -4600,171 +4596,6 @@
             "time": "2016-06-20T17:11:22+00:00"
         },
         {
-            "name": "markbaker/complex",
-            "version": "1.4.7",
-            "source": {
-                "type": "git",
-                "url": "https://github.com/MarkBaker/PHPComplex.git",
-                "reference": "1ea674a8308baf547cbcbd30c5fcd6d301b7c000"
-            },
-            "dist": {
-                "type": "zip",
-                "url": "https://api.github.com/repos/MarkBaker/PHPComplex/zipball/1ea674a8308baf547cbcbd30c5fcd6d301b7c000",
-                "reference": "1ea674a8308baf547cbcbd30c5fcd6d301b7c000",
-                "shasum": ""
-            },
-            "require": {
-                "php": "^5.6.0|^7.0.0"
-            },
-            "require-dev": {
-                "dealerdirect/phpcodesniffer-composer-installer": "^0.4.3",
-                "phpcompatibility/php-compatibility": "^8.0",
-                "phpdocumentor/phpdocumentor": "2.*",
-                "phploc/phploc": "2.*",
-                "phpmd/phpmd": "2.*",
-                "phpunit/phpunit": "^4.8.35|^5.4.0",
-                "sebastian/phpcpd": "2.*",
-                "squizlabs/php_codesniffer": "^3.3.0"
-            },
-            "type": "library",
-            "autoload": {
-                "psr-4": {
-                    "Complex\\": "classes/src/"
-                },
-                "files": [
-                    "classes/src/functions/abs.php",
-                    "classes/src/functions/acos.php",
-                    "classes/src/functions/acosh.php",
-                    "classes/src/functions/acot.php",
-                    "classes/src/functions/acoth.php",
-                    "classes/src/functions/acsc.php",
-                    "classes/src/functions/acsch.php",
-                    "classes/src/functions/argument.php",
-                    "classes/src/functions/asec.php",
-                    "classes/src/functions/asech.php",
-                    "classes/src/functions/asin.php",
-                    "classes/src/functions/asinh.php",
-                    "classes/src/functions/atan.php",
-                    "classes/src/functions/atanh.php",
-                    "classes/src/functions/conjugate.php",
-                    "classes/src/functions/cos.php",
-                    "classes/src/functions/cosh.php",
-                    "classes/src/functions/cot.php",
-                    "classes/src/functions/coth.php",
-                    "classes/src/functions/csc.php",
-                    "classes/src/functions/csch.php",
-                    "classes/src/functions/exp.php",
-                    "classes/src/functions/inverse.php",
-                    "classes/src/functions/ln.php",
-                    "classes/src/functions/log2.php",
-                    "classes/src/functions/log10.php",
-                    "classes/src/functions/negative.php",
-                    "classes/src/functions/pow.php",
-                    "classes/src/functions/rho.php",
-                    "classes/src/functions/sec.php",
-                    "classes/src/functions/sech.php",
-                    "classes/src/functions/sin.php",
-                    "classes/src/functions/sinh.php",
-                    "classes/src/functions/sqrt.php",
-                    "classes/src/functions/tan.php",
-                    "classes/src/functions/tanh.php",
-                    "classes/src/functions/theta.php",
-                    "classes/src/operations/add.php",
-                    "classes/src/operations/subtract.php",
-                    "classes/src/operations/multiply.php",
-                    "classes/src/operations/divideby.php",
-                    "classes/src/operations/divideinto.php"
-                ]
-            },
-            "notification-url": "https://packagist.org/downloads/",
-            "license": [
-                "MIT"
-            ],
-            "authors": [
-                {
-                    "name": "Mark Baker",
-                    "email": "mark@lange.demon.co.uk"
-                }
-            ],
-            "description": "PHP Class for working with complex numbers",
-            "homepage": "https://github.com/MarkBaker/PHPComplex",
-            "keywords": [
-                "complex",
-                "mathematics"
-            ],
-            "time": "2018-10-13T23:28:42+00:00"
-        },
-        {
-            "name": "markbaker/matrix",
-            "version": "1.1.4",
-            "source": {
-                "type": "git",
-                "url": "https://github.com/MarkBaker/PHPMatrix.git",
-                "reference": "6ea97472b5baf12119b4f31f802835b820dd6d64"
-            },
-            "dist": {
-                "type": "zip",
-                "url": "https://api.github.com/repos/MarkBaker/PHPMatrix/zipball/6ea97472b5baf12119b4f31f802835b820dd6d64",
-                "reference": "6ea97472b5baf12119b4f31f802835b820dd6d64",
-                "shasum": ""
-            },
-            "require": {
-                "php": "^5.6.0|^7.0.0"
-            },
-            "require-dev": {
-                "dealerdirect/phpcodesniffer-composer-installer": "^0.4.3",
-                "phpcompatibility/php-compatibility": "^8.0",
-                "phpdocumentor/phpdocumentor": "2.*",
-                "phploc/phploc": "2.*",
-                "phpmd/phpmd": "2.*",
-                "phpunit/phpunit": "^4.8.35|^5.4.0",
-                "sebastian/phpcpd": "2.*",
-                "squizlabs/php_codesniffer": "^3.3.0"
-            },
-            "type": "library",
-            "autoload": {
-                "psr-4": {
-                    "Matrix\\": "classes/src/"
-                },
-                "files": [
-                    "classes/src/functions/adjoint.php",
-                    "classes/src/functions/antidiagonal.php",
-                    "classes/src/functions/cofactors.php",
-                    "classes/src/functions/determinant.php",
-                    "classes/src/functions/diagonal.php",
-                    "classes/src/functions/identity.php",
-                    "classes/src/functions/inverse.php",
-                    "classes/src/functions/minors.php",
-                    "classes/src/functions/trace.php",
-                    "classes/src/functions/transpose.php",
-                    "classes/src/operations/add.php",
-                    "classes/src/operations/directsum.php",
-                    "classes/src/operations/subtract.php",
-                    "classes/src/operations/multiply.php",
-                    "classes/src/operations/divideby.php",
-                    "classes/src/operations/divideinto.php"
-                ]
-            },
-            "notification-url": "https://packagist.org/downloads/",
-            "license": [
-                "MIT"
-            ],
-            "authors": [
-                {
-                    "name": "Mark Baker",
-                    "email": "mark@lange.demon.co.uk"
-                }
-            ],
-            "description": "PHP Class for working with matrices",
-            "homepage": "https://github.com/MarkBaker/PHPMatrix",
-            "keywords": [
-                "mathematics",
-                "matrix",
-                "vector"
-            ],
-            "time": "2018-11-04T22:12:12+00:00"
-        },
-        {
             "name": "michelf/php-markdown",
             "version": "1.8.0",
             "source": {
@@ -5695,100 +5526,6 @@
             ],
             "abandoned": "phpoffice/phpspreadsheet",
             "time": "2018-11-22T23:07:24+00:00"
-        },
-        {
-            "name": "phpoffice/phpspreadsheet",
-            "version": "1.8.1",
-            "source": {
-                "type": "git",
-                "url": "https://github.com/PHPOffice/PhpSpreadsheet.git",
-                "reference": "352c7002fefe4e4037d02654d853a1b09520946f"
-            },
-            "dist": {
-                "type": "zip",
-                "url": "https://api.github.com/repos/PHPOffice/PhpSpreadsheet/zipball/352c7002fefe4e4037d02654d853a1b09520946f",
-                "reference": "352c7002fefe4e4037d02654d853a1b09520946f",
-                "shasum": ""
-            },
-            "require": {
-                "ext-ctype": "*",
-                "ext-dom": "*",
-                "ext-fileinfo": "*",
-                "ext-gd": "*",
-                "ext-iconv": "*",
-                "ext-libxml": "*",
-                "ext-mbstring": "*",
-                "ext-simplexml": "*",
-                "ext-xml": "*",
-                "ext-xmlreader": "*",
-                "ext-xmlwriter": "*",
-                "ext-zip": "*",
-                "ext-zlib": "*",
-                "markbaker/complex": "^1.4",
-                "markbaker/matrix": "^1.1",
-                "php": "^5.6|^7.0",
-                "psr/simple-cache": "^1.0"
-            },
-            "require-dev": {
-                "doctrine/instantiator": "^1.0.0",
-                "dompdf/dompdf": "^0.8.0",
-                "friendsofphp/php-cs-fixer": "@stable",
-                "jpgraph/jpgraph": "^4.0",
-                "mpdf/mpdf": "^7.0.0",
-                "phpcompatibility/php-compatibility": "^8.0",
-                "phpunit/phpunit": "^5.7",
-                "squizlabs/php_codesniffer": "^3.3",
-                "tecnickcom/tcpdf": "^6.2"
-            },
-            "suggest": {
-                "dompdf/dompdf": "Option for rendering PDF with PDF Writer",
-                "jpgraph/jpgraph": "Option for rendering charts, or including charts with PDF or HTML Writers",
-                "mpdf/mpdf": "Option for rendering PDF with PDF Writer",
-                "tecnickcom/tcpdf": "Option for rendering PDF with PDF Writer"
-            },
-            "type": "library",
-            "autoload": {
-                "psr-4": {
-                    "PhpOffice\\PhpSpreadsheet\\": "src/PhpSpreadsheet"
-                }
-            },
-            "notification-url": "https://packagist.org/downloads/",
-            "license": [
-                "LGPL-2.1-or-later"
-            ],
-            "authors": [
-                {
-                    "name": "Erik Tilt"
-                },
-                {
-                    "name": "Adrien Crivelli"
-                },
-                {
-                    "name": "Maarten Balliauw",
-                    "homepage": "https://blog.maartenballiauw.be"
-                },
-                {
-                    "name": "Mark Baker",
-                    "homepage": "https://markbakeruk.net"
-                },
-                {
-                    "name": "Franck Lefevre",
-                    "homepage": "https://rootslabs.net"
-                }
-            ],
-            "description": "PHPSpreadsheet - Read, Create and Write Spreadsheet documents in PHP - Spreadsheet engine",
-            "homepage": "https://github.com/PHPOffice/PhpSpreadsheet",
-            "keywords": [
-                "OpenXML",
-                "excel",
-                "gnumeric",
-                "ods",
-                "php",
-                "spreadsheet",
-                "xls",
-                "xlsx"
-            ],
-            "time": "2019-07-01T20:46:51+00:00"
         },
         {
             "name": "phpoption/phpoption",
