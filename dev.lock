--- conflicted
+++ resolved
@@ -4,11 +4,7 @@
         "Read more about it at https://getcomposer.org/doc/01-basic-usage.md#installing-dependencies",
         "This file is @generated automatically"
     ],
-<<<<<<< HEAD
-    "content-hash": "b6e1506eb432560ff5a651695ffcfaf5",
-=======
     "content-hash": "7500aa1f0956fbc2240b35359ef690f5",
->>>>>>> 0bee40af
     "packages": [
         {
             "name": "akeneo/batch-bundle",
