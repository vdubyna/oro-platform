{
    "_readme": [
        "This file locks the dependencies of your project to a known state",
        "Read more about it at https://getcomposer.org/doc/01-basic-usage.md#installing-dependencies",
        "This file is @generated automatically"
    ],
<<<<<<< HEAD
    "content-hash": "43faab813d3bef02ecdc388f62ced9d9",
=======
    "content-hash": "9387a4ea91574a420051daaecf2443e5",
>>>>>>> 1da3f318
    "packages": [
        {
            "name": "akeneo/batch-bundle",
            "version": "0.4.9",
            "target-dir": "Akeneo/Bundle/BatchBundle",
            "source": {
                "type": "git",
                "url": "https://github.com/laboro/BatchBundle.git",
                "reference": "16bdde056af98b4d8634839ac4f4bf9a7b7025b9"
            },
            "dist": {
                "type": "zip",
                "url": "https://api.github.com/repos/laboro/BatchBundle/zipball/16bdde056af98b4d8634839ac4f4bf9a7b7025b9",
                "reference": "16bdde056af98b4d8634839ac4f4bf9a7b7025b9",
                "shasum": ""
            },
            "require": {
                "doctrine/orm": "^2.1.3",
                "monolog/monolog": "^1.1.0",
                "php": ">=5.4.4",
                "symfony/swiftmailer-bundle": "3.1.0",
                "symfony/symfony": "^2.1|~3.0"
            },
            "require-dev": {
                "phpspec/phpspec": "2.1.*"
            },
            "type": "symfony-bundle",
            "extra": {
                "branch-alias": {
                    "dev-master": "0.4.x-dev"
                }
            },
            "autoload": {
                "psr-0": {
                    "Akeneo\\Bundle\\BatchBundle": ""
                }
            },
            "license": [
                "MIT"
            ],
            "description": "Akeneo Batch Bundle",
            "keywords": [
                "Akeneo",
                "Batch",
                "Job",
                "Processor",
                "Reader",
                "Writer"
            ],
            "support": {
                "source": "https://github.com/laboro/BatchBundle/tree/0.4.9",
                "issues": "https://github.com/laboro/BatchBundle/issues"
            },
            "time": "2019-07-03T15:18:29+00:00"
        },
        {
            "name": "ass/xmlsecurity",
            "version": "v1.1.1",
            "source": {
                "type": "git",
                "url": "https://github.com/aschamberger/XmlSecurity.git",
                "reference": "c8976519ebbf6e4d953cd781d09df44b7f65fbb8"
            },
            "dist": {
                "type": "zip",
                "url": "https://api.github.com/repos/aschamberger/XmlSecurity/zipball/c8976519ebbf6e4d953cd781d09df44b7f65fbb8",
                "reference": "c8976519ebbf6e4d953cd781d09df44b7f65fbb8",
                "shasum": ""
            },
            "require": {
                "ext-openssl": "*",
                "lib-openssl": ">=0.9.0",
                "php": ">=5.3.0"
            },
            "require-dev": {
                "satooshi/php-coveralls": "dev-master"
            },
            "suggest": {
                "ext-mcrypt": "*"
            },
            "type": "library",
            "extra": {
                "branch-alias": {
                    "dev-master": "1.0.x-dev"
                }
            },
            "autoload": {
                "psr-0": {
                    "ass\\XmlSecurity": "src/"
                }
            },
            "notification-url": "https://packagist.org/downloads/",
            "license": [
                "BSD-3-Clause"
            ],
            "authors": [
                {
                    "name": "Robert Richards",
                    "email": "rrichards@cdatazone.org"
                },
                {
                    "name": "Andreas Schamberger",
                    "email": "mail@andreass.net"
                }
            ],
            "description": "The XmlSecurity library is written in PHP for working with XML Encryption and Signatures",
            "homepage": "https://github.com/aschamberger/XmlSecurity",
            "keywords": [
                "encryption",
                "security",
                "signature",
                "xml"
            ],
            "time": "2015-05-31T10:10:35+00:00"
        },
        {
            "name": "behat/transliterator",
            "version": "v1.2.0",
            "source": {
                "type": "git",
                "url": "https://github.com/Behat/Transliterator.git",
                "reference": "826ce7e9c2a6664c0d1f381cbb38b1fb80a7ee2c"
            },
            "dist": {
                "type": "zip",
                "url": "https://api.github.com/repos/Behat/Transliterator/zipball/826ce7e9c2a6664c0d1f381cbb38b1fb80a7ee2c",
                "reference": "826ce7e9c2a6664c0d1f381cbb38b1fb80a7ee2c",
                "shasum": ""
            },
            "require": {
                "php": ">=5.3.3"
            },
            "require-dev": {
                "chuyskywalker/rolling-curl": "^3.1",
                "php-yaoi/php-yaoi": "^1.0"
            },
            "type": "library",
            "extra": {
                "branch-alias": {
                    "dev-master": "1.2-dev"
                }
            },
            "autoload": {
                "psr-0": {
                    "Behat\\Transliterator": "src/"
                }
            },
            "notification-url": "https://packagist.org/downloads/",
            "license": [
                "Artistic-1.0"
            ],
            "description": "String transliterator",
            "keywords": [
                "i18n",
                "slug",
                "transliterator"
            ],
            "time": "2017-04-04T11:38:05+00:00"
        },
        {
            "name": "bower-asset/autobahnjs",
            "version": "v0.8.0",
            "source": {
                "type": "git",
                "url": "https://github.com/crossbario/autobahn-js.git",
                "reference": "5561cb7d39004cb764a01454d922c2b4a083d010"
            },
            "dist": {
                "type": "zip",
                "url": "https://api.github.com/repos/crossbario/autobahn-js/zipball/5561cb7d39004cb764a01454d922c2b4a083d010",
                "reference": "5561cb7d39004cb764a01454d922c2b4a083d010",
                "shasum": null
            },
            "type": "bower-asset"
        },
        {
            "name": "bower-asset/autolinker.js",
            "version": "1.6.0",
            "source": {
                "type": "git",
                "url": "https://github.com/gregjacobs/Autolinker.js.git",
                "reference": "f99f4943b3f1fdab604659966c9903a775b03182"
            },
            "dist": {
                "type": "zip",
                "url": "https://api.github.com/repos/gregjacobs/Autolinker.js/zipball/f99f4943b3f1fdab604659966c9903a775b03182",
                "reference": "f99f4943b3f1fdab604659966c9903a775b03182",
                "shasum": null
            },
            "type": "bower-asset",
            "license": [
                "MIT"
            ]
        },
        {
            "name": "bower-asset/backbone",
            "version": "1.2.3",
            "source": {
                "type": "git",
                "url": "https://github.com/jashkenas/backbone.git",
                "reference": "05fde9e201f7e2137796663081105cd6dad12a98"
            },
            "dist": {
                "type": "zip",
                "url": "https://api.github.com/repos/jashkenas/backbone/zipball/05fde9e201f7e2137796663081105cd6dad12a98",
                "reference": "05fde9e201f7e2137796663081105cd6dad12a98",
                "shasum": null
            },
            "require": {
                "bower-asset/underscore": ">=1.7.0"
            },
            "type": "bower-asset"
        },
        {
            "name": "bower-asset/backbone-pageable",
            "version": "1.2.3",
            "source": {
                "type": "git",
                "url": "git@github.com:wyuenho/backbone-pageable.git",
                "reference": "d1063263056195d2534fd7d56595c1816eec2173"
            },
            "dist": {
                "type": "zip",
                "url": "https://api.github.com/repos/wyuenho/backbone-pageable/zipball/d1063263056195d2534fd7d56595c1816eec2173",
                "reference": "d1063263056195d2534fd7d56595c1816eec2173",
                "shasum": null
            },
            "type": "bower-asset"
        },
        {
            "name": "bower-asset/backbone.paginator",
            "version": "2.0.5",
            "source": {
                "type": "git",
                "url": "git@github.com:addyosmani/backbone.paginator.git",
                "reference": "71123a819b2b0fd549da6699f4f0e46b48223025"
            },
            "dist": {
                "type": "zip",
                "url": "https://api.github.com/repos/addyosmani/backbone.paginator/zipball/71123a819b2b0fd549da6699f4f0e46b48223025",
                "reference": "71123a819b2b0fd549da6699f4f0e46b48223025",
                "shasum": null
            },
            "require": {
                "bower-asset/backbone": ">=1.2.3,<2.0.0",
                "bower-asset/underscore": ">=1.8.3,<2.0.0"
            },
            "type": "bower-asset",
            "license": [
                "MIT"
            ]
        },
        {
            "name": "bower-asset/backgrid",
            "version": "0.3.7",
            "source": {
                "type": "git",
                "url": "git@github.com:wyuenho/backgrid.git",
                "reference": "9a45dbc4a2af4a555e8274b7cc1a966a7586cfea"
            },
            "dist": {
                "type": "zip",
                "url": "https://api.github.com/repos/wyuenho/backgrid/zipball/9a45dbc4a2af4a555e8274b7cc1a966a7586cfea",
                "reference": "9a45dbc4a2af4a555e8274b7cc1a966a7586cfea",
                "shasum": null
            },
            "require": {
                "bower-asset/backbone": "~1.2.3",
                "bower-asset/underscore": ">=1.8.3,<2.0.0"
            },
            "type": "bower-asset",
            "license": [
                "MIT"
            ]
        },
        {
            "name": "bower-asset/backgrid-paginator",
            "version": "v0.3.8",
            "source": {
                "type": "git",
                "url": "git@github.com:wyuenho/backgrid-paginator.git",
                "reference": "77ec7004d0dd0e72d81a11a797bd19e69aa8dfb7"
            },
            "dist": {
                "type": "zip",
                "url": "https://api.github.com/repos/wyuenho/backgrid-paginator/zipball/77ec7004d0dd0e72d81a11a797bd19e69aa8dfb7",
                "reference": "77ec7004d0dd0e72d81a11a797bd19e69aa8dfb7",
                "shasum": null
            },
            "require": {
                "bower-asset/backbone": ">=1.1.2,<2.0.0",
                "bower-asset/backbone.paginator": ">=2.0.0,<3.0.0",
                "bower-asset/backgrid": "~0.3.5",
                "bower-asset/underscore": ">=1.5.0,<2.0.0"
            },
            "type": "bower-asset",
            "license": [
                "MIT"
            ]
        },
        {
            "name": "bower-asset/base64",
            "version": "1.0.1",
            "source": {
                "type": "git",
                "url": "git@github.com:davidchambers/Base64.js.git",
                "reference": "b2d49f347ed1bce61000a82769bffc837b7c79dc"
            },
            "dist": {
                "type": "zip",
                "url": "https://api.github.com/repos/davidchambers/Base64.js/zipball/b2d49f347ed1bce61000a82769bffc837b7c79dc",
                "reference": "b2d49f347ed1bce61000a82769bffc837b7c79dc",
                "shasum": null
            },
            "type": "bower-asset",
            "license": [
                "WTFPL"
            ]
        },
        {
            "name": "bower-asset/bean",
            "version": "v1.0.6",
            "source": {
                "type": "git",
                "url": "git@github.com:fat/bean.git",
                "reference": "0bbb3911ec2bb15333fdcf3a0a7904a1d4f62dea"
            },
            "dist": {
                "type": "zip",
                "url": "https://api.github.com/repos/fat/bean/zipball/0bbb3911ec2bb15333fdcf3a0a7904a1d4f62dea",
                "reference": "0bbb3911ec2bb15333fdcf3a0a7904a1d4f62dea",
                "shasum": null
            },
            "type": "bower-asset"
        },
        {
            "name": "bower-asset/chaplin",
            "version": "1.2.0",
            "source": {
                "type": "git",
                "url": "git@github.com:chaplinjs/downloads.git",
                "reference": "9b52a254842650787341c67e82edc7758220c19f"
            },
            "dist": {
                "type": "zip",
                "url": "https://api.github.com/repos/chaplinjs/downloads/zipball/9b52a254842650787341c67e82edc7758220c19f",
                "reference": "9b52a254842650787341c67e82edc7758220c19f",
                "shasum": null
            },
            "require": {
                "bower-asset/backbone": "dev-1.x|1.x"
            },
            "type": "bower-asset"
        },
        {
            "name": "bower-asset/crypto-js",
            "version": "3.1.7",
            "source": {
                "type": "git",
                "url": "git@github.com:brix/crypto-js.git",
                "reference": "67d2e996e25e00f66118b3b8ab7f7fc8eae6e8d6"
            },
            "dist": {
                "type": "zip",
                "url": "https://api.github.com/repos/brix/crypto-js/zipball/67d2e996e25e00f66118b3b8ab7f7fc8eae6e8d6",
                "reference": "67d2e996e25e00f66118b3b8ab7f7fc8eae6e8d6",
                "shasum": null
            },
            "type": "bower-asset",
            "license": [
                "MIT"
            ]
        },
        {
            "name": "bower-asset/datepair",
            "version": "0.4.15",
            "source": {
                "type": "git",
                "url": "git@github.com:jonthornton/Datepair.js.git",
                "reference": "5d243d5d513c42dfc07e27db80484e91bc15b9d1"
            },
            "dist": {
                "type": "zip",
                "url": "https://api.github.com/repos/jonthornton/Datepair.js/zipball/5d243d5d513c42dfc07e27db80484e91bc15b9d1",
                "reference": "5d243d5d513c42dfc07e27db80484e91bc15b9d1",
                "shasum": null
            },
            "type": "bower-asset",
            "license": [
                "MIT"
            ]
        },
        {
            "name": "bower-asset/flotr2",
            "version": "dev-master",
            "source": {
                "type": "git",
                "url": "https://github.com/HumbleSoftware/Flotr2.git",
                "reference": "df0ddedcab1a8fdb3a7abafc5fe97819931e7bd5"
            },
            "dist": {
                "type": "zip",
                "url": "https://api.github.com/repos/HumbleSoftware/Flotr2/zipball/df0ddedcab1a8fdb3a7abafc5fe97819931e7bd5",
                "reference": "df0ddedcab1a8fdb3a7abafc5fe97819931e7bd5",
                "shasum": null
            },
            "type": "bower-asset",
            "time": "2014-07-21T18:45:41+00:00"
        },
        {
            "name": "bower-asset/font-awesome",
            "version": "v4.7.0",
            "source": {
                "type": "git",
                "url": "git@github.com:FortAwesome/Font-Awesome.git",
                "reference": "a8386aae19e200ddb0f6845b5feeee5eb7013687"
            },
            "dist": {
                "type": "zip",
                "url": "https://api.github.com/repos/FortAwesome/Font-Awesome/zipball/a8386aae19e200ddb0f6845b5feeee5eb7013687",
                "reference": "a8386aae19e200ddb0f6845b5feeee5eb7013687",
                "shasum": null
            },
            "type": "bower-asset",
            "license": [
                "OFL-1.1",
                "MIT",
                "CC-BY-3.0"
            ]
        },
        {
            "name": "bower-asset/fuse",
            "version": "v3.2.0",
            "source": {
                "type": "git",
                "url": "https://github.com/krisk/Fuse.git",
                "reference": "f68a18a9b94eedfc82dfc7d7def8a8966c9f5b33"
            },
            "dist": {
                "type": "zip",
                "url": "https://api.github.com/repos/krisk/Fuse/zipball/f68a18a9b94eedfc82dfc7d7def8a8966c9f5b33",
                "reference": "f68a18a9b94eedfc82dfc7d7def8a8966c9f5b33",
                "shasum": null
            },
            "type": "bower-asset"
        },
        {
            "name": "bower-asset/jquery",
            "version": "3.1.1",
            "source": {
                "type": "git",
                "url": "https://github.com/jquery/jquery-dist.git",
                "reference": "1b30f3ad466ebf2714d47eda34dbd7fdf6849fe3"
            },
            "dist": {
                "type": "zip",
                "url": "https://api.github.com/repos/jquery/jquery-dist/zipball/1b30f3ad466ebf2714d47eda34dbd7fdf6849fe3",
                "reference": "1b30f3ad466ebf2714d47eda34dbd7fdf6849fe3",
                "shasum": null
            },
            "type": "bower-asset",
            "license": [
                "MIT"
            ]
        },
        {
            "name": "bower-asset/jquery-ajax-queue",
            "version": "v0.0.1",
            "source": {
                "type": "git",
                "url": "git@github.com:flydreamers/ajaxQueue.git",
                "reference": "50ffe758abe1a365ad228851ee7028677bfb07b4"
            },
            "dist": {
                "type": "zip",
                "url": "https://api.github.com/repos/flydreamers/ajaxQueue/zipball/50ffe758abe1a365ad228851ee7028677bfb07b4",
                "reference": "50ffe758abe1a365ad228851ee7028677bfb07b4",
                "shasum": null
            },
            "type": "bower-asset",
            "license": [
                "MIT"
            ]
        },
        {
            "name": "bower-asset/jquery-cookie",
            "version": "v1.4.1",
            "source": {
                "type": "git",
                "url": "git@github.com:carhartl/jquery-cookie.git",
                "reference": "7f88a4e631aba8a8c688fd8999ce6b9bcfd50718"
            },
            "dist": {
                "type": "zip",
                "url": "https://api.github.com/repos/carhartl/jquery-cookie/zipball/7f88a4e631aba8a8c688fd8999ce6b9bcfd50718",
                "reference": "7f88a4e631aba8a8c688fd8999ce6b9bcfd50718",
                "shasum": null
            },
            "require": {
                "bower-asset/jquery": ">=1.2"
            },
            "type": "bower-asset"
        },
        {
            "name": "bower-asset/jquery-form",
            "version": "v4.2.1",
            "source": {
                "type": "git",
                "url": "https://github.com/jquery-form/form.git",
                "reference": "c15a69251b36544cda48892c23e0dcec21fff838"
            },
            "dist": {
                "type": "zip",
                "url": "https://api.github.com/repos/jquery-form/form/zipball/c15a69251b36544cda48892c23e0dcec21fff838",
                "reference": "c15a69251b36544cda48892c23e0dcec21fff838",
                "shasum": null
            },
            "require": {
                "bower-asset/jquery": ">=1.7"
            },
            "type": "bower-asset",
            "license": [
                "(MIT OR LGPL-3.0)"
            ]
        },
        {
            "name": "bower-asset/jquery-mousewheel",
            "version": "3.1.13",
            "source": {
                "type": "git",
                "url": "https://github.com/jquery/jquery-mousewheel.git",
                "reference": "67289b6b2aa0066d7d78a5807f520387135ffb22"
            },
            "dist": {
                "type": "zip",
                "url": "https://api.github.com/repos/jquery/jquery-mousewheel/zipball/67289b6b2aa0066d7d78a5807f520387135ffb22",
                "reference": "67289b6b2aa0066d7d78a5807f520387135ffb22",
                "shasum": null
            },
            "require": {
                "bower-asset/jquery": ">=1.2.2"
            },
            "type": "bower-asset"
        },
        {
            "name": "bower-asset/jquery-ui-multiselect-widget",
            "version": "v2.0.1",
            "source": {
                "type": "git",
                "url": "git@github.com:ehynds/jquery-ui-multiselect-widget.git",
                "reference": "a5f3e0cffa6cc1d9fcd75c5977e3185b4bd5d635"
            },
            "dist": {
                "type": "zip",
                "url": "https://api.github.com/repos/ehynds/jquery-ui-multiselect-widget/zipball/a5f3e0cffa6cc1d9fcd75c5977e3185b4bd5d635",
                "reference": "a5f3e0cffa6cc1d9fcd75c5977e3185b4bd5d635",
                "shasum": null
            },
            "type": "bower-asset"
        },
        {
            "name": "bower-asset/jquery-validate",
            "version": "1.16.0",
            "source": {
                "type": "git",
                "url": "git@github.com:jzaefferer/jquery-validation.git",
                "reference": "29b9c702b9c831419f9f774d2acb86f42f803e11"
            },
            "dist": {
                "type": "zip",
                "url": "https://api.github.com/repos/jzaefferer/jquery-validation/zipball/29b9c702b9c831419f9f774d2acb86f42f803e11",
                "reference": "29b9c702b9c831419f9f774d2acb86f42f803e11",
                "shasum": null
            },
            "require": {
                "bower-asset/jquery": ">=1.7.2"
            },
            "type": "bower-asset",
            "license": [
                "MIT"
            ]
        },
        {
            "name": "bower-asset/jquery.numeric",
            "version": "v1.5",
            "source": {
                "type": "git",
                "url": "git@github.com:SamWM/jquery-numeric.git",
                "reference": "bb9ef0cfbddcd815d21bff6cdbae0133f85e57e9"
            },
            "dist": {
                "type": "zip",
                "url": "https://api.github.com/repos/SamWM/jquery-numeric/zipball/bb9ef0cfbddcd815d21bff6cdbae0133f85e57e9",
                "reference": "bb9ef0cfbddcd815d21bff6cdbae0133f85e57e9",
                "shasum": null
            },
            "require": {
                "bower-asset/jquery": ">=1.6"
            },
            "type": "bower-asset",
            "license": [
                "MIT"
            ]
        },
        {
            "name": "bower-asset/jsplumb",
            "version": "1.7.10",
            "source": {
                "type": "git",
                "url": "git@github.com:sporritt/jsPlumb.git",
                "reference": "b2b347b3d20a172d4f73528365bcf01ef953017c"
            },
            "dist": {
                "type": "zip",
                "url": "https://api.github.com/repos/sporritt/jsPlumb/zipball/b2b347b3d20a172d4f73528365bcf01ef953017c",
                "reference": "b2b347b3d20a172d4f73528365bcf01ef953017c",
                "shasum": null
            },
            "type": "bower-asset",
            "license": [
                "MIT/GPL2"
            ]
        },
        {
            "name": "bower-asset/jstree",
            "version": "3.3.8",
            "source": {
                "type": "git",
                "url": "https://github.com/vakata/jstree.git",
                "reference": "c9d7c1425f2272c5400536fa631eba8657522ecf"
            },
            "dist": {
                "type": "zip",
                "url": "https://api.github.com/repos/vakata/jstree/zipball/c9d7c1425f2272c5400536fa631eba8657522ecf",
                "reference": "c9d7c1425f2272c5400536fa631eba8657522ecf",
                "shasum": null
            },
            "require": {
                "bower-asset/jquery": ">=1.9.1"
            },
            "type": "bower-asset",
            "license": [
                "MIT"
            ]
        },
        {
            "name": "bower-asset/lightgallery",
            "version": "1.4.0",
            "source": {
                "type": "git",
                "url": "git@github.com:sachinchoolur/lightGallery.git",
                "reference": "7b7603e9b1bbabee2228fb8411f34ad67993c130"
            },
            "dist": {
                "type": "zip",
                "url": "https://api.github.com/repos/sachinchoolur/lightGallery/zipball/7b7603e9b1bbabee2228fb8411f34ad67993c130",
                "reference": "7b7603e9b1bbabee2228fb8411f34ad67993c130",
                "shasum": null
            },
            "require": {
                "bower-asset/jquery": ">=1.7.0"
            },
            "type": "bower-asset",
            "license": [
                "GPLv3"
            ]
        },
        {
            "name": "bower-asset/moment",
            "version": "2.18.1",
            "source": {
                "type": "git",
                "url": "git@github.com:moment/moment.git",
                "reference": "b8a7fc310eb3625e83fc0c8f1ea2840fa83c7378"
            },
            "dist": {
                "type": "zip",
                "url": "https://api.github.com/repos/moment/moment/zipball/b8a7fc310eb3625e83fc0c8f1ea2840fa83c7378",
                "reference": "b8a7fc310eb3625e83fc0c8f1ea2840fa83c7378",
                "shasum": null
            },
            "type": "bower-asset",
            "license": [
                "MIT"
            ]
        },
        {
            "name": "bower-asset/moment-timezone",
            "version": "0.5.13",
            "source": {
                "type": "git",
                "url": "git@github.com:moment/moment-timezone.git",
                "reference": "2b8da8f103f019949d45dc86fd6763960c8474d8"
            },
            "dist": {
                "type": "zip",
                "url": "https://api.github.com/repos/moment/moment-timezone/zipball/2b8da8f103f019949d45dc86fd6763960c8474d8",
                "reference": "2b8da8f103f019949d45dc86fd6763960c8474d8",
                "shasum": null
            },
            "require": {
                "bower-asset/moment": ">=2.9.0"
            },
            "type": "bower-asset",
            "license": [
                "MIT"
            ]
        },
        {
            "name": "bower-asset/numeral",
            "version": "2.0.6",
            "source": {
                "type": "git",
                "url": "git@github.com:adamwdraper/Numeral-js.git",
                "reference": "7de892ffb438af6e63b9c4f6aff0c9bc3932f09f"
            },
            "dist": {
                "type": "zip",
                "url": "https://api.github.com/repos/adamwdraper/Numeral-js/zipball/7de892ffb438af6e63b9c4f6aff0c9bc3932f09f",
                "reference": "7de892ffb438af6e63b9c4f6aff0c9bc3932f09f",
                "shasum": null
            },
            "type": "bower-asset"
        },
        {
            "name": "bower-asset/select2",
            "version": "3.4.1",
            "source": {
                "type": "git",
                "url": "https://github.com/select2/select2.git",
                "reference": "13dc8a1ff3af6515c23dbca1ae3dcc0b0dc1b0c1"
            },
            "dist": {
                "type": "zip",
                "url": "https://api.github.com/repos/select2/select2/zipball/13dc8a1ff3af6515c23dbca1ae3dcc0b0dc1b0c1",
                "reference": "13dc8a1ff3af6515c23dbca1ae3dcc0b0dc1b0c1",
                "shasum": null
            },
            "type": "bower-asset"
        },
        {
            "name": "bower-asset/text",
            "version": "2.0.15",
            "source": {
                "type": "git",
                "url": "git@github.com:requirejs/text.git",
                "reference": "d04de4ffd7bf5ba6cb80cdca2d40d4f6f52a1b1f"
            },
            "dist": {
                "type": "zip",
                "url": "https://api.github.com/repos/requirejs/text/zipball/d04de4ffd7bf5ba6cb80cdca2d40d4f6f52a1b1f",
                "reference": "d04de4ffd7bf5ba6cb80cdca2d40d4f6f52a1b1f",
                "shasum": null
            },
            "type": "bower-asset",
            "license": [
                "MIT"
            ]
        },
        {
            "name": "bower-asset/timepicker",
            "version": "1.11.11",
            "source": {
                "type": "git",
                "url": "git@github.com:jonthornton/jquery-timepicker.git",
                "reference": "3f26316a6f417c77737488d763e9a9055c20d8ae"
            },
            "dist": {
                "type": "zip",
                "url": "https://api.github.com/repos/jonthornton/jquery-timepicker/zipball/3f26316a6f417c77737488d763e9a9055c20d8ae",
                "reference": "3f26316a6f417c77737488d763e9a9055c20d8ae",
                "shasum": null
            },
            "require": {
                "bower-asset/jquery": ">=1.7"
            },
            "type": "bower-asset",
            "license": [
                "http://opensource.org/licenses/MIT"
            ]
        },
        {
            "name": "bower-asset/underscore",
            "version": "1.9.1",
            "source": {
                "type": "git",
                "url": "https://github.com/jashkenas/underscore.git",
                "reference": "ae037f7c41323807ae6f1533c45512e6d31a1574"
            },
            "dist": {
                "type": "zip",
                "url": "https://api.github.com/repos/jashkenas/underscore/zipball/ae037f7c41323807ae6f1533c45512e6d31a1574",
                "reference": "ae037f7c41323807ae6f1533c45512e6d31a1574",
                "shasum": null
            },
            "type": "bower-asset"
        },
        {
            "name": "bower-asset/when",
            "version": "2.4.0",
            "source": {
                "type": "git",
                "url": "git@github.com:cujojs/when.git",
                "reference": "a2acf1d86d150f5e9617e761b4c69c3158ed01ea"
            },
            "dist": {
                "type": "zip",
                "url": "https://api.github.com/repos/cujojs/when/zipball/a2acf1d86d150f5e9617e761b4c69c3158ed01ea",
                "reference": "a2acf1d86d150f5e9617e761b4c69c3158ed01ea",
                "shasum": null
            },
            "type": "bower-asset"
        },
        {
            "name": "brick/math",
            "version": "0.8.8",
            "source": {
                "type": "git",
                "url": "https://github.com/brick/math.git",
                "reference": "b77bf303449ac66e46d521e5022cedd1663ab6bd"
            },
            "dist": {
                "type": "zip",
                "url": "https://api.github.com/repos/brick/math/zipball/b77bf303449ac66e46d521e5022cedd1663ab6bd",
                "reference": "b77bf303449ac66e46d521e5022cedd1663ab6bd",
                "shasum": ""
            },
            "require": {
                "php": ">=7.1"
            },
            "require-dev": {
                "php-coveralls/php-coveralls": "2.*",
                "phpunit/phpunit": "7.*"
            },
            "type": "library",
            "autoload": {
                "psr-4": {
                    "Brick\\Math\\": "src/"
                }
            },
            "notification-url": "https://packagist.org/downloads/",
            "license": [
                "MIT"
            ],
            "description": "Arbitrary-precision arithmetic library",
            "keywords": [
                "Arbitrary-precision",
                "BigInteger",
                "BigRational",
                "arithmetic",
                "bigdecimal",
                "brick",
                "math"
            ],
            "time": "2019-04-25T14:55:49+00:00"
        },
        {
            "name": "composer/ca-bundle",
            "version": "1.1.4",
            "source": {
                "type": "git",
                "url": "https://github.com/composer/ca-bundle.git",
                "reference": "558f321c52faeb4828c03e7dc0cfe39a09e09a2d"
            },
            "dist": {
                "type": "zip",
                "url": "https://api.github.com/repos/composer/ca-bundle/zipball/558f321c52faeb4828c03e7dc0cfe39a09e09a2d",
                "reference": "558f321c52faeb4828c03e7dc0cfe39a09e09a2d",
                "shasum": ""
            },
            "require": {
                "ext-openssl": "*",
                "ext-pcre": "*",
                "php": "^5.3.2 || ^7.0"
            },
            "require-dev": {
                "phpunit/phpunit": "^4.8.35 || ^5.7 || ^6.5",
                "psr/log": "^1.0",
                "symfony/process": "^2.5 || ^3.0 || ^4.0"
            },
            "type": "library",
            "extra": {
                "branch-alias": {
                    "dev-master": "1.x-dev"
                }
            },
            "autoload": {
                "psr-4": {
                    "Composer\\CaBundle\\": "src"
                }
            },
            "notification-url": "https://packagist.org/downloads/",
            "license": [
                "MIT"
            ],
            "authors": [
                {
                    "name": "Jordi Boggiano",
                    "email": "j.boggiano@seld.be",
                    "homepage": "http://seld.be"
                }
            ],
            "description": "Lets you find a path to the system CA bundle, and includes a fallback to the Mozilla CA bundle.",
            "keywords": [
                "cabundle",
                "cacert",
                "certificate",
                "ssl",
                "tls"
            ],
            "time": "2019-01-28T09:30:10+00:00"
        },
        {
            "name": "composer/composer",
            "version": "1.6.5",
            "source": {
                "type": "git",
                "url": "https://github.com/composer/composer.git",
                "reference": "b184a92419cc9a9c4c6a09db555a94d441cb11c9"
            },
            "dist": {
                "type": "zip",
                "url": "https://api.github.com/repos/composer/composer/zipball/b184a92419cc9a9c4c6a09db555a94d441cb11c9",
                "reference": "b184a92419cc9a9c4c6a09db555a94d441cb11c9",
                "shasum": ""
            },
            "require": {
                "composer/ca-bundle": "^1.0",
                "composer/semver": "^1.0",
                "composer/spdx-licenses": "^1.2",
                "justinrainbow/json-schema": "^3.0 || ^4.0 || ^5.0",
                "php": "^5.3.2 || ^7.0",
                "psr/log": "^1.0",
                "seld/cli-prompt": "^1.0",
                "seld/jsonlint": "^1.4",
                "seld/phar-utils": "^1.0",
                "symfony/console": "^2.7 || ^3.0 || ^4.0",
                "symfony/filesystem": "^2.7 || ^3.0 || ^4.0",
                "symfony/finder": "^2.7 || ^3.0 || ^4.0",
                "symfony/process": "^2.7 || ^3.0 || ^4.0"
            },
            "conflict": {
                "symfony/console": "2.8.38"
            },
            "require-dev": {
                "phpunit/phpunit": "^4.8.35 || ^5.7",
                "phpunit/phpunit-mock-objects": "^2.3 || ^3.0"
            },
            "suggest": {
                "ext-openssl": "Enabling the openssl extension allows you to access https URLs for repositories and packages",
                "ext-zip": "Enabling the zip extension allows you to unzip archives",
                "ext-zlib": "Allow gzip compression of HTTP requests"
            },
            "bin": [
                "bin/composer"
            ],
            "type": "library",
            "extra": {
                "branch-alias": {
                    "dev-master": "1.6-dev"
                }
            },
            "autoload": {
                "psr-4": {
                    "Composer\\": "src/Composer"
                }
            },
            "notification-url": "https://packagist.org/downloads/",
            "license": [
                "MIT"
            ],
            "authors": [
                {
                    "name": "Nils Adermann",
                    "email": "naderman@naderman.de",
                    "homepage": "http://www.naderman.de"
                },
                {
                    "name": "Jordi Boggiano",
                    "email": "j.boggiano@seld.be",
                    "homepage": "http://seld.be"
                }
            ],
            "description": "Composer helps you declare, manage and install dependencies of PHP projects, ensuring you have the right stack everywhere.",
            "homepage": "https://getcomposer.org/",
            "keywords": [
                "autoload",
                "dependency",
                "package"
            ],
            "time": "2018-05-04T09:44:59+00:00"
        },
        {
            "name": "composer/semver",
            "version": "1.5.0",
            "source": {
                "type": "git",
                "url": "https://github.com/composer/semver.git",
                "reference": "46d9139568ccb8d9e7cdd4539cab7347568a5e2e"
            },
            "dist": {
                "type": "zip",
                "url": "https://api.github.com/repos/composer/semver/zipball/46d9139568ccb8d9e7cdd4539cab7347568a5e2e",
                "reference": "46d9139568ccb8d9e7cdd4539cab7347568a5e2e",
                "shasum": ""
            },
            "require": {
                "php": "^5.3.2 || ^7.0"
            },
            "require-dev": {
                "phpunit/phpunit": "^4.5 || ^5.0.5",
                "phpunit/phpunit-mock-objects": "2.3.0 || ^3.0"
            },
            "type": "library",
            "extra": {
                "branch-alias": {
                    "dev-master": "1.x-dev"
                }
            },
            "autoload": {
                "psr-4": {
                    "Composer\\Semver\\": "src"
                }
            },
            "notification-url": "https://packagist.org/downloads/",
            "license": [
                "MIT"
            ],
            "authors": [
                {
                    "name": "Nils Adermann",
                    "email": "naderman@naderman.de",
                    "homepage": "http://www.naderman.de"
                },
                {
                    "name": "Jordi Boggiano",
                    "email": "j.boggiano@seld.be",
                    "homepage": "http://seld.be"
                },
                {
                    "name": "Rob Bast",
                    "email": "rob.bast@gmail.com",
                    "homepage": "http://robbast.nl"
                }
            ],
            "description": "Semver library that offers utilities, version constraint parsing and validation.",
            "keywords": [
                "semantic",
                "semver",
                "validation",
                "versioning"
            ],
            "time": "2019-03-19T17:25:45+00:00"
        },
        {
            "name": "composer/spdx-licenses",
            "version": "1.5.1",
            "source": {
                "type": "git",
                "url": "https://github.com/composer/spdx-licenses.git",
                "reference": "a1aa51cf3ab838b83b0867b14e56fc20fbd55b3d"
            },
            "dist": {
                "type": "zip",
                "url": "https://api.github.com/repos/composer/spdx-licenses/zipball/a1aa51cf3ab838b83b0867b14e56fc20fbd55b3d",
                "reference": "a1aa51cf3ab838b83b0867b14e56fc20fbd55b3d",
                "shasum": ""
            },
            "require": {
                "php": "^5.3.2 || ^7.0 || ^8.0"
            },
            "require-dev": {
                "phpunit/phpunit": "^4.8.35 || ^5.7 || 6.5 - 7"
            },
            "type": "library",
            "extra": {
                "branch-alias": {
                    "dev-master": "1.x-dev"
                }
            },
            "autoload": {
                "psr-4": {
                    "Composer\\Spdx\\": "src"
                }
            },
            "notification-url": "https://packagist.org/downloads/",
            "license": [
                "MIT"
            ],
            "authors": [
                {
                    "name": "Nils Adermann",
                    "email": "naderman@naderman.de",
                    "homepage": "http://www.naderman.de"
                },
                {
                    "name": "Jordi Boggiano",
                    "email": "j.boggiano@seld.be",
                    "homepage": "http://seld.be"
                },
                {
                    "name": "Rob Bast",
                    "email": "rob.bast@gmail.com",
                    "homepage": "http://robbast.nl"
                }
            ],
            "description": "SPDX licenses list and validation library.",
            "keywords": [
                "license",
                "spdx",
                "validator"
            ],
            "time": "2019-03-26T10:23:26+00:00"
        },
        {
            "name": "container-interop/container-interop",
            "version": "1.2.0",
            "source": {
                "type": "git",
                "url": "https://github.com/container-interop/container-interop.git",
                "reference": "79cbf1341c22ec75643d841642dd5d6acd83bdb8"
            },
            "dist": {
                "type": "zip",
                "url": "https://api.github.com/repos/container-interop/container-interop/zipball/79cbf1341c22ec75643d841642dd5d6acd83bdb8",
                "reference": "79cbf1341c22ec75643d841642dd5d6acd83bdb8",
                "shasum": ""
            },
            "require": {
                "psr/container": "^1.0"
            },
            "type": "library",
            "autoload": {
                "psr-4": {
                    "Interop\\Container\\": "src/Interop/Container/"
                }
            },
            "notification-url": "https://packagist.org/downloads/",
            "license": [
                "MIT"
            ],
            "description": "Promoting the interoperability of container objects (DIC, SL, etc.)",
            "homepage": "https://github.com/container-interop/container-interop",
            "time": "2017-02-14T19:40:03+00:00"
        },
        {
            "name": "doctrine/annotations",
            "version": "v1.6.1",
            "source": {
                "type": "git",
                "url": "https://github.com/doctrine/annotations.git",
                "reference": "53120e0eb10355388d6ccbe462f1fea34ddadb24"
            },
            "dist": {
                "type": "zip",
                "url": "https://api.github.com/repos/doctrine/annotations/zipball/53120e0eb10355388d6ccbe462f1fea34ddadb24",
                "reference": "53120e0eb10355388d6ccbe462f1fea34ddadb24",
                "shasum": ""
            },
            "require": {
                "doctrine/lexer": "1.*",
                "php": "^7.1"
            },
            "require-dev": {
                "doctrine/cache": "1.*",
                "phpunit/phpunit": "^6.4"
            },
            "type": "library",
            "extra": {
                "branch-alias": {
                    "dev-master": "1.6.x-dev"
                }
            },
            "autoload": {
                "psr-4": {
                    "Doctrine\\Common\\Annotations\\": "lib/Doctrine/Common/Annotations"
                }
            },
            "notification-url": "https://packagist.org/downloads/",
            "license": [
                "MIT"
            ],
            "authors": [
                {
                    "name": "Roman Borschel",
                    "email": "roman@code-factory.org"
                },
                {
                    "name": "Benjamin Eberlei",
                    "email": "kontakt@beberlei.de"
                },
                {
                    "name": "Guilherme Blanco",
                    "email": "guilhermeblanco@gmail.com"
                },
                {
                    "name": "Jonathan Wage",
                    "email": "jonwage@gmail.com"
                },
                {
                    "name": "Johannes Schmitt",
                    "email": "schmittjoh@gmail.com"
                }
            ],
            "description": "Docblock Annotations Parser",
            "homepage": "http://www.doctrine-project.org",
            "keywords": [
                "annotations",
                "docblock",
                "parser"
            ],
            "time": "2019-03-25T19:12:02+00:00"
        },
        {
            "name": "doctrine/cache",
            "version": "v1.8.0",
            "source": {
                "type": "git",
                "url": "https://github.com/doctrine/cache.git",
                "reference": "d768d58baee9a4862ca783840eca1b9add7a7f57"
            },
            "dist": {
                "type": "zip",
                "url": "https://api.github.com/repos/doctrine/cache/zipball/d768d58baee9a4862ca783840eca1b9add7a7f57",
                "reference": "d768d58baee9a4862ca783840eca1b9add7a7f57",
                "shasum": ""
            },
            "require": {
                "php": "~7.1"
            },
            "conflict": {
                "doctrine/common": ">2.2,<2.4"
            },
            "require-dev": {
                "alcaeus/mongo-php-adapter": "^1.1",
                "doctrine/coding-standard": "^4.0",
                "mongodb/mongodb": "^1.1",
                "phpunit/phpunit": "^7.0",
                "predis/predis": "~1.0"
            },
            "suggest": {
                "alcaeus/mongo-php-adapter": "Required to use legacy MongoDB driver"
            },
            "type": "library",
            "extra": {
                "branch-alias": {
                    "dev-master": "1.8.x-dev"
                }
            },
            "autoload": {
                "psr-4": {
                    "Doctrine\\Common\\Cache\\": "lib/Doctrine/Common/Cache"
                }
            },
            "notification-url": "https://packagist.org/downloads/",
            "license": [
                "MIT"
            ],
            "authors": [
                {
                    "name": "Roman Borschel",
                    "email": "roman@code-factory.org"
                },
                {
                    "name": "Benjamin Eberlei",
                    "email": "kontakt@beberlei.de"
                },
                {
                    "name": "Guilherme Blanco",
                    "email": "guilhermeblanco@gmail.com"
                },
                {
                    "name": "Jonathan Wage",
                    "email": "jonwage@gmail.com"
                },
                {
                    "name": "Johannes Schmitt",
                    "email": "schmittjoh@gmail.com"
                }
            ],
            "description": "Caching library offering an object-oriented API for many cache backends",
            "homepage": "https://www.doctrine-project.org",
            "keywords": [
                "cache",
                "caching"
            ],
            "time": "2018-08-21T18:01:43+00:00"
        },
        {
            "name": "doctrine/collections",
            "version": "v1.6.2",
            "source": {
                "type": "git",
                "url": "https://github.com/doctrine/collections.git",
                "reference": "c5e0bc17b1620e97c968ac409acbff28b8b850be"
            },
            "dist": {
                "type": "zip",
                "url": "https://api.github.com/repos/doctrine/collections/zipball/c5e0bc17b1620e97c968ac409acbff28b8b850be",
                "reference": "c5e0bc17b1620e97c968ac409acbff28b8b850be",
                "shasum": ""
            },
            "require": {
                "php": "^7.1.3"
            },
            "require-dev": {
                "doctrine/coding-standard": "^6.0",
                "phpstan/phpstan-shim": "^0.9.2",
                "phpunit/phpunit": "^7.0",
                "vimeo/psalm": "^3.2.2"
            },
            "type": "library",
            "extra": {
                "branch-alias": {
                    "dev-master": "1.6.x-dev"
                }
            },
            "autoload": {
                "psr-4": {
                    "Doctrine\\Common\\Collections\\": "lib/Doctrine/Common/Collections"
                }
            },
            "notification-url": "https://packagist.org/downloads/",
            "license": [
                "MIT"
            ],
            "authors": [
                {
                    "name": "Roman Borschel",
                    "email": "roman@code-factory.org"
                },
                {
                    "name": "Benjamin Eberlei",
                    "email": "kontakt@beberlei.de"
                },
                {
                    "name": "Guilherme Blanco",
                    "email": "guilhermeblanco@gmail.com"
                },
                {
                    "name": "Jonathan Wage",
                    "email": "jonwage@gmail.com"
                },
                {
                    "name": "Johannes Schmitt",
                    "email": "schmittjoh@gmail.com"
                }
            ],
            "description": "PHP Doctrine Collections library that adds additional functionality on top of PHP arrays.",
            "homepage": "https://www.doctrine-project.org/projects/collections.html",
            "keywords": [
                "array",
                "collections",
                "iterators",
                "php"
            ],
            "time": "2019-06-09T13:48:14+00:00"
        },
        {
            "name": "doctrine/common",
            "version": "v2.10.0",
            "source": {
                "type": "git",
                "url": "https://github.com/doctrine/common.git",
                "reference": "30e33f60f64deec87df728c02b107f82cdafad9d"
            },
            "dist": {
                "type": "zip",
                "url": "https://api.github.com/repos/doctrine/common/zipball/30e33f60f64deec87df728c02b107f82cdafad9d",
                "reference": "30e33f60f64deec87df728c02b107f82cdafad9d",
                "shasum": ""
            },
            "require": {
                "doctrine/annotations": "^1.0",
                "doctrine/cache": "^1.0",
                "doctrine/collections": "^1.0",
                "doctrine/event-manager": "^1.0",
                "doctrine/inflector": "^1.0",
                "doctrine/lexer": "^1.0",
                "doctrine/persistence": "^1.1",
                "doctrine/reflection": "^1.0",
                "php": "^7.1"
            },
            "require-dev": {
                "doctrine/coding-standard": "^1.0",
                "phpunit/phpunit": "^6.3",
                "squizlabs/php_codesniffer": "^3.0",
                "symfony/phpunit-bridge": "^4.0.5"
            },
            "type": "library",
            "extra": {
                "branch-alias": {
                    "dev-master": "2.10.x-dev"
                }
            },
            "autoload": {
                "psr-4": {
                    "Doctrine\\Common\\": "lib/Doctrine/Common"
                }
            },
            "notification-url": "https://packagist.org/downloads/",
            "license": [
                "MIT"
            ],
            "authors": [
                {
                    "name": "Roman Borschel",
                    "email": "roman@code-factory.org"
                },
                {
                    "name": "Benjamin Eberlei",
                    "email": "kontakt@beberlei.de"
                },
                {
                    "name": "Guilherme Blanco",
                    "email": "guilhermeblanco@gmail.com"
                },
                {
                    "name": "Jonathan Wage",
                    "email": "jonwage@gmail.com"
                },
                {
                    "name": "Johannes Schmitt",
                    "email": "schmittjoh@gmail.com"
                },
                {
                    "name": "Marco Pivetta",
                    "email": "ocramius@gmail.com"
                }
            ],
            "description": "PHP Doctrine Common project is a library that provides additional functionality that other Doctrine projects depend on such as better reflection support, persistence interfaces, proxies, event system and much more.",
            "homepage": "https://www.doctrine-project.org/projects/common.html",
            "keywords": [
                "common",
                "doctrine",
                "php"
            ],
            "time": "2018-11-21T01:24:55+00:00"
        },
        {
            "name": "doctrine/data-fixtures",
            "version": "v1.3.1",
            "source": {
                "type": "git",
                "url": "https://github.com/doctrine/data-fixtures.git",
                "reference": "3a1e2c3c600e615a2dffe56d4ca0875cc5233e0a"
            },
            "dist": {
                "type": "zip",
                "url": "https://api.github.com/repos/doctrine/data-fixtures/zipball/3a1e2c3c600e615a2dffe56d4ca0875cc5233e0a",
                "reference": "3a1e2c3c600e615a2dffe56d4ca0875cc5233e0a",
                "shasum": ""
            },
            "require": {
                "doctrine/common": "~2.2",
                "php": "^7.1"
            },
            "conflict": {
                "doctrine/phpcr-odm": "<1.3.0"
            },
            "require-dev": {
                "doctrine/dbal": "^2.5.4",
                "doctrine/orm": "^2.5.4",
                "phpunit/phpunit": "^7.0"
            },
            "suggest": {
                "alcaeus/mongo-php-adapter": "For using MongoDB ODM with PHP 7",
                "doctrine/mongodb-odm": "For loading MongoDB ODM fixtures",
                "doctrine/orm": "For loading ORM fixtures",
                "doctrine/phpcr-odm": "For loading PHPCR ODM fixtures"
            },
            "type": "library",
            "extra": {
                "branch-alias": {
                    "dev-master": "1.3.x-dev"
                }
            },
            "autoload": {
                "psr-4": {
                    "Doctrine\\Common\\DataFixtures\\": "lib/Doctrine/Common/DataFixtures"
                }
            },
            "notification-url": "https://packagist.org/downloads/",
            "license": [
                "MIT"
            ],
            "authors": [
                {
                    "name": "Jonathan Wage",
                    "email": "jonwage@gmail.com"
                }
            ],
            "description": "Data Fixtures for all Doctrine Object Managers",
            "homepage": "http://www.doctrine-project.org",
            "keywords": [
                "database"
            ],
            "time": "2018-03-20T09:06:36+00:00"
        },
        {
            "name": "doctrine/dbal",
            "version": "v2.7.2",
            "source": {
                "type": "git",
                "url": "https://github.com/doctrine/dbal.git",
                "reference": "c0e5736016a51b427a8cba8bc470fbea78165819"
            },
            "dist": {
                "type": "zip",
                "url": "https://api.github.com/repos/doctrine/dbal/zipball/c0e5736016a51b427a8cba8bc470fbea78165819",
                "reference": "c0e5736016a51b427a8cba8bc470fbea78165819",
                "shasum": ""
            },
            "require": {
                "doctrine/common": "^2.7.1",
                "ext-pdo": "*",
                "php": "^7.1"
            },
            "require-dev": {
                "doctrine/coding-standard": "^4.0",
                "phpunit/phpunit": "^7.0",
                "phpunit/phpunit-mock-objects": "!=3.2.4,!=3.2.5",
                "symfony/console": "^2.0.5||^3.0",
                "symfony/phpunit-bridge": "^3.4.5|^4.0.5"
            },
            "suggest": {
                "symfony/console": "For helpful console commands such as SQL execution and import of files."
            },
            "bin": [
                "bin/doctrine-dbal"
            ],
            "type": "library",
            "extra": {
                "branch-alias": {
                    "dev-master": "2.7.x-dev"
                }
            },
            "autoload": {
                "psr-0": {
                    "Doctrine\\DBAL\\": "lib/"
                }
            },
            "notification-url": "https://packagist.org/downloads/",
            "license": [
                "MIT"
            ],
            "authors": [
                {
                    "name": "Roman Borschel",
                    "email": "roman@code-factory.org"
                },
                {
                    "name": "Benjamin Eberlei",
                    "email": "kontakt@beberlei.de"
                },
                {
                    "name": "Guilherme Blanco",
                    "email": "guilhermeblanco@gmail.com"
                },
                {
                    "name": "Jonathan Wage",
                    "email": "jonwage@gmail.com"
                }
            ],
            "description": "Database Abstraction Layer",
            "homepage": "http://www.doctrine-project.org",
            "keywords": [
                "database",
                "dbal",
                "persistence",
                "queryobject"
            ],
            "time": "2018-07-13T04:49:01+00:00"
        },
        {
            "name": "doctrine/doctrine-bundle",
            "version": "1.9.1",
            "source": {
                "type": "git",
                "url": "https://github.com/doctrine/DoctrineBundle.git",
                "reference": "703fad32e4c8cbe609caf45a71a1d4266c830f0f"
            },
            "dist": {
                "type": "zip",
                "url": "https://api.github.com/repos/doctrine/DoctrineBundle/zipball/703fad32e4c8cbe609caf45a71a1d4266c830f0f",
                "reference": "703fad32e4c8cbe609caf45a71a1d4266c830f0f",
                "shasum": ""
            },
            "require": {
                "doctrine/dbal": "^2.5.12",
                "doctrine/doctrine-cache-bundle": "~1.2",
                "jdorn/sql-formatter": "^1.2.16",
                "php": "^5.5.9|^7.0",
                "symfony/console": "~2.7|~3.0|~4.0",
                "symfony/dependency-injection": "~2.7|~3.0|~4.0",
                "symfony/doctrine-bridge": "~2.7|~3.0|~4.0",
                "symfony/framework-bundle": "^2.7.22|~3.0|~4.0"
            },
            "conflict": {
                "symfony/http-foundation": "<2.6"
            },
            "require-dev": {
                "doctrine/orm": "~2.4",
                "phpunit/phpunit": "^4.8.36|^5.7|^6.4",
                "satooshi/php-coveralls": "^1.0",
                "symfony/phpunit-bridge": "~2.7|~3.0|~4.0",
                "symfony/property-info": "~2.8|~3.0|~4.0",
                "symfony/validator": "~2.7|~3.0|~4.0",
                "symfony/web-profiler-bundle": "~2.7|~3.0|~4.0",
                "symfony/yaml": "~2.7|~3.0|~4.0",
                "twig/twig": "~1.26|~2.0"
            },
            "suggest": {
                "doctrine/orm": "The Doctrine ORM integration is optional in the bundle.",
                "symfony/web-profiler-bundle": "To use the data collector."
            },
            "type": "symfony-bundle",
            "extra": {
                "branch-alias": {
                    "dev-master": "1.8.x-dev"
                }
            },
            "autoload": {
                "psr-4": {
                    "Doctrine\\Bundle\\DoctrineBundle\\": ""
                }
            },
            "notification-url": "https://packagist.org/downloads/",
            "license": [
                "MIT"
            ],
            "authors": [
                {
                    "name": "Symfony Community",
                    "homepage": "http://symfony.com/contributors"
                },
                {
                    "name": "Benjamin Eberlei",
                    "email": "kontakt@beberlei.de"
                },
                {
                    "name": "Doctrine Project",
                    "homepage": "http://www.doctrine-project.org/"
                },
                {
                    "name": "Fabien Potencier",
                    "email": "fabien@symfony.com"
                }
            ],
            "description": "Symfony DoctrineBundle",
            "homepage": "http://www.doctrine-project.org",
            "keywords": [
                "database",
                "dbal",
                "orm",
                "persistence"
            ],
            "time": "2018-04-19T14:07:39+00:00"
        },
        {
            "name": "doctrine/doctrine-cache-bundle",
            "version": "1.3.5",
            "source": {
                "type": "git",
                "url": "https://github.com/doctrine/DoctrineCacheBundle.git",
                "reference": "5514c90d9fb595e1095e6d66ebb98ce9ef049927"
            },
            "dist": {
                "type": "zip",
                "url": "https://api.github.com/repos/doctrine/DoctrineCacheBundle/zipball/5514c90d9fb595e1095e6d66ebb98ce9ef049927",
                "reference": "5514c90d9fb595e1095e6d66ebb98ce9ef049927",
                "shasum": ""
            },
            "require": {
                "doctrine/cache": "^1.4.2",
                "doctrine/inflector": "~1.0",
                "php": ">=5.3.2",
                "symfony/doctrine-bridge": "~2.7|~3.3|~4.0"
            },
            "require-dev": {
                "instaclick/coding-standard": "~1.1",
                "instaclick/object-calisthenics-sniffs": "dev-master",
                "instaclick/symfony2-coding-standard": "dev-remaster",
                "phpunit/phpunit": "~4.8.36|~5.6|~6.5|~7.0",
                "predis/predis": "~0.8",
                "satooshi/php-coveralls": "^1.0",
                "squizlabs/php_codesniffer": "~1.5",
                "symfony/console": "~2.7|~3.3|~4.0",
                "symfony/finder": "~2.7|~3.3|~4.0",
                "symfony/framework-bundle": "~2.7|~3.3|~4.0",
                "symfony/phpunit-bridge": "~2.7|~3.3|~4.0",
                "symfony/security-acl": "~2.7|~3.3",
                "symfony/validator": "~2.7|~3.3|~4.0",
                "symfony/yaml": "~2.7|~3.3|~4.0"
            },
            "suggest": {
                "symfony/security-acl": "For using this bundle to cache ACLs"
            },
            "type": "symfony-bundle",
            "extra": {
                "branch-alias": {
                    "dev-master": "1.3.x-dev"
                }
            },
            "autoload": {
                "psr-4": {
                    "Doctrine\\Bundle\\DoctrineCacheBundle\\": ""
                },
                "exclude-from-classmap": [
                    "/Tests/"
                ]
            },
            "notification-url": "https://packagist.org/downloads/",
            "license": [
                "MIT"
            ],
            "authors": [
                {
                    "name": "Symfony Community",
                    "homepage": "http://symfony.com/contributors"
                },
                {
                    "name": "Benjamin Eberlei",
                    "email": "kontakt@beberlei.de"
                },
                {
                    "name": "Fabio B. Silva",
                    "email": "fabio.bat.silva@gmail.com"
                },
                {
                    "name": "Guilherme Blanco",
                    "email": "guilhermeblanco@hotmail.com"
                },
                {
                    "name": "Doctrine Project",
                    "homepage": "http://www.doctrine-project.org/"
                },
                {
                    "name": "Fabien Potencier",
                    "email": "fabien@symfony.com"
                }
            ],
            "description": "Symfony Bundle for Doctrine Cache",
            "homepage": "https://www.doctrine-project.org",
            "keywords": [
                "cache",
                "caching"
            ],
            "time": "2018-11-09T06:25:35+00:00"
        },
        {
            "name": "doctrine/doctrine-fixtures-bundle",
            "version": "v2.4.1",
            "source": {
                "type": "git",
                "url": "https://github.com/doctrine/DoctrineFixturesBundle.git",
                "reference": "74b8cc70a4a25b774628ee59f4cdf3623a146273"
            },
            "dist": {
                "type": "zip",
                "url": "https://api.github.com/repos/doctrine/DoctrineFixturesBundle/zipball/74b8cc70a4a25b774628ee59f4cdf3623a146273",
                "reference": "74b8cc70a4a25b774628ee59f4cdf3623a146273",
                "shasum": ""
            },
            "require": {
                "doctrine/data-fixtures": "~1.0",
                "doctrine/doctrine-bundle": "~1.0",
                "php": ">=5.3.2",
                "symfony/doctrine-bridge": "~2.7|~3.0|~4.0"
            },
            "type": "symfony-bundle",
            "extra": {
                "branch-alias": {
                    "dev-master": "2.4.x-dev"
                }
            },
            "autoload": {
                "psr-4": {
                    "Doctrine\\Bundle\\FixturesBundle\\": ""
                }
            },
            "notification-url": "https://packagist.org/downloads/",
            "license": [
                "MIT"
            ],
            "authors": [
                {
                    "name": "Symfony Community",
                    "homepage": "http://symfony.com/contributors"
                },
                {
                    "name": "Doctrine Project",
                    "homepage": "http://www.doctrine-project.org"
                },
                {
                    "name": "Fabien Potencier",
                    "email": "fabien@symfony.com"
                }
            ],
            "description": "Symfony DoctrineFixturesBundle",
            "homepage": "http://www.doctrine-project.org",
            "keywords": [
                "Fixture",
                "persistence"
            ],
            "time": "2017-10-30T19:26:42+00:00"
        },
        {
            "name": "doctrine/event-manager",
            "version": "v1.0.0",
            "source": {
                "type": "git",
                "url": "https://github.com/doctrine/event-manager.git",
                "reference": "a520bc093a0170feeb6b14e9d83f3a14452e64b3"
            },
            "dist": {
                "type": "zip",
                "url": "https://api.github.com/repos/doctrine/event-manager/zipball/a520bc093a0170feeb6b14e9d83f3a14452e64b3",
                "reference": "a520bc093a0170feeb6b14e9d83f3a14452e64b3",
                "shasum": ""
            },
            "require": {
                "php": "^7.1"
            },
            "conflict": {
                "doctrine/common": "<2.9@dev"
            },
            "require-dev": {
                "doctrine/coding-standard": "^4.0",
                "phpunit/phpunit": "^7.0"
            },
            "type": "library",
            "extra": {
                "branch-alias": {
                    "dev-master": "1.0.x-dev"
                }
            },
            "autoload": {
                "psr-4": {
                    "Doctrine\\Common\\": "lib/Doctrine/Common"
                }
            },
            "notification-url": "https://packagist.org/downloads/",
            "license": [
                "MIT"
            ],
            "authors": [
                {
                    "name": "Roman Borschel",
                    "email": "roman@code-factory.org"
                },
                {
                    "name": "Benjamin Eberlei",
                    "email": "kontakt@beberlei.de"
                },
                {
                    "name": "Guilherme Blanco",
                    "email": "guilhermeblanco@gmail.com"
                },
                {
                    "name": "Jonathan Wage",
                    "email": "jonwage@gmail.com"
                },
                {
                    "name": "Johannes Schmitt",
                    "email": "schmittjoh@gmail.com"
                },
                {
                    "name": "Marco Pivetta",
                    "email": "ocramius@gmail.com"
                }
            ],
            "description": "Doctrine Event Manager component",
            "homepage": "https://www.doctrine-project.org/projects/event-manager.html",
            "keywords": [
                "event",
                "eventdispatcher",
                "eventmanager"
            ],
            "time": "2018-06-11T11:59:03+00:00"
        },
        {
            "name": "doctrine/inflector",
            "version": "v1.3.0",
            "source": {
                "type": "git",
                "url": "https://github.com/doctrine/inflector.git",
                "reference": "5527a48b7313d15261292c149e55e26eae771b0a"
            },
            "dist": {
                "type": "zip",
                "url": "https://api.github.com/repos/doctrine/inflector/zipball/5527a48b7313d15261292c149e55e26eae771b0a",
                "reference": "5527a48b7313d15261292c149e55e26eae771b0a",
                "shasum": ""
            },
            "require": {
                "php": "^7.1"
            },
            "require-dev": {
                "phpunit/phpunit": "^6.2"
            },
            "type": "library",
            "extra": {
                "branch-alias": {
                    "dev-master": "1.3.x-dev"
                }
            },
            "autoload": {
                "psr-4": {
                    "Doctrine\\Common\\Inflector\\": "lib/Doctrine/Common/Inflector"
                }
            },
            "notification-url": "https://packagist.org/downloads/",
            "license": [
                "MIT"
            ],
            "authors": [
                {
                    "name": "Roman Borschel",
                    "email": "roman@code-factory.org"
                },
                {
                    "name": "Benjamin Eberlei",
                    "email": "kontakt@beberlei.de"
                },
                {
                    "name": "Guilherme Blanco",
                    "email": "guilhermeblanco@gmail.com"
                },
                {
                    "name": "Jonathan Wage",
                    "email": "jonwage@gmail.com"
                },
                {
                    "name": "Johannes Schmitt",
                    "email": "schmittjoh@gmail.com"
                }
            ],
            "description": "Common String Manipulations with regard to casing and singular/plural rules.",
            "homepage": "http://www.doctrine-project.org",
            "keywords": [
                "inflection",
                "pluralize",
                "singularize",
                "string"
            ],
            "time": "2018-01-09T20:05:19+00:00"
        },
        {
            "name": "doctrine/instantiator",
            "version": "1.2.0",
            "source": {
                "type": "git",
                "url": "https://github.com/doctrine/instantiator.git",
                "reference": "a2c590166b2133a4633738648b6b064edae0814a"
            },
            "dist": {
                "type": "zip",
                "url": "https://api.github.com/repos/doctrine/instantiator/zipball/a2c590166b2133a4633738648b6b064edae0814a",
                "reference": "a2c590166b2133a4633738648b6b064edae0814a",
                "shasum": ""
            },
            "require": {
                "php": "^7.1"
            },
            "require-dev": {
                "doctrine/coding-standard": "^6.0",
                "ext-pdo": "*",
                "ext-phar": "*",
                "phpbench/phpbench": "^0.13",
                "phpstan/phpstan-phpunit": "^0.11",
                "phpstan/phpstan-shim": "^0.11",
                "phpunit/phpunit": "^7.0"
            },
            "type": "library",
            "extra": {
                "branch-alias": {
                    "dev-master": "1.2.x-dev"
                }
            },
            "autoload": {
                "psr-4": {
                    "Doctrine\\Instantiator\\": "src/Doctrine/Instantiator/"
                }
            },
            "notification-url": "https://packagist.org/downloads/",
            "license": [
                "MIT"
            ],
            "authors": [
                {
                    "name": "Marco Pivetta",
                    "email": "ocramius@gmail.com",
                    "homepage": "http://ocramius.github.com/"
                }
            ],
            "description": "A small, lightweight utility to instantiate objects in PHP without invoking their constructors",
            "homepage": "https://www.doctrine-project.org/projects/instantiator.html",
            "keywords": [
                "constructor",
                "instantiate"
            ],
            "time": "2019-03-17T17:37:11+00:00"
        },
        {
            "name": "doctrine/lexer",
            "version": "1.0.2",
            "source": {
                "type": "git",
                "url": "https://github.com/doctrine/lexer.git",
                "reference": "1febd6c3ef84253d7c815bed85fc622ad207a9f8"
            },
            "dist": {
                "type": "zip",
                "url": "https://api.github.com/repos/doctrine/lexer/zipball/1febd6c3ef84253d7c815bed85fc622ad207a9f8",
                "reference": "1febd6c3ef84253d7c815bed85fc622ad207a9f8",
                "shasum": ""
            },
            "require": {
                "php": ">=5.3.2"
            },
            "require-dev": {
                "phpunit/phpunit": "^4.5"
            },
            "type": "library",
            "extra": {
                "branch-alias": {
                    "dev-master": "1.0.x-dev"
                }
            },
            "autoload": {
                "psr-4": {
                    "Doctrine\\Common\\Lexer\\": "lib/Doctrine/Common/Lexer"
                }
            },
            "notification-url": "https://packagist.org/downloads/",
            "license": [
                "MIT"
            ],
            "authors": [
                {
                    "name": "Roman Borschel",
                    "email": "roman@code-factory.org"
                },
                {
                    "name": "Guilherme Blanco",
                    "email": "guilhermeblanco@gmail.com"
                },
                {
                    "name": "Johannes Schmitt",
                    "email": "schmittjoh@gmail.com"
                }
            ],
            "description": "PHP Doctrine Lexer parser library that can be used in Top-Down, Recursive Descent Parsers.",
            "homepage": "https://www.doctrine-project.org/projects/lexer.html",
            "keywords": [
                "annotations",
                "docblock",
                "lexer",
                "parser",
                "php"
            ],
            "time": "2019-06-08T11:03:04+00:00"
        },
        {
            "name": "doctrine/orm",
            "version": "v2.6.3",
            "source": {
                "type": "git",
                "url": "https://github.com/doctrine/orm.git",
                "reference": "434820973cadf2da2d66e7184be370084cc32ca8"
            },
            "dist": {
                "type": "zip",
                "url": "https://api.github.com/repos/doctrine/orm/zipball/434820973cadf2da2d66e7184be370084cc32ca8",
                "reference": "434820973cadf2da2d66e7184be370084cc32ca8",
                "shasum": ""
            },
            "require": {
                "doctrine/annotations": "~1.5",
                "doctrine/cache": "~1.6",
                "doctrine/collections": "^1.4",
                "doctrine/common": "^2.7.1",
                "doctrine/dbal": "^2.6",
                "doctrine/instantiator": "~1.1",
                "ext-pdo": "*",
                "php": "^7.1",
                "symfony/console": "~3.0|~4.0"
            },
            "require-dev": {
                "doctrine/coding-standard": "^1.0",
                "phpunit/phpunit": "^6.5",
                "squizlabs/php_codesniffer": "^3.2",
                "symfony/yaml": "~3.4|~4.0"
            },
            "suggest": {
                "symfony/yaml": "If you want to use YAML Metadata Mapping Driver"
            },
            "bin": [
                "bin/doctrine"
            ],
            "type": "library",
            "extra": {
                "branch-alias": {
                    "dev-master": "2.6.x-dev"
                }
            },
            "autoload": {
                "psr-4": {
                    "Doctrine\\ORM\\": "lib/Doctrine/ORM"
                }
            },
            "notification-url": "https://packagist.org/downloads/",
            "license": [
                "MIT"
            ],
            "authors": [
                {
                    "name": "Roman Borschel",
                    "email": "roman@code-factory.org"
                },
                {
                    "name": "Benjamin Eberlei",
                    "email": "kontakt@beberlei.de"
                },
                {
                    "name": "Guilherme Blanco",
                    "email": "guilhermeblanco@gmail.com"
                },
                {
                    "name": "Jonathan Wage",
                    "email": "jonwage@gmail.com"
                },
                {
                    "name": "Marco Pivetta",
                    "email": "ocramius@gmail.com"
                }
            ],
            "description": "Object-Relational-Mapper for PHP",
            "homepage": "http://www.doctrine-project.org",
            "keywords": [
                "database",
                "orm"
            ],
            "time": "2018-11-20T23:46:46+00:00"
        },
        {
            "name": "doctrine/persistence",
            "version": "1.1.1",
            "source": {
                "type": "git",
                "url": "https://github.com/doctrine/persistence.git",
                "reference": "3da7c9d125591ca83944f477e65ed3d7b4617c48"
            },
            "dist": {
                "type": "zip",
                "url": "https://api.github.com/repos/doctrine/persistence/zipball/3da7c9d125591ca83944f477e65ed3d7b4617c48",
                "reference": "3da7c9d125591ca83944f477e65ed3d7b4617c48",
                "shasum": ""
            },
            "require": {
                "doctrine/annotations": "^1.0",
                "doctrine/cache": "^1.0",
                "doctrine/collections": "^1.0",
                "doctrine/event-manager": "^1.0",
                "doctrine/reflection": "^1.0",
                "php": "^7.1"
            },
            "conflict": {
                "doctrine/common": "<2.10@dev"
            },
            "require-dev": {
                "doctrine/coding-standard": "^5.0",
                "phpstan/phpstan": "^0.8",
                "phpunit/phpunit": "^7.0"
            },
            "type": "library",
            "extra": {
                "branch-alias": {
                    "dev-master": "1.1.x-dev"
                }
            },
            "autoload": {
                "psr-4": {
                    "Doctrine\\Common\\": "lib/Doctrine/Common"
                }
            },
            "notification-url": "https://packagist.org/downloads/",
            "license": [
                "MIT"
            ],
            "authors": [
                {
                    "name": "Roman Borschel",
                    "email": "roman@code-factory.org"
                },
                {
                    "name": "Benjamin Eberlei",
                    "email": "kontakt@beberlei.de"
                },
                {
                    "name": "Guilherme Blanco",
                    "email": "guilhermeblanco@gmail.com"
                },
                {
                    "name": "Jonathan Wage",
                    "email": "jonwage@gmail.com"
                },
                {
                    "name": "Johannes Schmitt",
                    "email": "schmittjoh@gmail.com"
                },
                {
                    "name": "Marco Pivetta",
                    "email": "ocramius@gmail.com"
                }
            ],
            "description": "The Doctrine Persistence project is a set of shared interfaces and functionality that the different Doctrine object mappers share.",
            "homepage": "https://doctrine-project.org/projects/persistence.html",
            "keywords": [
                "mapper",
                "object",
                "odm",
                "orm",
                "persistence"
            ],
            "time": "2019-04-23T08:28:24+00:00"
        },
        {
            "name": "doctrine/reflection",
            "version": "v1.0.0",
            "source": {
                "type": "git",
                "url": "https://github.com/doctrine/reflection.git",
                "reference": "02538d3f95e88eb397a5f86274deb2c6175c2ab6"
            },
            "dist": {
                "type": "zip",
                "url": "https://api.github.com/repos/doctrine/reflection/zipball/02538d3f95e88eb397a5f86274deb2c6175c2ab6",
                "reference": "02538d3f95e88eb397a5f86274deb2c6175c2ab6",
                "shasum": ""
            },
            "require": {
                "doctrine/annotations": "^1.0",
                "ext-tokenizer": "*",
                "php": "^7.1"
            },
            "require-dev": {
                "doctrine/coding-standard": "^4.0",
                "doctrine/common": "^2.8",
                "phpstan/phpstan": "^0.9.2",
                "phpstan/phpstan-phpunit": "^0.9.4",
                "phpunit/phpunit": "^7.0",
                "squizlabs/php_codesniffer": "^3.0"
            },
            "type": "library",
            "extra": {
                "branch-alias": {
                    "dev-master": "1.0.x-dev"
                }
            },
            "autoload": {
                "psr-4": {
                    "Doctrine\\Common\\": "lib/Doctrine/Common"
                }
            },
            "notification-url": "https://packagist.org/downloads/",
            "license": [
                "MIT"
            ],
            "authors": [
                {
                    "name": "Roman Borschel",
                    "email": "roman@code-factory.org"
                },
                {
                    "name": "Benjamin Eberlei",
                    "email": "kontakt@beberlei.de"
                },
                {
                    "name": "Guilherme Blanco",
                    "email": "guilhermeblanco@gmail.com"
                },
                {
                    "name": "Jonathan Wage",
                    "email": "jonwage@gmail.com"
                },
                {
                    "name": "Johannes Schmitt",
                    "email": "schmittjoh@gmail.com"
                },
                {
                    "name": "Marco Pivetta",
                    "email": "ocramius@gmail.com"
                }
            ],
            "description": "Doctrine Reflection component",
            "homepage": "https://www.doctrine-project.org/projects/reflection.html",
            "keywords": [
                "reflection"
            ],
            "time": "2018-06-14T14:45:07+00:00"
        },
        {
            "name": "egulias/email-validator",
            "version": "2.1.9",
            "source": {
                "type": "git",
                "url": "https://github.com/egulias/EmailValidator.git",
                "reference": "128cc721d771ec2c46ce59698f4ca42b73f71b25"
            },
            "dist": {
                "type": "zip",
                "url": "https://api.github.com/repos/egulias/EmailValidator/zipball/128cc721d771ec2c46ce59698f4ca42b73f71b25",
                "reference": "128cc721d771ec2c46ce59698f4ca42b73f71b25",
                "shasum": ""
            },
            "require": {
                "doctrine/lexer": "^1.0.1",
                "php": ">= 5.5"
            },
            "require-dev": {
                "dominicsayers/isemail": "dev-master",
                "phpunit/phpunit": "^4.8.35||^5.7||^6.0",
                "satooshi/php-coveralls": "^1.0.1"
            },
            "suggest": {
                "ext-intl": "PHP Internationalization Libraries are required to use the SpoofChecking validation"
            },
            "type": "library",
            "extra": {
                "branch-alias": {
                    "dev-master": "2.0.x-dev"
                }
            },
            "autoload": {
                "psr-4": {
                    "Egulias\\EmailValidator\\": "EmailValidator"
                }
            },
            "notification-url": "https://packagist.org/downloads/",
            "license": [
                "MIT"
            ],
            "authors": [
                {
                    "name": "Eduardo Gulias Davis"
                }
            ],
            "description": "A library for validating emails against several RFCs",
            "homepage": "https://github.com/egulias/EmailValidator",
            "keywords": [
                "email",
                "emailvalidation",
                "emailvalidator",
                "validation",
                "validator"
            ],
            "time": "2019-06-23T10:14:27+00:00"
        },
        {
            "name": "escapestudios/wsse-authentication-bundle",
            "version": "2.3.0",
            "target-dir": "Escape/WSSEAuthenticationBundle",
            "source": {
                "type": "git",
                "url": "https://github.com/djoos/EscapeWSSEAuthenticationBundle.git",
                "reference": "fe5585f20570c89a3e6f9b889104c1263a734a22"
            },
            "dist": {
                "type": "zip",
                "url": "https://api.github.com/repos/djoos/EscapeWSSEAuthenticationBundle/zipball/fe5585f20570c89a3e6f9b889104c1263a734a22",
                "reference": "fe5585f20570c89a3e6f9b889104c1263a734a22",
                "shasum": ""
            },
            "require": {
                "doctrine/common": "~2.2",
                "php": ">=5.3.9",
                "symfony/framework-bundle": "~2.3|~3.0",
                "symfony/security-bundle": "~2.3|~3.0"
            },
            "require-dev": {
                "symfony/finder": "~2.3|~3.0",
                "symfony/phpunit-bridge": "~2.7|~3.0"
            },
            "type": "symfony-bundle",
            "autoload": {
                "psr-0": {
                    "Escape\\WSSEAuthenticationBundle": ""
                }
            },
            "notification-url": "https://packagist.org/downloads/",
            "license": [
                "MIT"
            ],
            "authors": [
                {
                    "name": "David Joos",
                    "email": "david.joos@escapestudios.com"
                },
                {
                    "name": "Community contributors",
                    "homepage": "https://github.com/djoos/EscapeWSSEAuthenticationBundle/graphs/contributors"
                }
            ],
            "description": "Symfony2 bundle to implement WSSE authentication",
            "homepage": "https://github.com/djoos/EscapeWSSEAuthenticationBundle",
            "keywords": [
                "Authentication",
                "bundle",
                "wsse"
            ],
            "time": "2018-02-08T14:04:44+00:00"
        },
        {
            "name": "evenement/evenement",
            "version": "v2.1.0",
            "source": {
                "type": "git",
                "url": "https://github.com/igorw/evenement.git",
                "reference": "6ba9a777870ab49f417e703229d53931ed40fd7a"
            },
            "dist": {
                "type": "zip",
                "url": "https://api.github.com/repos/igorw/evenement/zipball/6ba9a777870ab49f417e703229d53931ed40fd7a",
                "reference": "6ba9a777870ab49f417e703229d53931ed40fd7a",
                "shasum": ""
            },
            "require": {
                "php": ">=5.4.0"
            },
            "require-dev": {
                "phpunit/phpunit": "^6.0||^5.7||^4.8.35"
            },
            "type": "library",
            "extra": {
                "branch-alias": {
                    "dev-master": "2.0-dev"
                }
            },
            "autoload": {
                "psr-0": {
                    "Evenement": "src"
                }
            },
            "notification-url": "https://packagist.org/downloads/",
            "license": [
                "MIT"
            ],
            "authors": [
                {
                    "name": "Igor Wiedler",
                    "email": "igor@wiedler.ch"
                }
            ],
            "description": "Événement is a very simple event dispatching library for PHP",
            "keywords": [
                "event-dispatcher",
                "event-emitter"
            ],
            "time": "2017-07-17T17:39:19+00:00"
        },
        {
            "name": "ezyang/htmlpurifier",
            "version": "v4.10.0",
            "source": {
                "type": "git",
                "url": "https://github.com/ezyang/htmlpurifier.git",
                "reference": "d85d39da4576a6934b72480be6978fb10c860021"
            },
            "dist": {
                "type": "zip",
                "url": "https://api.github.com/repos/ezyang/htmlpurifier/zipball/d85d39da4576a6934b72480be6978fb10c860021",
                "reference": "d85d39da4576a6934b72480be6978fb10c860021",
                "shasum": ""
            },
            "require": {
                "php": ">=5.2"
            },
            "require-dev": {
                "simpletest/simpletest": "^1.1"
            },
            "type": "library",
            "autoload": {
                "psr-0": {
                    "HTMLPurifier": "library/"
                },
                "files": [
                    "library/HTMLPurifier.composer.php"
                ]
            },
            "notification-url": "https://packagist.org/downloads/",
            "license": [
                "LGPL"
            ],
            "authors": [
                {
                    "name": "Edward Z. Yang",
                    "email": "admin@htmlpurifier.org",
                    "homepage": "http://ezyang.com"
                }
            ],
            "description": "Standards compliant HTML filter written in PHP",
            "homepage": "http://htmlpurifier.org/",
            "keywords": [
                "html"
            ],
            "time": "2018-02-23T01:58:20+00:00"
        },
        {
            "name": "fig/link-util",
            "version": "1.0.0",
            "source": {
                "type": "git",
                "url": "https://github.com/php-fig/link-util.git",
                "reference": "1a07821801a148be4add11ab0603e4af55a72fac"
            },
            "dist": {
                "type": "zip",
                "url": "https://api.github.com/repos/php-fig/link-util/zipball/1a07821801a148be4add11ab0603e4af55a72fac",
                "reference": "1a07821801a148be4add11ab0603e4af55a72fac",
                "shasum": ""
            },
            "require": {
                "php": ">=5.5.0",
                "psr/link": "~1.0@dev"
            },
            "require-dev": {
                "phpunit/phpunit": "^5.1",
                "squizlabs/php_codesniffer": "^2.3.1"
            },
            "type": "library",
            "extra": {
                "branch-alias": {
                    "dev-master": "1.0.x-dev"
                }
            },
            "autoload": {
                "psr-4": {
                    "Fig\\Link\\": "src/"
                }
            },
            "notification-url": "https://packagist.org/downloads/",
            "license": [
                "MIT"
            ],
            "authors": [
                {
                    "name": "PHP-FIG",
                    "homepage": "http://www.php-fig.org/"
                }
            ],
            "description": "Common utility implementations for HTTP links",
            "keywords": [
                "http",
                "http-link",
                "link",
                "psr",
                "psr-13",
                "rest"
            ],
            "time": "2016-10-17T18:31:11+00:00"
        },
        {
            "name": "friendsofsymfony/jsrouting-bundle",
            "version": "2.2.2",
            "source": {
                "type": "git",
                "url": "https://github.com/FriendsOfSymfony/FOSJsRoutingBundle.git",
                "reference": "be6c7ec335d0f0cf3b6d152d6b64d5772f5919b6"
            },
            "dist": {
                "type": "zip",
                "url": "https://api.github.com/repos/FriendsOfSymfony/FOSJsRoutingBundle/zipball/be6c7ec335d0f0cf3b6d152d6b64d5772f5919b6",
                "reference": "be6c7ec335d0f0cf3b6d152d6b64d5772f5919b6",
                "shasum": ""
            },
            "require": {
                "php": "^5.3.9|^7.0",
                "symfony/console": "~2.7||~3.0|^4.0",
                "symfony/framework-bundle": "~2.7||~3.0|^4.0",
                "symfony/serializer": "~2.7||~3.0|^4.0",
                "willdurand/jsonp-callback-validator": "~1.0"
            },
            "require-dev": {
                "symfony/expression-language": "~2.7||~3.0|^4.0",
                "symfony/phpunit-bridge": "^3.3|^4.0"
            },
            "type": "symfony-bundle",
            "extra": {
                "branch-alias": {
                    "dev-master": "2.0-dev"
                }
            },
            "autoload": {
                "psr-4": {
                    "FOS\\JsRoutingBundle\\": ""
                }
            },
            "notification-url": "https://packagist.org/downloads/",
            "license": [
                "MIT"
            ],
            "authors": [
                {
                    "name": "FriendsOfSymfony Community",
                    "homepage": "https://github.com/friendsofsymfony/FOSJsRoutingBundle/contributors"
                },
                {
                    "name": "William Durand",
                    "email": "will+git@drnd.me"
                }
            ],
            "description": "A pretty nice way to expose your Symfony2 routing to client applications.",
            "homepage": "http://friendsofsymfony.github.com",
            "keywords": [
                "Js Routing",
                "javascript",
                "routing"
            ],
            "time": "2018-11-28T20:11:21+00:00"
        },
        {
            "name": "friendsofsymfony/rest-bundle",
            "version": "2.3.0",
            "source": {
                "type": "git",
                "url": "https://github.com/FriendsOfSymfony/FOSRestBundle.git",
                "reference": "24422b0b0ba3dcfe0649abb8637f92a101e9981a"
            },
            "dist": {
                "type": "zip",
                "url": "https://api.github.com/repos/FriendsOfSymfony/FOSRestBundle/zipball/24422b0b0ba3dcfe0649abb8637f92a101e9981a",
                "reference": "24422b0b0ba3dcfe0649abb8637f92a101e9981a",
                "shasum": ""
            },
            "require": {
                "doctrine/inflector": "^1.0",
                "php": "^5.5.9|~7.0",
                "psr/log": "^1.0",
                "symfony/config": "^2.7|^3.0|^4.0",
                "symfony/debug": "^2.7|^3.0|^4.0",
                "symfony/dependency-injection": "^2.7|^3.0|^4.0",
                "symfony/event-dispatcher": "^2.7|^3.0|^4.0",
                "symfony/finder": "^2.7|^3.0|^4.0",
                "symfony/framework-bundle": "^2.7|^3.0|^4.0",
                "symfony/http-foundation": "^2.7|^3.0|^4.0",
                "symfony/http-kernel": "^2.7|^3.0|^4.0",
                "symfony/routing": "^2.7|^3.0|^4.0",
                "symfony/security-core": "^2.7|^3.0|^4.0",
                "symfony/templating": "^2.7|^3.0|^4.0",
                "willdurand/jsonp-callback-validator": "^1.0",
                "willdurand/negotiation": "^2.0"
            },
            "conflict": {
                "jms/serializer": "1.3.0",
                "jms/serializer-bundle": "<1.2.0",
                "sensio/framework-extra-bundle": "<3.0.13"
            },
            "require-dev": {
                "jms/serializer-bundle": "^1.2|^2.0",
                "phpoption/phpoption": "^1.1",
                "psr/http-message": "^1.0",
                "sensio/framework-extra-bundle": "^3.0.13|^4.0|^5.0",
                "symfony/asset": "^2.7|^3.0|^4.0",
                "symfony/browser-kit": "^2.7|^3.0|^4.0",
                "symfony/css-selector": "^2.7|^3.0|^4.0",
                "symfony/dependency-injection": "^2.7|^3.0|^4.0",
                "symfony/expression-language": "~2.7|^3.0|^4.0",
                "symfony/form": "^2.7|^3.0|^4.0",
                "symfony/phpunit-bridge": "^3.2|^4.0",
                "symfony/security-bundle": "^2.7|^3.0|^4.0",
                "symfony/serializer": "^2.7.11|^3.0.4|^4.0",
                "symfony/twig-bundle": "^2.7|^3.0|^4.0",
                "symfony/validator": "^2.7|^3.0|^4.0",
                "symfony/web-profiler-bundle": "^2.7|^3.0|^4.0",
                "symfony/yaml": "^2.7|^3.0|^4.0"
            },
            "suggest": {
                "jms/serializer-bundle": "Add support for advanced serialization capabilities, recommended, requires ^1.0",
                "sensio/framework-extra-bundle": "Add support for route annotations and the view response listener, requires ^3.0",
                "symfony/expression-language": "Add support for using the expression language in the routing, requires ^2.7|^3.0",
                "symfony/serializer": "Add support for basic serialization capabilities and xml decoding, requires ^2.7|^3.0",
                "symfony/validator": "Add support for validation capabilities in the ParamFetcher, requires ^2.7|^3.0"
            },
            "type": "symfony-bundle",
            "extra": {
                "branch-alias": {
                    "dev-master": "2.3-dev"
                }
            },
            "autoload": {
                "psr-4": {
                    "FOS\\RestBundle\\": ""
                },
                "exclude-from-classmap": [
                    "Tests/"
                ]
            },
            "notification-url": "https://packagist.org/downloads/",
            "license": [
                "MIT"
            ],
            "authors": [
                {
                    "name": "Lukas Kahwe Smith",
                    "email": "smith@pooteeweet.org"
                },
                {
                    "name": "FriendsOfSymfony Community",
                    "homepage": "https://github.com/friendsofsymfony/FOSRestBundle/contributors"
                },
                {
                    "name": "Konstantin Kudryashov",
                    "email": "ever.zet@gmail.com"
                }
            ],
            "description": "This Bundle provides various tools to rapidly develop RESTful API's with Symfony",
            "homepage": "http://friendsofsymfony.github.com",
            "keywords": [
                "rest"
            ],
            "time": "2017-11-28T07:59:44+00:00"
        },
        {
            "name": "gedmo/doctrine-extensions",
            "version": "v2.4.37",
            "source": {
                "type": "git",
                "url": "https://github.com/Atlantic18/DoctrineExtensions.git",
                "reference": "5dd471f656e46d815f063bf3f12c667649ec7ffb"
            },
            "dist": {
                "type": "zip",
                "url": "https://api.github.com/repos/Atlantic18/DoctrineExtensions/zipball/5dd471f656e46d815f063bf3f12c667649ec7ffb",
                "reference": "5dd471f656e46d815f063bf3f12c667649ec7ffb",
                "shasum": ""
            },
            "require": {
                "behat/transliterator": "~1.2",
                "doctrine/common": "~2.4",
                "php": ">=5.3.2"
            },
            "conflict": {
                "doctrine/annotations": "<1.2"
            },
            "require-dev": {
                "doctrine/common": ">=2.5.0",
                "doctrine/mongodb-odm": ">=1.0.2",
                "doctrine/orm": ">=2.5.0",
                "phpunit/phpunit": "^4.8.35|^5.7|^6.5",
                "symfony/yaml": "~2.6|~3.0|~4.0"
            },
            "suggest": {
                "doctrine/mongodb-odm": "to use the extensions with the MongoDB ODM",
                "doctrine/orm": "to use the extensions with the ORM"
            },
            "type": "library",
            "extra": {
                "branch-alias": {
                    "dev-master": "2.4.x-dev"
                }
            },
            "autoload": {
                "psr-4": {
                    "Gedmo\\": "lib/Gedmo"
                }
            },
            "notification-url": "https://packagist.org/downloads/",
            "license": [
                "MIT"
            ],
            "authors": [
                {
                    "name": "David Buchmann",
                    "email": "david@liip.ch"
                },
                {
                    "name": "Gediminas Morkevicius",
                    "email": "gediminas.morkevicius@gmail.com"
                },
                {
                    "name": "Gustavo Falco",
                    "email": "comfortablynumb84@gmail.com"
                }
            ],
            "description": "Doctrine2 behavioral extensions",
            "homepage": "http://gediminasm.org/",
            "keywords": [
                "Blameable",
                "behaviors",
                "doctrine2",
                "extensions",
                "gedmo",
                "loggable",
                "nestedset",
                "sluggable",
                "sortable",
                "timestampable",
                "translatable",
                "tree",
                "uploadable"
            ],
            "time": "2019-03-17T18:16:12+00:00"
        },
        {
            "name": "gos/pnctl-event-loop-emitter",
            "version": "v0.1.7",
            "source": {
                "type": "git",
                "url": "https://github.com/GeniusesOfSymfony/PNCTLEventLoopEmitter.git",
                "reference": "93bb0f0e60e4e1f4025f77c8a4fd9ae0c3b45fb3"
            },
            "dist": {
                "type": "zip",
                "url": "https://api.github.com/repos/GeniusesOfSymfony/PNCTLEventLoopEmitter/zipball/93bb0f0e60e4e1f4025f77c8a4fd9ae0c3b45fb3",
                "reference": "93bb0f0e60e4e1f4025f77c8a4fd9ae0c3b45fb3",
                "shasum": ""
            },
            "require": {
                "evenement/evenement": "~2.0|~3.0",
                "php": ">=5.4",
                "react/event-loop": "~0.4.0|^0.5"
            },
            "type": "library",
            "extra": {
                "branch-alias": {
                    "dev-master": "1.0.x-dev"
                }
            },
            "autoload": {
                "psr-4": {
                    "Gos\\Component\\PnctlEventLoopEmitter\\": "src/"
                },
                "files": [
                    "src/functions.php"
                ]
            },
            "notification-url": "https://packagist.org/downloads/",
            "license": [
                "MIT"
            ],
            "authors": [
                {
                    "name": "Johann Saunier",
                    "email": "johann_27@hotmail.fr"
                }
            ],
            "description": "Pnctl event emitter for event loop",
            "homepage": "https://github.com/GeniusesOfSymfony/PnctlEventLoopEmitter",
            "keywords": [
                "Pnctl",
                "event loop",
                "reactphp"
            ],
            "time": "2018-04-09T11:12:07+00:00"
        },
        {
            "name": "gos/pubsub-router-bundle",
            "version": "v0.3.5",
            "source": {
                "type": "git",
                "url": "https://github.com/GeniusesOfSymfony/PubSubRouterBundle.git",
                "reference": "a3f9666455dc42f38a7ce31ca2fc55bd27421ea0"
            },
            "dist": {
                "type": "zip",
                "url": "https://api.github.com/repos/GeniusesOfSymfony/PubSubRouterBundle/zipball/a3f9666455dc42f38a7ce31ca2fc55bd27421ea0",
                "reference": "a3f9666455dc42f38a7ce31ca2fc55bd27421ea0",
                "shasum": ""
            },
            "require": {
                "doctrine/cache": "~1.4",
                "php": ">=5.5",
                "symfony/console": "~3.4|~4.0",
                "symfony/framework-bundle": "~3.4|~4.0"
            },
            "require-dev": {
                "phpunit/phpunit": "^4.8.35"
            },
            "type": "symfony-bundle",
            "extra": {
                "branch-alias": {
                    "dev-master": "0.3.x-dev"
                }
            },
            "autoload": {
                "psr-4": {
                    "Gos\\Bundle\\PubSubRouterBundle\\": ""
                }
            },
            "notification-url": "https://packagist.org/downloads/",
            "license": [
                "MIT"
            ],
            "authors": [
                {
                    "name": "Johann Saunier",
                    "email": "johann_27@hotmail.fr"
                }
            ],
            "description": "Symfony PubSub Router Bundle",
            "homepage": "https://github.com/GeniusesOfSymfony/PubSubRouterBundle",
            "keywords": [
                "PubSub Bundle",
                "WAMP",
                "bundle",
                "pubsub",
                "redis",
                "zmq"
            ],
            "time": "2018-10-04T17:09:23+00:00"
        },
        {
            "name": "gos/ratchet",
            "version": "v0.3.6",
            "source": {
                "type": "git",
                "url": "https://github.com/GeniusesOfSymfony/Ratchet.git",
                "reference": "f72ee4f70f24da1fc232537088e6c368ae4211e0"
            },
            "dist": {
                "type": "zip",
                "url": "https://api.github.com/repos/GeniusesOfSymfony/Ratchet/zipball/f72ee4f70f24da1fc232537088e6c368ae4211e0",
                "reference": "f72ee4f70f24da1fc232537088e6c368ae4211e0",
                "shasum": ""
            },
            "require": {
                "guzzle/http": "^3.6",
                "php": ">=5.3.9",
                "react/socket": "^0.3 || ^0.4",
                "symfony/http-foundation": "^2.2|^3.0|^4.0",
                "symfony/routing": "^2.2|^3.0|^4.0"
            },
            "type": "library",
            "autoload": {
                "psr-4": {
                    "Ratchet\\": "src/Ratchet"
                }
            },
            "notification-url": "https://packagist.org/downloads/",
            "license": [
                "MIT"
            ],
            "authors": [
                {
                    "name": "Chris Boden",
                    "email": "cboden@gmail.com",
                    "role": "Developer"
                }
            ],
            "description": "PHP WebSocket library",
            "homepage": "http://socketo.me",
            "keywords": [
                "Ratchet",
                "WebSockets",
                "server",
                "sockets"
            ],
            "time": "2017-12-12T16:15:11+00:00"
        },
        {
            "name": "gos/ratchet-stack",
            "version": "v0.2.0",
            "source": {
                "type": "git",
                "url": "https://github.com/GeniusesOfSymfony/RatchetStack.git",
                "reference": "a7dfc817bf8b786c575022e290ab0769dbf09814"
            },
            "dist": {
                "type": "zip",
                "url": "https://api.github.com/repos/GeniusesOfSymfony/RatchetStack/zipball/a7dfc817bf8b786c575022e290ab0769dbf09814",
                "reference": "a7dfc817bf8b786c575022e290ab0769dbf09814",
                "shasum": ""
            },
            "require": {
                "cboden/ratchet": "^0.3|^0.4",
                "php": ">=5.3"
            },
            "type": "library",
            "extra": {
                "branch-alias": {
                    "dev-master": "1.0.x-dev"
                }
            },
            "autoload": {
                "psr-4": {
                    "Gos\\Component\\RatchetStack\\": "src/"
                }
            },
            "notification-url": "https://packagist.org/downloads/",
            "license": [
                "MIT"
            ],
            "authors": [
                {
                    "name": "Johann Saunier",
                    "email": "johann_27@hotmail.fr"
                }
            ],
            "description": "Ratchet Stack",
            "homepage": "https://github.com/GeniusesOfSymfony/RatchetStack",
            "keywords": [
                "Ratchet",
                "application",
                "stack"
            ],
            "time": "2018-05-02T13:03:51+00:00"
        },
        {
            "name": "gos/web-socket-bundle",
            "version": "v1.8.11",
            "source": {
                "type": "git",
                "url": "https://github.com/GeniusesOfSymfony/WebSocketBundle.git",
                "reference": "a26b71e9014a73b95ddbb02a813157563a296a48"
            },
            "dist": {
                "type": "zip",
                "url": "https://api.github.com/repos/GeniusesOfSymfony/WebSocketBundle/zipball/a26b71e9014a73b95ddbb02a813157563a296a48",
                "reference": "a26b71e9014a73b95ddbb02a813157563a296a48",
                "shasum": ""
            },
            "require": {
                "gos/pnctl-event-loop-emitter": "~0.1",
                "gos/pubsub-router-bundle": "~0.2",
                "gos/ratchet": "~0.3.5",
                "gos/ratchet-stack": "~0.1",
                "gos/websocket-client": "~0.1.0",
                "php": ">=5.4",
                "symfony/framework-bundle": "~2.3|~3.0"
            },
            "replace": {
                "cboden/ratchet": "~0.3.0"
            },
            "require-dev": {
                "phpunit/phpunit": "^4.8"
            },
            "suggest": {
                "ext-amqp": "*",
                "ext-libev": "*",
                "ext-libevent": ">=0.0.5",
                "ext-zmq": "*",
                "ocramius/proxy-manager": "~1.0",
                "symfony/proxy-manager-bridge": "~2.3"
            },
            "type": "symfony-bundle",
            "extra": {
                "branch-alias": {
                    "dev-master": "1.8.x-dev"
                }
            },
            "autoload": {
                "psr-4": {
                    "Gos\\Bundle\\WebSocketBundle\\": ""
                }
            },
            "notification-url": "https://packagist.org/downloads/",
            "license": [
                "MIT"
            ],
            "authors": [
                {
                    "name": "Jeremy Dare",
                    "email": "jeremy.d.dare@gmail.com"
                },
                {
                    "name": "Johann Saunier",
                    "email": "johann_27@hotmail.fr"
                }
            ],
            "description": "Symfony Web Socket Bundle",
            "homepage": "https://github.com/GeniusesOfSymfony/WebSocketBundle",
            "keywords": [
                "Ratchet",
                "WAMP",
                "Web Socket Bundle",
                "io",
                "websocket"
            ],
            "time": "2017-09-29T16:00:43+00:00"
        },
        {
            "name": "gos/websocket-client",
            "version": "v0.1.2",
            "source": {
                "type": "git",
                "url": "https://github.com/GeniusesOfSymfony/WebSocketPhpClient.git",
                "reference": "13bb38cb01acee648fea1a6ca4ad3dc6148da7fe"
            },
            "dist": {
                "type": "zip",
                "url": "https://api.github.com/repos/GeniusesOfSymfony/WebSocketPhpClient/zipball/13bb38cb01acee648fea1a6ca4ad3dc6148da7fe",
                "reference": "13bb38cb01acee648fea1a6ca4ad3dc6148da7fe",
                "shasum": ""
            },
            "require": {
                "php": ">=5.3.0"
            },
            "type": "library",
            "extra": {
                "branch-alias": {
                    "dev-master": "0.1.x-dev"
                }
            },
            "autoload": {
                "psr-4": {
                    "Gos\\Component\\WebSocketClient\\": ""
                }
            },
            "notification-url": "https://packagist.org/downloads/",
            "license": [
                "MIT"
            ],
            "authors": [
                {
                    "name": "Johann Saunier",
                    "email": "johann_27@hotmail.fr"
                },
                {
                    "name": "Martin Bažík",
                    "email": "martin@bazo.sk"
                }
            ],
            "description": "WAMP client in PHP",
            "keywords": [
                "Ratchet",
                "WAMP",
                "websocket"
            ],
            "time": "2015-08-04T11:43:11+00:00"
        },
        {
            "name": "guzzle/guzzle",
            "version": "v3.7.4",
            "source": {
                "type": "git",
                "url": "https://github.com/guzzle/guzzle.git",
                "reference": "b170b028c6bb5799640e46c8803015b0f9a45ed9"
            },
            "dist": {
                "type": "zip",
                "url": "https://api.github.com/repos/guzzle/guzzle/zipball/b170b028c6bb5799640e46c8803015b0f9a45ed9",
                "reference": "b170b028c6bb5799640e46c8803015b0f9a45ed9",
                "shasum": ""
            },
            "require": {
                "ext-curl": "*",
                "php": ">=5.3.3",
                "symfony/event-dispatcher": ">=2.1"
            },
            "replace": {
                "guzzle/batch": "self.version",
                "guzzle/cache": "self.version",
                "guzzle/common": "self.version",
                "guzzle/http": "self.version",
                "guzzle/inflection": "self.version",
                "guzzle/iterator": "self.version",
                "guzzle/log": "self.version",
                "guzzle/parser": "self.version",
                "guzzle/plugin": "self.version",
                "guzzle/plugin-async": "self.version",
                "guzzle/plugin-backoff": "self.version",
                "guzzle/plugin-cache": "self.version",
                "guzzle/plugin-cookie": "self.version",
                "guzzle/plugin-curlauth": "self.version",
                "guzzle/plugin-error-response": "self.version",
                "guzzle/plugin-history": "self.version",
                "guzzle/plugin-log": "self.version",
                "guzzle/plugin-md5": "self.version",
                "guzzle/plugin-mock": "self.version",
                "guzzle/plugin-oauth": "self.version",
                "guzzle/service": "self.version",
                "guzzle/stream": "self.version"
            },
            "require-dev": {
                "doctrine/cache": "*",
                "monolog/monolog": "1.*",
                "phpunit/phpunit": "3.7.*",
                "psr/log": "1.0.*",
                "symfony/class-loader": "*",
                "zendframework/zend-cache": "2.0.*",
                "zendframework/zend-log": "2.0.*"
            },
            "type": "library",
            "extra": {
                "branch-alias": {
                    "dev-master": "3.7-dev"
                }
            },
            "autoload": {
                "psr-0": {
                    "Guzzle\\Tests": "tests/",
                    "Guzzle": "src/"
                }
            },
            "notification-url": "https://packagist.org/downloads/",
            "license": [
                "MIT"
            ],
            "authors": [
                {
                    "name": "Michael Dowling",
                    "email": "mtdowling@gmail.com",
                    "homepage": "https://github.com/mtdowling"
                },
                {
                    "name": "Guzzle Community",
                    "homepage": "https://github.com/guzzle/guzzle/contributors"
                }
            ],
            "description": "Guzzle is a PHP HTTP client library and framework for building RESTful web service clients",
            "homepage": "http://guzzlephp.org/",
            "keywords": [
                "client",
                "curl",
                "framework",
                "http",
                "http client",
                "rest",
                "web service"
            ],
            "abandoned": "guzzlehttp/guzzle",
            "time": "2013-10-02T20:47:00+00:00"
        },
        {
            "name": "guzzlehttp/psr7",
            "version": "1.6.1",
            "source": {
                "type": "git",
                "url": "https://github.com/guzzle/psr7.git",
                "reference": "239400de7a173fe9901b9ac7c06497751f00727a"
            },
            "dist": {
                "type": "zip",
                "url": "https://api.github.com/repos/guzzle/psr7/zipball/239400de7a173fe9901b9ac7c06497751f00727a",
                "reference": "239400de7a173fe9901b9ac7c06497751f00727a",
                "shasum": ""
            },
            "require": {
                "php": ">=5.4.0",
                "psr/http-message": "~1.0",
                "ralouphie/getallheaders": "^2.0.5 || ^3.0.0"
            },
            "provide": {
                "psr/http-message-implementation": "1.0"
            },
            "require-dev": {
                "ext-zlib": "*",
                "phpunit/phpunit": "~4.8.36 || ^5.7.27 || ^6.5.8"
            },
            "suggest": {
                "zendframework/zend-httphandlerrunner": "Emit PSR-7 responses"
            },
            "type": "library",
            "extra": {
                "branch-alias": {
                    "dev-master": "1.6-dev"
                }
            },
            "autoload": {
                "psr-4": {
                    "GuzzleHttp\\Psr7\\": "src/"
                },
                "files": [
                    "src/functions_include.php"
                ]
            },
            "notification-url": "https://packagist.org/downloads/",
            "license": [
                "MIT"
            ],
            "authors": [
                {
                    "name": "Michael Dowling",
                    "email": "mtdowling@gmail.com",
                    "homepage": "https://github.com/mtdowling"
                },
                {
                    "name": "Tobias Schultze",
                    "homepage": "https://github.com/Tobion"
                }
            ],
            "description": "PSR-7 message implementation that also provides common utility methods",
            "keywords": [
                "http",
                "message",
                "psr-7",
                "request",
                "response",
                "stream",
                "uri",
                "url"
            ],
            "time": "2019-07-01T23:21:34+00:00"
        },
        {
            "name": "hwi/oauth-bundle",
            "version": "0.5.3",
            "source": {
                "type": "git",
                "url": "https://github.com/hwi/HWIOAuthBundle.git",
                "reference": "50f4bcbe5c217cfdf0f7f40a174b87199b76d1e1"
            },
            "dist": {
                "type": "zip",
                "url": "https://api.github.com/repos/hwi/HWIOAuthBundle/zipball/50f4bcbe5c217cfdf0f7f40a174b87199b76d1e1",
                "reference": "50f4bcbe5c217cfdf0f7f40a174b87199b76d1e1",
                "shasum": ""
            },
            "require": {
                "kriswallsmith/buzz": "~0.13",
                "php": "^5.3.3|^7.0",
                "symfony/form": "^2.3|^3.0",
                "symfony/framework-bundle": "^2.3|^3.0",
                "symfony/options-resolver": "^2.3|^3.0",
                "symfony/security-bundle": "^2.3|^3.0",
                "symfony/templating": "^2.7|^3.0",
                "symfony/yaml": "^2.3|^3.0"
            },
            "conflict": {
                "twig/twig": "<1.12"
            },
            "require-dev": {
                "doctrine/orm": "^2.3",
                "friendsofphp/php-cs-fixer": "^2.0",
                "friendsofsymfony/user-bundle": "^1.3|^2.0",
                "phpunit/phpunit": "^4.8|^5.0",
                "symfony/phpunit-bridge": "^2.7|^3.0",
                "symfony/property-access": "^2.3|^3.0",
                "symfony/stopwatch": "^2.5|^3.0",
                "symfony/twig-bundle": "^2.3|^3.0",
                "symfony/validator": "^2.3|^3.0"
            },
            "suggest": {
                "doctrine/doctrine-bundle": "to use Doctrine user provider",
                "friendsofsymfony/user-bundle": "to connect FOSUB with this bundle",
                "symfony/property-access": "to use FOSUB integration with this bundle",
                "symfony/twig-bundle": "to use the Twig hwi_oauth_* functions"
            },
            "type": "symfony-bundle",
            "extra": {
                "branch-alias": {
                    "dev-master": "0.5-dev"
                }
            },
            "autoload": {
                "psr-4": {
                    "HWI\\Bundle\\OAuthBundle\\": ""
                },
                "exclude-from-classmap": [
                    "/Tests/"
                ]
            },
            "notification-url": "https://packagist.org/downloads/",
            "license": [
                "MIT"
            ],
            "authors": [
                {
                    "name": "Contributors",
                    "homepage": "https://github.com/hwi/HWIOAuthBundle/contributors"
                },
                {
                    "name": "Joseph Bielawski",
                    "email": "stloyd@gmail.com"
                },
                {
                    "name": "Alexander",
                    "email": "iam.asm89@gmail.com"
                },
                {
                    "name": "Geoffrey Bachelet",
                    "email": "geoffrey.bachelet@gmail.com"
                }
            ],
            "description": "Support for authenticating users using both OAuth1.0a and OAuth2 in Symfony2.",
            "homepage": "http://github.com/hwi/HWIOAuthBundle",
            "keywords": [
                "37signals",
                "Authentication",
                "Deezer",
                "EVE Online",
                "amazon",
                "asana",
                "auth0",
                "azure",
                "bitbucket",
                "bitly",
                "box",
                "bufferapp",
                "clever",
                "dailymotion",
                "deviantart",
                "discogs",
                "disqus",
                "dropbox",
                "eventbrite",
                "facebook",
                "firewall",
                "fiware",
                "flickr",
                "foursquare",
                "github",
                "google",
                "hubic",
                "instagram",
                "jawbone",
                "jira",
                "linkedin",
                "mail.ru",
                "oauth",
                "oauth1",
                "oauth2",
                "odnoklassniki",
                "paypal",
                "qq",
                "reddit",
                "runkeeper",
                "salesforce",
                "security",
                "sensio connect",
                "sina weibo",
                "slack",
                "sound cloud",
                "spotify",
                "stack exchange",
                "stereomood",
                "strava",
                "toshl",
                "trakt",
                "trello",
                "twitch",
                "twitter",
                "vkontakte",
                "wechat",
                "windows live",
                "wordpress",
                "wunderlist",
                "xing",
                "yahoo",
                "yandex",
                "youtube"
            ],
            "time": "2017-01-08T14:13:58+00:00"
        },
        {
            "name": "imagine/imagine",
            "version": "v0.7.1",
            "source": {
                "type": "git",
                "url": "https://github.com/avalanche123/Imagine.git",
                "reference": "a9a702a946073cbca166718f1b02a1e72d742daa"
            },
            "dist": {
                "type": "zip",
                "url": "https://api.github.com/repos/avalanche123/Imagine/zipball/a9a702a946073cbca166718f1b02a1e72d742daa",
                "reference": "a9a702a946073cbca166718f1b02a1e72d742daa",
                "shasum": ""
            },
            "require": {
                "php": ">=5.3.2"
            },
            "require-dev": {
                "sami/sami": "^3.3",
                "symfony/phpunit-bridge": "^3.2"
            },
            "suggest": {
                "ext-gd": "to use the GD implementation",
                "ext-gmagick": "to use the Gmagick implementation",
                "ext-imagick": "to use the Imagick implementation"
            },
            "type": "library",
            "extra": {
                "branch-alias": {
                    "dev-develop": "0.7-dev"
                }
            },
            "autoload": {
                "psr-0": {
                    "Imagine": "lib/"
                }
            },
            "notification-url": "https://packagist.org/downloads/",
            "license": [
                "MIT"
            ],
            "authors": [
                {
                    "name": "Bulat Shakirzyanov",
                    "email": "mallluhuct@gmail.com",
                    "homepage": "http://avalanche123.com"
                }
            ],
            "description": "Image processing for PHP 5.3",
            "homepage": "http://imagine.readthedocs.org/",
            "keywords": [
                "drawing",
                "graphics",
                "image manipulation",
                "image processing"
            ],
            "time": "2017-05-16T10:31:22+00:00"
        },
        {
            "name": "incenteev/composer-parameter-handler",
            "version": "v2.1.3",
            "source": {
                "type": "git",
                "url": "https://github.com/Incenteev/ParameterHandler.git",
                "reference": "933c45a34814f27f2345c11c37d46b3ca7303550"
            },
            "dist": {
                "type": "zip",
                "url": "https://api.github.com/repos/Incenteev/ParameterHandler/zipball/933c45a34814f27f2345c11c37d46b3ca7303550",
                "reference": "933c45a34814f27f2345c11c37d46b3ca7303550",
                "shasum": ""
            },
            "require": {
                "php": ">=5.3.3",
                "symfony/yaml": "^2.3 || ^3.0 || ^4.0"
            },
            "require-dev": {
                "composer/composer": "^1.0@dev",
                "symfony/filesystem": "^2.3 || ^3 || ^4",
                "symfony/phpunit-bridge": "^4.0"
            },
            "type": "library",
            "extra": {
                "branch-alias": {
                    "dev-master": "2.1.x-dev"
                }
            },
            "autoload": {
                "psr-4": {
                    "Incenteev\\ParameterHandler\\": ""
                }
            },
            "notification-url": "https://packagist.org/downloads/",
            "license": [
                "MIT"
            ],
            "authors": [
                {
                    "name": "Christophe Coevoet",
                    "email": "stof@notk.org"
                }
            ],
            "description": "Composer script handling your ignored parameter file",
            "homepage": "https://github.com/Incenteev/ParameterHandler",
            "keywords": [
                "parameters management"
            ],
            "time": "2018-02-13T18:05:56+00:00"
        },
        {
            "name": "jdorn/sql-formatter",
            "version": "v1.2.17",
            "source": {
                "type": "git",
                "url": "https://github.com/jdorn/sql-formatter.git",
                "reference": "64990d96e0959dff8e059dfcdc1af130728d92bc"
            },
            "dist": {
                "type": "zip",
                "url": "https://api.github.com/repos/jdorn/sql-formatter/zipball/64990d96e0959dff8e059dfcdc1af130728d92bc",
                "reference": "64990d96e0959dff8e059dfcdc1af130728d92bc",
                "shasum": ""
            },
            "require": {
                "php": ">=5.2.4"
            },
            "require-dev": {
                "phpunit/phpunit": "3.7.*"
            },
            "type": "library",
            "extra": {
                "branch-alias": {
                    "dev-master": "1.3.x-dev"
                }
            },
            "autoload": {
                "classmap": [
                    "lib"
                ]
            },
            "notification-url": "https://packagist.org/downloads/",
            "license": [
                "MIT"
            ],
            "authors": [
                {
                    "name": "Jeremy Dorn",
                    "email": "jeremy@jeremydorn.com",
                    "homepage": "http://jeremydorn.com/"
                }
            ],
            "description": "a PHP SQL highlighting library",
            "homepage": "https://github.com/jdorn/sql-formatter/",
            "keywords": [
                "highlight",
                "sql"
            ],
            "time": "2014-01-12T16:20:24+00:00"
        },
        {
            "name": "jms/cg",
            "version": "1.2.0",
            "source": {
                "type": "git",
                "url": "https://github.com/schmittjoh/cg-library.git",
                "reference": "2152ea2c48f746a676debb841644ae64cae27835"
            },
            "dist": {
                "type": "zip",
                "url": "https://api.github.com/repos/schmittjoh/cg-library/zipball/2152ea2c48f746a676debb841644ae64cae27835",
                "reference": "2152ea2c48f746a676debb841644ae64cae27835",
                "shasum": ""
            },
            "require": {
                "php": ">=5.3.0"
            },
            "require-dev": {
                "phpunit/phpunit": ">=4.5"
            },
            "type": "library",
            "extra": {
                "branch-alias": {
                    "dev-master": "1.1-dev"
                }
            },
            "autoload": {
                "psr-0": {
                    "CG\\": "src/"
                }
            },
            "notification-url": "https://packagist.org/downloads/",
            "license": [
                "Apache2"
            ],
            "authors": [
                {
                    "name": "Johannes M. Schmitt",
                    "email": "schmittjoh@gmail.com"
                }
            ],
            "description": "Toolset for generating PHP code",
            "keywords": [
                "code generation"
            ],
            "time": "2016-04-07T10:21:44+00:00"
        },
        {
            "name": "jms/metadata",
            "version": "1.7.0",
            "source": {
                "type": "git",
                "url": "https://github.com/schmittjoh/metadata.git",
                "reference": "e5854ab1aa643623dc64adde718a8eec32b957a8"
            },
            "dist": {
                "type": "zip",
                "url": "https://api.github.com/repos/schmittjoh/metadata/zipball/e5854ab1aa643623dc64adde718a8eec32b957a8",
                "reference": "e5854ab1aa643623dc64adde718a8eec32b957a8",
                "shasum": ""
            },
            "require": {
                "php": ">=5.3.0"
            },
            "require-dev": {
                "doctrine/cache": "~1.0",
                "symfony/cache": "~3.1"
            },
            "type": "library",
            "extra": {
                "branch-alias": {
                    "dev-master": "1.5.x-dev"
                }
            },
            "autoload": {
                "psr-0": {
                    "Metadata\\": "src/"
                }
            },
            "notification-url": "https://packagist.org/downloads/",
            "license": [
                "MIT"
            ],
            "authors": [
                {
                    "name": "Asmir Mustafic",
                    "email": "goetas@gmail.com"
                },
                {
                    "name": "Johannes M. Schmitt",
                    "email": "schmittjoh@gmail.com"
                }
            ],
            "description": "Class/method/property metadata management in PHP",
            "keywords": [
                "annotations",
                "metadata",
                "xml",
                "yaml"
            ],
            "time": "2018-10-26T12:40:10+00:00"
        },
        {
            "name": "jms/parser-lib",
            "version": "1.0.0",
            "source": {
                "type": "git",
                "url": "https://github.com/schmittjoh/parser-lib.git",
                "reference": "c509473bc1b4866415627af0e1c6cc8ac97fa51d"
            },
            "dist": {
                "type": "zip",
                "url": "https://api.github.com/repos/schmittjoh/parser-lib/zipball/c509473bc1b4866415627af0e1c6cc8ac97fa51d",
                "reference": "c509473bc1b4866415627af0e1c6cc8ac97fa51d",
                "shasum": ""
            },
            "require": {
                "phpoption/phpoption": ">=0.9,<2.0-dev"
            },
            "type": "library",
            "extra": {
                "branch-alias": {
                    "dev-master": "1.0-dev"
                }
            },
            "autoload": {
                "psr-0": {
                    "JMS\\": "src/"
                }
            },
            "notification-url": "https://packagist.org/downloads/",
            "license": [
                "Apache2"
            ],
            "description": "A library for easily creating recursive-descent parsers.",
            "time": "2012-11-18T18:08:43+00:00"
        },
        {
            "name": "jms/serializer",
            "version": "1.12.1",
            "source": {
                "type": "git",
                "url": "https://github.com/schmittjoh/serializer.git",
                "reference": "93d6e03fcb71d45854cc44b5a84d645c02c5d763"
            },
            "dist": {
                "type": "zip",
                "url": "https://api.github.com/repos/schmittjoh/serializer/zipball/93d6e03fcb71d45854cc44b5a84d645c02c5d763",
                "reference": "93d6e03fcb71d45854cc44b5a84d645c02c5d763",
                "shasum": ""
            },
            "require": {
                "doctrine/annotations": "^1.0",
                "doctrine/instantiator": "^1.0.3",
                "jms/metadata": "^1.3",
                "jms/parser-lib": "1.*",
                "php": "^5.5|^7.0",
                "phpcollection/phpcollection": "~0.1",
                "phpoption/phpoption": "^1.1"
            },
            "conflict": {
                "twig/twig": "<1.12"
            },
            "require-dev": {
                "doctrine/orm": "~2.1",
                "doctrine/phpcr-odm": "^1.3|^2.0",
                "ext-pdo_sqlite": "*",
                "jackalope/jackalope-doctrine-dbal": "^1.1.5",
                "phpunit/phpunit": "^4.8|^5.0",
                "propel/propel1": "~1.7",
                "psr/container": "^1.0",
                "symfony/dependency-injection": "^2.7|^3.3|^4.0",
                "symfony/expression-language": "^2.6|^3.0",
                "symfony/filesystem": "^2.1",
                "symfony/form": "~2.1|^3.0",
                "symfony/translation": "^2.1|^3.0",
                "symfony/validator": "^2.2|^3.0",
                "symfony/yaml": "^2.1|^3.0",
                "twig/twig": "~1.12|~2.0"
            },
            "suggest": {
                "doctrine/cache": "Required if you like to use cache functionality.",
                "doctrine/collections": "Required if you like to use doctrine collection types as ArrayCollection.",
                "symfony/yaml": "Required if you'd like to serialize data to YAML format."
            },
            "type": "library",
            "extra": {
                "branch-alias": {
                    "dev-1.x": "1.11-dev"
                }
            },
            "autoload": {
                "psr-0": {
                    "JMS\\Serializer": "src/"
                }
            },
            "notification-url": "https://packagist.org/downloads/",
            "license": [
                "MIT"
            ],
            "authors": [
                {
                    "name": "Asmir Mustafic",
                    "email": "goetas@gmail.com"
                },
                {
                    "name": "Johannes M. Schmitt",
                    "email": "schmittjoh@gmail.com"
                }
            ],
            "description": "Library for (de-)serializing data of any complexity; supports XML, JSON, and YAML.",
            "homepage": "http://jmsyst.com/libs/serializer",
            "keywords": [
                "deserialization",
                "jaxb",
                "json",
                "serialization",
                "xml"
            ],
            "time": "2018-06-01T12:10:12+00:00"
        },
        {
            "name": "jms/serializer-bundle",
            "version": "2.1.0",
            "source": {
                "type": "git",
                "url": "https://github.com/schmittjoh/JMSSerializerBundle.git",
                "reference": "a612724ec70d9cbb744316365d88ec9440f81ac9"
            },
            "dist": {
                "type": "zip",
                "url": "https://api.github.com/repos/schmittjoh/JMSSerializerBundle/zipball/a612724ec70d9cbb744316365d88ec9440f81ac9",
                "reference": "a612724ec70d9cbb744316365d88ec9440f81ac9",
                "shasum": ""
            },
            "require": {
                "jms/serializer": "^1.7",
                "php": "^5.4|^7.0",
                "phpoption/phpoption": "^1.1.0",
                "symfony/framework-bundle": "~2.3|~3.0|~4.0"
            },
            "require-dev": {
                "doctrine/doctrine-bundle": "*",
                "doctrine/orm": "*",
                "phpunit/phpunit": "^4.8.35|^5.4.3|^6.0",
                "symfony/browser-kit": "*",
                "symfony/class-loader": "*",
                "symfony/css-selector": "*",
                "symfony/expression-language": "~2.6|~3.0|~4.0",
                "symfony/finder": "*",
                "symfony/form": "*",
                "symfony/process": "*",
                "symfony/stopwatch": "*",
                "symfony/twig-bundle": "*",
                "symfony/validator": "*",
                "symfony/yaml": "*"
            },
            "suggest": {
                "jms/di-extra-bundle": "Required to get lazy loading (de)serialization visitors, ~1.3"
            },
            "type": "symfony-bundle",
            "extra": {
                "branch-alias": {
                    "dev-master": "2.x-dev"
                }
            },
            "autoload": {
                "psr-4": {
                    "JMS\\SerializerBundle\\": ""
                },
                "exclude-from-classmap": [
                    "/Tests/"
                ]
            },
            "notification-url": "https://packagist.org/downloads/",
            "license": [
                "Apache-2.0"
            ],
            "authors": [
                {
                    "name": "Asmir Mustafic",
                    "email": "goetas@gmail.com"
                },
                {
                    "name": "Johannes M. Schmitt",
                    "email": "schmittjoh@gmail.com"
                }
            ],
            "description": "Allows you to easily serialize, and deserialize data of any complexity",
            "homepage": "http://jmsyst.com/bundles/JMSSerializerBundle",
            "keywords": [
                "deserialization",
                "jaxb",
                "json",
                "serialization",
                "xml"
            ],
            "time": "2017-08-31T10:41:30+00:00"
        },
        {
            "name": "justinrainbow/json-schema",
            "version": "5.2.8",
            "source": {
                "type": "git",
                "url": "https://github.com/justinrainbow/json-schema.git",
                "reference": "dcb6e1006bb5fd1e392b4daa68932880f37550d4"
            },
            "dist": {
                "type": "zip",
                "url": "https://api.github.com/repos/justinrainbow/json-schema/zipball/dcb6e1006bb5fd1e392b4daa68932880f37550d4",
                "reference": "dcb6e1006bb5fd1e392b4daa68932880f37550d4",
                "shasum": ""
            },
            "require": {
                "php": ">=5.3.3"
            },
            "require-dev": {
                "friendsofphp/php-cs-fixer": "~2.2.20",
                "json-schema/json-schema-test-suite": "1.2.0",
                "phpunit/phpunit": "^4.8.35"
            },
            "bin": [
                "bin/validate-json"
            ],
            "type": "library",
            "extra": {
                "branch-alias": {
                    "dev-master": "5.0.x-dev"
                }
            },
            "autoload": {
                "psr-4": {
                    "JsonSchema\\": "src/JsonSchema/"
                }
            },
            "notification-url": "https://packagist.org/downloads/",
            "license": [
                "MIT"
            ],
            "authors": [
                {
                    "name": "Bruno Prieto Reis",
                    "email": "bruno.p.reis@gmail.com"
                },
                {
                    "name": "Justin Rainbow",
                    "email": "justin.rainbow@gmail.com"
                },
                {
                    "name": "Igor Wiedler",
                    "email": "igor@wiedler.ch"
                },
                {
                    "name": "Robert Schönthal",
                    "email": "seroscho@googlemail.com"
                }
            ],
            "description": "A library to validate a json schema.",
            "homepage": "https://github.com/justinrainbow/json-schema",
            "keywords": [
                "json",
                "schema"
            ],
            "time": "2019-01-14T23:55:14+00:00"
        },
        {
            "name": "knplabs/gaufrette",
            "version": "v0.8.3",
            "source": {
                "type": "git",
                "url": "https://github.com/KnpLabs/Gaufrette.git",
                "reference": "1d44b7ac74256a240704b0fb16d2d66360511a07"
            },
            "dist": {
                "type": "zip",
                "url": "https://api.github.com/repos/KnpLabs/Gaufrette/zipball/1d44b7ac74256a240704b0fb16d2d66360511a07",
                "reference": "1d44b7ac74256a240704b0fb16d2d66360511a07",
                "shasum": ""
            },
            "require": {
                "php": ">=7.1"
            },
            "conflict": {
                "microsoft/windowsazure": "<0.4.3"
            },
            "require-dev": {
                "akeneo/phpspec-skip-example-extension": "^4.0",
                "amazonwebservices/aws-sdk-for-php": "1.5.*",
                "aws/aws-sdk-php": "^2.4.12||~3",
                "doctrine/dbal": ">=2.3",
                "dropbox-php/dropbox-php": "*",
                "google/apiclient": "~1.1.3",
                "league/flysystem": "~1.0",
                "microsoft/azure-storage-blob": "^1.0",
                "mikey179/vfsstream": "~1.2.0",
                "mongodb/mongodb": "^1.1",
                "phpseclib/phpseclib": "^2.0",
                "phpspec/phpspec": "~5.1",
                "phpunit/phpunit": "~7.5",
                "rackspace/php-opencloud": "^1.9.2"
            },
            "suggest": {
                "ext-curl": "*",
                "ext-fileinfo": "This extension is used to automatically detect the content-type of a file in the AwsS3, OpenCloud, AzureBlogStorage and GoogleCloudStorage adapters",
                "ext-mbstring": "*",
                "gaufrette/aws-s3-adapter": "to use AwsS3 adapter (supports SDK v2 and v3)",
                "gaufrette/azure-blob-storage-adapter": "to use AzureBlobStorage adapter",
                "gaufrette/doctrine-dbal-adapter": "to use DBAL adapter",
                "gaufrette/flysystem-adapter": "to use Flysystem adapter",
                "gaufrette/ftp-adapter": "to use Ftp adapter",
                "gaufrette/gridfs-adapter": "to use GridFS adapter",
                "gaufrette/in-memory-adapter": "to use InMemory adapter",
                "gaufrette/local-adapter": "to use Local adapter",
                "gaufrette/opencloud-adapter": "to use Opencloud adapter",
                "gaufrette/phpseclib-sftp-adapter": "to use PhpseclibSftp adapter",
                "gaufrette/zip-adapter": "to use Zip adapter",
                "google/apiclient": "to use GoogleCloudStorage adapter",
                "knplabs/knp-gaufrette-bundle": "to use with Symfony2"
            },
            "type": "library",
            "extra": {
                "branch-alias": {
                    "dev-master": "0.9.x-dev"
                }
            },
            "autoload": {
                "psr-0": {
                    "Gaufrette": "src/"
                }
            },
            "notification-url": "https://packagist.org/downloads/",
            "license": [
                "MIT"
            ],
            "authors": [
                {
                    "name": "The contributors",
                    "homepage": "http://github.com/knplabs/Gaufrette/contributors"
                },
                {
                    "name": "KnpLabs Team",
                    "homepage": "http://knplabs.com"
                }
            ],
            "description": "PHP library that provides a filesystem abstraction layer",
            "homepage": "http://knplabs.com",
            "keywords": [
                "abstraction",
                "file",
                "filesystem",
                "media"
            ],
            "time": "2019-06-06T09:56:58+00:00"
        },
        {
            "name": "knplabs/knp-gaufrette-bundle",
            "version": "0.3.0",
            "source": {
                "type": "git",
                "url": "https://github.com/KnpLabs/KnpGaufretteBundle.git",
                "reference": "44cf552e14031517516458b0e394f16dd36a131b"
            },
            "dist": {
                "type": "zip",
                "url": "https://api.github.com/repos/KnpLabs/KnpGaufretteBundle/zipball/44cf552e14031517516458b0e394f16dd36a131b",
                "reference": "44cf552e14031517516458b0e394f16dd36a131b",
                "shasum": ""
            },
            "require": {
                "knplabs/gaufrette": "~0.1.7|~0.2",
                "symfony/framework-bundle": "~2.0|~3.0"
            },
            "require-dev": {
                "phpunit/phpunit": "~4.2",
                "symfony/console": "~2.0|~3.0",
                "symfony/yaml": "~2.0|~3.0"
            },
            "type": "symfony-bundle",
            "extra": {
                "branch-alias": {
                    "dev-master": "0.4.x-dev"
                }
            },
            "autoload": {
                "psr-4": {
                    "Knp\\Bundle\\GaufretteBundle\\": ""
                }
            },
            "notification-url": "https://packagist.org/downloads/",
            "license": [
                "MIT"
            ],
            "authors": [
                {
                    "name": "The contributors",
                    "homepage": "https://github.com/knplabs/KnpGaufretteBundle/contributors"
                },
                {
                    "name": "Antoine Hérault",
                    "email": "antoine.herault@gmail.com"
                }
            ],
            "description": "Allows to easily use the Gaufrette library in a Symfony project",
            "homepage": "http://knplabs.com",
            "keywords": [
                "abstraction",
                "file",
                "filesystem",
                "media"
            ],
            "time": "2016-01-16T00:12:11+00:00"
        },
        {
            "name": "knplabs/knp-menu",
            "version": "2.3.0",
            "source": {
                "type": "git",
                "url": "https://github.com/KnpLabs/KnpMenu.git",
                "reference": "655630a1db0b72108262d1a844de3b1ba0885be5"
            },
            "dist": {
                "type": "zip",
                "url": "https://api.github.com/repos/KnpLabs/KnpMenu/zipball/655630a1db0b72108262d1a844de3b1ba0885be5",
                "reference": "655630a1db0b72108262d1a844de3b1ba0885be5",
                "shasum": ""
            },
            "require": {
                "php": ">=5.6.0"
            },
            "require-dev": {
                "psr/container": "^1.0",
                "symfony/http-foundation": "~2.4|~3.0|^4.0",
                "symfony/phpunit-bridge": "~3.3|^4.0",
                "symfony/routing": "~2.3|~3.0|^4.0",
                "twig/twig": "~1.16|~2.0"
            },
            "suggest": {
                "twig/twig": "for the TwigRenderer and the integration with your templates"
            },
            "type": "library",
            "extra": {
                "branch-alias": {
                    "dev-master": "2.3-dev"
                }
            },
            "autoload": {
                "psr-4": {
                    "Knp\\Menu\\": "src/Knp/Menu"
                }
            },
            "notification-url": "https://packagist.org/downloads/",
            "license": [
                "MIT"
            ],
            "authors": [
                {
                    "name": "Christophe Coevoet",
                    "email": "stof@notk.org"
                },
                {
                    "name": "Symfony Community",
                    "homepage": "https://github.com/KnpLabs/KnpMenu/contributors"
                },
                {
                    "name": "KnpLabs",
                    "homepage": "https://knplabs.com"
                }
            ],
            "description": "An object oriented menu library",
            "homepage": "https://knplabs.com",
            "keywords": [
                "menu",
                "tree"
            ],
            "time": "2017-11-18T20:49:26+00:00"
        },
        {
            "name": "knplabs/knp-menu-bundle",
            "version": "2.2.2",
            "source": {
                "type": "git",
                "url": "https://github.com/KnpLabs/KnpMenuBundle.git",
                "reference": "267027582a1f1e355276f796f8da0e9f82026bf1"
            },
            "dist": {
                "type": "zip",
                "url": "https://api.github.com/repos/KnpLabs/KnpMenuBundle/zipball/267027582a1f1e355276f796f8da0e9f82026bf1",
                "reference": "267027582a1f1e355276f796f8da0e9f82026bf1",
                "shasum": ""
            },
            "require": {
                "knplabs/knp-menu": "~2.3",
                "php": "^5.6 || ^7",
                "symfony/framework-bundle": "~2.7|~3.0 | ^4.0"
            },
            "require-dev": {
                "symfony/expression-language": "~2.7|~3.0 | ^4.0",
                "symfony/phpunit-bridge": "^3.3 | ^4.0",
                "symfony/templating": "~2.7|~3.0 | ^4.0"
            },
            "type": "symfony-bundle",
            "extra": {
                "branch-alias": {
                    "dev-master": "2.2.x-dev"
                }
            },
            "autoload": {
                "psr-4": {
                    "Knp\\Bundle\\MenuBundle\\": "src"
                }
            },
            "notification-url": "https://packagist.org/downloads/",
            "license": [
                "MIT"
            ],
            "authors": [
                {
                    "name": "Christophe Coevoet",
                    "email": "stof@notk.org"
                },
                {
                    "name": "Knplabs",
                    "homepage": "http://knplabs.com"
                },
                {
                    "name": "Symfony Community",
                    "homepage": "https://github.com/KnpLabs/KnpMenuBundle/contributors"
                }
            ],
            "description": "This bundle provides an integration of the KnpMenu library",
            "keywords": [
                "menu"
            ],
            "time": "2019-06-17T12:58:15+00:00"
        },
        {
            "name": "kriswallsmith/assetic",
            "version": "v1.4.0",
            "source": {
                "type": "git",
                "url": "https://github.com/kriswallsmith/assetic.git",
                "reference": "e911c437dbdf006a8f62c2f59b15b2d69a5e0aa1"
            },
            "dist": {
                "type": "zip",
                "url": "https://api.github.com/repos/kriswallsmith/assetic/zipball/e911c437dbdf006a8f62c2f59b15b2d69a5e0aa1",
                "reference": "e911c437dbdf006a8f62c2f59b15b2d69a5e0aa1",
                "shasum": ""
            },
            "require": {
                "php": ">=5.3.1",
                "symfony/process": "~2.1|~3.0"
            },
            "conflict": {
                "twig/twig": "<1.27"
            },
            "require-dev": {
                "leafo/lessphp": "^0.3.7",
                "leafo/scssphp": "~0.1",
                "meenie/javascript-packer": "^1.1",
                "mrclay/minify": "<2.3",
                "natxet/cssmin": "3.0.4",
                "patchwork/jsqueeze": "~1.0|~2.0",
                "phpunit/phpunit": "~4.8 || ^5.6",
                "psr/log": "~1.0",
                "ptachoire/cssembed": "~1.0",
                "symfony/phpunit-bridge": "~2.7|~3.0",
                "twig/twig": "~1.23|~2.0",
                "yfix/packager": "dev-master"
            },
            "suggest": {
                "leafo/lessphp": "Assetic provides the integration with the lessphp LESS compiler",
                "leafo/scssphp": "Assetic provides the integration with the scssphp SCSS compiler",
                "leafo/scssphp-compass": "Assetic provides the integration with the SCSS compass plugin",
                "patchwork/jsqueeze": "Assetic provides the integration with the JSqueeze JavaScript compressor",
                "ptachoire/cssembed": "Assetic provides the integration with phpcssembed to embed data uris",
                "twig/twig": "Assetic provides the integration with the Twig templating engine"
            },
            "type": "library",
            "extra": {
                "branch-alias": {
                    "dev-master": "1.4-dev"
                }
            },
            "autoload": {
                "psr-0": {
                    "Assetic": "src/"
                },
                "files": [
                    "src/functions.php"
                ]
            },
            "notification-url": "https://packagist.org/downloads/",
            "license": [
                "MIT"
            ],
            "authors": [
                {
                    "name": "Kris Wallsmith",
                    "email": "kris.wallsmith@gmail.com",
                    "homepage": "http://kriswallsmith.net/"
                }
            ],
            "description": "Asset Management for PHP",
            "homepage": "https://github.com/kriswallsmith/assetic",
            "keywords": [
                "assets",
                "compression",
                "minification"
            ],
            "time": "2016-11-11T18:43:20+00:00"
        },
        {
            "name": "kriswallsmith/buzz",
            "version": "v0.16.1",
            "source": {
                "type": "git",
                "url": "https://github.com/kriswallsmith/Buzz.git",
                "reference": "4977b7d44dbef49cdc641f14be6512fdcfe32f12"
            },
            "dist": {
                "type": "zip",
                "url": "https://api.github.com/repos/kriswallsmith/Buzz/zipball/4977b7d44dbef49cdc641f14be6512fdcfe32f12",
                "reference": "4977b7d44dbef49cdc641f14be6512fdcfe32f12",
                "shasum": ""
            },
            "require": {
                "guzzlehttp/psr7": "^1.4",
                "php": "^5.4 || ^7.0"
            },
            "require-dev": {
                "php-http/client-integration-tests": "^0.6.2",
                "symfony/phpunit-bridge": "^3.4 || ^4.0"
            },
            "suggest": {
                "ext-curl": "*"
            },
            "type": "library",
            "autoload": {
                "psr-4": {
                    "Buzz\\": "lib/Buzz"
                }
            },
            "notification-url": "https://packagist.org/downloads/",
            "license": [
                "MIT"
            ],
            "authors": [
                {
                    "name": "Kris Wallsmith",
                    "email": "kris.wallsmith@gmail.com",
                    "homepage": "http://kriswallsmith.net/"
                }
            ],
            "description": "Lightweight HTTP client",
            "homepage": "https://github.com/kriswallsmith/Buzz",
            "keywords": [
                "curl",
                "http client"
            ],
            "time": "2018-03-19T10:34:40+00:00"
        },
        {
            "name": "leafo/scssphp",
            "version": "v0.6.7",
            "source": {
                "type": "git",
                "url": "https://github.com/leafo/scssphp.git",
                "reference": "562213cd803e42ea53b0735554794c4022d8db89"
            },
            "dist": {
                "type": "zip",
                "url": "https://api.github.com/repos/leafo/scssphp/zipball/562213cd803e42ea53b0735554794c4022d8db89",
                "reference": "562213cd803e42ea53b0735554794c4022d8db89",
                "shasum": ""
            },
            "require": {
                "php": ">=5.4.0"
            },
            "require-dev": {
                "kherge/box": "~2.5",
                "phpunit/phpunit": "~3.7",
                "squizlabs/php_codesniffer": "~2.5"
            },
            "bin": [
                "bin/pscss"
            ],
            "type": "library",
            "autoload": {
                "psr-4": {
                    "Leafo\\ScssPhp\\": "src/"
                }
            },
            "notification-url": "https://packagist.org/downloads/",
            "license": [
                "MIT"
            ],
            "authors": [
                {
                    "name": "Leaf Corcoran",
                    "email": "leafot@gmail.com",
                    "homepage": "http://leafo.net"
                }
            ],
            "description": "scssphp is a compiler for SCSS written in PHP.",
            "homepage": "http://leafo.github.io/scssphp/",
            "keywords": [
                "css",
                "less",
                "sass",
                "scss",
                "stylesheet"
            ],
            "time": "2017-02-23T05:07:33+00:00"
        },
        {
            "name": "lexik/maintenance-bundle",
            "version": "v2.1.5",
            "source": {
                "type": "git",
                "url": "https://github.com/lexik/LexikMaintenanceBundle.git",
                "reference": "3a3e916776934a95834235e4a1d71e4595d515f5"
            },
            "dist": {
                "type": "zip",
                "url": "https://api.github.com/repos/lexik/LexikMaintenanceBundle/zipball/3a3e916776934a95834235e4a1d71e4595d515f5",
                "reference": "3a3e916776934a95834235e4a1d71e4595d515f5",
                "shasum": ""
            },
            "require": {
                "php": ">=5.3.9",
                "symfony/framework-bundle": "~2.7|~3.0|^4.0",
                "symfony/translation": "~2.7|~3.0|^4.0"
            },
            "require-dev": {
                "phpunit/phpunit": "~4.8|~5.7.11",
                "symfony/phpunit-bridge": "~2.7|~3.0|^4.0"
            },
            "type": "symfony-bundle",
            "extra": {
                "branch-alias": {
                    "dev-master": "2.0.x-dev"
                }
            },
            "autoload": {
                "psr-4": {
                    "Lexik\\Bundle\\MaintenanceBundle\\": ""
                }
            },
            "notification-url": "https://packagist.org/downloads/",
            "license": [
                "MIT"
            ],
            "authors": [
                {
                    "name": "Dev Lexik",
                    "email": "dev@lexik.fr"
                },
                {
                    "name": "Gilles Gauthier",
                    "email": "g.gauthier@lexik.fr"
                },
                {
                    "name": "Djuri Baars",
                    "email": "info@djurict.nl"
                }
            ],
            "description": "This bundle allows you to place your website in maintenance mode by calling two commands from your console.",
            "homepage": "https://github.com/lexik/LexikMaintenanceBundle",
            "keywords": [
                "Symfony2",
                "bundle",
                "maintenance"
            ],
            "time": "2018-02-14T10:18:33+00:00"
        },
        {
            "name": "liip/imagine-bundle",
            "version": "1.9.1",
            "source": {
                "type": "git",
                "url": "https://github.com/liip/LiipImagineBundle.git",
                "reference": "3084c77e984ec669e0d645250a3cb1077d8b92f6"
            },
            "dist": {
                "type": "zip",
                "url": "https://api.github.com/repos/liip/LiipImagineBundle/zipball/3084c77e984ec669e0d645250a3cb1077d8b92f6",
                "reference": "3084c77e984ec669e0d645250a3cb1077d8b92f6",
                "shasum": ""
            },
            "require": {
                "imagine/imagine": "^0.6.3|^0.7.0,<0.8",
                "php": "^5.3.9|^7.0",
                "symfony/asset": "~2.3|~3.0",
                "symfony/filesystem": "~2.3|~3.0",
                "symfony/finder": "~2.3|~3.0",
                "symfony/framework-bundle": "~2.3|~3.0",
                "symfony/options-resolver": "~2.3|~3.0",
                "symfony/process": "~2.3|~3.0",
                "symfony/templating": "~2.3|~3.0",
                "symfony/translation": "~2.3|~3.0"
            },
            "require-dev": {
                "amazonwebservices/aws-sdk-for-php": "~1.0",
                "aws/aws-sdk-php": "~2.4",
                "doctrine/cache": "~1.1",
                "doctrine/orm": "~2.3",
                "ext-gd": "*",
                "friendsofphp/php-cs-fixer": "~1.0",
                "phpunit/phpunit": "~4.3|~5.0",
                "psr/log": "~1.0",
                "satooshi/php-coveralls": "~1.0",
                "sllh/php-cs-fixer-styleci-bridge": "~2.1",
                "symfony/browser-kit": "~2.3|~3.0",
                "symfony/console": "~2.3|~3.0",
                "symfony/dependency-injection": "~2.3|~3.0",
                "symfony/form": "~2.3|~3.0",
                "symfony/phpunit-bridge": "~2.3|~3.0",
                "symfony/validator": "~2.3|~3.0",
                "symfony/yaml": "~2.3|~3.0",
                "twig/twig": "~1.12|~2.0"
            },
            "suggest": {
                "alcaeus/mongo-php-adapter": "required on PHP >= 7.0 to use mongo components with mongodb extension",
                "amazonwebservices/aws-sdk-for-php": "required to use AWS version 1 cache resolver",
                "aws/aws-sdk-php": "required to use AWS version 2/3 cache resolver",
                "doctrine/mongodb-odm": "required to use mongodb-backed doctrine components",
                "enqueue/enqueue-bundle": "add if you like to process images in background",
                "ext-exif": "required to read EXIF metadata from images",
                "ext-gd": "required to use gd driver",
                "ext-gmagick": "required to use gmagick driver",
                "ext-imagick": "required to use imagick driver",
                "ext-mongo": "required for mongodb components on PHP <7.0",
                "ext-mongodb": "required for mongodb components on PHP >=7.0",
                "league/flysystem": "required to use FlySystem data loader or cache resolver",
                "monolog/monolog": "A psr/log compatible logger is required to enable logging",
                "twig/twig": "required to use the provided Twig extension. Version 1.12 or greater needed"
            },
            "type": "symfony-bundle",
            "extra": {
                "branch-alias": {
                    "dev-1.0": "1.7-dev"
                }
            },
            "autoload": {
                "psr-4": {
                    "Liip\\ImagineBundle\\": ""
                },
                "exclude-from-classmap": [
                    "/Tests/"
                ]
            },
            "notification-url": "https://packagist.org/downloads/",
            "license": [
                "MIT"
            ],
            "authors": [
                {
                    "name": "Liip and other contributors",
                    "homepage": "https://github.com/liip/LiipImagineBundle/contributors"
                }
            ],
            "description": "This bundle provides an image manipulation abstraction toolkit for Symfony-based projects.",
            "homepage": "http://liip.ch",
            "keywords": [
                "bundle",
                "image",
                "imagine",
                "liip",
                "manipulation",
                "photos",
                "pictures",
                "symfony",
                "transformation"
            ],
            "time": "2017-09-09T03:53:30+00:00"
        },
        {
            "name": "liuggio/excelbundle",
            "version": "v2.1.0",
            "source": {
                "type": "git",
                "url": "https://github.com/liuggio/ExcelBundle.git",
                "reference": "b4fe94b64449490a1b5fbbce827c2501be335126"
            },
            "dist": {
                "type": "zip",
                "url": "https://api.github.com/repos/liuggio/ExcelBundle/zipball/b4fe94b64449490a1b5fbbce827c2501be335126",
                "reference": "b4fe94b64449490a1b5fbbce827c2501be335126",
                "shasum": ""
            },
            "require": {
                "php": ">=5.3.2",
                "phpoffice/phpexcel": "~1.8.1",
                "symfony/framework-bundle": "~2.6|~3.0"
            },
            "require-dev": {
                "phpunit/phpunit": "~4.6",
                "sensio/framework-extra-bundle": "~2.3|~3.0",
                "symfony/browser-kit": "~2.6|~3.0",
                "symfony/class-loader": "~2.6|~3.0",
                "symfony/finder": "~2.6|~3.0",
                "symfony/form": "~2.6|~3.0",
                "symfony/validator": "~2.6|~3.0"
            },
            "type": "symfony-bundle",
            "extra": {
                "branch-alias": {
                    "dev-master": "2.0.x-dev"
                }
            },
            "autoload": {
                "exclude-from-classmap": [
                    "/Tests/"
                ],
                "psr-4": {
                    "Liuggio\\ExcelBundle\\": ""
                }
            },
            "notification-url": "https://packagist.org/downloads/",
            "license": [
                "MIT"
            ],
            "authors": [
                {
                    "name": "ExcelBundle Contributors",
                    "homepage": "https://github.com/liuggio/ExcelBundle#contributors"
                },
                {
                    "name": "Giulio De Donato",
                    "email": "liuggio@gmail.com"
                }
            ],
            "description": "This is a Symfony2 Bundle helps you to read and write Excel files (including pdf, xlsx, odt), thanks to the PHPExcel library",
            "homepage": "http://www.welcometothebundle.com",
            "keywords": [
                "Symfony2",
                "bundle",
                "excel",
                "xls"
            ],
            "time": "2016-06-20T17:11:22+00:00"
        },
        {
            "name": "michelf/php-markdown",
            "version": "1.8.0",
            "source": {
                "type": "git",
                "url": "https://github.com/michelf/php-markdown.git",
                "reference": "01ab082b355bf188d907b9929cd99b2923053495"
            },
            "dist": {
                "type": "zip",
                "url": "https://api.github.com/repos/michelf/php-markdown/zipball/01ab082b355bf188d907b9929cd99b2923053495",
                "reference": "01ab082b355bf188d907b9929cd99b2923053495",
                "shasum": ""
            },
            "require": {
                "php": ">=5.3.0"
            },
            "type": "library",
            "autoload": {
                "psr-4": {
                    "Michelf\\": "Michelf/"
                }
            },
            "notification-url": "https://packagist.org/downloads/",
            "license": [
                "BSD-3-Clause"
            ],
            "authors": [
                {
                    "name": "Michel Fortin",
                    "email": "michel.fortin@michelf.ca",
                    "homepage": "https://michelf.ca/",
                    "role": "Developer"
                },
                {
                    "name": "John Gruber",
                    "homepage": "https://daringfireball.net/"
                }
            ],
            "description": "PHP Markdown",
            "homepage": "https://michelf.ca/projects/php-markdown/",
            "keywords": [
                "markdown"
            ],
            "time": "2018-01-15T00:49:33+00:00"
        },
        {
            "name": "monolog/monolog",
            "version": "1.23.0",
            "source": {
                "type": "git",
                "url": "https://github.com/Seldaek/monolog.git",
                "reference": "fd8c787753b3a2ad11bc60c063cff1358a32a3b4"
            },
            "dist": {
                "type": "zip",
                "url": "https://api.github.com/repos/Seldaek/monolog/zipball/fd8c787753b3a2ad11bc60c063cff1358a32a3b4",
                "reference": "fd8c787753b3a2ad11bc60c063cff1358a32a3b4",
                "shasum": ""
            },
            "require": {
                "php": ">=5.3.0",
                "psr/log": "~1.0"
            },
            "provide": {
                "psr/log-implementation": "1.0.0"
            },
            "require-dev": {
                "aws/aws-sdk-php": "^2.4.9 || ^3.0",
                "doctrine/couchdb": "~1.0@dev",
                "graylog2/gelf-php": "~1.0",
                "jakub-onderka/php-parallel-lint": "0.9",
                "php-amqplib/php-amqplib": "~2.4",
                "php-console/php-console": "^3.1.3",
                "phpunit/phpunit": "~4.5",
                "phpunit/phpunit-mock-objects": "2.3.0",
                "ruflin/elastica": ">=0.90 <3.0",
                "sentry/sentry": "^0.13",
                "swiftmailer/swiftmailer": "^5.3|^6.0"
            },
            "suggest": {
                "aws/aws-sdk-php": "Allow sending log messages to AWS services like DynamoDB",
                "doctrine/couchdb": "Allow sending log messages to a CouchDB server",
                "ext-amqp": "Allow sending log messages to an AMQP server (1.0+ required)",
                "ext-mongo": "Allow sending log messages to a MongoDB server",
                "graylog2/gelf-php": "Allow sending log messages to a GrayLog2 server",
                "mongodb/mongodb": "Allow sending log messages to a MongoDB server via PHP Driver",
                "php-amqplib/php-amqplib": "Allow sending log messages to an AMQP server using php-amqplib",
                "php-console/php-console": "Allow sending log messages to Google Chrome",
                "rollbar/rollbar": "Allow sending log messages to Rollbar",
                "ruflin/elastica": "Allow sending log messages to an Elastic Search server",
                "sentry/sentry": "Allow sending log messages to a Sentry server"
            },
            "type": "library",
            "extra": {
                "branch-alias": {
                    "dev-master": "2.0.x-dev"
                }
            },
            "autoload": {
                "psr-4": {
                    "Monolog\\": "src/Monolog"
                }
            },
            "notification-url": "https://packagist.org/downloads/",
            "license": [
                "MIT"
            ],
            "authors": [
                {
                    "name": "Jordi Boggiano",
                    "email": "j.boggiano@seld.be",
                    "homepage": "http://seld.be"
                }
            ],
            "description": "Sends your logs to files, sockets, inboxes, databases and various web services",
            "homepage": "http://github.com/Seldaek/monolog",
            "keywords": [
                "log",
                "logging",
                "psr-3"
            ],
            "time": "2017-06-19T01:22:40+00:00"
        },
        {
            "name": "mtdowling/cron-expression",
            "version": "v1.2.1",
            "source": {
                "type": "git",
                "url": "https://github.com/mtdowling/cron-expression.git",
                "reference": "9504fa9ea681b586028adaaa0877db4aecf32bad"
            },
            "dist": {
                "type": "zip",
                "url": "https://api.github.com/repos/mtdowling/cron-expression/zipball/9504fa9ea681b586028adaaa0877db4aecf32bad",
                "reference": "9504fa9ea681b586028adaaa0877db4aecf32bad",
                "shasum": ""
            },
            "require": {
                "php": ">=5.3.2"
            },
            "require-dev": {
                "phpunit/phpunit": "~4.0|~5.0"
            },
            "type": "library",
            "autoload": {
                "psr-4": {
                    "Cron\\": "src/Cron/"
                }
            },
            "notification-url": "https://packagist.org/downloads/",
            "license": [
                "MIT"
            ],
            "authors": [
                {
                    "name": "Michael Dowling",
                    "email": "mtdowling@gmail.com",
                    "homepage": "https://github.com/mtdowling"
                }
            ],
            "description": "CRON for PHP: Calculate the next or previous run date and determine if a CRON expression is due",
            "keywords": [
                "cron",
                "schedule"
            ],
            "time": "2017-01-23T04:29:33+00:00"
        },
        {
            "name": "mustangostang/spyc",
            "version": "0.6.2",
            "source": {
                "type": "git",
                "url": "https://github.com/mustangostang/spyc.git",
                "reference": "23c35ae854d835f2d7bcc3e3ad743d7e57a8c14d"
            },
            "dist": {
                "type": "zip",
                "url": "https://api.github.com/repos/mustangostang/spyc/zipball/23c35ae854d835f2d7bcc3e3ad743d7e57a8c14d",
                "reference": "23c35ae854d835f2d7bcc3e3ad743d7e57a8c14d",
                "shasum": ""
            },
            "require": {
                "php": ">=5.3.1"
            },
            "require-dev": {
                "phpunit/phpunit": "4.3.*@dev"
            },
            "type": "library",
            "extra": {
                "branch-alias": {
                    "dev-master": "0.5.x-dev"
                }
            },
            "autoload": {
                "files": [
                    "Spyc.php"
                ]
            },
            "notification-url": "https://packagist.org/downloads/",
            "license": [
                "MIT"
            ],
            "authors": [
                {
                    "name": "mustangostang",
                    "email": "vlad.andersen@gmail.com"
                }
            ],
            "description": "A simple YAML loader/dumper class for PHP",
            "homepage": "https://github.com/mustangostang/spyc/",
            "keywords": [
                "spyc",
                "yaml",
                "yml"
            ],
            "time": "2017-02-24T16:06:33+00:00"
        },
        {
            "name": "nelmio/api-doc-bundle",
            "version": "2.13.3",
            "target-dir": "Nelmio/ApiDocBundle",
            "source": {
                "type": "git",
                "url": "https://github.com/nelmio/NelmioApiDocBundle.git",
                "reference": "f0a606b6362c363043e01aa079bee2b0b5eb47a2"
            },
            "dist": {
                "type": "zip",
                "url": "https://api.github.com/repos/nelmio/NelmioApiDocBundle/zipball/f0a606b6362c363043e01aa079bee2b0b5eb47a2",
                "reference": "f0a606b6362c363043e01aa079bee2b0b5eb47a2",
                "shasum": ""
            },
            "require": {
                "michelf/php-markdown": "~1.4",
                "php": ">=5.4",
                "symfony/console": "~2.3|~3.0|~4.0",
                "symfony/framework-bundle": "~2.3|~3.0|~4.0",
                "symfony/twig-bundle": "~2.3|~3.0|~4.0"
            },
            "conflict": {
                "jms/serializer": "<0.12",
                "jms/serializer-bundle": "<0.11",
                "symfony/symfony": "~2.7.8",
                "twig/twig": "<1.12"
            },
            "require-dev": {
                "doctrine/doctrine-bundle": "~1.5",
                "doctrine/orm": "~2.3",
                "dunglas/api-bundle": "~1.0",
                "friendsofsymfony/rest-bundle": "~1.0|~2.0",
                "jms/serializer-bundle": ">=0.11",
                "sensio/framework-extra-bundle": "~3.0",
                "symfony/browser-kit": "~2.3|~3.0|~4.0",
                "symfony/css-selector": "~2.3|~3.0|~4.0",
                "symfony/finder": "~2.3|~3.0|~4.0",
                "symfony/form": "~2.3|~3.0|~4.0",
                "symfony/phpunit-bridge": "~2.7|~3.0|~4.0",
                "symfony/serializer": "~2.7|~3.0|~4.0",
                "symfony/validator": "~2.3|~3.0|~4.0",
                "symfony/yaml": "~2.3|~3.0|~4.0"
            },
            "suggest": {
                "dunglas/api-bundle": "For making use of resources definitions of DunglasApiBundle.",
                "friendsofsymfony/rest-bundle": "For making use of REST information in the doc.",
                "jms/serializer": "For making use of serializer information in the doc.",
                "symfony/form": "For using form definitions as input.",
                "symfony/validator": "For making use of validator information in the doc."
            },
            "type": "symfony-bundle",
            "extra": {
                "branch-alias": {
                    "dev-2.x": "2.13-dev"
                }
            },
            "autoload": {
                "psr-0": {
                    "Nelmio\\ApiDocBundle": ""
                }
            },
            "notification-url": "https://packagist.org/downloads/",
            "license": [
                "MIT"
            ],
            "authors": [
                {
                    "name": "Nelmio",
                    "homepage": "http://nelm.io"
                },
                {
                    "name": "Symfony Community",
                    "homepage": "https://github.com/nelmio/NelmioApiDocBundle/contributors"
                }
            ],
            "description": "Generates documentation for your REST API from annotations",
            "keywords": [
                "api",
                "doc",
                "documentation",
                "rest"
            ],
            "time": "2017-12-05T06:14:09+00:00"
        },
        {
            "name": "nelmio/security-bundle",
            "version": "2.5.1",
            "source": {
                "type": "git",
                "url": "https://github.com/nelmio/NelmioSecurityBundle.git",
                "reference": "fe1d31eb23c13e0918de9a66df9d315648c5d3d1"
            },
            "dist": {
                "type": "zip",
                "url": "https://api.github.com/repos/nelmio/NelmioSecurityBundle/zipball/fe1d31eb23c13e0918de9a66df9d315648c5d3d1",
                "reference": "fe1d31eb23c13e0918de9a66df9d315648c5d3d1",
                "shasum": ""
            },
            "require": {
                "paragonie/random_compat": "~1.0|~2.0",
                "symfony/framework-bundle": "~2.3|~3.0|~4.0",
                "symfony/security": "~2.3|~3.0|~4.0",
                "ua-parser/uap-php": "^3.4.4"
            },
            "require-dev": {
                "doctrine/cache": "^1.0",
                "psr/cache": "^1.0",
                "symfony/phpunit-bridge": "^3.2|~4.0",
                "symfony/yaml": "~2.3|~3.0|~4.0",
                "twig/twig": "^1.24"
            },
            "suggest": {
                "ua-parser/uap-php": "To allow adapt CSP directives given the user-agent"
            },
            "type": "symfony-bundle",
            "extra": {
                "branch-alias": {
                    "dev-master": "2.4.x-dev"
                }
            },
            "autoload": {
                "psr-4": {
                    "Nelmio\\SecurityBundle\\": ""
                }
            },
            "notification-url": "https://packagist.org/downloads/",
            "license": [
                "MIT"
            ],
            "authors": [
                {
                    "name": "Nelmio",
                    "homepage": "http://nelm.io"
                },
                {
                    "name": "Symfony Community",
                    "homepage": "https://github.com/nelmio/NelmioSecurityBundle/contributors"
                }
            ],
            "description": "Extra security-related features for Symfony: signed/encrypted cookies, HTTPS/SSL/HSTS handling, cookie session storage, ...",
            "keywords": [
                "security"
            ],
            "time": "2018-03-21T14:33:42+00:00"
        },
        {
            "name": "nesbot/carbon",
            "version": "1.29.2",
            "source": {
                "type": "git",
                "url": "https://github.com/briannesbitt/Carbon.git",
                "reference": "ed6aa898982f441ccc9b2acdec51490f2bc5d337"
            },
            "dist": {
                "type": "zip",
                "url": "https://api.github.com/repos/briannesbitt/Carbon/zipball/ed6aa898982f441ccc9b2acdec51490f2bc5d337",
                "reference": "ed6aa898982f441ccc9b2acdec51490f2bc5d337",
                "shasum": ""
            },
            "require": {
                "php": ">=5.3.9",
                "symfony/translation": "~2.6 || ~3.0 || ~4.0"
            },
            "require-dev": {
                "friendsofphp/php-cs-fixer": "~2",
                "phpunit/phpunit": "^4.8.35 || ^5.7"
            },
            "type": "library",
            "autoload": {
                "psr-4": {
                    "": "src/"
                }
            },
            "notification-url": "https://packagist.org/downloads/",
            "license": [
                "MIT"
            ],
            "authors": [
                {
                    "name": "Brian Nesbitt",
                    "email": "brian@nesbot.com",
                    "homepage": "http://nesbot.com"
                }
            ],
            "description": "A simple API extension for DateTime.",
            "homepage": "http://carbon.nesbot.com",
            "keywords": [
                "date",
                "datetime",
                "time"
            ],
            "time": "2018-05-29T15:23:46+00:00"
        },
        {
            "name": "npm-asset/backbone",
            "version": "1.4.0",
            "dist": {
                "type": "tar",
                "url": "https://registry.npmjs.org/backbone/-/backbone-1.4.0.tgz",
                "reference": null,
                "shasum": null
            },
            "require": {
                "npm-asset/underscore": ">=1.8.3"
            },
            "type": "npm-asset",
            "license": [
                "MIT"
            ]
        },
        {
            "name": "npm-asset/bootstrap",
            "version": "4.3.1",
            "dist": {
                "type": "tar",
                "url": "https://registry.npmjs.org/bootstrap/-/bootstrap-4.3.1.tgz",
                "reference": null,
                "shasum": null
            },
            "type": "npm-asset",
            "license": [
                "MIT"
            ]
        },
        {
            "name": "npm-asset/jquery",
            "version": "3.4.1",
            "dist": {
                "type": "tar",
                "url": "https://registry.npmjs.org/jquery/-/jquery-3.4.1.tgz",
                "reference": null,
                "shasum": null
            },
            "type": "npm-asset",
            "license": [
                "MIT"
            ]
        },
        {
            "name": "npm-asset/jquery-ui",
            "version": "1.12.1",
            "dist": {
                "type": "tar",
                "url": "https://registry.npmjs.org/jquery-ui/-/jquery-ui-1.12.1.tgz",
                "reference": null,
                "shasum": null
            },
            "type": "npm-asset",
            "license": [
                "MIT"
            ]
        },
        {
            "name": "npm-asset/jquery.uniform",
            "version": "4.3.0",
            "dist": {
                "type": "tar",
                "url": "https://registry.npmjs.org/jquery.uniform/-/jquery.uniform-4.3.0.tgz",
                "reference": null,
                "shasum": null
            },
            "require": {
                "npm-asset/jquery": ">=3.3.1,<4.0.0"
            },
            "type": "npm-asset",
            "license": [
                "MIT"
            ]
        },
        {
            "name": "npm-asset/overlayscrollbars",
            "version": "1.6.3",
            "dist": {
                "type": "tar",
                "url": "https://registry.npmjs.org/overlayscrollbars/-/overlayscrollbars-1.6.3.tgz",
                "reference": null,
                "shasum": null
            },
            "type": "npm-asset",
            "license": [
                "MIT"
            ]
        },
        {
            "name": "npm-asset/popper.js",
            "version": "1.14.7",
            "dist": {
                "type": "tar",
                "url": "https://registry.npmjs.org/popper.js/-/popper.js-1.14.7.tgz",
                "reference": null,
                "shasum": null
            },
            "type": "npm-asset",
            "license": [
                "MIT"
            ]
        },
        {
            "name": "npm-asset/requirejs",
            "version": "2.3.3",
            "dist": {
                "type": "tar",
                "url": "https://registry.npmjs.org/requirejs/-/requirejs-2.3.3.tgz",
                "reference": null,
                "shasum": null
            },
            "type": "npm-asset",
            "license": [
                "MIT"
            ]
        },
        {
            "name": "npm-asset/underscore",
            "version": "1.9.1",
            "dist": {
                "type": "tar",
                "url": "https://registry.npmjs.org/underscore/-/underscore-1.9.1.tgz",
                "reference": null,
                "shasum": null
            },
            "type": "npm-asset",
            "license": [
                "MIT"
            ]
        },
        {
            "name": "npm-asset/xregexp",
            "version": "3.2.0",
            "dist": {
                "type": "tar",
                "url": "https://registry.npmjs.org/xregexp/-/xregexp-3.2.0.tgz",
                "reference": null,
                "shasum": null
            },
            "type": "npm-asset",
            "license": [
                "MIT"
            ]
        },
        {
            "name": "ocramius/package-versions",
            "version": "1.4.0",
            "source": {
                "type": "git",
                "url": "https://github.com/Ocramius/PackageVersions.git",
                "reference": "a4d4b60d0e60da2487bd21a2c6ac089f85570dbb"
            },
            "dist": {
                "type": "zip",
                "url": "https://api.github.com/repos/Ocramius/PackageVersions/zipball/a4d4b60d0e60da2487bd21a2c6ac089f85570dbb",
                "reference": "a4d4b60d0e60da2487bd21a2c6ac089f85570dbb",
                "shasum": ""
            },
            "require": {
                "composer-plugin-api": "^1.0.0",
                "php": "^7.1.0"
            },
            "require-dev": {
                "composer/composer": "^1.6.3",
                "doctrine/coding-standard": "^5.0.1",
                "ext-zip": "*",
                "infection/infection": "^0.7.1",
                "phpunit/phpunit": "^7.0.0"
            },
            "type": "composer-plugin",
            "extra": {
                "class": "PackageVersions\\Installer",
                "branch-alias": {
                    "dev-master": "2.0.x-dev"
                }
            },
            "autoload": {
                "psr-4": {
                    "PackageVersions\\": "src/PackageVersions"
                }
            },
            "notification-url": "https://packagist.org/downloads/",
            "license": [
                "MIT"
            ],
            "authors": [
                {
                    "name": "Marco Pivetta",
                    "email": "ocramius@gmail.com"
                }
            ],
            "description": "Composer plugin that provides efficient querying for installed package versions (no runtime IO)",
            "time": "2019-02-21T12:16:21+00:00"
        },
        {
            "name": "ocramius/proxy-manager",
            "version": "2.1.1",
            "source": {
                "type": "git",
                "url": "https://github.com/Ocramius/ProxyManager.git",
                "reference": "e18ac876b2e4819c76349de8f78ccc8ef1554cd7"
            },
            "dist": {
                "type": "zip",
                "url": "https://api.github.com/repos/Ocramius/ProxyManager/zipball/e18ac876b2e4819c76349de8f78ccc8ef1554cd7",
                "reference": "e18ac876b2e4819c76349de8f78ccc8ef1554cd7",
                "shasum": ""
            },
            "require": {
                "ocramius/package-versions": "^1.1.1",
                "php": "^7.1.0",
                "zendframework/zend-code": "^3.1.0"
            },
            "require-dev": {
                "couscous/couscous": "^1.5.2",
                "ext-phar": "*",
                "humbug/humbug": "dev-master@DEV",
                "nikic/php-parser": "^3.0.4",
                "phpbench/phpbench": "^0.12.2",
                "phpstan/phpstan": "^0.6.4",
                "phpunit/phpunit": "^5.6.4",
                "phpunit/phpunit-mock-objects": "^3.4.1",
                "squizlabs/php_codesniffer": "^2.7.0"
            },
            "suggest": {
                "ocramius/generated-hydrator": "To have very fast object to array to object conversion for ghost objects",
                "zendframework/zend-json": "To have the JsonRpc adapter (Remote Object feature)",
                "zendframework/zend-soap": "To have the Soap adapter (Remote Object feature)",
                "zendframework/zend-xmlrpc": "To have the XmlRpc adapter (Remote Object feature)"
            },
            "type": "library",
            "extra": {
                "branch-alias": {
                    "dev-master": "3.0.x-dev"
                }
            },
            "autoload": {
                "psr-0": {
                    "ProxyManager\\": "src"
                }
            },
            "notification-url": "https://packagist.org/downloads/",
            "license": [
                "MIT"
            ],
            "authors": [
                {
                    "name": "Marco Pivetta",
                    "email": "ocramius@gmail.com",
                    "homepage": "http://ocramius.github.io/"
                }
            ],
            "description": "A library providing utilities to generate, instantiate and generally operate with Object Proxies",
            "homepage": "https://github.com/Ocramius/ProxyManager",
            "keywords": [
                "aop",
                "lazy loading",
                "proxy",
                "proxy pattern",
                "service proxies"
            ],
            "time": "2017-05-04T11:12:50+00:00"
        },
        {
            "name": "oro/doctrine-extensions",
            "version": "1.2.2",
            "source": {
                "type": "git",
                "url": "https://github.com/oroinc/doctrine-extensions.git",
                "reference": "71b38bd772d68723b3999843d710b039b667426e"
            },
            "dist": {
                "type": "zip",
                "url": "https://api.github.com/repos/oroinc/doctrine-extensions/zipball/71b38bd772d68723b3999843d710b039b667426e",
                "reference": "71b38bd772d68723b3999843d710b039b667426e",
                "shasum": ""
            },
            "require": {
                "doctrine/orm": ">=2.2.3",
                "php": ">=5.4.0"
            },
            "require-dev": {
                "doctrine/data-fixtures": "^1.0",
                "doctrine/orm": "<2.5.0",
                "phpunit/phpunit": "4.*",
                "squizlabs/php_codesniffer": "2.8.*",
                "symfony/yaml": "2.*"
            },
            "type": "library",
            "autoload": {
                "psr-0": {
                    "Oro\\DBAL": "src/",
                    "Oro\\ORM": "src/"
                }
            },
            "notification-url": "https://packagist.org/downloads/",
            "license": [
                "MIT"
            ],
            "authors": [
                {
                    "name": "Oro, Inc",
                    "homepage": "http://www.orocrm.com"
                }
            ],
            "description": "Doctrine Extensions for MySQL and PostgreSQL.",
            "homepage": "https://github.com/orocrm/doctrine-extensions/",
            "keywords": [
                "database",
                "doctrine",
                "dql",
                "function",
                "mysql",
                "postgresql",
                "type"
            ],
            "time": "2018-11-12T09:15:04+00:00"
        },
        {
            "name": "oro/redis-config",
            "version": "dev-master",
            "target-dir": "Oro/Bundle/RedisConfigBundle",
            "dist": {
                "type": "path",
                "url": "../redis-config",
                "reference": "60df06f9827867e2570235099ee54f343a8bf3c8",
                "shasum": null
            },
            "require": {
                "predis/predis": "~1.0",
                "snc/redis-bundle": "~2.0.6"
            },
            "require-dev": {
                "phpunit/phpunit": "5.7.*"
            },
            "type": "symfony-bundle",
            "extra": {
                "branch-alias": {
                    "dev-master": "4.0-dev"
                }
            },
            "autoload": {
                "psr-0": {
                    "Oro\\Bundle\\RedisConfigBundle": "./"
                }
            },
            "license": [
                "MIT"
            ],
            "description": "OroRedisConfigBundle",
            "homepage": "https://github.com/oroinc/redis-config",
            "keywords": [
                "Oro",
                "OroCrm",
                "OroPlatform",
                "Redis"
            ]
        },
        {
            "name": "paragonie/random_compat",
            "version": "v2.0.18",
            "source": {
                "type": "git",
                "url": "https://github.com/paragonie/random_compat.git",
                "reference": "0a58ef6e3146256cc3dc7cc393927bcc7d1b72db"
            },
            "dist": {
                "type": "zip",
                "url": "https://api.github.com/repos/paragonie/random_compat/zipball/0a58ef6e3146256cc3dc7cc393927bcc7d1b72db",
                "reference": "0a58ef6e3146256cc3dc7cc393927bcc7d1b72db",
                "shasum": ""
            },
            "require": {
                "php": ">=5.2.0"
            },
            "require-dev": {
                "phpunit/phpunit": "4.*|5.*"
            },
            "suggest": {
                "ext-libsodium": "Provides a modern crypto API that can be used to generate random bytes."
            },
            "type": "library",
            "autoload": {
                "files": [
                    "lib/random.php"
                ]
            },
            "notification-url": "https://packagist.org/downloads/",
            "license": [
                "MIT"
            ],
            "authors": [
                {
                    "name": "Paragon Initiative Enterprises",
                    "email": "security@paragonie.com",
                    "homepage": "https://paragonie.com"
                }
            ],
            "description": "PHP 5.x polyfill for random_bytes() and random_int() from PHP 7",
            "keywords": [
                "csprng",
                "polyfill",
                "pseudorandom",
                "random"
            ],
            "time": "2019-01-03T20:59:08+00:00"
        },
        {
            "name": "phpcollection/phpcollection",
            "version": "0.5.0",
            "source": {
                "type": "git",
                "url": "https://github.com/schmittjoh/php-collection.git",
                "reference": "f2bcff45c0da7c27991bbc1f90f47c4b7fb434a6"
            },
            "dist": {
                "type": "zip",
                "url": "https://api.github.com/repos/schmittjoh/php-collection/zipball/f2bcff45c0da7c27991bbc1f90f47c4b7fb434a6",
                "reference": "f2bcff45c0da7c27991bbc1f90f47c4b7fb434a6",
                "shasum": ""
            },
            "require": {
                "phpoption/phpoption": "1.*"
            },
            "type": "library",
            "extra": {
                "branch-alias": {
                    "dev-master": "0.4-dev"
                }
            },
            "autoload": {
                "psr-0": {
                    "PhpCollection": "src/"
                }
            },
            "notification-url": "https://packagist.org/downloads/",
            "license": [
                "Apache2"
            ],
            "authors": [
                {
                    "name": "Johannes M. Schmitt",
                    "email": "schmittjoh@gmail.com"
                }
            ],
            "description": "General-Purpose Collection Library for PHP",
            "keywords": [
                "collection",
                "list",
                "map",
                "sequence",
                "set"
            ],
            "time": "2015-05-17T12:39:23+00:00"
        },
        {
            "name": "phpoffice/phpexcel",
            "version": "1.8.2",
            "source": {
                "type": "git",
                "url": "https://github.com/PHPOffice/PHPExcel.git",
                "reference": "1441011fb7ecdd8cc689878f54f8b58a6805f870"
            },
            "dist": {
                "type": "zip",
                "url": "https://api.github.com/repos/PHPOffice/PHPExcel/zipball/1441011fb7ecdd8cc689878f54f8b58a6805f870",
                "reference": "1441011fb7ecdd8cc689878f54f8b58a6805f870",
                "shasum": ""
            },
            "require": {
                "ext-mbstring": "*",
                "ext-xml": "*",
                "ext-xmlwriter": "*",
                "php": "^5.2|^7.0"
            },
            "require-dev": {
                "squizlabs/php_codesniffer": "2.*"
            },
            "type": "library",
            "autoload": {
                "psr-0": {
                    "PHPExcel": "Classes/"
                }
            },
            "notification-url": "https://packagist.org/downloads/",
            "license": [
                "LGPL-2.1"
            ],
            "authors": [
                {
                    "name": "Maarten Balliauw",
                    "homepage": "http://blog.maartenballiauw.be"
                },
                {
                    "name": "Erik Tilt"
                },
                {
                    "name": "Franck Lefevre",
                    "homepage": "http://rootslabs.net"
                },
                {
                    "name": "Mark Baker",
                    "homepage": "http://markbakeruk.net"
                }
            ],
            "description": "PHPExcel - OpenXML - Read, Create and Write Spreadsheet documents in PHP - Spreadsheet engine",
            "homepage": "https://github.com/PHPOffice/PHPExcel",
            "keywords": [
                "OpenXML",
                "excel",
                "php",
                "spreadsheet",
                "xls",
                "xlsx"
            ],
            "abandoned": "phpoffice/phpspreadsheet",
            "time": "2018-11-22T23:07:24+00:00"
        },
        {
            "name": "phpoption/phpoption",
            "version": "1.5.0",
            "source": {
                "type": "git",
                "url": "https://github.com/schmittjoh/php-option.git",
                "reference": "94e644f7d2051a5f0fcf77d81605f152eecff0ed"
            },
            "dist": {
                "type": "zip",
                "url": "https://api.github.com/repos/schmittjoh/php-option/zipball/94e644f7d2051a5f0fcf77d81605f152eecff0ed",
                "reference": "94e644f7d2051a5f0fcf77d81605f152eecff0ed",
                "shasum": ""
            },
            "require": {
                "php": ">=5.3.0"
            },
            "require-dev": {
                "phpunit/phpunit": "4.7.*"
            },
            "type": "library",
            "extra": {
                "branch-alias": {
                    "dev-master": "1.3-dev"
                }
            },
            "autoload": {
                "psr-0": {
                    "PhpOption\\": "src/"
                }
            },
            "notification-url": "https://packagist.org/downloads/",
            "license": [
                "Apache2"
            ],
            "authors": [
                {
                    "name": "Johannes M. Schmitt",
                    "email": "schmittjoh@gmail.com"
                }
            ],
            "description": "Option Type for PHP",
            "keywords": [
                "language",
                "option",
                "php",
                "type"
            ],
            "time": "2015-07-25T16:39:46+00:00"
        },
        {
            "name": "piwik/device-detector",
            "version": "3.10.2",
            "source": {
                "type": "git",
                "url": "https://github.com/matomo-org/device-detector.git",
                "reference": "67e96595cd7649b7967533053fcbfbe02d5c55a3"
            },
            "dist": {
                "type": "zip",
                "url": "https://api.github.com/repos/matomo-org/device-detector/zipball/67e96595cd7649b7967533053fcbfbe02d5c55a3",
                "reference": "67e96595cd7649b7967533053fcbfbe02d5c55a3",
                "shasum": ""
            },
            "require": {
                "mustangostang/spyc": "*",
                "php": ">=5.3.2"
            },
            "require-dev": {
                "fabpot/php-cs-fixer": "~1.7",
                "matthiasmullie/scrapbook": "@stable",
                "phpunit/phpunit": "^4.8.36",
                "psr/cache": "^1.0",
                "psr/simple-cache": "^1.0"
            },
            "suggest": {
                "doctrine/cache": "Can directly be used for caching purpose"
            },
            "type": "library",
            "autoload": {
                "psr-4": {
                    "DeviceDetector\\": ""
                }
            },
            "notification-url": "https://packagist.org/downloads/",
            "license": [
                "LGPL-3.0-or-later"
            ],
            "authors": [
                {
                    "name": "The Matomo Team",
                    "email": "hello@matomo.org",
                    "homepage": "https://matomo.org/team/"
                }
            ],
            "description": "The Universal Device Detection library, that parses User Agents and detects devices (desktop, tablet, mobile, tv, cars, console, etc.), clients (browsers, media players, mobile apps, feed readers, libraries, etc), operating systems, devices, brands and models.",
            "homepage": "https://matomo.org",
            "keywords": [
                "devicedetection",
                "parser",
                "useragent"
            ],
            "time": "2018-05-07T19:33:29+00:00"
        },
        {
            "name": "predis/predis",
            "version": "v1.1.1",
            "source": {
                "type": "git",
                "url": "https://github.com/nrk/predis.git",
                "reference": "f0210e38881631afeafb56ab43405a92cafd9fd1"
            },
            "dist": {
                "type": "zip",
                "url": "https://api.github.com/repos/nrk/predis/zipball/f0210e38881631afeafb56ab43405a92cafd9fd1",
                "reference": "f0210e38881631afeafb56ab43405a92cafd9fd1",
                "shasum": ""
            },
            "require": {
                "php": ">=5.3.9"
            },
            "require-dev": {
                "phpunit/phpunit": "~4.8"
            },
            "suggest": {
                "ext-curl": "Allows access to Webdis when paired with phpiredis",
                "ext-phpiredis": "Allows faster serialization and deserialization of the Redis protocol"
            },
            "type": "library",
            "autoload": {
                "psr-4": {
                    "Predis\\": "src/"
                }
            },
            "notification-url": "https://packagist.org/downloads/",
            "license": [
                "MIT"
            ],
            "authors": [
                {
                    "name": "Daniele Alessandri",
                    "email": "suppakilla@gmail.com",
                    "homepage": "http://clorophilla.net"
                }
            ],
            "description": "Flexible and feature-complete Redis client for PHP and HHVM",
            "homepage": "http://github.com/nrk/predis",
            "keywords": [
                "nosql",
                "predis",
                "redis"
            ],
            "time": "2016-06-16T16:22:20+00:00"
        },
        {
            "name": "psr/cache",
            "version": "1.0.1",
            "source": {
                "type": "git",
                "url": "https://github.com/php-fig/cache.git",
                "reference": "d11b50ad223250cf17b86e38383413f5a6764bf8"
            },
            "dist": {
                "type": "zip",
                "url": "https://api.github.com/repos/php-fig/cache/zipball/d11b50ad223250cf17b86e38383413f5a6764bf8",
                "reference": "d11b50ad223250cf17b86e38383413f5a6764bf8",
                "shasum": ""
            },
            "require": {
                "php": ">=5.3.0"
            },
            "type": "library",
            "extra": {
                "branch-alias": {
                    "dev-master": "1.0.x-dev"
                }
            },
            "autoload": {
                "psr-4": {
                    "Psr\\Cache\\": "src/"
                }
            },
            "notification-url": "https://packagist.org/downloads/",
            "license": [
                "MIT"
            ],
            "authors": [
                {
                    "name": "PHP-FIG",
                    "homepage": "http://www.php-fig.org/"
                }
            ],
            "description": "Common interface for caching libraries",
            "keywords": [
                "cache",
                "psr",
                "psr-6"
            ],
            "time": "2016-08-06T20:24:11+00:00"
        },
        {
            "name": "psr/container",
            "version": "1.0.0",
            "source": {
                "type": "git",
                "url": "https://github.com/php-fig/container.git",
                "reference": "b7ce3b176482dbbc1245ebf52b181af44c2cf55f"
            },
            "dist": {
                "type": "zip",
                "url": "https://api.github.com/repos/php-fig/container/zipball/b7ce3b176482dbbc1245ebf52b181af44c2cf55f",
                "reference": "b7ce3b176482dbbc1245ebf52b181af44c2cf55f",
                "shasum": ""
            },
            "require": {
                "php": ">=5.3.0"
            },
            "type": "library",
            "extra": {
                "branch-alias": {
                    "dev-master": "1.0.x-dev"
                }
            },
            "autoload": {
                "psr-4": {
                    "Psr\\Container\\": "src/"
                }
            },
            "notification-url": "https://packagist.org/downloads/",
            "license": [
                "MIT"
            ],
            "authors": [
                {
                    "name": "PHP-FIG",
                    "homepage": "http://www.php-fig.org/"
                }
            ],
            "description": "Common Container Interface (PHP FIG PSR-11)",
            "homepage": "https://github.com/php-fig/container",
            "keywords": [
                "PSR-11",
                "container",
                "container-interface",
                "container-interop",
                "psr"
            ],
            "time": "2017-02-14T16:28:37+00:00"
        },
        {
            "name": "psr/http-message",
            "version": "1.0.1",
            "source": {
                "type": "git",
                "url": "https://github.com/php-fig/http-message.git",
                "reference": "f6561bf28d520154e4b0ec72be95418abe6d9363"
            },
            "dist": {
                "type": "zip",
                "url": "https://api.github.com/repos/php-fig/http-message/zipball/f6561bf28d520154e4b0ec72be95418abe6d9363",
                "reference": "f6561bf28d520154e4b0ec72be95418abe6d9363",
                "shasum": ""
            },
            "require": {
                "php": ">=5.3.0"
            },
            "type": "library",
            "extra": {
                "branch-alias": {
                    "dev-master": "1.0.x-dev"
                }
            },
            "autoload": {
                "psr-4": {
                    "Psr\\Http\\Message\\": "src/"
                }
            },
            "notification-url": "https://packagist.org/downloads/",
            "license": [
                "MIT"
            ],
            "authors": [
                {
                    "name": "PHP-FIG",
                    "homepage": "http://www.php-fig.org/"
                }
            ],
            "description": "Common interface for HTTP messages",
            "homepage": "https://github.com/php-fig/http-message",
            "keywords": [
                "http",
                "http-message",
                "psr",
                "psr-7",
                "request",
                "response"
            ],
            "time": "2016-08-06T14:39:51+00:00"
        },
        {
            "name": "psr/link",
            "version": "1.0.0",
            "source": {
                "type": "git",
                "url": "https://github.com/php-fig/link.git",
                "reference": "eea8e8662d5cd3ae4517c9b864493f59fca95562"
            },
            "dist": {
                "type": "zip",
                "url": "https://api.github.com/repos/php-fig/link/zipball/eea8e8662d5cd3ae4517c9b864493f59fca95562",
                "reference": "eea8e8662d5cd3ae4517c9b864493f59fca95562",
                "shasum": ""
            },
            "require": {
                "php": ">=5.3.0"
            },
            "type": "library",
            "extra": {
                "branch-alias": {
                    "dev-master": "1.0.x-dev"
                }
            },
            "autoload": {
                "psr-4": {
                    "Psr\\Link\\": "src/"
                }
            },
            "notification-url": "https://packagist.org/downloads/",
            "license": [
                "MIT"
            ],
            "authors": [
                {
                    "name": "PHP-FIG",
                    "homepage": "http://www.php-fig.org/"
                }
            ],
            "description": "Common interfaces for HTTP links",
            "keywords": [
                "http",
                "http-link",
                "link",
                "psr",
                "psr-13",
                "rest"
            ],
            "time": "2016-10-28T16:06:13+00:00"
        },
        {
            "name": "psr/log",
            "version": "1.1.0",
            "source": {
                "type": "git",
                "url": "https://github.com/php-fig/log.git",
                "reference": "6c001f1daafa3a3ac1d8ff69ee4db8e799a654dd"
            },
            "dist": {
                "type": "zip",
                "url": "https://api.github.com/repos/php-fig/log/zipball/6c001f1daafa3a3ac1d8ff69ee4db8e799a654dd",
                "reference": "6c001f1daafa3a3ac1d8ff69ee4db8e799a654dd",
                "shasum": ""
            },
            "require": {
                "php": ">=5.3.0"
            },
            "type": "library",
            "extra": {
                "branch-alias": {
                    "dev-master": "1.0.x-dev"
                }
            },
            "autoload": {
                "psr-4": {
                    "Psr\\Log\\": "Psr/Log/"
                }
            },
            "notification-url": "https://packagist.org/downloads/",
            "license": [
                "MIT"
            ],
            "authors": [
                {
                    "name": "PHP-FIG",
                    "homepage": "http://www.php-fig.org/"
                }
            ],
            "description": "Common interface for logging libraries",
            "homepage": "https://github.com/php-fig/log",
            "keywords": [
                "log",
                "psr",
                "psr-3"
            ],
            "time": "2018-11-20T15:27:04+00:00"
        },
        {
            "name": "psr/simple-cache",
            "version": "1.0.1",
            "source": {
                "type": "git",
                "url": "https://github.com/php-fig/simple-cache.git",
                "reference": "408d5eafb83c57f6365a3ca330ff23aa4a5fa39b"
            },
            "dist": {
                "type": "zip",
                "url": "https://api.github.com/repos/php-fig/simple-cache/zipball/408d5eafb83c57f6365a3ca330ff23aa4a5fa39b",
                "reference": "408d5eafb83c57f6365a3ca330ff23aa4a5fa39b",
                "shasum": ""
            },
            "require": {
                "php": ">=5.3.0"
            },
            "type": "library",
            "extra": {
                "branch-alias": {
                    "dev-master": "1.0.x-dev"
                }
            },
            "autoload": {
                "psr-4": {
                    "Psr\\SimpleCache\\": "src/"
                }
            },
            "notification-url": "https://packagist.org/downloads/",
            "license": [
                "MIT"
            ],
            "authors": [
                {
                    "name": "PHP-FIG",
                    "homepage": "http://www.php-fig.org/"
                }
            ],
            "description": "Common interfaces for simple caching",
            "keywords": [
                "cache",
                "caching",
                "psr",
                "psr-16",
                "simple-cache"
            ],
            "time": "2017-10-23T01:57:42+00:00"
        },
        {
            "name": "ralouphie/getallheaders",
            "version": "3.0.3",
            "source": {
                "type": "git",
                "url": "https://github.com/ralouphie/getallheaders.git",
                "reference": "120b605dfeb996808c31b6477290a714d356e822"
            },
            "dist": {
                "type": "zip",
                "url": "https://api.github.com/repos/ralouphie/getallheaders/zipball/120b605dfeb996808c31b6477290a714d356e822",
                "reference": "120b605dfeb996808c31b6477290a714d356e822",
                "shasum": ""
            },
            "require": {
                "php": ">=5.6"
            },
            "require-dev": {
                "php-coveralls/php-coveralls": "^2.1",
                "phpunit/phpunit": "^5 || ^6.5"
            },
            "type": "library",
            "autoload": {
                "files": [
                    "src/getallheaders.php"
                ]
            },
            "notification-url": "https://packagist.org/downloads/",
            "license": [
                "MIT"
            ],
            "authors": [
                {
                    "name": "Ralph Khattar",
                    "email": "ralph.khattar@gmail.com"
                }
            ],
            "description": "A polyfill for getallheaders.",
            "time": "2019-03-08T08:55:37+00:00"
        },
        {
            "name": "react/event-loop",
            "version": "v0.4.3",
            "source": {
                "type": "git",
                "url": "https://github.com/reactphp/event-loop.git",
                "reference": "8bde03488ee897dc6bb3d91e4e17c353f9c5252f"
            },
            "dist": {
                "type": "zip",
                "url": "https://api.github.com/repos/reactphp/event-loop/zipball/8bde03488ee897dc6bb3d91e4e17c353f9c5252f",
                "reference": "8bde03488ee897dc6bb3d91e4e17c353f9c5252f",
                "shasum": ""
            },
            "require": {
                "php": ">=5.4.0"
            },
            "require-dev": {
                "phpunit/phpunit": "~4.8"
            },
            "suggest": {
                "ext-event": "~1.0",
                "ext-libev": "*",
                "ext-libevent": ">=0.1.0"
            },
            "type": "library",
            "autoload": {
                "psr-4": {
                    "React\\EventLoop\\": "src"
                }
            },
            "notification-url": "https://packagist.org/downloads/",
            "license": [
                "MIT"
            ],
            "description": "Event loop abstraction layer that libraries can use for evented I/O.",
            "keywords": [
                "asynchronous",
                "event-loop"
            ],
            "time": "2017-04-27T10:56:23+00:00"
        },
        {
            "name": "react/promise",
            "version": "v2.7.1",
            "source": {
                "type": "git",
                "url": "https://github.com/reactphp/promise.git",
                "reference": "31ffa96f8d2ed0341a57848cbb84d88b89dd664d"
            },
            "dist": {
                "type": "zip",
                "url": "https://api.github.com/repos/reactphp/promise/zipball/31ffa96f8d2ed0341a57848cbb84d88b89dd664d",
                "reference": "31ffa96f8d2ed0341a57848cbb84d88b89dd664d",
                "shasum": ""
            },
            "require": {
                "php": ">=5.4.0"
            },
            "require-dev": {
                "phpunit/phpunit": "~4.8"
            },
            "type": "library",
            "autoload": {
                "psr-4": {
                    "React\\Promise\\": "src/"
                },
                "files": [
                    "src/functions_include.php"
                ]
            },
            "notification-url": "https://packagist.org/downloads/",
            "license": [
                "MIT"
            ],
            "authors": [
                {
                    "name": "Jan Sorgalla",
                    "email": "jsorgalla@gmail.com"
                }
            ],
            "description": "A lightweight implementation of CommonJS Promises/A for PHP",
            "keywords": [
                "promise",
                "promises"
            ],
            "time": "2019-01-07T21:25:54+00:00"
        },
        {
            "name": "react/socket",
            "version": "v0.4.6",
            "source": {
                "type": "git",
                "url": "https://github.com/reactphp/socket.git",
                "reference": "cf074e53c974df52388ebd09710a9018894745d2"
            },
            "dist": {
                "type": "zip",
                "url": "https://api.github.com/repos/reactphp/socket/zipball/cf074e53c974df52388ebd09710a9018894745d2",
                "reference": "cf074e53c974df52388ebd09710a9018894745d2",
                "shasum": ""
            },
            "require": {
                "evenement/evenement": "~2.0|~1.0",
                "php": ">=5.3.0",
                "react/event-loop": "0.4.*|0.3.*",
                "react/promise": "^2.0 || ^1.1",
                "react/stream": "^0.4.5"
            },
            "require-dev": {
                "clue/block-react": "^1.1",
                "phpunit/phpunit": "~4.8",
                "react/socket-client": "^0.5.1"
            },
            "type": "library",
            "autoload": {
                "psr-4": {
                    "React\\Socket\\": "src"
                }
            },
            "notification-url": "https://packagist.org/downloads/",
            "license": [
                "MIT"
            ],
            "description": "Async, streaming plaintext TCP/IP and secure TLS socket server for React PHP",
            "keywords": [
                "Socket"
            ],
            "time": "2017-01-26T09:23:38+00:00"
        },
        {
            "name": "react/stream",
            "version": "v0.4.6",
            "source": {
                "type": "git",
                "url": "https://github.com/reactphp/stream.git",
                "reference": "44dc7f51ea48624110136b535b9ba44fd7d0c1ee"
            },
            "dist": {
                "type": "zip",
                "url": "https://api.github.com/repos/reactphp/stream/zipball/44dc7f51ea48624110136b535b9ba44fd7d0c1ee",
                "reference": "44dc7f51ea48624110136b535b9ba44fd7d0c1ee",
                "shasum": ""
            },
            "require": {
                "evenement/evenement": "^2.0|^1.0",
                "php": ">=5.3.8"
            },
            "require-dev": {
                "clue/stream-filter": "~1.2",
                "react/event-loop": "^0.4|^0.3",
                "react/promise": "^2.0|^1.0"
            },
            "suggest": {
                "react/event-loop": "^0.4",
                "react/promise": "^2.0"
            },
            "type": "library",
            "autoload": {
                "psr-4": {
                    "React\\Stream\\": "src"
                }
            },
            "notification-url": "https://packagist.org/downloads/",
            "license": [
                "MIT"
            ],
            "description": "Basic readable and writable stream interfaces that support piping.",
            "keywords": [
                "pipe",
                "stream"
            ],
            "time": "2017-01-25T14:44:14+00:00"
        },
        {
            "name": "robloach/component-installer",
            "version": "0.2.3",
            "source": {
                "type": "git",
                "url": "https://github.com/RobLoach/component-installer.git",
                "reference": "908a859aa7c4949ba9ad67091e67bac10b66d3d7"
            },
            "dist": {
                "type": "zip",
                "url": "https://api.github.com/repos/RobLoach/component-installer/zipball/908a859aa7c4949ba9ad67091e67bac10b66d3d7",
                "reference": "908a859aa7c4949ba9ad67091e67bac10b66d3d7",
                "shasum": ""
            },
            "require": {
                "composer-plugin-api": "^1.0",
                "kriswallsmith/assetic": "1.*",
                "php": ">=5.3.2"
            },
            "require-dev": {
                "composer/composer": "1.*@alpha",
                "phpunit/phpunit": "4.*"
            },
            "type": "composer-plugin",
            "extra": {
                "branch-alias": {
                    "dev-master": "1.0.x-dev"
                },
                "class": "ComponentInstaller\\ComponentInstallerPlugin"
            },
            "autoload": {
                "psr-0": {
                    "ComponentInstaller": "src/"
                }
            },
            "notification-url": "https://packagist.org/downloads/",
            "license": [
                "MIT"
            ],
            "authors": [
                {
                    "name": "Rob Loach",
                    "homepage": "http://robloach.net"
                }
            ],
            "description": "Allows installation of Components via Composer.",
            "time": "2015-08-10T12:35:38+00:00"
        },
        {
            "name": "seld/cli-prompt",
            "version": "1.0.3",
            "source": {
                "type": "git",
                "url": "https://github.com/Seldaek/cli-prompt.git",
                "reference": "a19a7376a4689d4d94cab66ab4f3c816019ba8dd"
            },
            "dist": {
                "type": "zip",
                "url": "https://api.github.com/repos/Seldaek/cli-prompt/zipball/a19a7376a4689d4d94cab66ab4f3c816019ba8dd",
                "reference": "a19a7376a4689d4d94cab66ab4f3c816019ba8dd",
                "shasum": ""
            },
            "require": {
                "php": ">=5.3"
            },
            "type": "library",
            "extra": {
                "branch-alias": {
                    "dev-master": "1.x-dev"
                }
            },
            "autoload": {
                "psr-4": {
                    "Seld\\CliPrompt\\": "src/"
                }
            },
            "notification-url": "https://packagist.org/downloads/",
            "license": [
                "MIT"
            ],
            "authors": [
                {
                    "name": "Jordi Boggiano",
                    "email": "j.boggiano@seld.be"
                }
            ],
            "description": "Allows you to prompt for user input on the command line, and optionally hide the characters they type",
            "keywords": [
                "cli",
                "console",
                "hidden",
                "input",
                "prompt"
            ],
            "time": "2017-03-18T11:32:45+00:00"
        },
        {
            "name": "seld/jsonlint",
            "version": "1.7.1",
            "source": {
                "type": "git",
                "url": "https://github.com/Seldaek/jsonlint.git",
                "reference": "d15f59a67ff805a44c50ea0516d2341740f81a38"
            },
            "dist": {
                "type": "zip",
                "url": "https://api.github.com/repos/Seldaek/jsonlint/zipball/d15f59a67ff805a44c50ea0516d2341740f81a38",
                "reference": "d15f59a67ff805a44c50ea0516d2341740f81a38",
                "shasum": ""
            },
            "require": {
                "php": "^5.3 || ^7.0"
            },
            "require-dev": {
                "phpunit/phpunit": "^4.8.35 || ^5.7 || ^6.0"
            },
            "bin": [
                "bin/jsonlint"
            ],
            "type": "library",
            "autoload": {
                "psr-4": {
                    "Seld\\JsonLint\\": "src/Seld/JsonLint/"
                }
            },
            "notification-url": "https://packagist.org/downloads/",
            "license": [
                "MIT"
            ],
            "authors": [
                {
                    "name": "Jordi Boggiano",
                    "email": "j.boggiano@seld.be",
                    "homepage": "http://seld.be"
                }
            ],
            "description": "JSON Linter",
            "keywords": [
                "json",
                "linter",
                "parser",
                "validator"
            ],
            "time": "2018-01-24T12:46:19+00:00"
        },
        {
            "name": "seld/phar-utils",
            "version": "1.0.1",
            "source": {
                "type": "git",
                "url": "https://github.com/Seldaek/phar-utils.git",
                "reference": "7009b5139491975ef6486545a39f3e6dad5ac30a"
            },
            "dist": {
                "type": "zip",
                "url": "https://api.github.com/repos/Seldaek/phar-utils/zipball/7009b5139491975ef6486545a39f3e6dad5ac30a",
                "reference": "7009b5139491975ef6486545a39f3e6dad5ac30a",
                "shasum": ""
            },
            "require": {
                "php": ">=5.3"
            },
            "type": "library",
            "extra": {
                "branch-alias": {
                    "dev-master": "1.x-dev"
                }
            },
            "autoload": {
                "psr-4": {
                    "Seld\\PharUtils\\": "src/"
                }
            },
            "notification-url": "https://packagist.org/downloads/",
            "license": [
                "MIT"
            ],
            "authors": [
                {
                    "name": "Jordi Boggiano",
                    "email": "j.boggiano@seld.be"
                }
            ],
            "description": "PHAR file format utilities, for when PHP phars you up",
            "keywords": [
                "phra"
            ],
            "time": "2015-10-13T18:44:15+00:00"
        },
        {
            "name": "sensio/distribution-bundle",
            "version": "v5.0.25",
            "source": {
                "type": "git",
                "url": "https://github.com/sensiolabs/SensioDistributionBundle.git",
                "reference": "80a38234bde8321fb92aa0b8c27978a272bb4baf"
            },
            "dist": {
                "type": "zip",
                "url": "https://api.github.com/repos/sensiolabs/SensioDistributionBundle/zipball/80a38234bde8321fb92aa0b8c27978a272bb4baf",
                "reference": "80a38234bde8321fb92aa0b8c27978a272bb4baf",
                "shasum": ""
            },
            "require": {
                "php": ">=5.3.9",
                "sensiolabs/security-checker": "~5.0|~6.0",
                "symfony/class-loader": "~2.3|~3.0",
                "symfony/config": "~2.3|~3.0",
                "symfony/dependency-injection": "~2.3|~3.0",
                "symfony/filesystem": "~2.3|~3.0",
                "symfony/http-kernel": "~2.3|~3.0",
                "symfony/process": "~2.3|~3.0"
            },
            "type": "symfony-bundle",
            "extra": {
                "branch-alias": {
                    "dev-master": "5.0.x-dev"
                }
            },
            "autoload": {
                "psr-4": {
                    "Sensio\\Bundle\\DistributionBundle\\": ""
                }
            },
            "notification-url": "https://packagist.org/downloads/",
            "license": [
                "MIT"
            ],
            "authors": [
                {
                    "name": "Fabien Potencier",
                    "email": "fabien@symfony.com"
                }
            ],
            "description": "Base bundle for Symfony Distributions",
            "keywords": [
                "configuration",
                "distribution"
            ],
            "time": "2019-06-18T15:43:58+00:00"
        },
        {
            "name": "sensio/framework-extra-bundle",
            "version": "v3.0.29",
            "source": {
                "type": "git",
                "url": "https://github.com/sensiolabs/SensioFrameworkExtraBundle.git",
                "reference": "bb907234df776b68922eb4b25bfa061683597b6a"
            },
            "dist": {
                "type": "zip",
                "url": "https://api.github.com/repos/sensiolabs/SensioFrameworkExtraBundle/zipball/bb907234df776b68922eb4b25bfa061683597b6a",
                "reference": "bb907234df776b68922eb4b25bfa061683597b6a",
                "shasum": ""
            },
            "require": {
                "doctrine/common": "~2.2",
                "symfony/dependency-injection": "~2.3|~3.0",
                "symfony/framework-bundle": "~2.3|~3.0|~4.0"
            },
            "require-dev": {
                "doctrine/doctrine-bundle": "~1.5",
                "doctrine/orm": "~2.4,>=2.4.5",
                "symfony/asset": "~2.7|~3.0|~4.0",
                "symfony/browser-kit": "~2.3|~3.0|~4.0",
                "symfony/dom-crawler": "~2.3|~3.0|~4.0",
                "symfony/expression-language": "~2.4|~3.0|~4.0",
                "symfony/finder": "~2.3|~3.0|~4.0",
                "symfony/phpunit-bridge": "~3.2|~4.0",
                "symfony/psr-http-message-bridge": "^0.3|^1.0",
                "symfony/security-bundle": "~2.4|~3.0|~4.0",
                "symfony/templating": "~2.3|~3.0|~4.0",
                "symfony/translation": "~2.3|~3.0|~4.0",
                "symfony/twig-bundle": "~2.3|~3.0|~4.0",
                "symfony/yaml": "~2.3|~3.0|~4.0",
                "twig/twig": "~1.12|~2.0",
                "zendframework/zend-diactoros": "^1.3"
            },
            "suggest": {
                "symfony/expression-language": "",
                "symfony/psr-http-message-bridge": "To use the PSR-7 converters",
                "symfony/security-bundle": ""
            },
            "type": "symfony-bundle",
            "extra": {
                "branch-alias": {
                    "dev-master": "3.0.x-dev"
                }
            },
            "autoload": {
                "psr-4": {
                    "Sensio\\Bundle\\FrameworkExtraBundle\\": ""
                }
            },
            "notification-url": "https://packagist.org/downloads/",
            "license": [
                "MIT"
            ],
            "authors": [
                {
                    "name": "Fabien Potencier",
                    "email": "fabien@symfony.com"
                }
            ],
            "description": "This bundle provides a way to configure your controllers with annotations",
            "keywords": [
                "annotations",
                "controllers"
            ],
            "time": "2017-12-14T19:03:23+00:00"
        },
        {
            "name": "sensiolabs/security-checker",
            "version": "v6.0.1",
            "source": {
                "type": "git",
                "url": "https://github.com/sensiolabs/security-checker.git",
                "reference": "ce8d0552dcb8d3677ab9adb6d19a5837949bfec4"
            },
            "dist": {
                "type": "zip",
                "url": "https://api.github.com/repos/sensiolabs/security-checker/zipball/ce8d0552dcb8d3677ab9adb6d19a5837949bfec4",
                "reference": "ce8d0552dcb8d3677ab9adb6d19a5837949bfec4",
                "shasum": ""
            },
            "require": {
                "php": ">=7.1.3",
                "symfony/console": "^2.8|^3.4|^4.2",
                "symfony/http-client": "^4.3",
                "symfony/mime": "^4.3",
                "symfony/polyfill-ctype": "^1.11"
            },
            "bin": [
                "security-checker"
            ],
            "type": "library",
            "extra": {
                "branch-alias": {
                    "dev-master": "6.0-dev"
                }
            },
            "autoload": {
                "psr-4": {
                    "SensioLabs\\Security\\": "SensioLabs/Security"
                }
            },
            "notification-url": "https://packagist.org/downloads/",
            "license": [
                "MIT"
            ],
            "authors": [
                {
                    "name": "Fabien Potencier",
                    "email": "fabien.potencier@gmail.com"
                }
            ],
            "description": "A security checker for your composer.lock",
            "time": "2019-06-08T06:46:26+00:00"
        },
        {
            "name": "snc/redis-bundle",
            "version": "2.0.6",
            "source": {
                "type": "git",
                "url": "https://github.com/snc/SncRedisBundle.git",
                "reference": "73c87c435f87e08c2d564c3d9ad35f38cd8d3a0e"
            },
            "dist": {
                "type": "zip",
                "url": "https://api.github.com/repos/snc/SncRedisBundle/zipball/73c87c435f87e08c2d564c3d9ad35f38cd8d3a0e",
                "reference": "73c87c435f87e08c2d564c3d9ad35f38cd8d3a0e",
                "shasum": ""
            },
            "require": {
                "php": ">=5.3.3",
                "symfony/framework-bundle": "^2.7 || ^3.0 || ^4.0",
                "symfony/yaml": "^2.7 || ^3.0 || ^4.0"
            },
            "require-dev": {
                "doctrine/cache": "1.*",
                "phpunit/phpunit": "^4.8 || ^5.4",
                "predis/predis": "^1.0",
                "symfony/console": "^2.7 || ^3.0 || ^4.0",
                "symfony/phpunit-bridge": "^2.7 || ^3.0 || ^4.0"
            },
            "suggest": {
                "monolog/monolog": "If you want to use the monolog redis handler.",
                "predis/predis": "If you want to use predis.",
                "symfony/console": "If you want to use commands to interact with the redis database"
            },
            "type": "symfony-bundle",
            "extra": {
                "branch-alias": {
                    "dev-master": "2.x-dev"
                }
            },
            "autoload": {
                "psr-4": {
                    "Snc\\RedisBundle\\": ""
                }
            },
            "notification-url": "https://packagist.org/downloads/",
            "license": [
                "MIT"
            ],
            "authors": [
                {
                    "name": "Henrik Westphal",
                    "email": "henrik.westphal@gmail.com"
                },
                {
                    "name": "Community contributors",
                    "homepage": "https://github.com/snc/SncRedisBundle/contributors"
                }
            ],
            "description": "A Redis bundle for Symfony",
            "homepage": "https://github.com/snc/SncRedisBundle",
            "keywords": [
                "nosql",
                "redis",
                "symfony"
            ],
            "time": "2017-12-01T10:40:06+00:00"
        },
        {
            "name": "stof/doctrine-extensions-bundle",
            "version": "v1.3.0",
            "source": {
                "type": "git",
                "url": "https://github.com/stof/StofDoctrineExtensionsBundle.git",
                "reference": "46db71ec7ffee9122eca3cdddd4ef8d84bae269c"
            },
            "dist": {
                "type": "zip",
                "url": "https://api.github.com/repos/stof/StofDoctrineExtensionsBundle/zipball/46db71ec7ffee9122eca3cdddd4ef8d84bae269c",
                "reference": "46db71ec7ffee9122eca3cdddd4ef8d84bae269c",
                "shasum": ""
            },
            "require": {
                "gedmo/doctrine-extensions": "^2.3.4",
                "php": ">=5.3.2",
                "symfony/framework-bundle": "~2.7|~3.2|~4.0"
            },
            "require-dev": {
                "symfony/phpunit-bridge": "^4.0",
                "symfony/security-bundle": "^2.7 || ^3.2 || ^4.0"
            },
            "suggest": {
                "doctrine/doctrine-bundle": "to use the ORM extensions",
                "doctrine/mongodb-odm-bundle": "to use the MongoDB ODM extensions"
            },
            "type": "symfony-bundle",
            "extra": {
                "branch-alias": {
                    "dev-master": "1.3.x-dev"
                }
            },
            "autoload": {
                "psr-4": {
                    "Stof\\DoctrineExtensionsBundle\\": ""
                }
            },
            "notification-url": "https://packagist.org/downloads/",
            "license": [
                "MIT"
            ],
            "authors": [
                {
                    "name": "Christophe Coevoet",
                    "email": "stof@notk.org"
                }
            ],
            "description": "Integration of the gedmo/doctrine-extensions with Symfony2",
            "homepage": "https://github.com/stof/StofDoctrineExtensionsBundle",
            "keywords": [
                "behaviors",
                "doctrine2",
                "extensions",
                "gedmo",
                "loggable",
                "nestedset",
                "sluggable",
                "sortable",
                "timestampable",
                "translatable",
                "tree"
            ],
            "time": "2017-12-24T16:06:50+00:00"
        },
        {
            "name": "swiftmailer/swiftmailer",
            "version": "v6.2.1",
            "source": {
                "type": "git",
                "url": "https://github.com/swiftmailer/swiftmailer.git",
                "reference": "5397cd05b0a0f7937c47b0adcb4c60e5ab936b6a"
            },
            "dist": {
                "type": "zip",
                "url": "https://api.github.com/repos/swiftmailer/swiftmailer/zipball/5397cd05b0a0f7937c47b0adcb4c60e5ab936b6a",
                "reference": "5397cd05b0a0f7937c47b0adcb4c60e5ab936b6a",
                "shasum": ""
            },
            "require": {
                "egulias/email-validator": "~2.0",
                "php": ">=7.0.0",
                "symfony/polyfill-iconv": "^1.0",
                "symfony/polyfill-intl-idn": "^1.10",
                "symfony/polyfill-mbstring": "^1.0"
            },
            "require-dev": {
                "mockery/mockery": "~0.9.1",
                "symfony/phpunit-bridge": "^3.4.19|^4.1.8"
            },
            "suggest": {
                "ext-intl": "Needed to support internationalized email addresses",
                "true/punycode": "Needed to support internationalized email addresses, if ext-intl is not installed"
            },
            "type": "library",
            "extra": {
                "branch-alias": {
                    "dev-master": "6.2-dev"
                }
            },
            "autoload": {
                "files": [
                    "lib/swift_required.php"
                ]
            },
            "notification-url": "https://packagist.org/downloads/",
            "license": [
                "MIT"
            ],
            "authors": [
                {
                    "name": "Chris Corbyn"
                },
                {
                    "name": "Fabien Potencier",
                    "email": "fabien@symfony.com"
                }
            ],
            "description": "Swiftmailer, free feature-rich PHP mailer",
            "homepage": "https://swiftmailer.symfony.com",
            "keywords": [
                "email",
                "mail",
                "mailer"
            ],
            "time": "2019-04-21T09:21:45+00:00"
        },
        {
            "name": "symfony/http-client",
            "version": "v4.3.2",
            "source": {
                "type": "git",
                "url": "https://github.com/symfony/http-client.git",
                "reference": "e903ab079c99eab322fc5c71eb63fc467cd19a2a"
            },
            "dist": {
                "type": "zip",
                "url": "https://api.github.com/repos/symfony/http-client/zipball/e903ab079c99eab322fc5c71eb63fc467cd19a2a",
                "reference": "e903ab079c99eab322fc5c71eb63fc467cd19a2a",
                "shasum": ""
            },
            "require": {
                "php": "^7.1.3",
                "psr/log": "^1.0",
                "symfony/http-client-contracts": "^1.1.4",
                "symfony/polyfill-php73": "^1.11"
            },
            "provide": {
                "psr/http-client-implementation": "1.0",
                "symfony/http-client-implementation": "1.1"
            },
            "require-dev": {
                "nyholm/psr7": "^1.0",
                "psr/http-client": "^1.0",
                "symfony/http-kernel": "^4.3",
                "symfony/process": "^4.2"
            },
            "type": "library",
            "extra": {
                "branch-alias": {
                    "dev-master": "4.3-dev"
                }
            },
            "autoload": {
                "psr-4": {
                    "Symfony\\Component\\HttpClient\\": ""
                },
                "exclude-from-classmap": [
                    "/Tests/"
                ]
            },
            "notification-url": "https://packagist.org/downloads/",
            "license": [
                "MIT"
            ],
            "authors": [
                {
                    "name": "Nicolas Grekas",
                    "email": "p@tchwork.com"
                },
                {
                    "name": "Symfony Community",
                    "homepage": "https://symfony.com/contributors"
                }
            ],
            "description": "Symfony HttpClient component",
            "homepage": "https://symfony.com",
            "time": "2019-06-26T07:29:23+00:00"
        },
        {
            "name": "symfony/http-client-contracts",
            "version": "v1.1.5",
            "source": {
                "type": "git",
                "url": "https://github.com/symfony/http-client-contracts.git",
                "reference": "e1924aea9c70ae3e69fff05afa3cb8ce541bf3bb"
            },
            "dist": {
                "type": "zip",
                "url": "https://api.github.com/repos/symfony/http-client-contracts/zipball/e1924aea9c70ae3e69fff05afa3cb8ce541bf3bb",
                "reference": "e1924aea9c70ae3e69fff05afa3cb8ce541bf3bb",
                "shasum": ""
            },
            "require": {
                "php": "^7.1.3"
            },
            "suggest": {
                "symfony/http-client-implementation": ""
            },
            "type": "library",
            "extra": {
                "branch-alias": {
                    "dev-master": "1.1-dev"
                }
            },
            "autoload": {
                "psr-4": {
                    "Symfony\\Contracts\\HttpClient\\": ""
                }
            },
            "notification-url": "https://packagist.org/downloads/",
            "license": [
                "MIT"
            ],
            "authors": [
                {
                    "name": "Nicolas Grekas",
                    "email": "p@tchwork.com"
                },
                {
                    "name": "Symfony Community",
                    "homepage": "https://symfony.com/contributors"
                }
            ],
            "description": "Generic abstractions related to HTTP clients",
            "homepage": "https://symfony.com",
            "keywords": [
                "abstractions",
                "contracts",
                "decoupling",
                "interfaces",
                "interoperability",
                "standards"
            ],
            "time": "2019-06-17T17:43:54+00:00"
        },
        {
            "name": "symfony/mime",
            "version": "v4.3.2",
            "source": {
                "type": "git",
                "url": "https://github.com/symfony/mime.git",
                "reference": "ec2c5565de60e03f33d4296a655e3273f0ad1f8b"
            },
            "dist": {
                "type": "zip",
                "url": "https://api.github.com/repos/symfony/mime/zipball/ec2c5565de60e03f33d4296a655e3273f0ad1f8b",
                "reference": "ec2c5565de60e03f33d4296a655e3273f0ad1f8b",
                "shasum": ""
            },
            "require": {
                "php": "^7.1.3",
                "symfony/polyfill-intl-idn": "^1.10",
                "symfony/polyfill-mbstring": "^1.0"
            },
            "require-dev": {
                "egulias/email-validator": "^2.0",
                "symfony/dependency-injection": "~3.4|^4.1"
            },
            "type": "library",
            "extra": {
                "branch-alias": {
                    "dev-master": "4.3-dev"
                }
            },
            "autoload": {
                "psr-4": {
                    "Symfony\\Component\\Mime\\": ""
                },
                "exclude-from-classmap": [
                    "/Tests/"
                ]
            },
            "notification-url": "https://packagist.org/downloads/",
            "license": [
                "MIT"
            ],
            "authors": [
                {
                    "name": "Fabien Potencier",
                    "email": "fabien@symfony.com"
                },
                {
                    "name": "Symfony Community",
                    "homepage": "https://symfony.com/contributors"
                }
            ],
            "description": "A library to manipulate MIME messages",
            "homepage": "https://symfony.com",
            "keywords": [
                "mime",
                "mime-type"
            ],
            "time": "2019-06-04T09:22:54+00:00"
        },
        {
            "name": "symfony/monolog-bundle",
            "version": "v3.3.1",
            "source": {
                "type": "git",
                "url": "https://github.com/symfony/monolog-bundle.git",
                "reference": "572e143afc03419a75ab002c80a2fd99299195ff"
            },
            "dist": {
                "type": "zip",
                "url": "https://api.github.com/repos/symfony/monolog-bundle/zipball/572e143afc03419a75ab002c80a2fd99299195ff",
                "reference": "572e143afc03419a75ab002c80a2fd99299195ff",
                "shasum": ""
            },
            "require": {
                "monolog/monolog": "~1.22",
                "php": ">=5.6",
                "symfony/config": "~2.7|~3.3|~4.0",
                "symfony/dependency-injection": "~2.7|~3.4.10|^4.0.10",
                "symfony/http-kernel": "~2.7|~3.3|~4.0",
                "symfony/monolog-bridge": "~2.7|~3.3|~4.0"
            },
            "require-dev": {
                "symfony/console": "~2.7|~3.3|~4.0",
                "symfony/phpunit-bridge": "^3.3|^4.0",
                "symfony/yaml": "~2.7|~3.3|~4.0"
            },
            "type": "symfony-bundle",
            "extra": {
                "branch-alias": {
                    "dev-master": "3.x-dev"
                }
            },
            "autoload": {
                "psr-4": {
                    "Symfony\\Bundle\\MonologBundle\\": ""
                },
                "exclude-from-classmap": [
                    "/Tests/"
                ]
            },
            "notification-url": "https://packagist.org/downloads/",
            "license": [
                "MIT"
            ],
            "authors": [
                {
                    "name": "Symfony Community",
                    "homepage": "http://symfony.com/contributors"
                },
                {
                    "name": "Fabien Potencier",
                    "email": "fabien@symfony.com"
                }
            ],
            "description": "Symfony MonologBundle",
            "homepage": "http://symfony.com",
            "keywords": [
                "log",
                "logging"
            ],
            "time": "2018-11-04T09:58:13+00:00"
        },
        {
            "name": "symfony/polyfill-apcu",
            "version": "v1.11.0",
            "source": {
                "type": "git",
                "url": "https://github.com/symfony/polyfill-apcu.git",
                "reference": "a502face1da6a53289480166f24de2c3c68e5c3c"
            },
            "dist": {
                "type": "zip",
                "url": "https://api.github.com/repos/symfony/polyfill-apcu/zipball/a502face1da6a53289480166f24de2c3c68e5c3c",
                "reference": "a502face1da6a53289480166f24de2c3c68e5c3c",
                "shasum": ""
            },
            "require": {
                "php": ">=5.3.3"
            },
            "type": "library",
            "extra": {
                "branch-alias": {
                    "dev-master": "1.11-dev"
                }
            },
            "autoload": {
                "psr-4": {
                    "Symfony\\Polyfill\\Apcu\\": ""
                },
                "files": [
                    "bootstrap.php"
                ]
            },
            "notification-url": "https://packagist.org/downloads/",
            "license": [
                "MIT"
            ],
            "authors": [
                {
                    "name": "Nicolas Grekas",
                    "email": "p@tchwork.com"
                },
                {
                    "name": "Symfony Community",
                    "homepage": "https://symfony.com/contributors"
                }
            ],
            "description": "Symfony polyfill backporting apcu_* functions to lower PHP versions",
            "homepage": "https://symfony.com",
            "keywords": [
                "apcu",
                "compatibility",
                "polyfill",
                "portable",
                "shim"
            ],
            "time": "2019-02-06T07:57:58+00:00"
        },
        {
            "name": "symfony/polyfill-ctype",
            "version": "v1.11.0",
            "source": {
                "type": "git",
                "url": "https://github.com/symfony/polyfill-ctype.git",
                "reference": "82ebae02209c21113908c229e9883c419720738a"
            },
            "dist": {
                "type": "zip",
                "url": "https://api.github.com/repos/symfony/polyfill-ctype/zipball/82ebae02209c21113908c229e9883c419720738a",
                "reference": "82ebae02209c21113908c229e9883c419720738a",
                "shasum": ""
            },
            "require": {
                "php": ">=5.3.3"
            },
            "suggest": {
                "ext-ctype": "For best performance"
            },
            "type": "library",
            "extra": {
                "branch-alias": {
                    "dev-master": "1.11-dev"
                }
            },
            "autoload": {
                "psr-4": {
                    "Symfony\\Polyfill\\Ctype\\": ""
                },
                "files": [
                    "bootstrap.php"
                ]
            },
            "notification-url": "https://packagist.org/downloads/",
            "license": [
                "MIT"
            ],
            "authors": [
                {
                    "name": "Symfony Community",
                    "homepage": "https://symfony.com/contributors"
                },
                {
                    "name": "Gert de Pagter",
                    "email": "BackEndTea@gmail.com"
                }
            ],
            "description": "Symfony polyfill for ctype functions",
            "homepage": "https://symfony.com",
            "keywords": [
                "compatibility",
                "ctype",
                "polyfill",
                "portable"
            ],
            "time": "2019-02-06T07:57:58+00:00"
        },
        {
            "name": "symfony/polyfill-iconv",
            "version": "v1.11.0",
            "source": {
                "type": "git",
                "url": "https://github.com/symfony/polyfill-iconv.git",
                "reference": "f037ea22acfaee983e271dd9c3b8bb4150bd8ad7"
            },
            "dist": {
                "type": "zip",
                "url": "https://api.github.com/repos/symfony/polyfill-iconv/zipball/f037ea22acfaee983e271dd9c3b8bb4150bd8ad7",
                "reference": "f037ea22acfaee983e271dd9c3b8bb4150bd8ad7",
                "shasum": ""
            },
            "require": {
                "php": ">=5.3.3"
            },
            "suggest": {
                "ext-iconv": "For best performance"
            },
            "type": "library",
            "extra": {
                "branch-alias": {
                    "dev-master": "1.11-dev"
                }
            },
            "autoload": {
                "psr-4": {
                    "Symfony\\Polyfill\\Iconv\\": ""
                },
                "files": [
                    "bootstrap.php"
                ]
            },
            "notification-url": "https://packagist.org/downloads/",
            "license": [
                "MIT"
            ],
            "authors": [
                {
                    "name": "Nicolas Grekas",
                    "email": "p@tchwork.com"
                },
                {
                    "name": "Symfony Community",
                    "homepage": "https://symfony.com/contributors"
                }
            ],
            "description": "Symfony polyfill for the Iconv extension",
            "homepage": "https://symfony.com",
            "keywords": [
                "compatibility",
                "iconv",
                "polyfill",
                "portable",
                "shim"
            ],
            "time": "2019-02-06T07:57:58+00:00"
        },
        {
            "name": "symfony/polyfill-intl-icu",
            "version": "v1.11.0",
            "source": {
                "type": "git",
                "url": "https://github.com/symfony/polyfill-intl-icu.git",
                "reference": "999878a3a09d73cae157b0cf89bb6fb2cc073057"
            },
            "dist": {
                "type": "zip",
                "url": "https://api.github.com/repos/symfony/polyfill-intl-icu/zipball/999878a3a09d73cae157b0cf89bb6fb2cc073057",
                "reference": "999878a3a09d73cae157b0cf89bb6fb2cc073057",
                "shasum": ""
            },
            "require": {
                "php": ">=5.3.3",
                "symfony/intl": "~2.3|~3.0|~4.0"
            },
            "suggest": {
                "ext-intl": "For best performance"
            },
            "type": "library",
            "extra": {
                "branch-alias": {
                    "dev-master": "1.9-dev"
                }
            },
            "autoload": {
                "files": [
                    "bootstrap.php"
                ]
            },
            "notification-url": "https://packagist.org/downloads/",
            "license": [
                "MIT"
            ],
            "authors": [
                {
                    "name": "Nicolas Grekas",
                    "email": "p@tchwork.com"
                },
                {
                    "name": "Symfony Community",
                    "homepage": "https://symfony.com/contributors"
                }
            ],
            "description": "Symfony polyfill for intl's ICU-related data and classes",
            "homepage": "https://symfony.com",
            "keywords": [
                "compatibility",
                "icu",
                "intl",
                "polyfill",
                "portable",
                "shim"
            ],
            "time": "2019-01-07T19:39:47+00:00"
        },
        {
            "name": "symfony/polyfill-intl-idn",
            "version": "v1.11.0",
            "source": {
                "type": "git",
                "url": "https://github.com/symfony/polyfill-intl-idn.git",
                "reference": "c766e95bec706cdd89903b1eda8afab7d7a6b7af"
            },
            "dist": {
                "type": "zip",
                "url": "https://api.github.com/repos/symfony/polyfill-intl-idn/zipball/c766e95bec706cdd89903b1eda8afab7d7a6b7af",
                "reference": "c766e95bec706cdd89903b1eda8afab7d7a6b7af",
                "shasum": ""
            },
            "require": {
                "php": ">=5.3.3",
                "symfony/polyfill-mbstring": "^1.3",
                "symfony/polyfill-php72": "^1.9"
            },
            "suggest": {
                "ext-intl": "For best performance"
            },
            "type": "library",
            "extra": {
                "branch-alias": {
                    "dev-master": "1.9-dev"
                }
            },
            "autoload": {
                "psr-4": {
                    "Symfony\\Polyfill\\Intl\\Idn\\": ""
                },
                "files": [
                    "bootstrap.php"
                ]
            },
            "notification-url": "https://packagist.org/downloads/",
            "license": [
                "MIT"
            ],
            "authors": [
                {
                    "name": "Symfony Community",
                    "homepage": "https://symfony.com/contributors"
                },
                {
                    "name": "Laurent Bassin",
                    "email": "laurent@bassin.info"
                }
            ],
            "description": "Symfony polyfill for intl's idn_to_ascii and idn_to_utf8 functions",
            "homepage": "https://symfony.com",
            "keywords": [
                "compatibility",
                "idn",
                "intl",
                "polyfill",
                "portable",
                "shim"
            ],
            "time": "2019-03-04T13:44:35+00:00"
        },
        {
            "name": "symfony/polyfill-mbstring",
            "version": "v1.11.0",
            "source": {
                "type": "git",
                "url": "https://github.com/symfony/polyfill-mbstring.git",
                "reference": "fe5e94c604826c35a32fa832f35bd036b6799609"
            },
            "dist": {
                "type": "zip",
                "url": "https://api.github.com/repos/symfony/polyfill-mbstring/zipball/fe5e94c604826c35a32fa832f35bd036b6799609",
                "reference": "fe5e94c604826c35a32fa832f35bd036b6799609",
                "shasum": ""
            },
            "require": {
                "php": ">=5.3.3"
            },
            "suggest": {
                "ext-mbstring": "For best performance"
            },
            "type": "library",
            "extra": {
                "branch-alias": {
                    "dev-master": "1.11-dev"
                }
            },
            "autoload": {
                "psr-4": {
                    "Symfony\\Polyfill\\Mbstring\\": ""
                },
                "files": [
                    "bootstrap.php"
                ]
            },
            "notification-url": "https://packagist.org/downloads/",
            "license": [
                "MIT"
            ],
            "authors": [
                {
                    "name": "Nicolas Grekas",
                    "email": "p@tchwork.com"
                },
                {
                    "name": "Symfony Community",
                    "homepage": "https://symfony.com/contributors"
                }
            ],
            "description": "Symfony polyfill for the Mbstring extension",
            "homepage": "https://symfony.com",
            "keywords": [
                "compatibility",
                "mbstring",
                "polyfill",
                "portable",
                "shim"
            ],
            "time": "2019-02-06T07:57:58+00:00"
        },
        {
            "name": "symfony/polyfill-php56",
            "version": "v1.11.0",
            "source": {
                "type": "git",
                "url": "https://github.com/symfony/polyfill-php56.git",
                "reference": "f4dddbc5c3471e1b700a147a20ae17cdb72dbe42"
            },
            "dist": {
                "type": "zip",
                "url": "https://api.github.com/repos/symfony/polyfill-php56/zipball/f4dddbc5c3471e1b700a147a20ae17cdb72dbe42",
                "reference": "f4dddbc5c3471e1b700a147a20ae17cdb72dbe42",
                "shasum": ""
            },
            "require": {
                "php": ">=5.3.3",
                "symfony/polyfill-util": "~1.0"
            },
            "type": "library",
            "extra": {
                "branch-alias": {
                    "dev-master": "1.11-dev"
                }
            },
            "autoload": {
                "psr-4": {
                    "Symfony\\Polyfill\\Php56\\": ""
                },
                "files": [
                    "bootstrap.php"
                ]
            },
            "notification-url": "https://packagist.org/downloads/",
            "license": [
                "MIT"
            ],
            "authors": [
                {
                    "name": "Nicolas Grekas",
                    "email": "p@tchwork.com"
                },
                {
                    "name": "Symfony Community",
                    "homepage": "https://symfony.com/contributors"
                }
            ],
            "description": "Symfony polyfill backporting some PHP 5.6+ features to lower PHP versions",
            "homepage": "https://symfony.com",
            "keywords": [
                "compatibility",
                "polyfill",
                "portable",
                "shim"
            ],
            "time": "2019-02-06T07:57:58+00:00"
        },
        {
            "name": "symfony/polyfill-php70",
            "version": "v1.11.0",
            "source": {
                "type": "git",
                "url": "https://github.com/symfony/polyfill-php70.git",
                "reference": "bc4858fb611bda58719124ca079baff854149c89"
            },
            "dist": {
                "type": "zip",
                "url": "https://api.github.com/repos/symfony/polyfill-php70/zipball/bc4858fb611bda58719124ca079baff854149c89",
                "reference": "bc4858fb611bda58719124ca079baff854149c89",
                "shasum": ""
            },
            "require": {
                "paragonie/random_compat": "~1.0|~2.0|~9.99",
                "php": ">=5.3.3"
            },
            "type": "library",
            "extra": {
                "branch-alias": {
                    "dev-master": "1.11-dev"
                }
            },
            "autoload": {
                "psr-4": {
                    "Symfony\\Polyfill\\Php70\\": ""
                },
                "files": [
                    "bootstrap.php"
                ],
                "classmap": [
                    "Resources/stubs"
                ]
            },
            "notification-url": "https://packagist.org/downloads/",
            "license": [
                "MIT"
            ],
            "authors": [
                {
                    "name": "Nicolas Grekas",
                    "email": "p@tchwork.com"
                },
                {
                    "name": "Symfony Community",
                    "homepage": "https://symfony.com/contributors"
                }
            ],
            "description": "Symfony polyfill backporting some PHP 7.0+ features to lower PHP versions",
            "homepage": "https://symfony.com",
            "keywords": [
                "compatibility",
                "polyfill",
                "portable",
                "shim"
            ],
            "time": "2019-02-06T07:57:58+00:00"
        },
        {
            "name": "symfony/polyfill-php72",
            "version": "v1.11.0",
            "source": {
                "type": "git",
                "url": "https://github.com/symfony/polyfill-php72.git",
                "reference": "ab50dcf166d5f577978419edd37aa2bb8eabce0c"
            },
            "dist": {
                "type": "zip",
                "url": "https://api.github.com/repos/symfony/polyfill-php72/zipball/ab50dcf166d5f577978419edd37aa2bb8eabce0c",
                "reference": "ab50dcf166d5f577978419edd37aa2bb8eabce0c",
                "shasum": ""
            },
            "require": {
                "php": ">=5.3.3"
            },
            "type": "library",
            "extra": {
                "branch-alias": {
                    "dev-master": "1.11-dev"
                }
            },
            "autoload": {
                "psr-4": {
                    "Symfony\\Polyfill\\Php72\\": ""
                },
                "files": [
                    "bootstrap.php"
                ]
            },
            "notification-url": "https://packagist.org/downloads/",
            "license": [
                "MIT"
            ],
            "authors": [
                {
                    "name": "Nicolas Grekas",
                    "email": "p@tchwork.com"
                },
                {
                    "name": "Symfony Community",
                    "homepage": "https://symfony.com/contributors"
                }
            ],
            "description": "Symfony polyfill backporting some PHP 7.2+ features to lower PHP versions",
            "homepage": "https://symfony.com",
            "keywords": [
                "compatibility",
                "polyfill",
                "portable",
                "shim"
            ],
            "time": "2019-02-06T07:57:58+00:00"
        },
        {
            "name": "symfony/polyfill-php73",
            "version": "v1.11.0",
            "source": {
                "type": "git",
                "url": "https://github.com/symfony/polyfill-php73.git",
                "reference": "d1fb4abcc0c47be136208ad9d68bf59f1ee17abd"
            },
            "dist": {
                "type": "zip",
                "url": "https://api.github.com/repos/symfony/polyfill-php73/zipball/d1fb4abcc0c47be136208ad9d68bf59f1ee17abd",
                "reference": "d1fb4abcc0c47be136208ad9d68bf59f1ee17abd",
                "shasum": ""
            },
            "require": {
                "php": ">=5.3.3"
            },
            "type": "library",
            "extra": {
                "branch-alias": {
                    "dev-master": "1.11-dev"
                }
            },
            "autoload": {
                "psr-4": {
                    "Symfony\\Polyfill\\Php73\\": ""
                },
                "files": [
                    "bootstrap.php"
                ],
                "classmap": [
                    "Resources/stubs"
                ]
            },
            "notification-url": "https://packagist.org/downloads/",
            "license": [
                "MIT"
            ],
            "authors": [
                {
                    "name": "Nicolas Grekas",
                    "email": "p@tchwork.com"
                },
                {
                    "name": "Symfony Community",
                    "homepage": "https://symfony.com/contributors"
                }
            ],
            "description": "Symfony polyfill backporting some PHP 7.3+ features to lower PHP versions",
            "homepage": "https://symfony.com",
            "keywords": [
                "compatibility",
                "polyfill",
                "portable",
                "shim"
            ],
            "time": "2019-02-06T07:57:58+00:00"
        },
        {
            "name": "symfony/polyfill-util",
            "version": "v1.11.0",
            "source": {
                "type": "git",
                "url": "https://github.com/symfony/polyfill-util.git",
                "reference": "b46c6cae28a3106735323f00a0c38eccf2328897"
            },
            "dist": {
                "type": "zip",
                "url": "https://api.github.com/repos/symfony/polyfill-util/zipball/b46c6cae28a3106735323f00a0c38eccf2328897",
                "reference": "b46c6cae28a3106735323f00a0c38eccf2328897",
                "shasum": ""
            },
            "require": {
                "php": ">=5.3.3"
            },
            "type": "library",
            "extra": {
                "branch-alias": {
                    "dev-master": "1.11-dev"
                }
            },
            "autoload": {
                "psr-4": {
                    "Symfony\\Polyfill\\Util\\": ""
                }
            },
            "notification-url": "https://packagist.org/downloads/",
            "license": [
                "MIT"
            ],
            "authors": [
                {
                    "name": "Nicolas Grekas",
                    "email": "p@tchwork.com"
                },
                {
                    "name": "Symfony Community",
                    "homepage": "https://symfony.com/contributors"
                }
            ],
            "description": "Symfony utilities for portability of PHP codes",
            "homepage": "https://symfony.com",
            "keywords": [
                "compat",
                "compatibility",
                "polyfill",
                "shim"
            ],
            "time": "2019-02-08T14:16:39+00:00"
        },
        {
            "name": "symfony/security-acl",
            "version": "v3.0.2",
            "source": {
                "type": "git",
                "url": "https://github.com/symfony/security-acl.git",
                "reference": "22928f6be80a37f301500c67e50f57f5b25ffaa8"
            },
            "dist": {
                "type": "zip",
                "url": "https://api.github.com/repos/symfony/security-acl/zipball/22928f6be80a37f301500c67e50f57f5b25ffaa8",
                "reference": "22928f6be80a37f301500c67e50f57f5b25ffaa8",
                "shasum": ""
            },
            "require": {
                "php": ">=5.5.9",
                "symfony/security-core": "~2.8|~3.0|~4.0"
            },
            "require-dev": {
                "doctrine/common": "~2.2",
                "doctrine/dbal": "~2.2",
                "psr/log": "~1.0",
                "symfony/phpunit-bridge": "~2.8|~3.0|~4.0"
            },
            "suggest": {
                "doctrine/dbal": "For using the built-in ACL implementation",
                "symfony/class-loader": "For using the ACL generateSql script",
                "symfony/finder": "For using the ACL generateSql script"
            },
            "type": "library",
            "extra": {
                "branch-alias": {
                    "dev-master": "3.0-dev"
                }
            },
            "autoload": {
                "psr-4": {
                    "Symfony\\Component\\Security\\Acl\\": ""
                },
                "exclude-from-classmap": [
                    "/Tests/"
                ]
            },
            "notification-url": "https://packagist.org/downloads/",
            "license": [
                "MIT"
            ],
            "authors": [
                {
                    "name": "Fabien Potencier",
                    "email": "fabien@symfony.com"
                },
                {
                    "name": "Symfony Community",
                    "homepage": "https://symfony.com/contributors"
                }
            ],
            "description": "Symfony Security Component - ACL (Access Control List)",
            "homepage": "https://symfony.com",
            "time": "2018-12-13T16:51:15+00:00"
        },
        {
            "name": "symfony/swiftmailer-bundle",
            "version": "v3.1.0",
            "source": {
                "type": "git",
                "url": "https://github.com/symfony/swiftmailer-bundle.git",
                "reference": "339d2cb0437612d5e02925e1a5edd3059a7d8bcc"
            },
            "dist": {
                "type": "zip",
                "url": "https://api.github.com/repos/symfony/swiftmailer-bundle/zipball/339d2cb0437612d5e02925e1a5edd3059a7d8bcc",
                "reference": "339d2cb0437612d5e02925e1a5edd3059a7d8bcc",
                "shasum": ""
            },
            "require": {
                "php": ">=7.0.0",
                "swiftmailer/swiftmailer": "^6.0.1",
                "symfony/config": "~2.8|~3.0|~4.0",
                "symfony/dependency-injection": "~2.7|~3.4|~4.0",
                "symfony/http-kernel": "~2.7|~3.0|~4.0"
            },
            "require-dev": {
                "symfony/console": "~2.7|~3.4|~4.0",
                "symfony/framework-bundle": "~2.7|~3.0|~4.0",
                "symfony/phpunit-bridge": "~3.3|~4.0",
                "symfony/yaml": "~2.7|~3.0|~4.0"
            },
            "suggest": {
                "psr/log": "Allows logging"
            },
            "type": "symfony-bundle",
            "extra": {
                "branch-alias": {
                    "dev-master": "3.1-dev"
                }
            },
            "autoload": {
                "psr-4": {
                    "Symfony\\Bundle\\SwiftmailerBundle\\": ""
                }
            },
            "notification-url": "https://packagist.org/downloads/",
            "license": [
                "MIT"
            ],
            "authors": [
                {
                    "name": "Symfony Community",
                    "homepage": "http://symfony.com/contributors"
                },
                {
                    "name": "Fabien Potencier",
                    "email": "fabien@symfony.com"
                }
            ],
            "description": "Symfony SwiftmailerBundle",
            "homepage": "http://symfony.com",
            "time": "2017-09-27T19:18:18+00:00"
        },
        {
            "name": "symfony/symfony",
            "version": "v3.4.27",
            "source": {
                "type": "git",
                "url": "https://github.com/symfony/symfony.git",
                "reference": "a9bb1182151d81054800aa4fa2680d92a5928a6a"
            },
            "dist": {
                "type": "zip",
                "url": "https://api.github.com/repos/symfony/symfony/zipball/a9bb1182151d81054800aa4fa2680d92a5928a6a",
                "reference": "a9bb1182151d81054800aa4fa2680d92a5928a6a",
                "shasum": ""
            },
            "require": {
                "doctrine/common": "~2.4",
                "ext-xml": "*",
                "fig/link-util": "^1.0",
                "php": "^5.5.9|>=7.0.8",
                "psr/cache": "~1.0",
                "psr/container": "^1.0",
                "psr/link": "^1.0",
                "psr/log": "~1.0",
                "psr/simple-cache": "^1.0",
                "symfony/polyfill-apcu": "~1.1",
                "symfony/polyfill-ctype": "~1.8",
                "symfony/polyfill-intl-icu": "~1.0",
                "symfony/polyfill-mbstring": "~1.0",
                "symfony/polyfill-php56": "~1.0",
                "symfony/polyfill-php70": "~1.6",
                "twig/twig": "^1.40|^2.9"
            },
            "conflict": {
                "phpdocumentor/reflection-docblock": "<3.0||>=3.2.0,<3.2.2",
                "phpdocumentor/type-resolver": "<0.3.0",
                "phpunit/phpunit": "<4.8.35|<5.4.3,>=5.0"
            },
            "provide": {
                "psr/cache-implementation": "1.0",
                "psr/container-implementation": "1.0",
                "psr/log-implementation": "1.0",
                "psr/simple-cache-implementation": "1.0"
            },
            "replace": {
                "symfony/asset": "self.version",
                "symfony/browser-kit": "self.version",
                "symfony/cache": "self.version",
                "symfony/class-loader": "self.version",
                "symfony/config": "self.version",
                "symfony/console": "self.version",
                "symfony/css-selector": "self.version",
                "symfony/debug": "self.version",
                "symfony/debug-bundle": "self.version",
                "symfony/dependency-injection": "self.version",
                "symfony/doctrine-bridge": "self.version",
                "symfony/dom-crawler": "self.version",
                "symfony/dotenv": "self.version",
                "symfony/event-dispatcher": "self.version",
                "symfony/expression-language": "self.version",
                "symfony/filesystem": "self.version",
                "symfony/finder": "self.version",
                "symfony/form": "self.version",
                "symfony/framework-bundle": "self.version",
                "symfony/http-foundation": "self.version",
                "symfony/http-kernel": "self.version",
                "symfony/inflector": "self.version",
                "symfony/intl": "self.version",
                "symfony/ldap": "self.version",
                "symfony/lock": "self.version",
                "symfony/monolog-bridge": "self.version",
                "symfony/options-resolver": "self.version",
                "symfony/process": "self.version",
                "symfony/property-access": "self.version",
                "symfony/property-info": "self.version",
                "symfony/proxy-manager-bridge": "self.version",
                "symfony/routing": "self.version",
                "symfony/security": "self.version",
                "symfony/security-bundle": "self.version",
                "symfony/security-core": "self.version",
                "symfony/security-csrf": "self.version",
                "symfony/security-guard": "self.version",
                "symfony/security-http": "self.version",
                "symfony/serializer": "self.version",
                "symfony/stopwatch": "self.version",
                "symfony/templating": "self.version",
                "symfony/translation": "self.version",
                "symfony/twig-bridge": "self.version",
                "symfony/twig-bundle": "self.version",
                "symfony/validator": "self.version",
                "symfony/var-dumper": "self.version",
                "symfony/web-link": "self.version",
                "symfony/web-profiler-bundle": "self.version",
                "symfony/web-server-bundle": "self.version",
                "symfony/workflow": "self.version",
                "symfony/yaml": "self.version"
            },
            "require-dev": {
                "cache/integration-tests": "dev-master",
                "doctrine/annotations": "~1.0",
                "doctrine/cache": "~1.6",
                "doctrine/data-fixtures": "1.0.*",
                "doctrine/dbal": "~2.4",
                "doctrine/doctrine-bundle": "~1.4",
                "doctrine/orm": "~2.4,>=2.4.5",
                "egulias/email-validator": "~1.2,>=1.2.8|~2.0",
                "monolog/monolog": "~1.11",
                "ocramius/proxy-manager": "~0.4|~1.0|~2.0",
                "phpdocumentor/reflection-docblock": "^3.0|^4.0",
                "predis/predis": "~1.0",
                "symfony/phpunit-bridge": "~3.4|~4.0",
                "symfony/security-acl": "~2.8|~3.0"
            },
            "type": "library",
            "extra": {
                "branch-alias": {
                    "dev-master": "3.4-dev"
                }
            },
            "autoload": {
                "psr-4": {
                    "Symfony\\Bridge\\Doctrine\\": "src/Symfony/Bridge/Doctrine/",
                    "Symfony\\Bridge\\Monolog\\": "src/Symfony/Bridge/Monolog/",
                    "Symfony\\Bridge\\ProxyManager\\": "src/Symfony/Bridge/ProxyManager/",
                    "Symfony\\Bridge\\Twig\\": "src/Symfony/Bridge/Twig/",
                    "Symfony\\Bundle\\": "src/Symfony/Bundle/",
                    "Symfony\\Component\\": "src/Symfony/Component/"
                },
                "classmap": [
                    "src/Symfony/Component/Intl/Resources/stubs"
                ],
                "exclude-from-classmap": [
                    "**/Tests/"
                ]
            },
            "notification-url": "https://packagist.org/downloads/",
            "license": [
                "MIT"
            ],
            "authors": [
                {
                    "name": "Fabien Potencier",
                    "email": "fabien@symfony.com"
                },
                {
                    "name": "Symfony Community",
                    "homepage": "https://symfony.com/contributors"
                }
            ],
            "description": "The Symfony PHP framework",
            "homepage": "https://symfony.com",
            "keywords": [
                "framework"
            ],
            "time": "2019-05-01T13:04:01+00:00"
        },
        {
            "name": "tinymce/tinymce",
            "version": "4.6.7",
            "source": {
                "type": "git",
                "url": "https://github.com/tinymce/tinymce-dist.git",
                "reference": "9f9cf10d009892009a296dff48970b079ec78c7a"
            },
            "dist": {
                "type": "zip",
                "url": "https://api.github.com/repos/tinymce/tinymce-dist/zipball/9f9cf10d009892009a296dff48970b079ec78c7a",
                "reference": "9f9cf10d009892009a296dff48970b079ec78c7a",
                "shasum": ""
            },
            "type": "component",
            "extra": {
                "component": {
                    "scripts": [
                        "tinymce.js",
                        "plugins/*/plugin.js",
                        "themes/*/theme.js"
                    ],
                    "files": [
                        "tinymce.min.js",
                        "plugins/*/plugin.min.js",
                        "themes/*/theme.min.js",
                        "skins/**"
                    ]
                }
            },
            "notification-url": "https://packagist.org/downloads/",
            "license": [
                "LGPL-2.1"
            ],
            "description": "Web based JavaScript HTML WYSIWYG editor control.",
            "homepage": "http://www.tinymce.com",
            "keywords": [
                "editor",
                "html",
                "javascript",
                "richtext",
                "tinymce",
                "wysiwyg"
            ],
            "time": "2017-09-18T11:31:55+00:00"
        },
        {
            "name": "true/punycode",
            "version": "v2.1.1",
            "source": {
                "type": "git",
                "url": "https://github.com/true/php-punycode.git",
                "reference": "a4d0c11a36dd7f4e7cd7096076cab6d3378a071e"
            },
            "dist": {
                "type": "zip",
                "url": "https://api.github.com/repos/true/php-punycode/zipball/a4d0c11a36dd7f4e7cd7096076cab6d3378a071e",
                "reference": "a4d0c11a36dd7f4e7cd7096076cab6d3378a071e",
                "shasum": ""
            },
            "require": {
                "php": ">=5.3.0",
                "symfony/polyfill-mbstring": "^1.3"
            },
            "require-dev": {
                "phpunit/phpunit": "~4.7",
                "squizlabs/php_codesniffer": "~2.0"
            },
            "type": "library",
            "autoload": {
                "psr-4": {
                    "TrueBV\\": "src/"
                }
            },
            "notification-url": "https://packagist.org/downloads/",
            "license": [
                "MIT"
            ],
            "authors": [
                {
                    "name": "Renan Gonçalves",
                    "email": "renan.saddam@gmail.com"
                }
            ],
            "description": "A Bootstring encoding of Unicode for Internationalized Domain Names in Applications (IDNA)",
            "homepage": "https://github.com/true/php-punycode",
            "keywords": [
                "idna",
                "punycode"
            ],
            "time": "2016-11-16T10:37:54+00:00"
        },
        {
            "name": "twig/extensions",
            "version": "v1.5.4",
            "source": {
                "type": "git",
                "url": "https://github.com/twigphp/Twig-extensions.git",
                "reference": "57873c8b0c1be51caa47df2cdb824490beb16202"
            },
            "dist": {
                "type": "zip",
                "url": "https://api.github.com/repos/twigphp/Twig-extensions/zipball/57873c8b0c1be51caa47df2cdb824490beb16202",
                "reference": "57873c8b0c1be51caa47df2cdb824490beb16202",
                "shasum": ""
            },
            "require": {
                "twig/twig": "^1.27|^2.0"
            },
            "require-dev": {
                "symfony/phpunit-bridge": "^3.4",
                "symfony/translation": "^2.7|^3.4"
            },
            "suggest": {
                "symfony/translation": "Allow the time_diff output to be translated"
            },
            "type": "library",
            "extra": {
                "branch-alias": {
                    "dev-master": "1.5-dev"
                }
            },
            "autoload": {
                "psr-0": {
                    "Twig_Extensions_": "lib/"
                },
                "psr-4": {
                    "Twig\\Extensions\\": "src/"
                }
            },
            "notification-url": "https://packagist.org/downloads/",
            "license": [
                "MIT"
            ],
            "authors": [
                {
                    "name": "Fabien Potencier",
                    "email": "fabien@symfony.com"
                }
            ],
            "description": "Common additional features for Twig that do not directly belong in core",
            "keywords": [
                "i18n",
                "text"
            ],
            "time": "2018-12-05T18:34:18+00:00"
        },
        {
            "name": "twig/twig",
            "version": "v2.9.0",
            "source": {
                "type": "git",
                "url": "https://github.com/twigphp/Twig.git",
                "reference": "82a1c055c8ed4c4705023bfd0405f3c74db6e3ae"
            },
            "dist": {
                "type": "zip",
                "url": "https://api.github.com/repos/twigphp/Twig/zipball/82a1c055c8ed4c4705023bfd0405f3c74db6e3ae",
                "reference": "82a1c055c8ed4c4705023bfd0405f3c74db6e3ae",
                "shasum": ""
            },
            "require": {
                "php": "^7.0",
                "symfony/polyfill-ctype": "^1.8",
                "symfony/polyfill-mbstring": "^1.3"
            },
            "require-dev": {
                "psr/container": "^1.0",
                "symfony/debug": "^2.7",
                "symfony/phpunit-bridge": "^3.4.19|^4.1.8"
            },
            "type": "library",
            "extra": {
                "branch-alias": {
                    "dev-master": "2.9-dev"
                }
            },
            "autoload": {
                "psr-0": {
                    "Twig_": "lib/"
                },
                "psr-4": {
                    "Twig\\": "src/"
                }
            },
            "notification-url": "https://packagist.org/downloads/",
            "license": [
                "BSD-3-Clause"
            ],
            "authors": [
                {
                    "name": "Fabien Potencier",
                    "email": "fabien@symfony.com",
                    "homepage": "http://fabien.potencier.org",
                    "role": "Lead Developer"
                },
                {
                    "name": "Armin Ronacher",
                    "email": "armin.ronacher@active-4.com",
                    "role": "Project Founder"
                },
                {
                    "name": "Twig Team",
                    "homepage": "https://twig.symfony.com/contributors",
                    "role": "Contributors"
                }
            ],
            "description": "Twig, the flexible, fast, and secure template language for PHP",
            "homepage": "https://twig.symfony.com",
            "keywords": [
                "templating"
            ],
            "time": "2019-04-28T06:57:38+00:00"
        },
        {
            "name": "ua-parser/uap-php",
            "version": "v3.9.0",
            "source": {
                "type": "git",
                "url": "https://github.com/ua-parser/uap-php.git",
                "reference": "c7627a8527d7efefad4e8ec593d4a195b9163260"
            },
            "dist": {
                "type": "zip",
                "url": "https://api.github.com/repos/ua-parser/uap-php/zipball/c7627a8527d7efefad4e8ec593d4a195b9163260",
                "reference": "c7627a8527d7efefad4e8ec593d4a195b9163260",
                "shasum": ""
            },
            "require": {
                "composer/ca-bundle": "^1.1",
                "php": ">=5.3.0"
            },
            "require-dev": {
                "phpunit/phpunit": "<8",
                "symfony/console": "^2.0 || ^3.0 || ^4.0",
                "symfony/filesystem": "^2.0 || ^3.0 || ^4.0",
                "symfony/finder": "^2.0 || ^3.0 || ^4.0",
                "symfony/yaml": "^2.0 || ^3.0 || ^4.0"
            },
            "suggest": {
                "symfony/console": "Required for CLI usage - ^2.0 || ^3.0 || ^4.0",
                "symfony/filesystem": "Required for CLI usage - 2.0 || ^3.0 || ^4.0",
                "symfony/finder": "Required for CLI usage - ^2.0 || ^3.0 || ^4.0",
                "symfony/yaml": "Required for CLI usage - ^4.0 || ^5.0"
            },
            "bin": [
                "bin/uaparser"
            ],
            "type": "library",
            "autoload": {
                "psr-4": {
                    "UAParser\\": "src"
                }
            },
            "notification-url": "https://packagist.org/downloads/",
            "license": [
                "MIT"
            ],
            "authors": [
                {
                    "name": "Lars Strojny",
                    "email": "lars@strojny.net"
                },
                {
                    "name": "Dave Olsen",
                    "email": "dmolsen@gmail.com"
                }
            ],
            "description": "A multi-language port of Browserscope's user agent parser.",
            "time": "2019-06-22T08:54:17+00:00"
        },
        {
            "name": "willdurand/jsonp-callback-validator",
            "version": "v1.1.0",
            "source": {
                "type": "git",
                "url": "https://github.com/willdurand/JsonpCallbackValidator.git",
                "reference": "1a7d388bb521959e612ef50c5c7b1691b097e909"
            },
            "dist": {
                "type": "zip",
                "url": "https://api.github.com/repos/willdurand/JsonpCallbackValidator/zipball/1a7d388bb521959e612ef50c5c7b1691b097e909",
                "reference": "1a7d388bb521959e612ef50c5c7b1691b097e909",
                "shasum": ""
            },
            "require": {
                "php": ">=5.3.0"
            },
            "require-dev": {
                "phpunit/phpunit": "~3.7"
            },
            "type": "library",
            "autoload": {
                "psr-0": {
                    "JsonpCallbackValidator": "src/"
                }
            },
            "notification-url": "https://packagist.org/downloads/",
            "license": [
                "MIT"
            ],
            "authors": [
                {
                    "name": "William Durand",
                    "email": "william.durand1@gmail.com",
                    "homepage": "http://www.willdurand.fr"
                }
            ],
            "description": "JSONP callback validator.",
            "time": "2014-01-20T22:35:06+00:00"
        },
        {
            "name": "willdurand/negotiation",
            "version": "v2.3.1",
            "source": {
                "type": "git",
                "url": "https://github.com/willdurand/Negotiation.git",
                "reference": "03436ededa67c6e83b9b12defac15384cb399dc9"
            },
            "dist": {
                "type": "zip",
                "url": "https://api.github.com/repos/willdurand/Negotiation/zipball/03436ededa67c6e83b9b12defac15384cb399dc9",
                "reference": "03436ededa67c6e83b9b12defac15384cb399dc9",
                "shasum": ""
            },
            "require": {
                "php": ">=5.4.0"
            },
            "require-dev": {
                "phpunit/phpunit": "~4.5"
            },
            "type": "library",
            "extra": {
                "branch-alias": {
                    "dev-master": "2.3-dev"
                }
            },
            "autoload": {
                "psr-4": {
                    "Negotiation\\": "src/Negotiation"
                }
            },
            "notification-url": "https://packagist.org/downloads/",
            "license": [
                "MIT"
            ],
            "authors": [
                {
                    "name": "William Durand",
                    "email": "will+git@drnd.me"
                }
            ],
            "description": "Content Negotiation tools for PHP provided as a standalone library.",
            "homepage": "http://williamdurand.fr/Negotiation/",
            "keywords": [
                "accept",
                "content",
                "format",
                "header",
                "negotiation"
            ],
            "time": "2017-05-14T17:21:12+00:00"
        },
        {
            "name": "zendframework/zend-code",
            "version": "3.3.1",
            "source": {
                "type": "git",
                "url": "https://github.com/zendframework/zend-code.git",
                "reference": "c21db169075c6ec4b342149f446e7b7b724f95eb"
            },
            "dist": {
                "type": "zip",
                "url": "https://api.github.com/repos/zendframework/zend-code/zipball/c21db169075c6ec4b342149f446e7b7b724f95eb",
                "reference": "c21db169075c6ec4b342149f446e7b7b724f95eb",
                "shasum": ""
            },
            "require": {
                "php": "^7.1",
                "zendframework/zend-eventmanager": "^2.6 || ^3.0"
            },
            "require-dev": {
                "doctrine/annotations": "~1.0",
                "ext-phar": "*",
                "phpunit/phpunit": "^6.2.3",
                "zendframework/zend-coding-standard": "^1.0.0",
                "zendframework/zend-stdlib": "^2.7 || ^3.0"
            },
            "suggest": {
                "doctrine/annotations": "Doctrine\\Common\\Annotations >=1.0 for annotation features",
                "zendframework/zend-stdlib": "Zend\\Stdlib component"
            },
            "type": "library",
            "extra": {
                "branch-alias": {
                    "dev-master": "3.3.x-dev",
                    "dev-develop": "3.4.x-dev"
                }
            },
            "autoload": {
                "psr-4": {
                    "Zend\\Code\\": "src/"
                }
            },
            "notification-url": "https://packagist.org/downloads/",
            "license": [
                "BSD-3-Clause"
            ],
            "description": "provides facilities to generate arbitrary code using an object oriented interface",
            "homepage": "https://github.com/zendframework/zend-code",
            "keywords": [
                "code",
                "zf2"
            ],
            "time": "2018-08-13T20:36:59+00:00"
        },
        {
            "name": "zendframework/zend-eventmanager",
            "version": "3.2.1",
            "source": {
                "type": "git",
                "url": "https://github.com/zendframework/zend-eventmanager.git",
                "reference": "a5e2583a211f73604691586b8406ff7296a946dd"
            },
            "dist": {
                "type": "zip",
                "url": "https://api.github.com/repos/zendframework/zend-eventmanager/zipball/a5e2583a211f73604691586b8406ff7296a946dd",
                "reference": "a5e2583a211f73604691586b8406ff7296a946dd",
                "shasum": ""
            },
            "require": {
                "php": "^5.6 || ^7.0"
            },
            "require-dev": {
                "athletic/athletic": "^0.1",
                "container-interop/container-interop": "^1.1.0",
                "phpunit/phpunit": "^5.7.27 || ^6.5.8 || ^7.1.2",
                "zendframework/zend-coding-standard": "~1.0.0",
                "zendframework/zend-stdlib": "^2.7.3 || ^3.0"
            },
            "suggest": {
                "container-interop/container-interop": "^1.1.0, to use the lazy listeners feature",
                "zendframework/zend-stdlib": "^2.7.3 || ^3.0, to use the FilterChain feature"
            },
            "type": "library",
            "extra": {
                "branch-alias": {
                    "dev-master": "3.2-dev",
                    "dev-develop": "3.3-dev"
                }
            },
            "autoload": {
                "psr-4": {
                    "Zend\\EventManager\\": "src/"
                }
            },
            "notification-url": "https://packagist.org/downloads/",
            "license": [
                "BSD-3-Clause"
            ],
            "description": "Trigger and listen to events within a PHP application",
            "homepage": "https://github.com/zendframework/zend-eventmanager",
            "keywords": [
                "event",
                "eventmanager",
                "events",
                "zf2"
            ],
            "time": "2018-04-25T15:33:34+00:00"
        },
        {
            "name": "zendframework/zend-loader",
            "version": "2.6.0",
            "source": {
                "type": "git",
                "url": "https://github.com/zendframework/zend-loader.git",
                "reference": "78f11749ea340f6ca316bca5958eef80b38f9b6c"
            },
            "dist": {
                "type": "zip",
                "url": "https://api.github.com/repos/zendframework/zend-loader/zipball/78f11749ea340f6ca316bca5958eef80b38f9b6c",
                "reference": "78f11749ea340f6ca316bca5958eef80b38f9b6c",
                "shasum": ""
            },
            "require": {
                "php": "^5.6 || ^7.0"
            },
            "require-dev": {
                "phpunit/phpunit": "^5.7.27 || ^6.5.8 || ^7.1.4",
                "zendframework/zend-coding-standard": "~1.0.0"
            },
            "type": "library",
            "extra": {
                "branch-alias": {
                    "dev-master": "2.6.x-dev",
                    "dev-develop": "2.7.x-dev"
                }
            },
            "autoload": {
                "psr-4": {
                    "Zend\\Loader\\": "src/"
                }
            },
            "notification-url": "https://packagist.org/downloads/",
            "license": [
                "BSD-3-Clause"
            ],
            "description": "Autoloading and plugin loading strategies",
            "keywords": [
                "ZendFramework",
                "loader",
                "zf"
            ],
            "time": "2018-04-30T15:20:54+00:00"
        },
        {
            "name": "zendframework/zend-mail",
            "version": "2.10.0",
            "source": {
                "type": "git",
                "url": "https://github.com/zendframework/zend-mail.git",
                "reference": "d7beb63d5f7144a21ac100072c453e63860cdab8"
            },
            "dist": {
                "type": "zip",
                "url": "https://api.github.com/repos/zendframework/zend-mail/zipball/d7beb63d5f7144a21ac100072c453e63860cdab8",
                "reference": "d7beb63d5f7144a21ac100072c453e63860cdab8",
                "shasum": ""
            },
            "require": {
                "ext-iconv": "*",
                "php": "^5.6 || ^7.0",
                "true/punycode": "^2.1",
                "zendframework/zend-loader": "^2.5",
                "zendframework/zend-mime": "^2.5",
                "zendframework/zend-stdlib": "^2.7 || ^3.0",
                "zendframework/zend-validator": "^2.10.2"
            },
            "require-dev": {
                "phpunit/phpunit": "^5.7.25 || ^6.4.4 || ^7.1.4",
                "zendframework/zend-coding-standard": "~1.0.0",
                "zendframework/zend-config": "^2.6",
                "zendframework/zend-crypt": "^2.6 || ^3.0",
                "zendframework/zend-servicemanager": "^2.7.10 || ^3.3.1"
            },
            "suggest": {
                "zendframework/zend-crypt": "Crammd5 support in SMTP Auth",
                "zendframework/zend-servicemanager": "^2.7.10 || ^3.3.1 when using SMTP to deliver messages"
            },
            "type": "library",
            "extra": {
                "branch-alias": {
                    "dev-master": "2.10.x-dev",
                    "dev-develop": "2.11.x-dev"
                },
                "zf": {
                    "component": "Zend\\Mail",
                    "config-provider": "Zend\\Mail\\ConfigProvider"
                }
            },
            "autoload": {
                "psr-4": {
                    "Zend\\Mail\\": "src/"
                }
            },
            "notification-url": "https://packagist.org/downloads/",
            "license": [
                "BSD-3-Clause"
            ],
            "description": "Provides generalized functionality to compose and send both text and MIME-compliant multipart e-mail messages",
            "keywords": [
                "ZendFramework",
                "mail",
                "zf"
            ],
            "time": "2018-06-07T13:37:07+00:00"
        },
        {
            "name": "zendframework/zend-mime",
            "version": "2.7.1",
            "source": {
                "type": "git",
                "url": "https://github.com/zendframework/zend-mime.git",
                "reference": "52ae5fa9f12845cae749271034a2d594f0e4c6f2"
            },
            "dist": {
                "type": "zip",
                "url": "https://api.github.com/repos/zendframework/zend-mime/zipball/52ae5fa9f12845cae749271034a2d594f0e4c6f2",
                "reference": "52ae5fa9f12845cae749271034a2d594f0e4c6f2",
                "shasum": ""
            },
            "require": {
                "php": "^5.6 || ^7.0",
                "zendframework/zend-stdlib": "^2.7 || ^3.0"
            },
            "require-dev": {
                "phpunit/phpunit": "^5.7.21 || ^6.3",
                "zendframework/zend-coding-standard": "~1.0.0",
                "zendframework/zend-mail": "^2.6"
            },
            "suggest": {
                "zendframework/zend-mail": "Zend\\Mail component"
            },
            "type": "library",
            "extra": {
                "branch-alias": {
                    "dev-master": "2.7-dev",
                    "dev-develop": "2.8-dev"
                }
            },
            "autoload": {
                "psr-4": {
                    "Zend\\Mime\\": "src/"
                }
            },
            "notification-url": "https://packagist.org/downloads/",
            "license": [
                "BSD-3-Clause"
            ],
            "description": "Create and parse MIME messages and parts",
            "homepage": "https://github.com/zendframework/zend-mime",
            "keywords": [
                "ZendFramework",
                "mime",
                "zf"
            ],
            "time": "2018-05-14T19:02:50+00:00"
        },
        {
            "name": "zendframework/zend-stdlib",
            "version": "3.2.1",
            "source": {
                "type": "git",
                "url": "https://github.com/zendframework/zend-stdlib.git",
                "reference": "66536006722aff9e62d1b331025089b7ec71c065"
            },
            "dist": {
                "type": "zip",
                "url": "https://api.github.com/repos/zendframework/zend-stdlib/zipball/66536006722aff9e62d1b331025089b7ec71c065",
                "reference": "66536006722aff9e62d1b331025089b7ec71c065",
                "shasum": ""
            },
            "require": {
                "php": "^5.6 || ^7.0"
            },
            "require-dev": {
                "phpbench/phpbench": "^0.13",
                "phpunit/phpunit": "^5.7.27 || ^6.5.8 || ^7.1.2",
                "zendframework/zend-coding-standard": "~1.0.0"
            },
            "type": "library",
            "extra": {
                "branch-alias": {
                    "dev-master": "3.2.x-dev",
                    "dev-develop": "3.3.x-dev"
                }
            },
            "autoload": {
                "psr-4": {
                    "Zend\\Stdlib\\": "src/"
                }
            },
            "notification-url": "https://packagist.org/downloads/",
            "license": [
                "BSD-3-Clause"
            ],
            "description": "SPL extensions, array utilities, error handlers, and more",
            "keywords": [
                "ZendFramework",
                "stdlib",
                "zf"
            ],
            "time": "2018-08-28T21:34:05+00:00"
        },
        {
            "name": "zendframework/zend-validator",
            "version": "2.12.0",
            "source": {
                "type": "git",
                "url": "https://github.com/zendframework/zend-validator.git",
                "reference": "64c33668e5fa2d39c6289a878f927ea2b0850c30"
            },
            "dist": {
                "type": "zip",
                "url": "https://api.github.com/repos/zendframework/zend-validator/zipball/64c33668e5fa2d39c6289a878f927ea2b0850c30",
                "reference": "64c33668e5fa2d39c6289a878f927ea2b0850c30",
                "shasum": ""
            },
            "require": {
                "container-interop/container-interop": "^1.1",
                "php": "^5.6 || ^7.0",
                "zendframework/zend-stdlib": "^3.2.1"
            },
            "require-dev": {
                "phpunit/phpunit": "^6.0.8 || ^5.7.15",
                "psr/http-message": "^1.0",
                "zendframework/zend-cache": "^2.6.1",
                "zendframework/zend-coding-standard": "~1.0.0",
                "zendframework/zend-config": "^2.6",
                "zendframework/zend-db": "^2.7",
                "zendframework/zend-filter": "^2.6",
                "zendframework/zend-http": "^2.5.4",
                "zendframework/zend-i18n": "^2.6",
                "zendframework/zend-math": "^2.6",
                "zendframework/zend-servicemanager": "^2.7.5 || ^3.0.3",
                "zendframework/zend-session": "^2.8",
                "zendframework/zend-uri": "^2.5"
            },
            "suggest": {
                "psr/http-message": "psr/http-message, required when validating PSR-7 UploadedFileInterface instances via the Upload and UploadFile validators",
                "zendframework/zend-db": "Zend\\Db component, required by the (No)RecordExists validator",
                "zendframework/zend-filter": "Zend\\Filter component, required by the Digits validator",
                "zendframework/zend-i18n": "Zend\\I18n component to allow translation of validation error messages",
                "zendframework/zend-i18n-resources": "Translations of validator messages",
                "zendframework/zend-math": "Zend\\Math component, required by the Csrf validator",
                "zendframework/zend-servicemanager": "Zend\\ServiceManager component to allow using the ValidatorPluginManager and validator chains",
                "zendframework/zend-session": "Zend\\Session component, ^2.8; required by the Csrf validator",
                "zendframework/zend-uri": "Zend\\Uri component, required by the Uri and Sitemap\\Loc validators"
            },
            "type": "library",
            "extra": {
                "branch-alias": {
                    "dev-master": "2.12.x-dev",
                    "dev-develop": "2.13.x-dev"
                },
                "zf": {
                    "component": "Zend\\Validator",
                    "config-provider": "Zend\\Validator\\ConfigProvider"
                }
            },
            "autoload": {
                "psr-4": {
                    "Zend\\Validator\\": "src/"
                }
            },
            "notification-url": "https://packagist.org/downloads/",
            "license": [
                "BSD-3-Clause"
            ],
            "description": "provides a set of commonly needed validators",
            "homepage": "https://github.com/zendframework/zend-validator",
            "keywords": [
                "validator",
                "zf2"
            ],
            "time": "2019-01-30T14:26:10+00:00"
        }
    ],
    "packages-dev": [
        {
            "name": "behat/behat",
            "version": "v3.4.3",
            "source": {
                "type": "git",
                "url": "https://github.com/Behat/Behat.git",
                "reference": "d60b161bff1b95ec4bb80bb8cb210ccf890314c2"
            },
            "dist": {
                "type": "zip",
                "url": "https://api.github.com/repos/Behat/Behat/zipball/d60b161bff1b95ec4bb80bb8cb210ccf890314c2",
                "reference": "d60b161bff1b95ec4bb80bb8cb210ccf890314c2",
                "shasum": ""
            },
            "require": {
                "behat/gherkin": "^4.5.1",
                "behat/transliterator": "^1.2",
                "container-interop/container-interop": "^1.2",
                "ext-mbstring": "*",
                "php": ">=5.3.3",
                "psr/container": "^1.0",
                "symfony/class-loader": "~2.1||~3.0||~4.0",
                "symfony/config": "~2.3||~3.0||~4.0",
                "symfony/console": "~2.5||~3.0||~4.0",
                "symfony/dependency-injection": "~2.1||~3.0||~4.0",
                "symfony/event-dispatcher": "~2.1||~3.0||~4.0",
                "symfony/translation": "~2.3||~3.0||~4.0",
                "symfony/yaml": "~2.1||~3.0||~4.0"
            },
            "require-dev": {
                "herrera-io/box": "~1.6.1",
                "phpunit/phpunit": "^4.8.36|^6.3",
                "symfony/process": "~2.5|~3.0|~4.0"
            },
            "suggest": {
                "behat/mink-extension": "for integration with Mink testing framework",
                "behat/symfony2-extension": "for integration with Symfony2 web framework",
                "behat/yii-extension": "for integration with Yii web framework"
            },
            "bin": [
                "bin/behat"
            ],
            "type": "library",
            "extra": {
                "branch-alias": {
                    "dev-master": "3.2.x-dev"
                }
            },
            "autoload": {
                "psr-0": {
                    "Behat\\Behat": "src/",
                    "Behat\\Testwork": "src/"
                }
            },
            "notification-url": "https://packagist.org/downloads/",
            "license": [
                "MIT"
            ],
            "authors": [
                {
                    "name": "Konstantin Kudryashov",
                    "email": "ever.zet@gmail.com",
                    "homepage": "http://everzet.com"
                }
            ],
            "description": "Scenario-oriented BDD framework for PHP 5.3",
            "homepage": "http://behat.org/",
            "keywords": [
                "Agile",
                "BDD",
                "ScenarioBDD",
                "Scrum",
                "StoryBDD",
                "User story",
                "business",
                "development",
                "documentation",
                "examples",
                "symfony",
                "testing"
            ],
            "time": "2017-11-27T10:37:56+00:00"
        },
        {
            "name": "behat/gherkin",
            "version": "v4.6.0",
            "source": {
                "type": "git",
                "url": "https://github.com/Behat/Gherkin.git",
                "reference": "ab0a02ea14893860bca00f225f5621d351a3ad07"
            },
            "dist": {
                "type": "zip",
                "url": "https://api.github.com/repos/Behat/Gherkin/zipball/ab0a02ea14893860bca00f225f5621d351a3ad07",
                "reference": "ab0a02ea14893860bca00f225f5621d351a3ad07",
                "shasum": ""
            },
            "require": {
                "php": ">=5.3.1"
            },
            "require-dev": {
                "phpunit/phpunit": "~4.5|~5",
                "symfony/phpunit-bridge": "~2.7|~3|~4",
                "symfony/yaml": "~2.3|~3|~4"
            },
            "suggest": {
                "symfony/yaml": "If you want to parse features, represented in YAML files"
            },
            "type": "library",
            "extra": {
                "branch-alias": {
                    "dev-master": "4.4-dev"
                }
            },
            "autoload": {
                "psr-0": {
                    "Behat\\Gherkin": "src/"
                }
            },
            "notification-url": "https://packagist.org/downloads/",
            "license": [
                "MIT"
            ],
            "authors": [
                {
                    "name": "Konstantin Kudryashov",
                    "email": "ever.zet@gmail.com",
                    "homepage": "http://everzet.com"
                }
            ],
            "description": "Gherkin DSL parser for PHP 5.3",
            "homepage": "http://behat.org/",
            "keywords": [
                "BDD",
                "Behat",
                "Cucumber",
                "DSL",
                "gherkin",
                "parser"
            ],
            "time": "2019-01-16T14:22:17+00:00"
        },
        {
            "name": "behat/mink",
            "version": "dev-master",
            "source": {
                "type": "git",
                "url": "https://github.com/minkphp/Mink.git",
                "reference": "6d637f7af4816c26ad8a943da2e3f7eef1231bea"
            },
            "dist": {
                "type": "zip",
                "url": "https://api.github.com/repos/minkphp/Mink/zipball/6d637f7af4816c26ad8a943da2e3f7eef1231bea",
                "reference": "6d637f7af4816c26ad8a943da2e3f7eef1231bea",
                "shasum": ""
            },
            "require": {
                "php": ">=5.3.1",
                "symfony/css-selector": "^2.7|^3.0|^4.0"
            },
            "require-dev": {
                "symfony/phpunit-bridge": "^3.3|^4.0"
            },
            "suggest": {
                "behat/mink-browserkit-driver": "extremely fast headless driver for Symfony\\Kernel-based apps (Sf2, Silex)",
                "behat/mink-goutte-driver": "fast headless driver for any app without JS emulation",
                "behat/mink-selenium2-driver": "slow, but JS-enabled driver for any app (requires Selenium2)",
                "behat/mink-zombie-driver": "fast and JS-enabled headless driver for any app (requires node.js)",
                "dmore/chrome-mink-driver": "fast and JS-enabled driver for any app (requires chromium or google chrome)"
            },
            "type": "library",
            "extra": {
                "branch-alias": {
                    "dev-master": "1.7.x-dev"
                }
            },
            "autoload": {
                "psr-4": {
                    "Behat\\Mink\\": "src/"
                }
            },
            "notification-url": "https://packagist.org/downloads/",
            "license": [
                "MIT"
            ],
            "authors": [
                {
                    "name": "Konstantin Kudryashov",
                    "email": "ever.zet@gmail.com",
                    "homepage": "http://everzet.com"
                }
            ],
            "description": "Browser controller/emulator abstraction for PHP",
            "homepage": "http://mink.behat.org/",
            "keywords": [
                "browser",
                "testing",
                "web"
            ],
            "time": "2019-05-14T09:56:49+00:00"
        },
        {
            "name": "behat/mink-extension",
            "version": "2.3.1",
            "source": {
                "type": "git",
                "url": "https://github.com/Behat/MinkExtension.git",
                "reference": "80f7849ba53867181b7e412df9210e12fba50177"
            },
            "dist": {
                "type": "zip",
                "url": "https://api.github.com/repos/Behat/MinkExtension/zipball/80f7849ba53867181b7e412df9210e12fba50177",
                "reference": "80f7849ba53867181b7e412df9210e12fba50177",
                "shasum": ""
            },
            "require": {
                "behat/behat": "^3.0.5",
                "behat/mink": "^1.5",
                "php": ">=5.3.2",
                "symfony/config": "^2.7|^3.0|^4.0"
            },
            "require-dev": {
                "behat/mink-goutte-driver": "^1.1",
                "phpspec/phpspec": "^2.0"
            },
            "type": "behat-extension",
            "extra": {
                "branch-alias": {
                    "dev-master": "2.1.x-dev"
                }
            },
            "autoload": {
                "psr-0": {
                    "Behat\\MinkExtension": "src/"
                }
            },
            "notification-url": "https://packagist.org/downloads/",
            "license": [
                "MIT"
            ],
            "authors": [
                {
                    "name": "Christophe Coevoet",
                    "email": "stof@notk.org"
                },
                {
                    "name": "Konstantin Kudryashov",
                    "email": "ever.zet@gmail.com"
                }
            ],
            "description": "Mink extension for Behat",
            "homepage": "http://extensions.behat.org/mink",
            "keywords": [
                "browser",
                "gui",
                "test",
                "web"
            ],
            "time": "2018-02-06T15:36:30+00:00"
        },
        {
            "name": "behat/mink-selenium2-driver",
            "version": "v1.3.1",
            "source": {
                "type": "git",
                "url": "https://github.com/minkphp/MinkSelenium2Driver.git",
                "reference": "473a9f3ebe0c134ee1e623ce8a9c852832020288"
            },
            "dist": {
                "type": "zip",
                "url": "https://api.github.com/repos/minkphp/MinkSelenium2Driver/zipball/473a9f3ebe0c134ee1e623ce8a9c852832020288",
                "reference": "473a9f3ebe0c134ee1e623ce8a9c852832020288",
                "shasum": ""
            },
            "require": {
                "behat/mink": "~1.7@dev",
                "instaclick/php-webdriver": "~1.1",
                "php": ">=5.3.1"
            },
            "require-dev": {
                "symfony/phpunit-bridge": "~2.7"
            },
            "type": "mink-driver",
            "extra": {
                "branch-alias": {
                    "dev-master": "1.3.x-dev"
                }
            },
            "autoload": {
                "psr-4": {
                    "Behat\\Mink\\Driver\\": "src/"
                }
            },
            "notification-url": "https://packagist.org/downloads/",
            "license": [
                "MIT"
            ],
            "authors": [
                {
                    "name": "Konstantin Kudryashov",
                    "email": "ever.zet@gmail.com",
                    "homepage": "http://everzet.com"
                },
                {
                    "name": "Pete Otaqui",
                    "email": "pete@otaqui.com",
                    "homepage": "https://github.com/pete-otaqui"
                }
            ],
            "description": "Selenium2 (WebDriver) driver for Mink framework",
            "homepage": "http://mink.behat.org/",
            "keywords": [
                "ajax",
                "browser",
                "javascript",
                "selenium",
                "testing",
                "webdriver"
            ],
            "time": "2016-03-05T09:10:18+00:00"
        },
        {
            "name": "behat/symfony2-extension",
            "version": "2.1.5",
            "source": {
                "type": "git",
                "url": "https://github.com/Behat/Symfony2Extension.git",
                "reference": "d7c834487426a784665f9c1e61132274dbf2ea26"
            },
            "dist": {
                "type": "zip",
                "url": "https://api.github.com/repos/Behat/Symfony2Extension/zipball/d7c834487426a784665f9c1e61132274dbf2ea26",
                "reference": "d7c834487426a784665f9c1e61132274dbf2ea26",
                "shasum": ""
            },
            "require": {
                "behat/behat": "^3.4.3",
                "php": ">=5.3.3",
                "symfony/framework-bundle": "~2.0|~3.0|~4.0"
            },
            "require-dev": {
                "behat/mink": "~1.7@dev",
                "behat/mink-browserkit-driver": "~1.3@dev",
                "behat/mink-extension": "~2.0",
                "phpspec/phpspec": "~2.0|~3.0|~4.0",
                "phpunit/phpunit": "~4.0|~5.0",
                "symfony/symfony": "~2.1|~3.0|~4.0"
            },
            "type": "behat-extension",
            "extra": {
                "branch-alias": {
                    "dev-master": "2.1.x-dev"
                }
            },
            "autoload": {
                "psr-0": {
                    "Behat\\Symfony2Extension": "src/"
                }
            },
            "notification-url": "https://packagist.org/downloads/",
            "license": [
                "MIT"
            ],
            "authors": [
                {
                    "name": "Christophe Coevoet",
                    "email": "stof@notk.org"
                },
                {
                    "name": "Konstantin Kudryashov",
                    "email": "ever.zet@gmail.com"
                }
            ],
            "description": "Symfony2 framework extension for Behat",
            "homepage": "http://behat.org",
            "keywords": [
                "BDD",
                "framework",
                "symfony"
            ],
            "time": "2018-04-20T15:48:23+00:00"
        },
        {
            "name": "composer/xdebug-handler",
            "version": "1.3.3",
            "source": {
                "type": "git",
                "url": "https://github.com/composer/xdebug-handler.git",
                "reference": "46867cbf8ca9fb8d60c506895449eb799db1184f"
            },
            "dist": {
                "type": "zip",
                "url": "https://api.github.com/repos/composer/xdebug-handler/zipball/46867cbf8ca9fb8d60c506895449eb799db1184f",
                "reference": "46867cbf8ca9fb8d60c506895449eb799db1184f",
                "shasum": ""
            },
            "require": {
                "php": "^5.3.2 || ^7.0",
                "psr/log": "^1.0"
            },
            "require-dev": {
                "phpunit/phpunit": "^4.8.35 || ^5.7 || ^6.5"
            },
            "type": "library",
            "autoload": {
                "psr-4": {
                    "Composer\\XdebugHandler\\": "src"
                }
            },
            "notification-url": "https://packagist.org/downloads/",
            "license": [
                "MIT"
            ],
            "authors": [
                {
                    "name": "John Stevenson",
                    "email": "john-stevenson@blueyonder.co.uk"
                }
            ],
            "description": "Restarts a process without xdebug.",
            "keywords": [
                "Xdebug",
                "performance"
            ],
            "time": "2019-05-27T17:52:04+00:00"
        },
        {
            "name": "friendsofphp/php-cs-fixer",
            "version": "v2.12.10",
            "source": {
                "type": "git",
                "url": "https://github.com/FriendsOfPHP/PHP-CS-Fixer.git",
                "reference": "2574b9848e43fdd56b7c45dd121528e3bcbeefd8"
            },
            "dist": {
                "type": "zip",
                "url": "https://api.github.com/repos/FriendsOfPHP/PHP-CS-Fixer/zipball/2574b9848e43fdd56b7c45dd121528e3bcbeefd8",
                "reference": "2574b9848e43fdd56b7c45dd121528e3bcbeefd8",
                "shasum": ""
            },
            "require": {
                "composer/semver": "^1.4",
                "composer/xdebug-handler": "^1.2",
                "doctrine/annotations": "^1.2",
                "ext-json": "*",
                "ext-tokenizer": "*",
                "php": "^5.6 || ^7.0",
                "php-cs-fixer/diff": "^1.3",
                "symfony/console": "^3.4.17 || ^4.1.6",
                "symfony/event-dispatcher": "^3.0 || ^4.0",
                "symfony/filesystem": "^3.0 || ^4.0",
                "symfony/finder": "^3.0 || ^4.0",
                "symfony/options-resolver": "^3.0 || ^4.0",
                "symfony/polyfill-php70": "^1.0",
                "symfony/polyfill-php72": "^1.4",
                "symfony/process": "^3.0 || ^4.0",
                "symfony/stopwatch": "^3.0 || ^4.0"
            },
            "require-dev": {
                "johnkary/phpunit-speedtrap": "^1.1 || ^2.0 || ^3.0",
                "justinrainbow/json-schema": "^5.0",
                "keradus/cli-executor": "^1.2",
                "mikey179/vfsstream": "^1.6",
                "php-coveralls/php-coveralls": "^2.1",
                "php-cs-fixer/accessible-object": "^1.0",
                "php-cs-fixer/phpunit-constraint-isidenticalstring": "^1.1",
                "php-cs-fixer/phpunit-constraint-xmlmatchesxsd": "^1.1",
                "phpunit/phpunit": "^5.7.27 || ^6.5.8 || ^7.1",
                "phpunitgoodpractices/traits": "^1.8",
                "symfony/phpunit-bridge": "^4.3"
            },
            "suggest": {
                "ext-mbstring": "For handling non-UTF8 characters in cache signature.",
                "php-cs-fixer/phpunit-constraint-isidenticalstring": "For IsIdenticalString constraint.",
                "php-cs-fixer/phpunit-constraint-xmlmatchesxsd": "For XmlMatchesXsd constraint.",
                "symfony/polyfill-mbstring": "When enabling `ext-mbstring` is not possible."
            },
            "bin": [
                "php-cs-fixer"
            ],
            "type": "application",
            "autoload": {
                "psr-4": {
                    "PhpCsFixer\\": "src/"
                },
                "classmap": [
                    "tests/Test/AbstractFixerTestCase.php",
                    "tests/Test/AbstractIntegrationCaseFactory.php",
                    "tests/Test/AbstractIntegrationTestCase.php",
                    "tests/Test/Assert/AssertTokensTrait.php",
                    "tests/Test/IntegrationCase.php",
                    "tests/Test/IntegrationCaseFactory.php",
                    "tests/Test/IntegrationCaseFactoryInterface.php",
                    "tests/Test/InternalIntegrationCaseFactory.php",
                    "tests/TestCase.php"
                ]
            },
            "notification-url": "https://packagist.org/downloads/",
            "license": [
                "MIT"
            ],
            "authors": [
                {
                    "name": "Dariusz Rumiński",
                    "email": "dariusz.ruminski@gmail.com"
                },
                {
                    "name": "Fabien Potencier",
                    "email": "fabien@symfony.com"
                }
            ],
            "description": "A tool to automatically fix PHP code style",
            "time": "2019-06-01T10:25:29+00:00"
        },
        {
            "name": "fzaninotto/faker",
            "version": "v1.8.0",
            "source": {
                "type": "git",
                "url": "https://github.com/fzaninotto/Faker.git",
                "reference": "f72816b43e74063c8b10357394b6bba8cb1c10de"
            },
            "dist": {
                "type": "zip",
                "url": "https://api.github.com/repos/fzaninotto/Faker/zipball/f72816b43e74063c8b10357394b6bba8cb1c10de",
                "reference": "f72816b43e74063c8b10357394b6bba8cb1c10de",
                "shasum": ""
            },
            "require": {
                "php": "^5.3.3 || ^7.0"
            },
            "require-dev": {
                "ext-intl": "*",
                "phpunit/phpunit": "^4.8.35 || ^5.7",
                "squizlabs/php_codesniffer": "^1.5"
            },
            "type": "library",
            "extra": {
                "branch-alias": {
                    "dev-master": "1.8-dev"
                }
            },
            "autoload": {
                "psr-4": {
                    "Faker\\": "src/Faker/"
                }
            },
            "notification-url": "https://packagist.org/downloads/",
            "license": [
                "MIT"
            ],
            "authors": [
                {
                    "name": "François Zaninotto"
                }
            ],
            "description": "Faker is a PHP library that generates fake data for you.",
            "keywords": [
                "data",
                "faker",
                "fixtures"
            ],
            "time": "2018-07-12T10:23:15+00:00"
        },
        {
            "name": "instaclick/php-webdriver",
            "version": "1.4.5",
            "source": {
                "type": "git",
                "url": "https://github.com/instaclick/php-webdriver.git",
                "reference": "6fa959452e774dcaed543faad3a9d1a37d803327"
            },
            "dist": {
                "type": "zip",
                "url": "https://api.github.com/repos/instaclick/php-webdriver/zipball/6fa959452e774dcaed543faad3a9d1a37d803327",
                "reference": "6fa959452e774dcaed543faad3a9d1a37d803327",
                "shasum": ""
            },
            "require": {
                "ext-curl": "*",
                "php": ">=5.3.2"
            },
            "require-dev": {
                "phpunit/phpunit": "^4.8",
                "satooshi/php-coveralls": "^1.0||^2.0"
            },
            "type": "library",
            "extra": {
                "branch-alias": {
                    "dev-master": "1.4.x-dev"
                }
            },
            "autoload": {
                "psr-0": {
                    "WebDriver": "lib/"
                }
            },
            "notification-url": "https://packagist.org/downloads/",
            "license": [
                "Apache-2.0"
            ],
            "authors": [
                {
                    "name": "Justin Bishop",
                    "email": "jubishop@gmail.com",
                    "role": "Developer"
                },
                {
                    "name": "Anthon Pang",
                    "email": "apang@softwaredevelopment.ca",
                    "role": "Fork Maintainer"
                }
            ],
            "description": "PHP WebDriver for Selenium 2",
            "homepage": "http://instaclick.com/",
            "keywords": [
                "browser",
                "selenium",
                "webdriver",
                "webtest"
            ],
            "time": "2017-06-30T04:02:48+00:00"
        },
        {
            "name": "johnkary/phpunit-speedtrap",
            "version": "v2.0.0",
            "source": {
                "type": "git",
                "url": "https://github.com/johnkary/phpunit-speedtrap.git",
                "reference": "a1e39e0e3d07e0faee4ef3f342229d68fab07b5f"
            },
            "dist": {
                "type": "zip",
                "url": "https://api.github.com/repos/johnkary/phpunit-speedtrap/zipball/a1e39e0e3d07e0faee4ef3f342229d68fab07b5f",
                "reference": "a1e39e0e3d07e0faee4ef3f342229d68fab07b5f",
                "shasum": ""
            },
            "require": {
                "php": ">=7.0",
                "phpunit/phpunit": "^6.0"
            },
            "type": "library",
            "extra": {
                "branch-alias": {
                    "dev-master": "2.0-dev"
                }
            },
            "autoload": {
                "psr-4": {
                    "JohnKary\\PHPUnit\\Listener\\": "src/"
                }
            },
            "notification-url": "https://packagist.org/downloads/",
            "license": [
                "MIT"
            ],
            "authors": [
                {
                    "name": "John Kary",
                    "email": "john@johnkary.net"
                }
            ],
            "description": "Find slow tests in your PHPUnit test suite",
            "homepage": "https://github.com/johnkary/phpunit-speedtrap",
            "keywords": [
                "phpunit",
                "profile",
                "slow"
            ],
            "time": "2017-12-06T15:14:00+00:00"
        },
        {
            "name": "mybuilder/phpunit-accelerator",
            "version": "2.0.0",
            "source": {
                "type": "git",
                "url": "https://github.com/mybuilder/phpunit-accelerator.git",
                "reference": "b1fef62c66b7eade5a02b5d12322373e7a86fbb2"
            },
            "dist": {
                "type": "zip",
                "url": "https://api.github.com/repos/mybuilder/phpunit-accelerator/zipball/b1fef62c66b7eade5a02b5d12322373e7a86fbb2",
                "reference": "b1fef62c66b7eade5a02b5d12322373e7a86fbb2",
                "shasum": ""
            },
            "require": {
                "php": ">=5.6",
                "phpunit/phpunit": ">=5.7 <7"
            },
            "type": "library",
            "autoload": {
                "psr-4": {
                    "MyBuilder\\PhpunitAccelerator\\": "src"
                }
            },
            "notification-url": "https://packagist.org/downloads/",
            "license": [
                "MIT"
            ],
            "authors": [
                {
                    "name": "Keyvan Akbary",
                    "email": "keyvan@mybuilder.com"
                }
            ],
            "description": "PHPUnit accelerator",
            "keywords": [
                "accelerator",
                "fast",
                "free",
                "memory",
                "phpunit",
                "property"
            ],
            "time": "2017-06-21T07:43:12+00:00"
        },
        {
            "name": "myclabs/deep-copy",
            "version": "1.9.1",
            "source": {
                "type": "git",
                "url": "https://github.com/myclabs/DeepCopy.git",
                "reference": "e6828efaba2c9b79f4499dae1d66ef8bfa7b2b72"
            },
            "dist": {
                "type": "zip",
                "url": "https://api.github.com/repos/myclabs/DeepCopy/zipball/e6828efaba2c9b79f4499dae1d66ef8bfa7b2b72",
                "reference": "e6828efaba2c9b79f4499dae1d66ef8bfa7b2b72",
                "shasum": ""
            },
            "require": {
                "php": "^7.1"
            },
            "replace": {
                "myclabs/deep-copy": "self.version"
            },
            "require-dev": {
                "doctrine/collections": "^1.0",
                "doctrine/common": "^2.6",
                "phpunit/phpunit": "^7.1"
            },
            "type": "library",
            "autoload": {
                "psr-4": {
                    "DeepCopy\\": "src/DeepCopy/"
                },
                "files": [
                    "src/DeepCopy/deep_copy.php"
                ]
            },
            "notification-url": "https://packagist.org/downloads/",
            "license": [
                "MIT"
            ],
            "description": "Create deep copies (clones) of your objects",
            "keywords": [
                "clone",
                "copy",
                "duplicate",
                "object",
                "object graph"
            ],
            "time": "2019-04-07T13:18:21+00:00"
        },
        {
            "name": "nelmio/alice",
            "version": "v2.3.5",
            "source": {
                "type": "git",
                "url": "https://github.com/nelmio/alice.git",
                "reference": "d780fdff10854d93010b4a027fab92b747b42586"
            },
            "dist": {
                "type": "zip",
                "url": "https://api.github.com/repos/nelmio/alice/zipball/d780fdff10854d93010b4a027fab92b747b42586",
                "reference": "d780fdff10854d93010b4a027fab92b747b42586",
                "shasum": ""
            },
            "require": {
                "fzaninotto/faker": "^1.5",
                "php": "^5.6||^7.0",
                "symfony/yaml": "^2.0||^3.0"
            },
            "require-dev": {
                "doctrine/common": "^2.3",
                "phpspec/prophecy": "^1.5.0",
                "phpunit/phpunit": "^5.6||^6.0",
                "symfony/phpunit-bridge": "^3.0",
                "symfony/property-access": "^2.2||^3.0"
            },
            "type": "library",
            "autoload": {
                "psr-4": {
                    "Nelmio\\Alice\\": "src/Nelmio/Alice"
                }
            },
            "notification-url": "https://packagist.org/downloads/",
            "license": [
                "MIT"
            ],
            "authors": [
                {
                    "name": "Jordi Boggiano",
                    "email": "j.boggiano@seld.be"
                },
                {
                    "name": "Tim Shelburne",
                    "email": "shelburt02@gmail.com"
                },
                {
                    "name": "Théo Fidry",
                    "email": "theo.fidry@gmail.com"
                }
            ],
            "description": "Expressive fixtures generator",
            "keywords": [
                "Fixture",
                "data",
                "orm",
                "test"
            ],
            "time": "2018-04-07T09:33:52+00:00"
        },
        {
            "name": "oro/twig-inspector",
            "version": "1.0.1",
            "source": {
                "type": "git",
                "url": "https://github.com/oroinc/twig-inspector.git",
                "reference": "fe8294e16a4d358cf86b94a2c2e51333c80e5c65"
            },
            "dist": {
                "type": "zip",
                "url": "https://api.github.com/repos/oroinc/twig-inspector/zipball/fe8294e16a4d358cf86b94a2c2e51333c80e5c65",
                "reference": "fe8294e16a4d358cf86b94a2c2e51333c80e5c65",
                "shasum": ""
            },
            "require": {
                "symfony/config": "^3.4 | ^4.0",
                "symfony/dependency-injection": "^3.4 | ^4.0",
                "symfony/http-foundation": "^3.4 | ^4.0",
                "symfony/http-kernel": "^3.4 | ^4.0",
                "symfony/routing": "^3.4 | ^4.0",
                "twig/twig": "~1.34|~2.4"
            },
            "type": "symfony-bundle",
            "extra": {
                "branch-alias": {
                    "dev-master": "1.0-dev"
                }
            },
            "autoload": {
                "psr-4": {
                    "Oro\\TwigInspector\\": ""
                }
            },
            "license": [
                "MIT"
            ],
            "authors": [
                {
                    "name": "Oro, Inc",
                    "homepage": "http://www.orocrm.com"
                }
            ],
            "description": "Oro Twig Inspector adds the possibility to find twig templates and blocks used for rendering HTML pages faster during development",
            "homepage": "https://github.com/oroinc/twig-inspector",
            "keywords": [
                "ORO",
                "debug",
                "inspect",
                "symfony",
                "template",
                "toolbar-extension",
                "twig"
            ],
            "support": {
                "source": "https://github.com/oroinc/twig-inspector/tree/master",
                "issues": "https://github.com/oroinc/twig-inspector/issues"
            },
            "time": "2019-05-27T10:05:30+00:00"
        },
        {
            "name": "pdepend/pdepend",
            "version": "2.5.2",
            "source": {
                "type": "git",
                "url": "https://github.com/pdepend/pdepend.git",
                "reference": "9daf26d0368d4a12bed1cacae1a9f3a6f0adf239"
            },
            "dist": {
                "type": "zip",
                "url": "https://api.github.com/repos/pdepend/pdepend/zipball/9daf26d0368d4a12bed1cacae1a9f3a6f0adf239",
                "reference": "9daf26d0368d4a12bed1cacae1a9f3a6f0adf239",
                "shasum": ""
            },
            "require": {
                "php": ">=5.3.7",
                "symfony/config": "^2.3.0|^3|^4",
                "symfony/dependency-injection": "^2.3.0|^3|^4",
                "symfony/filesystem": "^2.3.0|^3|^4"
            },
            "require-dev": {
                "phpunit/phpunit": "^4.8|^5.7",
                "squizlabs/php_codesniffer": "^2.0.0"
            },
            "bin": [
                "src/bin/pdepend"
            ],
            "type": "library",
            "autoload": {
                "psr-4": {
                    "PDepend\\": "src/main/php/PDepend"
                }
            },
            "notification-url": "https://packagist.org/downloads/",
            "license": [
                "BSD-3-Clause"
            ],
            "description": "Official version of pdepend to be handled with Composer",
            "time": "2017-12-13T13:21:38+00:00"
        },
        {
            "name": "phar-io/manifest",
            "version": "1.0.1",
            "source": {
                "type": "git",
                "url": "https://github.com/phar-io/manifest.git",
                "reference": "2df402786ab5368a0169091f61a7c1e0eb6852d0"
            },
            "dist": {
                "type": "zip",
                "url": "https://api.github.com/repos/phar-io/manifest/zipball/2df402786ab5368a0169091f61a7c1e0eb6852d0",
                "reference": "2df402786ab5368a0169091f61a7c1e0eb6852d0",
                "shasum": ""
            },
            "require": {
                "ext-dom": "*",
                "ext-phar": "*",
                "phar-io/version": "^1.0.1",
                "php": "^5.6 || ^7.0"
            },
            "type": "library",
            "extra": {
                "branch-alias": {
                    "dev-master": "1.0.x-dev"
                }
            },
            "autoload": {
                "classmap": [
                    "src/"
                ]
            },
            "notification-url": "https://packagist.org/downloads/",
            "license": [
                "BSD-3-Clause"
            ],
            "authors": [
                {
                    "name": "Arne Blankerts",
                    "email": "arne@blankerts.de",
                    "role": "Developer"
                },
                {
                    "name": "Sebastian Heuer",
                    "email": "sebastian@phpeople.de",
                    "role": "Developer"
                },
                {
                    "name": "Sebastian Bergmann",
                    "email": "sebastian@phpunit.de",
                    "role": "Developer"
                }
            ],
            "description": "Component for reading phar.io manifest information from a PHP Archive (PHAR)",
            "time": "2017-03-05T18:14:27+00:00"
        },
        {
            "name": "phar-io/version",
            "version": "1.0.1",
            "source": {
                "type": "git",
                "url": "https://github.com/phar-io/version.git",
                "reference": "a70c0ced4be299a63d32fa96d9281d03e94041df"
            },
            "dist": {
                "type": "zip",
                "url": "https://api.github.com/repos/phar-io/version/zipball/a70c0ced4be299a63d32fa96d9281d03e94041df",
                "reference": "a70c0ced4be299a63d32fa96d9281d03e94041df",
                "shasum": ""
            },
            "require": {
                "php": "^5.6 || ^7.0"
            },
            "type": "library",
            "autoload": {
                "classmap": [
                    "src/"
                ]
            },
            "notification-url": "https://packagist.org/downloads/",
            "license": [
                "BSD-3-Clause"
            ],
            "authors": [
                {
                    "name": "Arne Blankerts",
                    "email": "arne@blankerts.de",
                    "role": "Developer"
                },
                {
                    "name": "Sebastian Heuer",
                    "email": "sebastian@phpeople.de",
                    "role": "Developer"
                },
                {
                    "name": "Sebastian Bergmann",
                    "email": "sebastian@phpunit.de",
                    "role": "Developer"
                }
            ],
            "description": "Library for handling version information and constraints",
            "time": "2017-03-05T17:38:23+00:00"
        },
        {
            "name": "php-cs-fixer/diff",
            "version": "v1.3.0",
            "source": {
                "type": "git",
                "url": "https://github.com/PHP-CS-Fixer/diff.git",
                "reference": "78bb099e9c16361126c86ce82ec4405ebab8e756"
            },
            "dist": {
                "type": "zip",
                "url": "https://api.github.com/repos/PHP-CS-Fixer/diff/zipball/78bb099e9c16361126c86ce82ec4405ebab8e756",
                "reference": "78bb099e9c16361126c86ce82ec4405ebab8e756",
                "shasum": ""
            },
            "require": {
                "php": "^5.6 || ^7.0"
            },
            "require-dev": {
                "phpunit/phpunit": "^5.7.23 || ^6.4.3",
                "symfony/process": "^3.3"
            },
            "type": "library",
            "autoload": {
                "classmap": [
                    "src/"
                ]
            },
            "notification-url": "https://packagist.org/downloads/",
            "license": [
                "BSD-3-Clause"
            ],
            "authors": [
                {
                    "name": "Kore Nordmann",
                    "email": "mail@kore-nordmann.de"
                },
                {
                    "name": "Sebastian Bergmann",
                    "email": "sebastian@phpunit.de"
                },
                {
                    "name": "SpacePossum"
                }
            ],
            "description": "sebastian/diff v2 backport support for PHP5.6",
            "homepage": "https://github.com/PHP-CS-Fixer",
            "keywords": [
                "diff"
            ],
            "time": "2018-02-15T16:58:55+00:00"
        },
        {
            "name": "phpdocumentor/reflection-common",
            "version": "1.0.1",
            "source": {
                "type": "git",
                "url": "https://github.com/phpDocumentor/ReflectionCommon.git",
                "reference": "21bdeb5f65d7ebf9f43b1b25d404f87deab5bfb6"
            },
            "dist": {
                "type": "zip",
                "url": "https://api.github.com/repos/phpDocumentor/ReflectionCommon/zipball/21bdeb5f65d7ebf9f43b1b25d404f87deab5bfb6",
                "reference": "21bdeb5f65d7ebf9f43b1b25d404f87deab5bfb6",
                "shasum": ""
            },
            "require": {
                "php": ">=5.5"
            },
            "require-dev": {
                "phpunit/phpunit": "^4.6"
            },
            "type": "library",
            "extra": {
                "branch-alias": {
                    "dev-master": "1.0.x-dev"
                }
            },
            "autoload": {
                "psr-4": {
                    "phpDocumentor\\Reflection\\": [
                        "src"
                    ]
                }
            },
            "notification-url": "https://packagist.org/downloads/",
            "license": [
                "MIT"
            ],
            "authors": [
                {
                    "name": "Jaap van Otterdijk",
                    "email": "opensource@ijaap.nl"
                }
            ],
            "description": "Common reflection classes used by phpdocumentor to reflect the code structure",
            "homepage": "http://www.phpdoc.org",
            "keywords": [
                "FQSEN",
                "phpDocumentor",
                "phpdoc",
                "reflection",
                "static analysis"
            ],
            "time": "2017-09-11T18:02:19+00:00"
        },
        {
            "name": "phpdocumentor/reflection-docblock",
            "version": "4.3.1",
            "source": {
                "type": "git",
                "url": "https://github.com/phpDocumentor/ReflectionDocBlock.git",
                "reference": "bdd9f737ebc2a01c06ea7ff4308ec6697db9b53c"
            },
            "dist": {
                "type": "zip",
                "url": "https://api.github.com/repos/phpDocumentor/ReflectionDocBlock/zipball/bdd9f737ebc2a01c06ea7ff4308ec6697db9b53c",
                "reference": "bdd9f737ebc2a01c06ea7ff4308ec6697db9b53c",
                "shasum": ""
            },
            "require": {
                "php": "^7.0",
                "phpdocumentor/reflection-common": "^1.0.0",
                "phpdocumentor/type-resolver": "^0.4.0",
                "webmozart/assert": "^1.0"
            },
            "require-dev": {
                "doctrine/instantiator": "~1.0.5",
                "mockery/mockery": "^1.0",
                "phpunit/phpunit": "^6.4"
            },
            "type": "library",
            "extra": {
                "branch-alias": {
                    "dev-master": "4.x-dev"
                }
            },
            "autoload": {
                "psr-4": {
                    "phpDocumentor\\Reflection\\": [
                        "src/"
                    ]
                }
            },
            "notification-url": "https://packagist.org/downloads/",
            "license": [
                "MIT"
            ],
            "authors": [
                {
                    "name": "Mike van Riel",
                    "email": "me@mikevanriel.com"
                }
            ],
            "description": "With this component, a library can provide support for annotations via DocBlocks or otherwise retrieve information that is embedded in a DocBlock.",
            "time": "2019-04-30T17:48:53+00:00"
        },
        {
            "name": "phpdocumentor/type-resolver",
            "version": "0.4.0",
            "source": {
                "type": "git",
                "url": "https://github.com/phpDocumentor/TypeResolver.git",
                "reference": "9c977708995954784726e25d0cd1dddf4e65b0f7"
            },
            "dist": {
                "type": "zip",
                "url": "https://api.github.com/repos/phpDocumentor/TypeResolver/zipball/9c977708995954784726e25d0cd1dddf4e65b0f7",
                "reference": "9c977708995954784726e25d0cd1dddf4e65b0f7",
                "shasum": ""
            },
            "require": {
                "php": "^5.5 || ^7.0",
                "phpdocumentor/reflection-common": "^1.0"
            },
            "require-dev": {
                "mockery/mockery": "^0.9.4",
                "phpunit/phpunit": "^5.2||^4.8.24"
            },
            "type": "library",
            "extra": {
                "branch-alias": {
                    "dev-master": "1.0.x-dev"
                }
            },
            "autoload": {
                "psr-4": {
                    "phpDocumentor\\Reflection\\": [
                        "src/"
                    ]
                }
            },
            "notification-url": "https://packagist.org/downloads/",
            "license": [
                "MIT"
            ],
            "authors": [
                {
                    "name": "Mike van Riel",
                    "email": "me@mikevanriel.com"
                }
            ],
            "time": "2017-07-14T14:27:02+00:00"
        },
        {
            "name": "phpmd/phpmd",
            "version": "2.6.0",
            "source": {
                "type": "git",
                "url": "https://github.com/phpmd/phpmd.git",
                "reference": "4e9924b2c157a3eb64395460fcf56b31badc8374"
            },
            "dist": {
                "type": "zip",
                "url": "https://api.github.com/repos/phpmd/phpmd/zipball/4e9924b2c157a3eb64395460fcf56b31badc8374",
                "reference": "4e9924b2c157a3eb64395460fcf56b31badc8374",
                "shasum": ""
            },
            "require": {
                "ext-xml": "*",
                "pdepend/pdepend": "^2.5",
                "php": ">=5.3.9"
            },
            "require-dev": {
                "phpunit/phpunit": "^4.0",
                "squizlabs/php_codesniffer": "^2.0"
            },
            "bin": [
                "src/bin/phpmd"
            ],
            "type": "project",
            "autoload": {
                "psr-0": {
                    "PHPMD\\": "src/main/php"
                }
            },
            "notification-url": "https://packagist.org/downloads/",
            "license": [
                "BSD-3-Clause"
            ],
            "authors": [
                {
                    "name": "Manuel Pichler",
                    "email": "github@manuel-pichler.de",
                    "homepage": "https://github.com/manuelpichler",
                    "role": "Project Founder"
                },
                {
                    "name": "Other contributors",
                    "homepage": "https://github.com/phpmd/phpmd/graphs/contributors",
                    "role": "Contributors"
                },
                {
                    "name": "Marc Würth",
                    "email": "ravage@bluewin.ch",
                    "homepage": "https://github.com/ravage84",
                    "role": "Project Maintainer"
                }
            ],
            "description": "PHPMD is a spin-off project of PHP Depend and aims to be a PHP equivalent of the well known Java tool PMD.",
            "homepage": "http://phpmd.org/",
            "keywords": [
                "mess detection",
                "mess detector",
                "pdepend",
                "phpmd",
                "pmd"
            ],
            "time": "2017-01-20T14:41:10+00:00"
        },
        {
            "name": "phpspec/prophecy",
            "version": "1.8.1",
            "source": {
                "type": "git",
                "url": "https://github.com/phpspec/prophecy.git",
                "reference": "1927e75f4ed19131ec9bcc3b002e07fb1173ee76"
            },
            "dist": {
                "type": "zip",
                "url": "https://api.github.com/repos/phpspec/prophecy/zipball/1927e75f4ed19131ec9bcc3b002e07fb1173ee76",
                "reference": "1927e75f4ed19131ec9bcc3b002e07fb1173ee76",
                "shasum": ""
            },
            "require": {
                "doctrine/instantiator": "^1.0.2",
                "php": "^5.3|^7.0",
                "phpdocumentor/reflection-docblock": "^2.0|^3.0.2|^4.0",
                "sebastian/comparator": "^1.1|^2.0|^3.0",
                "sebastian/recursion-context": "^1.0|^2.0|^3.0"
            },
            "require-dev": {
                "phpspec/phpspec": "^2.5|^3.2",
                "phpunit/phpunit": "^4.8.35 || ^5.7 || ^6.5 || ^7.1"
            },
            "type": "library",
            "extra": {
                "branch-alias": {
                    "dev-master": "1.8.x-dev"
                }
            },
            "autoload": {
                "psr-4": {
                    "Prophecy\\": "src/Prophecy"
                }
            },
            "notification-url": "https://packagist.org/downloads/",
            "license": [
                "MIT"
            ],
            "authors": [
                {
                    "name": "Konstantin Kudryashov",
                    "email": "ever.zet@gmail.com",
                    "homepage": "http://everzet.com"
                },
                {
                    "name": "Marcello Duarte",
                    "email": "marcello.duarte@gmail.com"
                }
            ],
            "description": "Highly opinionated mocking framework for PHP 5.3+",
            "homepage": "https://github.com/phpspec/prophecy",
            "keywords": [
                "Double",
                "Dummy",
                "fake",
                "mock",
                "spy",
                "stub"
            ],
            "time": "2019-06-13T12:50:23+00:00"
        },
        {
            "name": "phpunit/php-code-coverage",
            "version": "5.3.2",
            "source": {
                "type": "git",
                "url": "https://github.com/sebastianbergmann/php-code-coverage.git",
                "reference": "c89677919c5dd6d3b3852f230a663118762218ac"
            },
            "dist": {
                "type": "zip",
                "url": "https://api.github.com/repos/sebastianbergmann/php-code-coverage/zipball/c89677919c5dd6d3b3852f230a663118762218ac",
                "reference": "c89677919c5dd6d3b3852f230a663118762218ac",
                "shasum": ""
            },
            "require": {
                "ext-dom": "*",
                "ext-xmlwriter": "*",
                "php": "^7.0",
                "phpunit/php-file-iterator": "^1.4.2",
                "phpunit/php-text-template": "^1.2.1",
                "phpunit/php-token-stream": "^2.0.1",
                "sebastian/code-unit-reverse-lookup": "^1.0.1",
                "sebastian/environment": "^3.0",
                "sebastian/version": "^2.0.1",
                "theseer/tokenizer": "^1.1"
            },
            "require-dev": {
                "phpunit/phpunit": "^6.0"
            },
            "suggest": {
                "ext-xdebug": "^2.5.5"
            },
            "type": "library",
            "extra": {
                "branch-alias": {
                    "dev-master": "5.3.x-dev"
                }
            },
            "autoload": {
                "classmap": [
                    "src/"
                ]
            },
            "notification-url": "https://packagist.org/downloads/",
            "license": [
                "BSD-3-Clause"
            ],
            "authors": [
                {
                    "name": "Sebastian Bergmann",
                    "email": "sebastian@phpunit.de",
                    "role": "lead"
                }
            ],
            "description": "Library that provides collection, processing, and rendering functionality for PHP code coverage information.",
            "homepage": "https://github.com/sebastianbergmann/php-code-coverage",
            "keywords": [
                "coverage",
                "testing",
                "xunit"
            ],
            "time": "2018-04-06T15:36:58+00:00"
        },
        {
            "name": "phpunit/php-file-iterator",
            "version": "1.4.5",
            "source": {
                "type": "git",
                "url": "https://github.com/sebastianbergmann/php-file-iterator.git",
                "reference": "730b01bc3e867237eaac355e06a36b85dd93a8b4"
            },
            "dist": {
                "type": "zip",
                "url": "https://api.github.com/repos/sebastianbergmann/php-file-iterator/zipball/730b01bc3e867237eaac355e06a36b85dd93a8b4",
                "reference": "730b01bc3e867237eaac355e06a36b85dd93a8b4",
                "shasum": ""
            },
            "require": {
                "php": ">=5.3.3"
            },
            "type": "library",
            "extra": {
                "branch-alias": {
                    "dev-master": "1.4.x-dev"
                }
            },
            "autoload": {
                "classmap": [
                    "src/"
                ]
            },
            "notification-url": "https://packagist.org/downloads/",
            "license": [
                "BSD-3-Clause"
            ],
            "authors": [
                {
                    "name": "Sebastian Bergmann",
                    "email": "sb@sebastian-bergmann.de",
                    "role": "lead"
                }
            ],
            "description": "FilterIterator implementation that filters files based on a list of suffixes.",
            "homepage": "https://github.com/sebastianbergmann/php-file-iterator/",
            "keywords": [
                "filesystem",
                "iterator"
            ],
            "time": "2017-11-27T13:52:08+00:00"
        },
        {
            "name": "phpunit/php-text-template",
            "version": "1.2.1",
            "source": {
                "type": "git",
                "url": "https://github.com/sebastianbergmann/php-text-template.git",
                "reference": "31f8b717e51d9a2afca6c9f046f5d69fc27c8686"
            },
            "dist": {
                "type": "zip",
                "url": "https://api.github.com/repos/sebastianbergmann/php-text-template/zipball/31f8b717e51d9a2afca6c9f046f5d69fc27c8686",
                "reference": "31f8b717e51d9a2afca6c9f046f5d69fc27c8686",
                "shasum": ""
            },
            "require": {
                "php": ">=5.3.3"
            },
            "type": "library",
            "autoload": {
                "classmap": [
                    "src/"
                ]
            },
            "notification-url": "https://packagist.org/downloads/",
            "license": [
                "BSD-3-Clause"
            ],
            "authors": [
                {
                    "name": "Sebastian Bergmann",
                    "email": "sebastian@phpunit.de",
                    "role": "lead"
                }
            ],
            "description": "Simple template engine.",
            "homepage": "https://github.com/sebastianbergmann/php-text-template/",
            "keywords": [
                "template"
            ],
            "time": "2015-06-21T13:50:34+00:00"
        },
        {
            "name": "phpunit/php-timer",
            "version": "1.0.9",
            "source": {
                "type": "git",
                "url": "https://github.com/sebastianbergmann/php-timer.git",
                "reference": "3dcf38ca72b158baf0bc245e9184d3fdffa9c46f"
            },
            "dist": {
                "type": "zip",
                "url": "https://api.github.com/repos/sebastianbergmann/php-timer/zipball/3dcf38ca72b158baf0bc245e9184d3fdffa9c46f",
                "reference": "3dcf38ca72b158baf0bc245e9184d3fdffa9c46f",
                "shasum": ""
            },
            "require": {
                "php": "^5.3.3 || ^7.0"
            },
            "require-dev": {
                "phpunit/phpunit": "^4.8.35 || ^5.7 || ^6.0"
            },
            "type": "library",
            "extra": {
                "branch-alias": {
                    "dev-master": "1.0-dev"
                }
            },
            "autoload": {
                "classmap": [
                    "src/"
                ]
            },
            "notification-url": "https://packagist.org/downloads/",
            "license": [
                "BSD-3-Clause"
            ],
            "authors": [
                {
                    "name": "Sebastian Bergmann",
                    "email": "sb@sebastian-bergmann.de",
                    "role": "lead"
                }
            ],
            "description": "Utility class for timing",
            "homepage": "https://github.com/sebastianbergmann/php-timer/",
            "keywords": [
                "timer"
            ],
            "time": "2017-02-26T11:10:40+00:00"
        },
        {
            "name": "phpunit/php-token-stream",
            "version": "2.0.2",
            "source": {
                "type": "git",
                "url": "https://github.com/sebastianbergmann/php-token-stream.git",
                "reference": "791198a2c6254db10131eecfe8c06670700904db"
            },
            "dist": {
                "type": "zip",
                "url": "https://api.github.com/repos/sebastianbergmann/php-token-stream/zipball/791198a2c6254db10131eecfe8c06670700904db",
                "reference": "791198a2c6254db10131eecfe8c06670700904db",
                "shasum": ""
            },
            "require": {
                "ext-tokenizer": "*",
                "php": "^7.0"
            },
            "require-dev": {
                "phpunit/phpunit": "^6.2.4"
            },
            "type": "library",
            "extra": {
                "branch-alias": {
                    "dev-master": "2.0-dev"
                }
            },
            "autoload": {
                "classmap": [
                    "src/"
                ]
            },
            "notification-url": "https://packagist.org/downloads/",
            "license": [
                "BSD-3-Clause"
            ],
            "authors": [
                {
                    "name": "Sebastian Bergmann",
                    "email": "sebastian@phpunit.de"
                }
            ],
            "description": "Wrapper around PHP's tokenizer extension.",
            "homepage": "https://github.com/sebastianbergmann/php-token-stream/",
            "keywords": [
                "tokenizer"
            ],
            "time": "2017-11-27T05:48:46+00:00"
        },
        {
            "name": "phpunit/phpcov",
            "version": "4.0.5",
            "source": {
                "type": "git",
                "url": "https://github.com/sebastianbergmann/phpcov.git",
                "reference": "19b5781ddfb0be9d6fec6ac515f3f2da27dcfbb5"
            },
            "dist": {
                "type": "zip",
                "url": "https://api.github.com/repos/sebastianbergmann/phpcov/zipball/19b5781ddfb0be9d6fec6ac515f3f2da27dcfbb5",
                "reference": "19b5781ddfb0be9d6fec6ac515f3f2da27dcfbb5",
                "shasum": ""
            },
            "require": {
                "php": "^7.0",
                "phpunit/php-code-coverage": "^5.2.1 || ^6.0",
                "phpunit/phpunit": "^6.0 || ^7.0",
                "sebastian/diff": "^1.1 || ^2.0",
                "sebastian/finder-facade": "^1.1",
                "sebastian/version": "^2.0",
                "symfony/console": "^3.0 || ^4.0"
            },
            "bin": [
                "phpcov"
            ],
            "type": "library",
            "extra": {
                "branch-alias": {
                    "dev-master": "4.0.x-dev"
                }
            },
            "autoload": {
                "classmap": [
                    "src/"
                ]
            },
            "notification-url": "https://packagist.org/downloads/",
            "license": [
                "BSD-3-Clause"
            ],
            "authors": [
                {
                    "name": "Sebastian Bergmann",
                    "email": "sebastian@phpunit.de",
                    "role": "lead"
                }
            ],
            "description": "CLI frontend for php-code-coverage",
            "homepage": "https://github.com/sebastianbergmann/phpcov",
            "time": "2018-02-02T10:07:44+00:00"
        },
        {
            "name": "phpunit/phpunit",
            "version": "6.5.14",
            "source": {
                "type": "git",
                "url": "https://github.com/sebastianbergmann/phpunit.git",
                "reference": "bac23fe7ff13dbdb461481f706f0e9fe746334b7"
            },
            "dist": {
                "type": "zip",
                "url": "https://api.github.com/repos/sebastianbergmann/phpunit/zipball/bac23fe7ff13dbdb461481f706f0e9fe746334b7",
                "reference": "bac23fe7ff13dbdb461481f706f0e9fe746334b7",
                "shasum": ""
            },
            "require": {
                "ext-dom": "*",
                "ext-json": "*",
                "ext-libxml": "*",
                "ext-mbstring": "*",
                "ext-xml": "*",
                "myclabs/deep-copy": "^1.6.1",
                "phar-io/manifest": "^1.0.1",
                "phar-io/version": "^1.0",
                "php": "^7.0",
                "phpspec/prophecy": "^1.7",
                "phpunit/php-code-coverage": "^5.3",
                "phpunit/php-file-iterator": "^1.4.3",
                "phpunit/php-text-template": "^1.2.1",
                "phpunit/php-timer": "^1.0.9",
                "phpunit/phpunit-mock-objects": "^5.0.9",
                "sebastian/comparator": "^2.1",
                "sebastian/diff": "^2.0",
                "sebastian/environment": "^3.1",
                "sebastian/exporter": "^3.1",
                "sebastian/global-state": "^2.0",
                "sebastian/object-enumerator": "^3.0.3",
                "sebastian/resource-operations": "^1.0",
                "sebastian/version": "^2.0.1"
            },
            "conflict": {
                "phpdocumentor/reflection-docblock": "3.0.2",
                "phpunit/dbunit": "<3.0"
            },
            "require-dev": {
                "ext-pdo": "*"
            },
            "suggest": {
                "ext-xdebug": "*",
                "phpunit/php-invoker": "^1.1"
            },
            "bin": [
                "phpunit"
            ],
            "type": "library",
            "extra": {
                "branch-alias": {
                    "dev-master": "6.5.x-dev"
                }
            },
            "autoload": {
                "classmap": [
                    "src/"
                ]
            },
            "notification-url": "https://packagist.org/downloads/",
            "license": [
                "BSD-3-Clause"
            ],
            "authors": [
                {
                    "name": "Sebastian Bergmann",
                    "email": "sebastian@phpunit.de",
                    "role": "lead"
                }
            ],
            "description": "The PHP Unit Testing framework.",
            "homepage": "https://phpunit.de/",
            "keywords": [
                "phpunit",
                "testing",
                "xunit"
            ],
            "time": "2019-02-01T05:22:47+00:00"
        },
        {
            "name": "phpunit/phpunit-mock-objects",
            "version": "5.0.10",
            "source": {
                "type": "git",
                "url": "https://github.com/sebastianbergmann/phpunit-mock-objects.git",
                "reference": "cd1cf05c553ecfec36b170070573e540b67d3f1f"
            },
            "dist": {
                "type": "zip",
                "url": "https://api.github.com/repos/sebastianbergmann/phpunit-mock-objects/zipball/cd1cf05c553ecfec36b170070573e540b67d3f1f",
                "reference": "cd1cf05c553ecfec36b170070573e540b67d3f1f",
                "shasum": ""
            },
            "require": {
                "doctrine/instantiator": "^1.0.5",
                "php": "^7.0",
                "phpunit/php-text-template": "^1.2.1",
                "sebastian/exporter": "^3.1"
            },
            "conflict": {
                "phpunit/phpunit": "<6.0"
            },
            "require-dev": {
                "phpunit/phpunit": "^6.5.11"
            },
            "suggest": {
                "ext-soap": "*"
            },
            "type": "library",
            "extra": {
                "branch-alias": {
                    "dev-master": "5.0.x-dev"
                }
            },
            "autoload": {
                "classmap": [
                    "src/"
                ]
            },
            "notification-url": "https://packagist.org/downloads/",
            "license": [
                "BSD-3-Clause"
            ],
            "authors": [
                {
                    "name": "Sebastian Bergmann",
                    "email": "sebastian@phpunit.de",
                    "role": "lead"
                }
            ],
            "description": "Mock Object library for PHPUnit",
            "homepage": "https://github.com/sebastianbergmann/phpunit-mock-objects/",
            "keywords": [
                "mock",
                "xunit"
            ],
            "abandoned": true,
            "time": "2018-08-09T05:50:03+00:00"
        },
        {
            "name": "sebastian/code-unit-reverse-lookup",
            "version": "1.0.1",
            "source": {
                "type": "git",
                "url": "https://github.com/sebastianbergmann/code-unit-reverse-lookup.git",
                "reference": "4419fcdb5eabb9caa61a27c7a1db532a6b55dd18"
            },
            "dist": {
                "type": "zip",
                "url": "https://api.github.com/repos/sebastianbergmann/code-unit-reverse-lookup/zipball/4419fcdb5eabb9caa61a27c7a1db532a6b55dd18",
                "reference": "4419fcdb5eabb9caa61a27c7a1db532a6b55dd18",
                "shasum": ""
            },
            "require": {
                "php": "^5.6 || ^7.0"
            },
            "require-dev": {
                "phpunit/phpunit": "^5.7 || ^6.0"
            },
            "type": "library",
            "extra": {
                "branch-alias": {
                    "dev-master": "1.0.x-dev"
                }
            },
            "autoload": {
                "classmap": [
                    "src/"
                ]
            },
            "notification-url": "https://packagist.org/downloads/",
            "license": [
                "BSD-3-Clause"
            ],
            "authors": [
                {
                    "name": "Sebastian Bergmann",
                    "email": "sebastian@phpunit.de"
                }
            ],
            "description": "Looks up which function or method a line of code belongs to",
            "homepage": "https://github.com/sebastianbergmann/code-unit-reverse-lookup/",
            "time": "2017-03-04T06:30:41+00:00"
        },
        {
            "name": "sebastian/comparator",
            "version": "2.1.3",
            "source": {
                "type": "git",
                "url": "https://github.com/sebastianbergmann/comparator.git",
                "reference": "34369daee48eafb2651bea869b4b15d75ccc35f9"
            },
            "dist": {
                "type": "zip",
                "url": "https://api.github.com/repos/sebastianbergmann/comparator/zipball/34369daee48eafb2651bea869b4b15d75ccc35f9",
                "reference": "34369daee48eafb2651bea869b4b15d75ccc35f9",
                "shasum": ""
            },
            "require": {
                "php": "^7.0",
                "sebastian/diff": "^2.0 || ^3.0",
                "sebastian/exporter": "^3.1"
            },
            "require-dev": {
                "phpunit/phpunit": "^6.4"
            },
            "type": "library",
            "extra": {
                "branch-alias": {
                    "dev-master": "2.1.x-dev"
                }
            },
            "autoload": {
                "classmap": [
                    "src/"
                ]
            },
            "notification-url": "https://packagist.org/downloads/",
            "license": [
                "BSD-3-Clause"
            ],
            "authors": [
                {
                    "name": "Jeff Welch",
                    "email": "whatthejeff@gmail.com"
                },
                {
                    "name": "Volker Dusch",
                    "email": "github@wallbash.com"
                },
                {
                    "name": "Bernhard Schussek",
                    "email": "bschussek@2bepublished.at"
                },
                {
                    "name": "Sebastian Bergmann",
                    "email": "sebastian@phpunit.de"
                }
            ],
            "description": "Provides the functionality to compare PHP values for equality",
            "homepage": "https://github.com/sebastianbergmann/comparator",
            "keywords": [
                "comparator",
                "compare",
                "equality"
            ],
            "time": "2018-02-01T13:46:46+00:00"
        },
        {
            "name": "sebastian/diff",
            "version": "2.0.1",
            "source": {
                "type": "git",
                "url": "https://github.com/sebastianbergmann/diff.git",
                "reference": "347c1d8b49c5c3ee30c7040ea6fc446790e6bddd"
            },
            "dist": {
                "type": "zip",
                "url": "https://api.github.com/repos/sebastianbergmann/diff/zipball/347c1d8b49c5c3ee30c7040ea6fc446790e6bddd",
                "reference": "347c1d8b49c5c3ee30c7040ea6fc446790e6bddd",
                "shasum": ""
            },
            "require": {
                "php": "^7.0"
            },
            "require-dev": {
                "phpunit/phpunit": "^6.2"
            },
            "type": "library",
            "extra": {
                "branch-alias": {
                    "dev-master": "2.0-dev"
                }
            },
            "autoload": {
                "classmap": [
                    "src/"
                ]
            },
            "notification-url": "https://packagist.org/downloads/",
            "license": [
                "BSD-3-Clause"
            ],
            "authors": [
                {
                    "name": "Kore Nordmann",
                    "email": "mail@kore-nordmann.de"
                },
                {
                    "name": "Sebastian Bergmann",
                    "email": "sebastian@phpunit.de"
                }
            ],
            "description": "Diff implementation",
            "homepage": "https://github.com/sebastianbergmann/diff",
            "keywords": [
                "diff"
            ],
            "time": "2017-08-03T08:09:46+00:00"
        },
        {
            "name": "sebastian/environment",
            "version": "3.1.0",
            "source": {
                "type": "git",
                "url": "https://github.com/sebastianbergmann/environment.git",
                "reference": "cd0871b3975fb7fc44d11314fd1ee20925fce4f5"
            },
            "dist": {
                "type": "zip",
                "url": "https://api.github.com/repos/sebastianbergmann/environment/zipball/cd0871b3975fb7fc44d11314fd1ee20925fce4f5",
                "reference": "cd0871b3975fb7fc44d11314fd1ee20925fce4f5",
                "shasum": ""
            },
            "require": {
                "php": "^7.0"
            },
            "require-dev": {
                "phpunit/phpunit": "^6.1"
            },
            "type": "library",
            "extra": {
                "branch-alias": {
                    "dev-master": "3.1.x-dev"
                }
            },
            "autoload": {
                "classmap": [
                    "src/"
                ]
            },
            "notification-url": "https://packagist.org/downloads/",
            "license": [
                "BSD-3-Clause"
            ],
            "authors": [
                {
                    "name": "Sebastian Bergmann",
                    "email": "sebastian@phpunit.de"
                }
            ],
            "description": "Provides functionality to handle HHVM/PHP environments",
            "homepage": "http://www.github.com/sebastianbergmann/environment",
            "keywords": [
                "Xdebug",
                "environment",
                "hhvm"
            ],
            "time": "2017-07-01T08:51:00+00:00"
        },
        {
            "name": "sebastian/exporter",
            "version": "3.1.0",
            "source": {
                "type": "git",
                "url": "https://github.com/sebastianbergmann/exporter.git",
                "reference": "234199f4528de6d12aaa58b612e98f7d36adb937"
            },
            "dist": {
                "type": "zip",
                "url": "https://api.github.com/repos/sebastianbergmann/exporter/zipball/234199f4528de6d12aaa58b612e98f7d36adb937",
                "reference": "234199f4528de6d12aaa58b612e98f7d36adb937",
                "shasum": ""
            },
            "require": {
                "php": "^7.0",
                "sebastian/recursion-context": "^3.0"
            },
            "require-dev": {
                "ext-mbstring": "*",
                "phpunit/phpunit": "^6.0"
            },
            "type": "library",
            "extra": {
                "branch-alias": {
                    "dev-master": "3.1.x-dev"
                }
            },
            "autoload": {
                "classmap": [
                    "src/"
                ]
            },
            "notification-url": "https://packagist.org/downloads/",
            "license": [
                "BSD-3-Clause"
            ],
            "authors": [
                {
                    "name": "Jeff Welch",
                    "email": "whatthejeff@gmail.com"
                },
                {
                    "name": "Volker Dusch",
                    "email": "github@wallbash.com"
                },
                {
                    "name": "Bernhard Schussek",
                    "email": "bschussek@2bepublished.at"
                },
                {
                    "name": "Sebastian Bergmann",
                    "email": "sebastian@phpunit.de"
                },
                {
                    "name": "Adam Harvey",
                    "email": "aharvey@php.net"
                }
            ],
            "description": "Provides the functionality to export PHP variables for visualization",
            "homepage": "http://www.github.com/sebastianbergmann/exporter",
            "keywords": [
                "export",
                "exporter"
            ],
            "time": "2017-04-03T13:19:02+00:00"
        },
        {
            "name": "sebastian/finder-facade",
            "version": "1.2.2",
            "source": {
                "type": "git",
                "url": "https://github.com/sebastianbergmann/finder-facade.git",
                "reference": "4a3174709c2dc565fe5fb26fcf827f6a1fc7b09f"
            },
            "dist": {
                "type": "zip",
                "url": "https://api.github.com/repos/sebastianbergmann/finder-facade/zipball/4a3174709c2dc565fe5fb26fcf827f6a1fc7b09f",
                "reference": "4a3174709c2dc565fe5fb26fcf827f6a1fc7b09f",
                "shasum": ""
            },
            "require": {
                "symfony/finder": "~2.3|~3.0|~4.0",
                "theseer/fdomdocument": "~1.3"
            },
            "type": "library",
            "autoload": {
                "classmap": [
                    "src/"
                ]
            },
            "notification-url": "https://packagist.org/downloads/",
            "license": [
                "BSD-3-Clause"
            ],
            "authors": [
                {
                    "name": "Sebastian Bergmann",
                    "email": "sebastian@phpunit.de",
                    "role": "lead"
                }
            ],
            "description": "FinderFacade is a convenience wrapper for Symfony's Finder component.",
            "homepage": "https://github.com/sebastianbergmann/finder-facade",
            "time": "2017-11-18T17:31:49+00:00"
        },
        {
            "name": "sebastian/global-state",
            "version": "2.0.0",
            "source": {
                "type": "git",
                "url": "https://github.com/sebastianbergmann/global-state.git",
                "reference": "e8ba02eed7bbbb9e59e43dedd3dddeff4a56b0c4"
            },
            "dist": {
                "type": "zip",
                "url": "https://api.github.com/repos/sebastianbergmann/global-state/zipball/e8ba02eed7bbbb9e59e43dedd3dddeff4a56b0c4",
                "reference": "e8ba02eed7bbbb9e59e43dedd3dddeff4a56b0c4",
                "shasum": ""
            },
            "require": {
                "php": "^7.0"
            },
            "require-dev": {
                "phpunit/phpunit": "^6.0"
            },
            "suggest": {
                "ext-uopz": "*"
            },
            "type": "library",
            "extra": {
                "branch-alias": {
                    "dev-master": "2.0-dev"
                }
            },
            "autoload": {
                "classmap": [
                    "src/"
                ]
            },
            "notification-url": "https://packagist.org/downloads/",
            "license": [
                "BSD-3-Clause"
            ],
            "authors": [
                {
                    "name": "Sebastian Bergmann",
                    "email": "sebastian@phpunit.de"
                }
            ],
            "description": "Snapshotting of global state",
            "homepage": "http://www.github.com/sebastianbergmann/global-state",
            "keywords": [
                "global state"
            ],
            "time": "2017-04-27T15:39:26+00:00"
        },
        {
            "name": "sebastian/object-enumerator",
            "version": "3.0.3",
            "source": {
                "type": "git",
                "url": "https://github.com/sebastianbergmann/object-enumerator.git",
                "reference": "7cfd9e65d11ffb5af41198476395774d4c8a84c5"
            },
            "dist": {
                "type": "zip",
                "url": "https://api.github.com/repos/sebastianbergmann/object-enumerator/zipball/7cfd9e65d11ffb5af41198476395774d4c8a84c5",
                "reference": "7cfd9e65d11ffb5af41198476395774d4c8a84c5",
                "shasum": ""
            },
            "require": {
                "php": "^7.0",
                "sebastian/object-reflector": "^1.1.1",
                "sebastian/recursion-context": "^3.0"
            },
            "require-dev": {
                "phpunit/phpunit": "^6.0"
            },
            "type": "library",
            "extra": {
                "branch-alias": {
                    "dev-master": "3.0.x-dev"
                }
            },
            "autoload": {
                "classmap": [
                    "src/"
                ]
            },
            "notification-url": "https://packagist.org/downloads/",
            "license": [
                "BSD-3-Clause"
            ],
            "authors": [
                {
                    "name": "Sebastian Bergmann",
                    "email": "sebastian@phpunit.de"
                }
            ],
            "description": "Traverses array structures and object graphs to enumerate all referenced objects",
            "homepage": "https://github.com/sebastianbergmann/object-enumerator/",
            "time": "2017-08-03T12:35:26+00:00"
        },
        {
            "name": "sebastian/object-reflector",
            "version": "1.1.1",
            "source": {
                "type": "git",
                "url": "https://github.com/sebastianbergmann/object-reflector.git",
                "reference": "773f97c67f28de00d397be301821b06708fca0be"
            },
            "dist": {
                "type": "zip",
                "url": "https://api.github.com/repos/sebastianbergmann/object-reflector/zipball/773f97c67f28de00d397be301821b06708fca0be",
                "reference": "773f97c67f28de00d397be301821b06708fca0be",
                "shasum": ""
            },
            "require": {
                "php": "^7.0"
            },
            "require-dev": {
                "phpunit/phpunit": "^6.0"
            },
            "type": "library",
            "extra": {
                "branch-alias": {
                    "dev-master": "1.1-dev"
                }
            },
            "autoload": {
                "classmap": [
                    "src/"
                ]
            },
            "notification-url": "https://packagist.org/downloads/",
            "license": [
                "BSD-3-Clause"
            ],
            "authors": [
                {
                    "name": "Sebastian Bergmann",
                    "email": "sebastian@phpunit.de"
                }
            ],
            "description": "Allows reflection of object attributes, including inherited and non-public ones",
            "homepage": "https://github.com/sebastianbergmann/object-reflector/",
            "time": "2017-03-29T09:07:27+00:00"
        },
        {
            "name": "sebastian/phpcpd",
            "version": "3.0.1",
            "source": {
                "type": "git",
                "url": "https://github.com/sebastianbergmann/phpcpd.git",
                "reference": "dfed51c1288790fc957c9433e2f49ab152e8a564"
            },
            "dist": {
                "type": "zip",
                "url": "https://api.github.com/repos/sebastianbergmann/phpcpd/zipball/dfed51c1288790fc957c9433e2f49ab152e8a564",
                "reference": "dfed51c1288790fc957c9433e2f49ab152e8a564",
                "shasum": ""
            },
            "require": {
                "php": "^5.6|^7.0",
                "phpunit/php-timer": "^1.0.6",
                "sebastian/finder-facade": "^1.1",
                "sebastian/version": "^1.0|^2.0",
                "symfony/console": "^2.7|^3.0|^4.0"
            },
            "bin": [
                "phpcpd"
            ],
            "type": "library",
            "extra": {
                "branch-alias": {
                    "dev-master": "3.0-dev"
                }
            },
            "autoload": {
                "classmap": [
                    "src/"
                ]
            },
            "notification-url": "https://packagist.org/downloads/",
            "license": [
                "BSD-3-Clause"
            ],
            "authors": [
                {
                    "name": "Sebastian Bergmann",
                    "email": "sebastian@phpunit.de",
                    "role": "lead"
                }
            ],
            "description": "Copy/Paste Detector (CPD) for PHP code.",
            "homepage": "https://github.com/sebastianbergmann/phpcpd",
            "time": "2017-11-16T08:49:28+00:00"
        },
        {
            "name": "sebastian/recursion-context",
            "version": "3.0.0",
            "source": {
                "type": "git",
                "url": "https://github.com/sebastianbergmann/recursion-context.git",
                "reference": "5b0cd723502bac3b006cbf3dbf7a1e3fcefe4fa8"
            },
            "dist": {
                "type": "zip",
                "url": "https://api.github.com/repos/sebastianbergmann/recursion-context/zipball/5b0cd723502bac3b006cbf3dbf7a1e3fcefe4fa8",
                "reference": "5b0cd723502bac3b006cbf3dbf7a1e3fcefe4fa8",
                "shasum": ""
            },
            "require": {
                "php": "^7.0"
            },
            "require-dev": {
                "phpunit/phpunit": "^6.0"
            },
            "type": "library",
            "extra": {
                "branch-alias": {
                    "dev-master": "3.0.x-dev"
                }
            },
            "autoload": {
                "classmap": [
                    "src/"
                ]
            },
            "notification-url": "https://packagist.org/downloads/",
            "license": [
                "BSD-3-Clause"
            ],
            "authors": [
                {
                    "name": "Jeff Welch",
                    "email": "whatthejeff@gmail.com"
                },
                {
                    "name": "Sebastian Bergmann",
                    "email": "sebastian@phpunit.de"
                },
                {
                    "name": "Adam Harvey",
                    "email": "aharvey@php.net"
                }
            ],
            "description": "Provides functionality to recursively process PHP variables",
            "homepage": "http://www.github.com/sebastianbergmann/recursion-context",
            "time": "2017-03-03T06:23:57+00:00"
        },
        {
            "name": "sebastian/resource-operations",
            "version": "1.0.0",
            "source": {
                "type": "git",
                "url": "https://github.com/sebastianbergmann/resource-operations.git",
                "reference": "ce990bb21759f94aeafd30209e8cfcdfa8bc3f52"
            },
            "dist": {
                "type": "zip",
                "url": "https://api.github.com/repos/sebastianbergmann/resource-operations/zipball/ce990bb21759f94aeafd30209e8cfcdfa8bc3f52",
                "reference": "ce990bb21759f94aeafd30209e8cfcdfa8bc3f52",
                "shasum": ""
            },
            "require": {
                "php": ">=5.6.0"
            },
            "type": "library",
            "extra": {
                "branch-alias": {
                    "dev-master": "1.0.x-dev"
                }
            },
            "autoload": {
                "classmap": [
                    "src/"
                ]
            },
            "notification-url": "https://packagist.org/downloads/",
            "license": [
                "BSD-3-Clause"
            ],
            "authors": [
                {
                    "name": "Sebastian Bergmann",
                    "email": "sebastian@phpunit.de"
                }
            ],
            "description": "Provides a list of PHP built-in functions that operate on resources",
            "homepage": "https://www.github.com/sebastianbergmann/resource-operations",
            "time": "2015-07-28T20:34:47+00:00"
        },
        {
            "name": "sebastian/version",
            "version": "2.0.1",
            "source": {
                "type": "git",
                "url": "https://github.com/sebastianbergmann/version.git",
                "reference": "99732be0ddb3361e16ad77b68ba41efc8e979019"
            },
            "dist": {
                "type": "zip",
                "url": "https://api.github.com/repos/sebastianbergmann/version/zipball/99732be0ddb3361e16ad77b68ba41efc8e979019",
                "reference": "99732be0ddb3361e16ad77b68ba41efc8e979019",
                "shasum": ""
            },
            "require": {
                "php": ">=5.6"
            },
            "type": "library",
            "extra": {
                "branch-alias": {
                    "dev-master": "2.0.x-dev"
                }
            },
            "autoload": {
                "classmap": [
                    "src/"
                ]
            },
            "notification-url": "https://packagist.org/downloads/",
            "license": [
                "BSD-3-Clause"
            ],
            "authors": [
                {
                    "name": "Sebastian Bergmann",
                    "email": "sebastian@phpunit.de",
                    "role": "lead"
                }
            ],
            "description": "Library that helps with managing the version number of Git-hosted PHP projects",
            "homepage": "https://github.com/sebastianbergmann/version",
            "time": "2016-10-03T07:35:21+00:00"
        },
        {
            "name": "sensio/generator-bundle",
            "version": "v3.1.7",
            "source": {
                "type": "git",
                "url": "https://github.com/sensiolabs/SensioGeneratorBundle.git",
                "reference": "28cbaa244bd0816fd8908b93f90380bcd7b67a65"
            },
            "dist": {
                "type": "zip",
                "url": "https://api.github.com/repos/sensiolabs/SensioGeneratorBundle/zipball/28cbaa244bd0816fd8908b93f90380bcd7b67a65",
                "reference": "28cbaa244bd0816fd8908b93f90380bcd7b67a65",
                "shasum": ""
            },
            "require": {
                "symfony/console": "~2.7|~3.0",
                "symfony/framework-bundle": "~2.7|~3.0",
                "symfony/process": "~2.7|~3.0",
                "symfony/yaml": "~2.7|~3.0",
                "twig/twig": "^1.28.2|^2.0"
            },
            "require-dev": {
                "doctrine/orm": "~2.4",
                "symfony/doctrine-bridge": "~2.7|~3.0",
                "symfony/filesystem": "~2.7|~3.0",
                "symfony/phpunit-bridge": "^3.3"
            },
            "type": "symfony-bundle",
            "extra": {
                "branch-alias": {
                    "dev-master": "3.1.x-dev"
                }
            },
            "autoload": {
                "psr-4": {
                    "Sensio\\Bundle\\GeneratorBundle\\": ""
                },
                "exclude-from-classmap": [
                    "/Tests/"
                ]
            },
            "notification-url": "https://packagist.org/downloads/",
            "license": [
                "MIT"
            ],
            "authors": [
                {
                    "name": "Fabien Potencier",
                    "email": "fabien@symfony.com"
                }
            ],
            "description": "This bundle generates code for you",
            "time": "2017-12-07T15:36:41+00:00"
        },
        {
            "name": "squizlabs/php_codesniffer",
            "version": "3.3.2",
            "source": {
                "type": "git",
                "url": "https://github.com/squizlabs/PHP_CodeSniffer.git",
                "reference": "6ad28354c04b364c3c71a34e4a18b629cc3b231e"
            },
            "dist": {
                "type": "zip",
                "url": "https://api.github.com/repos/squizlabs/PHP_CodeSniffer/zipball/6ad28354c04b364c3c71a34e4a18b629cc3b231e",
                "reference": "6ad28354c04b364c3c71a34e4a18b629cc3b231e",
                "shasum": ""
            },
            "require": {
                "ext-simplexml": "*",
                "ext-tokenizer": "*",
                "ext-xmlwriter": "*",
                "php": ">=5.4.0"
            },
            "require-dev": {
                "phpunit/phpunit": "^4.0 || ^5.0 || ^6.0 || ^7.0"
            },
            "bin": [
                "bin/phpcs",
                "bin/phpcbf"
            ],
            "type": "library",
            "extra": {
                "branch-alias": {
                    "dev-master": "3.x-dev"
                }
            },
            "notification-url": "https://packagist.org/downloads/",
            "license": [
                "BSD-3-Clause"
            ],
            "authors": [
                {
                    "name": "Greg Sherwood",
                    "role": "lead"
                }
            ],
            "description": "PHP_CodeSniffer tokenizes PHP, JavaScript and CSS files and detects violations of a defined set of coding standards.",
            "homepage": "http://www.squizlabs.com/php-codesniffer",
            "keywords": [
                "phpcs",
                "standards"
            ],
            "time": "2018-09-23T23:08:17+00:00"
        },
        {
            "name": "symfony/phpunit-bridge",
            "version": "v3.4.29",
            "source": {
                "type": "git",
                "url": "https://github.com/symfony/phpunit-bridge.git",
                "reference": "521489968e58dcdb8df153436cc18349737e49e3"
            },
            "dist": {
                "type": "zip",
                "url": "https://api.github.com/repos/symfony/phpunit-bridge/zipball/521489968e58dcdb8df153436cc18349737e49e3",
                "reference": "521489968e58dcdb8df153436cc18349737e49e3",
                "shasum": ""
            },
            "require": {
                "php": ">=5.3.3"
            },
            "conflict": {
                "phpunit/phpunit": "<4.8.35|<5.4.3,>=5.0"
            },
            "suggest": {
                "symfony/debug": "For tracking deprecated interfaces usages at runtime with DebugClassLoader"
            },
            "bin": [
                "bin/simple-phpunit"
            ],
            "type": "symfony-bridge",
            "extra": {
                "branch-alias": {
                    "dev-master": "3.4-dev"
                },
                "thanks": {
                    "name": "phpunit/phpunit",
                    "url": "https://github.com/sebastianbergmann/phpunit"
                }
            },
            "autoload": {
                "files": [
                    "bootstrap.php"
                ],
                "psr-4": {
                    "Symfony\\Bridge\\PhpUnit\\": ""
                },
                "exclude-from-classmap": [
                    "/Tests/"
                ]
            },
            "notification-url": "https://packagist.org/downloads/",
            "license": [
                "MIT"
            ],
            "authors": [
                {
                    "name": "Nicolas Grekas",
                    "email": "p@tchwork.com"
                },
                {
                    "name": "Symfony Community",
                    "homepage": "https://symfony.com/contributors"
                }
            ],
            "description": "Symfony PHPUnit Bridge",
            "homepage": "https://symfony.com",
            "time": "2019-06-26T10:03:25+00:00"
        },
        {
            "name": "theseer/fdomdocument",
            "version": "1.6.6",
            "source": {
                "type": "git",
                "url": "https://github.com/theseer/fDOMDocument.git",
                "reference": "6e8203e40a32a9c770bcb62fe37e68b948da6dca"
            },
            "dist": {
                "type": "zip",
                "url": "https://api.github.com/repos/theseer/fDOMDocument/zipball/6e8203e40a32a9c770bcb62fe37e68b948da6dca",
                "reference": "6e8203e40a32a9c770bcb62fe37e68b948da6dca",
                "shasum": ""
            },
            "require": {
                "ext-dom": "*",
                "lib-libxml": "*",
                "php": ">=5.3.3"
            },
            "type": "library",
            "autoload": {
                "classmap": [
                    "src/"
                ]
            },
            "notification-url": "https://packagist.org/downloads/",
            "license": [
                "BSD-3-Clause"
            ],
            "authors": [
                {
                    "name": "Arne Blankerts",
                    "email": "arne@blankerts.de",
                    "role": "lead"
                }
            ],
            "description": "The classes contained within this repository extend the standard DOM to use exceptions at all occasions of errors instead of PHP warnings or notices. They also add various custom methods and shortcuts for convenience and to simplify the usage of DOM.",
            "homepage": "https://github.com/theseer/fDOMDocument",
            "time": "2017-06-30T11:53:12+00:00"
        },
        {
            "name": "theseer/tokenizer",
            "version": "1.1.3",
            "source": {
                "type": "git",
                "url": "https://github.com/theseer/tokenizer.git",
                "reference": "11336f6f84e16a720dae9d8e6ed5019efa85a0f9"
            },
            "dist": {
                "type": "zip",
                "url": "https://api.github.com/repos/theseer/tokenizer/zipball/11336f6f84e16a720dae9d8e6ed5019efa85a0f9",
                "reference": "11336f6f84e16a720dae9d8e6ed5019efa85a0f9",
                "shasum": ""
            },
            "require": {
                "ext-dom": "*",
                "ext-tokenizer": "*",
                "ext-xmlwriter": "*",
                "php": "^7.0"
            },
            "type": "library",
            "autoload": {
                "classmap": [
                    "src/"
                ]
            },
            "notification-url": "https://packagist.org/downloads/",
            "license": [
                "BSD-3-Clause"
            ],
            "authors": [
                {
                    "name": "Arne Blankerts",
                    "email": "arne@blankerts.de",
                    "role": "Developer"
                }
            ],
            "description": "A small library for converting tokenized PHP source code into XML and potentially other formats",
            "time": "2019-06-13T22:48:21+00:00"
        },
        {
            "name": "webmozart/assert",
            "version": "1.4.0",
            "source": {
                "type": "git",
                "url": "https://github.com/webmozart/assert.git",
                "reference": "83e253c8e0be5b0257b881e1827274667c5c17a9"
            },
            "dist": {
                "type": "zip",
                "url": "https://api.github.com/repos/webmozart/assert/zipball/83e253c8e0be5b0257b881e1827274667c5c17a9",
                "reference": "83e253c8e0be5b0257b881e1827274667c5c17a9",
                "shasum": ""
            },
            "require": {
                "php": "^5.3.3 || ^7.0",
                "symfony/polyfill-ctype": "^1.8"
            },
            "require-dev": {
                "phpunit/phpunit": "^4.6",
                "sebastian/version": "^1.0.1"
            },
            "type": "library",
            "extra": {
                "branch-alias": {
                    "dev-master": "1.3-dev"
                }
            },
            "autoload": {
                "psr-4": {
                    "Webmozart\\Assert\\": "src/"
                }
            },
            "notification-url": "https://packagist.org/downloads/",
            "license": [
                "MIT"
            ],
            "authors": [
                {
                    "name": "Bernhard Schussek",
                    "email": "bschussek@gmail.com"
                }
            ],
            "description": "Assertions to validate method input/output with nice error messages.",
            "keywords": [
                "assert",
                "check",
                "validate"
            ],
            "time": "2018-12-25T11:19:39+00:00"
        }
    ],
    "aliases": [],
    "minimum-stability": "dev",
    "stability-flags": {
        "bower-asset/flotr2": 20,
        "oro/redis-config": 20,
        "behat/mink": 20
    },
    "prefer-stable": true,
    "prefer-lowest": false,
    "platform": {
        "php": ">=7.1.26",
        "ext-intl": "*",
        "ext-mbstring": "*",
        "ext-gd": "*",
        "ext-xml": "*",
        "ext-zip": "*",
        "ext-openssl": "*"
    },
    "platform-dev": []
}<|MERGE_RESOLUTION|>--- conflicted
+++ resolved
@@ -4,32 +4,28 @@
         "Read more about it at https://getcomposer.org/doc/01-basic-usage.md#installing-dependencies",
         "This file is @generated automatically"
     ],
-<<<<<<< HEAD
-    "content-hash": "43faab813d3bef02ecdc388f62ced9d9",
-=======
     "content-hash": "9387a4ea91574a420051daaecf2443e5",
->>>>>>> 1da3f318
     "packages": [
         {
             "name": "akeneo/batch-bundle",
-            "version": "0.4.9",
+            "version": "0.4.8",
             "target-dir": "Akeneo/Bundle/BatchBundle",
             "source": {
                 "type": "git",
                 "url": "https://github.com/laboro/BatchBundle.git",
-                "reference": "16bdde056af98b4d8634839ac4f4bf9a7b7025b9"
-            },
-            "dist": {
-                "type": "zip",
-                "url": "https://api.github.com/repos/laboro/BatchBundle/zipball/16bdde056af98b4d8634839ac4f4bf9a7b7025b9",
-                "reference": "16bdde056af98b4d8634839ac4f4bf9a7b7025b9",
+                "reference": "aff218f6ba5714baae575698c0578bf8da207f41"
+            },
+            "dist": {
+                "type": "zip",
+                "url": "https://api.github.com/repos/laboro/BatchBundle/zipball/aff218f6ba5714baae575698c0578bf8da207f41",
+                "reference": "aff218f6ba5714baae575698c0578bf8da207f41",
                 "shasum": ""
             },
             "require": {
                 "doctrine/orm": "^2.1.3",
                 "monolog/monolog": "^1.1.0",
                 "php": ">=5.4.4",
-                "symfony/swiftmailer-bundle": "3.1.0",
+                "symfony/swiftmailer-bundle": "^2.3.5",
                 "symfony/symfony": "^2.1|~3.0"
             },
             "require-dev": {
@@ -59,10 +55,9 @@
                 "Writer"
             ],
             "support": {
-                "source": "https://github.com/laboro/BatchBundle/tree/0.4.9",
-                "issues": "https://github.com/laboro/BatchBundle/issues"
-            },
-            "time": "2019-07-03T15:18:29+00:00"
+                "source": "https://github.com/laboro/BatchBundle/tree/0.4.8"
+            },
+            "time": "2018-03-20T11:52:51+00:00"
         },
         {
             "name": "ass/xmlsecurity",
@@ -2311,63 +2306,6 @@
                 "reflection"
             ],
             "time": "2018-06-14T14:45:07+00:00"
-        },
-        {
-            "name": "egulias/email-validator",
-            "version": "2.1.9",
-            "source": {
-                "type": "git",
-                "url": "https://github.com/egulias/EmailValidator.git",
-                "reference": "128cc721d771ec2c46ce59698f4ca42b73f71b25"
-            },
-            "dist": {
-                "type": "zip",
-                "url": "https://api.github.com/repos/egulias/EmailValidator/zipball/128cc721d771ec2c46ce59698f4ca42b73f71b25",
-                "reference": "128cc721d771ec2c46ce59698f4ca42b73f71b25",
-                "shasum": ""
-            },
-            "require": {
-                "doctrine/lexer": "^1.0.1",
-                "php": ">= 5.5"
-            },
-            "require-dev": {
-                "dominicsayers/isemail": "dev-master",
-                "phpunit/phpunit": "^4.8.35||^5.7||^6.0",
-                "satooshi/php-coveralls": "^1.0.1"
-            },
-            "suggest": {
-                "ext-intl": "PHP Internationalization Libraries are required to use the SpoofChecking validation"
-            },
-            "type": "library",
-            "extra": {
-                "branch-alias": {
-                    "dev-master": "2.0.x-dev"
-                }
-            },
-            "autoload": {
-                "psr-4": {
-                    "Egulias\\EmailValidator\\": "EmailValidator"
-                }
-            },
-            "notification-url": "https://packagist.org/downloads/",
-            "license": [
-                "MIT"
-            ],
-            "authors": [
-                {
-                    "name": "Eduardo Gulias Davis"
-                }
-            ],
-            "description": "A library for validating emails against several RFCs",
-            "homepage": "https://github.com/egulias/EmailValidator",
-            "keywords": [
-                "email",
-                "emailvalidation",
-                "emailvalidator",
-                "validation",
-                "validator"
-            ],
-            "time": "2019-06-23T10:14:27+00:00"
         },
         {
             "name": "escapestudios/wsse-authentication-bundle",
@@ -6737,37 +6675,29 @@
         },
         {
             "name": "swiftmailer/swiftmailer",
-            "version": "v6.2.1",
+            "version": "v5.4.12",
             "source": {
                 "type": "git",
                 "url": "https://github.com/swiftmailer/swiftmailer.git",
-                "reference": "5397cd05b0a0f7937c47b0adcb4c60e5ab936b6a"
-            },
-            "dist": {
-                "type": "zip",
-                "url": "https://api.github.com/repos/swiftmailer/swiftmailer/zipball/5397cd05b0a0f7937c47b0adcb4c60e5ab936b6a",
-                "reference": "5397cd05b0a0f7937c47b0adcb4c60e5ab936b6a",
-                "shasum": ""
-            },
-            "require": {
-                "egulias/email-validator": "~2.0",
-                "php": ">=7.0.0",
-                "symfony/polyfill-iconv": "^1.0",
-                "symfony/polyfill-intl-idn": "^1.10",
-                "symfony/polyfill-mbstring": "^1.0"
+                "reference": "181b89f18a90f8925ef805f950d47a7190e9b950"
+            },
+            "dist": {
+                "type": "zip",
+                "url": "https://api.github.com/repos/swiftmailer/swiftmailer/zipball/181b89f18a90f8925ef805f950d47a7190e9b950",
+                "reference": "181b89f18a90f8925ef805f950d47a7190e9b950",
+                "shasum": ""
+            },
+            "require": {
+                "php": ">=5.3.3"
             },
             "require-dev": {
                 "mockery/mockery": "~0.9.1",
-                "symfony/phpunit-bridge": "^3.4.19|^4.1.8"
-            },
-            "suggest": {
-                "ext-intl": "Needed to support internationalized email addresses",
-                "true/punycode": "Needed to support internationalized email addresses, if ext-intl is not installed"
-            },
-            "type": "library",
-            "extra": {
-                "branch-alias": {
-                    "dev-master": "6.2-dev"
+                "symfony/phpunit-bridge": "~3.2"
+            },
+            "type": "library",
+            "extra": {
+                "branch-alias": {
+                    "dev-master": "5.4-dev"
                 }
             },
             "autoload": {
@@ -6795,7 +6725,7 @@
                 "mail",
                 "mailer"
             ],
-            "time": "2019-04-21T09:21:45+00:00"
+            "time": "2018-07-31T09:26:32+00:00"
         },
         {
             "name": "symfony/http-client",
@@ -7153,65 +7083,6 @@
             "time": "2019-02-06T07:57:58+00:00"
         },
         {
-            "name": "symfony/polyfill-iconv",
-            "version": "v1.11.0",
-            "source": {
-                "type": "git",
-                "url": "https://github.com/symfony/polyfill-iconv.git",
-                "reference": "f037ea22acfaee983e271dd9c3b8bb4150bd8ad7"
-            },
-            "dist": {
-                "type": "zip",
-                "url": "https://api.github.com/repos/symfony/polyfill-iconv/zipball/f037ea22acfaee983e271dd9c3b8bb4150bd8ad7",
-                "reference": "f037ea22acfaee983e271dd9c3b8bb4150bd8ad7",
-                "shasum": ""
-            },
-            "require": {
-                "php": ">=5.3.3"
-            },
-            "suggest": {
-                "ext-iconv": "For best performance"
-            },
-            "type": "library",
-            "extra": {
-                "branch-alias": {
-                    "dev-master": "1.11-dev"
-                }
-            },
-            "autoload": {
-                "psr-4": {
-                    "Symfony\\Polyfill\\Iconv\\": ""
-                },
-                "files": [
-                    "bootstrap.php"
-                ]
-            },
-            "notification-url": "https://packagist.org/downloads/",
-            "license": [
-                "MIT"
-            ],
-            "authors": [
-                {
-                    "name": "Nicolas Grekas",
-                    "email": "p@tchwork.com"
-                },
-                {
-                    "name": "Symfony Community",
-                    "homepage": "https://symfony.com/contributors"
-                }
-            ],
-            "description": "Symfony polyfill for the Iconv extension",
-            "homepage": "https://symfony.com",
-            "keywords": [
-                "compatibility",
-                "iconv",
-                "polyfill",
-                "portable",
-                "shim"
-            ],
-            "time": "2019-02-06T07:57:58+00:00"
-        },
-        {
             "name": "symfony/polyfill-intl-icu",
             "version": "v1.11.0",
             "source": {
@@ -7733,30 +7604,30 @@
         },
         {
             "name": "symfony/swiftmailer-bundle",
-            "version": "v3.1.0",
+            "version": "v2.6.7",
             "source": {
                 "type": "git",
                 "url": "https://github.com/symfony/swiftmailer-bundle.git",
-                "reference": "339d2cb0437612d5e02925e1a5edd3059a7d8bcc"
-            },
-            "dist": {
-                "type": "zip",
-                "url": "https://api.github.com/repos/symfony/swiftmailer-bundle/zipball/339d2cb0437612d5e02925e1a5edd3059a7d8bcc",
-                "reference": "339d2cb0437612d5e02925e1a5edd3059a7d8bcc",
-                "shasum": ""
-            },
-            "require": {
-                "php": ">=7.0.0",
-                "swiftmailer/swiftmailer": "^6.0.1",
-                "symfony/config": "~2.8|~3.0|~4.0",
-                "symfony/dependency-injection": "~2.7|~3.4|~4.0",
-                "symfony/http-kernel": "~2.7|~3.0|~4.0"
-            },
-            "require-dev": {
-                "symfony/console": "~2.7|~3.4|~4.0",
-                "symfony/framework-bundle": "~2.7|~3.0|~4.0",
-                "symfony/phpunit-bridge": "~3.3|~4.0",
-                "symfony/yaml": "~2.7|~3.0|~4.0"
+                "reference": "c4808f5169efc05567be983909d00f00521c53ec"
+            },
+            "dist": {
+                "type": "zip",
+                "url": "https://api.github.com/repos/symfony/swiftmailer-bundle/zipball/c4808f5169efc05567be983909d00f00521c53ec",
+                "reference": "c4808f5169efc05567be983909d00f00521c53ec",
+                "shasum": ""
+            },
+            "require": {
+                "php": ">=5.3.2",
+                "swiftmailer/swiftmailer": "~4.2|~5.0",
+                "symfony/config": "~2.7|~3.0",
+                "symfony/dependency-injection": "~2.7|~3.0",
+                "symfony/http-kernel": "~2.7|~3.0"
+            },
+            "require-dev": {
+                "symfony/console": "~2.7|~3.0",
+                "symfony/framework-bundle": "~2.7|~3.0",
+                "symfony/phpunit-bridge": "~3.3@dev",
+                "symfony/yaml": "~2.7|~3.0"
             },
             "suggest": {
                 "psr/log": "Allows logging"
@@ -7764,7 +7635,7 @@
             "type": "symfony-bundle",
             "extra": {
                 "branch-alias": {
-                    "dev-master": "3.1-dev"
+                    "dev-master": "2.6-dev"
                 }
             },
             "autoload": {
@@ -7788,7 +7659,7 @@
             ],
             "description": "Symfony SwiftmailerBundle",
             "homepage": "http://symfony.com",
-            "time": "2017-09-27T19:18:18+00:00"
+            "time": "2017-10-19T01:06:41+00:00"
         },
         {
             "name": "symfony/symfony",
