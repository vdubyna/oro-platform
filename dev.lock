--- conflicted
+++ resolved
@@ -4,11 +4,7 @@
         "Read more about it at https://getcomposer.org/doc/01-basic-usage.md#installing-dependencies",
         "This file is @generated automatically"
     ],
-<<<<<<< HEAD
-    "content-hash": "4bb34ef9c46118ced60aac8837dba41c",
-=======
     "content-hash": "7c91f0a4384c0c9feb482284823c6c9f",
->>>>>>> a4426250
     "packages": [
         {
             "name": "akeneo/batch-bundle",
@@ -787,74 +783,6 @@
                 "reference": "a2acf1d86d150f5e9617e761b4c69c3158ed01ea"
             },
             "type": "bower-asset"
-        },
-        {
-            "name": "box/spout",
-            "version": "v2.7.3",
-            "source": {
-                "type": "git",
-                "url": "https://github.com/box/spout.git",
-                "reference": "3681a3421a868ab9a65da156c554f756541f452b"
-            },
-            "dist": {
-                "type": "zip",
-                "url": "https://api.github.com/repos/box/spout/zipball/3681a3421a868ab9a65da156c554f756541f452b",
-                "reference": "3681a3421a868ab9a65da156c554f756541f452b",
-                "shasum": ""
-            },
-            "require": {
-                "ext-xmlreader": "*",
-                "ext-zip": "*",
-                "php": ">=5.4.0"
-            },
-            "require-dev": {
-                "phpunit/phpunit": "^4.8.0"
-            },
-            "suggest": {
-                "ext-iconv": "To handle non UTF-8 CSV files (if \"php-intl\" is not already installed or is too limited)",
-                "ext-intl": "To handle non UTF-8 CSV files (if \"iconv\" is not already installed)"
-            },
-            "type": "library",
-            "extra": {
-                "branch-alias": {
-                    "dev-master": "2.8.x-dev"
-                }
-            },
-            "autoload": {
-                "psr-4": {
-                    "Box\\Spout\\": "src/Spout"
-                }
-            },
-            "notification-url": "https://packagist.org/downloads/",
-            "license": [
-                "Apache-2.0"
-            ],
-            "authors": [
-                {
-                    "name": "Adrien Loison",
-                    "email": "adrien@box.com"
-                }
-            ],
-            "description": "PHP Library to read and write spreadsheet files (CSV, XLSX and ODS), in a fast and scalable way",
-            "homepage": "https://www.github.com/box/spout",
-            "keywords": [
-                "OOXML",
-                "csv",
-                "excel",
-                "memory",
-                "odf",
-                "ods",
-                "office",
-                "open",
-                "php",
-                "read",
-                "scale",
-                "spreadsheet",
-                "stream",
-                "write",
-                "xlsx"
-            ],
-            "time": "2017-09-25T19:44:35+00:00"
         },
         {
             "name": "brick/math",
@@ -898,111 +826,6 @@
                 "math"
             ],
             "time": "2019-04-25T14:55:49+00:00"
-        },
-        {
-            "name": "cboden/ratchet",
-            "version": "v0.4.1",
-            "source": {
-                "type": "git",
-                "url": "https://github.com/ratchetphp/Ratchet.git",
-                "reference": "0d31f3a8ad4795fd48397712709e55cd07f51360"
-            },
-            "dist": {
-                "type": "zip",
-                "url": "https://api.github.com/repos/ratchetphp/Ratchet/zipball/0d31f3a8ad4795fd48397712709e55cd07f51360",
-                "reference": "0d31f3a8ad4795fd48397712709e55cd07f51360",
-                "shasum": ""
-            },
-            "require": {
-                "guzzlehttp/psr7": "^1.0",
-                "php": ">=5.4.2",
-                "ratchet/rfc6455": "^0.2",
-                "react/socket": "^1.0 || ^0.8 || ^0.7 || ^0.6 || ^0.5",
-                "symfony/http-foundation": "^2.6|^3.0|^4.0",
-                "symfony/routing": "^2.6|^3.0|^4.0"
-            },
-            "require-dev": {
-                "phpunit/phpunit": "~4.8"
-            },
-            "type": "library",
-            "autoload": {
-                "psr-4": {
-                    "Ratchet\\": "src/Ratchet"
-                }
-            },
-            "notification-url": "https://packagist.org/downloads/",
-            "license": [
-                "MIT"
-            ],
-            "authors": [
-                {
-                    "name": "Chris Boden",
-                    "email": "cboden@gmail.com",
-                    "role": "Developer"
-                }
-            ],
-            "description": "PHP WebSocket library",
-            "homepage": "http://socketo.me",
-            "keywords": [
-                "Ratchet",
-                "WebSockets",
-                "server",
-                "sockets",
-                "websocket"
-            ],
-            "time": "2017-12-12T00:49:31+00:00"
-        },
-        {
-            "name": "clue/stream-filter",
-            "version": "v1.4.1",
-            "source": {
-                "type": "git",
-                "url": "https://github.com/clue/php-stream-filter.git",
-                "reference": "5a58cc30a8bd6a4eb8f856adf61dd3e013f53f71"
-            },
-            "dist": {
-                "type": "zip",
-                "url": "https://api.github.com/repos/clue/php-stream-filter/zipball/5a58cc30a8bd6a4eb8f856adf61dd3e013f53f71",
-                "reference": "5a58cc30a8bd6a4eb8f856adf61dd3e013f53f71",
-                "shasum": ""
-            },
-            "require": {
-                "php": ">=5.3"
-            },
-            "require-dev": {
-                "phpunit/phpunit": "^5.0 || ^4.8"
-            },
-            "type": "library",
-            "autoload": {
-                "psr-4": {
-                    "Clue\\StreamFilter\\": "src/"
-                },
-                "files": [
-                    "src/functions_include.php"
-                ]
-            },
-            "notification-url": "https://packagist.org/downloads/",
-            "license": [
-                "MIT"
-            ],
-            "authors": [
-                {
-                    "name": "Christian Lück",
-                    "email": "christian@lueck.tv"
-                }
-            ],
-            "description": "A simple and modern approach to stream filtering in PHP",
-            "homepage": "https://github.com/clue/php-stream-filter",
-            "keywords": [
-                "bucket brigade",
-                "callback",
-                "filter",
-                "php_user_filter",
-                "stream",
-                "stream_filter_append",
-                "stream_filter_register"
-            ],
-            "time": "2019-04-09T12:31:48+00:00"
         },
         {
             "name": "composer/ca-bundle",
@@ -2564,25 +2387,30 @@
         },
         {
             "name": "evenement/evenement",
-            "version": "v3.0.1",
+            "version": "v2.1.0",
             "source": {
                 "type": "git",
                 "url": "https://github.com/igorw/evenement.git",
-                "reference": "531bfb9d15f8aa57454f5f0285b18bec903b8fb7"
-            },
-            "dist": {
-                "type": "zip",
-                "url": "https://api.github.com/repos/igorw/evenement/zipball/531bfb9d15f8aa57454f5f0285b18bec903b8fb7",
-                "reference": "531bfb9d15f8aa57454f5f0285b18bec903b8fb7",
-                "shasum": ""
-            },
-            "require": {
-                "php": ">=7.0"
-            },
-            "require-dev": {
-                "phpunit/phpunit": "^6.0"
-            },
-            "type": "library",
+                "reference": "6ba9a777870ab49f417e703229d53931ed40fd7a"
+            },
+            "dist": {
+                "type": "zip",
+                "url": "https://api.github.com/repos/igorw/evenement/zipball/6ba9a777870ab49f417e703229d53931ed40fd7a",
+                "reference": "6ba9a777870ab49f417e703229d53931ed40fd7a",
+                "shasum": ""
+            },
+            "require": {
+                "php": ">=5.4.0"
+            },
+            "require-dev": {
+                "phpunit/phpunit": "^6.0||^5.7||^4.8.35"
+            },
+            "type": "library",
+            "extra": {
+                "branch-alias": {
+                    "dev-master": "2.0-dev"
+                }
+            },
             "autoload": {
                 "psr-0": {
                     "Evenement": "src"
@@ -2603,7 +2431,7 @@
                 "event-dispatcher",
                 "event-emitter"
             ],
-            "time": "2017-07-23T21:35:13+00:00"
+            "time": "2017-07-17T17:39:19+00:00"
         },
         {
             "name": "ezyang/htmlpurifier",
@@ -3057,27 +2885,126 @@
             "time": "2018-10-04T17:09:23+00:00"
         },
         {
+            "name": "gos/ratchet",
+            "version": "v0.3.6",
+            "source": {
+                "type": "git",
+                "url": "https://github.com/GeniusesOfSymfony/Ratchet.git",
+                "reference": "f72ee4f70f24da1fc232537088e6c368ae4211e0"
+            },
+            "dist": {
+                "type": "zip",
+                "url": "https://api.github.com/repos/GeniusesOfSymfony/Ratchet/zipball/f72ee4f70f24da1fc232537088e6c368ae4211e0",
+                "reference": "f72ee4f70f24da1fc232537088e6c368ae4211e0",
+                "shasum": ""
+            },
+            "require": {
+                "guzzle/http": "^3.6",
+                "php": ">=5.3.9",
+                "react/socket": "^0.3 || ^0.4",
+                "symfony/http-foundation": "^2.2|^3.0|^4.0",
+                "symfony/routing": "^2.2|^3.0|^4.0"
+            },
+            "type": "library",
+            "autoload": {
+                "psr-4": {
+                    "Ratchet\\": "src/Ratchet"
+                }
+            },
+            "notification-url": "https://packagist.org/downloads/",
+            "license": [
+                "MIT"
+            ],
+            "authors": [
+                {
+                    "name": "Chris Boden",
+                    "email": "cboden@gmail.com",
+                    "role": "Developer"
+                }
+            ],
+            "description": "PHP WebSocket library",
+            "homepage": "http://socketo.me",
+            "keywords": [
+                "Ratchet",
+                "WebSockets",
+                "server",
+                "sockets"
+            ],
+            "time": "2017-12-12T16:15:11+00:00"
+        },
+        {
+            "name": "gos/ratchet-stack",
+            "version": "v0.2.0",
+            "source": {
+                "type": "git",
+                "url": "https://github.com/GeniusesOfSymfony/RatchetStack.git",
+                "reference": "a7dfc817bf8b786c575022e290ab0769dbf09814"
+            },
+            "dist": {
+                "type": "zip",
+                "url": "https://api.github.com/repos/GeniusesOfSymfony/RatchetStack/zipball/a7dfc817bf8b786c575022e290ab0769dbf09814",
+                "reference": "a7dfc817bf8b786c575022e290ab0769dbf09814",
+                "shasum": ""
+            },
+            "require": {
+                "cboden/ratchet": "^0.3|^0.4",
+                "php": ">=5.3"
+            },
+            "type": "library",
+            "extra": {
+                "branch-alias": {
+                    "dev-master": "1.0.x-dev"
+                }
+            },
+            "autoload": {
+                "psr-4": {
+                    "Gos\\Component\\RatchetStack\\": "src/"
+                }
+            },
+            "notification-url": "https://packagist.org/downloads/",
+            "license": [
+                "MIT"
+            ],
+            "authors": [
+                {
+                    "name": "Johann Saunier",
+                    "email": "johann_27@hotmail.fr"
+                }
+            ],
+            "description": "Ratchet Stack",
+            "homepage": "https://github.com/GeniusesOfSymfony/RatchetStack",
+            "keywords": [
+                "Ratchet",
+                "application",
+                "stack"
+            ],
+            "time": "2018-05-02T13:03:51+00:00"
+        },
+        {
             "name": "gos/web-socket-bundle",
-            "version": "v1.8.12",
+            "version": "v1.8.11",
             "source": {
                 "type": "git",
                 "url": "https://github.com/GeniusesOfSymfony/WebSocketBundle.git",
-                "reference": "15174761596ebe9fb58d037ec144822531922f66"
-            },
-            "dist": {
-                "type": "zip",
-                "url": "https://api.github.com/repos/GeniusesOfSymfony/WebSocketBundle/zipball/15174761596ebe9fb58d037ec144822531922f66",
-                "reference": "15174761596ebe9fb58d037ec144822531922f66",
-                "shasum": ""
-            },
-            "require": {
-                "cboden/ratchet": "^0.4.1",
-                "gos/pnctl-event-loop-emitter": "^0.1",
-                "gos/pubsub-router-bundle": "^0.3",
-                "gos/websocket-client": "^0.1",
-                "ocramius/proxy-manager": "^1.0|^2.1",
+                "reference": "a26b71e9014a73b95ddbb02a813157563a296a48"
+            },
+            "dist": {
+                "type": "zip",
+                "url": "https://api.github.com/repos/GeniusesOfSymfony/WebSocketBundle/zipball/a26b71e9014a73b95ddbb02a813157563a296a48",
+                "reference": "a26b71e9014a73b95ddbb02a813157563a296a48",
+                "shasum": ""
+            },
+            "require": {
+                "gos/pnctl-event-loop-emitter": "~0.1",
+                "gos/pubsub-router-bundle": "~0.2",
+                "gos/ratchet": "~0.3.5",
+                "gos/ratchet-stack": "~0.1",
+                "gos/websocket-client": "~0.1.0",
                 "php": ">=5.4",
-                "symfony/framework-bundle": "^2.3|^3.0|^4.0"
+                "symfony/framework-bundle": "~2.3|~3.0"
+            },
+            "replace": {
+                "cboden/ratchet": "~0.3.0"
             },
             "require-dev": {
                 "phpunit/phpunit": "^4.8"
@@ -3087,6 +3014,7 @@
                 "ext-libev": "*",
                 "ext-libevent": ">=0.0.5",
                 "ext-zmq": "*",
+                "ocramius/proxy-manager": "~1.0",
                 "symfony/proxy-manager-bridge": "~2.3"
             },
             "type": "symfony-bundle",
@@ -3123,7 +3051,7 @@
                 "io",
                 "websocket"
             ],
-            "time": "2018-03-08T20:37:00+00:00"
+            "time": "2017-09-29T16:00:43+00:00"
         },
         {
             "name": "gos/websocket-client",
@@ -3341,32 +3269,27 @@
         },
         {
             "name": "hwi/oauth-bundle",
-            "version": "0.6.3",
+            "version": "0.5.3",
             "source": {
                 "type": "git",
                 "url": "https://github.com/hwi/HWIOAuthBundle.git",
-                "reference": "0963709b04d8ac0d6d6c0c78787f6f59bd0d9a01"
-            },
-            "dist": {
-                "type": "zip",
-                "url": "https://api.github.com/repos/hwi/HWIOAuthBundle/zipball/0963709b04d8ac0d6d6c0c78787f6f59bd0d9a01",
-                "reference": "0963709b04d8ac0d6d6c0c78787f6f59bd0d9a01",
-                "shasum": ""
-            },
-            "require": {
-                "php": "^5.6|^7.0",
-                "php-http/client-common": "^1.3",
-                "php-http/client-implementation": "^1.0",
-                "php-http/discovery": "^1.0",
-                "php-http/httplug": "^1.0",
-                "php-http/message-factory": "^1.0",
-                "psr/http-message": "^1.0",
-                "symfony/form": "^2.8|^3.0|^4.0",
-                "symfony/framework-bundle": "^2.8|^3.0|^4.0",
-                "symfony/options-resolver": "^2.8|^3.0|^4.0",
-                "symfony/security-bundle": "^2.8|^3.0|^4.0",
-                "symfony/templating": "^2.8|^3.0|^4.0",
-                "symfony/yaml": "^2.8|^3.0|^4.0"
+                "reference": "50f4bcbe5c217cfdf0f7f40a174b87199b76d1e1"
+            },
+            "dist": {
+                "type": "zip",
+                "url": "https://api.github.com/repos/hwi/HWIOAuthBundle/zipball/50f4bcbe5c217cfdf0f7f40a174b87199b76d1e1",
+                "reference": "50f4bcbe5c217cfdf0f7f40a174b87199b76d1e1",
+                "shasum": ""
+            },
+            "require": {
+                "kriswallsmith/buzz": "~0.13",
+                "php": "^5.3.3|^7.0",
+                "symfony/form": "^2.3|^3.0",
+                "symfony/framework-bundle": "^2.3|^3.0",
+                "symfony/options-resolver": "^2.3|^3.0",
+                "symfony/security-bundle": "^2.3|^3.0",
+                "symfony/templating": "^2.7|^3.0",
+                "symfony/yaml": "^2.3|^3.0"
             },
             "conflict": {
                 "twig/twig": "<1.12"
@@ -3375,26 +3298,23 @@
                 "doctrine/orm": "^2.3",
                 "friendsofphp/php-cs-fixer": "^2.0",
                 "friendsofsymfony/user-bundle": "^1.3|^2.0",
-                "php-http/guzzle6-adapter": "^1.1",
-                "php-http/httplug-bundle": "^1.7",
-                "phpunit/phpunit": "^5.7",
-                "symfony/phpunit-bridge": "^2.8|^3.0|^4.0",
-                "symfony/property-access": "^2.8|^3.0|^4.0",
-                "symfony/stopwatch": "^2.8|^3.0|^4.0",
-                "symfony/twig-bundle": "^2.8|^3.0|^4.0",
-                "symfony/validator": "^2.8|^3.0|^4.0"
+                "phpunit/phpunit": "^4.8|^5.0",
+                "symfony/phpunit-bridge": "^2.7|^3.0",
+                "symfony/property-access": "^2.3|^3.0",
+                "symfony/stopwatch": "^2.5|^3.0",
+                "symfony/twig-bundle": "^2.3|^3.0",
+                "symfony/validator": "^2.3|^3.0"
             },
             "suggest": {
                 "doctrine/doctrine-bundle": "to use Doctrine user provider",
                 "friendsofsymfony/user-bundle": "to connect FOSUB with this bundle",
-                "php-http/httplug-bundle": "to provide required HTTP client with ease.",
                 "symfony/property-access": "to use FOSUB integration with this bundle",
                 "symfony/twig-bundle": "to use the Twig hwi_oauth_* functions"
             },
             "type": "symfony-bundle",
             "extra": {
                 "branch-alias": {
-                    "dev-master": "0.6-dev"
+                    "dev-master": "0.5-dev"
                 }
             },
             "autoload": {
@@ -3455,7 +3375,6 @@
                 "flickr",
                 "foursquare",
                 "github",
-                "gitlab",
                 "google",
                 "hubic",
                 "instagram",
@@ -3487,6 +3406,7 @@
                 "twitch",
                 "twitter",
                 "vkontakte",
+                "wechat",
                 "windows live",
                 "wordpress",
                 "wunderlist",
@@ -3495,7 +3415,7 @@
                 "yandex",
                 "youtube"
             ],
-            "time": "2018-07-31T10:19:28+00:00"
+            "time": "2017-01-08T14:13:58+00:00"
         },
         {
             "name": "imagine/imagine",
@@ -4373,45 +4293,33 @@
         },
         {
             "name": "kriswallsmith/buzz",
-            "version": "1.0.1",
+            "version": "v0.16.1",
             "source": {
                 "type": "git",
                 "url": "https://github.com/kriswallsmith/Buzz.git",
-                "reference": "3d436434ab6019a309b8813839a3693997d03774"
-            },
-            "dist": {
-                "type": "zip",
-                "url": "https://api.github.com/repos/kriswallsmith/Buzz/zipball/3d436434ab6019a309b8813839a3693997d03774",
-                "reference": "3d436434ab6019a309b8813839a3693997d03774",
-                "shasum": ""
-            },
-            "require": {
-                "php": "^7.1",
-                "php-http/httplug": "^1.1 || ^2.0",
-                "psr/http-client": "^1.0",
-                "psr/http-factory": "^1.0",
-                "psr/http-message": "^1.0",
-                "symfony/options-resolver": "^3.4 || ^4.0"
-            },
-            "provide": {
-                "php-http/client-implementation": "1.0",
-                "psr/http-client-implementation": "1.0"
-            },
-            "require-dev": {
-                "nyholm/psr7": "^1.0",
-                "php-http/client-integration-tests": "^2.0.1",
-                "phpunit/phpunit": "^6.5.7",
-                "psr/log": "^1.0",
-                "symfony/phpunit-bridge": "^4.2.3"
+                "reference": "4977b7d44dbef49cdc641f14be6512fdcfe32f12"
+            },
+            "dist": {
+                "type": "zip",
+                "url": "https://api.github.com/repos/kriswallsmith/Buzz/zipball/4977b7d44dbef49cdc641f14be6512fdcfe32f12",
+                "reference": "4977b7d44dbef49cdc641f14be6512fdcfe32f12",
+                "shasum": ""
+            },
+            "require": {
+                "guzzlehttp/psr7": "^1.4",
+                "php": "^5.4 || ^7.0"
+            },
+            "require-dev": {
+                "php-http/client-integration-tests": "^0.6.2",
+                "symfony/phpunit-bridge": "^3.4 || ^4.0"
             },
             "suggest": {
-                "ext-curl": "To use our cUrl clients",
-                "nyholm/psr7": "For PSR-7 and PSR-17 implementation"
-            },
-            "type": "library",
-            "autoload": {
-                "psr-4": {
-                    "Buzz\\": "lib"
+                "ext-curl": "*"
+            },
+            "type": "library",
+            "autoload": {
+                "psr-4": {
+                    "Buzz\\": "lib/Buzz"
                 }
             },
             "notification-url": "https://packagist.org/downloads/",
@@ -4423,11 +4331,6 @@
                     "name": "Kris Wallsmith",
                     "email": "kris.wallsmith@gmail.com",
                     "homepage": "http://kriswallsmith.net/"
-                },
-                {
-                    "name": "Tobias Nyholm",
-                    "email": "tobias.nyholm@gmail.com",
-                    "homepage": "http://tnyholm.se/"
                 }
             ],
             "description": "Lightweight HTTP client",
@@ -4436,7 +4339,7 @@
                 "curl",
                 "http client"
             ],
-            "time": "2019-04-17T18:49:52+00:00"
+            "time": "2018-03-19T10:34:40+00:00"
         },
         {
             "name": "leafo/scssphp",
@@ -4653,6 +4556,72 @@
             "time": "2018-04-30T09:53:17+00:00"
         },
         {
+            "name": "liuggio/excelbundle",
+            "version": "v2.1.0",
+            "source": {
+                "type": "git",
+                "url": "https://github.com/liuggio/ExcelBundle.git",
+                "reference": "b4fe94b64449490a1b5fbbce827c2501be335126"
+            },
+            "dist": {
+                "type": "zip",
+                "url": "https://api.github.com/repos/liuggio/ExcelBundle/zipball/b4fe94b64449490a1b5fbbce827c2501be335126",
+                "reference": "b4fe94b64449490a1b5fbbce827c2501be335126",
+                "shasum": ""
+            },
+            "require": {
+                "php": ">=5.3.2",
+                "phpoffice/phpexcel": "~1.8.1",
+                "symfony/framework-bundle": "~2.6|~3.0"
+            },
+            "require-dev": {
+                "phpunit/phpunit": "~4.6",
+                "sensio/framework-extra-bundle": "~2.3|~3.0",
+                "symfony/browser-kit": "~2.6|~3.0",
+                "symfony/class-loader": "~2.6|~3.0",
+                "symfony/finder": "~2.6|~3.0",
+                "symfony/form": "~2.6|~3.0",
+                "symfony/validator": "~2.6|~3.0"
+            },
+            "type": "symfony-bundle",
+            "extra": {
+                "branch-alias": {
+                    "dev-master": "2.0.x-dev"
+                }
+            },
+            "autoload": {
+                "exclude-from-classmap": [
+                    "/Tests/"
+                ],
+                "psr-4": {
+                    "Liuggio\\ExcelBundle\\": ""
+                }
+            },
+            "notification-url": "https://packagist.org/downloads/",
+            "license": [
+                "MIT"
+            ],
+            "authors": [
+                {
+                    "name": "ExcelBundle Contributors",
+                    "homepage": "https://github.com/liuggio/ExcelBundle#contributors"
+                },
+                {
+                    "name": "Giulio De Donato",
+                    "email": "liuggio@gmail.com"
+                }
+            ],
+            "description": "This is a Symfony2 Bundle helps you to read and write Excel files (including pdf, xlsx, odt), thanks to the PHPExcel library",
+            "homepage": "http://www.welcometothebundle.com",
+            "keywords": [
+                "Symfony2",
+                "bundle",
+                "excel",
+                "xls"
+            ],
+            "time": "2016-06-20T17:11:22+00:00"
+        },
+        {
             "name": "michelf/php-markdown",
             "version": "1.8.0",
             "source": {
@@ -5374,16 +5343,10 @@
                 "reference": "9eabc5243298f17b8f0cf4e8b714cddd691c6149"
             },
             "dist": {
-<<<<<<< HEAD
-                "type": "path",
-                "url": "../redis-config",
-                "reference": "60df06f9827867e2570235099ee54f343a8bf3c8"
-=======
                 "type": "zip",
                 "url": "https://api.github.com/repos/oroinc/redis-config/zipball/9eabc5243298f17b8f0cf4e8b714cddd691c6149",
                 "reference": "9eabc5243298f17b8f0cf4e8b714cddd691c6149",
                 "shasum": ""
->>>>>>> a4426250
             },
             "require": {
                 "predis/predis": "~1.0",
@@ -5468,570 +5431,6 @@
                 "random"
             ],
             "time": "2019-01-03T20:59:08+00:00"
-        },
-        {
-            "name": "php-http/client-common",
-            "version": "1.9.1",
-            "source": {
-                "type": "git",
-                "url": "https://github.com/php-http/client-common.git",
-                "reference": "0e156a12cc3e46f590c73bf57592a2252fc3dc48"
-            },
-            "dist": {
-                "type": "zip",
-                "url": "https://api.github.com/repos/php-http/client-common/zipball/0e156a12cc3e46f590c73bf57592a2252fc3dc48",
-                "reference": "0e156a12cc3e46f590c73bf57592a2252fc3dc48",
-                "shasum": ""
-            },
-            "require": {
-                "php": "^5.4 || ^7.0",
-                "php-http/httplug": "^1.1",
-                "php-http/message": "^1.6",
-                "php-http/message-factory": "^1.0",
-                "symfony/options-resolver": "^2.6 || ^3.0 || ^4.0"
-            },
-            "require-dev": {
-                "guzzlehttp/psr7": "^1.4",
-                "phpspec/phpspec": "^2.5 || ^3.4 || ^4.2"
-            },
-            "suggest": {
-                "php-http/cache-plugin": "PSR-6 Cache plugin",
-                "php-http/logger-plugin": "PSR-3 Logger plugin",
-                "php-http/stopwatch-plugin": "Symfony Stopwatch plugin"
-            },
-            "type": "library",
-            "extra": {
-                "branch-alias": {
-                    "dev-master": "1.9.x-dev"
-                }
-            },
-            "autoload": {
-                "psr-4": {
-                    "Http\\Client\\Common\\": "src/"
-                }
-            },
-            "notification-url": "https://packagist.org/downloads/",
-            "license": [
-                "MIT"
-            ],
-            "authors": [
-                {
-                    "name": "Márk Sági-Kazár",
-                    "email": "mark.sagikazar@gmail.com"
-                }
-            ],
-            "description": "Common HTTP Client implementations and tools for HTTPlug",
-            "homepage": "http://httplug.io",
-            "keywords": [
-                "client",
-                "common",
-                "http",
-                "httplug"
-            ],
-            "time": "2019-02-02T07:03:15+00:00"
-        },
-        {
-            "name": "php-http/discovery",
-            "version": "1.7.0",
-            "source": {
-                "type": "git",
-                "url": "https://github.com/php-http/discovery.git",
-                "reference": "e822f86a6983790aa17ab13aa7e69631e86806b6"
-            },
-            "dist": {
-                "type": "zip",
-                "url": "https://api.github.com/repos/php-http/discovery/zipball/e822f86a6983790aa17ab13aa7e69631e86806b6",
-                "reference": "e822f86a6983790aa17ab13aa7e69631e86806b6",
-                "shasum": ""
-            },
-            "require": {
-                "php": "^7.1"
-            },
-            "conflict": {
-                "nyholm/psr7": "<1.0"
-            },
-            "require-dev": {
-                "akeneo/phpspec-skip-example-extension": "^4.0",
-                "php-http/httplug": "^1.0 || ^2.0",
-                "php-http/message-factory": "^1.0",
-                "phpspec/phpspec": "^5.1",
-                "puli/composer-plugin": "1.0.0-beta10"
-            },
-            "suggest": {
-                "php-http/message": "Allow to use Guzzle, Diactoros or Slim Framework factories",
-                "puli/composer-plugin": "Sets up Puli which is recommended for Discovery to work. Check http://docs.php-http.org/en/latest/discovery.html for more details."
-            },
-            "type": "library",
-            "extra": {
-                "branch-alias": {
-                    "dev-master": "1.7-dev"
-                }
-            },
-            "autoload": {
-                "psr-4": {
-                    "Http\\Discovery\\": "src/"
-                }
-            },
-            "notification-url": "https://packagist.org/downloads/",
-            "license": [
-                "MIT"
-            ],
-            "authors": [
-                {
-                    "name": "Márk Sági-Kazár",
-                    "email": "mark.sagikazar@gmail.com"
-                }
-            ],
-            "description": "Finds installed HTTPlug implementations and PSR-7 message factories",
-            "homepage": "http://php-http.org",
-            "keywords": [
-                "adapter",
-                "client",
-                "discovery",
-                "factory",
-                "http",
-                "message",
-                "psr7"
-            ],
-            "time": "2019-06-30T09:04:27+00:00"
-        },
-        {
-            "name": "php-http/httplug",
-            "version": "v1.1.0",
-            "source": {
-                "type": "git",
-                "url": "https://github.com/php-http/httplug.git",
-                "reference": "1c6381726c18579c4ca2ef1ec1498fdae8bdf018"
-            },
-            "dist": {
-                "type": "zip",
-                "url": "https://api.github.com/repos/php-http/httplug/zipball/1c6381726c18579c4ca2ef1ec1498fdae8bdf018",
-                "reference": "1c6381726c18579c4ca2ef1ec1498fdae8bdf018",
-                "shasum": ""
-            },
-            "require": {
-                "php": ">=5.4",
-                "php-http/promise": "^1.0",
-                "psr/http-message": "^1.0"
-            },
-            "require-dev": {
-                "henrikbjorn/phpspec-code-coverage": "^1.0",
-                "phpspec/phpspec": "^2.4"
-            },
-            "type": "library",
-            "extra": {
-                "branch-alias": {
-                    "dev-master": "1.1-dev"
-                }
-            },
-            "autoload": {
-                "psr-4": {
-                    "Http\\Client\\": "src/"
-                }
-            },
-            "notification-url": "https://packagist.org/downloads/",
-            "license": [
-                "MIT"
-            ],
-            "authors": [
-                {
-                    "name": "Eric GELOEN",
-                    "email": "geloen.eric@gmail.com"
-                },
-                {
-                    "name": "Márk Sági-Kazár",
-                    "email": "mark.sagikazar@gmail.com"
-                }
-            ],
-            "description": "HTTPlug, the HTTP client abstraction for PHP",
-            "homepage": "http://httplug.io",
-            "keywords": [
-                "client",
-                "http"
-            ],
-            "time": "2016-08-31T08:30:17+00:00"
-        },
-        {
-            "name": "php-http/httplug-bundle",
-            "version": "1.16.0",
-            "source": {
-                "type": "git",
-                "url": "https://github.com/php-http/HttplugBundle.git",
-                "reference": "5044b655fcd3a43243383cd692a6bb6cd18af24f"
-            },
-            "dist": {
-                "type": "zip",
-                "url": "https://api.github.com/repos/php-http/HttplugBundle/zipball/5044b655fcd3a43243383cd692a6bb6cd18af24f",
-                "reference": "5044b655fcd3a43243383cd692a6bb6cd18af24f",
-                "shasum": ""
-            },
-            "require": {
-                "php": "^7.1",
-                "php-http/client-common": "^1.9 || ^2.0",
-                "php-http/client-implementation": "^1.0",
-                "php-http/discovery": "^1.0",
-                "php-http/httplug": "^1.0 || ^2.0",
-                "php-http/logger-plugin": "^1.1",
-                "php-http/message": "^1.4",
-                "php-http/message-factory": "^1.0.2",
-                "php-http/stopwatch-plugin": "^1.2",
-                "psr/http-message": "^1.0",
-                "symfony/config": "^3.4.20 || ^4.2.1",
-                "symfony/dependency-injection": "^3.4.20 || ^4.2.1",
-                "symfony/event-dispatcher": "^3.4.20 || ^4.2.1",
-                "symfony/http-kernel": "^3.4.20 || ^4.2.1",
-                "symfony/options-resolver": "^3.4.20 || ^4.2.1"
-            },
-            "conflict": {
-                "php-http/curl-client": "<2.0",
-                "php-http/guzzle6-adapter": "<1.1"
-            },
-            "require-dev": {
-                "guzzlehttp/psr7": "^1.0",
-                "matthiasnoback/symfony-dependency-injection-test": "^3.0",
-                "nyholm/nsa": "^1.1",
-                "php-http/cache-plugin": "^1.6",
-                "php-http/guzzle6-adapter": "^1.1.1 || ^2.0.1",
-                "php-http/mock-client": "^1.2",
-                "php-http/promise": "^1.0",
-                "polishsymfonycommunity/symfony-mocker-container": "^1.0",
-                "symfony/browser-kit": "^3.4.20 || ^4.2.1",
-                "symfony/cache": "^3.4.20 || ^4.2.1",
-                "symfony/dom-crawler": "^3.4.20 || ^4.2.1",
-                "symfony/framework-bundle": "^3.4.0 || ^4.2",
-                "symfony/http-foundation": "^3.4.20 || ^4.2.1",
-                "symfony/phpunit-bridge": "^3.4 || ^4.2",
-                "symfony/stopwatch": "^3.4.20 || ^4.2.1",
-                "symfony/twig-bundle": "^3.4.20 || ^4.2.1",
-                "symfony/web-profiler-bundle": "^3.4.20 || ^4.2.1",
-                "twig/twig": "^1.36 || ^2.6"
-            },
-            "suggest": {
-                "php-http/cache-plugin": "To configure clients that cache responses",
-                "php-http/mock-client": "Add this to your require-dev section to mock HTTP responses easily",
-                "twig/twig": "Add this to your require-dev section when using the WebProfilerBundle"
-            },
-            "type": "symfony-bundle",
-            "extra": {
-                "branch-alias": {
-                    "dev-master": "1.x-dev"
-                }
-            },
-            "autoload": {
-                "psr-4": {
-                    "Http\\HttplugBundle\\": "src/"
-                },
-                "exclude-from-classmap": [
-                    "/Tests/Resources/MyPsr18TestClient.php"
-                ]
-            },
-            "notification-url": "https://packagist.org/downloads/",
-            "license": [
-                "MIT"
-            ],
-            "authors": [
-                {
-                    "name": "David Buchmann",
-                    "email": "mail@davidbu.ch"
-                },
-                {
-                    "name": "Tobias Nyholm",
-                    "email": "tobias.nyholm@gmail.com"
-                }
-            ],
-            "description": "Symfony integration for HTTPlug",
-            "homepage": "http://httplug.io",
-            "keywords": [
-                "adapter",
-                "bundle",
-                "discovery",
-                "factory",
-                "http",
-                "httplug",
-                "message",
-                "php-http"
-            ],
-            "time": "2019-06-05T12:03:16+00:00"
-        },
-        {
-            "name": "php-http/logger-plugin",
-            "version": "1.1.0",
-            "source": {
-                "type": "git",
-                "url": "https://github.com/php-http/logger-plugin.git",
-                "reference": "c1c6e90717ce350319b7b8bc489f1db35bb523fd"
-            },
-            "dist": {
-                "type": "zip",
-                "url": "https://api.github.com/repos/php-http/logger-plugin/zipball/c1c6e90717ce350319b7b8bc489f1db35bb523fd",
-                "reference": "c1c6e90717ce350319b7b8bc489f1db35bb523fd",
-                "shasum": ""
-            },
-            "require": {
-                "php": "^5.4 || ^7.0",
-                "php-http/client-common": "^1.9 || ^2.0",
-                "php-http/message": "^1.0",
-                "psr/log": "^1.0"
-            },
-            "require-dev": {
-                "henrikbjorn/phpspec-code-coverage": "^1.0",
-                "phpspec/phpspec": "^2.5"
-            },
-            "type": "library",
-            "extra": {
-                "branch-alias": {
-                    "dev-master": "1.1-dev"
-                }
-            },
-            "autoload": {
-                "psr-4": {
-                    "Http\\Client\\Common\\Plugin\\": "src/"
-                }
-            },
-            "notification-url": "https://packagist.org/downloads/",
-            "license": [
-                "MIT"
-            ],
-            "authors": [
-                {
-                    "name": "Márk Sági-Kazár",
-                    "email": "mark.sagikazar@gmail.com"
-                }
-            ],
-            "description": "PSR-3 Logger plugin for HTTPlug",
-            "homepage": "http://httplug.io",
-            "keywords": [
-                "http",
-                "httplug",
-                "logger",
-                "plugin"
-            ],
-            "time": "2019-01-30T11:48:21+00:00"
-        },
-        {
-            "name": "php-http/message",
-            "version": "1.7.2",
-            "source": {
-                "type": "git",
-                "url": "https://github.com/php-http/message.git",
-                "reference": "b159ffe570dffd335e22ef0b91a946eacb182fa1"
-            },
-            "dist": {
-                "type": "zip",
-                "url": "https://api.github.com/repos/php-http/message/zipball/b159ffe570dffd335e22ef0b91a946eacb182fa1",
-                "reference": "b159ffe570dffd335e22ef0b91a946eacb182fa1",
-                "shasum": ""
-            },
-            "require": {
-                "clue/stream-filter": "^1.4",
-                "php": "^5.4 || ^7.0",
-                "php-http/message-factory": "^1.0.2",
-                "psr/http-message": "^1.0"
-            },
-            "provide": {
-                "php-http/message-factory-implementation": "1.0"
-            },
-            "require-dev": {
-                "akeneo/phpspec-skip-example-extension": "^1.0",
-                "coduo/phpspec-data-provider-extension": "^1.0",
-                "ext-zlib": "*",
-                "guzzlehttp/psr7": "^1.0",
-                "henrikbjorn/phpspec-code-coverage": "^1.0",
-                "phpspec/phpspec": "^2.4",
-                "slim/slim": "^3.0",
-                "zendframework/zend-diactoros": "^1.0"
-            },
-            "suggest": {
-                "ext-zlib": "Used with compressor/decompressor streams",
-                "guzzlehttp/psr7": "Used with Guzzle PSR-7 Factories",
-                "slim/slim": "Used with Slim Framework PSR-7 implementation",
-                "zendframework/zend-diactoros": "Used with Diactoros Factories"
-            },
-            "type": "library",
-            "extra": {
-                "branch-alias": {
-                    "dev-master": "1.6-dev"
-                }
-            },
-            "autoload": {
-                "psr-4": {
-                    "Http\\Message\\": "src/"
-                },
-                "files": [
-                    "src/filters.php"
-                ]
-            },
-            "notification-url": "https://packagist.org/downloads/",
-            "license": [
-                "MIT"
-            ],
-            "authors": [
-                {
-                    "name": "Márk Sági-Kazár",
-                    "email": "mark.sagikazar@gmail.com"
-                }
-            ],
-            "description": "HTTP Message related tools",
-            "homepage": "http://php-http.org",
-            "keywords": [
-                "http",
-                "message",
-                "psr-7"
-            ],
-            "time": "2018-11-01T09:32:41+00:00"
-        },
-        {
-            "name": "php-http/message-factory",
-            "version": "v1.0.2",
-            "source": {
-                "type": "git",
-                "url": "https://github.com/php-http/message-factory.git",
-                "reference": "a478cb11f66a6ac48d8954216cfed9aa06a501a1"
-            },
-            "dist": {
-                "type": "zip",
-                "url": "https://api.github.com/repos/php-http/message-factory/zipball/a478cb11f66a6ac48d8954216cfed9aa06a501a1",
-                "reference": "a478cb11f66a6ac48d8954216cfed9aa06a501a1",
-                "shasum": ""
-            },
-            "require": {
-                "php": ">=5.4",
-                "psr/http-message": "^1.0"
-            },
-            "type": "library",
-            "extra": {
-                "branch-alias": {
-                    "dev-master": "1.0-dev"
-                }
-            },
-            "autoload": {
-                "psr-4": {
-                    "Http\\Message\\": "src/"
-                }
-            },
-            "notification-url": "https://packagist.org/downloads/",
-            "license": [
-                "MIT"
-            ],
-            "authors": [
-                {
-                    "name": "Márk Sági-Kazár",
-                    "email": "mark.sagikazar@gmail.com"
-                }
-            ],
-            "description": "Factory interfaces for PSR-7 HTTP Message",
-            "homepage": "http://php-http.org",
-            "keywords": [
-                "factory",
-                "http",
-                "message",
-                "stream",
-                "uri"
-            ],
-            "time": "2015-12-19T14:08:53+00:00"
-        },
-        {
-            "name": "php-http/promise",
-            "version": "v1.0.0",
-            "source": {
-                "type": "git",
-                "url": "https://github.com/php-http/promise.git",
-                "reference": "dc494cdc9d7160b9a09bd5573272195242ce7980"
-            },
-            "dist": {
-                "type": "zip",
-                "url": "https://api.github.com/repos/php-http/promise/zipball/dc494cdc9d7160b9a09bd5573272195242ce7980",
-                "reference": "dc494cdc9d7160b9a09bd5573272195242ce7980",
-                "shasum": ""
-            },
-            "require-dev": {
-                "henrikbjorn/phpspec-code-coverage": "^1.0",
-                "phpspec/phpspec": "^2.4"
-            },
-            "type": "library",
-            "extra": {
-                "branch-alias": {
-                    "dev-master": "1.1-dev"
-                }
-            },
-            "autoload": {
-                "psr-4": {
-                    "Http\\Promise\\": "src/"
-                }
-            },
-            "notification-url": "https://packagist.org/downloads/",
-            "license": [
-                "MIT"
-            ],
-            "authors": [
-                {
-                    "name": "Márk Sági-Kazár",
-                    "email": "mark.sagikazar@gmail.com"
-                },
-                {
-                    "name": "Joel Wurtz",
-                    "email": "joel.wurtz@gmail.com"
-                }
-            ],
-            "description": "Promise used for asynchronous HTTP requests",
-            "homepage": "http://httplug.io",
-            "keywords": [
-                "promise"
-            ],
-            "time": "2016-01-26T13:27:02+00:00"
-        },
-        {
-            "name": "php-http/stopwatch-plugin",
-            "version": "1.2.0",
-            "source": {
-                "type": "git",
-                "url": "https://github.com/php-http/stopwatch-plugin.git",
-                "reference": "520419dd18755a1e7b29077e677fbeb16b6629e7"
-            },
-            "dist": {
-                "type": "zip",
-                "url": "https://api.github.com/repos/php-http/stopwatch-plugin/zipball/520419dd18755a1e7b29077e677fbeb16b6629e7",
-                "reference": "520419dd18755a1e7b29077e677fbeb16b6629e7",
-                "shasum": ""
-            },
-            "require": {
-                "php": "^5.4 || ^7.0",
-                "php-http/client-common": "^1.9 || ^2.0",
-                "symfony/stopwatch": "^2.7 || ^3.0 || ^4.0"
-            },
-            "require-dev": {
-                "phpspec/phpspec": "^2.5 || ^3.0 || ^4.0"
-            },
-            "type": "library",
-            "extra": {
-                "branch-alias": {
-                    "dev-master": "1.2-dev"
-                }
-            },
-            "autoload": {
-                "psr-4": {
-                    "Http\\Client\\Common\\Plugin\\": "src/"
-                }
-            },
-            "notification-url": "https://packagist.org/downloads/",
-            "license": [
-                "MIT"
-            ],
-            "authors": [
-                {
-                    "name": "Márk Sági-Kazár",
-                    "email": "mark.sagikazar@gmail.com"
-                }
-            ],
-            "description": "Symfony Stopwatch plugin for HTTPlug",
-            "homepage": "http://httplug.io",
-            "keywords": [
-                "http",
-                "httplug",
-                "plugin",
-                "stopwatch"
-            ],
-            "time": "2019-01-30T12:01:37+00:00"
         },
         {
             "name": "phpcollection/phpcollection",
@@ -6082,156 +5481,67 @@
             "time": "2015-05-17T12:39:23+00:00"
         },
         {
-            "name": "phpdocumentor/reflection-common",
-            "version": "1.0.1",
-            "source": {
-                "type": "git",
-                "url": "https://github.com/phpDocumentor/ReflectionCommon.git",
-                "reference": "21bdeb5f65d7ebf9f43b1b25d404f87deab5bfb6"
-            },
-            "dist": {
-                "type": "zip",
-                "url": "https://api.github.com/repos/phpDocumentor/ReflectionCommon/zipball/21bdeb5f65d7ebf9f43b1b25d404f87deab5bfb6",
-                "reference": "21bdeb5f65d7ebf9f43b1b25d404f87deab5bfb6",
-                "shasum": ""
-            },
-            "require": {
-                "php": ">=5.5"
-            },
-            "require-dev": {
-                "phpunit/phpunit": "^4.6"
-            },
-            "type": "library",
-            "extra": {
-                "branch-alias": {
-                    "dev-master": "1.0.x-dev"
-                }
-            },
-            "autoload": {
-                "psr-4": {
-                    "phpDocumentor\\Reflection\\": [
-                        "src"
-                    ]
-                }
-            },
-            "notification-url": "https://packagist.org/downloads/",
-            "license": [
-                "MIT"
-            ],
-            "authors": [
-                {
-                    "name": "Jaap van Otterdijk",
-                    "email": "opensource@ijaap.nl"
-                }
-            ],
-            "description": "Common reflection classes used by phpdocumentor to reflect the code structure",
-            "homepage": "http://www.phpdoc.org",
-            "keywords": [
-                "FQSEN",
-                "phpDocumentor",
-                "phpdoc",
-                "reflection",
-                "static analysis"
-            ],
-            "time": "2017-09-11T18:02:19+00:00"
-        },
-        {
-            "name": "phpdocumentor/reflection-docblock",
-            "version": "4.3.1",
-            "source": {
-                "type": "git",
-                "url": "https://github.com/phpDocumentor/ReflectionDocBlock.git",
-                "reference": "bdd9f737ebc2a01c06ea7ff4308ec6697db9b53c"
-            },
-            "dist": {
-                "type": "zip",
-                "url": "https://api.github.com/repos/phpDocumentor/ReflectionDocBlock/zipball/bdd9f737ebc2a01c06ea7ff4308ec6697db9b53c",
-                "reference": "bdd9f737ebc2a01c06ea7ff4308ec6697db9b53c",
-                "shasum": ""
-            },
-            "require": {
-                "php": "^7.0",
-                "phpdocumentor/reflection-common": "^1.0.0",
-                "phpdocumentor/type-resolver": "^0.4.0",
-                "webmozart/assert": "^1.0"
-            },
-            "require-dev": {
-                "doctrine/instantiator": "~1.0.5",
-                "mockery/mockery": "^1.0",
-                "phpunit/phpunit": "^6.4"
-            },
-            "type": "library",
-            "extra": {
-                "branch-alias": {
-                    "dev-master": "4.x-dev"
-                }
-            },
-            "autoload": {
-                "psr-4": {
-                    "phpDocumentor\\Reflection\\": [
-                        "src/"
-                    ]
-                }
-            },
-            "notification-url": "https://packagist.org/downloads/",
-            "license": [
-                "MIT"
-            ],
-            "authors": [
-                {
-                    "name": "Mike van Riel",
-                    "email": "me@mikevanriel.com"
-                }
-            ],
-            "description": "With this component, a library can provide support for annotations via DocBlocks or otherwise retrieve information that is embedded in a DocBlock.",
-            "time": "2019-04-30T17:48:53+00:00"
-        },
-        {
-            "name": "phpdocumentor/type-resolver",
-            "version": "0.4.0",
-            "source": {
-                "type": "git",
-                "url": "https://github.com/phpDocumentor/TypeResolver.git",
-                "reference": "9c977708995954784726e25d0cd1dddf4e65b0f7"
-            },
-            "dist": {
-                "type": "zip",
-                "url": "https://api.github.com/repos/phpDocumentor/TypeResolver/zipball/9c977708995954784726e25d0cd1dddf4e65b0f7",
-                "reference": "9c977708995954784726e25d0cd1dddf4e65b0f7",
-                "shasum": ""
-            },
-            "require": {
-                "php": "^5.5 || ^7.0",
-                "phpdocumentor/reflection-common": "^1.0"
-            },
-            "require-dev": {
-                "mockery/mockery": "^0.9.4",
-                "phpunit/phpunit": "^5.2||^4.8.24"
-            },
-            "type": "library",
-            "extra": {
-                "branch-alias": {
-                    "dev-master": "1.0.x-dev"
-                }
-            },
-            "autoload": {
-                "psr-4": {
-                    "phpDocumentor\\Reflection\\": [
-                        "src/"
-                    ]
-                }
-            },
-            "notification-url": "https://packagist.org/downloads/",
-            "license": [
-                "MIT"
-            ],
-            "authors": [
-                {
-                    "name": "Mike van Riel",
-                    "email": "me@mikevanriel.com"
-                }
-            ],
-            "time": "2017-07-14T14:27:02+00:00"
+            "name": "phpoffice/phpexcel",
+            "version": "1.8.2",
+            "source": {
+                "type": "git",
+                "url": "https://github.com/PHPOffice/PHPExcel.git",
+                "reference": "1441011fb7ecdd8cc689878f54f8b58a6805f870"
+            },
+            "dist": {
+                "type": "zip",
+                "url": "https://api.github.com/repos/PHPOffice/PHPExcel/zipball/1441011fb7ecdd8cc689878f54f8b58a6805f870",
+                "reference": "1441011fb7ecdd8cc689878f54f8b58a6805f870",
+                "shasum": ""
+            },
+            "require": {
+                "ext-mbstring": "*",
+                "ext-xml": "*",
+                "ext-xmlwriter": "*",
+                "php": "^5.2|^7.0"
+            },
+            "require-dev": {
+                "squizlabs/php_codesniffer": "2.*"
+            },
+            "type": "library",
+            "autoload": {
+                "psr-0": {
+                    "PHPExcel": "Classes/"
+                }
+            },
+            "notification-url": "https://packagist.org/downloads/",
+            "license": [
+                "LGPL-2.1"
+            ],
+            "authors": [
+                {
+                    "name": "Maarten Balliauw",
+                    "homepage": "http://blog.maartenballiauw.be"
+                },
+                {
+                    "name": "Erik Tilt"
+                },
+                {
+                    "name": "Franck Lefevre",
+                    "homepage": "http://rootslabs.net"
+                },
+                {
+                    "name": "Mark Baker",
+                    "homepage": "http://markbakeruk.net"
+                }
+            ],
+            "description": "PHPExcel - OpenXML - Read, Create and Write Spreadsheet documents in PHP - Spreadsheet engine",
+            "homepage": "https://github.com/PHPOffice/PHPExcel",
+            "keywords": [
+                "OpenXML",
+                "excel",
+                "php",
+                "spreadsheet",
+                "xls",
+                "xlsx"
+            ],
+            "abandoned": "phpoffice/phpspreadsheet",
+            "time": "2018-11-22T23:07:24+00:00"
         },
         {
             "name": "phpoption/phpoption",
@@ -6481,107 +5791,6 @@
                 "psr"
             ],
             "time": "2017-02-14T16:28:37+00:00"
-        },
-        {
-            "name": "psr/http-client",
-            "version": "1.0.0",
-            "source": {
-                "type": "git",
-                "url": "https://github.com/php-fig/http-client.git",
-                "reference": "496a823ef742b632934724bf769560c2a5c7c44e"
-            },
-            "dist": {
-                "type": "zip",
-                "url": "https://api.github.com/repos/php-fig/http-client/zipball/496a823ef742b632934724bf769560c2a5c7c44e",
-                "reference": "496a823ef742b632934724bf769560c2a5c7c44e",
-                "shasum": ""
-            },
-            "require": {
-                "php": "^7.0",
-                "psr/http-message": "^1.0"
-            },
-            "type": "library",
-            "extra": {
-                "branch-alias": {
-                    "dev-master": "1.0.x-dev"
-                }
-            },
-            "autoload": {
-                "psr-4": {
-                    "Psr\\Http\\Client\\": "src/"
-                }
-            },
-            "notification-url": "https://packagist.org/downloads/",
-            "license": [
-                "MIT"
-            ],
-            "authors": [
-                {
-                    "name": "PHP-FIG",
-                    "homepage": "http://www.php-fig.org/"
-                }
-            ],
-            "description": "Common interface for HTTP clients",
-            "homepage": "https://github.com/php-fig/http-client",
-            "keywords": [
-                "http",
-                "http-client",
-                "psr",
-                "psr-18"
-            ],
-            "time": "2018-10-30T23:29:13+00:00"
-        },
-        {
-            "name": "psr/http-factory",
-            "version": "1.0.1",
-            "source": {
-                "type": "git",
-                "url": "https://github.com/php-fig/http-factory.git",
-                "reference": "12ac7fcd07e5b077433f5f2bee95b3a771bf61be"
-            },
-            "dist": {
-                "type": "zip",
-                "url": "https://api.github.com/repos/php-fig/http-factory/zipball/12ac7fcd07e5b077433f5f2bee95b3a771bf61be",
-                "reference": "12ac7fcd07e5b077433f5f2bee95b3a771bf61be",
-                "shasum": ""
-            },
-            "require": {
-                "php": ">=7.0.0",
-                "psr/http-message": "^1.0"
-            },
-            "type": "library",
-            "extra": {
-                "branch-alias": {
-                    "dev-master": "1.0.x-dev"
-                }
-            },
-            "autoload": {
-                "psr-4": {
-                    "Psr\\Http\\Message\\": "src/"
-                }
-            },
-            "notification-url": "https://packagist.org/downloads/",
-            "license": [
-                "MIT"
-            ],
-            "authors": [
-                {
-                    "name": "PHP-FIG",
-                    "homepage": "http://www.php-fig.org/"
-                }
-            ],
-            "description": "Common interfaces for PSR-7 HTTP message factories",
-            "keywords": [
-                "factory",
-                "http",
-                "message",
-                "psr",
-                "psr-17",
-                "psr-7",
-                "request",
-                "response"
-            ],
-            "time": "2019-04-30T12:38:16+00:00"
         },
         {
             "name": "psr/http-message",
@@ -6818,162 +6027,29 @@
             "time": "2019-03-08T08:55:37+00:00"
         },
         {
-            "name": "ratchet/rfc6455",
-            "version": "v0.2.5",
-            "source": {
-                "type": "git",
-                "url": "https://github.com/ratchetphp/RFC6455.git",
-                "reference": "c62f7cd95ffbb6e94fd657be694fc7372ecd6e62"
-            },
-            "dist": {
-                "type": "zip",
-                "url": "https://api.github.com/repos/ratchetphp/RFC6455/zipball/c62f7cd95ffbb6e94fd657be694fc7372ecd6e62",
-                "reference": "c62f7cd95ffbb6e94fd657be694fc7372ecd6e62",
-                "shasum": ""
-            },
-            "require": {
-                "guzzlehttp/psr7": "^1.0",
-                "php": ">=5.4.2"
-            },
-            "require-dev": {
-                "phpunit/phpunit": "4.8.*",
-                "react/http": "^0.4.1",
-                "react/socket-client": "^0.4.3"
-            },
-            "type": "library",
-            "autoload": {
-                "psr-4": {
-                    "Ratchet\\RFC6455\\": "src"
-                }
-            },
-            "notification-url": "https://packagist.org/downloads/",
-            "license": [
-                "MIT"
-            ],
-            "authors": [
-                {
-                    "name": "Chris Boden",
-                    "email": "cboden@gmail.com",
-                    "role": "Developer"
-                }
-            ],
-            "description": "RFC6455 WebSocket protocol handler",
-            "homepage": "http://socketo.me",
-            "keywords": [
-                "WebSockets",
-                "rfc6455",
-                "websocket"
-            ],
-            "time": "2019-03-10T17:10:42+00:00"
-        },
-        {
-            "name": "react/cache",
-            "version": "v0.6.0",
-            "source": {
-                "type": "git",
-                "url": "https://github.com/reactphp/cache.git",
-                "reference": "a42d149e15b8312918327d5be2ba757cd2f23ff9"
-            },
-            "dist": {
-                "type": "zip",
-                "url": "https://api.github.com/repos/reactphp/cache/zipball/a42d149e15b8312918327d5be2ba757cd2f23ff9",
-                "reference": "a42d149e15b8312918327d5be2ba757cd2f23ff9",
-                "shasum": ""
-            },
-            "require": {
-                "php": ">=5.3.0",
-                "react/promise": "~2.0|~1.1"
-            },
-            "require-dev": {
-                "phpunit/phpunit": "^6.4 || ^5.7 || ^4.8.35"
-            },
-            "type": "library",
-            "autoload": {
-                "psr-4": {
-                    "React\\Cache\\": "src/"
-                }
-            },
-            "notification-url": "https://packagist.org/downloads/",
-            "license": [
-                "MIT"
-            ],
-            "description": "Async, Promise-based cache interface for ReactPHP",
-            "keywords": [
-                "cache",
-                "caching",
-                "promise",
-                "reactphp"
-            ],
-            "time": "2019-07-04T14:45:59+00:00"
-        },
-        {
-            "name": "react/dns",
-            "version": "v0.4.17",
-            "source": {
-                "type": "git",
-                "url": "https://github.com/reactphp/dns.git",
-                "reference": "0f30c6ceb71504d359d51132a97e1703051f1589"
-            },
-            "dist": {
-                "type": "zip",
-                "url": "https://api.github.com/repos/reactphp/dns/zipball/0f30c6ceb71504d359d51132a97e1703051f1589",
-                "reference": "0f30c6ceb71504d359d51132a97e1703051f1589",
-                "shasum": ""
-            },
-            "require": {
-                "php": ">=5.3.0",
-                "react/cache": "^1.0 || ^0.6 || ^0.5 || ^0.4 || ^0.3",
-                "react/event-loop": "^1.0 || ^0.5 || ^0.4 || ^0.3.5",
-                "react/promise": "^2.1 || ^1.2.1",
-                "react/promise-timer": "^1.2",
-                "react/stream": "^1.0 || ^0.7 || ^0.6 || ^0.5 || ^0.4.5"
-            },
-            "require-dev": {
-                "clue/block-react": "^1.2",
-                "phpunit/phpunit": "^7.0 || ^6.4 || ^5.7 || ^4.8.35"
-            },
-            "type": "library",
-            "autoload": {
-                "psr-4": {
-                    "React\\Dns\\": "src"
-                }
-            },
-            "notification-url": "https://packagist.org/downloads/",
-            "license": [
-                "MIT"
-            ],
-            "description": "Async DNS resolver for ReactPHP",
-            "keywords": [
-                "async",
-                "dns",
-                "dns-resolver",
-                "reactphp"
-            ],
-            "time": "2019-04-01T07:31:55+00:00"
-        },
-        {
             "name": "react/event-loop",
-            "version": "v0.5.3",
+            "version": "v0.4.3",
             "source": {
                 "type": "git",
                 "url": "https://github.com/reactphp/event-loop.git",
-                "reference": "228178a947de1f7cd9296d691878569628288c6f"
-            },
-            "dist": {
-                "type": "zip",
-                "url": "https://api.github.com/repos/reactphp/event-loop/zipball/228178a947de1f7cd9296d691878569628288c6f",
-                "reference": "228178a947de1f7cd9296d691878569628288c6f",
-                "shasum": ""
-            },
-            "require": {
-                "php": ">=5.3.0"
-            },
-            "require-dev": {
-                "phpunit/phpunit": "~4.8.35 || ^5.7 || ^6.4"
+                "reference": "8bde03488ee897dc6bb3d91e4e17c353f9c5252f"
+            },
+            "dist": {
+                "type": "zip",
+                "url": "https://api.github.com/repos/reactphp/event-loop/zipball/8bde03488ee897dc6bb3d91e4e17c353f9c5252f",
+                "reference": "8bde03488ee897dc6bb3d91e4e17c353f9c5252f",
+                "shasum": ""
+            },
+            "require": {
+                "php": ">=5.4.0"
+            },
+            "require-dev": {
+                "phpunit/phpunit": "~4.8"
             },
             "suggest": {
-                "ext-event": "~1.0 for ExtEventLoop",
-                "ext-pcntl": "For signal handling support when using the StreamSelectLoop"
+                "ext-event": "~1.0",
+                "ext-libev": "*",
+                "ext-libevent": ">=0.1.0"
             },
             "type": "library",
             "autoload": {
@@ -6985,12 +6061,12 @@
             "license": [
                 "MIT"
             ],
-            "description": "ReactPHP's core reactor event loop that libraries can use for evented I/O.",
+            "description": "Event loop abstraction layer that libraries can use for evented I/O.",
             "keywords": [
                 "asynchronous",
                 "event-loop"
             ],
-            "time": "2018-07-09T13:51:04+00:00"
+            "time": "2017-04-27T10:56:23+00:00"
         },
         {
             "name": "react/promise",
@@ -7039,84 +6115,30 @@
             "time": "2019-01-07T21:25:54+00:00"
         },
         {
-            "name": "react/promise-timer",
-            "version": "v1.5.1",
-            "source": {
-                "type": "git",
-                "url": "https://github.com/reactphp/promise-timer.git",
-                "reference": "35fb910604fd86b00023fc5cda477c8074ad0abc"
-            },
-            "dist": {
-                "type": "zip",
-                "url": "https://api.github.com/repos/reactphp/promise-timer/zipball/35fb910604fd86b00023fc5cda477c8074ad0abc",
-                "reference": "35fb910604fd86b00023fc5cda477c8074ad0abc",
-                "shasum": ""
-            },
-            "require": {
-                "php": ">=5.3",
-                "react/event-loop": "^1.0 || ^0.5 || ^0.4 || ^0.3.5",
-                "react/promise": "^2.7.0 || ^1.2.1"
-            },
-            "require-dev": {
-                "phpunit/phpunit": "^6.4 || ^5.7 || ^4.8.35"
-            },
-            "type": "library",
-            "autoload": {
-                "psr-4": {
-                    "React\\Promise\\Timer\\": "src/"
-                },
-                "files": [
-                    "src/functions_include.php"
-                ]
-            },
-            "notification-url": "https://packagist.org/downloads/",
-            "license": [
-                "MIT"
-            ],
-            "authors": [
-                {
-                    "name": "Christian Lück",
-                    "email": "christian@lueck.tv"
-                }
-            ],
-            "description": "A trivial implementation of timeouts for Promises, built on top of ReactPHP.",
-            "homepage": "https://github.com/reactphp/promise-timer",
-            "keywords": [
-                "async",
-                "event-loop",
-                "promise",
-                "reactphp",
-                "timeout",
-                "timer"
-            ],
-            "time": "2019-03-27T18:10:32+00:00"
-        },
-        {
             "name": "react/socket",
-            "version": "v1.2.1",
+            "version": "v0.4.6",
             "source": {
                 "type": "git",
                 "url": "https://github.com/reactphp/socket.git",
-                "reference": "4d49bd3d6ca0257ada8645dd0f8a2f1885e290b3"
-            },
-            "dist": {
-                "type": "zip",
-                "url": "https://api.github.com/repos/reactphp/socket/zipball/4d49bd3d6ca0257ada8645dd0f8a2f1885e290b3",
-                "reference": "4d49bd3d6ca0257ada8645dd0f8a2f1885e290b3",
-                "shasum": ""
-            },
-            "require": {
-                "evenement/evenement": "^3.0 || ^2.0 || ^1.0",
+                "reference": "cf074e53c974df52388ebd09710a9018894745d2"
+            },
+            "dist": {
+                "type": "zip",
+                "url": "https://api.github.com/repos/reactphp/socket/zipball/cf074e53c974df52388ebd09710a9018894745d2",
+                "reference": "cf074e53c974df52388ebd09710a9018894745d2",
+                "shasum": ""
+            },
+            "require": {
+                "evenement/evenement": "~2.0|~1.0",
                 "php": ">=5.3.0",
-                "react/dns": "^0.4.13",
-                "react/event-loop": "^1.0 || ^0.5 || ^0.4 || ^0.3.5",
-                "react/promise": "^2.6.0 || ^1.2.1",
-                "react/promise-timer": "^1.4.0",
-                "react/stream": "^1.1"
-            },
-            "require-dev": {
-                "clue/block-react": "^1.2",
-                "phpunit/phpunit": "^6.4 || ^5.7 || ^4.8.35"
+                "react/event-loop": "0.4.*|0.3.*",
+                "react/promise": "^2.0 || ^1.1",
+                "react/stream": "^0.4.5"
+            },
+            "require-dev": {
+                "clue/block-react": "^1.1",
+                "phpunit/phpunit": "~4.8",
+                "react/socket-client": "^0.5.1"
             },
             "type": "library",
             "autoload": {
@@ -7128,61 +6150,55 @@
             "license": [
                 "MIT"
             ],
-            "description": "Async, streaming plaintext TCP/IP and secure TLS socket server and client connections for ReactPHP",
-            "keywords": [
-                "Connection",
-                "Socket",
-                "async",
-                "reactphp",
+            "description": "Async, streaming plaintext TCP/IP and secure TLS socket server for React PHP",
+            "keywords": [
+                "Socket"
+            ],
+            "time": "2017-01-26T09:23:38+00:00"
+        },
+        {
+            "name": "react/stream",
+            "version": "v0.4.6",
+            "source": {
+                "type": "git",
+                "url": "https://github.com/reactphp/stream.git",
+                "reference": "44dc7f51ea48624110136b535b9ba44fd7d0c1ee"
+            },
+            "dist": {
+                "type": "zip",
+                "url": "https://api.github.com/repos/reactphp/stream/zipball/44dc7f51ea48624110136b535b9ba44fd7d0c1ee",
+                "reference": "44dc7f51ea48624110136b535b9ba44fd7d0c1ee",
+                "shasum": ""
+            },
+            "require": {
+                "evenement/evenement": "^2.0|^1.0",
+                "php": ">=5.3.8"
+            },
+            "require-dev": {
+                "clue/stream-filter": "~1.2",
+                "react/event-loop": "^0.4|^0.3",
+                "react/promise": "^2.0|^1.0"
+            },
+            "suggest": {
+                "react/event-loop": "^0.4",
+                "react/promise": "^2.0"
+            },
+            "type": "library",
+            "autoload": {
+                "psr-4": {
+                    "React\\Stream\\": "src"
+                }
+            },
+            "notification-url": "https://packagist.org/downloads/",
+            "license": [
+                "MIT"
+            ],
+            "description": "Basic readable and writable stream interfaces that support piping.",
+            "keywords": [
+                "pipe",
                 "stream"
             ],
-            "time": "2019-06-03T09:04:16+00:00"
-        },
-        {
-            "name": "react/stream",
-            "version": "v1.1.0",
-            "source": {
-                "type": "git",
-                "url": "https://github.com/reactphp/stream.git",
-                "reference": "50426855f7a77ddf43b9266c22320df5bf6c6ce6"
-            },
-            "dist": {
-                "type": "zip",
-                "url": "https://api.github.com/repos/reactphp/stream/zipball/50426855f7a77ddf43b9266c22320df5bf6c6ce6",
-                "reference": "50426855f7a77ddf43b9266c22320df5bf6c6ce6",
-                "shasum": ""
-            },
-            "require": {
-                "evenement/evenement": "^3.0 || ^2.0 || ^1.0",
-                "php": ">=5.3.8",
-                "react/event-loop": "^1.0 || ^0.5 || ^0.4 || ^0.3.5"
-            },
-            "require-dev": {
-                "clue/stream-filter": "~1.2",
-                "phpunit/phpunit": "^6.4 || ^5.7 || ^4.8.35"
-            },
-            "type": "library",
-            "autoload": {
-                "psr-4": {
-                    "React\\Stream\\": "src"
-                }
-            },
-            "notification-url": "https://packagist.org/downloads/",
-            "license": [
-                "MIT"
-            ],
-            "description": "Event-driven readable and writable streams for non-blocking I/O in ReactPHP",
-            "keywords": [
-                "event-driven",
-                "io",
-                "non-blocking",
-                "pipe",
-                "reactphp",
-                "readable",
-                "stream",
-                "writable"
-            ],
-            "time": "2019-01-01T16:15:09+00:00"
+            "time": "2017-01-25T14:44:14+00:00"
         },
         {
             "name": "robloach/component-installer",
@@ -7372,6 +6388,58 @@
                 "phra"
             ],
             "time": "2015-10-13T18:44:15+00:00"
+        },
+        {
+            "name": "sensio/distribution-bundle",
+            "version": "v5.0.25",
+            "source": {
+                "type": "git",
+                "url": "https://github.com/sensiolabs/SensioDistributionBundle.git",
+                "reference": "80a38234bde8321fb92aa0b8c27978a272bb4baf"
+            },
+            "dist": {
+                "type": "zip",
+                "url": "https://api.github.com/repos/sensiolabs/SensioDistributionBundle/zipball/80a38234bde8321fb92aa0b8c27978a272bb4baf",
+                "reference": "80a38234bde8321fb92aa0b8c27978a272bb4baf",
+                "shasum": ""
+            },
+            "require": {
+                "php": ">=5.3.9",
+                "sensiolabs/security-checker": "~5.0|~6.0",
+                "symfony/class-loader": "~2.3|~3.0",
+                "symfony/config": "~2.3|~3.0",
+                "symfony/dependency-injection": "~2.3|~3.0",
+                "symfony/filesystem": "~2.3|~3.0",
+                "symfony/http-kernel": "~2.3|~3.0",
+                "symfony/process": "~2.3|~3.0"
+            },
+            "type": "symfony-bundle",
+            "extra": {
+                "branch-alias": {
+                    "dev-master": "5.0.x-dev"
+                }
+            },
+            "autoload": {
+                "psr-4": {
+                    "Sensio\\Bundle\\DistributionBundle\\": ""
+                }
+            },
+            "notification-url": "https://packagist.org/downloads/",
+            "license": [
+                "MIT"
+            ],
+            "authors": [
+                {
+                    "name": "Fabien Potencier",
+                    "email": "fabien@symfony.com"
+                }
+            ],
+            "description": "Base bundle for Symfony Distributions",
+            "keywords": [
+                "configuration",
+                "distribution"
+            ],
+            "time": "2019-06-18T15:43:58+00:00"
         },
         {
             "name": "sensio/framework-extra-bundle",
@@ -7444,6 +6512,54 @@
             "time": "2017-12-14T19:03:23+00:00"
         },
         {
+            "name": "sensiolabs/security-checker",
+            "version": "v6.0.1",
+            "source": {
+                "type": "git",
+                "url": "https://github.com/sensiolabs/security-checker.git",
+                "reference": "ce8d0552dcb8d3677ab9adb6d19a5837949bfec4"
+            },
+            "dist": {
+                "type": "zip",
+                "url": "https://api.github.com/repos/sensiolabs/security-checker/zipball/ce8d0552dcb8d3677ab9adb6d19a5837949bfec4",
+                "reference": "ce8d0552dcb8d3677ab9adb6d19a5837949bfec4",
+                "shasum": ""
+            },
+            "require": {
+                "php": ">=7.1.3",
+                "symfony/console": "^2.8|^3.4|^4.2",
+                "symfony/http-client": "^4.3",
+                "symfony/mime": "^4.3",
+                "symfony/polyfill-ctype": "^1.11"
+            },
+            "bin": [
+                "security-checker"
+            ],
+            "type": "library",
+            "extra": {
+                "branch-alias": {
+                    "dev-master": "6.0-dev"
+                }
+            },
+            "autoload": {
+                "psr-4": {
+                    "SensioLabs\\Security\\": "SensioLabs/Security"
+                }
+            },
+            "notification-url": "https://packagist.org/downloads/",
+            "license": [
+                "MIT"
+            ],
+            "authors": [
+                {
+                    "name": "Fabien Potencier",
+                    "email": "fabien.potencier@gmail.com"
+                }
+            ],
+            "description": "A security checker for your composer.lock",
+            "time": "2019-06-08T06:46:26+00:00"
+        },
+        {
             "name": "snc/redis-bundle",
             "version": "2.0.6",
             "source": {
@@ -7636,6 +6752,184 @@
             "time": "2019-04-21T09:21:45+00:00"
         },
         {
+            "name": "symfony/http-client",
+            "version": "v4.3.2",
+            "source": {
+                "type": "git",
+                "url": "https://github.com/symfony/http-client.git",
+                "reference": "e903ab079c99eab322fc5c71eb63fc467cd19a2a"
+            },
+            "dist": {
+                "type": "zip",
+                "url": "https://api.github.com/repos/symfony/http-client/zipball/e903ab079c99eab322fc5c71eb63fc467cd19a2a",
+                "reference": "e903ab079c99eab322fc5c71eb63fc467cd19a2a",
+                "shasum": ""
+            },
+            "require": {
+                "php": "^7.1.3",
+                "psr/log": "^1.0",
+                "symfony/http-client-contracts": "^1.1.4",
+                "symfony/polyfill-php73": "^1.11"
+            },
+            "provide": {
+                "psr/http-client-implementation": "1.0",
+                "symfony/http-client-implementation": "1.1"
+            },
+            "require-dev": {
+                "nyholm/psr7": "^1.0",
+                "psr/http-client": "^1.0",
+                "symfony/http-kernel": "^4.3",
+                "symfony/process": "^4.2"
+            },
+            "type": "library",
+            "extra": {
+                "branch-alias": {
+                    "dev-master": "4.3-dev"
+                }
+            },
+            "autoload": {
+                "psr-4": {
+                    "Symfony\\Component\\HttpClient\\": ""
+                },
+                "exclude-from-classmap": [
+                    "/Tests/"
+                ]
+            },
+            "notification-url": "https://packagist.org/downloads/",
+            "license": [
+                "MIT"
+            ],
+            "authors": [
+                {
+                    "name": "Nicolas Grekas",
+                    "email": "p@tchwork.com"
+                },
+                {
+                    "name": "Symfony Community",
+                    "homepage": "https://symfony.com/contributors"
+                }
+            ],
+            "description": "Symfony HttpClient component",
+            "homepage": "https://symfony.com",
+            "time": "2019-06-26T07:29:23+00:00"
+        },
+        {
+            "name": "symfony/http-client-contracts",
+            "version": "v1.1.5",
+            "source": {
+                "type": "git",
+                "url": "https://github.com/symfony/http-client-contracts.git",
+                "reference": "e1924aea9c70ae3e69fff05afa3cb8ce541bf3bb"
+            },
+            "dist": {
+                "type": "zip",
+                "url": "https://api.github.com/repos/symfony/http-client-contracts/zipball/e1924aea9c70ae3e69fff05afa3cb8ce541bf3bb",
+                "reference": "e1924aea9c70ae3e69fff05afa3cb8ce541bf3bb",
+                "shasum": ""
+            },
+            "require": {
+                "php": "^7.1.3"
+            },
+            "suggest": {
+                "symfony/http-client-implementation": ""
+            },
+            "type": "library",
+            "extra": {
+                "branch-alias": {
+                    "dev-master": "1.1-dev"
+                }
+            },
+            "autoload": {
+                "psr-4": {
+                    "Symfony\\Contracts\\HttpClient\\": ""
+                }
+            },
+            "notification-url": "https://packagist.org/downloads/",
+            "license": [
+                "MIT"
+            ],
+            "authors": [
+                {
+                    "name": "Nicolas Grekas",
+                    "email": "p@tchwork.com"
+                },
+                {
+                    "name": "Symfony Community",
+                    "homepage": "https://symfony.com/contributors"
+                }
+            ],
+            "description": "Generic abstractions related to HTTP clients",
+            "homepage": "https://symfony.com",
+            "keywords": [
+                "abstractions",
+                "contracts",
+                "decoupling",
+                "interfaces",
+                "interoperability",
+                "standards"
+            ],
+            "time": "2019-06-17T17:43:54+00:00"
+        },
+        {
+            "name": "symfony/mime",
+            "version": "v4.3.2",
+            "source": {
+                "type": "git",
+                "url": "https://github.com/symfony/mime.git",
+                "reference": "ec2c5565de60e03f33d4296a655e3273f0ad1f8b"
+            },
+            "dist": {
+                "type": "zip",
+                "url": "https://api.github.com/repos/symfony/mime/zipball/ec2c5565de60e03f33d4296a655e3273f0ad1f8b",
+                "reference": "ec2c5565de60e03f33d4296a655e3273f0ad1f8b",
+                "shasum": ""
+            },
+            "require": {
+                "php": "^7.1.3",
+                "symfony/polyfill-intl-idn": "^1.10",
+                "symfony/polyfill-mbstring": "^1.0"
+            },
+            "require-dev": {
+                "egulias/email-validator": "^2.0",
+                "symfony/dependency-injection": "~3.4|^4.1"
+            },
+            "type": "library",
+            "extra": {
+                "branch-alias": {
+                    "dev-master": "4.3-dev"
+                }
+            },
+            "autoload": {
+                "psr-4": {
+                    "Symfony\\Component\\Mime\\": ""
+                },
+                "exclude-from-classmap": [
+                    "/Tests/"
+                ]
+            },
+            "notification-url": "https://packagist.org/downloads/",
+            "license": [
+                "MIT"
+            ],
+            "authors": [
+                {
+                    "name": "Fabien Potencier",
+                    "email": "fabien@symfony.com"
+                },
+                {
+                    "name": "Symfony Community",
+                    "homepage": "https://symfony.com/contributors"
+                }
+            ],
+            "description": "A library to manipulate MIME messages",
+            "homepage": "https://symfony.com",
+            "keywords": [
+                "mime",
+                "mime-type"
+            ],
+            "time": "2019-06-04T09:22:54+00:00"
+        },
+        {
             "name": "symfony/monolog-bundle",
             "version": "v3.3.1",
             "source": {
@@ -8211,6 +7505,64 @@
                 }
             ],
             "description": "Symfony polyfill backporting some PHP 7.2+ features to lower PHP versions",
+            "homepage": "https://symfony.com",
+            "keywords": [
+                "compatibility",
+                "polyfill",
+                "portable",
+                "shim"
+            ],
+            "time": "2019-02-06T07:57:58+00:00"
+        },
+        {
+            "name": "symfony/polyfill-php73",
+            "version": "v1.11.0",
+            "source": {
+                "type": "git",
+                "url": "https://github.com/symfony/polyfill-php73.git",
+                "reference": "d1fb4abcc0c47be136208ad9d68bf59f1ee17abd"
+            },
+            "dist": {
+                "type": "zip",
+                "url": "https://api.github.com/repos/symfony/polyfill-php73/zipball/d1fb4abcc0c47be136208ad9d68bf59f1ee17abd",
+                "reference": "d1fb4abcc0c47be136208ad9d68bf59f1ee17abd",
+                "shasum": ""
+            },
+            "require": {
+                "php": ">=5.3.3"
+            },
+            "type": "library",
+            "extra": {
+                "branch-alias": {
+                    "dev-master": "1.11-dev"
+                }
+            },
+            "autoload": {
+                "psr-4": {
+                    "Symfony\\Polyfill\\Php73\\": ""
+                },
+                "files": [
+                    "bootstrap.php"
+                ],
+                "classmap": [
+                    "Resources/stubs"
+                ]
+            },
+            "notification-url": "https://packagist.org/downloads/",
+            "license": [
+                "MIT"
+            ],
+            "authors": [
+                {
+                    "name": "Nicolas Grekas",
+                    "email": "p@tchwork.com"
+                },
+                {
+                    "name": "Symfony Community",
+                    "homepage": "https://symfony.com/contributors"
+                }
+            ],
+            "description": "Symfony polyfill backporting some PHP 7.3+ features to lower PHP versions",
             "homepage": "https://symfony.com",
             "keywords": [
                 "compatibility",
@@ -8819,57 +8171,6 @@
             "time": "2019-06-22T08:54:17+00:00"
         },
         {
-            "name": "webmozart/assert",
-            "version": "1.4.0",
-            "source": {
-                "type": "git",
-                "url": "https://github.com/webmozart/assert.git",
-                "reference": "83e253c8e0be5b0257b881e1827274667c5c17a9"
-            },
-            "dist": {
-                "type": "zip",
-                "url": "https://api.github.com/repos/webmozart/assert/zipball/83e253c8e0be5b0257b881e1827274667c5c17a9",
-                "reference": "83e253c8e0be5b0257b881e1827274667c5c17a9",
-                "shasum": ""
-            },
-            "require": {
-                "php": "^5.3.3 || ^7.0",
-                "symfony/polyfill-ctype": "^1.8"
-            },
-            "require-dev": {
-                "phpunit/phpunit": "^4.6",
-                "sebastian/version": "^1.0.1"
-            },
-            "type": "library",
-            "extra": {
-                "branch-alias": {
-                    "dev-master": "1.3-dev"
-                }
-            },
-            "autoload": {
-                "psr-4": {
-                    "Webmozart\\Assert\\": "src/"
-                }
-            },
-            "notification-url": "https://packagist.org/downloads/",
-            "license": [
-                "MIT"
-            ],
-            "authors": [
-                {
-                    "name": "Bernhard Schussek",
-                    "email": "bschussek@gmail.com"
-                }
-            ],
-            "description": "Assertions to validate method input/output with nice error messages.",
-            "keywords": [
-                "assert",
-                "check",
-                "validate"
-            ],
-            "time": "2018-12-25T11:19:39+00:00"
-        },
-        {
             "name": "willdurand/jsonp-callback-validator",
             "version": "v1.1.0",
             "source": {
@@ -10172,11 +9473,17 @@
         },
         {
             "name": "oro/twig-inspector",
-            "version": "dev-master",
-            "dist": {
-                "type": "path",
-                "url": "../twig-inspector",
-                "reference": "c23ff1f0ac92b5a8aaa15823a15dc404372ff660"
+            "version": "1.0.1",
+            "source": {
+                "type": "git",
+                "url": "https://github.com/oroinc/twig-inspector.git",
+                "reference": "fe8294e16a4d358cf86b94a2c2e51333c80e5c65"
+            },
+            "dist": {
+                "type": "zip",
+                "url": "https://api.github.com/repos/oroinc/twig-inspector/zipball/fe8294e16a4d358cf86b94a2c2e51333c80e5c65",
+                "reference": "fe8294e16a4d358cf86b94a2c2e51333c80e5c65",
+                "shasum": ""
             },
             "require": {
                 "symfony/config": "^3.4 | ^4.0",
@@ -10216,7 +9523,12 @@
                 "template",
                 "toolbar-extension",
                 "twig"
-            ]
+            ],
+            "support": {
+                "source": "https://github.com/oroinc/twig-inspector/tree/master",
+                "issues": "https://github.com/oroinc/twig-inspector/issues"
+            },
+            "time": "2019-05-27T10:05:30+00:00"
         },
         {
             "name": "pdepend/pdepend",
@@ -10410,6 +9722,158 @@
                 "diff"
             ],
             "time": "2018-02-15T16:58:55+00:00"
+        },
+        {
+            "name": "phpdocumentor/reflection-common",
+            "version": "1.0.1",
+            "source": {
+                "type": "git",
+                "url": "https://github.com/phpDocumentor/ReflectionCommon.git",
+                "reference": "21bdeb5f65d7ebf9f43b1b25d404f87deab5bfb6"
+            },
+            "dist": {
+                "type": "zip",
+                "url": "https://api.github.com/repos/phpDocumentor/ReflectionCommon/zipball/21bdeb5f65d7ebf9f43b1b25d404f87deab5bfb6",
+                "reference": "21bdeb5f65d7ebf9f43b1b25d404f87deab5bfb6",
+                "shasum": ""
+            },
+            "require": {
+                "php": ">=5.5"
+            },
+            "require-dev": {
+                "phpunit/phpunit": "^4.6"
+            },
+            "type": "library",
+            "extra": {
+                "branch-alias": {
+                    "dev-master": "1.0.x-dev"
+                }
+            },
+            "autoload": {
+                "psr-4": {
+                    "phpDocumentor\\Reflection\\": [
+                        "src"
+                    ]
+                }
+            },
+            "notification-url": "https://packagist.org/downloads/",
+            "license": [
+                "MIT"
+            ],
+            "authors": [
+                {
+                    "name": "Jaap van Otterdijk",
+                    "email": "opensource@ijaap.nl"
+                }
+            ],
+            "description": "Common reflection classes used by phpdocumentor to reflect the code structure",
+            "homepage": "http://www.phpdoc.org",
+            "keywords": [
+                "FQSEN",
+                "phpDocumentor",
+                "phpdoc",
+                "reflection",
+                "static analysis"
+            ],
+            "time": "2017-09-11T18:02:19+00:00"
+        },
+        {
+            "name": "phpdocumentor/reflection-docblock",
+            "version": "4.3.1",
+            "source": {
+                "type": "git",
+                "url": "https://github.com/phpDocumentor/ReflectionDocBlock.git",
+                "reference": "bdd9f737ebc2a01c06ea7ff4308ec6697db9b53c"
+            },
+            "dist": {
+                "type": "zip",
+                "url": "https://api.github.com/repos/phpDocumentor/ReflectionDocBlock/zipball/bdd9f737ebc2a01c06ea7ff4308ec6697db9b53c",
+                "reference": "bdd9f737ebc2a01c06ea7ff4308ec6697db9b53c",
+                "shasum": ""
+            },
+            "require": {
+                "php": "^7.0",
+                "phpdocumentor/reflection-common": "^1.0.0",
+                "phpdocumentor/type-resolver": "^0.4.0",
+                "webmozart/assert": "^1.0"
+            },
+            "require-dev": {
+                "doctrine/instantiator": "~1.0.5",
+                "mockery/mockery": "^1.0",
+                "phpunit/phpunit": "^6.4"
+            },
+            "type": "library",
+            "extra": {
+                "branch-alias": {
+                    "dev-master": "4.x-dev"
+                }
+            },
+            "autoload": {
+                "psr-4": {
+                    "phpDocumentor\\Reflection\\": [
+                        "src/"
+                    ]
+                }
+            },
+            "notification-url": "https://packagist.org/downloads/",
+            "license": [
+                "MIT"
+            ],
+            "authors": [
+                {
+                    "name": "Mike van Riel",
+                    "email": "me@mikevanriel.com"
+                }
+            ],
+            "description": "With this component, a library can provide support for annotations via DocBlocks or otherwise retrieve information that is embedded in a DocBlock.",
+            "time": "2019-04-30T17:48:53+00:00"
+        },
+        {
+            "name": "phpdocumentor/type-resolver",
+            "version": "0.4.0",
+            "source": {
+                "type": "git",
+                "url": "https://github.com/phpDocumentor/TypeResolver.git",
+                "reference": "9c977708995954784726e25d0cd1dddf4e65b0f7"
+            },
+            "dist": {
+                "type": "zip",
+                "url": "https://api.github.com/repos/phpDocumentor/TypeResolver/zipball/9c977708995954784726e25d0cd1dddf4e65b0f7",
+                "reference": "9c977708995954784726e25d0cd1dddf4e65b0f7",
+                "shasum": ""
+            },
+            "require": {
+                "php": "^5.5 || ^7.0",
+                "phpdocumentor/reflection-common": "^1.0"
+            },
+            "require-dev": {
+                "mockery/mockery": "^0.9.4",
+                "phpunit/phpunit": "^5.2||^4.8.24"
+            },
+            "type": "library",
+            "extra": {
+                "branch-alias": {
+                    "dev-master": "1.0.x-dev"
+                }
+            },
+            "autoload": {
+                "psr-4": {
+                    "phpDocumentor\\Reflection\\": [
+                        "src/"
+                    ]
+                }
+            },
+            "notification-url": "https://packagist.org/downloads/",
+            "license": [
+                "MIT"
+            ],
+            "authors": [
+                {
+                    "name": "Mike van Riel",
+                    "email": "me@mikevanriel.com"
+                }
+            ],
+            "time": "2017-07-14T14:27:02+00:00"
         },
         {
             "name": "phpmd/phpmd",
@@ -11584,6 +11048,60 @@
             "time": "2016-10-03T07:35:21+00:00"
         },
         {
+            "name": "sensio/generator-bundle",
+            "version": "v3.1.7",
+            "source": {
+                "type": "git",
+                "url": "https://github.com/sensiolabs/SensioGeneratorBundle.git",
+                "reference": "28cbaa244bd0816fd8908b93f90380bcd7b67a65"
+            },
+            "dist": {
+                "type": "zip",
+                "url": "https://api.github.com/repos/sensiolabs/SensioGeneratorBundle/zipball/28cbaa244bd0816fd8908b93f90380bcd7b67a65",
+                "reference": "28cbaa244bd0816fd8908b93f90380bcd7b67a65",
+                "shasum": ""
+            },
+            "require": {
+                "symfony/console": "~2.7|~3.0",
+                "symfony/framework-bundle": "~2.7|~3.0",
+                "symfony/process": "~2.7|~3.0",
+                "symfony/yaml": "~2.7|~3.0",
+                "twig/twig": "^1.28.2|^2.0"
+            },
+            "require-dev": {
+                "doctrine/orm": "~2.4",
+                "symfony/doctrine-bridge": "~2.7|~3.0",
+                "symfony/filesystem": "~2.7|~3.0",
+                "symfony/phpunit-bridge": "^3.3"
+            },
+            "type": "symfony-bundle",
+            "extra": {
+                "branch-alias": {
+                    "dev-master": "3.1.x-dev"
+                }
+            },
+            "autoload": {
+                "psr-4": {
+                    "Sensio\\Bundle\\GeneratorBundle\\": ""
+                },
+                "exclude-from-classmap": [
+                    "/Tests/"
+                ]
+            },
+            "notification-url": "https://packagist.org/downloads/",
+            "license": [
+                "MIT"
+            ],
+            "authors": [
+                {
+                    "name": "Fabien Potencier",
+                    "email": "fabien@symfony.com"
+                }
+            ],
+            "description": "This bundle generates code for you",
+            "time": "2017-12-07T15:36:41+00:00"
+        },
+        {
             "name": "squizlabs/php_codesniffer",
             "version": "3.3.2",
             "source": {
@@ -11778,6 +11296,57 @@
             ],
             "description": "A small library for converting tokenized PHP source code into XML and potentially other formats",
             "time": "2019-06-13T22:48:21+00:00"
+        },
+        {
+            "name": "webmozart/assert",
+            "version": "1.4.0",
+            "source": {
+                "type": "git",
+                "url": "https://github.com/webmozart/assert.git",
+                "reference": "83e253c8e0be5b0257b881e1827274667c5c17a9"
+            },
+            "dist": {
+                "type": "zip",
+                "url": "https://api.github.com/repos/webmozart/assert/zipball/83e253c8e0be5b0257b881e1827274667c5c17a9",
+                "reference": "83e253c8e0be5b0257b881e1827274667c5c17a9",
+                "shasum": ""
+            },
+            "require": {
+                "php": "^5.3.3 || ^7.0",
+                "symfony/polyfill-ctype": "^1.8"
+            },
+            "require-dev": {
+                "phpunit/phpunit": "^4.6",
+                "sebastian/version": "^1.0.1"
+            },
+            "type": "library",
+            "extra": {
+                "branch-alias": {
+                    "dev-master": "1.3-dev"
+                }
+            },
+            "autoload": {
+                "psr-4": {
+                    "Webmozart\\Assert\\": "src/"
+                }
+            },
+            "notification-url": "https://packagist.org/downloads/",
+            "license": [
+                "MIT"
+            ],
+            "authors": [
+                {
+                    "name": "Bernhard Schussek",
+                    "email": "bschussek@gmail.com"
+                }
+            ],
+            "description": "Assertions to validate method input/output with nice error messages.",
+            "keywords": [
+                "assert",
+                "check",
+                "validate"
+            ],
+            "time": "2018-12-25T11:19:39+00:00"
         }
     ],
     "aliases": [],
