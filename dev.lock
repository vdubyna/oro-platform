{
    "_readme": [
        "This file locks the dependencies of your project to a known state",
        "Read more about it at https://getcomposer.org/doc/01-basic-usage.md#installing-dependencies",
        "This file is @generated automatically"
    ],
    "content-hash": "d5cb89dcc3c047228608a5b934e35e49",
    "packages": [
        {
            "name": "akeneo/batch-bundle",
            "version": "0.4.11",
            "target-dir": "Akeneo/Bundle/BatchBundle",
            "source": {
                "type": "git",
                "url": "https://github.com/laboro/BatchBundle.git",
                "reference": "712713ee1e15059ce3aed47ade5b83123ab69ac1"
            },
            "dist": {
                "type": "zip",
                "url": "https://api.github.com/repos/laboro/BatchBundle/zipball/712713ee1e15059ce3aed47ade5b83123ab69ac1",
                "reference": "712713ee1e15059ce3aed47ade5b83123ab69ac1",
                "shasum": ""
            },
            "require": {
                "doctrine/orm": "^2.1.3",
                "monolog/monolog": "^1.1.0",
                "php": ">=5.4.4",
                "symfony/swiftmailer-bundle": "3.1.*",
                "symfony/symfony": "~3.0|~4.0"
            },
            "require-dev": {
                "phpspec/phpspec": "5.*"
            },
            "type": "symfony-bundle",
            "extra": {
                "branch-alias": {
                    "dev-master": "0.4.x-dev"
                }
            },
            "autoload": {
                "psr-0": {
                    "Akeneo\\Bundle\\BatchBundle": ""
                }
            },
            "license": [
                "MIT"
            ],
            "description": "Akeneo Batch Bundle",
            "keywords": [
                "Akeneo",
                "Batch",
                "Job",
                "Processor",
                "Reader",
                "Writer"
            ],
            "support": {
                "source": "https://github.com/laboro/BatchBundle/tree/0.4.11",
                "issues": "https://github.com/laboro/BatchBundle/issues"
            },
            "time": "2019-07-17T12:43:31+00:00"
        },
        {
            "name": "ass/xmlsecurity",
            "version": "v1.1.1",
            "source": {
                "type": "git",
                "url": "https://github.com/aschamberger/XmlSecurity.git",
                "reference": "c8976519ebbf6e4d953cd781d09df44b7f65fbb8"
            },
            "dist": {
                "type": "zip",
                "url": "https://api.github.com/repos/aschamberger/XmlSecurity/zipball/c8976519ebbf6e4d953cd781d09df44b7f65fbb8",
                "reference": "c8976519ebbf6e4d953cd781d09df44b7f65fbb8",
                "shasum": ""
            },
            "require": {
                "ext-openssl": "*",
                "lib-openssl": ">=0.9.0",
                "php": ">=5.3.0"
            },
            "require-dev": {
                "satooshi/php-coveralls": "dev-master"
            },
            "suggest": {
                "ext-mcrypt": "*"
            },
            "type": "library",
            "extra": {
                "branch-alias": {
                    "dev-master": "1.0.x-dev"
                }
            },
            "autoload": {
                "psr-0": {
                    "ass\\XmlSecurity": "src/"
                }
            },
            "notification-url": "https://packagist.org/downloads/",
            "license": [
                "BSD-3-Clause"
            ],
            "authors": [
                {
                    "name": "Robert Richards",
                    "email": "rrichards@cdatazone.org"
                },
                {
                    "name": "Andreas Schamberger",
                    "email": "mail@andreass.net"
                }
            ],
            "description": "The XmlSecurity library is written in PHP for working with XML Encryption and Signatures",
            "homepage": "https://github.com/aschamberger/XmlSecurity",
            "keywords": [
                "encryption",
                "security",
                "signature",
                "xml"
            ],
            "time": "2015-05-31T10:10:35+00:00"
        },
        {
            "name": "behat/transliterator",
            "version": "v1.3.0",
            "source": {
                "type": "git",
                "url": "https://github.com/Behat/Transliterator.git",
                "reference": "3c4ec1d77c3d05caa1f0bf8fb3aae4845005c7fc"
            },
            "dist": {
                "type": "zip",
                "url": "https://api.github.com/repos/Behat/Transliterator/zipball/3c4ec1d77c3d05caa1f0bf8fb3aae4845005c7fc",
                "reference": "3c4ec1d77c3d05caa1f0bf8fb3aae4845005c7fc",
                "shasum": ""
            },
            "require": {
                "php": ">=5.3.3"
            },
            "require-dev": {
                "chuyskywalker/rolling-curl": "^3.1",
                "php-yaoi/php-yaoi": "^1.0",
                "phpunit/phpunit": "^4.8.36|^6.3"
            },
            "type": "library",
            "extra": {
                "branch-alias": {
                    "dev-master": "1.2-dev"
                }
            },
            "autoload": {
                "psr-4": {
                    "Behat\\Transliterator\\": "src/Behat/Transliterator"
                }
            },
            "notification-url": "https://packagist.org/downloads/",
            "license": [
                "Artistic-1.0"
            ],
            "description": "String transliterator",
            "keywords": [
                "i18n",
                "slug",
                "transliterator"
            ],
            "time": "2020-01-14T16:39:13+00:00"
        },
        {
            "name": "box/spout",
            "version": "v2.7.3",
            "source": {
                "type": "git",
                "url": "https://github.com/box/spout.git",
                "reference": "3681a3421a868ab9a65da156c554f756541f452b"
            },
            "dist": {
                "type": "zip",
                "url": "https://api.github.com/repos/box/spout/zipball/3681a3421a868ab9a65da156c554f756541f452b",
                "reference": "3681a3421a868ab9a65da156c554f756541f452b",
                "shasum": ""
            },
            "require": {
                "ext-xmlreader": "*",
                "ext-zip": "*",
                "php": ">=5.4.0"
            },
            "require-dev": {
                "phpunit/phpunit": "^4.8.0"
            },
            "suggest": {
                "ext-iconv": "To handle non UTF-8 CSV files (if \"php-intl\" is not already installed or is too limited)",
                "ext-intl": "To handle non UTF-8 CSV files (if \"iconv\" is not already installed)"
            },
            "type": "library",
            "extra": {
                "branch-alias": {
                    "dev-master": "2.8.x-dev"
                }
            },
            "autoload": {
                "psr-4": {
                    "Box\\Spout\\": "src/Spout"
                }
            },
            "notification-url": "https://packagist.org/downloads/",
            "license": [
                "Apache-2.0"
            ],
            "authors": [
                {
                    "name": "Adrien Loison",
                    "email": "adrien@box.com"
                }
            ],
            "description": "PHP Library to read and write spreadsheet files (CSV, XLSX and ODS), in a fast and scalable way",
            "homepage": "https://www.github.com/box/spout",
            "keywords": [
                "OOXML",
                "csv",
                "excel",
                "memory",
                "odf",
                "ods",
                "office",
                "open",
                "php",
                "read",
                "scale",
                "spreadsheet",
                "stream",
                "write",
                "xlsx"
            ],
            "time": "2017-09-25T19:44:35+00:00"
        },
        {
            "name": "brick/math",
            "version": "0.8.15",
            "source": {
                "type": "git",
                "url": "https://github.com/brick/math.git",
                "reference": "9b08d412b9da9455b210459ff71414de7e6241cd"
            },
            "dist": {
                "type": "zip",
                "url": "https://api.github.com/repos/brick/math/zipball/9b08d412b9da9455b210459ff71414de7e6241cd",
                "reference": "9b08d412b9da9455b210459ff71414de7e6241cd",
                "shasum": ""
            },
            "require": {
                "ext-json": "*",
                "php": "^7.1|^8.0"
            },
            "require-dev": {
                "php-coveralls/php-coveralls": "^2.2",
                "phpunit/phpunit": "^7.5.15|^8.5",
                "vimeo/psalm": "^3.5"
            },
            "type": "library",
            "autoload": {
                "psr-4": {
                    "Brick\\Math\\": "src/"
                }
            },
            "notification-url": "https://packagist.org/downloads/",
            "license": [
                "MIT"
            ],
            "description": "Arbitrary-precision arithmetic library",
            "keywords": [
                "Arbitrary-precision",
                "BigInteger",
                "BigRational",
                "arithmetic",
                "bigdecimal",
                "bignum",
                "brick",
                "math"
            ],
            "time": "2020-04-15T15:59:35+00:00"
        },
        {
            "name": "cboden/ratchet",
            "version": "v0.4.2",
            "source": {
                "type": "git",
                "url": "https://github.com/ratchetphp/Ratchet.git",
                "reference": "57721e1f184f9e29378fc5363867c47ddda743fd"
            },
            "dist": {
                "type": "zip",
                "url": "https://api.github.com/repos/ratchetphp/Ratchet/zipball/57721e1f184f9e29378fc5363867c47ddda743fd",
                "reference": "57721e1f184f9e29378fc5363867c47ddda743fd",
                "shasum": ""
            },
            "require": {
                "guzzlehttp/psr7": "^1.0",
                "php": ">=5.4.2",
                "ratchet/rfc6455": "^0.2",
                "react/socket": "^1.0 || ^0.8 || ^0.7 || ^0.6 || ^0.5",
                "symfony/http-foundation": "^2.6|^3.0|^4.0|^5.0",
                "symfony/routing": "^2.6|^3.0|^4.0|^5.0"
            },
            "require-dev": {
                "phpunit/phpunit": "~4.8"
            },
            "type": "library",
            "autoload": {
                "psr-4": {
                    "Ratchet\\": "src/Ratchet"
                }
            },
            "notification-url": "https://packagist.org/downloads/",
            "license": [
                "MIT"
            ],
            "authors": [
                {
                    "name": "Chris Boden",
                    "email": "cboden@gmail.com",
                    "role": "Developer"
                }
            ],
            "description": "PHP WebSocket library",
            "homepage": "http://socketo.me",
            "keywords": [
                "Ratchet",
                "WebSockets",
                "server",
                "sockets",
                "websocket"
            ],
            "time": "2020-01-27T23:08:40+00:00"
        },
        {
            "name": "clue/stream-filter",
            "version": "v1.4.1",
            "source": {
                "type": "git",
                "url": "https://github.com/clue/php-stream-filter.git",
                "reference": "5a58cc30a8bd6a4eb8f856adf61dd3e013f53f71"
            },
            "dist": {
                "type": "zip",
                "url": "https://api.github.com/repos/clue/php-stream-filter/zipball/5a58cc30a8bd6a4eb8f856adf61dd3e013f53f71",
                "reference": "5a58cc30a8bd6a4eb8f856adf61dd3e013f53f71",
                "shasum": ""
            },
            "require": {
                "php": ">=5.3"
            },
            "require-dev": {
                "phpunit/phpunit": "^5.0 || ^4.8"
            },
            "type": "library",
            "autoload": {
                "psr-4": {
                    "Clue\\StreamFilter\\": "src/"
                },
                "files": [
                    "src/functions_include.php"
                ]
            },
            "notification-url": "https://packagist.org/downloads/",
            "license": [
                "MIT"
            ],
            "authors": [
                {
                    "name": "Christian Lück",
                    "email": "christian@lueck.tv"
                }
            ],
            "description": "A simple and modern approach to stream filtering in PHP",
            "homepage": "https://github.com/clue/php-stream-filter",
            "keywords": [
                "bucket brigade",
                "callback",
                "filter",
                "php_user_filter",
                "stream",
                "stream_filter_append",
                "stream_filter_register"
            ],
            "time": "2019-04-09T12:31:48+00:00"
        },
        {
            "name": "composer/ca-bundle",
            "version": "1.2.7",
            "source": {
                "type": "git",
                "url": "https://github.com/composer/ca-bundle.git",
                "reference": "95c63ab2117a72f48f5a55da9740a3273d45b7fd"
            },
            "dist": {
                "type": "zip",
                "url": "https://api.github.com/repos/composer/ca-bundle/zipball/95c63ab2117a72f48f5a55da9740a3273d45b7fd",
                "reference": "95c63ab2117a72f48f5a55da9740a3273d45b7fd",
                "shasum": ""
            },
            "require": {
                "ext-openssl": "*",
                "ext-pcre": "*",
                "php": "^5.3.2 || ^7.0 || ^8.0"
            },
            "require-dev": {
                "phpunit/phpunit": "^4.8.35 || ^5.7 || 6.5 - 8",
                "psr/log": "^1.0",
                "symfony/process": "^2.5 || ^3.0 || ^4.0 || ^5.0"
            },
            "type": "library",
            "extra": {
                "branch-alias": {
                    "dev-master": "1.x-dev"
                }
            },
            "autoload": {
                "psr-4": {
                    "Composer\\CaBundle\\": "src"
                }
            },
            "notification-url": "https://packagist.org/downloads/",
            "license": [
                "MIT"
            ],
            "authors": [
                {
                    "name": "Jordi Boggiano",
                    "email": "j.boggiano@seld.be",
                    "homepage": "http://seld.be"
                }
            ],
            "description": "Lets you find a path to the system CA bundle, and includes a fallback to the Mozilla CA bundle.",
            "keywords": [
                "cabundle",
                "cacert",
                "certificate",
                "ssl",
                "tls"
            ],
            "time": "2020-04-08T08:27:21+00:00"
        },
        {
            "name": "composer/composer",
            "version": "1.6.5",
            "source": {
                "type": "git",
                "url": "https://github.com/composer/composer.git",
                "reference": "b184a92419cc9a9c4c6a09db555a94d441cb11c9"
            },
            "dist": {
                "type": "zip",
                "url": "https://api.github.com/repos/composer/composer/zipball/b184a92419cc9a9c4c6a09db555a94d441cb11c9",
                "reference": "b184a92419cc9a9c4c6a09db555a94d441cb11c9",
                "shasum": ""
            },
            "require": {
                "composer/ca-bundle": "^1.0",
                "composer/semver": "^1.0",
                "composer/spdx-licenses": "^1.2",
                "justinrainbow/json-schema": "^3.0 || ^4.0 || ^5.0",
                "php": "^5.3.2 || ^7.0",
                "psr/log": "^1.0",
                "seld/cli-prompt": "^1.0",
                "seld/jsonlint": "^1.4",
                "seld/phar-utils": "^1.0",
                "symfony/console": "^2.7 || ^3.0 || ^4.0",
                "symfony/filesystem": "^2.7 || ^3.0 || ^4.0",
                "symfony/finder": "^2.7 || ^3.0 || ^4.0",
                "symfony/process": "^2.7 || ^3.0 || ^4.0"
            },
            "conflict": {
                "symfony/console": "2.8.38"
            },
            "require-dev": {
                "phpunit/phpunit": "^4.8.35 || ^5.7",
                "phpunit/phpunit-mock-objects": "^2.3 || ^3.0"
            },
            "suggest": {
                "ext-openssl": "Enabling the openssl extension allows you to access https URLs for repositories and packages",
                "ext-zip": "Enabling the zip extension allows you to unzip archives",
                "ext-zlib": "Allow gzip compression of HTTP requests"
            },
            "bin": [
                "bin/composer"
            ],
            "type": "library",
            "extra": {
                "branch-alias": {
                    "dev-master": "1.6-dev"
                }
            },
            "autoload": {
                "psr-4": {
                    "Composer\\": "src/Composer"
                }
            },
            "notification-url": "https://packagist.org/downloads/",
            "license": [
                "MIT"
            ],
            "authors": [
                {
                    "name": "Nils Adermann",
                    "email": "naderman@naderman.de",
                    "homepage": "http://www.naderman.de"
                },
                {
                    "name": "Jordi Boggiano",
                    "email": "j.boggiano@seld.be",
                    "homepage": "http://seld.be"
                }
            ],
            "description": "Composer helps you declare, manage and install dependencies of PHP projects, ensuring you have the right stack everywhere.",
            "homepage": "https://getcomposer.org/",
            "keywords": [
                "autoload",
                "dependency",
                "package"
            ],
            "time": "2018-05-04T09:44:59+00:00"
        },
        {
            "name": "composer/semver",
            "version": "1.5.1",
            "source": {
                "type": "git",
                "url": "https://github.com/composer/semver.git",
                "reference": "c6bea70230ef4dd483e6bbcab6005f682ed3a8de"
            },
            "dist": {
                "type": "zip",
                "url": "https://api.github.com/repos/composer/semver/zipball/c6bea70230ef4dd483e6bbcab6005f682ed3a8de",
                "reference": "c6bea70230ef4dd483e6bbcab6005f682ed3a8de",
                "shasum": ""
            },
            "require": {
                "php": "^5.3.2 || ^7.0"
            },
            "require-dev": {
                "phpunit/phpunit": "^4.5 || ^5.0.5"
            },
            "type": "library",
            "extra": {
                "branch-alias": {
                    "dev-master": "1.x-dev"
                }
            },
            "autoload": {
                "psr-4": {
                    "Composer\\Semver\\": "src"
                }
            },
            "notification-url": "https://packagist.org/downloads/",
            "license": [
                "MIT"
            ],
            "authors": [
                {
                    "name": "Nils Adermann",
                    "email": "naderman@naderman.de",
                    "homepage": "http://www.naderman.de"
                },
                {
                    "name": "Jordi Boggiano",
                    "email": "j.boggiano@seld.be",
                    "homepage": "http://seld.be"
                },
                {
                    "name": "Rob Bast",
                    "email": "rob.bast@gmail.com",
                    "homepage": "http://robbast.nl"
                }
            ],
            "description": "Semver library that offers utilities, version constraint parsing and validation.",
            "keywords": [
                "semantic",
                "semver",
                "validation",
                "versioning"
            ],
            "time": "2020-01-13T12:06:48+00:00"
        },
        {
            "name": "composer/spdx-licenses",
            "version": "1.5.3",
            "source": {
                "type": "git",
                "url": "https://github.com/composer/spdx-licenses.git",
                "reference": "0c3e51e1880ca149682332770e25977c70cf9dae"
            },
            "dist": {
                "type": "zip",
                "url": "https://api.github.com/repos/composer/spdx-licenses/zipball/0c3e51e1880ca149682332770e25977c70cf9dae",
                "reference": "0c3e51e1880ca149682332770e25977c70cf9dae",
                "shasum": ""
            },
            "require": {
                "php": "^5.3.2 || ^7.0 || ^8.0"
            },
            "require-dev": {
                "phpunit/phpunit": "^4.8.35 || ^5.7 || 6.5 - 7"
            },
            "type": "library",
            "extra": {
                "branch-alias": {
                    "dev-master": "1.x-dev"
                }
            },
            "autoload": {
                "psr-4": {
                    "Composer\\Spdx\\": "src"
                }
            },
            "notification-url": "https://packagist.org/downloads/",
            "license": [
                "MIT"
            ],
            "authors": [
                {
                    "name": "Nils Adermann",
                    "email": "naderman@naderman.de",
                    "homepage": "http://www.naderman.de"
                },
                {
                    "name": "Jordi Boggiano",
                    "email": "j.boggiano@seld.be",
                    "homepage": "http://seld.be"
                },
                {
                    "name": "Rob Bast",
                    "email": "rob.bast@gmail.com",
                    "homepage": "http://robbast.nl"
                }
            ],
            "description": "SPDX licenses list and validation library.",
            "keywords": [
                "license",
                "spdx",
                "validator"
            ],
            "time": "2020-02-14T07:44:31+00:00"
        },
        {
            "name": "container-interop/container-interop",
            "version": "1.2.0",
            "source": {
                "type": "git",
                "url": "https://github.com/container-interop/container-interop.git",
                "reference": "79cbf1341c22ec75643d841642dd5d6acd83bdb8"
            },
            "dist": {
                "type": "zip",
                "url": "https://api.github.com/repos/container-interop/container-interop/zipball/79cbf1341c22ec75643d841642dd5d6acd83bdb8",
                "reference": "79cbf1341c22ec75643d841642dd5d6acd83bdb8",
                "shasum": ""
            },
            "require": {
                "psr/container": "^1.0"
            },
            "type": "library",
            "autoload": {
                "psr-4": {
                    "Interop\\Container\\": "src/Interop/Container/"
                }
            },
            "notification-url": "https://packagist.org/downloads/",
            "license": [
                "MIT"
            ],
            "description": "Promoting the interoperability of container objects (DIC, SL, etc.)",
            "homepage": "https://github.com/container-interop/container-interop",
            "abandoned": "psr/container",
            "time": "2017-02-14T19:40:03+00:00"
        },
        {
            "name": "doctrine/annotations",
            "version": "v1.7.0",
            "source": {
                "type": "git",
                "url": "https://github.com/doctrine/annotations.git",
                "reference": "fa4c4e861e809d6a1103bd620cce63ed91aedfeb"
            },
            "dist": {
                "type": "zip",
                "url": "https://api.github.com/repos/doctrine/annotations/zipball/fa4c4e861e809d6a1103bd620cce63ed91aedfeb",
                "reference": "fa4c4e861e809d6a1103bd620cce63ed91aedfeb",
                "shasum": ""
            },
            "require": {
                "doctrine/lexer": "1.*",
                "php": "^7.1"
            },
            "require-dev": {
                "doctrine/cache": "1.*",
                "phpunit/phpunit": "^7.5@dev"
            },
            "type": "library",
            "extra": {
                "branch-alias": {
                    "dev-master": "1.7.x-dev"
                }
            },
            "autoload": {
                "psr-4": {
                    "Doctrine\\Common\\Annotations\\": "lib/Doctrine/Common/Annotations"
                }
            },
            "notification-url": "https://packagist.org/downloads/",
            "license": [
                "MIT"
            ],
            "authors": [
                {
                    "name": "Guilherme Blanco",
                    "email": "guilhermeblanco@gmail.com"
                },
                {
                    "name": "Roman Borschel",
                    "email": "roman@code-factory.org"
                },
                {
                    "name": "Benjamin Eberlei",
                    "email": "kontakt@beberlei.de"
                },
                {
                    "name": "Jonathan Wage",
                    "email": "jonwage@gmail.com"
                },
                {
                    "name": "Johannes Schmitt",
                    "email": "schmittjoh@gmail.com"
                }
            ],
            "description": "Docblock Annotations Parser",
            "homepage": "http://www.doctrine-project.org",
            "keywords": [
                "annotations",
                "docblock",
                "parser"
            ],
            "time": "2019-08-08T18:11:40+00:00"
        },
        {
            "name": "doctrine/cache",
            "version": "1.10.1",
            "source": {
                "type": "git",
                "url": "https://github.com/doctrine/cache.git",
                "reference": "35a4a70cd94e09e2259dfae7488afc6b474ecbd3"
            },
            "dist": {
                "type": "zip",
                "url": "https://api.github.com/repos/doctrine/cache/zipball/35a4a70cd94e09e2259dfae7488afc6b474ecbd3",
                "reference": "35a4a70cd94e09e2259dfae7488afc6b474ecbd3",
                "shasum": ""
            },
            "require": {
                "php": "~7.1 || ^8.0"
            },
            "conflict": {
                "doctrine/common": ">2.2,<2.4"
            },
            "require-dev": {
                "alcaeus/mongo-php-adapter": "^1.1",
                "doctrine/coding-standard": "^6.0",
                "mongodb/mongodb": "^1.1",
                "phpunit/phpunit": "^7.0",
                "predis/predis": "~1.0"
            },
            "suggest": {
                "alcaeus/mongo-php-adapter": "Required to use legacy MongoDB driver"
            },
            "type": "library",
            "extra": {
                "branch-alias": {
                    "dev-master": "1.9.x-dev"
                }
            },
            "autoload": {
                "psr-4": {
                    "Doctrine\\Common\\Cache\\": "lib/Doctrine/Common/Cache"
                }
            },
            "notification-url": "https://packagist.org/downloads/",
            "license": [
                "MIT"
            ],
            "authors": [
                {
                    "name": "Guilherme Blanco",
                    "email": "guilhermeblanco@gmail.com"
                },
                {
                    "name": "Roman Borschel",
                    "email": "roman@code-factory.org"
                },
                {
                    "name": "Benjamin Eberlei",
                    "email": "kontakt@beberlei.de"
                },
                {
                    "name": "Jonathan Wage",
                    "email": "jonwage@gmail.com"
                },
                {
                    "name": "Johannes Schmitt",
                    "email": "schmittjoh@gmail.com"
                }
            ],
            "description": "PHP Doctrine Cache library is a popular cache implementation that supports many different drivers such as redis, memcache, apc, mongodb and others.",
            "homepage": "https://www.doctrine-project.org/projects/cache.html",
            "keywords": [
                "abstraction",
                "apcu",
                "cache",
                "caching",
                "couchdb",
                "memcached",
                "php",
                "redis",
                "xcache"
            ],
            "time": "2020-05-27T16:24:54+00:00"
        },
        {
            "name": "doctrine/collections",
            "version": "v1.5.0",
            "source": {
                "type": "git",
                "url": "https://github.com/doctrine/collections.git",
                "reference": "a01ee38fcd999f34d9bfbcee59dbda5105449cbf"
            },
            "dist": {
                "type": "zip",
                "url": "https://api.github.com/repos/doctrine/collections/zipball/a01ee38fcd999f34d9bfbcee59dbda5105449cbf",
                "reference": "a01ee38fcd999f34d9bfbcee59dbda5105449cbf",
                "shasum": ""
            },
            "require": {
                "php": "^7.1"
            },
            "require-dev": {
                "doctrine/coding-standard": "~0.1@dev",
                "phpunit/phpunit": "^5.7"
            },
            "type": "library",
            "extra": {
                "branch-alias": {
                    "dev-master": "1.3.x-dev"
                }
            },
            "autoload": {
                "psr-0": {
                    "Doctrine\\Common\\Collections\\": "lib/"
                }
            },
            "notification-url": "https://packagist.org/downloads/",
            "license": [
                "MIT"
            ],
            "authors": [
                {
                    "name": "Roman Borschel",
                    "email": "roman@code-factory.org"
                },
                {
                    "name": "Benjamin Eberlei",
                    "email": "kontakt@beberlei.de"
                },
                {
                    "name": "Guilherme Blanco",
                    "email": "guilhermeblanco@gmail.com"
                },
                {
                    "name": "Jonathan Wage",
                    "email": "jonwage@gmail.com"
                },
                {
                    "name": "Johannes Schmitt",
                    "email": "schmittjoh@gmail.com"
                }
            ],
            "description": "Collections Abstraction library",
            "homepage": "http://www.doctrine-project.org",
            "keywords": [
                "array",
                "collections",
                "iterator"
            ],
            "time": "2017-07-22T10:37:32+00:00"
        },
        {
            "name": "doctrine/common",
            "version": "2.12.0",
            "source": {
                "type": "git",
                "url": "https://github.com/doctrine/common.git",
                "reference": "2053eafdf60c2172ee1373d1b9289ba1db7f1fc6"
            },
            "dist": {
                "type": "zip",
                "url": "https://api.github.com/repos/doctrine/common/zipball/2053eafdf60c2172ee1373d1b9289ba1db7f1fc6",
                "reference": "2053eafdf60c2172ee1373d1b9289ba1db7f1fc6",
                "shasum": ""
            },
            "require": {
                "doctrine/annotations": "^1.0",
                "doctrine/cache": "^1.0",
                "doctrine/collections": "^1.0",
                "doctrine/event-manager": "^1.0",
                "doctrine/inflector": "^1.0",
                "doctrine/lexer": "^1.0",
                "doctrine/persistence": "^1.1",
                "doctrine/reflection": "^1.0",
                "php": "^7.1"
            },
            "require-dev": {
                "doctrine/coding-standard": "^1.0",
                "phpstan/phpstan": "^0.11",
                "phpstan/phpstan-phpunit": "^0.11",
                "phpunit/phpunit": "^7.0",
                "squizlabs/php_codesniffer": "^3.0",
                "symfony/phpunit-bridge": "^4.0.5"
            },
            "type": "library",
            "extra": {
                "branch-alias": {
                    "dev-master": "2.11.x-dev"
                }
            },
            "autoload": {
                "psr-4": {
                    "Doctrine\\Common\\": "lib/Doctrine/Common"
                }
            },
            "notification-url": "https://packagist.org/downloads/",
            "license": [
                "MIT"
            ],
            "authors": [
                {
                    "name": "Guilherme Blanco",
                    "email": "guilhermeblanco@gmail.com"
                },
                {
                    "name": "Roman Borschel",
                    "email": "roman@code-factory.org"
                },
                {
                    "name": "Benjamin Eberlei",
                    "email": "kontakt@beberlei.de"
                },
                {
                    "name": "Jonathan Wage",
                    "email": "jonwage@gmail.com"
                },
                {
                    "name": "Johannes Schmitt",
                    "email": "schmittjoh@gmail.com"
                },
                {
                    "name": "Marco Pivetta",
                    "email": "ocramius@gmail.com"
                }
            ],
            "description": "PHP Doctrine Common project is a library that provides additional functionality that other Doctrine projects depend on such as better reflection support, persistence interfaces, proxies, event system and much more.",
            "homepage": "https://www.doctrine-project.org/projects/common.html",
            "keywords": [
                "common",
                "doctrine",
                "php"
            ],
            "time": "2020-01-10T15:49:25+00:00"
        },
        {
            "name": "doctrine/data-fixtures",
            "version": "1.3.3",
            "source": {
                "type": "git",
                "url": "https://github.com/doctrine/data-fixtures.git",
                "reference": "f0ee99c64922fc3f863715232b615c478a61b0a3"
            },
            "dist": {
                "type": "zip",
                "url": "https://api.github.com/repos/doctrine/data-fixtures/zipball/f0ee99c64922fc3f863715232b615c478a61b0a3",
                "reference": "f0ee99c64922fc3f863715232b615c478a61b0a3",
                "shasum": ""
            },
            "require": {
                "doctrine/common": "~2.2",
                "php": "^7.1"
            },
            "conflict": {
                "doctrine/phpcr-odm": "<1.3.0"
            },
            "require-dev": {
                "alcaeus/mongo-php-adapter": "^1.1",
                "doctrine/dbal": "^2.5.4",
                "doctrine/mongodb-odm": "^1.3.0",
                "doctrine/orm": "^2.5.4",
                "phpunit/phpunit": "^7.0"
            },
            "suggest": {
                "alcaeus/mongo-php-adapter": "For using MongoDB ODM with PHP 7",
                "doctrine/mongodb-odm": "For loading MongoDB ODM fixtures",
                "doctrine/orm": "For loading ORM fixtures",
                "doctrine/phpcr-odm": "For loading PHPCR ODM fixtures"
            },
            "type": "library",
            "extra": {
                "branch-alias": {
                    "dev-master": "1.3.x-dev"
                }
            },
            "autoload": {
                "psr-4": {
                    "Doctrine\\Common\\DataFixtures\\": "lib/Doctrine/Common/DataFixtures"
                }
            },
            "notification-url": "https://packagist.org/downloads/",
            "license": [
                "MIT"
            ],
            "authors": [
                {
                    "name": "Jonathan Wage",
                    "email": "jonwage@gmail.com"
                }
            ],
            "description": "Data Fixtures for all Doctrine Object Managers",
            "homepage": "http://www.doctrine-project.org",
            "keywords": [
                "database"
            ],
            "time": "2019-10-24T04:52:28+00:00"
        },
        {
            "name": "doctrine/dbal",
            "version": "v2.7.2",
            "source": {
                "type": "git",
                "url": "https://github.com/doctrine/dbal.git",
                "reference": "c0e5736016a51b427a8cba8bc470fbea78165819"
            },
            "dist": {
                "type": "zip",
                "url": "https://api.github.com/repos/doctrine/dbal/zipball/c0e5736016a51b427a8cba8bc470fbea78165819",
                "reference": "c0e5736016a51b427a8cba8bc470fbea78165819",
                "shasum": ""
            },
            "require": {
                "doctrine/common": "^2.7.1",
                "ext-pdo": "*",
                "php": "^7.1"
            },
            "require-dev": {
                "doctrine/coding-standard": "^4.0",
                "phpunit/phpunit": "^7.0",
                "phpunit/phpunit-mock-objects": "!=3.2.4,!=3.2.5",
                "symfony/console": "^2.0.5||^3.0",
                "symfony/phpunit-bridge": "^3.4.5|^4.0.5"
            },
            "suggest": {
                "symfony/console": "For helpful console commands such as SQL execution and import of files."
            },
            "bin": [
                "bin/doctrine-dbal"
            ],
            "type": "library",
            "extra": {
                "branch-alias": {
                    "dev-master": "2.7.x-dev"
                }
            },
            "autoload": {
                "psr-0": {
                    "Doctrine\\DBAL\\": "lib/"
                }
            },
            "notification-url": "https://packagist.org/downloads/",
            "license": [
                "MIT"
            ],
            "authors": [
                {
                    "name": "Roman Borschel",
                    "email": "roman@code-factory.org"
                },
                {
                    "name": "Benjamin Eberlei",
                    "email": "kontakt@beberlei.de"
                },
                {
                    "name": "Guilherme Blanco",
                    "email": "guilhermeblanco@gmail.com"
                },
                {
                    "name": "Jonathan Wage",
                    "email": "jonwage@gmail.com"
                }
            ],
            "description": "Database Abstraction Layer",
            "homepage": "http://www.doctrine-project.org",
            "keywords": [
                "database",
                "dbal",
                "persistence",
                "queryobject"
            ],
            "time": "2018-07-13T04:49:01+00:00"
        },
        {
            "name": "doctrine/doctrine-bundle",
            "version": "1.9.1",
            "source": {
                "type": "git",
                "url": "https://github.com/doctrine/DoctrineBundle.git",
                "reference": "703fad32e4c8cbe609caf45a71a1d4266c830f0f"
            },
            "dist": {
                "type": "zip",
                "url": "https://api.github.com/repos/doctrine/DoctrineBundle/zipball/703fad32e4c8cbe609caf45a71a1d4266c830f0f",
                "reference": "703fad32e4c8cbe609caf45a71a1d4266c830f0f",
                "shasum": ""
            },
            "require": {
                "doctrine/dbal": "^2.5.12",
                "doctrine/doctrine-cache-bundle": "~1.2",
                "jdorn/sql-formatter": "^1.2.16",
                "php": "^5.5.9|^7.0",
                "symfony/console": "~2.7|~3.0|~4.0",
                "symfony/dependency-injection": "~2.7|~3.0|~4.0",
                "symfony/doctrine-bridge": "~2.7|~3.0|~4.0",
                "symfony/framework-bundle": "^2.7.22|~3.0|~4.0"
            },
            "conflict": {
                "symfony/http-foundation": "<2.6"
            },
            "require-dev": {
                "doctrine/orm": "~2.4",
                "phpunit/phpunit": "^4.8.36|^5.7|^6.4",
                "satooshi/php-coveralls": "^1.0",
                "symfony/phpunit-bridge": "~2.7|~3.0|~4.0",
                "symfony/property-info": "~2.8|~3.0|~4.0",
                "symfony/validator": "~2.7|~3.0|~4.0",
                "symfony/web-profiler-bundle": "~2.7|~3.0|~4.0",
                "symfony/yaml": "~2.7|~3.0|~4.0",
                "twig/twig": "~1.26|~2.0"
            },
            "suggest": {
                "doctrine/orm": "The Doctrine ORM integration is optional in the bundle.",
                "symfony/web-profiler-bundle": "To use the data collector."
            },
            "type": "symfony-bundle",
            "extra": {
                "branch-alias": {
                    "dev-master": "1.8.x-dev"
                }
            },
            "autoload": {
                "psr-4": {
                    "Doctrine\\Bundle\\DoctrineBundle\\": ""
                }
            },
            "notification-url": "https://packagist.org/downloads/",
            "license": [
                "MIT"
            ],
            "authors": [
                {
                    "name": "Symfony Community",
                    "homepage": "http://symfony.com/contributors"
                },
                {
                    "name": "Benjamin Eberlei",
                    "email": "kontakt@beberlei.de"
                },
                {
                    "name": "Doctrine Project",
                    "homepage": "http://www.doctrine-project.org/"
                },
                {
                    "name": "Fabien Potencier",
                    "email": "fabien@symfony.com"
                }
            ],
            "description": "Symfony DoctrineBundle",
            "homepage": "http://www.doctrine-project.org",
            "keywords": [
                "database",
                "dbal",
                "orm",
                "persistence"
            ],
            "time": "2018-04-19T14:07:39+00:00"
        },
        {
            "name": "doctrine/doctrine-cache-bundle",
            "version": "1.4.0",
            "source": {
                "type": "git",
                "url": "https://github.com/doctrine/DoctrineCacheBundle.git",
                "reference": "6bee2f9b339847e8a984427353670bad4e7bdccb"
            },
            "dist": {
                "type": "zip",
                "url": "https://api.github.com/repos/doctrine/DoctrineCacheBundle/zipball/6bee2f9b339847e8a984427353670bad4e7bdccb",
                "reference": "6bee2f9b339847e8a984427353670bad4e7bdccb",
                "shasum": ""
            },
            "require": {
                "doctrine/cache": "^1.4.2",
                "doctrine/inflector": "^1.0",
                "php": "^7.1",
                "symfony/doctrine-bridge": "^3.4|^4.0"
            },
            "require-dev": {
                "instaclick/coding-standard": "~1.1",
                "instaclick/object-calisthenics-sniffs": "dev-master",
                "instaclick/symfony2-coding-standard": "dev-remaster",
                "phpunit/phpunit": "^7.0",
                "predis/predis": "~0.8",
                "satooshi/php-coveralls": "^1.0",
                "squizlabs/php_codesniffer": "~1.5",
                "symfony/console": "^3.4|^4.0",
                "symfony/finder": "^3.4|^4.0",
                "symfony/framework-bundle": "^3.4|^4.0",
                "symfony/phpunit-bridge": "^3.4|^4.0",
                "symfony/security-acl": "^2.8",
                "symfony/validator": "^3.4|^4.0",
                "symfony/yaml": "^3.4|^4.0"
            },
            "suggest": {
                "symfony/security-acl": "For using this bundle to cache ACLs"
            },
            "type": "symfony-bundle",
            "extra": {
                "branch-alias": {
                    "dev-master": "1.4.x-dev"
                }
            },
            "autoload": {
                "psr-4": {
                    "Doctrine\\Bundle\\DoctrineCacheBundle\\": ""
                },
                "exclude-from-classmap": [
                    "/Tests/"
                ]
            },
            "notification-url": "https://packagist.org/downloads/",
            "license": [
                "MIT"
            ],
            "authors": [
                {
                    "name": "Fabien Potencier",
                    "email": "fabien@symfony.com"
                },
                {
                    "name": "Benjamin Eberlei",
                    "email": "kontakt@beberlei.de"
                },
                {
                    "name": "Fabio B. Silva",
                    "email": "fabio.bat.silva@gmail.com"
                },
                {
                    "name": "Guilherme Blanco",
                    "email": "guilhermeblanco@hotmail.com"
                },
                {
                    "name": "Symfony Community",
                    "homepage": "http://symfony.com/contributors"
                },
                {
                    "name": "Doctrine Project",
                    "homepage": "http://www.doctrine-project.org/"
                }
            ],
            "description": "Symfony Bundle for Doctrine Cache",
            "homepage": "https://www.doctrine-project.org",
            "keywords": [
                "cache",
                "caching"
            ],
            "time": "2019-11-29T11:22:01+00:00"
        },
        {
            "name": "doctrine/doctrine-fixtures-bundle",
            "version": "v2.4.1",
            "source": {
                "type": "git",
                "url": "https://github.com/doctrine/DoctrineFixturesBundle.git",
                "reference": "74b8cc70a4a25b774628ee59f4cdf3623a146273"
            },
            "dist": {
                "type": "zip",
                "url": "https://api.github.com/repos/doctrine/DoctrineFixturesBundle/zipball/74b8cc70a4a25b774628ee59f4cdf3623a146273",
                "reference": "74b8cc70a4a25b774628ee59f4cdf3623a146273",
                "shasum": ""
            },
            "require": {
                "doctrine/data-fixtures": "~1.0",
                "doctrine/doctrine-bundle": "~1.0",
                "php": ">=5.3.2",
                "symfony/doctrine-bridge": "~2.7|~3.0|~4.0"
            },
            "type": "symfony-bundle",
            "extra": {
                "branch-alias": {
                    "dev-master": "2.4.x-dev"
                }
            },
            "autoload": {
                "psr-4": {
                    "Doctrine\\Bundle\\FixturesBundle\\": ""
                }
            },
            "notification-url": "https://packagist.org/downloads/",
            "license": [
                "MIT"
            ],
            "authors": [
                {
                    "name": "Symfony Community",
                    "homepage": "http://symfony.com/contributors"
                },
                {
                    "name": "Doctrine Project",
                    "homepage": "http://www.doctrine-project.org"
                },
                {
                    "name": "Fabien Potencier",
                    "email": "fabien@symfony.com"
                }
            ],
            "description": "Symfony DoctrineFixturesBundle",
            "homepage": "http://www.doctrine-project.org",
            "keywords": [
                "Fixture",
                "persistence"
            ],
            "time": "2017-10-30T19:26:42+00:00"
        },
        {
            "name": "doctrine/event-manager",
            "version": "1.1.0",
            "source": {
                "type": "git",
                "url": "https://github.com/doctrine/event-manager.git",
                "reference": "629572819973f13486371cb611386eb17851e85c"
            },
            "dist": {
                "type": "zip",
                "url": "https://api.github.com/repos/doctrine/event-manager/zipball/629572819973f13486371cb611386eb17851e85c",
                "reference": "629572819973f13486371cb611386eb17851e85c",
                "shasum": ""
            },
            "require": {
                "php": "^7.1"
            },
            "conflict": {
                "doctrine/common": "<2.9@dev"
            },
            "require-dev": {
                "doctrine/coding-standard": "^6.0",
                "phpunit/phpunit": "^7.0"
            },
            "type": "library",
            "extra": {
                "branch-alias": {
                    "dev-master": "1.0.x-dev"
                }
            },
            "autoload": {
                "psr-4": {
                    "Doctrine\\Common\\": "lib/Doctrine/Common"
                }
            },
            "notification-url": "https://packagist.org/downloads/",
            "license": [
                "MIT"
            ],
            "authors": [
                {
                    "name": "Guilherme Blanco",
                    "email": "guilhermeblanco@gmail.com"
                },
                {
                    "name": "Roman Borschel",
                    "email": "roman@code-factory.org"
                },
                {
                    "name": "Benjamin Eberlei",
                    "email": "kontakt@beberlei.de"
                },
                {
                    "name": "Jonathan Wage",
                    "email": "jonwage@gmail.com"
                },
                {
                    "name": "Johannes Schmitt",
                    "email": "schmittjoh@gmail.com"
                },
                {
                    "name": "Marco Pivetta",
                    "email": "ocramius@gmail.com"
                }
            ],
            "description": "The Doctrine Event Manager is a simple PHP event system that was built to be used with the various Doctrine projects.",
            "homepage": "https://www.doctrine-project.org/projects/event-manager.html",
            "keywords": [
                "event",
                "event dispatcher",
                "event manager",
                "event system",
                "events"
            ],
            "time": "2019-11-10T09:48:07+00:00"
        },
        {
            "name": "doctrine/inflector",
<<<<<<< HEAD
            "version": "1.4.3",
            "source": {
                "type": "git",
                "url": "https://github.com/doctrine/inflector.git",
                "reference": "4650c8b30c753a76bf44fb2ed00117d6f367490c"
            },
            "dist": {
                "type": "zip",
                "url": "https://api.github.com/repos/doctrine/inflector/zipball/4650c8b30c753a76bf44fb2ed00117d6f367490c",
                "reference": "4650c8b30c753a76bf44fb2ed00117d6f367490c",
=======
            "version": "1.4.2",
            "source": {
                "type": "git",
                "url": "https://github.com/doctrine/inflector.git",
                "reference": "889b42b8155f2aa274596b6e0424371b1e3c51bb"
            },
            "dist": {
                "type": "zip",
                "url": "https://api.github.com/repos/doctrine/inflector/zipball/889b42b8155f2aa274596b6e0424371b1e3c51bb",
                "reference": "889b42b8155f2aa274596b6e0424371b1e3c51bb",
>>>>>>> c6fcda42
                "shasum": ""
            },
            "require": {
                "php": "^7.2 || ^8.0"
            },
            "require-dev": {
                "doctrine/coding-standard": "^7.0",
                "phpstan/phpstan": "^0.11",
                "phpstan/phpstan-phpunit": "^0.11",
                "phpstan/phpstan-strict-rules": "^0.11",
                "phpunit/phpunit": "^7.0 || ^8.0 || ^9.0"
            },
            "type": "library",
            "extra": {
                "branch-alias": {
                    "dev-master": "2.0.x-dev"
                }
            },
            "autoload": {
                "psr-4": {
                    "Doctrine\\Common\\Inflector\\": "lib/Doctrine/Common/Inflector",
                    "Doctrine\\Inflector\\": "lib/Doctrine/Inflector"
                }
            },
            "notification-url": "https://packagist.org/downloads/",
            "license": [
                "MIT"
            ],
            "authors": [
                {
                    "name": "Guilherme Blanco",
                    "email": "guilhermeblanco@gmail.com"
                },
                {
                    "name": "Roman Borschel",
                    "email": "roman@code-factory.org"
                },
                {
                    "name": "Benjamin Eberlei",
                    "email": "kontakt@beberlei.de"
                },
                {
                    "name": "Jonathan Wage",
                    "email": "jonwage@gmail.com"
                },
                {
                    "name": "Johannes Schmitt",
                    "email": "schmittjoh@gmail.com"
                }
            ],
            "description": "PHP Doctrine Inflector is a small library that can perform string manipulations with regard to upper/lowercase and singular/plural forms of words.",
            "homepage": "https://www.doctrine-project.org/projects/inflector.html",
            "keywords": [
                "inflection",
                "inflector",
                "lowercase",
                "manipulation",
                "php",
                "plural",
                "singular",
                "strings",
                "uppercase",
                "words"
            ],
<<<<<<< HEAD
            "time": "2020-05-29T07:19:59+00:00"
=======
            "time": "2020-05-25T20:02:40+00:00"
>>>>>>> c6fcda42
        },
        {
            "name": "doctrine/instantiator",
            "version": "1.3.1",
            "source": {
                "type": "git",
                "url": "https://github.com/doctrine/instantiator.git",
                "reference": "f350df0268e904597e3bd9c4685c53e0e333feea"
            },
            "dist": {
                "type": "zip",
                "url": "https://api.github.com/repos/doctrine/instantiator/zipball/f350df0268e904597e3bd9c4685c53e0e333feea",
                "reference": "f350df0268e904597e3bd9c4685c53e0e333feea",
                "shasum": ""
            },
            "require": {
                "php": "^7.1 || ^8.0"
            },
            "require-dev": {
                "doctrine/coding-standard": "^6.0",
                "ext-pdo": "*",
                "ext-phar": "*",
                "phpbench/phpbench": "^0.13",
                "phpstan/phpstan-phpunit": "^0.11",
                "phpstan/phpstan-shim": "^0.11",
                "phpunit/phpunit": "^7.0"
            },
            "type": "library",
            "extra": {
                "branch-alias": {
                    "dev-master": "1.2.x-dev"
                }
            },
            "autoload": {
                "psr-4": {
                    "Doctrine\\Instantiator\\": "src/Doctrine/Instantiator/"
                }
            },
            "notification-url": "https://packagist.org/downloads/",
            "license": [
                "MIT"
            ],
            "authors": [
                {
                    "name": "Marco Pivetta",
                    "email": "ocramius@gmail.com",
                    "homepage": "http://ocramius.github.com/"
                }
            ],
            "description": "A small, lightweight utility to instantiate objects in PHP without invoking their constructors",
            "homepage": "https://www.doctrine-project.org/projects/instantiator.html",
            "keywords": [
                "constructor",
                "instantiate"
            ],
            "time": "2020-05-29T17:27:14+00:00"
        },
        {
            "name": "doctrine/lexer",
            "version": "1.2.1",
            "source": {
                "type": "git",
                "url": "https://github.com/doctrine/lexer.git",
                "reference": "e864bbf5904cb8f5bb334f99209b48018522f042"
            },
            "dist": {
                "type": "zip",
                "url": "https://api.github.com/repos/doctrine/lexer/zipball/e864bbf5904cb8f5bb334f99209b48018522f042",
                "reference": "e864bbf5904cb8f5bb334f99209b48018522f042",
                "shasum": ""
            },
            "require": {
                "php": "^7.2 || ^8.0"
            },
            "require-dev": {
                "doctrine/coding-standard": "^6.0",
                "phpstan/phpstan": "^0.11.8",
                "phpunit/phpunit": "^8.2"
            },
            "type": "library",
            "extra": {
                "branch-alias": {
                    "dev-master": "1.2.x-dev"
                }
            },
            "autoload": {
                "psr-4": {
                    "Doctrine\\Common\\Lexer\\": "lib/Doctrine/Common/Lexer"
                }
            },
            "notification-url": "https://packagist.org/downloads/",
            "license": [
                "MIT"
            ],
            "authors": [
                {
                    "name": "Guilherme Blanco",
                    "email": "guilhermeblanco@gmail.com"
                },
                {
                    "name": "Roman Borschel",
                    "email": "roman@code-factory.org"
                },
                {
                    "name": "Johannes Schmitt",
                    "email": "schmittjoh@gmail.com"
                }
            ],
            "description": "PHP Doctrine Lexer parser library that can be used in Top-Down, Recursive Descent Parsers.",
            "homepage": "https://www.doctrine-project.org/projects/lexer.html",
            "keywords": [
                "annotations",
                "docblock",
                "lexer",
                "parser",
                "php"
            ],
            "time": "2020-05-25T17:44:05+00:00"
        },
        {
            "name": "doctrine/orm",
            "version": "v2.6.4",
            "source": {
                "type": "git",
                "url": "https://github.com/doctrine/orm.git",
                "reference": "b52ef5a1002f99ab506a5a2d6dba5a2c236c5f43"
            },
            "dist": {
                "type": "zip",
                "url": "https://api.github.com/repos/doctrine/orm/zipball/b52ef5a1002f99ab506a5a2d6dba5a2c236c5f43",
                "reference": "b52ef5a1002f99ab506a5a2d6dba5a2c236c5f43",
                "shasum": ""
            },
            "require": {
                "doctrine/annotations": "~1.5",
                "doctrine/cache": "~1.6",
                "doctrine/collections": "^1.4",
                "doctrine/common": "^2.7.1",
                "doctrine/dbal": "^2.6",
                "doctrine/instantiator": "~1.1",
                "ext-pdo": "*",
                "php": "^7.1",
                "symfony/console": "~3.0|~4.0"
            },
            "require-dev": {
                "doctrine/coding-standard": "^5.0",
                "phpunit/phpunit": "^7.5",
                "symfony/yaml": "~3.4|~4.0"
            },
            "suggest": {
                "symfony/yaml": "If you want to use YAML Metadata Mapping Driver"
            },
            "bin": [
                "bin/doctrine"
            ],
            "type": "library",
            "extra": {
                "branch-alias": {
                    "dev-master": "2.6.x-dev"
                }
            },
            "autoload": {
                "psr-4": {
                    "Doctrine\\ORM\\": "lib/Doctrine/ORM"
                }
            },
            "notification-url": "https://packagist.org/downloads/",
            "license": [
                "MIT"
            ],
            "authors": [
                {
                    "name": "Guilherme Blanco",
                    "email": "guilhermeblanco@gmail.com"
                },
                {
                    "name": "Roman Borschel",
                    "email": "roman@code-factory.org"
                },
                {
                    "name": "Benjamin Eberlei",
                    "email": "kontakt@beberlei.de"
                },
                {
                    "name": "Jonathan Wage",
                    "email": "jonwage@gmail.com"
                },
                {
                    "name": "Marco Pivetta",
                    "email": "ocramius@gmail.com"
                }
            ],
            "description": "Object-Relational-Mapper for PHP",
            "homepage": "http://www.doctrine-project.org",
            "keywords": [
                "database",
                "orm"
            ],
            "time": "2019-09-20T14:30:26+00:00"
        },
        {
            "name": "doctrine/persistence",
            "version": "1.3.1",
            "source": {
                "type": "git",
                "url": "https://github.com/doctrine/persistence.git",
                "reference": "5fde0b8c1261e5089ece1525e68be2be27c8b2a6"
            },
            "dist": {
                "type": "zip",
                "url": "https://api.github.com/repos/doctrine/persistence/zipball/5fde0b8c1261e5089ece1525e68be2be27c8b2a6",
                "reference": "5fde0b8c1261e5089ece1525e68be2be27c8b2a6",
                "shasum": ""
            },
            "require": {
                "doctrine/annotations": "^1.0",
                "doctrine/cache": "^1.0",
                "doctrine/collections": "^1.0",
                "doctrine/event-manager": "^1.0",
                "doctrine/reflection": "^1.0",
                "php": "^7.1"
            },
            "conflict": {
                "doctrine/common": "<2.10@dev"
            },
            "require-dev": {
                "doctrine/coding-standard": "^6.0",
                "phpstan/phpstan": "^0.11",
                "phpunit/phpunit": "^7.0"
            },
            "type": "library",
            "extra": {
                "branch-alias": {
                    "dev-master": "1.3.x-dev"
                }
            },
            "autoload": {
                "psr-4": {
                    "Doctrine\\Common\\": "lib/Doctrine/Common",
                    "Doctrine\\Persistence\\": "lib/Doctrine/Persistence"
                }
            },
            "notification-url": "https://packagist.org/downloads/",
            "license": [
                "MIT"
            ],
            "authors": [
                {
                    "name": "Guilherme Blanco",
                    "email": "guilhermeblanco@gmail.com"
                },
                {
                    "name": "Roman Borschel",
                    "email": "roman@code-factory.org"
                },
                {
                    "name": "Benjamin Eberlei",
                    "email": "kontakt@beberlei.de"
                },
                {
                    "name": "Jonathan Wage",
                    "email": "jonwage@gmail.com"
                },
                {
                    "name": "Johannes Schmitt",
                    "email": "schmittjoh@gmail.com"
                },
                {
                    "name": "Marco Pivetta",
                    "email": "ocramius@gmail.com"
                }
            ],
            "description": "The Doctrine Persistence project is a set of shared interfaces and functionality that the different Doctrine object mappers share.",
            "homepage": "https://doctrine-project.org/projects/persistence.html",
            "keywords": [
                "mapper",
                "object",
                "odm",
                "orm",
                "persistence"
            ],
            "time": "2019-12-13T07:19:40+00:00"
        },
        {
            "name": "doctrine/reflection",
            "version": "1.2.1",
            "source": {
                "type": "git",
                "url": "https://github.com/doctrine/reflection.git",
                "reference": "55e71912dfcd824b2fdd16f2d9afe15684cfce79"
            },
            "dist": {
                "type": "zip",
                "url": "https://api.github.com/repos/doctrine/reflection/zipball/55e71912dfcd824b2fdd16f2d9afe15684cfce79",
                "reference": "55e71912dfcd824b2fdd16f2d9afe15684cfce79",
                "shasum": ""
            },
            "require": {
                "doctrine/annotations": "^1.0",
                "ext-tokenizer": "*",
                "php": "^7.1"
            },
            "conflict": {
                "doctrine/common": "<2.9"
            },
            "require-dev": {
                "doctrine/coding-standard": "^5.0",
                "doctrine/common": "^2.10",
                "phpstan/phpstan": "^0.11.0",
                "phpstan/phpstan-phpunit": "^0.11.0",
                "phpunit/phpunit": "^7.0"
            },
            "type": "library",
            "extra": {
                "branch-alias": {
                    "dev-master": "1.2.x-dev"
                }
            },
            "autoload": {
                "psr-4": {
                    "Doctrine\\Common\\": "lib/Doctrine/Common"
                }
            },
            "notification-url": "https://packagist.org/downloads/",
            "license": [
                "MIT"
            ],
            "authors": [
                {
                    "name": "Guilherme Blanco",
                    "email": "guilhermeblanco@gmail.com"
                },
                {
                    "name": "Roman Borschel",
                    "email": "roman@code-factory.org"
                },
                {
                    "name": "Benjamin Eberlei",
                    "email": "kontakt@beberlei.de"
                },
                {
                    "name": "Jonathan Wage",
                    "email": "jonwage@gmail.com"
                },
                {
                    "name": "Johannes Schmitt",
                    "email": "schmittjoh@gmail.com"
                },
                {
                    "name": "Marco Pivetta",
                    "email": "ocramius@gmail.com"
                }
            ],
            "description": "The Doctrine Reflection project is a simple library used by the various Doctrine projects which adds some additional functionality on top of the reflection functionality that comes with PHP. It allows you to get the reflection information about classes, methods and properties statically.",
            "homepage": "https://www.doctrine-project.org/projects/reflection.html",
            "keywords": [
                "reflection",
                "static"
            ],
            "time": "2020-03-27T11:06:43+00:00"
        },
        {
            "name": "egulias/email-validator",
            "version": "2.1.17",
            "source": {
                "type": "git",
                "url": "https://github.com/egulias/EmailValidator.git",
                "reference": "ade6887fd9bd74177769645ab5c474824f8a418a"
            },
            "dist": {
                "type": "zip",
                "url": "https://api.github.com/repos/egulias/EmailValidator/zipball/ade6887fd9bd74177769645ab5c474824f8a418a",
                "reference": "ade6887fd9bd74177769645ab5c474824f8a418a",
                "shasum": ""
            },
            "require": {
                "doctrine/lexer": "^1.0.1",
                "php": ">=5.5",
                "symfony/polyfill-intl-idn": "^1.10"
            },
            "require-dev": {
                "dominicsayers/isemail": "^3.0.7",
                "phpunit/phpunit": "^4.8.36|^7.5.15",
                "satooshi/php-coveralls": "^1.0.1"
            },
            "suggest": {
                "ext-intl": "PHP Internationalization Libraries are required to use the SpoofChecking validation"
            },
            "type": "library",
            "extra": {
                "branch-alias": {
                    "dev-master": "2.1.x-dev"
                }
            },
            "autoload": {
                "psr-4": {
                    "Egulias\\EmailValidator\\": "EmailValidator"
                }
            },
            "notification-url": "https://packagist.org/downloads/",
            "license": [
                "MIT"
            ],
            "authors": [
                {
                    "name": "Eduardo Gulias Davis"
                }
            ],
            "description": "A library for validating emails against several RFCs",
            "homepage": "https://github.com/egulias/EmailValidator",
            "keywords": [
                "email",
                "emailvalidation",
                "emailvalidator",
                "validation",
                "validator"
            ],
            "time": "2020-02-13T22:36:52+00:00"
        },
        {
            "name": "evenement/evenement",
            "version": "v3.0.1",
            "source": {
                "type": "git",
                "url": "https://github.com/igorw/evenement.git",
                "reference": "531bfb9d15f8aa57454f5f0285b18bec903b8fb7"
            },
            "dist": {
                "type": "zip",
                "url": "https://api.github.com/repos/igorw/evenement/zipball/531bfb9d15f8aa57454f5f0285b18bec903b8fb7",
                "reference": "531bfb9d15f8aa57454f5f0285b18bec903b8fb7",
                "shasum": ""
            },
            "require": {
                "php": ">=7.0"
            },
            "require-dev": {
                "phpunit/phpunit": "^6.0"
            },
            "type": "library",
            "autoload": {
                "psr-0": {
                    "Evenement": "src"
                }
            },
            "notification-url": "https://packagist.org/downloads/",
            "license": [
                "MIT"
            ],
            "authors": [
                {
                    "name": "Igor Wiedler",
                    "email": "igor@wiedler.ch"
                }
            ],
            "description": "Événement is a very simple event dispatching library for PHP",
            "keywords": [
                "event-dispatcher",
                "event-emitter"
            ],
            "time": "2017-07-23T21:35:13+00:00"
        },
        {
            "name": "ezyang/htmlpurifier",
            "version": "v4.12.0",
            "source": {
                "type": "git",
                "url": "https://github.com/ezyang/htmlpurifier.git",
                "reference": "a617e55bc62a87eec73bd456d146d134ad716f03"
            },
            "dist": {
                "type": "zip",
                "url": "https://api.github.com/repos/ezyang/htmlpurifier/zipball/a617e55bc62a87eec73bd456d146d134ad716f03",
                "reference": "a617e55bc62a87eec73bd456d146d134ad716f03",
                "shasum": ""
            },
            "require": {
                "php": ">=5.2"
            },
            "require-dev": {
                "simpletest/simpletest": "dev-master#72de02a7b80c6bb8864ef9bf66d41d2f58f826bd"
            },
            "type": "library",
            "autoload": {
                "psr-0": {
                    "HTMLPurifier": "library/"
                },
                "files": [
                    "library/HTMLPurifier.composer.php"
                ]
            },
            "notification-url": "https://packagist.org/downloads/",
            "license": [
                "LGPL-2.1-or-later"
            ],
            "authors": [
                {
                    "name": "Edward Z. Yang",
                    "email": "admin@htmlpurifier.org",
                    "homepage": "http://ezyang.com"
                }
            ],
            "description": "Standards compliant HTML filter written in PHP",
            "homepage": "http://htmlpurifier.org/",
            "keywords": [
                "html"
            ],
            "time": "2019-10-28T03:44:26+00:00"
        },
        {
            "name": "friendsofsymfony/jsrouting-bundle",
            "version": "2.2.2",
            "source": {
                "type": "git",
                "url": "https://github.com/FriendsOfSymfony/FOSJsRoutingBundle.git",
                "reference": "be6c7ec335d0f0cf3b6d152d6b64d5772f5919b6"
            },
            "dist": {
                "type": "zip",
                "url": "https://api.github.com/repos/FriendsOfSymfony/FOSJsRoutingBundle/zipball/be6c7ec335d0f0cf3b6d152d6b64d5772f5919b6",
                "reference": "be6c7ec335d0f0cf3b6d152d6b64d5772f5919b6",
                "shasum": ""
            },
            "require": {
                "php": "^5.3.9|^7.0",
                "symfony/console": "~2.7||~3.0|^4.0",
                "symfony/framework-bundle": "~2.7||~3.0|^4.0",
                "symfony/serializer": "~2.7||~3.0|^4.0",
                "willdurand/jsonp-callback-validator": "~1.0"
            },
            "require-dev": {
                "symfony/expression-language": "~2.7||~3.0|^4.0",
                "symfony/phpunit-bridge": "^3.3|^4.0"
            },
            "type": "symfony-bundle",
            "extra": {
                "branch-alias": {
                    "dev-master": "2.0-dev"
                }
            },
            "autoload": {
                "psr-4": {
                    "FOS\\JsRoutingBundle\\": ""
                }
            },
            "notification-url": "https://packagist.org/downloads/",
            "license": [
                "MIT"
            ],
            "authors": [
                {
                    "name": "FriendsOfSymfony Community",
                    "homepage": "https://github.com/friendsofsymfony/FOSJsRoutingBundle/contributors"
                },
                {
                    "name": "William Durand",
                    "email": "will+git@drnd.me"
                }
            ],
            "description": "A pretty nice way to expose your Symfony2 routing to client applications.",
            "homepage": "http://friendsofsymfony.github.com",
            "keywords": [
                "Js Routing",
                "javascript",
                "routing"
            ],
            "time": "2018-11-28T20:11:21+00:00"
        },
        {
            "name": "friendsofsymfony/rest-bundle",
            "version": "2.7.4",
            "source": {
                "type": "git",
                "url": "https://github.com/FriendsOfSymfony/FOSRestBundle.git",
                "reference": "3d8501dbdfa48811ef942f5f93c358c80d5ad8eb"
            },
            "dist": {
                "type": "zip",
                "url": "https://api.github.com/repos/FriendsOfSymfony/FOSRestBundle/zipball/3d8501dbdfa48811ef942f5f93c358c80d5ad8eb",
                "reference": "3d8501dbdfa48811ef942f5f93c358c80d5ad8eb",
                "shasum": ""
            },
            "require": {
                "doctrine/inflector": "^1.0",
                "php": "^7.1",
                "psr/log": "^1.0",
                "symfony/config": "^3.4|^4.3",
                "symfony/debug": "^3.4|^4.3",
                "symfony/dependency-injection": "^3.4|^4.3",
                "symfony/event-dispatcher": "^3.4|^4.3",
                "symfony/finder": "^3.4|^4.3",
                "symfony/framework-bundle": "^3.4|^4.3",
                "symfony/http-foundation": "^3.4|^4.3",
                "symfony/http-kernel": "^3.4|^4.3",
                "symfony/routing": "^3.4|^4.3",
                "symfony/security-core": "^3.4|^4.3",
                "willdurand/jsonp-callback-validator": "^1.0",
                "willdurand/negotiation": "^2.0"
            },
            "conflict": {
                "jms/serializer": "<1.13.0",
                "jms/serializer-bundle": "<2.0.0",
                "sensio/framework-extra-bundle": "<3.0.13"
            },
            "require-dev": {
                "friendsofphp/php-cs-fixer": "^2.0",
                "jms/serializer": "^1.13|^2.0|^3.0",
                "jms/serializer-bundle": "^2.3.1|^3.0",
                "phpoption/phpoption": "^1.1",
                "psr/http-message": "^1.0",
                "sensio/framework-extra-bundle": "^3.0.13|^4.0|^5.0",
                "symfony/asset": "^3.4|^4.3",
                "symfony/browser-kit": "^3.4|^4.3",
                "symfony/css-selector": "^3.4|^4.3",
                "symfony/expression-language": "^3.4|^4.3",
                "symfony/form": "^3.4|^4.3",
                "symfony/phpunit-bridge": "^4.1.8",
                "symfony/security-bundle": "^3.4|^4.3",
                "symfony/serializer": "^3.4|^4.3",
                "symfony/templating": "^3.4|^4.3",
                "symfony/twig-bundle": "^3.4|^4.3",
                "symfony/validator": "^3.4|^4.3",
                "symfony/web-profiler-bundle": "^3.4|^4.3",
                "symfony/yaml": "^3.4|^4.3"
            },
            "suggest": {
                "jms/serializer-bundle": "Add support for advanced serialization capabilities, recommended, requires ^2.0|^3.0",
                "sensio/framework-extra-bundle": "Add support for the request body converter and the view response listener, requires ^3.0",
                "symfony/expression-language": "Add support for using the expression language in the routing, requires ^2.7|^3.0",
                "symfony/serializer": "Add support for basic serialization capabilities and xml decoding, requires ^2.7|^3.0",
                "symfony/validator": "Add support for validation capabilities in the ParamFetcher, requires ^2.7|^3.0"
            },
            "type": "symfony-bundle",
            "extra": {
                "branch-alias": {
                    "dev-master": "2.7-dev"
                }
            },
            "autoload": {
                "psr-4": {
                    "FOS\\RestBundle\\": ""
                },
                "exclude-from-classmap": [
                    "Resources/",
                    "Tests/"
                ]
            },
            "notification-url": "https://packagist.org/downloads/",
            "license": [
                "MIT"
            ],
            "authors": [
                {
                    "name": "Lukas Kahwe Smith",
                    "email": "smith@pooteeweet.org"
                },
                {
                    "name": "Konstantin Kudryashov",
                    "email": "ever.zet@gmail.com"
                },
                {
                    "name": "FriendsOfSymfony Community",
                    "homepage": "https://github.com/friendsofsymfony/FOSRestBundle/contributors"
                }
            ],
            "description": "This Bundle provides various tools to rapidly develop RESTful API's with Symfony",
            "homepage": "http://friendsofsymfony.github.com",
            "keywords": [
                "rest"
            ],
            "time": "2020-04-23T17:34:09+00:00"
        },
        {
            "name": "gedmo/doctrine-extensions",
            "version": "v2.4.41",
            "source": {
                "type": "git",
                "url": "https://github.com/Atlantic18/DoctrineExtensions.git",
                "reference": "e55a6727052f91834a968937c93b6fb193be8fb6"
            },
            "dist": {
                "type": "zip",
                "url": "https://api.github.com/repos/Atlantic18/DoctrineExtensions/zipball/e55a6727052f91834a968937c93b6fb193be8fb6",
                "reference": "e55a6727052f91834a968937c93b6fb193be8fb6",
                "shasum": ""
            },
            "require": {
                "behat/transliterator": "~1.2",
                "doctrine/common": "~2.4",
                "php": ">=5.3.2"
            },
            "conflict": {
                "doctrine/annotations": "<1.2",
                "doctrine/mongodb-odm": ">=2.0"
            },
            "require-dev": {
                "doctrine/common": ">=2.5.0",
                "doctrine/mongodb-odm": ">=1.0.2 <2.0",
                "doctrine/orm": ">=2.5.0",
                "phpunit/phpunit": "^4.8.35 || ^5.7 || ^6.5",
                "symfony/yaml": "^2.6 || ^3.0 || ^4.0 || ^5.0"
            },
            "suggest": {
                "doctrine/mongodb-odm": "to use the extensions with the MongoDB ODM",
                "doctrine/orm": "to use the extensions with the ORM"
            },
            "type": "library",
            "extra": {
                "branch-alias": {
                    "dev-master": "2.4.x-dev"
                }
            },
            "autoload": {
                "psr-4": {
                    "Gedmo\\": "lib/Gedmo"
                }
            },
            "notification-url": "https://packagist.org/downloads/",
            "license": [
                "MIT"
            ],
            "authors": [
                {
                    "name": "Gediminas Morkevicius",
                    "email": "gediminas.morkevicius@gmail.com"
                },
                {
                    "name": "Gustavo Falco",
                    "email": "comfortablynumb84@gmail.com"
                },
                {
                    "name": "David Buchmann",
                    "email": "david@liip.ch"
                }
            ],
            "description": "Doctrine2 behavioral extensions",
            "homepage": "http://gediminasm.org/",
            "keywords": [
                "Blameable",
                "behaviors",
                "doctrine2",
                "extensions",
                "gedmo",
                "loggable",
                "nestedset",
                "sluggable",
                "sortable",
                "timestampable",
                "translatable",
                "tree",
                "uploadable"
            ],
            "time": "2020-05-10T22:20:03+00:00"
        },
        {
            "name": "gos/pnctl-event-loop-emitter",
            "version": "v0.1.7",
            "source": {
                "type": "git",
                "url": "https://github.com/GeniusesOfSymfony/PNCTLEventLoopEmitter.git",
                "reference": "93bb0f0e60e4e1f4025f77c8a4fd9ae0c3b45fb3"
            },
            "dist": {
                "type": "zip",
                "url": "https://api.github.com/repos/GeniusesOfSymfony/PNCTLEventLoopEmitter/zipball/93bb0f0e60e4e1f4025f77c8a4fd9ae0c3b45fb3",
                "reference": "93bb0f0e60e4e1f4025f77c8a4fd9ae0c3b45fb3",
                "shasum": ""
            },
            "require": {
                "evenement/evenement": "~2.0|~3.0",
                "php": ">=5.4",
                "react/event-loop": "~0.4.0|^0.5"
            },
            "type": "library",
            "extra": {
                "branch-alias": {
                    "dev-master": "1.0.x-dev"
                }
            },
            "autoload": {
                "psr-4": {
                    "Gos\\Component\\PnctlEventLoopEmitter\\": "src/"
                },
                "files": [
                    "src/functions.php"
                ]
            },
            "notification-url": "https://packagist.org/downloads/",
            "license": [
                "MIT"
            ],
            "authors": [
                {
                    "name": "Johann Saunier",
                    "email": "johann_27@hotmail.fr"
                }
            ],
            "description": "Pnctl event emitter for event loop",
            "homepage": "https://github.com/GeniusesOfSymfony/PnctlEventLoopEmitter",
            "keywords": [
                "Pnctl",
                "event loop",
                "reactphp"
            ],
            "time": "2018-04-09T11:12:07+00:00"
        },
        {
            "name": "gos/pubsub-router-bundle",
            "version": "v0.3.5",
            "source": {
                "type": "git",
                "url": "https://github.com/GeniusesOfSymfony/PubSubRouterBundle.git",
                "reference": "a3f9666455dc42f38a7ce31ca2fc55bd27421ea0"
            },
            "dist": {
                "type": "zip",
                "url": "https://api.github.com/repos/GeniusesOfSymfony/PubSubRouterBundle/zipball/a3f9666455dc42f38a7ce31ca2fc55bd27421ea0",
                "reference": "a3f9666455dc42f38a7ce31ca2fc55bd27421ea0",
                "shasum": ""
            },
            "require": {
                "doctrine/cache": "~1.4",
                "php": ">=5.5",
                "symfony/console": "~3.4|~4.0",
                "symfony/framework-bundle": "~3.4|~4.0"
            },
            "require-dev": {
                "phpunit/phpunit": "^4.8.35"
            },
            "type": "symfony-bundle",
            "extra": {
                "branch-alias": {
                    "dev-master": "0.3.x-dev"
                }
            },
            "autoload": {
                "psr-4": {
                    "Gos\\Bundle\\PubSubRouterBundle\\": ""
                }
            },
            "notification-url": "https://packagist.org/downloads/",
            "license": [
                "MIT"
            ],
            "authors": [
                {
                    "name": "Johann Saunier",
                    "email": "johann_27@hotmail.fr"
                }
            ],
            "description": "Symfony PubSub Router Bundle",
            "homepage": "https://github.com/GeniusesOfSymfony/PubSubRouterBundle",
            "keywords": [
                "PubSub Bundle",
                "WAMP",
                "bundle",
                "pubsub",
                "redis",
                "zmq"
            ],
            "time": "2018-10-04T17:09:23+00:00"
        },
        {
            "name": "gos/web-socket-bundle",
            "version": "v1.8.12",
            "source": {
                "type": "git",
                "url": "https://github.com/GeniusesOfSymfony/WebSocketBundle.git",
                "reference": "15174761596ebe9fb58d037ec144822531922f66"
            },
            "dist": {
                "type": "zip",
                "url": "https://api.github.com/repos/GeniusesOfSymfony/WebSocketBundle/zipball/15174761596ebe9fb58d037ec144822531922f66",
                "reference": "15174761596ebe9fb58d037ec144822531922f66",
                "shasum": ""
            },
            "require": {
                "cboden/ratchet": "^0.4.1",
                "gos/pnctl-event-loop-emitter": "^0.1",
                "gos/pubsub-router-bundle": "^0.3",
                "gos/websocket-client": "^0.1",
                "ocramius/proxy-manager": "^1.0|^2.1",
                "php": ">=5.4",
                "symfony/framework-bundle": "^2.3|^3.0|^4.0"
            },
            "require-dev": {
                "phpunit/phpunit": "^4.8"
            },
            "suggest": {
                "ext-amqp": "*",
                "ext-libev": "*",
                "ext-libevent": ">=0.0.5",
                "ext-zmq": "*",
                "symfony/proxy-manager-bridge": "~2.3"
            },
            "type": "symfony-bundle",
            "extra": {
                "branch-alias": {
                    "dev-master": "1.8.x-dev"
                }
            },
            "autoload": {
                "psr-4": {
                    "Gos\\Bundle\\WebSocketBundle\\": ""
                }
            },
            "notification-url": "https://packagist.org/downloads/",
            "license": [
                "MIT"
            ],
            "authors": [
                {
                    "name": "Jeremy Dare",
                    "email": "jeremy.d.dare@gmail.com"
                },
                {
                    "name": "Johann Saunier",
                    "email": "johann_27@hotmail.fr"
                }
            ],
            "description": "Symfony Web Socket Bundle",
            "homepage": "https://github.com/GeniusesOfSymfony/WebSocketBundle",
            "keywords": [
                "Ratchet",
                "WAMP",
                "Web Socket Bundle",
                "io",
                "websocket"
            ],
            "time": "2018-03-08T20:37:00+00:00"
        },
        {
            "name": "gos/websocket-client",
            "version": "v0.1.2",
            "source": {
                "type": "git",
                "url": "https://github.com/GeniusesOfSymfony/WebSocketPhpClient.git",
                "reference": "13bb38cb01acee648fea1a6ca4ad3dc6148da7fe"
            },
            "dist": {
                "type": "zip",
                "url": "https://api.github.com/repos/GeniusesOfSymfony/WebSocketPhpClient/zipball/13bb38cb01acee648fea1a6ca4ad3dc6148da7fe",
                "reference": "13bb38cb01acee648fea1a6ca4ad3dc6148da7fe",
                "shasum": ""
            },
            "require": {
                "php": ">=5.3.0"
            },
            "type": "library",
            "extra": {
                "branch-alias": {
                    "dev-master": "0.1.x-dev"
                }
            },
            "autoload": {
                "psr-4": {
                    "Gos\\Component\\WebSocketClient\\": ""
                }
            },
            "notification-url": "https://packagist.org/downloads/",
            "license": [
                "MIT"
            ],
            "authors": [
                {
                    "name": "Johann Saunier",
                    "email": "johann_27@hotmail.fr"
                },
                {
                    "name": "Martin Bažík",
                    "email": "martin@bazo.sk"
                }
            ],
            "description": "WAMP client in PHP",
            "keywords": [
                "Ratchet",
                "WAMP",
                "websocket"
            ],
            "time": "2015-08-04T11:43:11+00:00"
        },
        {
            "name": "guzzle/guzzle",
            "version": "v3.7.4",
            "source": {
                "type": "git",
                "url": "https://github.com/guzzle/guzzle.git",
                "reference": "b170b028c6bb5799640e46c8803015b0f9a45ed9"
            },
            "dist": {
                "type": "zip",
                "url": "https://api.github.com/repos/guzzle/guzzle/zipball/b170b028c6bb5799640e46c8803015b0f9a45ed9",
                "reference": "b170b028c6bb5799640e46c8803015b0f9a45ed9",
                "shasum": ""
            },
            "require": {
                "ext-curl": "*",
                "php": ">=5.3.3",
                "symfony/event-dispatcher": ">=2.1"
            },
            "replace": {
                "guzzle/batch": "self.version",
                "guzzle/cache": "self.version",
                "guzzle/common": "self.version",
                "guzzle/http": "self.version",
                "guzzle/inflection": "self.version",
                "guzzle/iterator": "self.version",
                "guzzle/log": "self.version",
                "guzzle/parser": "self.version",
                "guzzle/plugin": "self.version",
                "guzzle/plugin-async": "self.version",
                "guzzle/plugin-backoff": "self.version",
                "guzzle/plugin-cache": "self.version",
                "guzzle/plugin-cookie": "self.version",
                "guzzle/plugin-curlauth": "self.version",
                "guzzle/plugin-error-response": "self.version",
                "guzzle/plugin-history": "self.version",
                "guzzle/plugin-log": "self.version",
                "guzzle/plugin-md5": "self.version",
                "guzzle/plugin-mock": "self.version",
                "guzzle/plugin-oauth": "self.version",
                "guzzle/service": "self.version",
                "guzzle/stream": "self.version"
            },
            "require-dev": {
                "doctrine/cache": "*",
                "monolog/monolog": "1.*",
                "phpunit/phpunit": "3.7.*",
                "psr/log": "1.0.*",
                "symfony/class-loader": "*",
                "zendframework/zend-cache": "2.0.*",
                "zendframework/zend-log": "2.0.*"
            },
            "type": "library",
            "extra": {
                "branch-alias": {
                    "dev-master": "3.7-dev"
                }
            },
            "autoload": {
                "psr-0": {
                    "Guzzle\\Tests": "tests/",
                    "Guzzle": "src/"
                }
            },
            "notification-url": "https://packagist.org/downloads/",
            "license": [
                "MIT"
            ],
            "authors": [
                {
                    "name": "Michael Dowling",
                    "email": "mtdowling@gmail.com",
                    "homepage": "https://github.com/mtdowling"
                },
                {
                    "name": "Guzzle Community",
                    "homepage": "https://github.com/guzzle/guzzle/contributors"
                }
            ],
            "description": "Guzzle is a PHP HTTP client library and framework for building RESTful web service clients",
            "homepage": "http://guzzlephp.org/",
            "keywords": [
                "client",
                "curl",
                "framework",
                "http",
                "http client",
                "rest",
                "web service"
            ],
            "abandoned": "guzzlehttp/guzzle",
            "time": "2013-10-02T20:47:00+00:00"
        },
        {
            "name": "guzzlehttp/psr7",
            "version": "1.6.1",
            "source": {
                "type": "git",
                "url": "https://github.com/guzzle/psr7.git",
                "reference": "239400de7a173fe9901b9ac7c06497751f00727a"
            },
            "dist": {
                "type": "zip",
                "url": "https://api.github.com/repos/guzzle/psr7/zipball/239400de7a173fe9901b9ac7c06497751f00727a",
                "reference": "239400de7a173fe9901b9ac7c06497751f00727a",
                "shasum": ""
            },
            "require": {
                "php": ">=5.4.0",
                "psr/http-message": "~1.0",
                "ralouphie/getallheaders": "^2.0.5 || ^3.0.0"
            },
            "provide": {
                "psr/http-message-implementation": "1.0"
            },
            "require-dev": {
                "ext-zlib": "*",
                "phpunit/phpunit": "~4.8.36 || ^5.7.27 || ^6.5.8"
            },
            "suggest": {
                "zendframework/zend-httphandlerrunner": "Emit PSR-7 responses"
            },
            "type": "library",
            "extra": {
                "branch-alias": {
                    "dev-master": "1.6-dev"
                }
            },
            "autoload": {
                "psr-4": {
                    "GuzzleHttp\\Psr7\\": "src/"
                },
                "files": [
                    "src/functions_include.php"
                ]
            },
            "notification-url": "https://packagist.org/downloads/",
            "license": [
                "MIT"
            ],
            "authors": [
                {
                    "name": "Michael Dowling",
                    "email": "mtdowling@gmail.com",
                    "homepage": "https://github.com/mtdowling"
                },
                {
                    "name": "Tobias Schultze",
                    "homepage": "https://github.com/Tobion"
                }
            ],
            "description": "PSR-7 message implementation that also provides common utility methods",
            "keywords": [
                "http",
                "message",
                "psr-7",
                "request",
                "response",
                "stream",
                "uri",
                "url"
            ],
            "time": "2019-07-01T23:21:34+00:00"
        },
        {
            "name": "hoa/compiler",
            "version": "3.17.08.08",
            "source": {
                "type": "git",
                "url": "https://github.com/hoaproject/Compiler.git",
                "reference": "aa09caf0bf28adae6654ca6ee415ee2f522672de"
            },
            "dist": {
                "type": "zip",
                "url": "https://api.github.com/repos/hoaproject/Compiler/zipball/aa09caf0bf28adae6654ca6ee415ee2f522672de",
                "reference": "aa09caf0bf28adae6654ca6ee415ee2f522672de",
                "shasum": ""
            },
            "require": {
                "hoa/consistency": "~1.0",
                "hoa/exception": "~1.0",
                "hoa/file": "~1.0",
                "hoa/iterator": "~2.0",
                "hoa/math": "~1.0",
                "hoa/protocol": "~1.0",
                "hoa/regex": "~1.0",
                "hoa/visitor": "~2.0"
            },
            "require-dev": {
                "hoa/json": "~2.0",
                "hoa/test": "~2.0"
            },
            "type": "library",
            "extra": {
                "branch-alias": {
                    "dev-master": "3.x-dev"
                }
            },
            "autoload": {
                "psr-4": {
                    "Hoa\\Compiler\\": "."
                }
            },
            "notification-url": "https://packagist.org/downloads/",
            "license": [
                "BSD-3-Clause"
            ],
            "authors": [
                {
                    "name": "Ivan Enderlin",
                    "email": "ivan.enderlin@hoa-project.net"
                },
                {
                    "name": "Hoa community",
                    "homepage": "https://hoa-project.net/"
                }
            ],
            "description": "The Hoa\\Compiler library.",
            "homepage": "https://hoa-project.net/",
            "keywords": [
                "algebraic",
                "ast",
                "compiler",
                "context-free",
                "coverage",
                "exhaustive",
                "grammar",
                "isotropic",
                "language",
                "lexer",
                "library",
                "ll1",
                "llk",
                "parser",
                "pp",
                "random",
                "regular",
                "rule",
                "sampler",
                "syntax",
                "token",
                "trace",
                "uniform"
            ],
            "time": "2017-08-08T07:44:07+00:00"
        },
        {
            "name": "hoa/consistency",
            "version": "1.17.05.02",
            "source": {
                "type": "git",
                "url": "https://github.com/hoaproject/Consistency.git",
                "reference": "fd7d0adc82410507f332516faf655b6ed22e4c2f"
            },
            "dist": {
                "type": "zip",
                "url": "https://api.github.com/repos/hoaproject/Consistency/zipball/fd7d0adc82410507f332516faf655b6ed22e4c2f",
                "reference": "fd7d0adc82410507f332516faf655b6ed22e4c2f",
                "shasum": ""
            },
            "require": {
                "hoa/exception": "~1.0",
                "php": ">=5.5.0"
            },
            "require-dev": {
                "hoa/stream": "~1.0",
                "hoa/test": "~2.0"
            },
            "type": "library",
            "extra": {
                "branch-alias": {
                    "dev-master": "1.x-dev"
                }
            },
            "autoload": {
                "psr-4": {
                    "Hoa\\Consistency\\": "."
                },
                "files": [
                    "Prelude.php"
                ]
            },
            "notification-url": "https://packagist.org/downloads/",
            "license": [
                "BSD-3-Clause"
            ],
            "authors": [
                {
                    "name": "Ivan Enderlin",
                    "email": "ivan.enderlin@hoa-project.net"
                },
                {
                    "name": "Hoa community",
                    "homepage": "https://hoa-project.net/"
                }
            ],
            "description": "The Hoa\\Consistency library.",
            "homepage": "https://hoa-project.net/",
            "keywords": [
                "autoloader",
                "callable",
                "consistency",
                "entity",
                "flex",
                "keyword",
                "library"
            ],
            "time": "2017-05-02T12:18:12+00:00"
        },
        {
            "name": "hoa/event",
            "version": "1.17.01.13",
            "source": {
                "type": "git",
                "url": "https://github.com/hoaproject/Event.git",
                "reference": "6c0060dced212ffa3af0e34bb46624f990b29c54"
            },
            "dist": {
                "type": "zip",
                "url": "https://api.github.com/repos/hoaproject/Event/zipball/6c0060dced212ffa3af0e34bb46624f990b29c54",
                "reference": "6c0060dced212ffa3af0e34bb46624f990b29c54",
                "shasum": ""
            },
            "require": {
                "hoa/consistency": "~1.0",
                "hoa/exception": "~1.0"
            },
            "require-dev": {
                "hoa/test": "~2.0"
            },
            "type": "library",
            "extra": {
                "branch-alias": {
                    "dev-master": "1.x-dev"
                }
            },
            "autoload": {
                "psr-4": {
                    "Hoa\\Event\\": "."
                }
            },
            "notification-url": "https://packagist.org/downloads/",
            "license": [
                "BSD-3-Clause"
            ],
            "authors": [
                {
                    "name": "Ivan Enderlin",
                    "email": "ivan.enderlin@hoa-project.net"
                },
                {
                    "name": "Hoa community",
                    "homepage": "https://hoa-project.net/"
                }
            ],
            "description": "The Hoa\\Event library.",
            "homepage": "https://hoa-project.net/",
            "keywords": [
                "event",
                "library",
                "listener",
                "observer"
            ],
            "time": "2017-01-13T15:30:50+00:00"
        },
        {
            "name": "hoa/exception",
            "version": "1.17.01.16",
            "source": {
                "type": "git",
                "url": "https://github.com/hoaproject/Exception.git",
                "reference": "091727d46420a3d7468ef0595651488bfc3a458f"
            },
            "dist": {
                "type": "zip",
                "url": "https://api.github.com/repos/hoaproject/Exception/zipball/091727d46420a3d7468ef0595651488bfc3a458f",
                "reference": "091727d46420a3d7468ef0595651488bfc3a458f",
                "shasum": ""
            },
            "require": {
                "hoa/consistency": "~1.0",
                "hoa/event": "~1.0"
            },
            "require-dev": {
                "hoa/test": "~2.0"
            },
            "type": "library",
            "extra": {
                "branch-alias": {
                    "dev-master": "1.x-dev"
                }
            },
            "autoload": {
                "psr-4": {
                    "Hoa\\Exception\\": "."
                }
            },
            "notification-url": "https://packagist.org/downloads/",
            "license": [
                "BSD-3-Clause"
            ],
            "authors": [
                {
                    "name": "Ivan Enderlin",
                    "email": "ivan.enderlin@hoa-project.net"
                },
                {
                    "name": "Hoa community",
                    "homepage": "https://hoa-project.net/"
                }
            ],
            "description": "The Hoa\\Exception library.",
            "homepage": "https://hoa-project.net/",
            "keywords": [
                "exception",
                "library"
            ],
            "time": "2017-01-16T07:53:27+00:00"
        },
        {
            "name": "hoa/file",
            "version": "1.17.07.11",
            "source": {
                "type": "git",
                "url": "https://github.com/hoaproject/File.git",
                "reference": "35cb979b779bc54918d2f9a4e02ed6c7a1fa67ca"
            },
            "dist": {
                "type": "zip",
                "url": "https://api.github.com/repos/hoaproject/File/zipball/35cb979b779bc54918d2f9a4e02ed6c7a1fa67ca",
                "reference": "35cb979b779bc54918d2f9a4e02ed6c7a1fa67ca",
                "shasum": ""
            },
            "require": {
                "hoa/consistency": "~1.0",
                "hoa/event": "~1.0",
                "hoa/exception": "~1.0",
                "hoa/iterator": "~2.0",
                "hoa/stream": "~1.0"
            },
            "require-dev": {
                "hoa/test": "~2.0"
            },
            "type": "library",
            "extra": {
                "branch-alias": {
                    "dev-master": "1.x-dev"
                }
            },
            "autoload": {
                "psr-4": {
                    "Hoa\\File\\": "."
                }
            },
            "notification-url": "https://packagist.org/downloads/",
            "license": [
                "BSD-3-Clause"
            ],
            "authors": [
                {
                    "name": "Ivan Enderlin",
                    "email": "ivan.enderlin@hoa-project.net"
                },
                {
                    "name": "Hoa community",
                    "homepage": "https://hoa-project.net/"
                }
            ],
            "description": "The Hoa\\File library.",
            "homepage": "https://hoa-project.net/",
            "keywords": [
                "Socket",
                "directory",
                "file",
                "finder",
                "library",
                "link",
                "temporary"
            ],
            "time": "2017-07-11T07:42:15+00:00"
        },
        {
            "name": "hoa/iterator",
            "version": "2.17.01.10",
            "source": {
                "type": "git",
                "url": "https://github.com/hoaproject/Iterator.git",
                "reference": "d1120ba09cb4ccd049c86d10058ab94af245f0cc"
            },
            "dist": {
                "type": "zip",
                "url": "https://api.github.com/repos/hoaproject/Iterator/zipball/d1120ba09cb4ccd049c86d10058ab94af245f0cc",
                "reference": "d1120ba09cb4ccd049c86d10058ab94af245f0cc",
                "shasum": ""
            },
            "require": {
                "hoa/consistency": "~1.0",
                "hoa/exception": "~1.0"
            },
            "require-dev": {
                "hoa/test": "~2.0"
            },
            "type": "library",
            "extra": {
                "branch-alias": {
                    "dev-master": "2.x-dev"
                }
            },
            "autoload": {
                "psr-4": {
                    "Hoa\\Iterator\\": "."
                }
            },
            "notification-url": "https://packagist.org/downloads/",
            "license": [
                "BSD-3-Clause"
            ],
            "authors": [
                {
                    "name": "Ivan Enderlin",
                    "email": "ivan.enderlin@hoa-project.net"
                },
                {
                    "name": "Hoa community",
                    "homepage": "https://hoa-project.net/"
                }
            ],
            "description": "The Hoa\\Iterator library.",
            "homepage": "https://hoa-project.net/",
            "keywords": [
                "iterator",
                "library"
            ],
            "time": "2017-01-10T10:34:47+00:00"
        },
        {
            "name": "hoa/math",
            "version": "1.17.05.16",
            "source": {
                "type": "git",
                "url": "https://github.com/hoaproject/Math.git",
                "reference": "7150785d30f5d565704912116a462e9f5bc83a0c"
            },
            "dist": {
                "type": "zip",
                "url": "https://api.github.com/repos/hoaproject/Math/zipball/7150785d30f5d565704912116a462e9f5bc83a0c",
                "reference": "7150785d30f5d565704912116a462e9f5bc83a0c",
                "shasum": ""
            },
            "require": {
                "hoa/compiler": "~3.0",
                "hoa/consistency": "~1.0",
                "hoa/exception": "~1.0",
                "hoa/iterator": "~2.0",
                "hoa/protocol": "~1.0",
                "hoa/zformat": "~1.0"
            },
            "require-dev": {
                "hoa/test": "~2.0"
            },
            "type": "library",
            "extra": {
                "branch-alias": {
                    "dev-master": "1.x-dev"
                }
            },
            "autoload": {
                "psr-4": {
                    "Hoa\\Math\\": "."
                }
            },
            "notification-url": "https://packagist.org/downloads/",
            "license": [
                "BSD-3-Clause"
            ],
            "authors": [
                {
                    "name": "Ivan Enderlin",
                    "email": "ivan.enderlin@hoa-project.net"
                },
                {
                    "name": "Hoa community",
                    "homepage": "https://hoa-project.net/"
                }
            ],
            "description": "The Hoa\\Math library.",
            "homepage": "https://hoa-project.net/",
            "keywords": [
                "arrangement",
                "combination",
                "combinatorics",
                "counting",
                "library",
                "math",
                "permutation",
                "sampler",
                "set"
            ],
            "time": "2017-05-16T08:02:17+00:00"
        },
        {
            "name": "hoa/protocol",
            "version": "1.17.01.14",
            "source": {
                "type": "git",
                "url": "https://github.com/hoaproject/Protocol.git",
                "reference": "5c2cf972151c45f373230da170ea015deecf19e2"
            },
            "dist": {
                "type": "zip",
                "url": "https://api.github.com/repos/hoaproject/Protocol/zipball/5c2cf972151c45f373230da170ea015deecf19e2",
                "reference": "5c2cf972151c45f373230da170ea015deecf19e2",
                "shasum": ""
            },
            "require": {
                "hoa/consistency": "~1.0",
                "hoa/exception": "~1.0"
            },
            "require-dev": {
                "hoa/test": "~2.0"
            },
            "type": "library",
            "extra": {
                "branch-alias": {
                    "dev-master": "1.x-dev"
                }
            },
            "autoload": {
                "psr-4": {
                    "Hoa\\Protocol\\": "."
                },
                "files": [
                    "Wrapper.php"
                ]
            },
            "notification-url": "https://packagist.org/downloads/",
            "license": [
                "BSD-3-Clause"
            ],
            "authors": [
                {
                    "name": "Ivan Enderlin",
                    "email": "ivan.enderlin@hoa-project.net"
                },
                {
                    "name": "Hoa community",
                    "homepage": "https://hoa-project.net/"
                }
            ],
            "description": "The Hoa\\Protocol library.",
            "homepage": "https://hoa-project.net/",
            "keywords": [
                "library",
                "protocol",
                "resource",
                "stream",
                "wrapper"
            ],
            "time": "2017-01-14T12:26:10+00:00"
        },
        {
            "name": "hoa/regex",
            "version": "1.17.01.13",
            "source": {
                "type": "git",
                "url": "https://github.com/hoaproject/Regex.git",
                "reference": "7e263a61b6fb45c1d03d8e5ef77668518abd5bec"
            },
            "dist": {
                "type": "zip",
                "url": "https://api.github.com/repos/hoaproject/Regex/zipball/7e263a61b6fb45c1d03d8e5ef77668518abd5bec",
                "reference": "7e263a61b6fb45c1d03d8e5ef77668518abd5bec",
                "shasum": ""
            },
            "require": {
                "hoa/consistency": "~1.0",
                "hoa/exception": "~1.0",
                "hoa/math": "~1.0",
                "hoa/protocol": "~1.0",
                "hoa/ustring": "~4.0",
                "hoa/visitor": "~2.0"
            },
            "type": "library",
            "extra": {
                "branch-alias": {
                    "dev-master": "1.x-dev"
                }
            },
            "autoload": {
                "psr-4": {
                    "Hoa\\Regex\\": "."
                }
            },
            "notification-url": "https://packagist.org/downloads/",
            "license": [
                "BSD-3-Clause"
            ],
            "authors": [
                {
                    "name": "Ivan Enderlin",
                    "email": "ivan.enderlin@hoa-project.net"
                },
                {
                    "name": "Hoa community",
                    "homepage": "https://hoa-project.net/"
                }
            ],
            "description": "The Hoa\\Regex library.",
            "homepage": "https://hoa-project.net/",
            "keywords": [
                "compiler",
                "library",
                "regex"
            ],
            "time": "2017-01-13T16:10:24+00:00"
        },
        {
            "name": "hoa/stream",
            "version": "1.17.02.21",
            "source": {
                "type": "git",
                "url": "https://github.com/hoaproject/Stream.git",
                "reference": "3293cfffca2de10525df51436adf88a559151d82"
            },
            "dist": {
                "type": "zip",
                "url": "https://api.github.com/repos/hoaproject/Stream/zipball/3293cfffca2de10525df51436adf88a559151d82",
                "reference": "3293cfffca2de10525df51436adf88a559151d82",
                "shasum": ""
            },
            "require": {
                "hoa/consistency": "~1.0",
                "hoa/event": "~1.0",
                "hoa/exception": "~1.0",
                "hoa/protocol": "~1.0"
            },
            "require-dev": {
                "hoa/test": "~2.0"
            },
            "type": "library",
            "extra": {
                "branch-alias": {
                    "dev-master": "1.x-dev"
                }
            },
            "autoload": {
                "psr-4": {
                    "Hoa\\Stream\\": "."
                }
            },
            "notification-url": "https://packagist.org/downloads/",
            "license": [
                "BSD-3-Clause"
            ],
            "authors": [
                {
                    "name": "Ivan Enderlin",
                    "email": "ivan.enderlin@hoa-project.net"
                },
                {
                    "name": "Hoa community",
                    "homepage": "https://hoa-project.net/"
                }
            ],
            "description": "The Hoa\\Stream library.",
            "homepage": "https://hoa-project.net/",
            "keywords": [
                "Context",
                "bucket",
                "composite",
                "filter",
                "in",
                "library",
                "out",
                "protocol",
                "stream",
                "wrapper"
            ],
            "time": "2017-02-21T16:01:06+00:00"
        },
        {
            "name": "hoa/ustring",
            "version": "4.17.01.16",
            "source": {
                "type": "git",
                "url": "https://github.com/hoaproject/Ustring.git",
                "reference": "e6326e2739178799b1fe3fdd92029f9517fa17a0"
            },
            "dist": {
                "type": "zip",
                "url": "https://api.github.com/repos/hoaproject/Ustring/zipball/e6326e2739178799b1fe3fdd92029f9517fa17a0",
                "reference": "e6326e2739178799b1fe3fdd92029f9517fa17a0",
                "shasum": ""
            },
            "require": {
                "hoa/consistency": "~1.0",
                "hoa/exception": "~1.0"
            },
            "require-dev": {
                "hoa/test": "~2.0"
            },
            "suggest": {
                "ext-iconv": "ext/iconv must be present (or a third implementation) to use Hoa\\Ustring::transcode().",
                "ext-intl": "To get a better Hoa\\Ustring::toAscii() and Hoa\\Ustring::compareTo()."
            },
            "type": "library",
            "extra": {
                "branch-alias": {
                    "dev-master": "4.x-dev"
                }
            },
            "autoload": {
                "psr-4": {
                    "Hoa\\Ustring\\": "."
                }
            },
            "notification-url": "https://packagist.org/downloads/",
            "license": [
                "BSD-3-Clause"
            ],
            "authors": [
                {
                    "name": "Ivan Enderlin",
                    "email": "ivan.enderlin@hoa-project.net"
                },
                {
                    "name": "Hoa community",
                    "homepage": "https://hoa-project.net/"
                }
            ],
            "description": "The Hoa\\Ustring library.",
            "homepage": "https://hoa-project.net/",
            "keywords": [
                "library",
                "search",
                "string",
                "unicode"
            ],
            "time": "2017-01-16T07:08:25+00:00"
        },
        {
            "name": "hoa/visitor",
            "version": "2.17.01.16",
            "source": {
                "type": "git",
                "url": "https://github.com/hoaproject/Visitor.git",
                "reference": "c18fe1cbac98ae449e0d56e87469103ba08f224a"
            },
            "dist": {
                "type": "zip",
                "url": "https://api.github.com/repos/hoaproject/Visitor/zipball/c18fe1cbac98ae449e0d56e87469103ba08f224a",
                "reference": "c18fe1cbac98ae449e0d56e87469103ba08f224a",
                "shasum": ""
            },
            "require": {
                "hoa/consistency": "~1.0"
            },
            "require-dev": {
                "hoa/test": "~2.0"
            },
            "type": "library",
            "extra": {
                "branch-alias": {
                    "dev-master": "2.x-dev"
                }
            },
            "autoload": {
                "psr-4": {
                    "Hoa\\Visitor\\": "."
                }
            },
            "notification-url": "https://packagist.org/downloads/",
            "license": [
                "BSD-3-Clause"
            ],
            "authors": [
                {
                    "name": "Ivan Enderlin",
                    "email": "ivan.enderlin@hoa-project.net"
                },
                {
                    "name": "Hoa community",
                    "homepage": "https://hoa-project.net/"
                }
            ],
            "description": "The Hoa\\Visitor library.",
            "homepage": "https://hoa-project.net/",
            "keywords": [
                "library",
                "structure",
                "visit",
                "visitor"
            ],
            "time": "2017-01-16T07:02:03+00:00"
        },
        {
            "name": "hoa/zformat",
            "version": "1.17.01.10",
            "source": {
                "type": "git",
                "url": "https://github.com/hoaproject/Zformat.git",
                "reference": "522c381a2a075d4b9dbb42eb4592dd09520e4ac2"
            },
            "dist": {
                "type": "zip",
                "url": "https://api.github.com/repos/hoaproject/Zformat/zipball/522c381a2a075d4b9dbb42eb4592dd09520e4ac2",
                "reference": "522c381a2a075d4b9dbb42eb4592dd09520e4ac2",
                "shasum": ""
            },
            "require": {
                "hoa/consistency": "~1.0",
                "hoa/exception": "~1.0"
            },
            "type": "library",
            "extra": {
                "branch-alias": {
                    "dev-master": "1.x-dev"
                }
            },
            "autoload": {
                "psr-4": {
                    "Hoa\\Zformat\\": "."
                }
            },
            "notification-url": "https://packagist.org/downloads/",
            "license": [
                "BSD-3-Clause"
            ],
            "authors": [
                {
                    "name": "Ivan Enderlin",
                    "email": "ivan.enderlin@hoa-project.net"
                },
                {
                    "name": "Hoa community",
                    "homepage": "https://hoa-project.net/"
                }
            ],
            "description": "The Hoa\\Zformat library.",
            "homepage": "https://hoa-project.net/",
            "keywords": [
                "library",
                "parameter",
                "zformat"
            ],
            "time": "2017-01-10T10:39:54+00:00"
        },
        {
            "name": "hwi/oauth-bundle",
            "version": "0.6.3",
            "source": {
                "type": "git",
                "url": "https://github.com/hwi/HWIOAuthBundle.git",
                "reference": "0963709b04d8ac0d6d6c0c78787f6f59bd0d9a01"
            },
            "dist": {
                "type": "zip",
                "url": "https://api.github.com/repos/hwi/HWIOAuthBundle/zipball/0963709b04d8ac0d6d6c0c78787f6f59bd0d9a01",
                "reference": "0963709b04d8ac0d6d6c0c78787f6f59bd0d9a01",
                "shasum": ""
            },
            "require": {
                "php": "^5.6|^7.0",
                "php-http/client-common": "^1.3",
                "php-http/client-implementation": "^1.0",
                "php-http/discovery": "^1.0",
                "php-http/httplug": "^1.0",
                "php-http/message-factory": "^1.0",
                "psr/http-message": "^1.0",
                "symfony/form": "^2.8|^3.0|^4.0",
                "symfony/framework-bundle": "^2.8|^3.0|^4.0",
                "symfony/options-resolver": "^2.8|^3.0|^4.0",
                "symfony/security-bundle": "^2.8|^3.0|^4.0",
                "symfony/templating": "^2.8|^3.0|^4.0",
                "symfony/yaml": "^2.8|^3.0|^4.0"
            },
            "conflict": {
                "twig/twig": "<1.12"
            },
            "require-dev": {
                "doctrine/orm": "^2.3",
                "friendsofphp/php-cs-fixer": "^2.0",
                "friendsofsymfony/user-bundle": "^1.3|^2.0",
                "php-http/guzzle6-adapter": "^1.1",
                "php-http/httplug-bundle": "^1.7",
                "phpunit/phpunit": "^5.7",
                "symfony/phpunit-bridge": "^2.8|^3.0|^4.0",
                "symfony/property-access": "^2.8|^3.0|^4.0",
                "symfony/stopwatch": "^2.8|^3.0|^4.0",
                "symfony/twig-bundle": "^2.8|^3.0|^4.0",
                "symfony/validator": "^2.8|^3.0|^4.0"
            },
            "suggest": {
                "doctrine/doctrine-bundle": "to use Doctrine user provider",
                "friendsofsymfony/user-bundle": "to connect FOSUB with this bundle",
                "php-http/httplug-bundle": "to provide required HTTP client with ease.",
                "symfony/property-access": "to use FOSUB integration with this bundle",
                "symfony/twig-bundle": "to use the Twig hwi_oauth_* functions"
            },
            "type": "symfony-bundle",
            "extra": {
                "branch-alias": {
                    "dev-master": "0.6-dev"
                }
            },
            "autoload": {
                "psr-4": {
                    "HWI\\Bundle\\OAuthBundle\\": ""
                },
                "exclude-from-classmap": [
                    "/Tests/"
                ]
            },
            "notification-url": "https://packagist.org/downloads/",
            "license": [
                "MIT"
            ],
            "authors": [
                {
                    "name": "Contributors",
                    "homepage": "https://github.com/hwi/HWIOAuthBundle/contributors"
                },
                {
                    "name": "Joseph Bielawski",
                    "email": "stloyd@gmail.com"
                },
                {
                    "name": "Alexander",
                    "email": "iam.asm89@gmail.com"
                },
                {
                    "name": "Geoffrey Bachelet",
                    "email": "geoffrey.bachelet@gmail.com"
                }
            ],
            "description": "Support for authenticating users using both OAuth1.0a and OAuth2 in Symfony2.",
            "homepage": "http://github.com/hwi/HWIOAuthBundle",
            "keywords": [
                "37signals",
                "Authentication",
                "Deezer",
                "EVE Online",
                "amazon",
                "asana",
                "auth0",
                "azure",
                "bitbucket",
                "bitly",
                "box",
                "bufferapp",
                "clever",
                "dailymotion",
                "deviantart",
                "discogs",
                "disqus",
                "dropbox",
                "eventbrite",
                "facebook",
                "firewall",
                "fiware",
                "flickr",
                "foursquare",
                "github",
                "gitlab",
                "google",
                "hubic",
                "instagram",
                "jawbone",
                "jira",
                "linkedin",
                "mail.ru",
                "oauth",
                "oauth1",
                "oauth2",
                "odnoklassniki",
                "paypal",
                "qq",
                "reddit",
                "runkeeper",
                "salesforce",
                "security",
                "sensio connect",
                "sina weibo",
                "slack",
                "sound cloud",
                "spotify",
                "stack exchange",
                "stereomood",
                "strava",
                "toshl",
                "trakt",
                "trello",
                "twitch",
                "twitter",
                "vkontakte",
                "windows live",
                "wordpress",
                "wunderlist",
                "xing",
                "yahoo",
                "yandex",
                "youtube"
            ],
            "time": "2018-07-31T10:19:28+00:00"
        },
        {
            "name": "imagine/imagine",
            "version": "v0.7.1",
            "source": {
                "type": "git",
                "url": "https://github.com/avalanche123/Imagine.git",
                "reference": "a9a702a946073cbca166718f1b02a1e72d742daa"
            },
            "dist": {
                "type": "zip",
                "url": "https://api.github.com/repos/avalanche123/Imagine/zipball/a9a702a946073cbca166718f1b02a1e72d742daa",
                "reference": "a9a702a946073cbca166718f1b02a1e72d742daa",
                "shasum": ""
            },
            "require": {
                "php": ">=5.3.2"
            },
            "require-dev": {
                "sami/sami": "^3.3",
                "symfony/phpunit-bridge": "^3.2"
            },
            "suggest": {
                "ext-gd": "to use the GD implementation",
                "ext-gmagick": "to use the Gmagick implementation",
                "ext-imagick": "to use the Imagick implementation"
            },
            "type": "library",
            "extra": {
                "branch-alias": {
                    "dev-develop": "0.7-dev"
                }
            },
            "autoload": {
                "psr-0": {
                    "Imagine": "lib/"
                }
            },
            "notification-url": "https://packagist.org/downloads/",
            "license": [
                "MIT"
            ],
            "authors": [
                {
                    "name": "Bulat Shakirzyanov",
                    "email": "mallluhuct@gmail.com",
                    "homepage": "http://avalanche123.com"
                }
            ],
            "description": "Image processing for PHP 5.3",
            "homepage": "http://imagine.readthedocs.org/",
            "keywords": [
                "drawing",
                "graphics",
                "image manipulation",
                "image processing"
            ],
            "time": "2017-05-16T10:31:22+00:00"
        },
        {
            "name": "incenteev/composer-parameter-handler",
            "version": "v2.1.4",
            "source": {
                "type": "git",
                "url": "https://github.com/Incenteev/ParameterHandler.git",
                "reference": "084befb11ec21faeadcddefb88b66132775ff59b"
            },
            "dist": {
                "type": "zip",
                "url": "https://api.github.com/repos/Incenteev/ParameterHandler/zipball/084befb11ec21faeadcddefb88b66132775ff59b",
                "reference": "084befb11ec21faeadcddefb88b66132775ff59b",
                "shasum": ""
            },
            "require": {
                "php": ">=5.3.3",
                "symfony/yaml": "^2.3 || ^3.0 || ^4.0 || ^5.0"
            },
            "require-dev": {
                "composer/composer": "^1.0@dev",
                "symfony/filesystem": "^2.3 || ^3 || ^4 || ^5",
                "symfony/phpunit-bridge": "^4.0 || ^5.0"
            },
            "type": "library",
            "extra": {
                "branch-alias": {
                    "dev-master": "2.1.x-dev"
                }
            },
            "autoload": {
                "psr-4": {
                    "Incenteev\\ParameterHandler\\": ""
                }
            },
            "notification-url": "https://packagist.org/downloads/",
            "license": [
                "MIT"
            ],
            "authors": [
                {
                    "name": "Christophe Coevoet",
                    "email": "stof@notk.org"
                }
            ],
            "description": "Composer script handling your ignored parameter file",
            "homepage": "https://github.com/Incenteev/ParameterHandler",
            "keywords": [
                "parameters management"
            ],
            "time": "2020-03-17T21:10:00+00:00"
        },
        {
            "name": "jdorn/sql-formatter",
            "version": "v1.2.17",
            "source": {
                "type": "git",
                "url": "https://github.com/jdorn/sql-formatter.git",
                "reference": "64990d96e0959dff8e059dfcdc1af130728d92bc"
            },
            "dist": {
                "type": "zip",
                "url": "https://api.github.com/repos/jdorn/sql-formatter/zipball/64990d96e0959dff8e059dfcdc1af130728d92bc",
                "reference": "64990d96e0959dff8e059dfcdc1af130728d92bc",
                "shasum": ""
            },
            "require": {
                "php": ">=5.2.4"
            },
            "require-dev": {
                "phpunit/phpunit": "3.7.*"
            },
            "type": "library",
            "extra": {
                "branch-alias": {
                    "dev-master": "1.3.x-dev"
                }
            },
            "autoload": {
                "classmap": [
                    "lib"
                ]
            },
            "notification-url": "https://packagist.org/downloads/",
            "license": [
                "MIT"
            ],
            "authors": [
                {
                    "name": "Jeremy Dorn",
                    "email": "jeremy@jeremydorn.com",
                    "homepage": "http://jeremydorn.com/"
                }
            ],
            "description": "a PHP SQL highlighting library",
            "homepage": "https://github.com/jdorn/sql-formatter/",
            "keywords": [
                "highlight",
                "sql"
            ],
            "time": "2014-01-12T16:20:24+00:00"
        },
        {
            "name": "jms/cg",
            "version": "1.2.0",
            "source": {
                "type": "git",
                "url": "https://github.com/schmittjoh/cg-library.git",
                "reference": "2152ea2c48f746a676debb841644ae64cae27835"
            },
            "dist": {
                "type": "zip",
                "url": "https://api.github.com/repos/schmittjoh/cg-library/zipball/2152ea2c48f746a676debb841644ae64cae27835",
                "reference": "2152ea2c48f746a676debb841644ae64cae27835",
                "shasum": ""
            },
            "require": {
                "php": ">=5.3.0"
            },
            "require-dev": {
                "phpunit/phpunit": ">=4.5"
            },
            "type": "library",
            "extra": {
                "branch-alias": {
                    "dev-master": "1.1-dev"
                }
            },
            "autoload": {
                "psr-0": {
                    "CG\\": "src/"
                }
            },
            "notification-url": "https://packagist.org/downloads/",
            "license": [
                "Apache2"
            ],
            "authors": [
                {
                    "name": "Johannes M. Schmitt",
                    "email": "schmittjoh@gmail.com"
                }
            ],
            "description": "Toolset for generating PHP code",
            "keywords": [
                "code generation"
            ],
            "time": "2016-04-07T10:21:44+00:00"
        },
        {
            "name": "jms/metadata",
            "version": "2.2.0",
            "source": {
                "type": "git",
                "url": "https://github.com/schmittjoh/metadata.git",
                "reference": "6671a723aa90a63aa25fa082155bb128155eb0bc"
            },
            "dist": {
                "type": "zip",
                "url": "https://api.github.com/repos/schmittjoh/metadata/zipball/6671a723aa90a63aa25fa082155bb128155eb0bc",
                "reference": "6671a723aa90a63aa25fa082155bb128155eb0bc",
                "shasum": ""
            },
            "require": {
                "php": "^7.2"
            },
            "require-dev": {
                "doctrine/cache": "^1.0",
                "doctrine/coding-standard": "^4.0",
                "phpunit/phpunit": "^7.0",
                "symfony/cache": "^3.1|^4.0"
            },
            "type": "library",
            "extra": {
                "branch-alias": {
                    "dev-master": "2.x-dev"
                }
            },
            "autoload": {
                "psr-4": {
                    "Metadata\\": "src/"
                }
            },
            "notification-url": "https://packagist.org/downloads/",
            "license": [
                "MIT"
            ],
            "authors": [
                {
                    "name": "Johannes M. Schmitt",
                    "email": "schmittjoh@gmail.com"
                },
                {
                    "name": "Asmir Mustafic",
                    "email": "goetas@gmail.com"
                }
            ],
            "description": "Class/method/property metadata management in PHP",
            "keywords": [
                "annotations",
                "metadata",
                "xml",
                "yaml"
            ],
            "time": "2020-05-31T08:37:14+00:00"
        },
        {
            "name": "jms/serializer",
            "version": "3.4.0",
            "source": {
                "type": "git",
                "url": "https://github.com/schmittjoh/serializer.git",
                "reference": "e2d3c49d9322a08ee32221a5623c898160dada79"
            },
            "dist": {
                "type": "zip",
                "url": "https://api.github.com/repos/schmittjoh/serializer/zipball/e2d3c49d9322a08ee32221a5623c898160dada79",
                "reference": "e2d3c49d9322a08ee32221a5623c898160dada79",
                "shasum": ""
            },
            "require": {
                "doctrine/annotations": "^1.0",
                "doctrine/instantiator": "^1.0.3",
                "hoa/compiler": "^3.17.08.08",
                "jms/metadata": "^2.0",
                "php": "^7.2"
            },
            "conflict": {
                "hoa/consistency": "<1.17.05.02",
                "hoa/core": "*",
                "hoa/iterator": "<2.16.03.15"
            },
            "require-dev": {
                "doctrine/coding-standard": "^5.0",
                "doctrine/orm": "~2.1",
                "doctrine/phpcr-odm": "^1.3|^2.0",
                "ext-pdo_sqlite": "*",
                "jackalope/jackalope-doctrine-dbal": "^1.1.5",
                "ocramius/proxy-manager": "^1.0|^2.0",
                "phpunit/phpunit": "^7.5||^8.0",
                "psr/container": "^1.0",
                "symfony/dependency-injection": "^3.0|^4.0|^5.0",
                "symfony/expression-language": "^3.0|^4.0|^5.0",
                "symfony/filesystem": "^3.0|^4.0|^5.0",
                "symfony/form": "^3.0|^4.0|^5.0",
                "symfony/translation": "^3.0|^4.0|^5.0",
                "symfony/validator": "^3.1.9|^4.0|^5.0",
                "symfony/yaml": "^3.3|^4.0|^5.0",
                "twig/twig": "~1.34|~2.4"
            },
            "suggest": {
                "doctrine/cache": "Required if you like to use cache functionality.",
                "doctrine/collections": "Required if you like to use doctrine collection types as ArrayCollection.",
                "symfony/yaml": "Required if you'd like to use the YAML metadata format."
            },
            "type": "library",
            "extra": {
                "branch-alias": {
                    "dev-master": "3.4-dev"
                }
            },
            "autoload": {
                "psr-4": {
                    "JMS\\Serializer\\": "src/"
                }
            },
            "notification-url": "https://packagist.org/downloads/",
            "license": [
                "MIT"
            ],
            "authors": [
                {
                    "name": "Johannes M. Schmitt",
                    "email": "schmittjoh@gmail.com"
                },
                {
                    "name": "Asmir Mustafic",
                    "email": "goetas@gmail.com"
                }
            ],
            "description": "Library for (de-)serializing data of any complexity; supports XML, JSON, and YAML.",
            "homepage": "http://jmsyst.com/libs/serializer",
            "keywords": [
                "deserialization",
                "jaxb",
                "json",
                "serialization",
                "xml"
            ],
            "time": "2019-12-14T20:49:23+00:00"
        },
        {
            "name": "jms/serializer-bundle",
            "version": "3.5.0",
            "source": {
                "type": "git",
                "url": "https://github.com/schmittjoh/JMSSerializerBundle.git",
                "reference": "5793ec59b2243365a625c0fd78415732097c11e8"
            },
            "dist": {
                "type": "zip",
                "url": "https://api.github.com/repos/schmittjoh/JMSSerializerBundle/zipball/5793ec59b2243365a625c0fd78415732097c11e8",
                "reference": "5793ec59b2243365a625c0fd78415732097c11e8",
                "shasum": ""
            },
            "require": {
                "jms/serializer": "^2.3|^3.0",
                "php": "^7.2",
                "symfony/dependency-injection": "^3.3 || ^4.0 || ^5.0",
                "symfony/framework-bundle": "^3.0 || ^4.0 || ^5.0"
            },
            "require-dev": {
                "doctrine/orm": "^2.4",
                "phpunit/phpunit": "^6.0",
                "symfony/expression-language": "^3.0 || ^4.0 || ^5.0",
                "symfony/finder": "^3.0 || ^4.0 || ^5.0",
                "symfony/form": "^3.0 || ^4.0 || ^5.0",
                "symfony/stopwatch": "^3.0 || ^4.0 || ^5.0",
                "symfony/twig-bundle": "*",
                "symfony/validator": "^3.0 || ^4.0 || ^5.0",
                "symfony/yaml": "^3.0 || ^4.0 || ^5.0"
            },
            "suggest": {
                "jms/di-extra-bundle": "Required to get lazy loading (de)serialization visitors, ^1.3",
                "symfony/finder": "Required for cache warmup, supported versions ^3.0|^4.0"
            },
            "type": "symfony-bundle",
            "extra": {
                "branch-alias": {
                    "dev-master": "3.5-dev"
                }
            },
            "autoload": {
                "psr-4": {
                    "JMS\\SerializerBundle\\": ""
                },
                "exclude-from-classmap": [
                    "/Tests/"
                ]
            },
            "notification-url": "https://packagist.org/downloads/",
            "license": [
                "MIT"
            ],
            "authors": [
                {
                    "name": "Johannes M. Schmitt",
                    "email": "schmittjoh@gmail.com"
                },
                {
                    "name": "Asmir Mustafic",
                    "email": "goetas@gmail.com"
                }
            ],
            "description": "Allows you to easily serialize, and deserialize data of any complexity",
            "homepage": "http://jmsyst.com/bundles/JMSSerializerBundle",
            "keywords": [
                "deserialization",
                "json",
                "serialization",
                "xml"
            ],
            "time": "2019-11-29T13:03:07+00:00"
        },
        {
            "name": "justinrainbow/json-schema",
            "version": "5.2.10",
            "source": {
                "type": "git",
                "url": "https://github.com/justinrainbow/json-schema.git",
                "reference": "2ba9c8c862ecd5510ed16c6340aa9f6eadb4f31b"
            },
            "dist": {
                "type": "zip",
                "url": "https://api.github.com/repos/justinrainbow/json-schema/zipball/2ba9c8c862ecd5510ed16c6340aa9f6eadb4f31b",
                "reference": "2ba9c8c862ecd5510ed16c6340aa9f6eadb4f31b",
                "shasum": ""
            },
            "require": {
                "php": ">=5.3.3"
            },
            "require-dev": {
                "friendsofphp/php-cs-fixer": "~2.2.20||~2.15.1",
                "json-schema/json-schema-test-suite": "1.2.0",
                "phpunit/phpunit": "^4.8.35"
            },
            "bin": [
                "bin/validate-json"
            ],
            "type": "library",
            "extra": {
                "branch-alias": {
                    "dev-master": "5.0.x-dev"
                }
            },
            "autoload": {
                "psr-4": {
                    "JsonSchema\\": "src/JsonSchema/"
                }
            },
            "notification-url": "https://packagist.org/downloads/",
            "license": [
                "MIT"
            ],
            "authors": [
                {
                    "name": "Bruno Prieto Reis",
                    "email": "bruno.p.reis@gmail.com"
                },
                {
                    "name": "Justin Rainbow",
                    "email": "justin.rainbow@gmail.com"
                },
                {
                    "name": "Igor Wiedler",
                    "email": "igor@wiedler.ch"
                },
                {
                    "name": "Robert Schönthal",
                    "email": "seroscho@googlemail.com"
                }
            ],
            "description": "A library to validate a json schema.",
            "homepage": "https://github.com/justinrainbow/json-schema",
            "keywords": [
                "json",
                "schema"
            ],
            "time": "2020-05-27T16:41:55+00:00"
        },
        {
            "name": "knplabs/gaufrette",
            "version": "v0.9.0",
            "source": {
                "type": "git",
                "url": "https://github.com/KnpLabs/Gaufrette.git",
                "reference": "786247eba04d4693e88a80ca9fdabb634675dcac"
            },
            "dist": {
                "type": "zip",
                "url": "https://api.github.com/repos/KnpLabs/Gaufrette/zipball/786247eba04d4693e88a80ca9fdabb634675dcac",
                "reference": "786247eba04d4693e88a80ca9fdabb634675dcac",
                "shasum": ""
            },
            "require": {
                "php": ">=7.1"
            },
            "conflict": {
                "microsoft/windowsazure": "<0.4.3"
            },
            "require-dev": {
                "akeneo/phpspec-skip-example-extension": "^4.0",
                "amazonwebservices/aws-sdk-for-php": "1.5.*",
                "aws/aws-sdk-php": "^2.4.12||~3",
                "doctrine/dbal": ">=2.3",
                "dropbox-php/dropbox-php": "*",
                "google/apiclient": "~1.1.3",
                "league/flysystem": "~1.0",
                "microsoft/azure-storage-blob": "^1.0",
                "mikey179/vfsstream": "~1.2.0",
                "mongodb/mongodb": "^1.1",
                "pedrotroller/php-cs-custom-fixer": "^2.17",
                "phpseclib/phpseclib": "^2.0",
                "phpspec/phpspec": "~5.1",
                "phpunit/phpunit": "~7.5",
                "rackspace/php-opencloud": "^1.9.2"
            },
            "suggest": {
                "ext-curl": "*",
                "ext-fileinfo": "This extension is used to automatically detect the content-type of a file in the AwsS3, OpenCloud, AzureBlogStorage and GoogleCloudStorage adapters",
                "ext-mbstring": "*",
                "gaufrette/aws-s3-adapter": "to use AwsS3 adapter (supports SDK v2 and v3)",
                "gaufrette/azure-blob-storage-adapter": "to use AzureBlobStorage adapter",
                "gaufrette/doctrine-dbal-adapter": "to use DBAL adapter",
                "gaufrette/flysystem-adapter": "to use Flysystem adapter",
                "gaufrette/ftp-adapter": "to use Ftp adapter",
                "gaufrette/gridfs-adapter": "to use GridFS adapter",
                "gaufrette/in-memory-adapter": "to use InMemory adapter",
                "gaufrette/local-adapter": "to use Local adapter",
                "gaufrette/opencloud-adapter": "to use Opencloud adapter",
                "gaufrette/phpseclib-sftp-adapter": "to use PhpseclibSftp adapter",
                "gaufrette/zip-adapter": "to use Zip adapter",
                "google/apiclient": "to use GoogleCloudStorage adapter",
                "knplabs/knp-gaufrette-bundle": "to use with Symfony2"
            },
            "type": "library",
            "extra": {
                "branch-alias": {
                    "dev-master": "0.10.x-dev"
                }
            },
            "autoload": {
                "psr-0": {
                    "Gaufrette": "src/"
                }
            },
            "notification-url": "https://packagist.org/downloads/",
            "license": [
                "MIT"
            ],
            "authors": [
                {
                    "name": "KnpLabs Team",
                    "homepage": "http://knplabs.com"
                },
                {
                    "name": "The contributors",
                    "homepage": "http://github.com/knplabs/Gaufrette/contributors"
                }
            ],
            "description": "PHP library that provides a filesystem abstraction layer",
            "homepage": "http://knplabs.com",
            "keywords": [
                "abstraction",
                "file",
                "filesystem",
                "media"
            ],
            "time": "2019-12-26T15:15:38+00:00"
        },
        {
            "name": "knplabs/knp-gaufrette-bundle",
            "version": "v0.5.2",
            "source": {
                "type": "git",
                "url": "https://github.com/KnpLabs/KnpGaufretteBundle.git",
                "reference": "2a3d24efda257023e5d3f21866f1ff18f50c60ba"
            },
            "dist": {
                "type": "zip",
                "url": "https://api.github.com/repos/KnpLabs/KnpGaufretteBundle/zipball/2a3d24efda257023e5d3f21866f1ff18f50c60ba",
                "reference": "2a3d24efda257023e5d3f21866f1ff18f50c60ba",
                "shasum": ""
            },
            "require": {
                "knplabs/gaufrette": "~0.1.7|~0.2|~0.3|~0.4|~0.5",
                "symfony/config": "~2.1|~3.0|~4.0",
                "symfony/dependency-injection": "~2.1|~3.0|~4.0",
                "symfony/framework-bundle": "~2.0|~3.0|~4.0"
            },
            "require-dev": {
                "phpunit/phpunit": "~4.8.35",
                "symfony/console": "~2.1|~3.0|~4.0",
                "symfony/filesystem": "~2.1|~3.0|~4.0",
                "symfony/yaml": "~2.1|~3.0|~4.0"
            },
            "type": "symfony-bundle",
            "extra": {
                "branch-alias": []
            },
            "autoload": {
                "psr-4": {
                    "Knp\\Bundle\\GaufretteBundle\\": ""
                }
            },
            "notification-url": "https://packagist.org/downloads/",
            "license": [
                "MIT"
            ],
            "authors": [
                {
                    "name": "The contributors",
                    "homepage": "https://github.com/knplabs/KnpGaufretteBundle/contributors"
                },
                {
                    "name": "Antoine Hérault",
                    "email": "antoine.herault@gmail.com"
                }
            ],
            "description": "Allows to easily use the Gaufrette library in a Symfony project",
            "homepage": "http://knplabs.com",
            "keywords": [
                "abstraction",
                "file",
                "filesystem",
                "media"
            ],
            "time": "2018-01-30T13:05:01+00:00"
        },
        {
            "name": "knplabs/knp-menu",
            "version": "2.3.0",
            "source": {
                "type": "git",
                "url": "https://github.com/KnpLabs/KnpMenu.git",
                "reference": "655630a1db0b72108262d1a844de3b1ba0885be5"
            },
            "dist": {
                "type": "zip",
                "url": "https://api.github.com/repos/KnpLabs/KnpMenu/zipball/655630a1db0b72108262d1a844de3b1ba0885be5",
                "reference": "655630a1db0b72108262d1a844de3b1ba0885be5",
                "shasum": ""
            },
            "require": {
                "php": ">=5.6.0"
            },
            "require-dev": {
                "psr/container": "^1.0",
                "symfony/http-foundation": "~2.4|~3.0|^4.0",
                "symfony/phpunit-bridge": "~3.3|^4.0",
                "symfony/routing": "~2.3|~3.0|^4.0",
                "twig/twig": "~1.16|~2.0"
            },
            "suggest": {
                "twig/twig": "for the TwigRenderer and the integration with your templates"
            },
            "type": "library",
            "extra": {
                "branch-alias": {
                    "dev-master": "2.3-dev"
                }
            },
            "autoload": {
                "psr-4": {
                    "Knp\\Menu\\": "src/Knp/Menu"
                }
            },
            "notification-url": "https://packagist.org/downloads/",
            "license": [
                "MIT"
            ],
            "authors": [
                {
                    "name": "Christophe Coevoet",
                    "email": "stof@notk.org"
                },
                {
                    "name": "Symfony Community",
                    "homepage": "https://github.com/KnpLabs/KnpMenu/contributors"
                },
                {
                    "name": "KnpLabs",
                    "homepage": "https://knplabs.com"
                }
            ],
            "description": "An object oriented menu library",
            "homepage": "https://knplabs.com",
            "keywords": [
                "menu",
                "tree"
            ],
            "time": "2017-11-18T20:49:26+00:00"
        },
        {
            "name": "knplabs/knp-menu-bundle",
            "version": "2.2.2",
            "source": {
                "type": "git",
                "url": "https://github.com/KnpLabs/KnpMenuBundle.git",
                "reference": "267027582a1f1e355276f796f8da0e9f82026bf1"
            },
            "dist": {
                "type": "zip",
                "url": "https://api.github.com/repos/KnpLabs/KnpMenuBundle/zipball/267027582a1f1e355276f796f8da0e9f82026bf1",
                "reference": "267027582a1f1e355276f796f8da0e9f82026bf1",
                "shasum": ""
            },
            "require": {
                "knplabs/knp-menu": "~2.3",
                "php": "^5.6 || ^7",
                "symfony/framework-bundle": "~2.7|~3.0 | ^4.0"
            },
            "require-dev": {
                "symfony/expression-language": "~2.7|~3.0 | ^4.0",
                "symfony/phpunit-bridge": "^3.3 | ^4.0",
                "symfony/templating": "~2.7|~3.0 | ^4.0"
            },
            "type": "symfony-bundle",
            "extra": {
                "branch-alias": {
                    "dev-master": "2.2.x-dev"
                }
            },
            "autoload": {
                "psr-4": {
                    "Knp\\Bundle\\MenuBundle\\": "src"
                }
            },
            "notification-url": "https://packagist.org/downloads/",
            "license": [
                "MIT"
            ],
            "authors": [
                {
                    "name": "Christophe Coevoet",
                    "email": "stof@notk.org"
                },
                {
                    "name": "Knplabs",
                    "homepage": "http://knplabs.com"
                },
                {
                    "name": "Symfony Community",
                    "homepage": "https://github.com/KnpLabs/KnpMenuBundle/contributors"
                }
            ],
            "description": "This bundle provides an integration of the KnpMenu library",
            "keywords": [
                "menu"
            ],
            "time": "2019-06-17T12:58:15+00:00"
        },
        {
            "name": "kriswallsmith/assetic",
            "version": "v1.0.5",
            "source": {
                "type": "git",
                "url": "https://github.com/kriswallsmith/assetic.git",
                "reference": "8ab3638325af9cd144242765494a9dc9b53ab430"
            },
            "dist": {
                "type": "zip",
                "url": "https://api.github.com/repos/kriswallsmith/assetic/zipball/8ab3638325af9cd144242765494a9dc9b53ab430",
                "reference": "8ab3638325af9cd144242765494a9dc9b53ab430",
                "shasum": ""
            },
            "require": {
                "php": ">=5.3.1"
            },
            "type": "library",
            "autoload": {
                "psr-0": {
                    "Assetic": "src/"
                }
            },
            "notification-url": "https://packagist.org/downloads/",
            "license": [
                "MIT"
            ],
            "authors": [
                {
                    "name": "Kris Wallsmith",
                    "email": "kris.wallsmith@gmail.com",
                    "homepage": "http://kriswallsmith.net/"
                }
            ],
            "description": "Asset Management for PHP",
            "homepage": "https://github.com/kriswallsmith/assetic",
            "keywords": [
                "assets",
                "compression",
                "minification"
            ],
            "time": "2014-12-12T05:07:58+00:00"
        },
        {
            "name": "kriswallsmith/buzz",
            "version": "1.0.1",
            "source": {
                "type": "git",
                "url": "https://github.com/kriswallsmith/Buzz.git",
                "reference": "3d436434ab6019a309b8813839a3693997d03774"
            },
            "dist": {
                "type": "zip",
                "url": "https://api.github.com/repos/kriswallsmith/Buzz/zipball/3d436434ab6019a309b8813839a3693997d03774",
                "reference": "3d436434ab6019a309b8813839a3693997d03774",
                "shasum": ""
            },
            "require": {
                "php": "^7.1",
                "php-http/httplug": "^1.1 || ^2.0",
                "psr/http-client": "^1.0",
                "psr/http-factory": "^1.0",
                "psr/http-message": "^1.0",
                "symfony/options-resolver": "^3.4 || ^4.0"
            },
            "provide": {
                "php-http/client-implementation": "1.0",
                "psr/http-client-implementation": "1.0"
            },
            "require-dev": {
                "nyholm/psr7": "^1.0",
                "php-http/client-integration-tests": "^2.0.1",
                "phpunit/phpunit": "^6.5.7",
                "psr/log": "^1.0",
                "symfony/phpunit-bridge": "^4.2.3"
            },
            "suggest": {
                "ext-curl": "To use our cUrl clients",
                "nyholm/psr7": "For PSR-7 and PSR-17 implementation"
            },
            "type": "library",
            "autoload": {
                "psr-4": {
                    "Buzz\\": "lib"
                }
            },
            "notification-url": "https://packagist.org/downloads/",
            "license": [
                "MIT"
            ],
            "authors": [
                {
                    "name": "Kris Wallsmith",
                    "email": "kris.wallsmith@gmail.com",
                    "homepage": "http://kriswallsmith.net/"
                },
                {
                    "name": "Tobias Nyholm",
                    "email": "tobias.nyholm@gmail.com",
                    "homepage": "http://tnyholm.se/"
                }
            ],
            "description": "Lightweight HTTP client",
            "homepage": "https://github.com/kriswallsmith/Buzz",
            "keywords": [
                "curl",
                "http client"
            ],
            "time": "2019-04-17T18:49:52+00:00"
        },
        {
            "name": "lexik/maintenance-bundle",
            "version": "v2.1.5",
            "source": {
                "type": "git",
                "url": "https://github.com/lexik/LexikMaintenanceBundle.git",
                "reference": "3a3e916776934a95834235e4a1d71e4595d515f5"
            },
            "dist": {
                "type": "zip",
                "url": "https://api.github.com/repos/lexik/LexikMaintenanceBundle/zipball/3a3e916776934a95834235e4a1d71e4595d515f5",
                "reference": "3a3e916776934a95834235e4a1d71e4595d515f5",
                "shasum": ""
            },
            "require": {
                "php": ">=5.3.9",
                "symfony/framework-bundle": "~2.7|~3.0|^4.0",
                "symfony/translation": "~2.7|~3.0|^4.0"
            },
            "require-dev": {
                "phpunit/phpunit": "~4.8|~5.7.11",
                "symfony/phpunit-bridge": "~2.7|~3.0|^4.0"
            },
            "type": "symfony-bundle",
            "extra": {
                "branch-alias": {
                    "dev-master": "2.0.x-dev"
                }
            },
            "autoload": {
                "psr-4": {
                    "Lexik\\Bundle\\MaintenanceBundle\\": ""
                }
            },
            "notification-url": "https://packagist.org/downloads/",
            "license": [
                "MIT"
            ],
            "authors": [
                {
                    "name": "Dev Lexik",
                    "email": "dev@lexik.fr"
                },
                {
                    "name": "Gilles Gauthier",
                    "email": "g.gauthier@lexik.fr"
                },
                {
                    "name": "Djuri Baars",
                    "email": "info@djurict.nl"
                }
            ],
            "description": "This bundle allows you to place your website in maintenance mode by calling two commands from your console.",
            "homepage": "https://github.com/lexik/LexikMaintenanceBundle",
            "keywords": [
                "Symfony2",
                "bundle",
                "maintenance"
            ],
            "time": "2018-02-14T10:18:33+00:00"
        },
        {
            "name": "liip/imagine-bundle",
            "version": "2.0.0",
            "source": {
                "type": "git",
                "url": "https://github.com/liip/LiipImagineBundle.git",
                "reference": "66959e113d1976d0b23a2617771c2c65d62ea44b"
            },
            "dist": {
                "type": "zip",
                "url": "https://api.github.com/repos/liip/LiipImagineBundle/zipball/66959e113d1976d0b23a2617771c2c65d62ea44b",
                "reference": "66959e113d1976d0b23a2617771c2c65d62ea44b",
                "shasum": ""
            },
            "require": {
                "imagine/imagine": "^0.7.1,<0.8",
                "php": "^7.1",
                "symfony/asset": "^3.0|^4.0",
                "symfony/filesystem": "^3.0|^4.0",
                "symfony/finder": "^3.0|^4.0",
                "symfony/framework-bundle": "^3.0|^4.0",
                "symfony/options-resolver": "^3.0|^4.0",
                "symfony/process": "^3.0|^4.0",
                "symfony/templating": "^3.0|^4.0",
                "symfony/translation": "^3.0|^4.0"
            },
            "require-dev": {
                "amazonwebservices/aws-sdk-for-php": "^1.0",
                "aws/aws-sdk-php": "^2.4",
                "doctrine/cache": "^1.1",
                "doctrine/orm": "^2.3",
                "enqueue/enqueue-bundle": "^0.7|^0.8",
                "ext-gd": "*",
                "friendsofphp/php-cs-fixer": "^2.10",
                "league/flysystem": "^1.0",
                "psr/log": "^1.0",
                "symfony/browser-kit": "^3.0|^4.0",
                "symfony/console": "^3.0|^4.0",
                "symfony/dependency-injection": "^3.0|^4.0",
                "symfony/form": "^3.0|^4.0",
                "symfony/phpunit-bridge": "^3.0|^4.0",
                "symfony/validator": "^3.0|^4.0",
                "symfony/yaml": "^3.0|^4.0",
                "twig/twig": "^1.12|^2.0"
            },
            "suggest": {
                "alcaeus/mongo-php-adapter": "required on PHP >= 7.0 to use mongo components with mongodb extension",
                "amazonwebservices/aws-sdk-for-php": "required to use AWS version 1 cache resolver",
                "aws/aws-sdk-php": "required to use AWS version 2/3 cache resolver",
                "doctrine/mongodb-odm": "required to use mongodb-backed doctrine components",
                "enqueue/enqueue-bundle": "^0.7 add if you like to process images in background",
                "ext-exif": "required to read EXIF metadata from images",
                "ext-gd": "required to use gd driver",
                "ext-gmagick": "required to use gmagick driver",
                "ext-imagick": "required to use imagick driver",
                "ext-mongo": "required for mongodb components on PHP <7.0",
                "ext-mongodb": "required for mongodb components on PHP >=7.0",
                "league/flysystem": "required to use FlySystem data loader or cache resolver",
                "monolog/monolog": "A psr/log compatible logger is required to enable logging",
                "twig/twig": "required to use the provided Twig extension. Version 1.12 or greater needed"
            },
            "type": "symfony-bundle",
            "extra": {
                "branch-alias": {
                    "dev-1.0": "1.7-dev"
                }
            },
            "autoload": {
                "psr-4": {
                    "Liip\\ImagineBundle\\": ""
                },
                "exclude-from-classmap": [
                    "/Tests/"
                ]
            },
            "notification-url": "https://packagist.org/downloads/",
            "license": [
                "MIT"
            ],
            "authors": [
                {
                    "name": "Liip and other contributors",
                    "homepage": "https://github.com/liip/LiipImagineBundle/contributors"
                }
            ],
            "description": "This bundle provides an image manipulation abstraction toolkit for Symfony-based projects.",
            "homepage": "http://liip.ch",
            "keywords": [
                "bundle",
                "image",
                "imagine",
                "liip",
                "manipulation",
                "photos",
                "pictures",
                "symfony",
                "transformation"
            ],
            "time": "2018-04-30T09:53:17+00:00"
        },
        {
            "name": "michelf/php-markdown",
            "version": "1.9.0",
            "source": {
                "type": "git",
                "url": "https://github.com/michelf/php-markdown.git",
                "reference": "c83178d49e372ca967d1a8c77ae4e051b3a3c75c"
            },
            "dist": {
                "type": "zip",
                "url": "https://api.github.com/repos/michelf/php-markdown/zipball/c83178d49e372ca967d1a8c77ae4e051b3a3c75c",
                "reference": "c83178d49e372ca967d1a8c77ae4e051b3a3c75c",
                "shasum": ""
            },
            "require": {
                "php": ">=5.3.0"
            },
            "require-dev": {
                "phpunit/phpunit": ">=4.3 <5.8"
            },
            "type": "library",
            "autoload": {
                "psr-4": {
                    "Michelf\\": "Michelf/"
                }
            },
            "notification-url": "https://packagist.org/downloads/",
            "license": [
                "BSD-3-Clause"
            ],
            "authors": [
                {
                    "name": "Michel Fortin",
                    "email": "michel.fortin@michelf.ca",
                    "homepage": "https://michelf.ca/",
                    "role": "Developer"
                },
                {
                    "name": "John Gruber",
                    "homepage": "https://daringfireball.net/"
                }
            ],
            "description": "PHP Markdown",
            "homepage": "https://michelf.ca/projects/php-markdown/",
            "keywords": [
                "markdown"
            ],
            "time": "2019-12-02T02:32:27+00:00"
        },
        {
            "name": "monolog/monolog",
            "version": "1.23.0",
            "source": {
                "type": "git",
                "url": "https://github.com/Seldaek/monolog.git",
                "reference": "fd8c787753b3a2ad11bc60c063cff1358a32a3b4"
            },
            "dist": {
                "type": "zip",
                "url": "https://api.github.com/repos/Seldaek/monolog/zipball/fd8c787753b3a2ad11bc60c063cff1358a32a3b4",
                "reference": "fd8c787753b3a2ad11bc60c063cff1358a32a3b4",
                "shasum": ""
            },
            "require": {
                "php": ">=5.3.0",
                "psr/log": "~1.0"
            },
            "provide": {
                "psr/log-implementation": "1.0.0"
            },
            "require-dev": {
                "aws/aws-sdk-php": "^2.4.9 || ^3.0",
                "doctrine/couchdb": "~1.0@dev",
                "graylog2/gelf-php": "~1.0",
                "jakub-onderka/php-parallel-lint": "0.9",
                "php-amqplib/php-amqplib": "~2.4",
                "php-console/php-console": "^3.1.3",
                "phpunit/phpunit": "~4.5",
                "phpunit/phpunit-mock-objects": "2.3.0",
                "ruflin/elastica": ">=0.90 <3.0",
                "sentry/sentry": "^0.13",
                "swiftmailer/swiftmailer": "^5.3|^6.0"
            },
            "suggest": {
                "aws/aws-sdk-php": "Allow sending log messages to AWS services like DynamoDB",
                "doctrine/couchdb": "Allow sending log messages to a CouchDB server",
                "ext-amqp": "Allow sending log messages to an AMQP server (1.0+ required)",
                "ext-mongo": "Allow sending log messages to a MongoDB server",
                "graylog2/gelf-php": "Allow sending log messages to a GrayLog2 server",
                "mongodb/mongodb": "Allow sending log messages to a MongoDB server via PHP Driver",
                "php-amqplib/php-amqplib": "Allow sending log messages to an AMQP server using php-amqplib",
                "php-console/php-console": "Allow sending log messages to Google Chrome",
                "rollbar/rollbar": "Allow sending log messages to Rollbar",
                "ruflin/elastica": "Allow sending log messages to an Elastic Search server",
                "sentry/sentry": "Allow sending log messages to a Sentry server"
            },
            "type": "library",
            "extra": {
                "branch-alias": {
                    "dev-master": "2.0.x-dev"
                }
            },
            "autoload": {
                "psr-4": {
                    "Monolog\\": "src/Monolog"
                }
            },
            "notification-url": "https://packagist.org/downloads/",
            "license": [
                "MIT"
            ],
            "authors": [
                {
                    "name": "Jordi Boggiano",
                    "email": "j.boggiano@seld.be",
                    "homepage": "http://seld.be"
                }
            ],
            "description": "Sends your logs to files, sockets, inboxes, databases and various web services",
            "homepage": "http://github.com/Seldaek/monolog",
            "keywords": [
                "log",
                "logging",
                "psr-3"
            ],
            "time": "2017-06-19T01:22:40+00:00"
        },
        {
            "name": "mtdowling/cron-expression",
            "version": "v1.2.3",
            "source": {
                "type": "git",
                "url": "https://github.com/mtdowling/cron-expression.git",
                "reference": "9be552eebcc1ceec9776378f7dcc085246cacca6"
            },
            "dist": {
                "type": "zip",
                "url": "https://api.github.com/repos/mtdowling/cron-expression/zipball/9be552eebcc1ceec9776378f7dcc085246cacca6",
                "reference": "9be552eebcc1ceec9776378f7dcc085246cacca6",
                "shasum": ""
            },
            "require": {
                "php": ">=5.3.2"
            },
            "require-dev": {
                "phpunit/phpunit": "~4.0|~5.0"
            },
            "type": "library",
            "autoload": {
                "psr-4": {
                    "Cron\\": "src/Cron/"
                }
            },
            "notification-url": "https://packagist.org/downloads/",
            "license": [
                "MIT"
            ],
            "authors": [
                {
                    "name": "Michael Dowling",
                    "email": "mtdowling@gmail.com",
                    "homepage": "https://github.com/mtdowling"
                }
            ],
            "description": "CRON for PHP: Calculate the next or previous run date and determine if a CRON expression is due",
            "keywords": [
                "cron",
                "schedule"
            ],
            "abandoned": "dragonmantank/cron-expression",
            "time": "2019-12-28T04:23:06+00:00"
        },
        {
            "name": "mustangostang/spyc",
            "version": "0.6.3",
            "source": {
                "type": "git",
                "url": "git@github.com:mustangostang/spyc.git",
                "reference": "4627c838b16550b666d15aeae1e5289dd5b77da0"
            },
            "dist": {
                "type": "zip",
                "url": "https://api.github.com/repos/mustangostang/spyc/zipball/4627c838b16550b666d15aeae1e5289dd5b77da0",
                "reference": "4627c838b16550b666d15aeae1e5289dd5b77da0",
                "shasum": ""
            },
            "require": {
                "php": ">=5.3.1"
            },
            "require-dev": {
                "phpunit/phpunit": "4.3.*@dev"
            },
            "type": "library",
            "extra": {
                "branch-alias": {
                    "dev-master": "0.5.x-dev"
                }
            },
            "autoload": {
                "files": [
                    "Spyc.php"
                ]
            },
            "notification-url": "https://packagist.org/downloads/",
            "license": [
                "MIT"
            ],
            "authors": [
                {
                    "name": "mustangostang",
                    "email": "vlad.andersen@gmail.com"
                }
            ],
            "description": "A simple YAML loader/dumper class for PHP",
            "homepage": "https://github.com/mustangostang/spyc/",
            "keywords": [
                "spyc",
                "yaml",
                "yml"
            ],
            "time": "2019-09-10T13:16:29+00:00"
        },
        {
            "name": "myclabs/deep-copy",
            "version": "1.9.5",
            "source": {
                "type": "git",
                "url": "https://github.com/myclabs/DeepCopy.git",
                "reference": "b2c28789e80a97badd14145fda39b545d83ca3ef"
            },
            "dist": {
                "type": "zip",
                "url": "https://api.github.com/repos/myclabs/DeepCopy/zipball/b2c28789e80a97badd14145fda39b545d83ca3ef",
                "reference": "b2c28789e80a97badd14145fda39b545d83ca3ef",
                "shasum": ""
            },
            "require": {
                "php": "^7.1"
            },
            "replace": {
                "myclabs/deep-copy": "self.version"
            },
            "require-dev": {
                "doctrine/collections": "^1.0",
                "doctrine/common": "^2.6",
                "phpunit/phpunit": "^7.1"
            },
            "type": "library",
            "autoload": {
                "psr-4": {
                    "DeepCopy\\": "src/DeepCopy/"
                },
                "files": [
                    "src/DeepCopy/deep_copy.php"
                ]
            },
            "notification-url": "https://packagist.org/downloads/",
            "license": [
                "MIT"
            ],
            "description": "Create deep copies (clones) of your objects",
            "keywords": [
                "clone",
                "copy",
                "duplicate",
                "object",
                "object graph"
            ],
            "time": "2020-01-17T21:11:47+00:00"
        },
        {
            "name": "nelmio/api-doc-bundle",
            "version": "2.13.3",
            "target-dir": "Nelmio/ApiDocBundle",
            "source": {
                "type": "git",
                "url": "https://github.com/nelmio/NelmioApiDocBundle.git",
                "reference": "f0a606b6362c363043e01aa079bee2b0b5eb47a2"
            },
            "dist": {
                "type": "zip",
                "url": "https://api.github.com/repos/nelmio/NelmioApiDocBundle/zipball/f0a606b6362c363043e01aa079bee2b0b5eb47a2",
                "reference": "f0a606b6362c363043e01aa079bee2b0b5eb47a2",
                "shasum": ""
            },
            "require": {
                "michelf/php-markdown": "~1.4",
                "php": ">=5.4",
                "symfony/console": "~2.3|~3.0|~4.0",
                "symfony/framework-bundle": "~2.3|~3.0|~4.0",
                "symfony/twig-bundle": "~2.3|~3.0|~4.0"
            },
            "conflict": {
                "jms/serializer": "<0.12",
                "jms/serializer-bundle": "<0.11",
                "symfony/symfony": "~2.7.8",
                "twig/twig": "<1.12"
            },
            "require-dev": {
                "doctrine/doctrine-bundle": "~1.5",
                "doctrine/orm": "~2.3",
                "dunglas/api-bundle": "~1.0",
                "friendsofsymfony/rest-bundle": "~1.0|~2.0",
                "jms/serializer-bundle": ">=0.11",
                "sensio/framework-extra-bundle": "~3.0",
                "symfony/browser-kit": "~2.3|~3.0|~4.0",
                "symfony/css-selector": "~2.3|~3.0|~4.0",
                "symfony/finder": "~2.3|~3.0|~4.0",
                "symfony/form": "~2.3|~3.0|~4.0",
                "symfony/phpunit-bridge": "~2.7|~3.0|~4.0",
                "symfony/serializer": "~2.7|~3.0|~4.0",
                "symfony/validator": "~2.3|~3.0|~4.0",
                "symfony/yaml": "~2.3|~3.0|~4.0"
            },
            "suggest": {
                "dunglas/api-bundle": "For making use of resources definitions of DunglasApiBundle.",
                "friendsofsymfony/rest-bundle": "For making use of REST information in the doc.",
                "jms/serializer": "For making use of serializer information in the doc.",
                "symfony/form": "For using form definitions as input.",
                "symfony/validator": "For making use of validator information in the doc."
            },
            "type": "symfony-bundle",
            "extra": {
                "branch-alias": {
                    "dev-2.x": "2.13-dev"
                }
            },
            "autoload": {
                "psr-0": {
                    "Nelmio\\ApiDocBundle": ""
                }
            },
            "notification-url": "https://packagist.org/downloads/",
            "license": [
                "MIT"
            ],
            "authors": [
                {
                    "name": "Nelmio",
                    "homepage": "http://nelm.io"
                },
                {
                    "name": "Symfony Community",
                    "homepage": "https://github.com/nelmio/NelmioApiDocBundle/contributors"
                }
            ],
            "description": "Generates documentation for your REST API from annotations",
            "keywords": [
                "api",
                "doc",
                "documentation",
                "rest"
            ],
            "time": "2017-12-05T06:14:09+00:00"
        },
        {
            "name": "nelmio/security-bundle",
            "version": "2.5.1",
            "source": {
                "type": "git",
                "url": "https://github.com/nelmio/NelmioSecurityBundle.git",
                "reference": "fe1d31eb23c13e0918de9a66df9d315648c5d3d1"
            },
            "dist": {
                "type": "zip",
                "url": "https://api.github.com/repos/nelmio/NelmioSecurityBundle/zipball/fe1d31eb23c13e0918de9a66df9d315648c5d3d1",
                "reference": "fe1d31eb23c13e0918de9a66df9d315648c5d3d1",
                "shasum": ""
            },
            "require": {
                "paragonie/random_compat": "~1.0|~2.0",
                "symfony/framework-bundle": "~2.3|~3.0|~4.0",
                "symfony/security": "~2.3|~3.0|~4.0",
                "ua-parser/uap-php": "^3.4.4"
            },
            "require-dev": {
                "doctrine/cache": "^1.0",
                "psr/cache": "^1.0",
                "symfony/phpunit-bridge": "^3.2|~4.0",
                "symfony/yaml": "~2.3|~3.0|~4.0",
                "twig/twig": "^1.24"
            },
            "suggest": {
                "ua-parser/uap-php": "To allow adapt CSP directives given the user-agent"
            },
            "type": "symfony-bundle",
            "extra": {
                "branch-alias": {
                    "dev-master": "2.4.x-dev"
                }
            },
            "autoload": {
                "psr-4": {
                    "Nelmio\\SecurityBundle\\": ""
                }
            },
            "notification-url": "https://packagist.org/downloads/",
            "license": [
                "MIT"
            ],
            "authors": [
                {
                    "name": "Nelmio",
                    "homepage": "http://nelm.io"
                },
                {
                    "name": "Symfony Community",
                    "homepage": "https://github.com/nelmio/NelmioSecurityBundle/contributors"
                }
            ],
            "description": "Extra security-related features for Symfony: signed/encrypted cookies, HTTPS/SSL/HSTS handling, cookie session storage, ...",
            "keywords": [
                "security"
            ],
            "time": "2018-03-21T14:33:42+00:00"
        },
        {
            "name": "nesbot/carbon",
            "version": "1.29.2",
            "source": {
                "type": "git",
                "url": "https://github.com/briannesbitt/Carbon.git",
                "reference": "ed6aa898982f441ccc9b2acdec51490f2bc5d337"
            },
            "dist": {
                "type": "zip",
                "url": "https://api.github.com/repos/briannesbitt/Carbon/zipball/ed6aa898982f441ccc9b2acdec51490f2bc5d337",
                "reference": "ed6aa898982f441ccc9b2acdec51490f2bc5d337",
                "shasum": ""
            },
            "require": {
                "php": ">=5.3.9",
                "symfony/translation": "~2.6 || ~3.0 || ~4.0"
            },
            "require-dev": {
                "friendsofphp/php-cs-fixer": "~2",
                "phpunit/phpunit": "^4.8.35 || ^5.7"
            },
            "type": "library",
            "autoload": {
                "psr-4": {
                    "": "src/"
                }
            },
            "notification-url": "https://packagist.org/downloads/",
            "license": [
                "MIT"
            ],
            "authors": [
                {
                    "name": "Brian Nesbitt",
                    "email": "brian@nesbot.com",
                    "homepage": "http://nesbot.com"
                }
            ],
            "description": "A simple API extension for DateTime.",
            "homepage": "http://carbon.nesbot.com",
            "keywords": [
                "date",
                "datetime",
                "time"
            ],
            "time": "2018-05-29T15:23:46+00:00"
        },
        {
            "name": "nyholm/psr7",
            "version": "1.2.1",
            "source": {
                "type": "git",
                "url": "https://github.com/Nyholm/psr7.git",
                "reference": "55ff6b76573f5b242554c9775792bd59fb52e11c"
            },
            "dist": {
                "type": "zip",
                "url": "https://api.github.com/repos/Nyholm/psr7/zipball/55ff6b76573f5b242554c9775792bd59fb52e11c",
                "reference": "55ff6b76573f5b242554c9775792bd59fb52e11c",
                "shasum": ""
            },
            "require": {
                "php": "^7.1",
                "php-http/message-factory": "^1.0",
                "psr/http-factory": "^1.0",
                "psr/http-message": "^1.0"
            },
            "provide": {
                "psr/http-factory-implementation": "1.0",
                "psr/http-message-implementation": "1.0"
            },
            "require-dev": {
                "http-interop/http-factory-tests": "dev-master",
                "php-http/psr7-integration-tests": "dev-master",
                "phpunit/phpunit": "^7.5"
            },
            "type": "library",
            "extra": {
                "branch-alias": {
                    "dev-master": "1.0-dev"
                }
            },
            "autoload": {
                "psr-4": {
                    "Nyholm\\Psr7\\": "src/"
                }
            },
            "notification-url": "https://packagist.org/downloads/",
            "license": [
                "MIT"
            ],
            "authors": [
                {
                    "name": "Tobias Nyholm",
                    "email": "tobias.nyholm@gmail.com"
                },
                {
                    "name": "Martijn van der Ven",
                    "email": "martijn@vanderven.se"
                }
            ],
            "description": "A fast PHP7 implementation of PSR-7",
            "homepage": "http://tnyholm.se",
            "keywords": [
                "psr-17",
                "psr-7"
            ],
            "time": "2019-09-05T13:24:16+00:00"
        },
        {
            "name": "ocramius/package-versions",
            "version": "1.5.1",
            "source": {
                "type": "git",
                "url": "https://github.com/Ocramius/PackageVersions.git",
                "reference": "1d32342b8c1eb27353c8887c366147b4c2da673c"
            },
            "dist": {
                "type": "zip",
                "url": "https://api.github.com/repos/Ocramius/PackageVersions/zipball/1d32342b8c1eb27353c8887c366147b4c2da673c",
                "reference": "1d32342b8c1eb27353c8887c366147b4c2da673c",
                "shasum": ""
            },
            "require": {
                "composer-plugin-api": "^1.0.0",
                "php": "^7.3.0"
            },
            "require-dev": {
                "composer/composer": "^1.8.6",
                "doctrine/coding-standard": "^6.0.0",
                "ext-zip": "*",
                "infection/infection": "^0.13.4",
                "phpunit/phpunit": "^8.2.5",
                "vimeo/psalm": "^3.4.9"
            },
            "type": "composer-plugin",
            "extra": {
                "class": "PackageVersions\\Installer",
                "branch-alias": {
                    "dev-master": "1.6.x-dev"
                }
            },
            "autoload": {
                "psr-4": {
                    "PackageVersions\\": "src/PackageVersions"
                }
            },
            "notification-url": "https://packagist.org/downloads/",
            "license": [
                "MIT"
            ],
            "authors": [
                {
                    "name": "Marco Pivetta",
                    "email": "ocramius@gmail.com"
                }
            ],
            "description": "Composer plugin that provides efficient querying for installed package versions (no runtime IO)",
            "time": "2019-07-17T15:49:50+00:00"
        },
        {
            "name": "ocramius/proxy-manager",
            "version": "2.1.1",
            "source": {
                "type": "git",
                "url": "https://github.com/Ocramius/ProxyManager.git",
                "reference": "e18ac876b2e4819c76349de8f78ccc8ef1554cd7"
            },
            "dist": {
                "type": "zip",
                "url": "https://api.github.com/repos/Ocramius/ProxyManager/zipball/e18ac876b2e4819c76349de8f78ccc8ef1554cd7",
                "reference": "e18ac876b2e4819c76349de8f78ccc8ef1554cd7",
                "shasum": ""
            },
            "require": {
                "ocramius/package-versions": "^1.1.1",
                "php": "^7.1.0",
                "zendframework/zend-code": "^3.1.0"
            },
            "require-dev": {
                "couscous/couscous": "^1.5.2",
                "ext-phar": "*",
                "humbug/humbug": "dev-master@DEV",
                "nikic/php-parser": "^3.0.4",
                "phpbench/phpbench": "^0.12.2",
                "phpstan/phpstan": "^0.6.4",
                "phpunit/phpunit": "^5.6.4",
                "phpunit/phpunit-mock-objects": "^3.4.1",
                "squizlabs/php_codesniffer": "^2.7.0"
            },
            "suggest": {
                "ocramius/generated-hydrator": "To have very fast object to array to object conversion for ghost objects",
                "zendframework/zend-json": "To have the JsonRpc adapter (Remote Object feature)",
                "zendframework/zend-soap": "To have the Soap adapter (Remote Object feature)",
                "zendframework/zend-xmlrpc": "To have the XmlRpc adapter (Remote Object feature)"
            },
            "type": "library",
            "extra": {
                "branch-alias": {
                    "dev-master": "3.0.x-dev"
                }
            },
            "autoload": {
                "psr-0": {
                    "ProxyManager\\": "src"
                }
            },
            "notification-url": "https://packagist.org/downloads/",
            "license": [
                "MIT"
            ],
            "authors": [
                {
                    "name": "Marco Pivetta",
                    "email": "ocramius@gmail.com",
                    "homepage": "http://ocramius.github.io/"
                }
            ],
            "description": "A library providing utilities to generate, instantiate and generally operate with Object Proxies",
            "homepage": "https://github.com/Ocramius/ProxyManager",
            "keywords": [
                "aop",
                "lazy loading",
                "proxy",
                "proxy pattern",
                "service proxies"
            ],
            "time": "2017-05-04T11:12:50+00:00"
        },
        {
            "name": "oro/doctrine-extensions",
            "version": "1.2.2",
            "source": {
                "type": "git",
                "url": "https://github.com/oroinc/doctrine-extensions.git",
                "reference": "71b38bd772d68723b3999843d710b039b667426e"
            },
            "dist": {
                "type": "zip",
                "url": "https://api.github.com/repos/oroinc/doctrine-extensions/zipball/71b38bd772d68723b3999843d710b039b667426e",
                "reference": "71b38bd772d68723b3999843d710b039b667426e",
                "shasum": ""
            },
            "require": {
                "doctrine/orm": ">=2.2.3",
                "php": ">=5.4.0"
            },
            "require-dev": {
                "doctrine/data-fixtures": "^1.0",
                "doctrine/orm": "<2.5.0",
                "phpunit/phpunit": "4.*",
                "squizlabs/php_codesniffer": "2.8.*",
                "symfony/yaml": "2.*"
            },
            "type": "library",
            "autoload": {
                "psr-0": {
                    "Oro\\DBAL": "src/",
                    "Oro\\ORM": "src/"
                }
            },
            "notification-url": "https://packagist.org/downloads/",
            "license": [
                "MIT"
            ],
            "authors": [
                {
                    "name": "Oro, Inc",
                    "homepage": "http://www.orocrm.com"
                }
            ],
            "description": "Doctrine Extensions for MySQL and PostgreSQL.",
            "homepage": "https://github.com/orocrm/doctrine-extensions/",
            "keywords": [
                "database",
                "doctrine",
                "dql",
                "function",
                "mysql",
                "postgresql",
                "type"
            ],
            "time": "2018-11-12T09:15:04+00:00"
        },
        {
            "name": "oro/redis-config",
            "version": "dev-master",
            "dist": {
                "type": "path",
                "url": "../redis-config",
                "reference": "5e9340e2e174961dcd39a12148a12856a9cc024b"
            },
            "require": {
                "predis/predis": "^1.0",
                "snc/redis-bundle": "~3.2.0"
            },
            "require-dev": {
                "phpunit/phpunit": "9.1.*"
            },
            "type": "symfony-bundle",
            "extra": {
                "branch-alias": {
                    "dev-master": "4.2-dev"
                }
            },
            "autoload": {
                "psr-4": {
                    "Oro\\Bundle\\RedisConfigBundle\\": ""
                },
                "exclude-from-classmap": [
                    "/Tests/"
                ]
            },
            "license": [
                "MIT"
            ],
            "description": "OroRedisConfigBundle",
            "homepage": "https://github.com/oroinc/redis-config",
            "keywords": [
                "Oro",
                "OroCRM",
                "OroCommerce",
                "OroPlatform",
                "Redis"
            ]
        },
        {
            "name": "paragonie/random_compat",
            "version": "v2.0.18",
            "source": {
                "type": "git",
                "url": "https://github.com/paragonie/random_compat.git",
                "reference": "0a58ef6e3146256cc3dc7cc393927bcc7d1b72db"
            },
            "dist": {
                "type": "zip",
                "url": "https://api.github.com/repos/paragonie/random_compat/zipball/0a58ef6e3146256cc3dc7cc393927bcc7d1b72db",
                "reference": "0a58ef6e3146256cc3dc7cc393927bcc7d1b72db",
                "shasum": ""
            },
            "require": {
                "php": ">=5.2.0"
            },
            "require-dev": {
                "phpunit/phpunit": "4.*|5.*"
            },
            "suggest": {
                "ext-libsodium": "Provides a modern crypto API that can be used to generate random bytes."
            },
            "type": "library",
            "autoload": {
                "files": [
                    "lib/random.php"
                ]
            },
            "notification-url": "https://packagist.org/downloads/",
            "license": [
                "MIT"
            ],
            "authors": [
                {
                    "name": "Paragon Initiative Enterprises",
                    "email": "security@paragonie.com",
                    "homepage": "https://paragonie.com"
                }
            ],
            "description": "PHP 5.x polyfill for random_bytes() and random_int() from PHP 7",
            "keywords": [
                "csprng",
                "polyfill",
                "pseudorandom",
                "random"
            ],
            "time": "2019-01-03T20:59:08+00:00"
        },
        {
            "name": "php-http/client-common",
            "version": "1.10.0",
            "source": {
                "type": "git",
                "url": "https://github.com/php-http/client-common.git",
                "reference": "c0390ae3c8f2ae9d50901feef0127fb9e396f6b4"
            },
            "dist": {
                "type": "zip",
                "url": "https://api.github.com/repos/php-http/client-common/zipball/c0390ae3c8f2ae9d50901feef0127fb9e396f6b4",
                "reference": "c0390ae3c8f2ae9d50901feef0127fb9e396f6b4",
                "shasum": ""
            },
            "require": {
                "php": "^5.4 || ^7.0",
                "php-http/httplug": "^1.1",
                "php-http/message": "^1.6",
                "php-http/message-factory": "^1.0",
                "symfony/options-resolver": "^2.6 || ^3.0 || ^4.0 || ^5.0"
            },
            "require-dev": {
                "guzzlehttp/psr7": "^1.4",
                "phpspec/phpspec": "^2.5 || ^3.4 || ^4.2"
            },
            "suggest": {
                "php-http/cache-plugin": "PSR-6 Cache plugin",
                "php-http/logger-plugin": "PSR-3 Logger plugin",
                "php-http/stopwatch-plugin": "Symfony Stopwatch plugin"
            },
            "type": "library",
            "extra": {
                "branch-alias": {
                    "dev-master": "1.10.x-dev"
                }
            },
            "autoload": {
                "psr-4": {
                    "Http\\Client\\Common\\": "src/"
                }
            },
            "notification-url": "https://packagist.org/downloads/",
            "license": [
                "MIT"
            ],
            "authors": [
                {
                    "name": "Márk Sági-Kazár",
                    "email": "mark.sagikazar@gmail.com"
                }
            ],
            "description": "Common HTTP Client implementations and tools for HTTPlug",
            "homepage": "http://httplug.io",
            "keywords": [
                "client",
                "common",
                "http",
                "httplug"
            ],
            "time": "2019-11-18T08:54:36+00:00"
        },
        {
            "name": "php-http/discovery",
            "version": "1.7.4",
            "source": {
                "type": "git",
                "url": "https://github.com/php-http/discovery.git",
                "reference": "82dbef649ccffd8e4f22e1953c3a5265992b83c0"
            },
            "dist": {
                "type": "zip",
                "url": "https://api.github.com/repos/php-http/discovery/zipball/82dbef649ccffd8e4f22e1953c3a5265992b83c0",
                "reference": "82dbef649ccffd8e4f22e1953c3a5265992b83c0",
                "shasum": ""
            },
            "require": {
                "php": "^7.1"
            },
            "conflict": {
                "nyholm/psr7": "<1.0"
            },
            "require-dev": {
                "akeneo/phpspec-skip-example-extension": "^4.0",
                "php-http/httplug": "^1.0 || ^2.0",
                "php-http/message-factory": "^1.0",
                "phpspec/phpspec": "^5.1",
                "puli/composer-plugin": "1.0.0-beta10"
            },
            "suggest": {
                "php-http/message": "Allow to use Guzzle, Diactoros or Slim Framework factories",
                "puli/composer-plugin": "Sets up Puli which is recommended for Discovery to work. Check http://docs.php-http.org/en/latest/discovery.html for more details."
            },
            "type": "library",
            "extra": {
                "branch-alias": {
                    "dev-master": "1.7-dev"
                }
            },
            "autoload": {
                "psr-4": {
                    "Http\\Discovery\\": "src/"
                }
            },
            "notification-url": "https://packagist.org/downloads/",
            "license": [
                "MIT"
            ],
            "authors": [
                {
                    "name": "Márk Sági-Kazár",
                    "email": "mark.sagikazar@gmail.com"
                }
            ],
            "description": "Finds installed HTTPlug implementations and PSR-7 message factories",
            "homepage": "http://php-http.org",
            "keywords": [
                "adapter",
                "client",
                "discovery",
                "factory",
                "http",
                "message",
                "psr7"
            ],
            "time": "2020-01-03T11:25:47+00:00"
        },
        {
            "name": "php-http/httplug",
            "version": "v1.1.0",
            "source": {
                "type": "git",
                "url": "https://github.com/php-http/httplug.git",
                "reference": "1c6381726c18579c4ca2ef1ec1498fdae8bdf018"
            },
            "dist": {
                "type": "zip",
                "url": "https://api.github.com/repos/php-http/httplug/zipball/1c6381726c18579c4ca2ef1ec1498fdae8bdf018",
                "reference": "1c6381726c18579c4ca2ef1ec1498fdae8bdf018",
                "shasum": ""
            },
            "require": {
                "php": ">=5.4",
                "php-http/promise": "^1.0",
                "psr/http-message": "^1.0"
            },
            "require-dev": {
                "henrikbjorn/phpspec-code-coverage": "^1.0",
                "phpspec/phpspec": "^2.4"
            },
            "type": "library",
            "extra": {
                "branch-alias": {
                    "dev-master": "1.1-dev"
                }
            },
            "autoload": {
                "psr-4": {
                    "Http\\Client\\": "src/"
                }
            },
            "notification-url": "https://packagist.org/downloads/",
            "license": [
                "MIT"
            ],
            "authors": [
                {
                    "name": "Eric GELOEN",
                    "email": "geloen.eric@gmail.com"
                },
                {
                    "name": "Márk Sági-Kazár",
                    "email": "mark.sagikazar@gmail.com"
                }
            ],
            "description": "HTTPlug, the HTTP client abstraction for PHP",
            "homepage": "http://httplug.io",
            "keywords": [
                "client",
                "http"
            ],
            "time": "2016-08-31T08:30:17+00:00"
        },
        {
            "name": "php-http/httplug-bundle",
            "version": "1.15.2",
            "source": {
                "type": "git",
                "url": "https://github.com/php-http/HttplugBundle.git",
                "reference": "35d281804a90f0359aa9da5b5b1f55c18aeafaf8"
            },
            "dist": {
                "type": "zip",
                "url": "https://api.github.com/repos/php-http/HttplugBundle/zipball/35d281804a90f0359aa9da5b5b1f55c18aeafaf8",
                "reference": "35d281804a90f0359aa9da5b5b1f55c18aeafaf8",
                "shasum": ""
            },
            "require": {
                "php": "^5.5 || ^7.0",
                "php-http/client-common": "^1.9 || ^2.0",
                "php-http/client-implementation": "^1.0",
                "php-http/discovery": "^1.0",
                "php-http/httplug": "^1.0 || ^2.0",
                "php-http/logger-plugin": "^1.1",
                "php-http/message": "^1.4",
                "php-http/message-factory": "^1.0.2",
                "php-http/stopwatch-plugin": "^1.2",
                "psr/http-message": "^1.0",
                "symfony/config": "^2.8.49 || ^3.0.9 || ^3.1.10 || ^3.2.14 || ^3.3.18 || ^3.4.20 || ^4.0.15 || ^4.1.9 || ^4.2.1",
                "symfony/dependency-injection": "^2.8.49 || ^3.0.9 || ^3.1.10 || ^3.2.14 || ^3.3.18 || ^3.4.20 || ^4.0.15 || ^4.1.9 || ^4.2.1",
                "symfony/event-dispatcher": "^2.8.49 || ^3.0.9 || ^3.1.10 || ^3.2.14 || ^3.3.18 || ^3.4.20 || ^4.0.15 || ^4.1.9 || ^4.2.1",
                "symfony/http-kernel": "^2.8.49 || ^3.0.9 || ^3.1.10 || ^3.2.14 || ^3.3.18 || ^3.4.20 || ^4.0.15 || ^4.1.9 || ^4.2.1",
                "symfony/options-resolver": "^2.8.49 || ^3.0.9 || ^3.1.10 || ^3.2.14 || ^3.3.18 || ^3.4.20 || ^4.0.15 || ^4.1.9 || ^4.2.1"
            },
            "conflict": {
                "php-http/guzzle6-adapter": "<1.1"
            },
            "require-dev": {
                "guzzlehttp/psr7": "^1.0",
                "matthiasnoback/symfony-dependency-injection-test": "^1.1 || ^2.3",
                "nyholm/nsa": "^1.1",
                "php-http/cache-plugin": "^1.6",
                "php-http/guzzle6-adapter": "^1.1.1 || ^2.0.1",
                "php-http/mock-client": "^1.2",
                "php-http/promise": "^1.0",
                "polishsymfonycommunity/symfony-mocker-container": "^1.0",
                "symfony/browser-kit": "^2.8.49 || ^3.0.9 || ^3.1.10 || ^3.2.14 || ^3.3.18 || ^3.4.20 || ^4.0.15 || ^4.1.9 || ^4.2.1",
                "symfony/cache": "^3.1.10 || ^3.2.14 || ^3.3.18 || ^3.4.20 || ^4.0.15 || ^4.1.9 || ^4.2.1",
                "symfony/dom-crawler": "^2.8.49 || ^3.0.9 || ^3.1.10 || ^3.2.14 || ^3.3.18 || ^3.4.20 || ^4.0.15 || ^4.1.9 || ^4.2.1",
                "symfony/framework-bundle": "^2.8.1 || ^3.0.1 || ^4.0",
                "symfony/http-foundation": "^2.8.49 || ^3.0.9 || ^3.1.10 || ^3.2.14 || ^3.3.18 || ^3.4.20 || ^4.0.15 || ^4.1.9 || ^4.2.1",
                "symfony/phpunit-bridge": "^3.4 || ^4.2",
                "symfony/stopwatch": "^2.8.49 || ^3.0.9 || ^3.1.10 || ^3.2.14 || ^3.3.18 || ^3.4.20 || ^4.0.15 || ^4.1.9 || ^4.2.1",
                "symfony/twig-bundle": "^2.8.49 || ^3.0.9 || ^3.1.10 || ^3.2.14 || ^3.3.18 || ^3.4.20 || ^4.0.15 || ^4.1.9 || ^4.2.1",
                "symfony/web-profiler-bundle": "^2.8.49 || ^3.0.9 || ^3.1.10 || ^3.2.14 || ^3.3.18 || ^3.4.20 || ^4.0.15 || ^4.1.9 || ^4.2.1",
                "twig/twig": "^1.36 || ^2.6"
            },
            "suggest": {
                "php-http/cache-plugin": "To configure clients that cache responses",
                "php-http/mock-client": "Add this to your require-dev section to mock HTTP responses easily",
                "twig/twig": "Add this to your require-dev section when using the WebProfilerBundle"
            },
            "type": "symfony-bundle",
            "extra": {
                "branch-alias": {
                    "dev-master": "1.x-dev"
                }
            },
            "autoload": {
                "psr-4": {
                    "Http\\HttplugBundle\\": "src/"
                },
                "exclude-from-classmap": [
                    "/Tests/Resources/MyPsr18TestClient.php"
                ]
            },
            "notification-url": "https://packagist.org/downloads/",
            "license": [
                "MIT"
            ],
            "authors": [
                {
                    "name": "David Buchmann",
                    "email": "mail@davidbu.ch"
                },
                {
                    "name": "Tobias Nyholm",
                    "email": "tobias.nyholm@gmail.com"
                }
            ],
            "description": "Symfony integration for HTTPlug",
            "homepage": "http://httplug.io",
            "keywords": [
                "adapter",
                "bundle",
                "discovery",
                "factory",
                "http",
                "httplug",
                "message",
                "php-http"
            ],
            "time": "2019-04-18T14:01:25+00:00"
        },
        {
            "name": "php-http/logger-plugin",
            "version": "1.1.0",
            "source": {
                "type": "git",
                "url": "https://github.com/php-http/logger-plugin.git",
                "reference": "c1c6e90717ce350319b7b8bc489f1db35bb523fd"
            },
            "dist": {
                "type": "zip",
                "url": "https://api.github.com/repos/php-http/logger-plugin/zipball/c1c6e90717ce350319b7b8bc489f1db35bb523fd",
                "reference": "c1c6e90717ce350319b7b8bc489f1db35bb523fd",
                "shasum": ""
            },
            "require": {
                "php": "^5.4 || ^7.0",
                "php-http/client-common": "^1.9 || ^2.0",
                "php-http/message": "^1.0",
                "psr/log": "^1.0"
            },
            "require-dev": {
                "henrikbjorn/phpspec-code-coverage": "^1.0",
                "phpspec/phpspec": "^2.5"
            },
            "type": "library",
            "extra": {
                "branch-alias": {
                    "dev-master": "1.1-dev"
                }
            },
            "autoload": {
                "psr-4": {
                    "Http\\Client\\Common\\Plugin\\": "src/"
                }
            },
            "notification-url": "https://packagist.org/downloads/",
            "license": [
                "MIT"
            ],
            "authors": [
                {
                    "name": "Márk Sági-Kazár",
                    "email": "mark.sagikazar@gmail.com"
                }
            ],
            "description": "PSR-3 Logger plugin for HTTPlug",
            "homepage": "http://httplug.io",
            "keywords": [
                "http",
                "httplug",
                "logger",
                "plugin"
            ],
            "time": "2019-01-30T11:48:21+00:00"
        },
        {
            "name": "php-http/message",
            "version": "1.8.0",
            "source": {
                "type": "git",
                "url": "https://github.com/php-http/message.git",
                "reference": "ce8f43ac1e294b54aabf5808515c3554a19c1e1c"
            },
            "dist": {
                "type": "zip",
                "url": "https://api.github.com/repos/php-http/message/zipball/ce8f43ac1e294b54aabf5808515c3554a19c1e1c",
                "reference": "ce8f43ac1e294b54aabf5808515c3554a19c1e1c",
                "shasum": ""
            },
            "require": {
                "clue/stream-filter": "^1.4",
                "php": "^7.1",
                "php-http/message-factory": "^1.0.2",
                "psr/http-message": "^1.0"
            },
            "provide": {
                "php-http/message-factory-implementation": "1.0"
            },
            "require-dev": {
                "akeneo/phpspec-skip-example-extension": "^1.0",
                "coduo/phpspec-data-provider-extension": "^1.0",
                "ext-zlib": "*",
                "guzzlehttp/psr7": "^1.0",
                "henrikbjorn/phpspec-code-coverage": "^1.0",
                "phpspec/phpspec": "^2.4",
                "slim/slim": "^3.0",
                "zendframework/zend-diactoros": "^1.0"
            },
            "suggest": {
                "ext-zlib": "Used with compressor/decompressor streams",
                "guzzlehttp/psr7": "Used with Guzzle PSR-7 Factories",
                "slim/slim": "Used with Slim Framework PSR-7 implementation",
                "zendframework/zend-diactoros": "Used with Diactoros Factories"
            },
            "type": "library",
            "extra": {
                "branch-alias": {
                    "dev-master": "1.8-dev"
                }
            },
            "autoload": {
                "psr-4": {
                    "Http\\Message\\": "src/"
                },
                "files": [
                    "src/filters.php"
                ]
            },
            "notification-url": "https://packagist.org/downloads/",
            "license": [
                "MIT"
            ],
            "authors": [
                {
                    "name": "Márk Sági-Kazár",
                    "email": "mark.sagikazar@gmail.com"
                }
            ],
            "description": "HTTP Message related tools",
            "homepage": "http://php-http.org",
            "keywords": [
                "http",
                "message",
                "psr-7"
            ],
            "time": "2019-08-05T06:55:08+00:00"
        },
        {
            "name": "php-http/message-factory",
            "version": "v1.0.2",
            "source": {
                "type": "git",
                "url": "https://github.com/php-http/message-factory.git",
                "reference": "a478cb11f66a6ac48d8954216cfed9aa06a501a1"
            },
            "dist": {
                "type": "zip",
                "url": "https://api.github.com/repos/php-http/message-factory/zipball/a478cb11f66a6ac48d8954216cfed9aa06a501a1",
                "reference": "a478cb11f66a6ac48d8954216cfed9aa06a501a1",
                "shasum": ""
            },
            "require": {
                "php": ">=5.4",
                "psr/http-message": "^1.0"
            },
            "type": "library",
            "extra": {
                "branch-alias": {
                    "dev-master": "1.0-dev"
                }
            },
            "autoload": {
                "psr-4": {
                    "Http\\Message\\": "src/"
                }
            },
            "notification-url": "https://packagist.org/downloads/",
            "license": [
                "MIT"
            ],
            "authors": [
                {
                    "name": "Márk Sági-Kazár",
                    "email": "mark.sagikazar@gmail.com"
                }
            ],
            "description": "Factory interfaces for PSR-7 HTTP Message",
            "homepage": "http://php-http.org",
            "keywords": [
                "factory",
                "http",
                "message",
                "stream",
                "uri"
            ],
            "time": "2015-12-19T14:08:53+00:00"
        },
        {
            "name": "php-http/promise",
            "version": "v1.0.0",
            "source": {
                "type": "git",
                "url": "https://github.com/php-http/promise.git",
                "reference": "dc494cdc9d7160b9a09bd5573272195242ce7980"
            },
            "dist": {
                "type": "zip",
                "url": "https://api.github.com/repos/php-http/promise/zipball/dc494cdc9d7160b9a09bd5573272195242ce7980",
                "reference": "dc494cdc9d7160b9a09bd5573272195242ce7980",
                "shasum": ""
            },
            "require-dev": {
                "henrikbjorn/phpspec-code-coverage": "^1.0",
                "phpspec/phpspec": "^2.4"
            },
            "type": "library",
            "extra": {
                "branch-alias": {
                    "dev-master": "1.1-dev"
                }
            },
            "autoload": {
                "psr-4": {
                    "Http\\Promise\\": "src/"
                }
            },
            "notification-url": "https://packagist.org/downloads/",
            "license": [
                "MIT"
            ],
            "authors": [
                {
                    "name": "Márk Sági-Kazár",
                    "email": "mark.sagikazar@gmail.com"
                },
                {
                    "name": "Joel Wurtz",
                    "email": "joel.wurtz@gmail.com"
                }
            ],
            "description": "Promise used for asynchronous HTTP requests",
            "homepage": "http://httplug.io",
            "keywords": [
                "promise"
            ],
            "time": "2016-01-26T13:27:02+00:00"
        },
        {
            "name": "php-http/stopwatch-plugin",
            "version": "1.3.0",
            "source": {
                "type": "git",
                "url": "https://github.com/php-http/stopwatch-plugin.git",
                "reference": "de6f39c96f57c60a43d535e27122de505e683f98"
            },
            "dist": {
                "type": "zip",
                "url": "https://api.github.com/repos/php-http/stopwatch-plugin/zipball/de6f39c96f57c60a43d535e27122de505e683f98",
                "reference": "de6f39c96f57c60a43d535e27122de505e683f98",
                "shasum": ""
            },
            "require": {
                "php": "^7.1",
                "php-http/client-common": "^1.9 || ^2.0",
                "symfony/stopwatch": "^3.4 || ^4.0 || ^5.0"
            },
            "require-dev": {
                "phpspec/phpspec": "^2.5 || ^3.0 || ^4.0"
            },
            "type": "library",
            "extra": {
                "branch-alias": {
                    "dev-master": "1.3-dev"
                }
            },
            "autoload": {
                "psr-4": {
                    "Http\\Client\\Common\\Plugin\\": "src/"
                }
            },
            "notification-url": "https://packagist.org/downloads/",
            "license": [
                "MIT"
            ],
            "authors": [
                {
                    "name": "Márk Sági-Kazár",
                    "email": "mark.sagikazar@gmail.com"
                }
            ],
            "description": "Symfony Stopwatch plugin for HTTPlug",
            "homepage": "http://httplug.io",
            "keywords": [
                "http",
                "httplug",
                "plugin",
                "stopwatch"
            ],
            "time": "2019-11-18T08:10:48+00:00"
        },
        {
            "name": "phpdocumentor/reflection-common",
            "version": "2.1.0",
            "source": {
                "type": "git",
                "url": "https://github.com/phpDocumentor/ReflectionCommon.git",
                "reference": "6568f4687e5b41b054365f9ae03fcb1ed5f2069b"
            },
            "dist": {
                "type": "zip",
                "url": "https://api.github.com/repos/phpDocumentor/ReflectionCommon/zipball/6568f4687e5b41b054365f9ae03fcb1ed5f2069b",
                "reference": "6568f4687e5b41b054365f9ae03fcb1ed5f2069b",
                "shasum": ""
            },
            "require": {
                "php": ">=7.1"
            },
            "type": "library",
            "extra": {
                "branch-alias": {
                    "dev-master": "2.x-dev"
                }
            },
            "autoload": {
                "psr-4": {
                    "phpDocumentor\\Reflection\\": "src/"
                }
            },
            "notification-url": "https://packagist.org/downloads/",
            "license": [
                "MIT"
            ],
            "authors": [
                {
                    "name": "Jaap van Otterdijk",
                    "email": "opensource@ijaap.nl"
                }
            ],
            "description": "Common reflection classes used by phpdocumentor to reflect the code structure",
            "homepage": "http://www.phpdoc.org",
            "keywords": [
                "FQSEN",
                "phpDocumentor",
                "phpdoc",
                "reflection",
                "static analysis"
            ],
            "time": "2020-04-27T09:25:28+00:00"
        },
        {
            "name": "phpdocumentor/reflection-docblock",
            "version": "4.3.4",
            "source": {
                "type": "git",
                "url": "https://github.com/phpDocumentor/ReflectionDocBlock.git",
                "reference": "da3fd972d6bafd628114f7e7e036f45944b62e9c"
            },
            "dist": {
                "type": "zip",
                "url": "https://api.github.com/repos/phpDocumentor/ReflectionDocBlock/zipball/da3fd972d6bafd628114f7e7e036f45944b62e9c",
                "reference": "da3fd972d6bafd628114f7e7e036f45944b62e9c",
                "shasum": ""
            },
            "require": {
                "php": "^7.0",
                "phpdocumentor/reflection-common": "^1.0.0 || ^2.0.0",
                "phpdocumentor/type-resolver": "~0.4 || ^1.0.0",
                "webmozart/assert": "^1.0"
            },
            "require-dev": {
                "doctrine/instantiator": "^1.0.5",
                "mockery/mockery": "^1.0",
                "phpdocumentor/type-resolver": "0.4.*",
                "phpunit/phpunit": "^6.4"
            },
            "type": "library",
            "extra": {
                "branch-alias": {
                    "dev-master": "4.x-dev"
                }
            },
            "autoload": {
                "psr-4": {
                    "phpDocumentor\\Reflection\\": [
                        "src/"
                    ]
                }
            },
            "notification-url": "https://packagist.org/downloads/",
            "license": [
                "MIT"
            ],
            "authors": [
                {
                    "name": "Mike van Riel",
                    "email": "me@mikevanriel.com"
                }
            ],
            "description": "With this component, a library can provide support for annotations via DocBlocks or otherwise retrieve information that is embedded in a DocBlock.",
            "time": "2019-12-28T18:55:12+00:00"
        },
        {
            "name": "phpdocumentor/type-resolver",
            "version": "1.1.0",
            "source": {
                "type": "git",
                "url": "https://github.com/phpDocumentor/TypeResolver.git",
                "reference": "7462d5f123dfc080dfdf26897032a6513644fc95"
            },
            "dist": {
                "type": "zip",
                "url": "https://api.github.com/repos/phpDocumentor/TypeResolver/zipball/7462d5f123dfc080dfdf26897032a6513644fc95",
                "reference": "7462d5f123dfc080dfdf26897032a6513644fc95",
                "shasum": ""
            },
            "require": {
                "php": "^7.2",
                "phpdocumentor/reflection-common": "^2.0"
            },
            "require-dev": {
                "ext-tokenizer": "^7.2",
                "mockery/mockery": "~1"
            },
            "type": "library",
            "extra": {
                "branch-alias": {
                    "dev-master": "1.x-dev"
                }
            },
            "autoload": {
                "psr-4": {
                    "phpDocumentor\\Reflection\\": "src"
                }
            },
            "notification-url": "https://packagist.org/downloads/",
            "license": [
                "MIT"
            ],
            "authors": [
                {
                    "name": "Mike van Riel",
                    "email": "me@mikevanriel.com"
                }
            ],
            "description": "A PSR-5 based resolver of Class names, Types and Structural Element Names",
            "time": "2020-02-18T18:59:58+00:00"
        },
        {
            "name": "piwik/device-detector",
            "version": "3.10.2",
            "source": {
                "type": "git",
                "url": "https://github.com/matomo-org/device-detector.git",
                "reference": "67e96595cd7649b7967533053fcbfbe02d5c55a3"
            },
            "dist": {
                "type": "zip",
                "url": "https://api.github.com/repos/matomo-org/device-detector/zipball/67e96595cd7649b7967533053fcbfbe02d5c55a3",
                "reference": "67e96595cd7649b7967533053fcbfbe02d5c55a3",
                "shasum": ""
            },
            "require": {
                "mustangostang/spyc": "*",
                "php": ">=5.3.2"
            },
            "require-dev": {
                "fabpot/php-cs-fixer": "~1.7",
                "matthiasmullie/scrapbook": "@stable",
                "phpunit/phpunit": "^4.8.36",
                "psr/cache": "^1.0",
                "psr/simple-cache": "^1.0"
            },
            "suggest": {
                "doctrine/cache": "Can directly be used for caching purpose"
            },
            "type": "library",
            "autoload": {
                "psr-4": {
                    "DeviceDetector\\": ""
                }
            },
            "notification-url": "https://packagist.org/downloads/",
            "license": [
                "LGPL-3.0-or-later"
            ],
            "authors": [
                {
                    "name": "The Matomo Team",
                    "email": "hello@matomo.org",
                    "homepage": "https://matomo.org/team/"
                }
            ],
            "description": "The Universal Device Detection library, that parses User Agents and detects devices (desktop, tablet, mobile, tv, cars, console, etc.), clients (browsers, media players, mobile apps, feed readers, libraries, etc), operating systems, devices, brands and models.",
            "homepage": "https://matomo.org",
            "keywords": [
                "devicedetection",
                "parser",
                "useragent"
            ],
            "time": "2018-05-07T19:33:29+00:00"
        },
        {
            "name": "predis/predis",
            "version": "v1.1.1",
            "source": {
                "type": "git",
                "url": "https://github.com/nrk/predis.git",
                "reference": "f0210e38881631afeafb56ab43405a92cafd9fd1"
            },
            "dist": {
                "type": "zip",
                "url": "https://api.github.com/repos/nrk/predis/zipball/f0210e38881631afeafb56ab43405a92cafd9fd1",
                "reference": "f0210e38881631afeafb56ab43405a92cafd9fd1",
                "shasum": ""
            },
            "require": {
                "php": ">=5.3.9"
            },
            "require-dev": {
                "phpunit/phpunit": "~4.8"
            },
            "suggest": {
                "ext-curl": "Allows access to Webdis when paired with phpiredis",
                "ext-phpiredis": "Allows faster serialization and deserialization of the Redis protocol"
            },
            "type": "library",
            "autoload": {
                "psr-4": {
                    "Predis\\": "src/"
                }
            },
            "notification-url": "https://packagist.org/downloads/",
            "license": [
                "MIT"
            ],
            "authors": [
                {
                    "name": "Daniele Alessandri",
                    "email": "suppakilla@gmail.com",
                    "homepage": "http://clorophilla.net"
                }
            ],
            "description": "Flexible and feature-complete Redis client for PHP and HHVM",
            "homepage": "http://github.com/nrk/predis",
            "keywords": [
                "nosql",
                "predis",
                "redis"
            ],
            "time": "2016-06-16T16:22:20+00:00"
        },
        {
            "name": "psr/cache",
            "version": "1.0.1",
            "source": {
                "type": "git",
                "url": "https://github.com/php-fig/cache.git",
                "reference": "d11b50ad223250cf17b86e38383413f5a6764bf8"
            },
            "dist": {
                "type": "zip",
                "url": "https://api.github.com/repos/php-fig/cache/zipball/d11b50ad223250cf17b86e38383413f5a6764bf8",
                "reference": "d11b50ad223250cf17b86e38383413f5a6764bf8",
                "shasum": ""
            },
            "require": {
                "php": ">=5.3.0"
            },
            "type": "library",
            "extra": {
                "branch-alias": {
                    "dev-master": "1.0.x-dev"
                }
            },
            "autoload": {
                "psr-4": {
                    "Psr\\Cache\\": "src/"
                }
            },
            "notification-url": "https://packagist.org/downloads/",
            "license": [
                "MIT"
            ],
            "authors": [
                {
                    "name": "PHP-FIG",
                    "homepage": "http://www.php-fig.org/"
                }
            ],
            "description": "Common interface for caching libraries",
            "keywords": [
                "cache",
                "psr",
                "psr-6"
            ],
            "time": "2016-08-06T20:24:11+00:00"
        },
        {
            "name": "psr/container",
            "version": "1.0.0",
            "source": {
                "type": "git",
                "url": "https://github.com/php-fig/container.git",
                "reference": "b7ce3b176482dbbc1245ebf52b181af44c2cf55f"
            },
            "dist": {
                "type": "zip",
                "url": "https://api.github.com/repos/php-fig/container/zipball/b7ce3b176482dbbc1245ebf52b181af44c2cf55f",
                "reference": "b7ce3b176482dbbc1245ebf52b181af44c2cf55f",
                "shasum": ""
            },
            "require": {
                "php": ">=5.3.0"
            },
            "type": "library",
            "extra": {
                "branch-alias": {
                    "dev-master": "1.0.x-dev"
                }
            },
            "autoload": {
                "psr-4": {
                    "Psr\\Container\\": "src/"
                }
            },
            "notification-url": "https://packagist.org/downloads/",
            "license": [
                "MIT"
            ],
            "authors": [
                {
                    "name": "PHP-FIG",
                    "homepage": "http://www.php-fig.org/"
                }
            ],
            "description": "Common Container Interface (PHP FIG PSR-11)",
            "homepage": "https://github.com/php-fig/container",
            "keywords": [
                "PSR-11",
                "container",
                "container-interface",
                "container-interop",
                "psr"
            ],
            "time": "2017-02-14T16:28:37+00:00"
        },
        {
            "name": "psr/http-client",
            "version": "1.0.0",
            "source": {
                "type": "git",
                "url": "https://github.com/php-fig/http-client.git",
                "reference": "496a823ef742b632934724bf769560c2a5c7c44e"
            },
            "dist": {
                "type": "zip",
                "url": "https://api.github.com/repos/php-fig/http-client/zipball/496a823ef742b632934724bf769560c2a5c7c44e",
                "reference": "496a823ef742b632934724bf769560c2a5c7c44e",
                "shasum": ""
            },
            "require": {
                "php": "^7.0",
                "psr/http-message": "^1.0"
            },
            "type": "library",
            "extra": {
                "branch-alias": {
                    "dev-master": "1.0.x-dev"
                }
            },
            "autoload": {
                "psr-4": {
                    "Psr\\Http\\Client\\": "src/"
                }
            },
            "notification-url": "https://packagist.org/downloads/",
            "license": [
                "MIT"
            ],
            "authors": [
                {
                    "name": "PHP-FIG",
                    "homepage": "http://www.php-fig.org/"
                }
            ],
            "description": "Common interface for HTTP clients",
            "homepage": "https://github.com/php-fig/http-client",
            "keywords": [
                "http",
                "http-client",
                "psr",
                "psr-18"
            ],
            "time": "2018-10-30T23:29:13+00:00"
        },
        {
            "name": "psr/http-factory",
            "version": "1.0.1",
            "source": {
                "type": "git",
                "url": "https://github.com/php-fig/http-factory.git",
                "reference": "12ac7fcd07e5b077433f5f2bee95b3a771bf61be"
            },
            "dist": {
                "type": "zip",
                "url": "https://api.github.com/repos/php-fig/http-factory/zipball/12ac7fcd07e5b077433f5f2bee95b3a771bf61be",
                "reference": "12ac7fcd07e5b077433f5f2bee95b3a771bf61be",
                "shasum": ""
            },
            "require": {
                "php": ">=7.0.0",
                "psr/http-message": "^1.0"
            },
            "type": "library",
            "extra": {
                "branch-alias": {
                    "dev-master": "1.0.x-dev"
                }
            },
            "autoload": {
                "psr-4": {
                    "Psr\\Http\\Message\\": "src/"
                }
            },
            "notification-url": "https://packagist.org/downloads/",
            "license": [
                "MIT"
            ],
            "authors": [
                {
                    "name": "PHP-FIG",
                    "homepage": "http://www.php-fig.org/"
                }
            ],
            "description": "Common interfaces for PSR-7 HTTP message factories",
            "keywords": [
                "factory",
                "http",
                "message",
                "psr",
                "psr-17",
                "psr-7",
                "request",
                "response"
            ],
            "time": "2019-04-30T12:38:16+00:00"
        },
        {
            "name": "psr/http-message",
            "version": "1.0.1",
            "source": {
                "type": "git",
                "url": "https://github.com/php-fig/http-message.git",
                "reference": "f6561bf28d520154e4b0ec72be95418abe6d9363"
            },
            "dist": {
                "type": "zip",
                "url": "https://api.github.com/repos/php-fig/http-message/zipball/f6561bf28d520154e4b0ec72be95418abe6d9363",
                "reference": "f6561bf28d520154e4b0ec72be95418abe6d9363",
                "shasum": ""
            },
            "require": {
                "php": ">=5.3.0"
            },
            "type": "library",
            "extra": {
                "branch-alias": {
                    "dev-master": "1.0.x-dev"
                }
            },
            "autoload": {
                "psr-4": {
                    "Psr\\Http\\Message\\": "src/"
                }
            },
            "notification-url": "https://packagist.org/downloads/",
            "license": [
                "MIT"
            ],
            "authors": [
                {
                    "name": "PHP-FIG",
                    "homepage": "http://www.php-fig.org/"
                }
            ],
            "description": "Common interface for HTTP messages",
            "homepage": "https://github.com/php-fig/http-message",
            "keywords": [
                "http",
                "http-message",
                "psr",
                "psr-7",
                "request",
                "response"
            ],
            "time": "2016-08-06T14:39:51+00:00"
        },
        {
            "name": "psr/link",
            "version": "1.0.0",
            "source": {
                "type": "git",
                "url": "https://github.com/php-fig/link.git",
                "reference": "eea8e8662d5cd3ae4517c9b864493f59fca95562"
            },
            "dist": {
                "type": "zip",
                "url": "https://api.github.com/repos/php-fig/link/zipball/eea8e8662d5cd3ae4517c9b864493f59fca95562",
                "reference": "eea8e8662d5cd3ae4517c9b864493f59fca95562",
                "shasum": ""
            },
            "require": {
                "php": ">=5.3.0"
            },
            "type": "library",
            "extra": {
                "branch-alias": {
                    "dev-master": "1.0.x-dev"
                }
            },
            "autoload": {
                "psr-4": {
                    "Psr\\Link\\": "src/"
                }
            },
            "notification-url": "https://packagist.org/downloads/",
            "license": [
                "MIT"
            ],
            "authors": [
                {
                    "name": "PHP-FIG",
                    "homepage": "http://www.php-fig.org/"
                }
            ],
            "description": "Common interfaces for HTTP links",
            "keywords": [
                "http",
                "http-link",
                "link",
                "psr",
                "psr-13",
                "rest"
            ],
            "time": "2016-10-28T16:06:13+00:00"
        },
        {
            "name": "psr/log",
            "version": "1.1.3",
            "source": {
                "type": "git",
                "url": "https://github.com/php-fig/log.git",
                "reference": "0f73288fd15629204f9d42b7055f72dacbe811fc"
            },
            "dist": {
                "type": "zip",
                "url": "https://api.github.com/repos/php-fig/log/zipball/0f73288fd15629204f9d42b7055f72dacbe811fc",
                "reference": "0f73288fd15629204f9d42b7055f72dacbe811fc",
                "shasum": ""
            },
            "require": {
                "php": ">=5.3.0"
            },
            "type": "library",
            "extra": {
                "branch-alias": {
                    "dev-master": "1.1.x-dev"
                }
            },
            "autoload": {
                "psr-4": {
                    "Psr\\Log\\": "Psr/Log/"
                }
            },
            "notification-url": "https://packagist.org/downloads/",
            "license": [
                "MIT"
            ],
            "authors": [
                {
                    "name": "PHP-FIG",
                    "homepage": "http://www.php-fig.org/"
                }
            ],
            "description": "Common interface for logging libraries",
            "homepage": "https://github.com/php-fig/log",
            "keywords": [
                "log",
                "psr",
                "psr-3"
            ],
            "time": "2020-03-23T09:12:05+00:00"
        },
        {
            "name": "psr/simple-cache",
            "version": "1.0.1",
            "source": {
                "type": "git",
                "url": "https://github.com/php-fig/simple-cache.git",
                "reference": "408d5eafb83c57f6365a3ca330ff23aa4a5fa39b"
            },
            "dist": {
                "type": "zip",
                "url": "https://api.github.com/repos/php-fig/simple-cache/zipball/408d5eafb83c57f6365a3ca330ff23aa4a5fa39b",
                "reference": "408d5eafb83c57f6365a3ca330ff23aa4a5fa39b",
                "shasum": ""
            },
            "require": {
                "php": ">=5.3.0"
            },
            "type": "library",
            "extra": {
                "branch-alias": {
                    "dev-master": "1.0.x-dev"
                }
            },
            "autoload": {
                "psr-4": {
                    "Psr\\SimpleCache\\": "src/"
                }
            },
            "notification-url": "https://packagist.org/downloads/",
            "license": [
                "MIT"
            ],
            "authors": [
                {
                    "name": "PHP-FIG",
                    "homepage": "http://www.php-fig.org/"
                }
            ],
            "description": "Common interfaces for simple caching",
            "keywords": [
                "cache",
                "caching",
                "psr",
                "psr-16",
                "simple-cache"
            ],
            "time": "2017-10-23T01:57:42+00:00"
        },
        {
            "name": "ralouphie/getallheaders",
            "version": "3.0.3",
            "source": {
                "type": "git",
                "url": "https://github.com/ralouphie/getallheaders.git",
                "reference": "120b605dfeb996808c31b6477290a714d356e822"
            },
            "dist": {
                "type": "zip",
                "url": "https://api.github.com/repos/ralouphie/getallheaders/zipball/120b605dfeb996808c31b6477290a714d356e822",
                "reference": "120b605dfeb996808c31b6477290a714d356e822",
                "shasum": ""
            },
            "require": {
                "php": ">=5.6"
            },
            "require-dev": {
                "php-coveralls/php-coveralls": "^2.1",
                "phpunit/phpunit": "^5 || ^6.5"
            },
            "type": "library",
            "autoload": {
                "files": [
                    "src/getallheaders.php"
                ]
            },
            "notification-url": "https://packagist.org/downloads/",
            "license": [
                "MIT"
            ],
            "authors": [
                {
                    "name": "Ralph Khattar",
                    "email": "ralph.khattar@gmail.com"
                }
            ],
            "description": "A polyfill for getallheaders.",
            "time": "2019-03-08T08:55:37+00:00"
        },
        {
            "name": "ratchet/rfc6455",
            "version": "v0.2.6",
            "source": {
                "type": "git",
                "url": "https://github.com/ratchetphp/RFC6455.git",
                "reference": "879e48c840f8dbc296d68d6a5030673df79bd916"
            },
            "dist": {
                "type": "zip",
                "url": "https://api.github.com/repos/ratchetphp/RFC6455/zipball/879e48c840f8dbc296d68d6a5030673df79bd916",
                "reference": "879e48c840f8dbc296d68d6a5030673df79bd916",
                "shasum": ""
            },
            "require": {
                "guzzlehttp/psr7": "^1.0",
                "php": ">=5.4.2"
            },
            "require-dev": {
                "phpunit/phpunit": "4.8.*",
                "react/socket": "^1.3"
            },
            "type": "library",
            "autoload": {
                "psr-4": {
                    "Ratchet\\RFC6455\\": "src"
                }
            },
            "notification-url": "https://packagist.org/downloads/",
            "license": [
                "MIT"
            ],
            "authors": [
                {
                    "name": "Chris Boden",
                    "email": "cboden@gmail.com",
                    "role": "Developer"
                }
            ],
            "description": "RFC6455 WebSocket protocol handler",
            "homepage": "http://socketo.me",
            "keywords": [
                "WebSockets",
                "rfc6455",
                "websocket"
            ],
            "time": "2019-12-15T10:18:18+00:00"
        },
        {
            "name": "react/cache",
            "version": "v1.0.0",
            "source": {
                "type": "git",
                "url": "https://github.com/reactphp/cache.git",
                "reference": "aa10d63a1b40a36a486bdf527f28bac607ee6466"
            },
            "dist": {
                "type": "zip",
                "url": "https://api.github.com/repos/reactphp/cache/zipball/aa10d63a1b40a36a486bdf527f28bac607ee6466",
                "reference": "aa10d63a1b40a36a486bdf527f28bac607ee6466",
                "shasum": ""
            },
            "require": {
                "php": ">=5.3.0",
                "react/promise": "~2.0|~1.1"
            },
            "require-dev": {
                "phpunit/phpunit": "^6.4 || ^5.7 || ^4.8.35"
            },
            "type": "library",
            "autoload": {
                "psr-4": {
                    "React\\Cache\\": "src/"
                }
            },
            "notification-url": "https://packagist.org/downloads/",
            "license": [
                "MIT"
            ],
            "description": "Async, Promise-based cache interface for ReactPHP",
            "keywords": [
                "cache",
                "caching",
                "promise",
                "reactphp"
            ],
            "time": "2019-07-11T13:45:28+00:00"
        },
        {
            "name": "react/dns",
            "version": "v1.2.0",
            "source": {
                "type": "git",
                "url": "https://github.com/reactphp/dns.git",
                "reference": "a214d90c2884dac18d0cac6176202f247b66d762"
            },
            "dist": {
                "type": "zip",
                "url": "https://api.github.com/repos/reactphp/dns/zipball/a214d90c2884dac18d0cac6176202f247b66d762",
                "reference": "a214d90c2884dac18d0cac6176202f247b66d762",
                "shasum": ""
            },
            "require": {
                "php": ">=5.3.0",
                "react/cache": "^1.0 || ^0.6 || ^0.5",
                "react/event-loop": "^1.0 || ^0.5",
                "react/promise": "^2.7 || ^1.2.1",
                "react/promise-timer": "^1.2"
            },
            "require-dev": {
                "clue/block-react": "^1.2",
                "phpunit/phpunit": "^7.0 || ^6.4 || ^5.7 || ^4.8.35"
            },
            "type": "library",
            "autoload": {
                "psr-4": {
                    "React\\Dns\\": "src"
                }
            },
            "notification-url": "https://packagist.org/downloads/",
            "license": [
                "MIT"
            ],
            "description": "Async DNS resolver for ReactPHP",
            "keywords": [
                "async",
                "dns",
                "dns-resolver",
                "reactphp"
            ],
            "time": "2019-08-15T09:06:31+00:00"
        },
        {
            "name": "react/event-loop",
            "version": "v0.5.3",
            "source": {
                "type": "git",
                "url": "https://github.com/reactphp/event-loop.git",
                "reference": "228178a947de1f7cd9296d691878569628288c6f"
            },
            "dist": {
                "type": "zip",
                "url": "https://api.github.com/repos/reactphp/event-loop/zipball/228178a947de1f7cd9296d691878569628288c6f",
                "reference": "228178a947de1f7cd9296d691878569628288c6f",
                "shasum": ""
            },
            "require": {
                "php": ">=5.3.0"
            },
            "require-dev": {
                "phpunit/phpunit": "~4.8.35 || ^5.7 || ^6.4"
            },
            "suggest": {
                "ext-event": "~1.0 for ExtEventLoop",
                "ext-pcntl": "For signal handling support when using the StreamSelectLoop"
            },
            "type": "library",
            "autoload": {
                "psr-4": {
                    "React\\EventLoop\\": "src"
                }
            },
            "notification-url": "https://packagist.org/downloads/",
            "license": [
                "MIT"
            ],
            "description": "ReactPHP's core reactor event loop that libraries can use for evented I/O.",
            "keywords": [
                "asynchronous",
                "event-loop"
            ],
            "time": "2018-07-09T13:51:04+00:00"
        },
        {
            "name": "react/promise",
            "version": "v2.8.0",
            "source": {
                "type": "git",
                "url": "https://github.com/reactphp/promise.git",
                "reference": "f3cff96a19736714524ca0dd1d4130de73dbbbc4"
            },
            "dist": {
                "type": "zip",
                "url": "https://api.github.com/repos/reactphp/promise/zipball/f3cff96a19736714524ca0dd1d4130de73dbbbc4",
                "reference": "f3cff96a19736714524ca0dd1d4130de73dbbbc4",
                "shasum": ""
            },
            "require": {
                "php": ">=5.4.0"
            },
            "require-dev": {
                "phpunit/phpunit": "^7.0 || ^6.5 || ^5.7 || ^4.8.36"
            },
            "type": "library",
            "autoload": {
                "psr-4": {
                    "React\\Promise\\": "src/"
                },
                "files": [
                    "src/functions_include.php"
                ]
            },
            "notification-url": "https://packagist.org/downloads/",
            "license": [
                "MIT"
            ],
            "authors": [
                {
                    "name": "Jan Sorgalla",
                    "email": "jsorgalla@gmail.com"
                }
            ],
            "description": "A lightweight implementation of CommonJS Promises/A for PHP",
            "keywords": [
                "promise",
                "promises"
            ],
            "time": "2020-05-12T15:16:56+00:00"
        },
        {
            "name": "react/promise-timer",
            "version": "v1.5.1",
            "source": {
                "type": "git",
                "url": "https://github.com/reactphp/promise-timer.git",
                "reference": "35fb910604fd86b00023fc5cda477c8074ad0abc"
            },
            "dist": {
                "type": "zip",
                "url": "https://api.github.com/repos/reactphp/promise-timer/zipball/35fb910604fd86b00023fc5cda477c8074ad0abc",
                "reference": "35fb910604fd86b00023fc5cda477c8074ad0abc",
                "shasum": ""
            },
            "require": {
                "php": ">=5.3",
                "react/event-loop": "^1.0 || ^0.5 || ^0.4 || ^0.3.5",
                "react/promise": "^2.7.0 || ^1.2.1"
            },
            "require-dev": {
                "phpunit/phpunit": "^6.4 || ^5.7 || ^4.8.35"
            },
            "type": "library",
            "autoload": {
                "psr-4": {
                    "React\\Promise\\Timer\\": "src/"
                },
                "files": [
                    "src/functions_include.php"
                ]
            },
            "notification-url": "https://packagist.org/downloads/",
            "license": [
                "MIT"
            ],
            "authors": [
                {
                    "name": "Christian Lück",
                    "email": "christian@lueck.tv"
                }
            ],
            "description": "A trivial implementation of timeouts for Promises, built on top of ReactPHP.",
            "homepage": "https://github.com/reactphp/promise-timer",
            "keywords": [
                "async",
                "event-loop",
                "promise",
                "reactphp",
                "timeout",
                "timer"
            ],
            "time": "2019-03-27T18:10:32+00:00"
        },
        {
            "name": "react/socket",
            "version": "v1.4.0",
            "source": {
                "type": "git",
                "url": "https://github.com/reactphp/socket.git",
                "reference": "97522e24987365e1ed873f0f4884900747a668e0"
            },
            "dist": {
                "type": "zip",
                "url": "https://api.github.com/repos/reactphp/socket/zipball/97522e24987365e1ed873f0f4884900747a668e0",
                "reference": "97522e24987365e1ed873f0f4884900747a668e0",
                "shasum": ""
            },
            "require": {
                "evenement/evenement": "^3.0 || ^2.0 || ^1.0",
                "php": ">=5.3.0",
                "react/dns": "^1.1",
                "react/event-loop": "^1.0 || ^0.5",
                "react/promise": "^2.6.0 || ^1.2.1",
                "react/promise-timer": "^1.4.0",
                "react/stream": "^1.1"
            },
            "require-dev": {
                "clue/block-react": "^1.2",
                "phpunit/phpunit": "^7.5 || ^6.4 || ^5.7 || ^4.8.35",
                "react/promise-stream": "^1.2"
            },
            "type": "library",
            "autoload": {
                "psr-4": {
                    "React\\Socket\\": "src"
                }
            },
            "notification-url": "https://packagist.org/downloads/",
            "license": [
                "MIT"
            ],
            "description": "Async, streaming plaintext TCP/IP and secure TLS socket server and client connections for ReactPHP",
            "keywords": [
                "Connection",
                "Socket",
                "async",
                "reactphp",
                "stream"
            ],
            "time": "2020-03-12T12:15:14+00:00"
        },
        {
            "name": "react/stream",
            "version": "v1.1.1",
            "source": {
                "type": "git",
                "url": "https://github.com/reactphp/stream.git",
                "reference": "7c02b510ee3f582c810aeccd3a197b9c2f52ff1a"
            },
            "dist": {
                "type": "zip",
                "url": "https://api.github.com/repos/reactphp/stream/zipball/7c02b510ee3f582c810aeccd3a197b9c2f52ff1a",
                "reference": "7c02b510ee3f582c810aeccd3a197b9c2f52ff1a",
                "shasum": ""
            },
            "require": {
                "evenement/evenement": "^3.0 || ^2.0 || ^1.0",
                "php": ">=5.3.8",
                "react/event-loop": "^1.0 || ^0.5 || ^0.4 || ^0.3.5"
            },
            "require-dev": {
                "clue/stream-filter": "~1.2",
                "phpunit/phpunit": "^7.0 || ^6.4 || ^5.7 || ^4.8.35"
            },
            "type": "library",
            "autoload": {
                "psr-4": {
                    "React\\Stream\\": "src"
                }
            },
            "notification-url": "https://packagist.org/downloads/",
            "license": [
                "MIT"
            ],
            "description": "Event-driven readable and writable streams for non-blocking I/O in ReactPHP",
            "keywords": [
                "event-driven",
                "io",
                "non-blocking",
                "pipe",
                "reactphp",
                "readable",
                "stream",
                "writable"
            ],
            "time": "2020-05-04T10:17:57+00:00"
        },
        {
            "name": "robloach/component-installer",
            "version": "0.2.3",
            "source": {
                "type": "git",
                "url": "https://github.com/RobLoach/component-installer.git",
                "reference": "908a859aa7c4949ba9ad67091e67bac10b66d3d7"
            },
            "dist": {
                "type": "zip",
                "url": "https://api.github.com/repos/RobLoach/component-installer/zipball/908a859aa7c4949ba9ad67091e67bac10b66d3d7",
                "reference": "908a859aa7c4949ba9ad67091e67bac10b66d3d7",
                "shasum": ""
            },
            "require": {
                "composer-plugin-api": "^1.0",
                "kriswallsmith/assetic": "1.*",
                "php": ">=5.3.2"
            },
            "require-dev": {
                "composer/composer": "1.*@alpha",
                "phpunit/phpunit": "4.*"
            },
            "type": "composer-plugin",
            "extra": {
                "branch-alias": {
                    "dev-master": "1.0.x-dev"
                },
                "class": "ComponentInstaller\\ComponentInstallerPlugin"
            },
            "autoload": {
                "psr-0": {
                    "ComponentInstaller": "src/"
                }
            },
            "notification-url": "https://packagist.org/downloads/",
            "license": [
                "MIT"
            ],
            "authors": [
                {
                    "name": "Rob Loach",
                    "homepage": "http://robloach.net"
                }
            ],
            "description": "Allows installation of Components via Composer.",
            "abandoned": "oomphinc/composer-installers-extender",
            "time": "2015-08-10T12:35:38+00:00"
        },
        {
            "name": "salsify/json-streaming-parser",
            "version": "v8.0.1",
            "source": {
                "type": "git",
                "url": "https://github.com/salsify/jsonstreamingparser.git",
                "reference": "7d3bc67f495ba161de40f033d6bda5959542bbd0"
            },
            "dist": {
                "type": "zip",
                "url": "https://api.github.com/repos/salsify/jsonstreamingparser/zipball/7d3bc67f495ba161de40f033d6bda5959542bbd0",
                "reference": "7d3bc67f495ba161de40f033d6bda5959542bbd0",
                "shasum": ""
            },
            "require": {
                "ext-ctype": "*",
                "ext-mbstring": "*",
                "php": "^7.1"
            },
            "require-dev": {
                "ext-json": "*"
            },
            "type": "library",
            "extra": {
                "branch-alias": {
                    "dev-master": "8.0-dev"
                }
            },
            "autoload": {
                "psr-4": {
                    "JsonStreamingParser\\": "src",
                    "JsonStreamingParser\\Test\\": "tests"
                }
            },
            "notification-url": "https://packagist.org/downloads/",
            "license": [
                "MIT"
            ],
            "authors": [
                {
                    "name": "Maxim Gnatenko",
                    "email": "mgnatenko@gmail.com"
                },
                {
                    "name": "Rob Gonzalez",
                    "email": "rob@salsify.com",
                    "homepage": "http://salsify.com/"
                },
                {
                    "name": "ThePanz",
                    "email": "thepanz@gmail.com"
                },
                {
                    "name": "Max Grigorian",
                    "email": "maxakawizard@gmail.com",
                    "homepage": "http://wizardcat.com/"
                }
            ],
            "description": "A streaming parser for JSON in PHP.",
            "homepage": "https://github.com/salsify/jsonstreamingparser",
            "keywords": [
                "json",
                "parser",
                "streaming"
            ],
            "time": "2018-10-26T13:33:34+00:00"
        },
        {
            "name": "seld/cli-prompt",
            "version": "1.0.3",
            "source": {
                "type": "git",
                "url": "https://github.com/Seldaek/cli-prompt.git",
                "reference": "a19a7376a4689d4d94cab66ab4f3c816019ba8dd"
            },
            "dist": {
                "type": "zip",
                "url": "https://api.github.com/repos/Seldaek/cli-prompt/zipball/a19a7376a4689d4d94cab66ab4f3c816019ba8dd",
                "reference": "a19a7376a4689d4d94cab66ab4f3c816019ba8dd",
                "shasum": ""
            },
            "require": {
                "php": ">=5.3"
            },
            "type": "library",
            "extra": {
                "branch-alias": {
                    "dev-master": "1.x-dev"
                }
            },
            "autoload": {
                "psr-4": {
                    "Seld\\CliPrompt\\": "src/"
                }
            },
            "notification-url": "https://packagist.org/downloads/",
            "license": [
                "MIT"
            ],
            "authors": [
                {
                    "name": "Jordi Boggiano",
                    "email": "j.boggiano@seld.be"
                }
            ],
            "description": "Allows you to prompt for user input on the command line, and optionally hide the characters they type",
            "keywords": [
                "cli",
                "console",
                "hidden",
                "input",
                "prompt"
            ],
            "time": "2017-03-18T11:32:45+00:00"
        },
        {
            "name": "seld/jsonlint",
            "version": "1.8.0",
            "source": {
                "type": "git",
                "url": "https://github.com/Seldaek/jsonlint.git",
                "reference": "ff2aa5420bfbc296cf6a0bc785fa5b35736de7c1"
            },
            "dist": {
                "type": "zip",
                "url": "https://api.github.com/repos/Seldaek/jsonlint/zipball/ff2aa5420bfbc296cf6a0bc785fa5b35736de7c1",
                "reference": "ff2aa5420bfbc296cf6a0bc785fa5b35736de7c1",
                "shasum": ""
            },
            "require": {
                "php": "^5.3 || ^7.0 || ^8.0"
            },
            "require-dev": {
                "phpunit/phpunit": "^4.8.35 || ^5.7 || ^6.0"
            },
            "bin": [
                "bin/jsonlint"
            ],
            "type": "library",
            "autoload": {
                "psr-4": {
                    "Seld\\JsonLint\\": "src/Seld/JsonLint/"
                }
            },
            "notification-url": "https://packagist.org/downloads/",
            "license": [
                "MIT"
            ],
            "authors": [
                {
                    "name": "Jordi Boggiano",
                    "email": "j.boggiano@seld.be",
                    "homepage": "http://seld.be"
                }
            ],
            "description": "JSON Linter",
            "keywords": [
                "json",
                "linter",
                "parser",
                "validator"
            ],
            "time": "2020-04-30T19:05:18+00:00"
        },
        {
            "name": "seld/phar-utils",
            "version": "1.1.0",
            "source": {
                "type": "git",
                "url": "https://github.com/Seldaek/phar-utils.git",
                "reference": "8800503d56b9867d43d9c303b9cbcc26016e82f0"
            },
            "dist": {
                "type": "zip",
                "url": "https://api.github.com/repos/Seldaek/phar-utils/zipball/8800503d56b9867d43d9c303b9cbcc26016e82f0",
                "reference": "8800503d56b9867d43d9c303b9cbcc26016e82f0",
                "shasum": ""
            },
            "require": {
                "php": ">=5.3"
            },
            "type": "library",
            "extra": {
                "branch-alias": {
                    "dev-master": "1.x-dev"
                }
            },
            "autoload": {
                "psr-4": {
                    "Seld\\PharUtils\\": "src/"
                }
            },
            "notification-url": "https://packagist.org/downloads/",
            "license": [
                "MIT"
            ],
            "authors": [
                {
                    "name": "Jordi Boggiano",
                    "email": "j.boggiano@seld.be"
                }
            ],
            "description": "PHAR file format utilities, for when PHP phars you up",
            "keywords": [
                "phar"
            ],
            "time": "2020-02-14T15:25:33+00:00"
        },
        {
            "name": "sensio/framework-extra-bundle",
            "version": "v5.2.4",
            "source": {
                "type": "git",
                "url": "https://github.com/sensiolabs/SensioFrameworkExtraBundle.git",
                "reference": "1fdf591c4b388e62dbb2579de89c1560b33f865d"
            },
            "dist": {
                "type": "zip",
                "url": "https://api.github.com/repos/sensiolabs/SensioFrameworkExtraBundle/zipball/1fdf591c4b388e62dbb2579de89c1560b33f865d",
                "reference": "1fdf591c4b388e62dbb2579de89c1560b33f865d",
                "shasum": ""
            },
            "require": {
                "doctrine/common": "^2.2",
                "symfony/config": "^3.3|^4.0",
                "symfony/dependency-injection": "^3.3|^4.0",
                "symfony/framework-bundle": "^3.4|^4.0",
                "symfony/http-kernel": "^3.3|^4.0"
            },
            "require-dev": {
                "doctrine/doctrine-bundle": "^1.6",
                "doctrine/orm": "^2.5",
                "symfony/browser-kit": "^3.3|^4.0",
                "symfony/dom-crawler": "^3.3|^4.0",
                "symfony/expression-language": "^3.3|^4.0",
                "symfony/finder": "^3.3|^4.0",
                "symfony/monolog-bridge": "^3.0|^4.0",
                "symfony/monolog-bundle": "^3.2",
                "symfony/phpunit-bridge": "^3.4.19|^4.1.8",
                "symfony/psr-http-message-bridge": "^0.3",
                "symfony/security-bundle": "^3.3|^4.0",
                "symfony/twig-bundle": "^3.3|^4.0",
                "symfony/yaml": "^3.3|^4.0",
                "twig/twig": "~1.12|~2.0",
                "zendframework/zend-diactoros": "^1.3"
            },
            "suggest": {
                "symfony/expression-language": "",
                "symfony/psr-http-message-bridge": "To use the PSR-7 converters",
                "symfony/security-bundle": ""
            },
            "type": "symfony-bundle",
            "extra": {
                "branch-alias": {
                    "dev-master": "5.2.x-dev"
                }
            },
            "autoload": {
                "psr-4": {
                    "Sensio\\Bundle\\FrameworkExtraBundle\\": ""
                }
            },
            "notification-url": "https://packagist.org/downloads/",
            "license": [
                "MIT"
            ],
            "authors": [
                {
                    "name": "Fabien Potencier",
                    "email": "fabien@symfony.com"
                }
            ],
            "description": "This bundle provides a way to configure your controllers with annotations",
            "keywords": [
                "annotations",
                "controllers"
            ],
            "time": "2018-12-11T16:59:23+00:00"
        },
        {
            "name": "snc/redis-bundle",
            "version": "3.2.2",
            "source": {
                "type": "git",
                "url": "https://github.com/snc/SncRedisBundle.git",
                "reference": "7d9294b2f90d39a0e2120c6f35a017895482416b"
            },
            "dist": {
                "type": "zip",
                "url": "https://api.github.com/repos/snc/SncRedisBundle/zipball/7d9294b2f90d39a0e2120c6f35a017895482416b",
                "reference": "7d9294b2f90d39a0e2120c6f35a017895482416b",
                "shasum": ""
            },
            "require": {
                "php": "^7.1.3",
                "symfony/framework-bundle": "^3.4 || ^4.2 || ^5.0",
                "symfony/http-foundation": "^3.4 || ^4.2 || ^5.0",
                "symfony/yaml": "^3.4 || ^4.2 || ^5.0"
            },
            "require-dev": {
                "doctrine/doctrine-bundle": "^1.11.2 || ^2.0",
                "doctrine/orm": "^2.6.4",
                "ext-pdo_sqlite": "*",
                "phpunit/phpunit": "^7.5",
                "predis/predis": "^1.1",
                "swiftmailer/swiftmailer": "^6.0",
                "symfony/browser-kit": "^3.4 || ^4.2 || ^5.0",
                "symfony/console": "^3.4 || ^4.2 || ^5.0",
                "symfony/dom-crawler": "^3.4 || ^4.2 || ^5.0",
                "symfony/filesystem": "^3.4 || ^4.2 || ^5.0",
                "symfony/phpunit-bridge": "^4.3.5",
                "symfony/profiler-pack": "^1.0",
                "symfony/swiftmailer-bundle": "^2.0 || ^3.0",
                "symfony/twig-bundle": "^3.4 || ^4.2 || ^5.0"
            },
            "suggest": {
                "monolog/monolog": "If you want to use the monolog redis handler.",
                "predis/predis": "If you want to use predis.",
                "symfony/console": "If you want to use commands to interact with the redis database",
                "symfony/proxy-manager-bridge": "If you want to lazy-load some services"
            },
            "type": "symfony-bundle",
            "extra": {
                "branch-alias": {
                    "dev-master": "3.x-dev"
                }
            },
            "autoload": {
                "psr-4": {
                    "Snc\\RedisBundle\\": ""
                },
                "exclude-from-classmap": [
                    "/Tests/"
                ]
            },
            "notification-url": "https://packagist.org/downloads/",
            "license": [
                "MIT"
            ],
            "authors": [
                {
                    "name": "Henrik Westphal",
                    "email": "henrik.westphal@gmail.com"
                },
                {
                    "name": "Community contributors",
                    "homepage": "https://github.com/snc/SncRedisBundle/contributors"
                }
            ],
            "description": "A Redis bundle for Symfony",
            "homepage": "https://github.com/snc/SncRedisBundle",
            "keywords": [
                "nosql",
                "redis",
                "symfony"
            ],
            "time": "2020-04-30T05:56:02+00:00"
        },
        {
            "name": "stof/doctrine-extensions-bundle",
            "version": "v1.3.0",
            "source": {
                "type": "git",
                "url": "https://github.com/stof/StofDoctrineExtensionsBundle.git",
                "reference": "46db71ec7ffee9122eca3cdddd4ef8d84bae269c"
            },
            "dist": {
                "type": "zip",
                "url": "https://api.github.com/repos/stof/StofDoctrineExtensionsBundle/zipball/46db71ec7ffee9122eca3cdddd4ef8d84bae269c",
                "reference": "46db71ec7ffee9122eca3cdddd4ef8d84bae269c",
                "shasum": ""
            },
            "require": {
                "gedmo/doctrine-extensions": "^2.3.4",
                "php": ">=5.3.2",
                "symfony/framework-bundle": "~2.7|~3.2|~4.0"
            },
            "require-dev": {
                "symfony/phpunit-bridge": "^4.0",
                "symfony/security-bundle": "^2.7 || ^3.2 || ^4.0"
            },
            "suggest": {
                "doctrine/doctrine-bundle": "to use the ORM extensions",
                "doctrine/mongodb-odm-bundle": "to use the MongoDB ODM extensions"
            },
            "type": "symfony-bundle",
            "extra": {
                "branch-alias": {
                    "dev-master": "1.3.x-dev"
                }
            },
            "autoload": {
                "psr-4": {
                    "Stof\\DoctrineExtensionsBundle\\": ""
                }
            },
            "notification-url": "https://packagist.org/downloads/",
            "license": [
                "MIT"
            ],
            "authors": [
                {
                    "name": "Christophe Coevoet",
                    "email": "stof@notk.org"
                }
            ],
            "description": "Integration of the gedmo/doctrine-extensions with Symfony2",
            "homepage": "https://github.com/stof/StofDoctrineExtensionsBundle",
            "keywords": [
                "behaviors",
                "doctrine2",
                "extensions",
                "gedmo",
                "loggable",
                "nestedset",
                "sluggable",
                "sortable",
                "timestampable",
                "translatable",
                "tree"
            ],
            "time": "2017-12-24T16:06:50+00:00"
        },
        {
            "name": "swiftmailer/swiftmailer",
            "version": "v6.2.3",
            "source": {
                "type": "git",
                "url": "https://github.com/swiftmailer/swiftmailer.git",
                "reference": "149cfdf118b169f7840bbe3ef0d4bc795d1780c9"
            },
            "dist": {
                "type": "zip",
                "url": "https://api.github.com/repos/swiftmailer/swiftmailer/zipball/149cfdf118b169f7840bbe3ef0d4bc795d1780c9",
                "reference": "149cfdf118b169f7840bbe3ef0d4bc795d1780c9",
                "shasum": ""
            },
            "require": {
                "egulias/email-validator": "~2.0",
                "php": ">=7.0.0",
                "symfony/polyfill-iconv": "^1.0",
                "symfony/polyfill-intl-idn": "^1.10",
                "symfony/polyfill-mbstring": "^1.0"
            },
            "require-dev": {
                "mockery/mockery": "~0.9.1",
                "symfony/phpunit-bridge": "^3.4.19|^4.1.8"
            },
            "suggest": {
                "ext-intl": "Needed to support internationalized email addresses",
                "true/punycode": "Needed to support internationalized email addresses, if ext-intl is not installed"
            },
            "type": "library",
            "extra": {
                "branch-alias": {
                    "dev-master": "6.2-dev"
                }
            },
            "autoload": {
                "files": [
                    "lib/swift_required.php"
                ]
            },
            "notification-url": "https://packagist.org/downloads/",
            "license": [
                "MIT"
            ],
            "authors": [
                {
                    "name": "Chris Corbyn"
                },
                {
                    "name": "Fabien Potencier",
                    "email": "fabien@symfony.com"
                }
            ],
            "description": "Swiftmailer, free feature-rich PHP mailer",
            "homepage": "https://swiftmailer.symfony.com",
            "keywords": [
                "email",
                "mail",
                "mailer"
            ],
            "time": "2019-11-12T09:31:26+00:00"
        },
        {
            "name": "symfony/acl-bundle",
            "version": "v1.0.1",
            "source": {
                "type": "git",
                "url": "https://github.com/symfony/acl-bundle.git",
                "reference": "5b32179c5319105cfc58884c279d76497f8a63b4"
            },
            "dist": {
                "type": "zip",
                "url": "https://api.github.com/repos/symfony/acl-bundle/zipball/5b32179c5319105cfc58884c279d76497f8a63b4",
                "reference": "5b32179c5319105cfc58884c279d76497f8a63b4",
                "shasum": ""
            },
            "require": {
                "ext-xml": "*",
                "php": "^5.5.9|>=7.0.8",
                "symfony/dependency-injection": "~3.4|~4.0",
                "symfony/http-kernel": "~3.4|~4.0",
                "symfony/security-acl": "~2.7|~3.0",
                "symfony/security-bundle": "~3.4|~4.0"
            },
            "require-dev": {
                "doctrine/doctrine-bundle": "^1.6.12",
                "symfony/console": "~3.4|~4.0",
                "symfony/framework-bundle": "~3.4|~4.0",
                "symfony/phpunit-bridge": "~3.4|~4.0",
                "symfony/yaml": "~3.4|~4.0"
            },
            "suggest": {
                "doctrine/doctrine-bundle": "To use the default dbal configuration"
            },
            "type": "symfony-bundle",
            "extra": {
                "branch-alias": {
                    "dev-master": "1.0-dev"
                }
            },
            "autoload": {
                "psr-4": {
                    "Symfony\\Bundle\\AclBundle\\": "src/"
                }
            },
            "notification-url": "https://packagist.org/downloads/",
            "license": [
                "MIT"
            ],
            "authors": [
                {
                    "name": "Fabien Potencier",
                    "email": "fabien@symfony.com"
                },
                {
                    "name": "Symfony Community",
                    "homepage": "https://symfony.com/contributors"
                }
            ],
            "description": "Symfony AclBundle",
            "homepage": "https://symfony.com",
            "time": "2019-05-06T11:48:10+00:00"
        },
        {
            "name": "symfony/contracts",
            "version": "v1.1.8",
            "source": {
                "type": "git",
                "url": "https://github.com/symfony/contracts.git",
                "reference": "f51bca9de06b7a25b19a4155da7bebad099a5def"
            },
            "dist": {
                "type": "zip",
                "url": "https://api.github.com/repos/symfony/contracts/zipball/f51bca9de06b7a25b19a4155da7bebad099a5def",
                "reference": "f51bca9de06b7a25b19a4155da7bebad099a5def",
                "shasum": ""
            },
            "require": {
                "php": "^7.1.3",
                "psr/cache": "^1.0",
                "psr/container": "^1.0"
            },
            "replace": {
                "symfony/cache-contracts": "self.version",
                "symfony/event-dispatcher-contracts": "self.version",
                "symfony/http-client-contracts": "self.version",
                "symfony/service-contracts": "self.version",
                "symfony/translation-contracts": "self.version"
            },
            "require-dev": {
                "symfony/polyfill-intl-idn": "^1.10"
            },
            "suggest": {
                "psr/event-dispatcher": "When using the EventDispatcher contracts",
                "symfony/cache-implementation": "",
                "symfony/event-dispatcher-implementation": "",
                "symfony/http-client-implementation": "",
                "symfony/service-implementation": "",
                "symfony/translation-implementation": ""
            },
            "type": "library",
            "extra": {
                "branch-alias": {
                    "dev-master": "1.1-dev"
                }
            },
            "autoload": {
                "psr-4": {
                    "Symfony\\Contracts\\": ""
                },
                "exclude-from-classmap": [
                    "**/Tests/"
                ]
            },
            "notification-url": "https://packagist.org/downloads/",
            "license": [
                "MIT"
            ],
            "authors": [
                {
                    "name": "Nicolas Grekas",
                    "email": "p@tchwork.com"
                },
                {
                    "name": "Symfony Community",
                    "homepage": "https://symfony.com/contributors"
                }
            ],
            "description": "A set of abstractions extracted out of the Symfony components",
            "homepage": "https://symfony.com",
            "keywords": [
                "abstractions",
                "contracts",
                "decoupling",
                "interfaces",
                "interoperability",
                "standards"
            ],
            "time": "2019-11-07T12:44:51+00:00"
        },
        {
            "name": "symfony/monolog-bundle",
            "version": "v3.3.1",
            "source": {
                "type": "git",
                "url": "https://github.com/symfony/monolog-bundle.git",
                "reference": "572e143afc03419a75ab002c80a2fd99299195ff"
            },
            "dist": {
                "type": "zip",
                "url": "https://api.github.com/repos/symfony/monolog-bundle/zipball/572e143afc03419a75ab002c80a2fd99299195ff",
                "reference": "572e143afc03419a75ab002c80a2fd99299195ff",
                "shasum": ""
            },
            "require": {
                "monolog/monolog": "~1.22",
                "php": ">=5.6",
                "symfony/config": "~2.7|~3.3|~4.0",
                "symfony/dependency-injection": "~2.7|~3.4.10|^4.0.10",
                "symfony/http-kernel": "~2.7|~3.3|~4.0",
                "symfony/monolog-bridge": "~2.7|~3.3|~4.0"
            },
            "require-dev": {
                "symfony/console": "~2.7|~3.3|~4.0",
                "symfony/phpunit-bridge": "^3.3|^4.0",
                "symfony/yaml": "~2.7|~3.3|~4.0"
            },
            "type": "symfony-bundle",
            "extra": {
                "branch-alias": {
                    "dev-master": "3.x-dev"
                }
            },
            "autoload": {
                "psr-4": {
                    "Symfony\\Bundle\\MonologBundle\\": ""
                },
                "exclude-from-classmap": [
                    "/Tests/"
                ]
            },
            "notification-url": "https://packagist.org/downloads/",
            "license": [
                "MIT"
            ],
            "authors": [
                {
                    "name": "Symfony Community",
                    "homepage": "http://symfony.com/contributors"
                },
                {
                    "name": "Fabien Potencier",
                    "email": "fabien@symfony.com"
                }
            ],
            "description": "Symfony MonologBundle",
            "homepage": "http://symfony.com",
            "keywords": [
                "log",
                "logging"
            ],
            "time": "2018-11-04T09:58:13+00:00"
        },
        {
            "name": "symfony/polyfill-ctype",
            "version": "v1.17.0",
            "source": {
                "type": "git",
                "url": "https://github.com/symfony/polyfill-ctype.git",
                "reference": "e94c8b1bbe2bc77507a1056cdb06451c75b427f9"
            },
            "dist": {
                "type": "zip",
                "url": "https://api.github.com/repos/symfony/polyfill-ctype/zipball/e94c8b1bbe2bc77507a1056cdb06451c75b427f9",
                "reference": "e94c8b1bbe2bc77507a1056cdb06451c75b427f9",
                "shasum": ""
            },
            "require": {
                "php": ">=5.3.3"
            },
            "suggest": {
                "ext-ctype": "For best performance"
            },
            "type": "library",
            "extra": {
                "branch-alias": {
                    "dev-master": "1.17-dev"
                }
            },
            "autoload": {
                "psr-4": {
                    "Symfony\\Polyfill\\Ctype\\": ""
                },
                "files": [
                    "bootstrap.php"
                ]
            },
            "notification-url": "https://packagist.org/downloads/",
            "license": [
                "MIT"
            ],
            "authors": [
                {
                    "name": "Gert de Pagter",
                    "email": "BackEndTea@gmail.com"
                },
                {
                    "name": "Symfony Community",
                    "homepage": "https://symfony.com/contributors"
                }
            ],
            "description": "Symfony polyfill for ctype functions",
            "homepage": "https://symfony.com",
            "keywords": [
                "compatibility",
                "ctype",
                "polyfill",
                "portable"
            ],
            "time": "2020-05-12T16:14:59+00:00"
        },
        {
            "name": "symfony/polyfill-iconv",
            "version": "v1.17.0",
            "source": {
                "type": "git",
                "url": "https://github.com/symfony/polyfill-iconv.git",
                "reference": "c4de7601eefbf25f9d47190abe07f79fe0a27424"
            },
            "dist": {
                "type": "zip",
                "url": "https://api.github.com/repos/symfony/polyfill-iconv/zipball/c4de7601eefbf25f9d47190abe07f79fe0a27424",
                "reference": "c4de7601eefbf25f9d47190abe07f79fe0a27424",
                "shasum": ""
            },
            "require": {
                "php": ">=5.3.3"
            },
            "suggest": {
                "ext-iconv": "For best performance"
            },
            "type": "library",
            "extra": {
                "branch-alias": {
                    "dev-master": "1.17-dev"
                }
            },
            "autoload": {
                "psr-4": {
                    "Symfony\\Polyfill\\Iconv\\": ""
                },
                "files": [
                    "bootstrap.php"
                ]
            },
            "notification-url": "https://packagist.org/downloads/",
            "license": [
                "MIT"
            ],
            "authors": [
                {
                    "name": "Nicolas Grekas",
                    "email": "p@tchwork.com"
                },
                {
                    "name": "Symfony Community",
                    "homepage": "https://symfony.com/contributors"
                }
            ],
            "description": "Symfony polyfill for the Iconv extension",
            "homepage": "https://symfony.com",
            "keywords": [
                "compatibility",
                "iconv",
                "polyfill",
                "portable",
                "shim"
            ],
            "time": "2020-05-12T16:47:27+00:00"
        },
        {
            "name": "symfony/polyfill-intl-icu",
            "version": "v1.17.0",
            "source": {
                "type": "git",
                "url": "https://github.com/symfony/polyfill-intl-icu.git",
                "reference": "4ef3923e4a86e1b6ef72d42be59dbf7d33a685e3"
            },
            "dist": {
                "type": "zip",
                "url": "https://api.github.com/repos/symfony/polyfill-intl-icu/zipball/4ef3923e4a86e1b6ef72d42be59dbf7d33a685e3",
                "reference": "4ef3923e4a86e1b6ef72d42be59dbf7d33a685e3",
                "shasum": ""
            },
            "require": {
                "php": ">=5.3.3",
                "symfony/intl": "~2.3|~3.0|~4.0|~5.0"
            },
            "suggest": {
                "ext-intl": "For best performance"
            },
            "type": "library",
            "extra": {
                "branch-alias": {
                    "dev-master": "1.17-dev"
                }
            },
            "autoload": {
                "files": [
                    "bootstrap.php"
                ]
            },
            "notification-url": "https://packagist.org/downloads/",
            "license": [
                "MIT"
            ],
            "authors": [
                {
                    "name": "Nicolas Grekas",
                    "email": "p@tchwork.com"
                },
                {
                    "name": "Symfony Community",
                    "homepage": "https://symfony.com/contributors"
                }
            ],
            "description": "Symfony polyfill for intl's ICU-related data and classes",
            "homepage": "https://symfony.com",
            "keywords": [
                "compatibility",
                "icu",
                "intl",
                "polyfill",
                "portable",
                "shim"
            ],
            "time": "2020-05-12T16:14:59+00:00"
        },
        {
            "name": "symfony/polyfill-intl-idn",
            "version": "v1.17.0",
            "source": {
                "type": "git",
                "url": "https://github.com/symfony/polyfill-intl-idn.git",
                "reference": "3bff59ea7047e925be6b7f2059d60af31bb46d6a"
            },
            "dist": {
                "type": "zip",
                "url": "https://api.github.com/repos/symfony/polyfill-intl-idn/zipball/3bff59ea7047e925be6b7f2059d60af31bb46d6a",
                "reference": "3bff59ea7047e925be6b7f2059d60af31bb46d6a",
                "shasum": ""
            },
            "require": {
                "php": ">=5.3.3",
                "symfony/polyfill-mbstring": "^1.3",
                "symfony/polyfill-php72": "^1.10"
            },
            "suggest": {
                "ext-intl": "For best performance"
            },
            "type": "library",
            "extra": {
                "branch-alias": {
                    "dev-master": "1.17-dev"
                }
            },
            "autoload": {
                "psr-4": {
                    "Symfony\\Polyfill\\Intl\\Idn\\": ""
                },
                "files": [
                    "bootstrap.php"
                ]
            },
            "notification-url": "https://packagist.org/downloads/",
            "license": [
                "MIT"
            ],
            "authors": [
                {
                    "name": "Laurent Bassin",
                    "email": "laurent@bassin.info"
                },
                {
                    "name": "Symfony Community",
                    "homepage": "https://symfony.com/contributors"
                }
            ],
            "description": "Symfony polyfill for intl's idn_to_ascii and idn_to_utf8 functions",
            "homepage": "https://symfony.com",
            "keywords": [
                "compatibility",
                "idn",
                "intl",
                "polyfill",
                "portable",
                "shim"
            ],
            "time": "2020-05-12T16:47:27+00:00"
        },
        {
            "name": "symfony/polyfill-mbstring",
            "version": "v1.17.0",
            "source": {
                "type": "git",
                "url": "https://github.com/symfony/polyfill-mbstring.git",
                "reference": "fa79b11539418b02fc5e1897267673ba2c19419c"
            },
            "dist": {
                "type": "zip",
                "url": "https://api.github.com/repos/symfony/polyfill-mbstring/zipball/fa79b11539418b02fc5e1897267673ba2c19419c",
                "reference": "fa79b11539418b02fc5e1897267673ba2c19419c",
                "shasum": ""
            },
            "require": {
                "php": ">=5.3.3"
            },
            "suggest": {
                "ext-mbstring": "For best performance"
            },
            "type": "library",
            "extra": {
                "branch-alias": {
                    "dev-master": "1.17-dev"
                }
            },
            "autoload": {
                "psr-4": {
                    "Symfony\\Polyfill\\Mbstring\\": ""
                },
                "files": [
                    "bootstrap.php"
                ]
            },
            "notification-url": "https://packagist.org/downloads/",
            "license": [
                "MIT"
            ],
            "authors": [
                {
                    "name": "Nicolas Grekas",
                    "email": "p@tchwork.com"
                },
                {
                    "name": "Symfony Community",
                    "homepage": "https://symfony.com/contributors"
                }
            ],
            "description": "Symfony polyfill for the Mbstring extension",
            "homepage": "https://symfony.com",
            "keywords": [
                "compatibility",
                "mbstring",
                "polyfill",
                "portable",
                "shim"
            ],
            "time": "2020-05-12T16:47:27+00:00"
        },
        {
            "name": "symfony/polyfill-php70",
            "version": "v1.17.0",
            "source": {
                "type": "git",
                "url": "https://github.com/symfony/polyfill-php70.git",
                "reference": "82225c2d7d23d7e70515496d249c0152679b468e"
            },
            "dist": {
                "type": "zip",
                "url": "https://api.github.com/repos/symfony/polyfill-php70/zipball/82225c2d7d23d7e70515496d249c0152679b468e",
                "reference": "82225c2d7d23d7e70515496d249c0152679b468e",
                "shasum": ""
            },
            "require": {
                "paragonie/random_compat": "~1.0|~2.0|~9.99",
                "php": ">=5.3.3"
            },
            "type": "library",
            "extra": {
                "branch-alias": {
                    "dev-master": "1.17-dev"
                }
            },
            "autoload": {
                "psr-4": {
                    "Symfony\\Polyfill\\Php70\\": ""
                },
                "files": [
                    "bootstrap.php"
                ],
                "classmap": [
                    "Resources/stubs"
                ]
            },
            "notification-url": "https://packagist.org/downloads/",
            "license": [
                "MIT"
            ],
            "authors": [
                {
                    "name": "Nicolas Grekas",
                    "email": "p@tchwork.com"
                },
                {
                    "name": "Symfony Community",
                    "homepage": "https://symfony.com/contributors"
                }
            ],
            "description": "Symfony polyfill backporting some PHP 7.0+ features to lower PHP versions",
            "homepage": "https://symfony.com",
            "keywords": [
                "compatibility",
                "polyfill",
                "portable",
                "shim"
            ],
            "time": "2020-05-12T16:47:27+00:00"
        },
        {
            "name": "symfony/polyfill-php72",
            "version": "v1.17.0",
            "source": {
                "type": "git",
                "url": "https://github.com/symfony/polyfill-php72.git",
                "reference": "f048e612a3905f34931127360bdd2def19a5e582"
            },
            "dist": {
                "type": "zip",
                "url": "https://api.github.com/repos/symfony/polyfill-php72/zipball/f048e612a3905f34931127360bdd2def19a5e582",
                "reference": "f048e612a3905f34931127360bdd2def19a5e582",
                "shasum": ""
            },
            "require": {
                "php": ">=5.3.3"
            },
            "type": "library",
            "extra": {
                "branch-alias": {
                    "dev-master": "1.17-dev"
                }
            },
            "autoload": {
                "psr-4": {
                    "Symfony\\Polyfill\\Php72\\": ""
                },
                "files": [
                    "bootstrap.php"
                ]
            },
            "notification-url": "https://packagist.org/downloads/",
            "license": [
                "MIT"
            ],
            "authors": [
                {
                    "name": "Nicolas Grekas",
                    "email": "p@tchwork.com"
                },
                {
                    "name": "Symfony Community",
                    "homepage": "https://symfony.com/contributors"
                }
            ],
            "description": "Symfony polyfill backporting some PHP 7.2+ features to lower PHP versions",
            "homepage": "https://symfony.com",
            "keywords": [
                "compatibility",
                "polyfill",
                "portable",
                "shim"
            ],
            "time": "2020-05-12T16:47:27+00:00"
        },
        {
            "name": "symfony/polyfill-php73",
            "version": "v1.17.0",
            "source": {
                "type": "git",
                "url": "https://github.com/symfony/polyfill-php73.git",
                "reference": "a760d8964ff79ab9bf057613a5808284ec852ccc"
            },
            "dist": {
                "type": "zip",
                "url": "https://api.github.com/repos/symfony/polyfill-php73/zipball/a760d8964ff79ab9bf057613a5808284ec852ccc",
                "reference": "a760d8964ff79ab9bf057613a5808284ec852ccc",
                "shasum": ""
            },
            "require": {
                "php": ">=5.3.3"
            },
            "type": "library",
            "extra": {
                "branch-alias": {
                    "dev-master": "1.17-dev"
                }
            },
            "autoload": {
                "psr-4": {
                    "Symfony\\Polyfill\\Php73\\": ""
                },
                "files": [
                    "bootstrap.php"
                ],
                "classmap": [
                    "Resources/stubs"
                ]
            },
            "notification-url": "https://packagist.org/downloads/",
            "license": [
                "MIT"
            ],
            "authors": [
                {
                    "name": "Nicolas Grekas",
                    "email": "p@tchwork.com"
                },
                {
                    "name": "Symfony Community",
                    "homepage": "https://symfony.com/contributors"
                }
            ],
            "description": "Symfony polyfill backporting some PHP 7.3+ features to lower PHP versions",
            "homepage": "https://symfony.com",
            "keywords": [
                "compatibility",
                "polyfill",
                "portable",
                "shim"
            ],
            "time": "2020-05-12T16:47:27+00:00"
        },
        {
            "name": "symfony/security-acl",
            "version": "v3.0.4",
            "source": {
                "type": "git",
                "url": "https://github.com/symfony/security-acl.git",
                "reference": "dc8f10b3bda34e9ddcad49edc7accf61f31fce43"
            },
            "dist": {
                "type": "zip",
                "url": "https://api.github.com/repos/symfony/security-acl/zipball/dc8f10b3bda34e9ddcad49edc7accf61f31fce43",
                "reference": "dc8f10b3bda34e9ddcad49edc7accf61f31fce43",
                "shasum": ""
            },
            "require": {
                "php": ">=5.5.9",
                "symfony/security-core": "^2.8|^3.0|^4.0|^5.0"
            },
            "require-dev": {
                "doctrine/common": "~2.2",
                "doctrine/dbal": "~2.2",
                "psr/log": "~1.0",
                "symfony/phpunit-bridge": "^2.8|^3.0|^4.0|^5.0"
            },
            "suggest": {
                "doctrine/dbal": "For using the built-in ACL implementation",
                "symfony/class-loader": "For using the ACL generateSql script",
                "symfony/finder": "For using the ACL generateSql script"
            },
            "type": "library",
            "extra": {
                "branch-alias": {
                    "dev-master": "3.0-dev"
                }
            },
            "autoload": {
                "psr-4": {
                    "Symfony\\Component\\Security\\Acl\\": ""
                },
                "exclude-from-classmap": [
                    "/Tests/"
                ]
            },
            "notification-url": "https://packagist.org/downloads/",
            "license": [
                "MIT"
            ],
            "authors": [
                {
                    "name": "Fabien Potencier",
                    "email": "fabien@symfony.com"
                },
                {
                    "name": "Symfony Community",
                    "homepage": "https://symfony.com/contributors"
                }
            ],
            "description": "Symfony Security Component - ACL (Access Control List)",
            "homepage": "https://symfony.com",
            "time": "2019-12-12T09:55:57+00:00"
        },
        {
            "name": "symfony/swiftmailer-bundle",
            "version": "v3.1.2",
            "source": {
                "type": "git",
                "url": "https://github.com/symfony/swiftmailer-bundle.git",
                "reference": "c0807512fb174cf16ad4c6d3c0beffc28f78f4cb"
            },
            "dist": {
                "type": "zip",
                "url": "https://api.github.com/repos/symfony/swiftmailer-bundle/zipball/c0807512fb174cf16ad4c6d3c0beffc28f78f4cb",
                "reference": "c0807512fb174cf16ad4c6d3c0beffc28f78f4cb",
                "shasum": ""
            },
            "require": {
                "php": ">=7.0.0",
                "swiftmailer/swiftmailer": "^6.0.1",
                "symfony/config": "~2.8|~3.0|~4.0",
                "symfony/dependency-injection": "~2.7|~3.4|~4.0",
                "symfony/http-kernel": "~2.7|~3.0|~4.0"
            },
            "require-dev": {
                "symfony/console": "~2.7|~3.4|~4.0",
                "symfony/framework-bundle": "~2.7|~3.0|~4.0",
                "symfony/phpunit-bridge": "~3.3|~4.0",
                "symfony/yaml": "~2.7|~3.0|~4.0"
            },
            "suggest": {
                "psr/log": "Allows logging"
            },
            "type": "symfony-bundle",
            "extra": {
                "branch-alias": {
                    "dev-master": "3.1-dev"
                }
            },
            "autoload": {
                "psr-4": {
                    "Symfony\\Bundle\\SwiftmailerBundle\\": ""
                },
                "exclude-from-classmap": [
                    "/Tests/"
                ]
            },
            "notification-url": "https://packagist.org/downloads/",
            "license": [
                "MIT"
            ],
            "authors": [
                {
                    "name": "Symfony Community",
                    "homepage": "http://symfony.com/contributors"
                },
                {
                    "name": "Fabien Potencier",
                    "email": "fabien@symfony.com"
                }
            ],
            "description": "Symfony SwiftmailerBundle",
            "homepage": "http://symfony.com",
            "time": "2017-10-18T22:30:23+00:00"
        },
        {
            "name": "symfony/symfony",
            "version": "v4.4.2",
            "source": {
                "type": "git",
                "url": "https://github.com/symfony/symfony.git",
                "reference": "5973dacbd9587d9bf1234dfcb546c3cbdfbc4c9e"
            },
            "dist": {
                "type": "zip",
                "url": "https://api.github.com/repos/symfony/symfony/zipball/5973dacbd9587d9bf1234dfcb546c3cbdfbc4c9e",
                "reference": "5973dacbd9587d9bf1234dfcb546c3cbdfbc4c9e",
                "shasum": ""
            },
            "require": {
                "doctrine/event-manager": "~1.0",
                "doctrine/persistence": "^1.3",
                "ext-xml": "*",
                "php": "^7.1.3",
                "psr/cache": "~1.0",
                "psr/container": "^1.0",
                "psr/link": "^1.0",
                "psr/log": "~1.0",
                "symfony/contracts": "^1.1.8",
                "symfony/polyfill-ctype": "~1.8",
                "symfony/polyfill-intl-icu": "~1.0",
                "symfony/polyfill-intl-idn": "^1.10",
                "symfony/polyfill-mbstring": "~1.0",
                "symfony/polyfill-php72": "~1.5",
                "symfony/polyfill-php73": "^1.11",
                "twig/twig": "^1.41|^2.10|^3.0"
            },
            "conflict": {
                "masterminds/html5": "<2.6",
                "monolog/monolog": ">=2",
                "ocramius/proxy-manager": "<2.1",
                "phpdocumentor/reflection-docblock": "<3.0||>=3.2.0,<3.2.2",
                "phpdocumentor/type-resolver": "<0.3.0",
                "phpunit/phpunit": "<5.4.3"
            },
            "replace": {
                "symfony/amazon-mailer": "self.version",
                "symfony/asset": "self.version",
                "symfony/browser-kit": "self.version",
                "symfony/cache": "self.version",
                "symfony/config": "self.version",
                "symfony/console": "self.version",
                "symfony/css-selector": "self.version",
                "symfony/debug": "self.version",
                "symfony/debug-bundle": "self.version",
                "symfony/dependency-injection": "self.version",
                "symfony/doctrine-bridge": "self.version",
                "symfony/dom-crawler": "self.version",
                "symfony/dotenv": "self.version",
                "symfony/error-handler": "self.version",
                "symfony/event-dispatcher": "self.version",
                "symfony/expression-language": "self.version",
                "symfony/filesystem": "self.version",
                "symfony/finder": "self.version",
                "symfony/form": "self.version",
                "symfony/framework-bundle": "self.version",
                "symfony/google-mailer": "self.version",
                "symfony/http-client": "self.version",
                "symfony/http-foundation": "self.version",
                "symfony/http-kernel": "self.version",
                "symfony/inflector": "self.version",
                "symfony/intl": "self.version",
                "symfony/ldap": "self.version",
                "symfony/lock": "self.version",
                "symfony/mailchimp-mailer": "self.version",
                "symfony/mailer": "self.version",
                "symfony/mailgun-mailer": "self.version",
                "symfony/messenger": "self.version",
                "symfony/mime": "self.version",
                "symfony/monolog-bridge": "self.version",
                "symfony/options-resolver": "self.version",
                "symfony/postmark-mailer": "self.version",
                "symfony/process": "self.version",
                "symfony/property-access": "self.version",
                "symfony/property-info": "self.version",
                "symfony/proxy-manager-bridge": "self.version",
                "symfony/routing": "self.version",
                "symfony/security": "self.version",
                "symfony/security-bundle": "self.version",
                "symfony/security-core": "self.version",
                "symfony/security-csrf": "self.version",
                "symfony/security-guard": "self.version",
                "symfony/security-http": "self.version",
                "symfony/sendgrid-mailer": "self.version",
                "symfony/serializer": "self.version",
                "symfony/stopwatch": "self.version",
                "symfony/templating": "self.version",
                "symfony/translation": "self.version",
                "symfony/twig-bridge": "self.version",
                "symfony/twig-bundle": "self.version",
                "symfony/validator": "self.version",
                "symfony/var-dumper": "self.version",
                "symfony/var-exporter": "self.version",
                "symfony/web-link": "self.version",
                "symfony/web-profiler-bundle": "self.version",
                "symfony/web-server-bundle": "self.version",
                "symfony/workflow": "self.version",
                "symfony/yaml": "self.version"
            },
            "require-dev": {
                "cache/integration-tests": "dev-master",
                "doctrine/annotations": "~1.0",
                "doctrine/cache": "~1.6",
                "doctrine/collections": "~1.0",
                "doctrine/data-fixtures": "1.0.*",
                "doctrine/dbal": "~2.4",
                "doctrine/doctrine-bundle": "^1.5|^2.0",
                "doctrine/orm": "~2.4,>=2.4.5",
                "doctrine/reflection": "~1.0",
                "egulias/email-validator": "~1.2,>=1.2.8|~2.0",
                "guzzlehttp/promises": "^1.3.1",
                "masterminds/html5": "^2.6",
                "monolog/monolog": "^1.25.1",
                "nyholm/psr7": "^1.0",
                "ocramius/proxy-manager": "^2.1",
                "paragonie/sodium_compat": "^1.8",
                "php-http/httplug": "^1.0|^2.0",
                "phpdocumentor/reflection-docblock": "^3.0|^4.0",
                "predis/predis": "~1.1",
                "psr/http-client": "^1.0",
                "psr/simple-cache": "^1.0",
                "symfony/phpunit-bridge": "^3.4.31|^4.3.4|~5.0",
                "symfony/security-acl": "~2.8|~3.0",
                "twig/cssinliner-extra": "^2.12",
                "twig/inky-extra": "^2.12",
                "twig/markdown-extra": "^2.12"
            },
            "type": "library",
            "extra": {
                "branch-alias": {
                    "dev-master": "4.4-dev"
                }
            },
            "autoload": {
                "psr-4": {
                    "Symfony\\Bridge\\Doctrine\\": "src/Symfony/Bridge/Doctrine/",
                    "Symfony\\Bridge\\Monolog\\": "src/Symfony/Bridge/Monolog/",
                    "Symfony\\Bridge\\ProxyManager\\": "src/Symfony/Bridge/ProxyManager/",
                    "Symfony\\Bridge\\Twig\\": "src/Symfony/Bridge/Twig/",
                    "Symfony\\Bundle\\": "src/Symfony/Bundle/",
                    "Symfony\\Component\\": "src/Symfony/Component/"
                },
                "classmap": [
                    "src/Symfony/Component/Intl/Resources/stubs"
                ],
                "exclude-from-classmap": [
                    "**/Tests/"
                ]
            },
            "notification-url": "https://packagist.org/downloads/",
            "license": [
                "MIT"
            ],
            "authors": [
                {
                    "name": "Fabien Potencier",
                    "email": "fabien@symfony.com"
                },
                {
                    "name": "Symfony Community",
                    "homepage": "https://symfony.com/contributors"
                }
            ],
            "description": "The Symfony PHP framework",
            "homepage": "https://symfony.com",
            "keywords": [
                "framework"
            ],
            "time": "2019-12-19T16:23:58+00:00"
        },
        {
            "name": "tinymce/tinymce",
            "version": "4.6.7",
            "source": {
                "type": "git",
                "url": "https://github.com/tinymce/tinymce-dist.git",
                "reference": "9f9cf10d009892009a296dff48970b079ec78c7a"
            },
            "dist": {
                "type": "zip",
                "url": "https://api.github.com/repos/tinymce/tinymce-dist/zipball/9f9cf10d009892009a296dff48970b079ec78c7a",
                "reference": "9f9cf10d009892009a296dff48970b079ec78c7a",
                "shasum": ""
            },
            "type": "component",
            "extra": {
                "component": {
                    "scripts": [
                        "tinymce.js",
                        "plugins/*/plugin.js",
                        "themes/*/theme.js"
                    ],
                    "files": [
                        "tinymce.min.js",
                        "plugins/*/plugin.min.js",
                        "themes/*/theme.min.js",
                        "skins/**"
                    ]
                }
            },
            "notification-url": "https://packagist.org/downloads/",
            "license": [
                "LGPL-2.1"
            ],
            "description": "Web based JavaScript HTML WYSIWYG editor control.",
            "homepage": "http://www.tinymce.com",
            "keywords": [
                "editor",
                "html",
                "javascript",
                "richtext",
                "tinymce",
                "wysiwyg"
            ],
            "time": "2017-09-18T11:31:55+00:00"
        },
        {
            "name": "true/punycode",
            "version": "v2.1.1",
            "source": {
                "type": "git",
                "url": "https://github.com/true/php-punycode.git",
                "reference": "a4d0c11a36dd7f4e7cd7096076cab6d3378a071e"
            },
            "dist": {
                "type": "zip",
                "url": "https://api.github.com/repos/true/php-punycode/zipball/a4d0c11a36dd7f4e7cd7096076cab6d3378a071e",
                "reference": "a4d0c11a36dd7f4e7cd7096076cab6d3378a071e",
                "shasum": ""
            },
            "require": {
                "php": ">=5.3.0",
                "symfony/polyfill-mbstring": "^1.3"
            },
            "require-dev": {
                "phpunit/phpunit": "~4.7",
                "squizlabs/php_codesniffer": "~2.0"
            },
            "type": "library",
            "autoload": {
                "psr-4": {
                    "TrueBV\\": "src/"
                }
            },
            "notification-url": "https://packagist.org/downloads/",
            "license": [
                "MIT"
            ],
            "authors": [
                {
                    "name": "Renan Gonçalves",
                    "email": "renan.saddam@gmail.com"
                }
            ],
            "description": "A Bootstring encoding of Unicode for Internationalized Domain Names in Applications (IDNA)",
            "homepage": "https://github.com/true/php-punycode",
            "keywords": [
                "idna",
                "punycode"
            ],
            "time": "2016-11-16T10:37:54+00:00"
        },
        {
            "name": "twig/extensions",
            "version": "v1.5.4",
            "source": {
                "type": "git",
                "url": "https://github.com/twigphp/Twig-extensions.git",
                "reference": "57873c8b0c1be51caa47df2cdb824490beb16202"
            },
            "dist": {
                "type": "zip",
                "url": "https://api.github.com/repos/twigphp/Twig-extensions/zipball/57873c8b0c1be51caa47df2cdb824490beb16202",
                "reference": "57873c8b0c1be51caa47df2cdb824490beb16202",
                "shasum": ""
            },
            "require": {
                "twig/twig": "^1.27|^2.0"
            },
            "require-dev": {
                "symfony/phpunit-bridge": "^3.4",
                "symfony/translation": "^2.7|^3.4"
            },
            "suggest": {
                "symfony/translation": "Allow the time_diff output to be translated"
            },
            "type": "library",
            "extra": {
                "branch-alias": {
                    "dev-master": "1.5-dev"
                }
            },
            "autoload": {
                "psr-0": {
                    "Twig_Extensions_": "lib/"
                },
                "psr-4": {
                    "Twig\\Extensions\\": "src/"
                }
            },
            "notification-url": "https://packagist.org/downloads/",
            "license": [
                "MIT"
            ],
            "authors": [
                {
                    "name": "Fabien Potencier",
                    "email": "fabien@symfony.com"
                }
            ],
            "description": "Common additional features for Twig that do not directly belong in core",
            "keywords": [
                "i18n",
                "text"
            ],
            "time": "2018-12-05T18:34:18+00:00"
        },
        {
            "name": "twig/twig",
            "version": "v2.12.5",
            "source": {
                "type": "git",
                "url": "https://github.com/twigphp/Twig.git",
                "reference": "18772e0190734944277ee97a02a9a6c6555fcd94"
            },
            "dist": {
                "type": "zip",
                "url": "https://api.github.com/repos/twigphp/Twig/zipball/18772e0190734944277ee97a02a9a6c6555fcd94",
                "reference": "18772e0190734944277ee97a02a9a6c6555fcd94",
                "shasum": ""
            },
            "require": {
                "php": "^7.0",
                "symfony/polyfill-ctype": "^1.8",
                "symfony/polyfill-mbstring": "^1.3"
            },
            "require-dev": {
                "psr/container": "^1.0",
                "symfony/phpunit-bridge": "^4.4|^5.0"
            },
            "type": "library",
            "extra": {
                "branch-alias": {
                    "dev-master": "2.12-dev"
                }
            },
            "autoload": {
                "psr-0": {
                    "Twig_": "lib/"
                },
                "psr-4": {
                    "Twig\\": "src/"
                }
            },
            "notification-url": "https://packagist.org/downloads/",
            "license": [
                "BSD-3-Clause"
            ],
            "authors": [
                {
                    "name": "Fabien Potencier",
                    "email": "fabien@symfony.com",
                    "homepage": "http://fabien.potencier.org",
                    "role": "Lead Developer"
                },
                {
                    "name": "Twig Team",
                    "role": "Contributors"
                },
                {
                    "name": "Armin Ronacher",
                    "email": "armin.ronacher@active-4.com",
                    "role": "Project Founder"
                }
            ],
            "description": "Twig, the flexible, fast, and secure template language for PHP",
            "homepage": "https://twig.symfony.com",
            "keywords": [
                "templating"
            ],
            "time": "2020-02-11T15:31:23+00:00"
        },
        {
            "name": "ua-parser/uap-php",
            "version": "v3.9.8",
            "source": {
                "type": "git",
                "url": "https://github.com/ua-parser/uap-php.git",
                "reference": "fde0bd76ebd21cebfabc90a3a0d927754cb4f739"
            },
            "dist": {
                "type": "zip",
                "url": "https://api.github.com/repos/ua-parser/uap-php/zipball/fde0bd76ebd21cebfabc90a3a0d927754cb4f739",
                "reference": "fde0bd76ebd21cebfabc90a3a0d927754cb4f739",
                "shasum": ""
            },
            "require": {
                "composer/ca-bundle": "^1.1",
                "php": "^7.2"
            },
            "require-dev": {
                "phpunit/phpunit": "^7 || ^8 || ^9",
                "symfony/console": "^3.4 || ^4.3 || ^5.0",
                "symfony/filesystem": "^3.4 || ^4.3 || ^5.0",
                "symfony/finder": "^3.4 || ^4.3 || ^5.0",
                "symfony/yaml": "^3.4 || ^4.3 || ^5.0"
            },
            "suggest": {
                "symfony/console": "Required for CLI usage - ^3.4 || ^4.3 || ^5.0",
                "symfony/filesystem": "Required for CLI usage - ^3.4 || ^4.3 || ^5.0",
                "symfony/finder": "Required for CLI usage - ^3.4 || ^4.3 || ^5.0",
                "symfony/yaml": "Required for CLI usage - ^3.4 || ^4.3 || ^5.0"
            },
            "bin": [
                "bin/uaparser"
            ],
            "type": "library",
            "autoload": {
                "psr-4": {
                    "UAParser\\": "src"
                }
            },
            "notification-url": "https://packagist.org/downloads/",
            "license": [
                "MIT"
            ],
            "authors": [
                {
                    "name": "Dave Olsen",
                    "email": "dmolsen@gmail.com"
                },
                {
                    "name": "Lars Strojny",
                    "email": "lars@strojny.net"
                }
            ],
            "description": "A multi-language port of Browserscope's user agent parser.",
            "time": "2020-04-28T08:09:42+00:00"
        },
        {
            "name": "webmozart/assert",
            "version": "1.8.0",
            "source": {
                "type": "git",
                "url": "https://github.com/webmozart/assert.git",
                "reference": "ab2cb0b3b559010b75981b1bdce728da3ee90ad6"
            },
            "dist": {
                "type": "zip",
                "url": "https://api.github.com/repos/webmozart/assert/zipball/ab2cb0b3b559010b75981b1bdce728da3ee90ad6",
                "reference": "ab2cb0b3b559010b75981b1bdce728da3ee90ad6",
                "shasum": ""
            },
            "require": {
                "php": "^5.3.3 || ^7.0",
                "symfony/polyfill-ctype": "^1.8"
            },
            "conflict": {
                "vimeo/psalm": "<3.9.1"
            },
            "require-dev": {
                "phpunit/phpunit": "^4.8.36 || ^7.5.13"
            },
            "type": "library",
            "autoload": {
                "psr-4": {
                    "Webmozart\\Assert\\": "src/"
                }
            },
            "notification-url": "https://packagist.org/downloads/",
            "license": [
                "MIT"
            ],
            "authors": [
                {
                    "name": "Bernhard Schussek",
                    "email": "bschussek@gmail.com"
                }
            ],
            "description": "Assertions to validate method input/output with nice error messages.",
            "keywords": [
                "assert",
                "check",
                "validate"
            ],
            "time": "2020-04-18T12:12:48+00:00"
        },
        {
            "name": "willdurand/jsonp-callback-validator",
            "version": "v1.1.0",
            "source": {
                "type": "git",
                "url": "https://github.com/willdurand/JsonpCallbackValidator.git",
                "reference": "1a7d388bb521959e612ef50c5c7b1691b097e909"
            },
            "dist": {
                "type": "zip",
                "url": "https://api.github.com/repos/willdurand/JsonpCallbackValidator/zipball/1a7d388bb521959e612ef50c5c7b1691b097e909",
                "reference": "1a7d388bb521959e612ef50c5c7b1691b097e909",
                "shasum": ""
            },
            "require": {
                "php": ">=5.3.0"
            },
            "require-dev": {
                "phpunit/phpunit": "~3.7"
            },
            "type": "library",
            "autoload": {
                "psr-0": {
                    "JsonpCallbackValidator": "src/"
                }
            },
            "notification-url": "https://packagist.org/downloads/",
            "license": [
                "MIT"
            ],
            "authors": [
                {
                    "name": "William Durand",
                    "email": "william.durand1@gmail.com",
                    "homepage": "http://www.willdurand.fr"
                }
            ],
            "description": "JSONP callback validator.",
            "time": "2014-01-20T22:35:06+00:00"
        },
        {
            "name": "willdurand/negotiation",
            "version": "v2.3.1",
            "source": {
                "type": "git",
                "url": "https://github.com/willdurand/Negotiation.git",
                "reference": "03436ededa67c6e83b9b12defac15384cb399dc9"
            },
            "dist": {
                "type": "zip",
                "url": "https://api.github.com/repos/willdurand/Negotiation/zipball/03436ededa67c6e83b9b12defac15384cb399dc9",
                "reference": "03436ededa67c6e83b9b12defac15384cb399dc9",
                "shasum": ""
            },
            "require": {
                "php": ">=5.4.0"
            },
            "require-dev": {
                "phpunit/phpunit": "~4.5"
            },
            "type": "library",
            "extra": {
                "branch-alias": {
                    "dev-master": "2.3-dev"
                }
            },
            "autoload": {
                "psr-4": {
                    "Negotiation\\": "src/Negotiation"
                }
            },
            "notification-url": "https://packagist.org/downloads/",
            "license": [
                "MIT"
            ],
            "authors": [
                {
                    "name": "William Durand",
                    "email": "will+git@drnd.me"
                }
            ],
            "description": "Content Negotiation tools for PHP provided as a standalone library.",
            "homepage": "http://williamdurand.fr/Negotiation/",
            "keywords": [
                "accept",
                "content",
                "format",
                "header",
                "negotiation"
            ],
            "time": "2017-05-14T17:21:12+00:00"
        },
        {
            "name": "xemlock/htmlpurifier-html5",
            "version": "v0.1.10",
            "source": {
                "type": "git",
                "url": "https://github.com/xemlock/htmlpurifier-html5.git",
                "reference": "32cef47500fb77c2be0f160372095bec15bf0052"
            },
            "dist": {
                "type": "zip",
                "url": "https://api.github.com/repos/xemlock/htmlpurifier-html5/zipball/32cef47500fb77c2be0f160372095bec15bf0052",
                "reference": "32cef47500fb77c2be0f160372095bec15bf0052",
                "shasum": ""
            },
            "require": {
                "ezyang/htmlpurifier": "^4.7",
                "php": ">=5.2"
            },
            "require-dev": {
                "php-coveralls/php-coveralls": "^1.1|^2.1",
                "phpunit/phpunit": ">=4.7 <8.0"
            },
            "type": "library",
            "autoload": {
                "classmap": [
                    "library/HTMLPurifier/"
                ]
            },
            "notification-url": "https://packagist.org/downloads/",
            "license": [
                "MIT"
            ],
            "authors": [
                {
                    "name": "xemlock",
                    "email": "xemlock@gmail.com"
                }
            ],
            "description": "HTML Purifier definitions for HTML5 elements",
            "keywords": [
                "HTML5",
                "Purifier",
                "html",
                "htmlpurifier",
                "security",
                "xss"
            ],
            "time": "2019-04-26T08:53:59+00:00"
        },
        {
            "name": "zendframework/zend-code",
            "version": "3.4.1",
            "source": {
                "type": "git",
                "url": "https://github.com/zendframework/zend-code.git",
                "reference": "268040548f92c2bfcba164421c1add2ba43abaaa"
            },
            "dist": {
                "type": "zip",
                "url": "https://api.github.com/repos/zendframework/zend-code/zipball/268040548f92c2bfcba164421c1add2ba43abaaa",
                "reference": "268040548f92c2bfcba164421c1add2ba43abaaa",
                "shasum": ""
            },
            "require": {
                "php": "^7.1",
                "zendframework/zend-eventmanager": "^2.6 || ^3.0"
            },
            "conflict": {
                "phpspec/prophecy": "<1.9.0"
            },
            "require-dev": {
                "doctrine/annotations": "^1.7",
                "ext-phar": "*",
                "phpunit/phpunit": "^7.5.16 || ^8.4",
                "zendframework/zend-coding-standard": "^1.0",
                "zendframework/zend-stdlib": "^2.7 || ^3.0"
            },
            "suggest": {
                "doctrine/annotations": "Doctrine\\Common\\Annotations >=1.0 for annotation features",
                "zendframework/zend-stdlib": "Zend\\Stdlib component"
            },
            "type": "library",
            "extra": {
                "branch-alias": {
                    "dev-master": "3.4.x-dev",
                    "dev-develop": "3.5.x-dev",
                    "dev-dev-4.0": "4.0.x-dev"
                }
            },
            "autoload": {
                "psr-4": {
                    "Zend\\Code\\": "src/"
                }
            },
            "notification-url": "https://packagist.org/downloads/",
            "license": [
                "BSD-3-Clause"
            ],
            "description": "Extensions to the PHP Reflection API, static code scanning, and code generation",
            "keywords": [
                "ZendFramework",
                "code",
                "zf"
            ],
            "abandoned": "laminas/laminas-code",
            "time": "2019-12-10T19:21:15+00:00"
        },
        {
            "name": "zendframework/zend-eventmanager",
            "version": "3.2.1",
            "source": {
                "type": "git",
                "url": "https://github.com/zendframework/zend-eventmanager.git",
                "reference": "a5e2583a211f73604691586b8406ff7296a946dd"
            },
            "dist": {
                "type": "zip",
                "url": "https://api.github.com/repos/zendframework/zend-eventmanager/zipball/a5e2583a211f73604691586b8406ff7296a946dd",
                "reference": "a5e2583a211f73604691586b8406ff7296a946dd",
                "shasum": ""
            },
            "require": {
                "php": "^5.6 || ^7.0"
            },
            "require-dev": {
                "athletic/athletic": "^0.1",
                "container-interop/container-interop": "^1.1.0",
                "phpunit/phpunit": "^5.7.27 || ^6.5.8 || ^7.1.2",
                "zendframework/zend-coding-standard": "~1.0.0",
                "zendframework/zend-stdlib": "^2.7.3 || ^3.0"
            },
            "suggest": {
                "container-interop/container-interop": "^1.1.0, to use the lazy listeners feature",
                "zendframework/zend-stdlib": "^2.7.3 || ^3.0, to use the FilterChain feature"
            },
            "type": "library",
            "extra": {
                "branch-alias": {
                    "dev-master": "3.2-dev",
                    "dev-develop": "3.3-dev"
                }
            },
            "autoload": {
                "psr-4": {
                    "Zend\\EventManager\\": "src/"
                }
            },
            "notification-url": "https://packagist.org/downloads/",
            "license": [
                "BSD-3-Clause"
            ],
            "description": "Trigger and listen to events within a PHP application",
            "homepage": "https://github.com/zendframework/zend-eventmanager",
            "keywords": [
                "event",
                "eventmanager",
                "events",
                "zf2"
            ],
            "abandoned": "laminas/laminas-eventmanager",
            "time": "2018-04-25T15:33:34+00:00"
        },
        {
            "name": "zendframework/zend-loader",
            "version": "2.6.1",
            "source": {
                "type": "git",
                "url": "https://github.com/zendframework/zend-loader.git",
                "reference": "91da574d29b58547385b2298c020b257310898c6"
            },
            "dist": {
                "type": "zip",
                "url": "https://api.github.com/repos/zendframework/zend-loader/zipball/91da574d29b58547385b2298c020b257310898c6",
                "reference": "91da574d29b58547385b2298c020b257310898c6",
                "shasum": ""
            },
            "require": {
                "php": "^5.6 || ^7.0"
            },
            "require-dev": {
                "phpunit/phpunit": "^5.7.27 || ^6.5.8 || ^7.1.4",
                "zendframework/zend-coding-standard": "~1.0.0"
            },
            "type": "library",
            "extra": {
                "branch-alias": {
                    "dev-master": "2.6.x-dev",
                    "dev-develop": "2.7.x-dev"
                }
            },
            "autoload": {
                "psr-4": {
                    "Zend\\Loader\\": "src/"
                }
            },
            "notification-url": "https://packagist.org/downloads/",
            "license": [
                "BSD-3-Clause"
            ],
            "description": "Autoloading and plugin loading strategies",
            "keywords": [
                "ZendFramework",
                "loader",
                "zf"
            ],
            "abandoned": "laminas/laminas-loader",
            "time": "2019-09-04T19:38:14+00:00"
        },
        {
            "name": "zendframework/zend-mail",
            "version": "2.10.0",
            "source": {
                "type": "git",
                "url": "https://github.com/zendframework/zend-mail.git",
                "reference": "d7beb63d5f7144a21ac100072c453e63860cdab8"
            },
            "dist": {
                "type": "zip",
                "url": "https://api.github.com/repos/zendframework/zend-mail/zipball/d7beb63d5f7144a21ac100072c453e63860cdab8",
                "reference": "d7beb63d5f7144a21ac100072c453e63860cdab8",
                "shasum": ""
            },
            "require": {
                "ext-iconv": "*",
                "php": "^5.6 || ^7.0",
                "true/punycode": "^2.1",
                "zendframework/zend-loader": "^2.5",
                "zendframework/zend-mime": "^2.5",
                "zendframework/zend-stdlib": "^2.7 || ^3.0",
                "zendframework/zend-validator": "^2.10.2"
            },
            "require-dev": {
                "phpunit/phpunit": "^5.7.25 || ^6.4.4 || ^7.1.4",
                "zendframework/zend-coding-standard": "~1.0.0",
                "zendframework/zend-config": "^2.6",
                "zendframework/zend-crypt": "^2.6 || ^3.0",
                "zendframework/zend-servicemanager": "^2.7.10 || ^3.3.1"
            },
            "suggest": {
                "zendframework/zend-crypt": "Crammd5 support in SMTP Auth",
                "zendframework/zend-servicemanager": "^2.7.10 || ^3.3.1 when using SMTP to deliver messages"
            },
            "type": "library",
            "extra": {
                "branch-alias": {
                    "dev-master": "2.10.x-dev",
                    "dev-develop": "2.11.x-dev"
                },
                "zf": {
                    "component": "Zend\\Mail",
                    "config-provider": "Zend\\Mail\\ConfigProvider"
                }
            },
            "autoload": {
                "psr-4": {
                    "Zend\\Mail\\": "src/"
                }
            },
            "notification-url": "https://packagist.org/downloads/",
            "license": [
                "BSD-3-Clause"
            ],
            "description": "Provides generalized functionality to compose and send both text and MIME-compliant multipart e-mail messages",
            "keywords": [
                "ZendFramework",
                "mail",
                "zf"
            ],
            "abandoned": "laminas/laminas-mail",
            "time": "2018-06-07T13:37:07+00:00"
        },
        {
            "name": "zendframework/zend-mime",
            "version": "2.7.2",
            "source": {
                "type": "git",
                "url": "https://github.com/zendframework/zend-mime.git",
                "reference": "c91e0350be53cc9d29be15563445eec3b269d7c1"
            },
            "dist": {
                "type": "zip",
                "url": "https://api.github.com/repos/zendframework/zend-mime/zipball/c91e0350be53cc9d29be15563445eec3b269d7c1",
                "reference": "c91e0350be53cc9d29be15563445eec3b269d7c1",
                "shasum": ""
            },
            "require": {
                "php": "^5.6 || ^7.0",
                "zendframework/zend-stdlib": "^2.7 || ^3.0"
            },
            "require-dev": {
                "phpunit/phpunit": "^5.7.21 || ^6.3",
                "zendframework/zend-coding-standard": "~1.0.0",
                "zendframework/zend-mail": "^2.6"
            },
            "suggest": {
                "zendframework/zend-mail": "Zend\\Mail component"
            },
            "type": "library",
            "extra": {
                "branch-alias": {
                    "dev-master": "2.7.x-dev",
                    "dev-develop": "2.8.x-dev"
                }
            },
            "autoload": {
                "psr-4": {
                    "Zend\\Mime\\": "src/"
                }
            },
            "notification-url": "https://packagist.org/downloads/",
            "license": [
                "BSD-3-Clause"
            ],
            "description": "Create and parse MIME messages and parts",
            "keywords": [
                "ZendFramework",
                "mime",
                "zf"
            ],
            "abandoned": "laminas/laminas-mime",
            "time": "2019-10-16T19:30:37+00:00"
        },
        {
            "name": "zendframework/zend-stdlib",
            "version": "3.2.1",
            "source": {
                "type": "git",
                "url": "https://github.com/zendframework/zend-stdlib.git",
                "reference": "66536006722aff9e62d1b331025089b7ec71c065"
            },
            "dist": {
                "type": "zip",
                "url": "https://api.github.com/repos/zendframework/zend-stdlib/zipball/66536006722aff9e62d1b331025089b7ec71c065",
                "reference": "66536006722aff9e62d1b331025089b7ec71c065",
                "shasum": ""
            },
            "require": {
                "php": "^5.6 || ^7.0"
            },
            "require-dev": {
                "phpbench/phpbench": "^0.13",
                "phpunit/phpunit": "^5.7.27 || ^6.5.8 || ^7.1.2",
                "zendframework/zend-coding-standard": "~1.0.0"
            },
            "type": "library",
            "extra": {
                "branch-alias": {
                    "dev-master": "3.2.x-dev",
                    "dev-develop": "3.3.x-dev"
                }
            },
            "autoload": {
                "psr-4": {
                    "Zend\\Stdlib\\": "src/"
                }
            },
            "notification-url": "https://packagist.org/downloads/",
            "license": [
                "BSD-3-Clause"
            ],
            "description": "SPL extensions, array utilities, error handlers, and more",
            "keywords": [
                "ZendFramework",
                "stdlib",
                "zf"
            ],
            "abandoned": "laminas/laminas-stdlib",
            "time": "2018-08-28T21:34:05+00:00"
        },
        {
            "name": "zendframework/zend-validator",
            "version": "2.13.0",
            "source": {
                "type": "git",
                "url": "https://github.com/zendframework/zend-validator.git",
                "reference": "b54acef1f407741c5347f2a97f899ab21f2229ef"
            },
            "dist": {
                "type": "zip",
                "url": "https://api.github.com/repos/zendframework/zend-validator/zipball/b54acef1f407741c5347f2a97f899ab21f2229ef",
                "reference": "b54acef1f407741c5347f2a97f899ab21f2229ef",
                "shasum": ""
            },
            "require": {
                "container-interop/container-interop": "^1.1",
                "php": "^7.1",
                "zendframework/zend-stdlib": "^3.2.1"
            },
            "require-dev": {
                "phpunit/phpunit": "^6.0.8 || ^5.7.15",
                "psr/http-client": "^1.0",
                "psr/http-factory": "^1.0",
                "psr/http-message": "^1.0",
                "zendframework/zend-cache": "^2.6.1",
                "zendframework/zend-coding-standard": "~1.0.0",
                "zendframework/zend-config": "^2.6",
                "zendframework/zend-db": "^2.7",
                "zendframework/zend-filter": "^2.6",
                "zendframework/zend-http": "^2.5.4",
                "zendframework/zend-i18n": "^2.6",
                "zendframework/zend-math": "^2.6",
                "zendframework/zend-servicemanager": "^2.7.5 || ^3.0.3",
                "zendframework/zend-session": "^2.8",
                "zendframework/zend-uri": "^2.5"
            },
            "suggest": {
                "psr/http-message": "psr/http-message, required when validating PSR-7 UploadedFileInterface instances via the Upload and UploadFile validators",
                "zendframework/zend-db": "Zend\\Db component, required by the (No)RecordExists validator",
                "zendframework/zend-filter": "Zend\\Filter component, required by the Digits validator",
                "zendframework/zend-i18n": "Zend\\I18n component to allow translation of validation error messages",
                "zendframework/zend-i18n-resources": "Translations of validator messages",
                "zendframework/zend-math": "Zend\\Math component, required by the Csrf validator",
                "zendframework/zend-servicemanager": "Zend\\ServiceManager component to allow using the ValidatorPluginManager and validator chains",
                "zendframework/zend-session": "Zend\\Session component, ^2.8; required by the Csrf validator",
                "zendframework/zend-uri": "Zend\\Uri component, required by the Uri and Sitemap\\Loc validators"
            },
            "type": "library",
            "extra": {
                "branch-alias": {
                    "dev-master": "2.13.x-dev",
                    "dev-develop": "2.14.x-dev"
                },
                "zf": {
                    "component": "Zend\\Validator",
                    "config-provider": "Zend\\Validator\\ConfigProvider"
                }
            },
            "autoload": {
                "psr-4": {
                    "Zend\\Validator\\": "src/"
                }
            },
            "notification-url": "https://packagist.org/downloads/",
            "license": [
                "BSD-3-Clause"
            ],
            "description": "Validation classes for a wide range of domains, and the ability to chain validators to create complex validation criteria",
            "keywords": [
                "ZendFramework",
                "validator",
                "zf"
            ],
            "abandoned": "laminas/laminas-validator",
            "time": "2019-12-28T04:07:18+00:00"
        }
    ],
    "packages-dev": [
        {
            "name": "behat/behat",
            "version": "v3.4.3",
            "source": {
                "type": "git",
                "url": "https://github.com/Behat/Behat.git",
                "reference": "d60b161bff1b95ec4bb80bb8cb210ccf890314c2"
            },
            "dist": {
                "type": "zip",
                "url": "https://api.github.com/repos/Behat/Behat/zipball/d60b161bff1b95ec4bb80bb8cb210ccf890314c2",
                "reference": "d60b161bff1b95ec4bb80bb8cb210ccf890314c2",
                "shasum": ""
            },
            "require": {
                "behat/gherkin": "^4.5.1",
                "behat/transliterator": "^1.2",
                "container-interop/container-interop": "^1.2",
                "ext-mbstring": "*",
                "php": ">=5.3.3",
                "psr/container": "^1.0",
                "symfony/class-loader": "~2.1||~3.0||~4.0",
                "symfony/config": "~2.3||~3.0||~4.0",
                "symfony/console": "~2.5||~3.0||~4.0",
                "symfony/dependency-injection": "~2.1||~3.0||~4.0",
                "symfony/event-dispatcher": "~2.1||~3.0||~4.0",
                "symfony/translation": "~2.3||~3.0||~4.0",
                "symfony/yaml": "~2.1||~3.0||~4.0"
            },
            "require-dev": {
                "herrera-io/box": "~1.6.1",
                "phpunit/phpunit": "^4.8.36|^6.3",
                "symfony/process": "~2.5|~3.0|~4.0"
            },
            "suggest": {
                "behat/mink-extension": "for integration with Mink testing framework",
                "behat/symfony2-extension": "for integration with Symfony2 web framework",
                "behat/yii-extension": "for integration with Yii web framework"
            },
            "bin": [
                "bin/behat"
            ],
            "type": "library",
            "extra": {
                "branch-alias": {
                    "dev-master": "3.2.x-dev"
                }
            },
            "autoload": {
                "psr-0": {
                    "Behat\\Behat": "src/",
                    "Behat\\Testwork": "src/"
                }
            },
            "notification-url": "https://packagist.org/downloads/",
            "license": [
                "MIT"
            ],
            "authors": [
                {
                    "name": "Konstantin Kudryashov",
                    "email": "ever.zet@gmail.com",
                    "homepage": "http://everzet.com"
                }
            ],
            "description": "Scenario-oriented BDD framework for PHP 5.3",
            "homepage": "http://behat.org/",
            "keywords": [
                "Agile",
                "BDD",
                "ScenarioBDD",
                "Scrum",
                "StoryBDD",
                "User story",
                "business",
                "development",
                "documentation",
                "examples",
                "symfony",
                "testing"
            ],
            "time": "2017-11-27T10:37:56+00:00"
        },
        {
            "name": "behat/gherkin",
            "version": "v4.6.0",
            "source": {
                "type": "git",
                "url": "https://github.com/Behat/Gherkin.git",
                "reference": "ab0a02ea14893860bca00f225f5621d351a3ad07"
            },
            "dist": {
                "type": "zip",
                "url": "https://api.github.com/repos/Behat/Gherkin/zipball/ab0a02ea14893860bca00f225f5621d351a3ad07",
                "reference": "ab0a02ea14893860bca00f225f5621d351a3ad07",
                "shasum": ""
            },
            "require": {
                "php": ">=5.3.1"
            },
            "require-dev": {
                "phpunit/phpunit": "~4.5|~5",
                "symfony/phpunit-bridge": "~2.7|~3|~4",
                "symfony/yaml": "~2.3|~3|~4"
            },
            "suggest": {
                "symfony/yaml": "If you want to parse features, represented in YAML files"
            },
            "type": "library",
            "extra": {
                "branch-alias": {
                    "dev-master": "4.4-dev"
                }
            },
            "autoload": {
                "psr-0": {
                    "Behat\\Gherkin": "src/"
                }
            },
            "notification-url": "https://packagist.org/downloads/",
            "license": [
                "MIT"
            ],
            "authors": [
                {
                    "name": "Konstantin Kudryashov",
                    "email": "ever.zet@gmail.com",
                    "homepage": "http://everzet.com"
                }
            ],
            "description": "Gherkin DSL parser for PHP 5.3",
            "homepage": "http://behat.org/",
            "keywords": [
                "BDD",
                "Behat",
                "Cucumber",
                "DSL",
                "gherkin",
                "parser"
            ],
            "time": "2019-01-16T14:22:17+00:00"
        },
        {
            "name": "behat/mink",
            "version": "dev-master",
            "source": {
                "type": "git",
                "url": "https://github.com/minkphp/Mink.git",
                "reference": "07c6a9fe3fa98c2de074b25d9ed26c22904e3887"
            },
            "dist": {
                "type": "zip",
                "url": "https://api.github.com/repos/minkphp/Mink/zipball/07c6a9fe3fa98c2de074b25d9ed26c22904e3887",
                "reference": "07c6a9fe3fa98c2de074b25d9ed26c22904e3887",
                "shasum": ""
            },
            "require": {
                "php": ">=5.3.1",
                "symfony/css-selector": "^2.7|^3.0|^4.0|^5.0"
            },
            "require-dev": {
                "phpunit/phpunit": "^4.8.36 || ^5.7.27 || ^6.5.14 || ^7.5.20",
                "symfony/debug": "^2.7|^3.0|^4.0",
                "symfony/phpunit-bridge": "^3.4.38 || ^5.0.5"
            },
            "suggest": {
                "behat/mink-browserkit-driver": "extremely fast headless driver for Symfony\\Kernel-based apps (Sf2, Silex)",
                "behat/mink-goutte-driver": "fast headless driver for any app without JS emulation",
                "behat/mink-selenium2-driver": "slow, but JS-enabled driver for any app (requires Selenium2)",
                "behat/mink-zombie-driver": "fast and JS-enabled headless driver for any app (requires node.js)",
                "dmore/chrome-mink-driver": "fast and JS-enabled driver for any app (requires chromium or google chrome)"
            },
            "type": "library",
            "extra": {
                "branch-alias": {
                    "dev-master": "1.8.x-dev"
                }
            },
            "autoload": {
                "psr-4": {
                    "Behat\\Mink\\": "src/"
                }
            },
            "notification-url": "https://packagist.org/downloads/",
            "license": [
                "MIT"
            ],
            "authors": [
                {
                    "name": "Konstantin Kudryashov",
                    "email": "ever.zet@gmail.com",
                    "homepage": "http://everzet.com"
                }
            ],
            "description": "Browser controller/emulator abstraction for PHP",
            "homepage": "http://mink.behat.org/",
            "keywords": [
                "browser",
                "testing",
                "web"
            ],
            "time": "2020-03-11T15:45:53+00:00"
        },
        {
            "name": "behat/mink-extension",
            "version": "2.3.1",
            "source": {
                "type": "git",
                "url": "https://github.com/Behat/MinkExtension.git",
                "reference": "80f7849ba53867181b7e412df9210e12fba50177"
            },
            "dist": {
                "type": "zip",
                "url": "https://api.github.com/repos/Behat/MinkExtension/zipball/80f7849ba53867181b7e412df9210e12fba50177",
                "reference": "80f7849ba53867181b7e412df9210e12fba50177",
                "shasum": ""
            },
            "require": {
                "behat/behat": "^3.0.5",
                "behat/mink": "^1.5",
                "php": ">=5.3.2",
                "symfony/config": "^2.7|^3.0|^4.0"
            },
            "require-dev": {
                "behat/mink-goutte-driver": "^1.1",
                "phpspec/phpspec": "^2.0"
            },
            "type": "behat-extension",
            "extra": {
                "branch-alias": {
                    "dev-master": "2.1.x-dev"
                }
            },
            "autoload": {
                "psr-0": {
                    "Behat\\MinkExtension": "src/"
                }
            },
            "notification-url": "https://packagist.org/downloads/",
            "license": [
                "MIT"
            ],
            "authors": [
                {
                    "name": "Christophe Coevoet",
                    "email": "stof@notk.org"
                },
                {
                    "name": "Konstantin Kudryashov",
                    "email": "ever.zet@gmail.com"
                }
            ],
            "description": "Mink extension for Behat",
            "homepage": "http://extensions.behat.org/mink",
            "keywords": [
                "browser",
                "gui",
                "test",
                "web"
            ],
            "time": "2018-02-06T15:36:30+00:00"
        },
        {
            "name": "behat/mink-selenium2-driver",
            "version": "v1.3.1",
            "source": {
                "type": "git",
                "url": "https://github.com/minkphp/MinkSelenium2Driver.git",
                "reference": "473a9f3ebe0c134ee1e623ce8a9c852832020288"
            },
            "dist": {
                "type": "zip",
                "url": "https://api.github.com/repos/minkphp/MinkSelenium2Driver/zipball/473a9f3ebe0c134ee1e623ce8a9c852832020288",
                "reference": "473a9f3ebe0c134ee1e623ce8a9c852832020288",
                "shasum": ""
            },
            "require": {
                "behat/mink": "~1.7@dev",
                "instaclick/php-webdriver": "~1.1",
                "php": ">=5.3.1"
            },
            "require-dev": {
                "symfony/phpunit-bridge": "~2.7"
            },
            "type": "mink-driver",
            "extra": {
                "branch-alias": {
                    "dev-master": "1.3.x-dev"
                }
            },
            "autoload": {
                "psr-4": {
                    "Behat\\Mink\\Driver\\": "src/"
                }
            },
            "notification-url": "https://packagist.org/downloads/",
            "license": [
                "MIT"
            ],
            "authors": [
                {
                    "name": "Konstantin Kudryashov",
                    "email": "ever.zet@gmail.com",
                    "homepage": "http://everzet.com"
                },
                {
                    "name": "Pete Otaqui",
                    "email": "pete@otaqui.com",
                    "homepage": "https://github.com/pete-otaqui"
                }
            ],
            "description": "Selenium2 (WebDriver) driver for Mink framework",
            "homepage": "http://mink.behat.org/",
            "keywords": [
                "ajax",
                "browser",
                "javascript",
                "selenium",
                "testing",
                "webdriver"
            ],
            "time": "2016-03-05T09:10:18+00:00"
        },
        {
            "name": "behat/symfony2-extension",
            "version": "2.1.5",
            "source": {
                "type": "git",
                "url": "https://github.com/Behat/Symfony2Extension.git",
                "reference": "d7c834487426a784665f9c1e61132274dbf2ea26"
            },
            "dist": {
                "type": "zip",
                "url": "https://api.github.com/repos/Behat/Symfony2Extension/zipball/d7c834487426a784665f9c1e61132274dbf2ea26",
                "reference": "d7c834487426a784665f9c1e61132274dbf2ea26",
                "shasum": ""
            },
            "require": {
                "behat/behat": "^3.4.3",
                "php": ">=5.3.3",
                "symfony/framework-bundle": "~2.0|~3.0|~4.0"
            },
            "require-dev": {
                "behat/mink": "~1.7@dev",
                "behat/mink-browserkit-driver": "~1.3@dev",
                "behat/mink-extension": "~2.0",
                "phpspec/phpspec": "~2.0|~3.0|~4.0",
                "phpunit/phpunit": "~4.0|~5.0",
                "symfony/symfony": "~2.1|~3.0|~4.0"
            },
            "type": "behat-extension",
            "extra": {
                "branch-alias": {
                    "dev-master": "2.1.x-dev"
                }
            },
            "autoload": {
                "psr-0": {
                    "Behat\\Symfony2Extension": "src/"
                }
            },
            "notification-url": "https://packagist.org/downloads/",
            "license": [
                "MIT"
            ],
            "authors": [
                {
                    "name": "Christophe Coevoet",
                    "email": "stof@notk.org"
                },
                {
                    "name": "Konstantin Kudryashov",
                    "email": "ever.zet@gmail.com"
                }
            ],
            "description": "Symfony2 framework extension for Behat",
            "homepage": "http://behat.org",
            "keywords": [
                "BDD",
                "framework",
                "symfony"
            ],
            "time": "2018-04-20T15:48:23+00:00"
        },
        {
            "name": "composer/xdebug-handler",
            "version": "1.4.1",
            "source": {
                "type": "git",
                "url": "https://github.com/composer/xdebug-handler.git",
                "reference": "1ab9842d69e64fb3a01be6b656501032d1b78cb7"
            },
            "dist": {
                "type": "zip",
                "url": "https://api.github.com/repos/composer/xdebug-handler/zipball/1ab9842d69e64fb3a01be6b656501032d1b78cb7",
                "reference": "1ab9842d69e64fb3a01be6b656501032d1b78cb7",
                "shasum": ""
            },
            "require": {
                "php": "^5.3.2 || ^7.0 || ^8.0",
                "psr/log": "^1.0"
            },
            "require-dev": {
                "phpunit/phpunit": "^4.8.35 || ^5.7 || 6.5 - 8"
            },
            "type": "library",
            "autoload": {
                "psr-4": {
                    "Composer\\XdebugHandler\\": "src"
                }
            },
            "notification-url": "https://packagist.org/downloads/",
            "license": [
                "MIT"
            ],
            "authors": [
                {
                    "name": "John Stevenson",
                    "email": "john-stevenson@blueyonder.co.uk"
                }
            ],
            "description": "Restarts a process without Xdebug.",
            "keywords": [
                "Xdebug",
                "performance"
            ],
            "time": "2020-03-01T12:26:26+00:00"
        },
        {
            "name": "friendsofphp/php-cs-fixer",
            "version": "v2.16.3",
            "source": {
                "type": "git",
                "url": "https://github.com/FriendsOfPHP/PHP-CS-Fixer.git",
                "reference": "83baf823a33a1cbd5416c8626935cf3f843c10b0"
            },
            "dist": {
                "type": "zip",
                "url": "https://api.github.com/repos/FriendsOfPHP/PHP-CS-Fixer/zipball/83baf823a33a1cbd5416c8626935cf3f843c10b0",
                "reference": "83baf823a33a1cbd5416c8626935cf3f843c10b0",
                "shasum": ""
            },
            "require": {
                "composer/semver": "^1.4",
                "composer/xdebug-handler": "^1.2",
                "doctrine/annotations": "^1.2",
                "ext-json": "*",
                "ext-tokenizer": "*",
                "php": "^5.6 || ^7.0",
                "php-cs-fixer/diff": "^1.3",
                "symfony/console": "^3.4.17 || ^4.1.6 || ^5.0",
                "symfony/event-dispatcher": "^3.0 || ^4.0 || ^5.0",
                "symfony/filesystem": "^3.0 || ^4.0 || ^5.0",
                "symfony/finder": "^3.0 || ^4.0 || ^5.0",
                "symfony/options-resolver": "^3.0 || ^4.0 || ^5.0",
                "symfony/polyfill-php70": "^1.0",
                "symfony/polyfill-php72": "^1.4",
                "symfony/process": "^3.0 || ^4.0 || ^5.0",
                "symfony/stopwatch": "^3.0 || ^4.0 || ^5.0"
            },
            "require-dev": {
                "johnkary/phpunit-speedtrap": "^1.1 || ^2.0 || ^3.0",
                "justinrainbow/json-schema": "^5.0",
                "keradus/cli-executor": "^1.2",
                "mikey179/vfsstream": "^1.6",
                "php-coveralls/php-coveralls": "^2.1",
                "php-cs-fixer/accessible-object": "^1.0",
                "php-cs-fixer/phpunit-constraint-isidenticalstring": "^1.1",
                "php-cs-fixer/phpunit-constraint-xmlmatchesxsd": "^1.1",
                "phpunit/phpunit": "^5.7.27 || ^6.5.14 || ^7.1",
                "phpunitgoodpractices/traits": "^1.8",
                "symfony/phpunit-bridge": "^4.3 || ^5.0",
                "symfony/yaml": "^3.0 || ^4.0 || ^5.0"
            },
            "suggest": {
                "ext-dom": "For handling output formats in XML",
                "ext-mbstring": "For handling non-UTF8 characters in cache signature.",
                "php-cs-fixer/phpunit-constraint-isidenticalstring": "For IsIdenticalString constraint.",
                "php-cs-fixer/phpunit-constraint-xmlmatchesxsd": "For XmlMatchesXsd constraint.",
                "symfony/polyfill-mbstring": "When enabling `ext-mbstring` is not possible."
            },
            "bin": [
                "php-cs-fixer"
            ],
            "type": "application",
            "autoload": {
                "psr-4": {
                    "PhpCsFixer\\": "src/"
                },
                "classmap": [
                    "tests/Test/AbstractFixerTestCase.php",
                    "tests/Test/AbstractIntegrationCaseFactory.php",
                    "tests/Test/AbstractIntegrationTestCase.php",
                    "tests/Test/Assert/AssertTokensTrait.php",
                    "tests/Test/IntegrationCase.php",
                    "tests/Test/IntegrationCaseFactory.php",
                    "tests/Test/IntegrationCaseFactoryInterface.php",
                    "tests/Test/InternalIntegrationCaseFactory.php",
                    "tests/Test/IsIdenticalConstraint.php",
                    "tests/TestCase.php"
                ]
            },
            "notification-url": "https://packagist.org/downloads/",
            "license": [
                "MIT"
            ],
            "authors": [
                {
                    "name": "Fabien Potencier",
                    "email": "fabien@symfony.com"
                },
                {
                    "name": "Dariusz Rumiński",
                    "email": "dariusz.ruminski@gmail.com"
                }
            ],
            "description": "A tool to automatically fix PHP code style",
            "time": "2020-04-15T18:51:10+00:00"
        },
        {
            "name": "fzaninotto/faker",
            "version": "v1.9.1",
            "source": {
                "type": "git",
                "url": "https://github.com/fzaninotto/Faker.git",
                "reference": "fc10d778e4b84d5bd315dad194661e091d307c6f"
            },
            "dist": {
                "type": "zip",
                "url": "https://api.github.com/repos/fzaninotto/Faker/zipball/fc10d778e4b84d5bd315dad194661e091d307c6f",
                "reference": "fc10d778e4b84d5bd315dad194661e091d307c6f",
                "shasum": ""
            },
            "require": {
                "php": "^5.3.3 || ^7.0"
            },
            "require-dev": {
                "ext-intl": "*",
                "phpunit/phpunit": "^4.8.35 || ^5.7",
                "squizlabs/php_codesniffer": "^2.9.2"
            },
            "type": "library",
            "extra": {
                "branch-alias": {
                    "dev-master": "1.9-dev"
                }
            },
            "autoload": {
                "psr-4": {
                    "Faker\\": "src/Faker/"
                }
            },
            "notification-url": "https://packagist.org/downloads/",
            "license": [
                "MIT"
            ],
            "authors": [
                {
                    "name": "François Zaninotto"
                }
            ],
            "description": "Faker is a PHP library that generates fake data for you.",
            "keywords": [
                "data",
                "faker",
                "fixtures"
            ],
            "time": "2019-12-12T13:22:17+00:00"
        },
        {
            "name": "instaclick/php-webdriver",
            "version": "1.4.7",
            "source": {
                "type": "git",
                "url": "https://github.com/instaclick/php-webdriver.git",
                "reference": "b5f330e900e9b3edfc18024a5ec8c07136075712"
            },
            "dist": {
                "type": "zip",
                "url": "https://api.github.com/repos/instaclick/php-webdriver/zipball/b5f330e900e9b3edfc18024a5ec8c07136075712",
                "reference": "b5f330e900e9b3edfc18024a5ec8c07136075712",
                "shasum": ""
            },
            "require": {
                "ext-curl": "*",
                "php": ">=5.3.2"
            },
            "require-dev": {
                "phpunit/phpunit": "^4.8",
                "satooshi/php-coveralls": "^1.0||^2.0"
            },
            "type": "library",
            "extra": {
                "branch-alias": {
                    "dev-master": "1.4.x-dev"
                }
            },
            "autoload": {
                "psr-0": {
                    "WebDriver": "lib/"
                }
            },
            "notification-url": "https://packagist.org/downloads/",
            "license": [
                "Apache-2.0"
            ],
            "authors": [
                {
                    "name": "Justin Bishop",
                    "email": "jubishop@gmail.com",
                    "role": "Developer"
                },
                {
                    "name": "Anthon Pang",
                    "email": "apang@softwaredevelopment.ca",
                    "role": "Fork Maintainer"
                }
            ],
            "description": "PHP WebDriver for Selenium 2",
            "homepage": "http://instaclick.com/",
            "keywords": [
                "browser",
                "selenium",
                "webdriver",
                "webtest"
            ],
            "time": "2019-09-25T09:05:11+00:00"
        },
        {
            "name": "johnkary/phpunit-speedtrap",
            "version": "v3.2.0",
            "source": {
                "type": "git",
                "url": "https://github.com/johnkary/phpunit-speedtrap.git",
                "reference": "8c0e149b80c6e86c33315f05699512678655c158"
            },
            "dist": {
                "type": "zip",
                "url": "https://api.github.com/repos/johnkary/phpunit-speedtrap/zipball/8c0e149b80c6e86c33315f05699512678655c158",
                "reference": "8c0e149b80c6e86c33315f05699512678655c158",
                "shasum": ""
            },
            "require": {
                "php": ">=7.1",
                "phpunit/phpunit": "^7.0 || ^8.0 || ^9.0"
            },
            "type": "library",
            "extra": {
                "branch-alias": {
                    "dev-master": "3.2-dev"
                }
            },
            "autoload": {
                "psr-4": {
                    "JohnKary\\PHPUnit\\Listener\\": "src/"
                }
            },
            "notification-url": "https://packagist.org/downloads/",
            "license": [
                "MIT"
            ],
            "authors": [
                {
                    "name": "John Kary",
                    "email": "john@johnkary.net"
                }
            ],
            "description": "Find and report on slow tests in your PHPUnit test suite",
            "homepage": "https://github.com/johnkary/phpunit-speedtrap",
            "keywords": [
                "phpunit",
                "profile",
                "slow"
            ],
            "time": "2020-02-12T16:19:51+00:00"
        },
        {
            "name": "nelmio/alice",
            "version": "v3.6.0",
            "source": {
                "type": "git",
                "url": "https://github.com/nelmio/alice.git",
                "reference": "1cfaca8e8c798796b3dfe1f55e4e25dee965ffb6"
            },
            "dist": {
                "type": "zip",
                "url": "https://api.github.com/repos/nelmio/alice/zipball/1cfaca8e8c798796b3dfe1f55e4e25dee965ffb6",
                "reference": "1cfaca8e8c798796b3dfe1f55e4e25dee965ffb6",
                "shasum": ""
            },
            "require": {
                "fzaninotto/faker": "^1.6",
                "myclabs/deep-copy": "^1.5.2",
                "php": "^7.1",
                "sebastian/comparator": "^3.0 || ^4.0",
                "symfony/property-access": "^2.8 || ^3.4 || ^4.0 || ^5.0",
                "symfony/yaml": "^2.8 || ^3.4 || ^4.0 || ^5.0"
            },
            "conflict": {
                "symfony/framework-bundle": "<3.4"
            },
            "require-dev": {
                "bamarni/composer-bin-plugin": "^1.1.0",
                "php-mock/php-mock": "^2.0",
                "phpspec/prophecy": "^1.6",
                "phpunit/phpunit": "^7.0 || ^8.5",
                "symfony/phpunit-bridge": "^3.4.5 || ^4.0.5 || ^5.0",
                "symfony/var-dumper": "^3.4 || ^4.0 || ^5.0"
            },
            "suggest": {
                "theofidry/alice-data-fixtures": "Wrapper for Alice to provide a persistence layer."
            },
            "type": "library",
            "extra": {
                "bamarni-bin": {
                    "bin-links": false
                },
                "branch-alias": {
                    "dev-master": "3.x-dev"
                }
            },
            "autoload": {
                "files": [
                    "src/deep_clone.php"
                ],
                "psr-4": {
                    "Nelmio\\Alice\\": "src"
                }
            },
            "notification-url": "https://packagist.org/downloads/",
            "license": [
                "MIT"
            ],
            "authors": [
                {
                    "name": "Jordi Boggiano",
                    "email": "j.boggiano@seld.be"
                },
                {
                    "name": "Tim Shelburne",
                    "email": "shelburt02@gmail.com"
                },
                {
                    "name": "Théo FIDRY",
                    "email": "theo.fidry@gmail.com"
                }
            ],
            "description": "Expressive fixtures generator",
            "keywords": [
                "Fixture",
                "data",
                "faker",
                "test"
            ],
            "time": "2020-03-08T23:24:35+00:00"
        },
        {
            "name": "oro/twig-inspector",
            "version": "dev-master",
            "dist": {
                "type": "path",
                "url": "../twig-inspector",
                "reference": "86c55cbcfad3745d910959d1c1fd9e444ae58169"
            },
            "require": {
                "symfony/config": "^4.4.1 | ^5.0",
                "symfony/dependency-injection": "^4.4.1 | ^5.0",
                "symfony/http-foundation": "^4.4.1 | ^5.0",
                "symfony/http-kernel": "^4.4.1 | ^5.0",
                "symfony/routing": "^4.4.1 | ^5.0",
                "symfony/web-profiler-bundle": "^4.4.1 | ^5.0",
                "twig/twig": "^1.38 | ^2.7 | ^3.0"
            },
            "type": "symfony-bundle",
            "extra": {
                "branch-alias": {
                    "dev-master": "1.0-dev"
                }
            },
            "autoload": {
                "psr-4": {
                    "Oro\\TwigInspector\\": ""
                }
            },
            "license": [
                "MIT"
            ],
            "authors": [
                {
                    "name": "Oro, Inc",
                    "homepage": "http://www.orocrm.com"
                }
            ],
            "description": "Oro Twig Inspector adds the possibility to find twig templates and blocks used for rendering HTML pages faster during development",
            "homepage": "https://github.com/oroinc/twig-inspector",
            "keywords": [
                "ORO",
                "debug",
                "inspect",
                "symfony",
                "template",
                "toolbar-extension",
                "twig"
            ]
        },
        {
            "name": "pdepend/pdepend",
            "version": "2.7.1",
            "source": {
                "type": "git",
                "url": "https://github.com/pdepend/pdepend.git",
                "reference": "daba1cf0a6edaf172fa02a17807ae29f4c1c7471"
            },
            "dist": {
                "type": "zip",
                "url": "https://api.github.com/repos/pdepend/pdepend/zipball/daba1cf0a6edaf172fa02a17807ae29f4c1c7471",
                "reference": "daba1cf0a6edaf172fa02a17807ae29f4c1c7471",
                "shasum": ""
            },
            "require": {
                "php": ">=5.3.7",
                "symfony/config": "^2.3.0|^3|^4|^5",
                "symfony/dependency-injection": "^2.3.0|^3|^4|^5",
                "symfony/filesystem": "^2.3.0|^3|^4|^5"
            },
            "require-dev": {
                "easy-doc/easy-doc": "0.0.0 || ^1.2.3",
                "gregwar/rst": "^1.0",
                "phpunit/phpunit": "^4.8.35|^5.7",
                "squizlabs/php_codesniffer": "^2.0.0"
            },
            "bin": [
                "src/bin/pdepend"
            ],
            "type": "library",
            "extra": {
                "branch-alias": {
                    "dev-master": "2.x-dev"
                }
            },
            "autoload": {
                "psr-4": {
                    "PDepend\\": "src/main/php/PDepend"
                }
            },
            "notification-url": "https://packagist.org/downloads/",
            "license": [
                "BSD-3-Clause"
            ],
            "description": "Official version of pdepend to be handled with Composer",
            "time": "2020-02-08T12:06:13+00:00"
        },
        {
            "name": "phar-io/manifest",
            "version": "1.0.3",
            "source": {
                "type": "git",
                "url": "https://github.com/phar-io/manifest.git",
                "reference": "7761fcacf03b4d4f16e7ccb606d4879ca431fcf4"
            },
            "dist": {
                "type": "zip",
                "url": "https://api.github.com/repos/phar-io/manifest/zipball/7761fcacf03b4d4f16e7ccb606d4879ca431fcf4",
                "reference": "7761fcacf03b4d4f16e7ccb606d4879ca431fcf4",
                "shasum": ""
            },
            "require": {
                "ext-dom": "*",
                "ext-phar": "*",
                "phar-io/version": "^2.0",
                "php": "^5.6 || ^7.0"
            },
            "type": "library",
            "extra": {
                "branch-alias": {
                    "dev-master": "1.0.x-dev"
                }
            },
            "autoload": {
                "classmap": [
                    "src/"
                ]
            },
            "notification-url": "https://packagist.org/downloads/",
            "license": [
                "BSD-3-Clause"
            ],
            "authors": [
                {
                    "name": "Arne Blankerts",
                    "email": "arne@blankerts.de",
                    "role": "Developer"
                },
                {
                    "name": "Sebastian Heuer",
                    "email": "sebastian@phpeople.de",
                    "role": "Developer"
                },
                {
                    "name": "Sebastian Bergmann",
                    "email": "sebastian@phpunit.de",
                    "role": "Developer"
                }
            ],
            "description": "Component for reading phar.io manifest information from a PHP Archive (PHAR)",
            "time": "2018-07-08T19:23:20+00:00"
        },
        {
            "name": "phar-io/version",
            "version": "2.0.1",
            "source": {
                "type": "git",
                "url": "https://github.com/phar-io/version.git",
                "reference": "45a2ec53a73c70ce41d55cedef9063630abaf1b6"
            },
            "dist": {
                "type": "zip",
                "url": "https://api.github.com/repos/phar-io/version/zipball/45a2ec53a73c70ce41d55cedef9063630abaf1b6",
                "reference": "45a2ec53a73c70ce41d55cedef9063630abaf1b6",
                "shasum": ""
            },
            "require": {
                "php": "^5.6 || ^7.0"
            },
            "type": "library",
            "autoload": {
                "classmap": [
                    "src/"
                ]
            },
            "notification-url": "https://packagist.org/downloads/",
            "license": [
                "BSD-3-Clause"
            ],
            "authors": [
                {
                    "name": "Arne Blankerts",
                    "email": "arne@blankerts.de",
                    "role": "Developer"
                },
                {
                    "name": "Sebastian Heuer",
                    "email": "sebastian@phpeople.de",
                    "role": "Developer"
                },
                {
                    "name": "Sebastian Bergmann",
                    "email": "sebastian@phpunit.de",
                    "role": "Developer"
                }
            ],
            "description": "Library for handling version information and constraints",
            "time": "2018-07-08T19:19:57+00:00"
        },
        {
            "name": "php-cs-fixer/diff",
            "version": "v1.3.0",
            "source": {
                "type": "git",
                "url": "https://github.com/PHP-CS-Fixer/diff.git",
                "reference": "78bb099e9c16361126c86ce82ec4405ebab8e756"
            },
            "dist": {
                "type": "zip",
                "url": "https://api.github.com/repos/PHP-CS-Fixer/diff/zipball/78bb099e9c16361126c86ce82ec4405ebab8e756",
                "reference": "78bb099e9c16361126c86ce82ec4405ebab8e756",
                "shasum": ""
            },
            "require": {
                "php": "^5.6 || ^7.0"
            },
            "require-dev": {
                "phpunit/phpunit": "^5.7.23 || ^6.4.3",
                "symfony/process": "^3.3"
            },
            "type": "library",
            "autoload": {
                "classmap": [
                    "src/"
                ]
            },
            "notification-url": "https://packagist.org/downloads/",
            "license": [
                "BSD-3-Clause"
            ],
            "authors": [
                {
                    "name": "Kore Nordmann",
                    "email": "mail@kore-nordmann.de"
                },
                {
                    "name": "Sebastian Bergmann",
                    "email": "sebastian@phpunit.de"
                },
                {
                    "name": "SpacePossum"
                }
            ],
            "description": "sebastian/diff v2 backport support for PHP5.6",
            "homepage": "https://github.com/PHP-CS-Fixer",
            "keywords": [
                "diff"
            ],
            "time": "2018-02-15T16:58:55+00:00"
        },
        {
            "name": "phpmd/phpmd",
            "version": "2.8.2",
            "source": {
                "type": "git",
                "url": "https://github.com/phpmd/phpmd.git",
                "reference": "714629ed782537f638fe23c4346637659b779a77"
            },
            "dist": {
                "type": "zip",
                "url": "https://api.github.com/repos/phpmd/phpmd/zipball/714629ed782537f638fe23c4346637659b779a77",
                "reference": "714629ed782537f638fe23c4346637659b779a77",
                "shasum": ""
            },
            "require": {
                "composer/xdebug-handler": "^1.0",
                "ext-xml": "*",
                "pdepend/pdepend": "^2.7.1",
                "php": ">=5.3.9"
            },
            "require-dev": {
                "easy-doc/easy-doc": "0.0.0 || ^1.3.2",
                "gregwar/rst": "^1.0",
                "mikey179/vfsstream": "^1.6.4",
                "phpunit/phpunit": "^4.8.36 || ^5.7.27",
                "squizlabs/php_codesniffer": "^2.0"
            },
            "bin": [
                "src/bin/phpmd"
            ],
            "type": "library",
            "autoload": {
                "psr-0": {
                    "PHPMD\\": "src/main/php"
                }
            },
            "notification-url": "https://packagist.org/downloads/",
            "license": [
                "BSD-3-Clause"
            ],
            "authors": [
                {
                    "name": "Manuel Pichler",
                    "email": "github@manuel-pichler.de",
                    "homepage": "https://github.com/manuelpichler",
                    "role": "Project Founder"
                },
                {
                    "name": "Marc Würth",
                    "email": "ravage@bluewin.ch",
                    "homepage": "https://github.com/ravage84",
                    "role": "Project Maintainer"
                },
                {
                    "name": "Other contributors",
                    "homepage": "https://github.com/phpmd/phpmd/graphs/contributors",
                    "role": "Contributors"
                }
            ],
            "description": "PHPMD is a spin-off project of PHP Depend and aims to be a PHP equivalent of the well known Java tool PMD.",
            "homepage": "https://phpmd.org/",
            "keywords": [
                "mess detection",
                "mess detector",
                "pdepend",
                "phpmd",
                "pmd"
            ],
            "time": "2020-02-16T20:15:50+00:00"
        },
        {
            "name": "phpspec/prophecy",
            "version": "v1.10.3",
            "source": {
                "type": "git",
                "url": "https://github.com/phpspec/prophecy.git",
                "reference": "451c3cd1418cf640de218914901e51b064abb093"
            },
            "dist": {
                "type": "zip",
                "url": "https://api.github.com/repos/phpspec/prophecy/zipball/451c3cd1418cf640de218914901e51b064abb093",
                "reference": "451c3cd1418cf640de218914901e51b064abb093",
                "shasum": ""
            },
            "require": {
                "doctrine/instantiator": "^1.0.2",
                "php": "^5.3|^7.0",
                "phpdocumentor/reflection-docblock": "^2.0|^3.0.2|^4.0|^5.0",
                "sebastian/comparator": "^1.2.3|^2.0|^3.0|^4.0",
                "sebastian/recursion-context": "^1.0|^2.0|^3.0|^4.0"
            },
            "require-dev": {
                "phpspec/phpspec": "^2.5 || ^3.2",
                "phpunit/phpunit": "^4.8.35 || ^5.7 || ^6.5 || ^7.1"
            },
            "type": "library",
            "extra": {
                "branch-alias": {
                    "dev-master": "1.10.x-dev"
                }
            },
            "autoload": {
                "psr-4": {
                    "Prophecy\\": "src/Prophecy"
                }
            },
            "notification-url": "https://packagist.org/downloads/",
            "license": [
                "MIT"
            ],
            "authors": [
                {
                    "name": "Konstantin Kudryashov",
                    "email": "ever.zet@gmail.com",
                    "homepage": "http://everzet.com"
                },
                {
                    "name": "Marcello Duarte",
                    "email": "marcello.duarte@gmail.com"
                }
            ],
            "description": "Highly opinionated mocking framework for PHP 5.3+",
            "homepage": "https://github.com/phpspec/prophecy",
            "keywords": [
                "Double",
                "Dummy",
                "fake",
                "mock",
                "spy",
                "stub"
            ],
            "time": "2020-03-05T15:02:03+00:00"
        },
        {
            "name": "phpunit/php-code-coverage",
            "version": "8.0.2",
            "source": {
                "type": "git",
                "url": "https://github.com/sebastianbergmann/php-code-coverage.git",
                "reference": "ca6647ffddd2add025ab3f21644a441d7c146cdc"
            },
            "dist": {
                "type": "zip",
                "url": "https://api.github.com/repos/sebastianbergmann/php-code-coverage/zipball/ca6647ffddd2add025ab3f21644a441d7c146cdc",
                "reference": "ca6647ffddd2add025ab3f21644a441d7c146cdc",
                "shasum": ""
            },
            "require": {
                "ext-dom": "*",
                "ext-xmlwriter": "*",
                "php": "^7.3",
                "phpunit/php-file-iterator": "^3.0",
                "phpunit/php-text-template": "^2.0",
                "phpunit/php-token-stream": "^4.0",
                "sebastian/code-unit-reverse-lookup": "^2.0",
                "sebastian/environment": "^5.0",
                "sebastian/version": "^3.0",
                "theseer/tokenizer": "^1.1.3"
            },
            "require-dev": {
                "phpunit/phpunit": "^9.0"
            },
            "suggest": {
                "ext-pcov": "*",
                "ext-xdebug": "*"
            },
            "type": "library",
            "extra": {
                "branch-alias": {
                    "dev-master": "8.0-dev"
                }
            },
            "autoload": {
                "classmap": [
                    "src/"
                ]
            },
            "notification-url": "https://packagist.org/downloads/",
            "license": [
                "BSD-3-Clause"
            ],
            "authors": [
                {
                    "name": "Sebastian Bergmann",
                    "email": "sebastian@phpunit.de",
                    "role": "lead"
                }
            ],
            "description": "Library that provides collection, processing, and rendering functionality for PHP code coverage information.",
            "homepage": "https://github.com/sebastianbergmann/php-code-coverage",
            "keywords": [
                "coverage",
                "testing",
                "xunit"
            ],
            "time": "2020-05-23T08:02:54+00:00"
        },
        {
            "name": "phpunit/php-file-iterator",
            "version": "3.0.1",
            "source": {
                "type": "git",
                "url": "https://github.com/sebastianbergmann/php-file-iterator.git",
                "reference": "4ac5b3e13df14829daa60a2eb4fdd2f2b7d33cf4"
            },
            "dist": {
                "type": "zip",
                "url": "https://api.github.com/repos/sebastianbergmann/php-file-iterator/zipball/4ac5b3e13df14829daa60a2eb4fdd2f2b7d33cf4",
                "reference": "4ac5b3e13df14829daa60a2eb4fdd2f2b7d33cf4",
                "shasum": ""
            },
            "require": {
                "php": "^7.3"
            },
            "require-dev": {
                "phpunit/phpunit": "^9.0"
            },
            "type": "library",
            "extra": {
                "branch-alias": {
                    "dev-master": "3.0-dev"
                }
            },
            "autoload": {
                "classmap": [
                    "src/"
                ]
            },
            "notification-url": "https://packagist.org/downloads/",
            "license": [
                "BSD-3-Clause"
            ],
            "authors": [
                {
                    "name": "Sebastian Bergmann",
                    "email": "sebastian@phpunit.de",
                    "role": "lead"
                }
            ],
            "description": "FilterIterator implementation that filters files based on a list of suffixes.",
            "homepage": "https://github.com/sebastianbergmann/php-file-iterator/",
            "keywords": [
                "filesystem",
                "iterator"
            ],
            "time": "2020-04-18T05:02:12+00:00"
        },
        {
            "name": "phpunit/php-invoker",
            "version": "3.0.0",
            "source": {
                "type": "git",
                "url": "https://github.com/sebastianbergmann/php-invoker.git",
                "reference": "7579d5a1ba7f3ac11c80004d205877911315ae7a"
            },
            "dist": {
                "type": "zip",
                "url": "https://api.github.com/repos/sebastianbergmann/php-invoker/zipball/7579d5a1ba7f3ac11c80004d205877911315ae7a",
                "reference": "7579d5a1ba7f3ac11c80004d205877911315ae7a",
                "shasum": ""
            },
            "require": {
                "php": "^7.3"
            },
            "require-dev": {
                "ext-pcntl": "*",
                "phpunit/phpunit": "^9.0"
            },
            "suggest": {
                "ext-pcntl": "*"
            },
            "type": "library",
            "extra": {
                "branch-alias": {
                    "dev-master": "3.0-dev"
                }
            },
            "autoload": {
                "classmap": [
                    "src/"
                ]
            },
            "notification-url": "https://packagist.org/downloads/",
            "license": [
                "BSD-3-Clause"
            ],
            "authors": [
                {
                    "name": "Sebastian Bergmann",
                    "email": "sebastian@phpunit.de",
                    "role": "lead"
                }
            ],
            "description": "Invoke callables with a timeout",
            "homepage": "https://github.com/sebastianbergmann/php-invoker/",
            "keywords": [
                "process"
            ],
            "time": "2020-02-07T06:06:11+00:00"
        },
        {
            "name": "phpunit/php-text-template",
            "version": "2.0.0",
            "source": {
                "type": "git",
                "url": "https://github.com/sebastianbergmann/php-text-template.git",
                "reference": "526dc996cc0ebdfa428cd2dfccd79b7b53fee346"
            },
            "dist": {
                "type": "zip",
                "url": "https://api.github.com/repos/sebastianbergmann/php-text-template/zipball/526dc996cc0ebdfa428cd2dfccd79b7b53fee346",
                "reference": "526dc996cc0ebdfa428cd2dfccd79b7b53fee346",
                "shasum": ""
            },
            "require": {
                "php": "^7.3"
            },
            "type": "library",
            "extra": {
                "branch-alias": {
                    "dev-master": "2.0-dev"
                }
            },
            "autoload": {
                "classmap": [
                    "src/"
                ]
            },
            "notification-url": "https://packagist.org/downloads/",
            "license": [
                "BSD-3-Clause"
            ],
            "authors": [
                {
                    "name": "Sebastian Bergmann",
                    "email": "sebastian@phpunit.de",
                    "role": "lead"
                }
            ],
            "description": "Simple template engine.",
            "homepage": "https://github.com/sebastianbergmann/php-text-template/",
            "keywords": [
                "template"
            ],
            "time": "2020-02-01T07:43:44+00:00"
        },
        {
            "name": "phpunit/php-timer",
            "version": "3.1.4",
            "source": {
                "type": "git",
                "url": "https://github.com/sebastianbergmann/php-timer.git",
                "reference": "dc9368fae6ef2ffa57eba80a7410bcef81df6258"
            },
            "dist": {
                "type": "zip",
                "url": "https://api.github.com/repos/sebastianbergmann/php-timer/zipball/dc9368fae6ef2ffa57eba80a7410bcef81df6258",
                "reference": "dc9368fae6ef2ffa57eba80a7410bcef81df6258",
                "shasum": ""
            },
            "require": {
                "php": "^7.3"
            },
            "require-dev": {
                "phpunit/phpunit": "^9.0"
            },
            "type": "library",
            "extra": {
                "branch-alias": {
                    "dev-master": "3.1-dev"
                }
            },
            "autoload": {
                "classmap": [
                    "src/"
                ]
            },
            "notification-url": "https://packagist.org/downloads/",
            "license": [
                "BSD-3-Clause"
            ],
            "authors": [
                {
                    "name": "Sebastian Bergmann",
                    "email": "sebastian@phpunit.de",
                    "role": "lead"
                }
            ],
            "description": "Utility class for timing",
            "homepage": "https://github.com/sebastianbergmann/php-timer/",
            "keywords": [
                "timer"
            ],
            "time": "2020-04-20T06:00:37+00:00"
        },
        {
            "name": "phpunit/php-token-stream",
            "version": "4.0.1",
            "source": {
                "type": "git",
                "url": "https://github.com/sebastianbergmann/php-token-stream.git",
                "reference": "cdc0db5aed8fbfaf475fbd95bfd7bab83c7a779c"
            },
            "dist": {
                "type": "zip",
                "url": "https://api.github.com/repos/sebastianbergmann/php-token-stream/zipball/cdc0db5aed8fbfaf475fbd95bfd7bab83c7a779c",
                "reference": "cdc0db5aed8fbfaf475fbd95bfd7bab83c7a779c",
                "shasum": ""
            },
            "require": {
                "ext-tokenizer": "*",
                "php": "^7.3"
            },
            "require-dev": {
                "phpunit/phpunit": "^9.0"
            },
            "type": "library",
            "extra": {
                "branch-alias": {
                    "dev-master": "4.0-dev"
                }
            },
            "autoload": {
                "classmap": [
                    "src/"
                ]
            },
            "notification-url": "https://packagist.org/downloads/",
            "license": [
                "BSD-3-Clause"
            ],
            "authors": [
                {
                    "name": "Sebastian Bergmann",
                    "email": "sebastian@phpunit.de"
                }
            ],
            "description": "Wrapper around PHP's tokenizer extension.",
            "homepage": "https://github.com/sebastianbergmann/php-token-stream/",
            "keywords": [
                "tokenizer"
            ],
            "time": "2020-05-06T09:56:31+00:00"
        },
        {
            "name": "phpunit/phpcov",
            "version": "7.0.2",
            "source": {
                "type": "git",
                "url": "https://github.com/sebastianbergmann/phpcov.git",
                "reference": "b91ef1640a7571f32e2eb58b107865f4c87a2eef"
            },
            "dist": {
                "type": "zip",
                "url": "https://api.github.com/repos/sebastianbergmann/phpcov/zipball/b91ef1640a7571f32e2eb58b107865f4c87a2eef",
                "reference": "b91ef1640a7571f32e2eb58b107865f4c87a2eef",
                "shasum": ""
            },
            "require": {
                "php": "^7.3",
                "phpunit/php-code-coverage": "^8.0",
                "phpunit/phpunit": "^9.0",
                "sebastian/diff": "^4.0",
                "sebastian/finder-facade": "^2.0",
                "sebastian/version": "^3.0",
                "symfony/console": "^3.0 || ^4.0 || ^5.0"
            },
            "bin": [
                "phpcov"
            ],
            "type": "library",
            "extra": {
                "branch-alias": {
                    "dev-master": "7.0-dev"
                }
            },
            "autoload": {
                "classmap": [
                    "src/"
                ]
            },
            "notification-url": "https://packagist.org/downloads/",
            "license": [
                "BSD-3-Clause"
            ],
            "authors": [
                {
                    "name": "Sebastian Bergmann",
                    "email": "sebastian@phpunit.de",
                    "role": "lead"
                }
            ],
            "description": "CLI frontend for php-code-coverage",
            "homepage": "https://github.com/sebastianbergmann/phpcov",
            "time": "2020-03-05T05:41:11+00:00"
        },
        {
            "name": "phpunit/phpunit",
            "version": "9.1.5",
            "source": {
                "type": "git",
                "url": "https://github.com/sebastianbergmann/phpunit.git",
                "reference": "1b570cd7edbe136055bf5f651857dc8af6b829d2"
            },
            "dist": {
                "type": "zip",
                "url": "https://api.github.com/repos/sebastianbergmann/phpunit/zipball/1b570cd7edbe136055bf5f651857dc8af6b829d2",
                "reference": "1b570cd7edbe136055bf5f651857dc8af6b829d2",
                "shasum": ""
            },
            "require": {
                "doctrine/instantiator": "^1.2.0",
                "ext-dom": "*",
                "ext-json": "*",
                "ext-libxml": "*",
                "ext-mbstring": "*",
                "ext-xml": "*",
                "ext-xmlwriter": "*",
                "myclabs/deep-copy": "^1.9.1",
                "phar-io/manifest": "^1.0.3",
                "phar-io/version": "^2.0.1",
                "php": "^7.3",
                "phpspec/prophecy": "^1.8.1",
                "phpunit/php-code-coverage": "^8.0.1",
                "phpunit/php-file-iterator": "^3.0",
                "phpunit/php-invoker": "^3.0",
                "phpunit/php-text-template": "^2.0",
                "phpunit/php-timer": "^3.1.4",
                "sebastian/code-unit": "^1.0.2",
                "sebastian/comparator": "^4.0",
                "sebastian/diff": "^4.0",
                "sebastian/environment": "^5.0.1",
                "sebastian/exporter": "^4.0",
                "sebastian/global-state": "^4.0",
                "sebastian/object-enumerator": "^4.0",
                "sebastian/resource-operations": "^3.0",
                "sebastian/type": "^2.0",
                "sebastian/version": "^3.0"
            },
            "require-dev": {
                "ext-pdo": "*",
                "phpspec/prophecy-phpunit": "^2.0"
            },
            "suggest": {
                "ext-soap": "*",
                "ext-xdebug": "*"
            },
            "bin": [
                "phpunit"
            ],
            "type": "library",
            "extra": {
                "branch-alias": {
                    "dev-master": "9.1-dev"
                }
            },
            "autoload": {
                "classmap": [
                    "src/"
                ],
                "files": [
                    "src/Framework/Assert/Functions.php"
                ]
            },
            "notification-url": "https://packagist.org/downloads/",
            "license": [
                "BSD-3-Clause"
            ],
            "authors": [
                {
                    "name": "Sebastian Bergmann",
                    "email": "sebastian@phpunit.de",
                    "role": "lead"
                }
            ],
            "description": "The PHP Unit Testing framework.",
            "homepage": "https://phpunit.de/",
            "keywords": [
                "phpunit",
                "testing",
                "xunit"
            ],
            "time": "2020-05-22T13:54:05+00:00"
        },
        {
            "name": "sebastian/code-unit",
            "version": "1.0.2",
            "source": {
                "type": "git",
                "url": "https://github.com/sebastianbergmann/code-unit.git",
                "reference": "ac958085bc19fcd1d36425c781ef4cbb5b06e2a5"
            },
            "dist": {
                "type": "zip",
                "url": "https://api.github.com/repos/sebastianbergmann/code-unit/zipball/ac958085bc19fcd1d36425c781ef4cbb5b06e2a5",
                "reference": "ac958085bc19fcd1d36425c781ef4cbb5b06e2a5",
                "shasum": ""
            },
            "require": {
                "php": "^7.3"
            },
            "require-dev": {
                "phpunit/phpunit": "^9.0"
            },
            "type": "library",
            "extra": {
                "branch-alias": {
                    "dev-master": "1.0-dev"
                }
            },
            "autoload": {
                "classmap": [
                    "src/"
                ]
            },
            "notification-url": "https://packagist.org/downloads/",
            "license": [
                "BSD-3-Clause"
            ],
            "authors": [
                {
                    "name": "Sebastian Bergmann",
                    "email": "sebastian@phpunit.de",
                    "role": "lead"
                }
            ],
            "description": "Collection of value objects that represent the PHP code units",
            "homepage": "https://github.com/sebastianbergmann/code-unit",
            "time": "2020-04-30T05:58:10+00:00"
        },
        {
            "name": "sebastian/code-unit-reverse-lookup",
            "version": "2.0.0",
            "source": {
                "type": "git",
                "url": "https://github.com/sebastianbergmann/code-unit-reverse-lookup.git",
                "reference": "5b5dbe0044085ac41df47e79d34911a15b96d82e"
            },
            "dist": {
                "type": "zip",
                "url": "https://api.github.com/repos/sebastianbergmann/code-unit-reverse-lookup/zipball/5b5dbe0044085ac41df47e79d34911a15b96d82e",
                "reference": "5b5dbe0044085ac41df47e79d34911a15b96d82e",
                "shasum": ""
            },
            "require": {
                "php": "^7.3"
            },
            "require-dev": {
                "phpunit/phpunit": "^9.0"
            },
            "type": "library",
            "extra": {
                "branch-alias": {
                    "dev-master": "2.0-dev"
                }
            },
            "autoload": {
                "classmap": [
                    "src/"
                ]
            },
            "notification-url": "https://packagist.org/downloads/",
            "license": [
                "BSD-3-Clause"
            ],
            "authors": [
                {
                    "name": "Sebastian Bergmann",
                    "email": "sebastian@phpunit.de"
                }
            ],
            "description": "Looks up which function or method a line of code belongs to",
            "homepage": "https://github.com/sebastianbergmann/code-unit-reverse-lookup/",
            "time": "2020-02-07T06:20:13+00:00"
        },
        {
            "name": "sebastian/comparator",
            "version": "4.0.0",
            "source": {
                "type": "git",
                "url": "https://github.com/sebastianbergmann/comparator.git",
                "reference": "85b3435da967696ed618ff745f32be3ff4a2b8e8"
            },
            "dist": {
                "type": "zip",
                "url": "https://api.github.com/repos/sebastianbergmann/comparator/zipball/85b3435da967696ed618ff745f32be3ff4a2b8e8",
                "reference": "85b3435da967696ed618ff745f32be3ff4a2b8e8",
                "shasum": ""
            },
            "require": {
                "php": "^7.3",
                "sebastian/diff": "^4.0",
                "sebastian/exporter": "^4.0"
            },
            "require-dev": {
                "phpunit/phpunit": "^9.0"
            },
            "type": "library",
            "extra": {
                "branch-alias": {
                    "dev-master": "4.0-dev"
                }
            },
            "autoload": {
                "classmap": [
                    "src/"
                ]
            },
            "notification-url": "https://packagist.org/downloads/",
            "license": [
                "BSD-3-Clause"
            ],
            "authors": [
                {
                    "name": "Sebastian Bergmann",
                    "email": "sebastian@phpunit.de"
                },
                {
                    "name": "Jeff Welch",
                    "email": "whatthejeff@gmail.com"
                },
                {
                    "name": "Volker Dusch",
                    "email": "github@wallbash.com"
                },
                {
                    "name": "Bernhard Schussek",
                    "email": "bschussek@2bepublished.at"
                }
            ],
            "description": "Provides the functionality to compare PHP values for equality",
            "homepage": "https://github.com/sebastianbergmann/comparator",
            "keywords": [
                "comparator",
                "compare",
                "equality"
            ],
            "time": "2020-02-07T06:08:51+00:00"
        },
        {
            "name": "sebastian/diff",
            "version": "4.0.1",
            "source": {
                "type": "git",
                "url": "https://github.com/sebastianbergmann/diff.git",
                "reference": "3e523c576f29dacecff309f35e4cc5a5c168e78a"
            },
            "dist": {
                "type": "zip",
                "url": "https://api.github.com/repos/sebastianbergmann/diff/zipball/3e523c576f29dacecff309f35e4cc5a5c168e78a",
                "reference": "3e523c576f29dacecff309f35e4cc5a5c168e78a",
                "shasum": ""
            },
            "require": {
                "php": "^7.3"
            },
            "require-dev": {
                "phpunit/phpunit": "^9.0",
                "symfony/process": "^4.2 || ^5"
            },
            "type": "library",
            "extra": {
                "branch-alias": {
                    "dev-master": "4.0-dev"
                }
            },
            "autoload": {
                "classmap": [
                    "src/"
                ]
            },
            "notification-url": "https://packagist.org/downloads/",
            "license": [
                "BSD-3-Clause"
            ],
            "authors": [
                {
                    "name": "Sebastian Bergmann",
                    "email": "sebastian@phpunit.de"
                },
                {
                    "name": "Kore Nordmann",
                    "email": "mail@kore-nordmann.de"
                }
            ],
            "description": "Diff implementation",
            "homepage": "https://github.com/sebastianbergmann/diff",
            "keywords": [
                "diff",
                "udiff",
                "unidiff",
                "unified diff"
            ],
            "time": "2020-05-08T05:01:12+00:00"
        },
        {
            "name": "sebastian/environment",
            "version": "5.1.0",
            "source": {
                "type": "git",
                "url": "https://github.com/sebastianbergmann/environment.git",
                "reference": "c753f04d68cd489b6973cf9b4e505e191af3b05c"
            },
            "dist": {
                "type": "zip",
                "url": "https://api.github.com/repos/sebastianbergmann/environment/zipball/c753f04d68cd489b6973cf9b4e505e191af3b05c",
                "reference": "c753f04d68cd489b6973cf9b4e505e191af3b05c",
                "shasum": ""
            },
            "require": {
                "php": "^7.3"
            },
            "require-dev": {
                "phpunit/phpunit": "^9.0"
            },
            "suggest": {
                "ext-posix": "*"
            },
            "type": "library",
            "extra": {
                "branch-alias": {
                    "dev-master": "5.0-dev"
                }
            },
            "autoload": {
                "classmap": [
                    "src/"
                ]
            },
            "notification-url": "https://packagist.org/downloads/",
            "license": [
                "BSD-3-Clause"
            ],
            "authors": [
                {
                    "name": "Sebastian Bergmann",
                    "email": "sebastian@phpunit.de"
                }
            ],
            "description": "Provides functionality to handle HHVM/PHP environments",
            "homepage": "http://www.github.com/sebastianbergmann/environment",
            "keywords": [
                "Xdebug",
                "environment",
                "hhvm"
            ],
            "time": "2020-04-14T13:36:52+00:00"
        },
        {
            "name": "sebastian/exporter",
            "version": "4.0.0",
            "source": {
                "type": "git",
                "url": "https://github.com/sebastianbergmann/exporter.git",
                "reference": "80c26562e964016538f832f305b2286e1ec29566"
            },
            "dist": {
                "type": "zip",
                "url": "https://api.github.com/repos/sebastianbergmann/exporter/zipball/80c26562e964016538f832f305b2286e1ec29566",
                "reference": "80c26562e964016538f832f305b2286e1ec29566",
                "shasum": ""
            },
            "require": {
                "php": "^7.3",
                "sebastian/recursion-context": "^4.0"
            },
            "require-dev": {
                "ext-mbstring": "*",
                "phpunit/phpunit": "^9.0"
            },
            "type": "library",
            "extra": {
                "branch-alias": {
                    "dev-master": "4.0-dev"
                }
            },
            "autoload": {
                "classmap": [
                    "src/"
                ]
            },
            "notification-url": "https://packagist.org/downloads/",
            "license": [
                "BSD-3-Clause"
            ],
            "authors": [
                {
                    "name": "Sebastian Bergmann",
                    "email": "sebastian@phpunit.de"
                },
                {
                    "name": "Jeff Welch",
                    "email": "whatthejeff@gmail.com"
                },
                {
                    "name": "Volker Dusch",
                    "email": "github@wallbash.com"
                },
                {
                    "name": "Adam Harvey",
                    "email": "aharvey@php.net"
                },
                {
                    "name": "Bernhard Schussek",
                    "email": "bschussek@gmail.com"
                }
            ],
            "description": "Provides the functionality to export PHP variables for visualization",
            "homepage": "http://www.github.com/sebastianbergmann/exporter",
            "keywords": [
                "export",
                "exporter"
            ],
            "time": "2020-02-07T06:10:52+00:00"
        },
        {
            "name": "sebastian/finder-facade",
            "version": "2.0.0",
            "source": {
                "type": "git",
                "url": "https://github.com/sebastianbergmann/finder-facade.git",
                "reference": "9d3e74b845a2ce50e19b25b5f0c2718e153bee6c"
            },
            "dist": {
                "type": "zip",
                "url": "https://api.github.com/repos/sebastianbergmann/finder-facade/zipball/9d3e74b845a2ce50e19b25b5f0c2718e153bee6c",
                "reference": "9d3e74b845a2ce50e19b25b5f0c2718e153bee6c",
                "shasum": ""
            },
            "require": {
                "ext-ctype": "*",
                "php": "^7.3",
                "symfony/finder": "^4.1|^5.0",
                "theseer/fdomdocument": "^1.6"
            },
            "type": "library",
            "extra": {
                "branch-alias": {
                    "dev-master": "2.0-dev"
                }
            },
            "autoload": {
                "classmap": [
                    "src/"
                ]
            },
            "notification-url": "https://packagist.org/downloads/",
            "license": [
                "BSD-3-Clause"
            ],
            "authors": [
                {
                    "name": "Sebastian Bergmann",
                    "email": "sebastian@phpunit.de",
                    "role": "lead"
                }
            ],
            "description": "FinderFacade is a convenience wrapper for Symfony's Finder component.",
            "homepage": "https://github.com/sebastianbergmann/finder-facade",
            "time": "2020-02-08T06:07:58+00:00"
        },
        {
            "name": "sebastian/global-state",
            "version": "4.0.0",
            "source": {
                "type": "git",
                "url": "https://github.com/sebastianbergmann/global-state.git",
                "reference": "bdb1e7c79e592b8c82cb1699be3c8743119b8a72"
            },
            "dist": {
                "type": "zip",
                "url": "https://api.github.com/repos/sebastianbergmann/global-state/zipball/bdb1e7c79e592b8c82cb1699be3c8743119b8a72",
                "reference": "bdb1e7c79e592b8c82cb1699be3c8743119b8a72",
                "shasum": ""
            },
            "require": {
                "php": "^7.3",
                "sebastian/object-reflector": "^2.0",
                "sebastian/recursion-context": "^4.0"
            },
            "require-dev": {
                "ext-dom": "*",
                "phpunit/phpunit": "^9.0"
            },
            "suggest": {
                "ext-uopz": "*"
            },
            "type": "library",
            "extra": {
                "branch-alias": {
                    "dev-master": "4.0-dev"
                }
            },
            "autoload": {
                "classmap": [
                    "src/"
                ]
            },
            "notification-url": "https://packagist.org/downloads/",
            "license": [
                "BSD-3-Clause"
            ],
            "authors": [
                {
                    "name": "Sebastian Bergmann",
                    "email": "sebastian@phpunit.de"
                }
            ],
            "description": "Snapshotting of global state",
            "homepage": "http://www.github.com/sebastianbergmann/global-state",
            "keywords": [
                "global state"
            ],
            "time": "2020-02-07T06:11:37+00:00"
        },
        {
            "name": "sebastian/object-enumerator",
            "version": "4.0.0",
            "source": {
                "type": "git",
                "url": "https://github.com/sebastianbergmann/object-enumerator.git",
                "reference": "e67516b175550abad905dc952f43285957ef4363"
            },
            "dist": {
                "type": "zip",
                "url": "https://api.github.com/repos/sebastianbergmann/object-enumerator/zipball/e67516b175550abad905dc952f43285957ef4363",
                "reference": "e67516b175550abad905dc952f43285957ef4363",
                "shasum": ""
            },
            "require": {
                "php": "^7.3",
                "sebastian/object-reflector": "^2.0",
                "sebastian/recursion-context": "^4.0"
            },
            "require-dev": {
                "phpunit/phpunit": "^9.0"
            },
            "type": "library",
            "extra": {
                "branch-alias": {
                    "dev-master": "4.0-dev"
                }
            },
            "autoload": {
                "classmap": [
                    "src/"
                ]
            },
            "notification-url": "https://packagist.org/downloads/",
            "license": [
                "BSD-3-Clause"
            ],
            "authors": [
                {
                    "name": "Sebastian Bergmann",
                    "email": "sebastian@phpunit.de"
                }
            ],
            "description": "Traverses array structures and object graphs to enumerate all referenced objects",
            "homepage": "https://github.com/sebastianbergmann/object-enumerator/",
            "time": "2020-02-07T06:12:23+00:00"
        },
        {
            "name": "sebastian/object-reflector",
            "version": "2.0.0",
            "source": {
                "type": "git",
                "url": "https://github.com/sebastianbergmann/object-reflector.git",
                "reference": "f4fd0835cabb0d4a6546d9fe291e5740037aa1e7"
            },
            "dist": {
                "type": "zip",
                "url": "https://api.github.com/repos/sebastianbergmann/object-reflector/zipball/f4fd0835cabb0d4a6546d9fe291e5740037aa1e7",
                "reference": "f4fd0835cabb0d4a6546d9fe291e5740037aa1e7",
                "shasum": ""
            },
            "require": {
                "php": "^7.3"
            },
            "require-dev": {
                "phpunit/phpunit": "^9.0"
            },
            "type": "library",
            "extra": {
                "branch-alias": {
                    "dev-master": "2.0-dev"
                }
            },
            "autoload": {
                "classmap": [
                    "src/"
                ]
            },
            "notification-url": "https://packagist.org/downloads/",
            "license": [
                "BSD-3-Clause"
            ],
            "authors": [
                {
                    "name": "Sebastian Bergmann",
                    "email": "sebastian@phpunit.de"
                }
            ],
            "description": "Allows reflection of object attributes, including inherited and non-public ones",
            "homepage": "https://github.com/sebastianbergmann/object-reflector/",
            "time": "2020-02-07T06:19:40+00:00"
        },
        {
            "name": "sebastian/phpcpd",
            "version": "5.0.2",
            "source": {
                "type": "git",
                "url": "https://github.com/sebastianbergmann/phpcpd.git",
                "reference": "8724382966b1861df4e12db915eaed2165e10bf3"
            },
            "dist": {
                "type": "zip",
                "url": "https://api.github.com/repos/sebastianbergmann/phpcpd/zipball/8724382966b1861df4e12db915eaed2165e10bf3",
                "reference": "8724382966b1861df4e12db915eaed2165e10bf3",
                "shasum": ""
            },
            "require": {
                "ext-dom": "*",
                "php": "^7.3",
                "phpunit/php-timer": "^3.0",
                "sebastian/finder-facade": "^2.0",
                "sebastian/version": "^3.0",
                "symfony/console": "^4.0|^5.0"
            },
            "bin": [
                "phpcpd"
            ],
            "type": "library",
            "extra": {
                "branch-alias": {
                    "dev-master": "5.0-dev"
                }
            },
            "autoload": {
                "classmap": [
                    "src/"
                ]
            },
            "notification-url": "https://packagist.org/downloads/",
            "license": [
                "BSD-3-Clause"
            ],
            "authors": [
                {
                    "name": "Sebastian Bergmann",
                    "email": "sebastian@phpunit.de",
                    "role": "lead"
                }
            ],
            "description": "Copy/Paste Detector (CPD) for PHP code.",
            "homepage": "https://github.com/sebastianbergmann/phpcpd",
            "time": "2020-02-22T06:03:17+00:00"
        },
        {
            "name": "sebastian/recursion-context",
            "version": "4.0.0",
            "source": {
                "type": "git",
                "url": "https://github.com/sebastianbergmann/recursion-context.git",
                "reference": "cdd86616411fc3062368b720b0425de10bd3d579"
            },
            "dist": {
                "type": "zip",
                "url": "https://api.github.com/repos/sebastianbergmann/recursion-context/zipball/cdd86616411fc3062368b720b0425de10bd3d579",
                "reference": "cdd86616411fc3062368b720b0425de10bd3d579",
                "shasum": ""
            },
            "require": {
                "php": "^7.3"
            },
            "require-dev": {
                "phpunit/phpunit": "^9.0"
            },
            "type": "library",
            "extra": {
                "branch-alias": {
                    "dev-master": "4.0-dev"
                }
            },
            "autoload": {
                "classmap": [
                    "src/"
                ]
            },
            "notification-url": "https://packagist.org/downloads/",
            "license": [
                "BSD-3-Clause"
            ],
            "authors": [
                {
                    "name": "Sebastian Bergmann",
                    "email": "sebastian@phpunit.de"
                },
                {
                    "name": "Jeff Welch",
                    "email": "whatthejeff@gmail.com"
                },
                {
                    "name": "Adam Harvey",
                    "email": "aharvey@php.net"
                }
            ],
            "description": "Provides functionality to recursively process PHP variables",
            "homepage": "http://www.github.com/sebastianbergmann/recursion-context",
            "time": "2020-02-07T06:18:20+00:00"
        },
        {
            "name": "sebastian/resource-operations",
            "version": "3.0.0",
            "source": {
                "type": "git",
                "url": "https://github.com/sebastianbergmann/resource-operations.git",
                "reference": "8c98bf0dfa1f9256d0468b9803a1e1df31b6fa98"
            },
            "dist": {
                "type": "zip",
                "url": "https://api.github.com/repos/sebastianbergmann/resource-operations/zipball/8c98bf0dfa1f9256d0468b9803a1e1df31b6fa98",
                "reference": "8c98bf0dfa1f9256d0468b9803a1e1df31b6fa98",
                "shasum": ""
            },
            "require": {
                "php": "^7.3"
            },
            "require-dev": {
                "phpunit/phpunit": "^9.0"
            },
            "type": "library",
            "extra": {
                "branch-alias": {
                    "dev-master": "3.0-dev"
                }
            },
            "autoload": {
                "classmap": [
                    "src/"
                ]
            },
            "notification-url": "https://packagist.org/downloads/",
            "license": [
                "BSD-3-Clause"
            ],
            "authors": [
                {
                    "name": "Sebastian Bergmann",
                    "email": "sebastian@phpunit.de"
                }
            ],
            "description": "Provides a list of PHP built-in functions that operate on resources",
            "homepage": "https://www.github.com/sebastianbergmann/resource-operations",
            "time": "2020-02-07T06:13:02+00:00"
        },
        {
            "name": "sebastian/type",
            "version": "2.1.0",
            "source": {
                "type": "git",
                "url": "https://github.com/sebastianbergmann/type.git",
                "reference": "bad49207c6f854e7a25cef0ea948ac8ebe3ef9d8"
            },
            "dist": {
                "type": "zip",
                "url": "https://api.github.com/repos/sebastianbergmann/type/zipball/bad49207c6f854e7a25cef0ea948ac8ebe3ef9d8",
                "reference": "bad49207c6f854e7a25cef0ea948ac8ebe3ef9d8",
                "shasum": ""
            },
            "require": {
                "php": "^7.3"
            },
            "require-dev": {
                "phpunit/phpunit": "^9.2"
            },
            "type": "library",
            "extra": {
                "branch-alias": {
                    "dev-master": "2.1-dev"
                }
            },
            "autoload": {
                "classmap": [
                    "src/"
                ]
            },
            "notification-url": "https://packagist.org/downloads/",
            "license": [
                "BSD-3-Clause"
            ],
            "authors": [
                {
                    "name": "Sebastian Bergmann",
                    "email": "sebastian@phpunit.de",
                    "role": "lead"
                }
            ],
            "description": "Collection of value objects that represent the types of the PHP type system",
            "homepage": "https://github.com/sebastianbergmann/type",
            "time": "2020-06-01T12:21:09+00:00"
        },
        {
            "name": "sebastian/version",
            "version": "3.0.0",
            "source": {
                "type": "git",
                "url": "https://github.com/sebastianbergmann/version.git",
                "reference": "0411bde656dce64202b39c2f4473993a9081d39e"
            },
            "dist": {
                "type": "zip",
                "url": "https://api.github.com/repos/sebastianbergmann/version/zipball/0411bde656dce64202b39c2f4473993a9081d39e",
                "reference": "0411bde656dce64202b39c2f4473993a9081d39e",
                "shasum": ""
            },
            "require": {
                "php": "^7.3"
            },
            "type": "library",
            "extra": {
                "branch-alias": {
                    "dev-master": "3.0-dev"
                }
            },
            "autoload": {
                "classmap": [
                    "src/"
                ]
            },
            "notification-url": "https://packagist.org/downloads/",
            "license": [
                "BSD-3-Clause"
            ],
            "authors": [
                {
                    "name": "Sebastian Bergmann",
                    "email": "sebastian@phpunit.de",
                    "role": "lead"
                }
            ],
            "description": "Library that helps with managing the version number of Git-hosted PHP projects",
            "homepage": "https://github.com/sebastianbergmann/version",
            "time": "2020-01-21T06:36:37+00:00"
        },
        {
            "name": "squizlabs/php_codesniffer",
            "version": "3.5.5",
            "source": {
                "type": "git",
                "url": "https://github.com/squizlabs/PHP_CodeSniffer.git",
                "reference": "73e2e7f57d958e7228fce50dc0c61f58f017f9f6"
            },
            "dist": {
                "type": "zip",
                "url": "https://api.github.com/repos/squizlabs/PHP_CodeSniffer/zipball/73e2e7f57d958e7228fce50dc0c61f58f017f9f6",
                "reference": "73e2e7f57d958e7228fce50dc0c61f58f017f9f6",
                "shasum": ""
            },
            "require": {
                "ext-simplexml": "*",
                "ext-tokenizer": "*",
                "ext-xmlwriter": "*",
                "php": ">=5.4.0"
            },
            "require-dev": {
                "phpunit/phpunit": "^4.0 || ^5.0 || ^6.0 || ^7.0"
            },
            "bin": [
                "bin/phpcs",
                "bin/phpcbf"
            ],
            "type": "library",
            "extra": {
                "branch-alias": {
                    "dev-master": "3.x-dev"
                }
            },
            "notification-url": "https://packagist.org/downloads/",
            "license": [
                "BSD-3-Clause"
            ],
            "authors": [
                {
                    "name": "Greg Sherwood",
                    "role": "lead"
                }
            ],
            "description": "PHP_CodeSniffer tokenizes PHP, JavaScript and CSS files and detects violations of a defined set of coding standards.",
            "homepage": "https://github.com/squizlabs/PHP_CodeSniffer",
            "keywords": [
                "phpcs",
                "standards"
            ],
            "time": "2020-04-17T01:09:41+00:00"
        },
        {
            "name": "symfony/class-loader",
            "version": "v3.4.41",
            "source": {
                "type": "git",
                "url": "https://github.com/symfony/class-loader.git",
                "reference": "e4636a4f23f157278a19e5db160c63de0da297d8"
            },
            "dist": {
                "type": "zip",
                "url": "https://api.github.com/repos/symfony/class-loader/zipball/e4636a4f23f157278a19e5db160c63de0da297d8",
                "reference": "e4636a4f23f157278a19e5db160c63de0da297d8",
                "shasum": ""
            },
            "require": {
                "php": "^5.5.9|>=7.0.8"
            },
            "require-dev": {
                "symfony/finder": "~2.8|~3.0|~4.0",
                "symfony/polyfill-apcu": "~1.1"
            },
            "suggest": {
                "symfony/polyfill-apcu": "For using ApcClassLoader on HHVM"
            },
            "type": "library",
            "extra": {
                "branch-alias": {
                    "dev-master": "3.4-dev"
                }
            },
            "autoload": {
                "psr-4": {
                    "Symfony\\Component\\ClassLoader\\": ""
                },
                "exclude-from-classmap": [
                    "/Tests/"
                ]
            },
            "notification-url": "https://packagist.org/downloads/",
            "license": [
                "MIT"
            ],
            "authors": [
                {
                    "name": "Fabien Potencier",
                    "email": "fabien@symfony.com"
                },
                {
                    "name": "Symfony Community",
                    "homepage": "https://symfony.com/contributors"
                }
            ],
            "description": "Symfony ClassLoader Component",
            "homepage": "https://symfony.com",
            "time": "2020-03-15T09:38:08+00:00"
        },
        {
            "name": "symfony/phpunit-bridge",
            "version": "v4.4.9",
            "source": {
                "type": "git",
                "url": "https://github.com/symfony/phpunit-bridge.git",
                "reference": "004bf7b78114a8891c9264e4aabe7b281e4131f7"
            },
            "dist": {
                "type": "zip",
                "url": "https://api.github.com/repos/symfony/phpunit-bridge/zipball/004bf7b78114a8891c9264e4aabe7b281e4131f7",
                "reference": "004bf7b78114a8891c9264e4aabe7b281e4131f7",
                "shasum": ""
            },
            "require": {
                "php": ">=5.5.9"
            },
            "conflict": {
                "phpunit/phpunit": "<4.8.35|<5.4.3,>=5.0|<6.4,>=6.0|9.1.2"
            },
            "suggest": {
                "symfony/error-handler": "For tracking deprecated interfaces usages at runtime with DebugClassLoader"
            },
            "bin": [
                "bin/simple-phpunit"
            ],
            "type": "symfony-bridge",
            "extra": {
                "branch-alias": {
                    "dev-master": "4.4-dev"
                },
                "thanks": {
                    "name": "phpunit/phpunit",
                    "url": "https://github.com/sebastianbergmann/phpunit"
                }
            },
            "autoload": {
                "files": [
                    "bootstrap.php"
                ],
                "psr-4": {
                    "Symfony\\Bridge\\PhpUnit\\": ""
                },
                "exclude-from-classmap": [
                    "/Tests/"
                ]
            },
            "notification-url": "https://packagist.org/downloads/",
            "license": [
                "MIT"
            ],
            "authors": [
                {
                    "name": "Nicolas Grekas",
                    "email": "p@tchwork.com"
                },
                {
                    "name": "Symfony Community",
                    "homepage": "https://symfony.com/contributors"
                }
            ],
            "description": "Symfony PHPUnit Bridge",
            "homepage": "https://symfony.com",
            "time": "2020-05-21T18:35:07+00:00"
        },
        {
            "name": "theofidry/alice-data-fixtures",
            "version": "v1.0.1",
            "source": {
                "type": "git",
                "url": "https://github.com/theofidry/AliceDataFixtures.git",
                "reference": "5752bbf979a012bb804c00641478d4d3f879e51d"
            },
            "dist": {
                "type": "zip",
                "url": "https://api.github.com/repos/theofidry/AliceDataFixtures/zipball/5752bbf979a012bb804c00641478d4d3f879e51d",
                "reference": "5752bbf979a012bb804c00641478d4d3f879e51d",
                "shasum": ""
            },
            "require": {
                "nelmio/alice": "^3.1",
                "php": "^7.1",
                "psr/log": "^1.0"
            },
            "require-dev": {
                "bamarni/composer-bin-plugin": "^1.1",
                "phpspec/prophecy": "^1.7",
                "phpunit/phpunit": "^6.0",
                "symfony/phpunit-bridge": "^3.3.2 || ^4.0"
            },
            "suggest": {
                "alcaeus/mongo-php-adapter": "To use Doctrine with the MongoDB flavour",
                "doctrine/data-fixtures": "To use Doctrine",
                "doctrine/dbal": "To use Doctrine with the PHPCR flavour",
                "doctrine/mongodb": "To use Doctrine with the MongoDB flavour",
                "doctrine/mongodb-odm": "To use Doctrine with the MongoDB flavour",
                "doctrine/orm": "To use Doctrine ORM",
                "doctrine/phpcr-odm": "To use Doctrine with the PHPCR flavour",
                "illuminate/database": "To use Eloquent",
                "jackalope/jackalope-doctrine-dbal": "To use Doctrine with the PHPCR flavour",
                "ocramius/proxy-manager": "To avoid database connection on kernel boot"
            },
            "type": "library",
            "extra": {
                "bamarni-bin": {
                    "bin-links": false
                },
                "branch-alias": {
                    "dev-master": "1.x-dev"
                }
            },
            "autoload": {
                "psr-4": {
                    "Fidry\\AliceDataFixtures\\": "src"
                }
            },
            "notification-url": "https://packagist.org/downloads/",
            "license": [
                "MIT"
            ],
            "authors": [
                {
                    "name": "Théo FIDRY",
                    "email": "theo.fidry@gmail.com",
                    "homepage": "https://github.com/theofidry"
                }
            ],
            "description": "Nelmio alice extension to persist the loaded fixtures.",
            "keywords": [
                "Fixture",
                "alice",
                "data",
                "faker",
                "orm",
                "tests"
            ],
            "time": "2017-12-21T21:36:53+00:00"
        },
        {
            "name": "theseer/fdomdocument",
            "version": "1.6.6",
            "source": {
                "type": "git",
                "url": "https://github.com/theseer/fDOMDocument.git",
                "reference": "6e8203e40a32a9c770bcb62fe37e68b948da6dca"
            },
            "dist": {
                "type": "zip",
                "url": "https://api.github.com/repos/theseer/fDOMDocument/zipball/6e8203e40a32a9c770bcb62fe37e68b948da6dca",
                "reference": "6e8203e40a32a9c770bcb62fe37e68b948da6dca",
                "shasum": ""
            },
            "require": {
                "ext-dom": "*",
                "lib-libxml": "*",
                "php": ">=5.3.3"
            },
            "type": "library",
            "autoload": {
                "classmap": [
                    "src/"
                ]
            },
            "notification-url": "https://packagist.org/downloads/",
            "license": [
                "BSD-3-Clause"
            ],
            "authors": [
                {
                    "name": "Arne Blankerts",
                    "email": "arne@blankerts.de",
                    "role": "lead"
                }
            ],
            "description": "The classes contained within this repository extend the standard DOM to use exceptions at all occasions of errors instead of PHP warnings or notices. They also add various custom methods and shortcuts for convenience and to simplify the usage of DOM.",
            "homepage": "https://github.com/theseer/fDOMDocument",
            "time": "2017-06-30T11:53:12+00:00"
        },
        {
            "name": "theseer/tokenizer",
            "version": "1.1.3",
            "source": {
                "type": "git",
                "url": "https://github.com/theseer/tokenizer.git",
                "reference": "11336f6f84e16a720dae9d8e6ed5019efa85a0f9"
            },
            "dist": {
                "type": "zip",
                "url": "https://api.github.com/repos/theseer/tokenizer/zipball/11336f6f84e16a720dae9d8e6ed5019efa85a0f9",
                "reference": "11336f6f84e16a720dae9d8e6ed5019efa85a0f9",
                "shasum": ""
            },
            "require": {
                "ext-dom": "*",
                "ext-tokenizer": "*",
                "ext-xmlwriter": "*",
                "php": "^7.0"
            },
            "type": "library",
            "autoload": {
                "classmap": [
                    "src/"
                ]
            },
            "notification-url": "https://packagist.org/downloads/",
            "license": [
                "BSD-3-Clause"
            ],
            "authors": [
                {
                    "name": "Arne Blankerts",
                    "email": "arne@blankerts.de",
                    "role": "Developer"
                }
            ],
            "description": "A small library for converting tokenized PHP source code into XML and potentially other formats",
            "time": "2019-06-13T22:48:21+00:00"
        }
    ],
    "aliases": [],
    "minimum-stability": "dev",
    "stability-flags": {
        "oro/redis-config": 20,
        "behat/mink": 20
    },
    "prefer-stable": true,
    "prefer-lowest": false,
    "platform": {
        "php": "~7.3.13 || ~7.4.2",
        "ext-dom": "*",
        "ext-gd": "*",
        "ext-intl": "*",
        "ext-json": "*",
        "ext-mbstring": "*",
        "ext-openssl": "*",
        "ext-pcntl": "*",
        "ext-pdo": "*",
        "ext-xml": "*",
        "ext-zip": "*"
    },
    "platform-dev": {
        "ext-ftp": "*",
        "ext-sqlite3": "*"
    }
}<|MERGE_RESOLUTION|>--- conflicted
+++ resolved
@@ -1421,18 +1421,6 @@
         },
         {
             "name": "doctrine/inflector",
-<<<<<<< HEAD
-            "version": "1.4.3",
-            "source": {
-                "type": "git",
-                "url": "https://github.com/doctrine/inflector.git",
-                "reference": "4650c8b30c753a76bf44fb2ed00117d6f367490c"
-            },
-            "dist": {
-                "type": "zip",
-                "url": "https://api.github.com/repos/doctrine/inflector/zipball/4650c8b30c753a76bf44fb2ed00117d6f367490c",
-                "reference": "4650c8b30c753a76bf44fb2ed00117d6f367490c",
-=======
             "version": "1.4.2",
             "source": {
                 "type": "git",
@@ -1443,7 +1431,6 @@
                 "type": "zip",
                 "url": "https://api.github.com/repos/doctrine/inflector/zipball/889b42b8155f2aa274596b6e0424371b1e3c51bb",
                 "reference": "889b42b8155f2aa274596b6e0424371b1e3c51bb",
->>>>>>> c6fcda42
                 "shasum": ""
             },
             "require": {
@@ -1508,28 +1495,24 @@
                 "uppercase",
                 "words"
             ],
-<<<<<<< HEAD
-            "time": "2020-05-29T07:19:59+00:00"
-=======
             "time": "2020-05-25T20:02:40+00:00"
->>>>>>> c6fcda42
         },
         {
             "name": "doctrine/instantiator",
-            "version": "1.3.1",
+            "version": "1.3.0",
             "source": {
                 "type": "git",
                 "url": "https://github.com/doctrine/instantiator.git",
-                "reference": "f350df0268e904597e3bd9c4685c53e0e333feea"
-            },
-            "dist": {
-                "type": "zip",
-                "url": "https://api.github.com/repos/doctrine/instantiator/zipball/f350df0268e904597e3bd9c4685c53e0e333feea",
-                "reference": "f350df0268e904597e3bd9c4685c53e0e333feea",
-                "shasum": ""
-            },
-            "require": {
-                "php": "^7.1 || ^8.0"
+                "reference": "ae466f726242e637cebdd526a7d991b9433bacf1"
+            },
+            "dist": {
+                "type": "zip",
+                "url": "https://api.github.com/repos/doctrine/instantiator/zipball/ae466f726242e637cebdd526a7d991b9433bacf1",
+                "reference": "ae466f726242e637cebdd526a7d991b9433bacf1",
+                "shasum": ""
+            },
+            "require": {
+                "php": "^7.1"
             },
             "require-dev": {
                 "doctrine/coding-standard": "^6.0",
@@ -1568,7 +1551,7 @@
                 "constructor",
                 "instantiate"
             ],
-            "time": "2020-05-29T17:27:14+00:00"
+            "time": "2019-10-21T16:45:58+00:00"
         },
         {
             "name": "doctrine/lexer",
@@ -3807,16 +3790,16 @@
         },
         {
             "name": "jms/metadata",
-            "version": "2.2.0",
+            "version": "2.1.0",
             "source": {
                 "type": "git",
                 "url": "https://github.com/schmittjoh/metadata.git",
-                "reference": "6671a723aa90a63aa25fa082155bb128155eb0bc"
-            },
-            "dist": {
-                "type": "zip",
-                "url": "https://api.github.com/repos/schmittjoh/metadata/zipball/6671a723aa90a63aa25fa082155bb128155eb0bc",
-                "reference": "6671a723aa90a63aa25fa082155bb128155eb0bc",
+                "reference": "8d8958103485c2cbdd9a9684c3869312ebdaf73a"
+            },
+            "dist": {
+                "type": "zip",
+                "url": "https://api.github.com/repos/schmittjoh/metadata/zipball/8d8958103485c2cbdd9a9684c3869312ebdaf73a",
+                "reference": "8d8958103485c2cbdd9a9684c3869312ebdaf73a",
                 "shasum": ""
             },
             "require": {
@@ -3860,7 +3843,7 @@
                 "xml",
                 "yaml"
             ],
-            "time": "2020-05-31T08:37:14+00:00"
+            "time": "2019-09-17T15:30:40+00:00"
         },
         {
             "name": "jms/serializer",
@@ -11651,28 +11634,28 @@
         },
         {
             "name": "sebastian/type",
-            "version": "2.1.0",
+            "version": "2.0.0",
             "source": {
                 "type": "git",
                 "url": "https://github.com/sebastianbergmann/type.git",
-                "reference": "bad49207c6f854e7a25cef0ea948ac8ebe3ef9d8"
-            },
-            "dist": {
-                "type": "zip",
-                "url": "https://api.github.com/repos/sebastianbergmann/type/zipball/bad49207c6f854e7a25cef0ea948ac8ebe3ef9d8",
-                "reference": "bad49207c6f854e7a25cef0ea948ac8ebe3ef9d8",
+                "reference": "9e8f42f740afdea51f5f4e8cec2035580e797ee1"
+            },
+            "dist": {
+                "type": "zip",
+                "url": "https://api.github.com/repos/sebastianbergmann/type/zipball/9e8f42f740afdea51f5f4e8cec2035580e797ee1",
+                "reference": "9e8f42f740afdea51f5f4e8cec2035580e797ee1",
                 "shasum": ""
             },
             "require": {
                 "php": "^7.3"
             },
             "require-dev": {
-                "phpunit/phpunit": "^9.2"
-            },
-            "type": "library",
-            "extra": {
-                "branch-alias": {
-                    "dev-master": "2.1-dev"
+                "phpunit/phpunit": "^9.0"
+            },
+            "type": "library",
+            "extra": {
+                "branch-alias": {
+                    "dev-master": "2.0-dev"
                 }
             },
             "autoload": {
@@ -11693,7 +11676,7 @@
             ],
             "description": "Collection of value objects that represent the types of the PHP type system",
             "homepage": "https://github.com/sebastianbergmann/type",
-            "time": "2020-06-01T12:21:09+00:00"
+            "time": "2020-02-07T06:13:43+00:00"
         },
         {
             "name": "sebastian/version",
@@ -11791,7 +11774,7 @@
         },
         {
             "name": "symfony/class-loader",
-            "version": "v3.4.41",
+            "version": "v3.4.40",
             "source": {
                 "type": "git",
                 "url": "https://github.com/symfony/class-loader.git",
@@ -11847,16 +11830,16 @@
         },
         {
             "name": "symfony/phpunit-bridge",
-            "version": "v4.4.9",
+            "version": "v4.4.8",
             "source": {
                 "type": "git",
                 "url": "https://github.com/symfony/phpunit-bridge.git",
-                "reference": "004bf7b78114a8891c9264e4aabe7b281e4131f7"
-            },
-            "dist": {
-                "type": "zip",
-                "url": "https://api.github.com/repos/symfony/phpunit-bridge/zipball/004bf7b78114a8891c9264e4aabe7b281e4131f7",
-                "reference": "004bf7b78114a8891c9264e4aabe7b281e4131f7",
+                "reference": "fa585895dccc34afb32b7e7e01761e412ee7a987"
+            },
+            "dist": {
+                "type": "zip",
+                "url": "https://api.github.com/repos/symfony/phpunit-bridge/zipball/fa585895dccc34afb32b7e7e01761e412ee7a987",
+                "reference": "fa585895dccc34afb32b7e7e01761e412ee7a987",
                 "shasum": ""
             },
             "require": {
@@ -11908,7 +11891,7 @@
             ],
             "description": "Symfony PHPUnit Bridge",
             "homepage": "https://symfony.com",
-            "time": "2020-05-21T18:35:07+00:00"
+            "time": "2020-04-28T17:55:16+00:00"
         },
         {
             "name": "theofidry/alice-data-fixtures",
