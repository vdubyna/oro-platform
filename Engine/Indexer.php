<?php

namespace Oro\Bundle\SearchBundle\Engine;

use Doctrine\Common\Persistence\ObjectManager;

use Oro\Bundle\SearchBundle\Entity\Queue;
use Oro\Bundle\SearchBundle\Query\Query;

class Indexer
{
    /**
     * @var \Oro\Bundle\SearchBundle\Engine\AbstractEngine
     */
    protected $adapter;

    /**
     * @var array
     */
    protected $mappingConfig;

    /*
     *
    * @var \Doctrine\Common\Persistence\ObjectManager
    */
    private $em;

    public function __construct(ObjectManager $em, $adapter, $mappingConfig)
    {
        $this->mappingConfig = $mappingConfig;
        $this->adapter = $adapter;
        $this->em = $em;
    }

    /**
     * @param $searchString
     *
     * @return \Oro\Bundle\SearchBundle\Query\Result
     */
    public function simpleSearch($searchString, $offset, $maxResults)
    {
        $query =  $this->select()
            ->from('*')
            ->andWhere('*', '=', $searchString, 'text');
        if ($offset) {
            $query->setFirstResult($offset);
        }
        if ($maxResults) {
            $query->setMaxResults($maxResults);
        }
        return $this->query($query);
    }

    /**
     * Get query builder with select instance
     *
     * @return \Oro\Bundle\SearchBundle\Query\Query
     */
    public function select()
    {
        $query = new Query(Query::SELECT);

        $query->setMappingConfig($this->mappingConfig);
        $query->setEntityManager($this->em);

        return $query;
    }

    /**
     * Run query with query builder
     *
     * @param \Oro\Bundle\SearchBundle\Query\Query $query
     *
     * @return \Oro\Bundle\SearchBundle\Query\Result
     */
    public function query(Query $query)
    {
        if ($query->getQuery() == Query::SELECT) {
            return $this->adapter->search($query);
        }
    }
<<<<<<< HEAD

    /**
     * Delete record from search index
     *
     * @param \Oro\Bundle\SearchBundle\Entity\Queue $queue
     *
     * @return bool|array
     */
    public function delete(Queue $queue)
    {
        $result = $this->adapter->delete($queue->getEntity(), $queue->getRecordId());
        $this->em->remove($queue);
        $this->em->flush();
        if ($result) {

            return array('recordId' => $result, 'action' => Queue::EVENT_DELETE);
        }

        return false;
    }

    /**
     * Save record to search index
     *
     * @param \Oro\Bundle\SearchBundle\Entity\Queue $queue
     *
     * @return bool|array
     */
    public function save(Queue $queue)
    {
        $object = $this->em->getRepository($queue->getEntity())->find($queue->getRecordId());
        if ($object) {
            $result = $this->adapter->save($queue->getEntity(), $object);
            $this->em->remove($queue);
            $this->em->flush();

            if ($result) {

                return array('recordId' => $result, 'action' => Queue::EVENT_SAVE);
            }
        }

        return false;
    }

    /**
     * Processing queue records
     *
     * @return array
     */
    public function runQueues()
    {
        $result = array();
        $queues = $this->getQueueRepo()->findAll();
        foreach ($queues as $queue) {
            /** @var $queue \Oro\Bundle\SearchBundle\Entity\Queue */
            if ($queue->getEvent() == Queue::EVENT_SAVE) {
                if ($resultRecord = $this->save($queue)) {
                    $result[] = $resultRecord;
                }
            } else {
                if ($resultRecord = $this->delete($queue)) {
                    $result[] = $resultRecord;
                }
            }

        }

        return $result;
    }

    /**
     * Add new queue
     *
     * @param string $entityName
     * @param int    $recordId
     * @param string $event
     */
    public function addNewQueue($entityName, $recordId, $event = Queue::EVENT_SAVE)
    {
        $queue = new Queue();
        $queue->setEntity($entityName)
            ->setRecordId($recordId)
            ->setEvent($event);
        $this->em->persist($queue);
        $this->em->flush();
    }

    /**
     * Add new save queue
     *
     * @param string $entityName
     * @param int    $recordId
     */
    public function addSaveQueue($entityName, $recordId)
    {
        $this->addNewQueue($entityName, $recordId, Queue::EVENT_SAVE);
    }

    /**
     * Add new delete queue
     *
     * @param string $entityName
     * @param int    $recordId
     */
    public function addDeleteQueue($entityName, $recordId)
    {
        $this->addNewQueue($entityName, $recordId, Queue::EVENT_DELETE);
    }

    /**
     * Return Queue repository
     *
     * @return \Oro\Bundle\SearchBundle\Entity\Repository\QueueRepository
     */
    protected function getQueueRepo()
    {
        return $this->em->getRepository('OroSearchBundle:Queue');
    }
=======
>>>>>>> f536f012
}<|MERGE_RESOLUTION|>--- conflicted
+++ resolved
@@ -33,7 +33,9 @@
     }
 
     /**
-     * @param $searchString
+     * @param string $searchString
+     * @param integer $offset
+     * @param integer $maxResults
      *
      * @return \Oro\Bundle\SearchBundle\Query\Result
      */
@@ -79,7 +81,6 @@
             return $this->adapter->search($query);
         }
     }
-<<<<<<< HEAD
 
     /**
      * Delete record from search index
@@ -199,6 +200,4 @@
     {
         return $this->em->getRepository('OroSearchBundle:Queue');
     }
-=======
->>>>>>> f536f012
 }