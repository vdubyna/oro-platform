<?php

namespace Oro\Component\ConfigExpression;

interface FactoryWithTypesInterface
{
    /**
     * @return string[]
     */
    public function getTypes();

    /**
     * @param string $name
<<<<<<< HEAD
     * "@return bool
=======
     * @return bool
>>>>>>> 0aec8931
     */
    public function isTypeExists($name);
}<|MERGE_RESOLUTION|>--- conflicted
+++ resolved
@@ -11,11 +11,7 @@
 
     /**
      * @param string $name
-<<<<<<< HEAD
-     * "@return bool
-=======
      * @return bool
->>>>>>> 0aec8931
      */
     public function isTypeExists($name);
 }