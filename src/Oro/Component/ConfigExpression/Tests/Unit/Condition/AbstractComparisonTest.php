--- conflicted
+++ resolved
@@ -37,155 +37,12 @@
     {
         $this->assertSame($this->condition, $this->condition->initialize($options));
 
-        $keys     = array_keys($context);
-        $leftKey  = reset($keys);
-<<<<<<< HEAD
-        $rightKey = null;
-        if (count($context) > 1) {
-            $rightKey = end($keys);
-        }
-
-        if ($leftKey && array_key_exists($leftKey, $context)) {
-            $left = $context[$leftKey];
-        } else {
-            $left = $options[0];
-        }
-        if ($rightKey && array_key_exists($rightKey, $context)) {
-            $right = $context[$rightKey];
-        } else {
-            $right = $options[1];
-        }
-
-        $this->contextAccessor->expects($this->any())
-            ->method('getValue')
-            ->willReturnCallback(
-                function ($context, $value) {
-                    return $value instanceof PropertyPath ? $context[(string)$value] : $value;
-                }
-=======
-
-        $this->contextAccessor->expects($this->any())
-            ->method('hasValue')
-            ->will($this->returnValue(true));
-
-        $this->contextAccessor->expects($this->any())
-            ->method('getValue')
-            ->will(
-                $this->returnValueMap(
-                    [
-                        [$context, $left, $context[$leftKey]],
-                        [$context, $right, $context[$rightKey]],
-                    ]
-                )
->>>>>>> 58c619a0
-            );
-
-        $this->condition->expects($this->once())
-            ->method('doCompare')
-            ->with($left, $right)
-            ->will($this->returnValue($expectedValue));
-
-        $this->assertEquals($expectedValue, $this->condition->evaluate($context));
-    }
-
-    /**
-     * @return array
-     */
-    public function evaluateDataProvider()
-    {
-        return [
-            [
-                ['left' => new PropertyPath('foo'), 'right' => new PropertyPath('bar')],
-                ['foo' => 'fooValue', 'bar' => 'barValue'],
-                true
-            ],
-            [
-                [new PropertyPath('foo'), new PropertyPath('bar')],
-                ['foo' => 'fooValue', 'bar' => 'barValue'],
-                true
-            ],
-            [
-                [null, null],
-                [],
-                true
-            ],
-            [
-                ['left' => new PropertyPath('foo'), 'right' => new PropertyPath('bar')],
-                ['foo' => 'fooValue', 'bar' => 'barValue'],
-                false
-            ],
-            [
-                [new PropertyPath('foo'), new PropertyPath('bar')],
-                ['foo' => 'fooValue', 'bar' => 'barValue'],
-                false
-            ],
-            [
-                [new PropertyPath('foo'), null],
-                ['foo' => 'fooValue'],
-                false
-            ],
-        ];
-    }
-
-    public function testInitializeSuccess()
-    {
-        $this->assertSame($this->condition, $this->condition->initialize(['left' => 'foo', 'right' => 'bar']));
-        $this->assertAttributeEquals('foo', 'left', $this->condition);
-        $this->assertAttributeEquals('bar', 'right', $this->condition);
-    }
-
-    /**
-     * @expectedException \Oro\Component\ConfigExpression\Exception\InvalidArgumentException
-     * @expectedExceptionMessage Option "right" is required.
-     */
-    public function testInitializeFailsWithEmptyRightOption()
-    {
-        $this->condition->initialize(
-            [
-                'foo'  => 'bar',
-                'left' => 'foo'
-            ]
-        );
-    }
-
-    /**
-     * @expectedException \Oro\Component\ConfigExpression\Exception\InvalidArgumentException
-     * @expectedExceptionMessage Option "left" is required.
-     */
-    public function testInitializeFailsWithEmptyLeftOption()
-    {
-        $this->condition->initialize(
-            [
-                'right' => 'foo',
-                'foo'   => 'bar',
-            ]
-        );
-    }
-
-    /**
-     * @expectedException \Oro\Component\ConfigExpression\Exception\InvalidArgumentException
-     * @expectedExceptionMessage Options must have 2 elements, but 0 given.
-     */
-    public function testInitializeFailsWithInvalidOptionsCount()
-    {
-        $this->condition->initialize([]);
-    }
-
-    public function testAddError()
-    {
-        $context = ['foo' => 'fooValue', 'bar' => 'barValue'];
-        $options = ['left' => new PropertyPath('foo'), 'right' => new PropertyPath('bar')];
-
-        $left  = $options['left'];
-        $right = $options['right'];
+        $right = end($options);
+        $left  = reset($options);
 
         $keys     = array_keys($context);
         $rightKey = end($keys);
         $leftKey  = reset($keys);
-
-        $this->condition->initialize($options);
-        $message = 'Compare {{ left }} with {{ right }}.';
-        $this->condition->setMessage($message);
 
         $this->contextAccessor->expects($this->any())
             ->method('hasValue')
@@ -205,7 +62,134 @@
         $this->condition->expects($this->once())
             ->method('doCompare')
             ->with($context[$leftKey], $context[$rightKey])
+            ->will($this->returnValue($expectedValue));
+
+        $this->assertEquals($expectedValue, $this->condition->evaluate($context));
+    }
+
+    /**
+     * @return array
+     */
+    public function evaluateDataProvider()
+    {
+        return [
+            [
+                ['left' => new PropertyPath('foo'), 'right' => new PropertyPath('bar')],
+                ['foo' => 'fooValue', 'bar' => 'barValue'],
+                true
+            ],
+            [
+                [new PropertyPath('foo'), new PropertyPath('bar')],
+                ['foo' => 'fooValue', 'bar' => 'barValue'],
+                true
+            ],
+            [
+                [null, null],
+                [],
+                true
+            ],
+            [
+                ['left' => new PropertyPath('foo'), 'right' => new PropertyPath('bar')],
+                ['foo' => 'fooValue', 'bar' => 'barValue'],
+                false
+            ],
+            [
+                [new PropertyPath('foo'), new PropertyPath('bar')],
+                ['foo' => 'fooValue', 'bar' => 'barValue'],
+                false
+            ],
+            [
+                [new PropertyPath('foo'), null],
+                ['foo' => 'fooValue'],
+                false
+            ],
+        ];
+    }
+
+    public function testInitializeSuccess()
+    {
+        $this->assertSame($this->condition, $this->condition->initialize(['left' => 'foo', 'right' => 'bar']));
+        $this->assertAttributeEquals('foo', 'left', $this->condition);
+        $this->assertAttributeEquals('bar', 'right', $this->condition);
+    }
+
+    /**
+     * @expectedException \Oro\Component\ConfigExpression\Exception\InvalidArgumentException
+     * @expectedExceptionMessage Option "right" is required.
+     */
+    public function testInitializeFailsWithEmptyRightOption()
+    {
+        $this->condition->initialize(
+            [
+                'foo'  => 'bar',
+                'left' => 'foo'
+            ]
+        );
+    }
+
+    /**
+     * @expectedException \Oro\Component\ConfigExpression\Exception\InvalidArgumentException
+     * @expectedExceptionMessage Option "left" is required.
+     */
+    public function testInitializeFailsWithEmptyLeftOption()
+    {
+        $this->condition->initialize(
+            [
+                'right' => 'foo',
+                'foo'   => 'bar',
+            ]
+        );
+    }
+
+    /**
+     * @expectedException \Oro\Component\ConfigExpression\Exception\InvalidArgumentException
+     * @expectedExceptionMessage Options must have 2 elements, but 0 given.
+     */
+    public function testInitializeFailsWithInvalidOptionsCount()
+    {
+        $this->condition->initialize([]);
+    }
+
+    public function testAddError()
+    {
+        $context = ['foo' => 'fooValue', 'bar' => 'barValue'];
+        $options = ['left' => new PropertyPath('foo'), 'right' => new PropertyPath('bar')];
+
+        $left  = $options['left'];
+        $right = $options['right'];
+
+        $keys     = array_keys($context);
+        $rightKey = end($keys);
+        $leftKey  = reset($keys);
+
+        $this->condition->initialize($options);
+        $message = 'Compare {{ left }} with {{ right }}.';
+        $this->condition->setMessage($message);
+
+        $this->contextAccessor->expects($this->at(0))
+            ->method('getValue')
+            ->with($context, $left)
+            ->will($this->returnValue($context[$leftKey]));
+
+        $this->contextAccessor->expects($this->at(1))
+            ->method('getValue')
+            ->with($context, $right)
+            ->will($this->returnValue($context[$rightKey]));
+
+        $this->condition->expects($this->once())
+            ->method('doCompare')
+            ->with($context[$leftKey], $context[$rightKey])
             ->will($this->returnValue(false));
+
+        $this->contextAccessor->expects($this->at(2))
+            ->method('getValue')
+            ->with($context, $left)
+            ->will($this->returnValue($context[$leftKey]));
+
+        $this->contextAccessor->expects($this->at(3))
+            ->method('getValue')
+            ->with($context, $right)
+            ->will($this->returnValue($context[$rightKey]));
 
         $errors = new ArrayCollection();
 
