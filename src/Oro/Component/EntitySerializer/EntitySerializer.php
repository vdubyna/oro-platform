--- conflicted
+++ resolved
@@ -5,14 +5,9 @@
 use Doctrine\ORM\Query;
 use Doctrine\ORM\QueryBuilder;
 
-<<<<<<< HEAD
 use Symfony\Component\Security\Acl\Voter\FieldVote;
 use Symfony\Component\Security\Core\Authorization\AuthorizationCheckerInterface;
 
-use Oro\Component\DoctrineUtils\ORM\QueryHintResolverInterface;
-
-=======
->>>>>>> 339f591f
 /**
  * @todo: This is draft implementation of the entity serializer.
  *       It is expected that the full implementation will be done when new API component is implemented.
@@ -129,28 +124,20 @@
     /** @var DataTransformerInterface */
     protected $dataTransformer;
 
-<<<<<<< HEAD
+    /** @var QueryFactory */
+    protected $queryFactory;
+
+    /** @var FieldAccessor */
+    protected $fieldAccessor;
+
+    /** @var ConfigNormalizer */
+    protected $configNormalizer;
+
+    /** @var DataNormalizer */
+    protected $dataNormalizer;
+
     /** @var AuthorizationCheckerInterface Optional authentication checker */
     protected $authChecker;
-
-    /**
-     * @param ManagerRegistry               $doctrine
-     * @param EntityFieldFilterInterface    $entityFieldFilter
-     * @param DataAccessorInterface         $dataAccessor
-     * @param DataTransformerInterface      $dataTransformer
-     * @param QueryHintResolverInterface    $queryHintResolver
-=======
-    /** @var QueryFactory */
-    protected $queryFactory;
-
-    /** @var FieldAccessor */
-    protected $fieldAccessor;
-
-    /** @var ConfigNormalizer */
-    protected $configNormalizer;
-
-    /** @var DataNormalizer */
-    protected $dataNormalizer;
 
     /**
      * @param DoctrineHelper           $doctrineHelper
@@ -160,7 +147,6 @@
      * @param FieldAccessor            $fieldAccessor
      * @param ConfigNormalizer         $configNormalizer
      * @param DataNormalizer           $dataNormalizer
->>>>>>> 339f591f
      */
     public function __construct(
         DoctrineHelper $doctrineHelper,
@@ -261,7 +247,6 @@
             }
         } else {
             foreach ($entities as $entity) {
-                // if AuthenticationChecker injected, check if entity allowed to be viewed
                 if ($this->authChecker && !$this->authChecker->isGranted('VIEW', $entity)) {
                     continue;
                 }
@@ -270,15 +255,7 @@
             }
         }
 
-<<<<<<< HEAD
-        $entityIds = $this->getEntityIds($entities, $entityClass);
-        $relatedData = $this->loadRelatedData($entityClass, $entityIds, $config);
-        if (!empty($relatedData)) {
-            $this->applyRelatedData($result, $relatedData, $config, $entityIds);
-        }
-=======
         $this->loadRelatedData($result, $entityClass, $this->getEntityIds($entities, $idFieldName), $config);
->>>>>>> 339f591f
 
         if (isset($config[ConfigUtil::POST_SERIALIZE])) {
             $callback = $config[ConfigUtil::POST_SERIALIZE];
@@ -305,58 +282,13 @@
 
         $result         = [];
         $entityMetadata = $this->doctrineHelper->getEntityMetadata($entityClass);
-<<<<<<< HEAD
-        $resultFields   = $this->getFieldsToSerialize($entityClass, $config);
+        $resultFields   = $this->fieldAccessor->getFieldsToSerialize($entityClass, $config);
 
         foreach ($resultFields as $field) {
             if ($this->authChecker && !$this->authChecker->isGranted('VIEW', new FieldVote($entity, $field))) {
                 continue;
             }
 
-            $targetFieldConfig = $this->getFieldConfig($config, $field);
-            $value = $this->serializeItemField($entity, $field, $entityClass, $entityMetadata, $targetFieldConfig);
-
-            $resultFieldName = $this->getResultFieldName($field, $targetFieldConfig);
-            $result[$resultFieldName] = $value;
-        }
-
-        return $result;
-    }
-
-    /**
-     * @param object         $entity
-     * @param string         $field
-     * @param string         $entityClass
-     * @param EntityMetadata $entityMetadata
-     * @param array          $targetConfig
-     *
-     * @return array|mixed|null
-     */
-    protected function serializeItemField($entity, $field, $entityClass, EntityMetadata $entityMetadata, $targetConfig)
-    {
-        $isAssociation = $entityMetadata->isAssociation($field);
-        $value         = null;
-
-        if ($this->dataAccessor->tryGetValue($entity, $field, $value)) {
-            if ($isAssociation && $value !== null) {
-                if (!empty($targetConfig['fields'])) {
-                    if (is_string($targetConfig['fields'])) {
-                        $value = $this->dataAccessor->getValue($value, $targetConfig['fields']);
-                        $value = $this->dataTransformer->transform(
-                            $entityClass,
-                            $field,
-                            $value,
-                            $targetConfig
-                        );
-                    } else {
-                        $value = $this->serializeItem(
-                            $value,
-                            $entityMetadata->getAssociationTargetClass($field),
-                            $targetConfig
-                        );
-=======
-        $resultFields   = $this->fieldAccessor->getFieldsToSerialize($entityClass, $config);
-        foreach ($resultFields as $field) {
             $value = null;
             if ($this->dataAccessor->tryGetValue($entity, $field, $value)) {
                 $targetConfig = ConfigUtil::getFieldConfig($config, $field);
@@ -384,7 +316,6 @@
                                 $targetConfig
                             );
                         }
->>>>>>> 339f591f
                     }
                 } else {
                     $value = $this->dataTransformer->transform(
@@ -394,25 +325,13 @@
                         $targetConfig
                     );
                 }
-<<<<<<< HEAD
-            } elseif (!$isAssociation) {
-                $value = $this->dataTransformer->transform(
-                    $entityClass,
-                    $field,
-                    $value,
-                    $targetConfig
-                );
-=======
                 $result[$field] = $value;
             } elseif ($this->fieldAccessor->isMetadataProperty($field)) {
                 $result[$field] = $this->fieldAccessor->getMetadataProperty($entity, $field, $entityMetadata);
->>>>>>> 339f591f
-            }
-        } elseif ($this->isMetadataField($field)) {
-            $value = $this->getMetadataFieldValue($entity, $field, $entityMetadata);
-        }
-
-        return $value;
+            }
+        }
+
+        return $result;
     }
 
     /**
@@ -506,6 +425,14 @@
                 continue;
             }
 
+            // check for class level field acl
+            if ($this->authChecker && !$this->authChecker->isGranted(
+                'VIEW',
+                sprintf('field+%s:%s', $field, $entityClass)
+            )) {
+                continue;
+            }
+
             $mapping      = $entityMetadata->getAssociationMapping($field);
             $targetConfig = ConfigUtil::getFieldConfig($config, $field);
 
@@ -520,31 +447,6 @@
 
     /**
      * @param array  $result
-<<<<<<< HEAD
-     * @param array  $relatedData
-     * @param array  $config
-     * @param array  $entityIds
-     */
-    protected function applyRelatedData(array &$result, $relatedData, $config, $entityIds)
-    {
-        foreach ($result as &$resultItem) {
-            $entityId = array_shift($entityIds);
-
-            foreach ($relatedData as $field => $relatedItems) {
-                $targetConfig = $this->getFieldConfig($config, $field);
-                $resultName   = $this->getResultFieldName($field, $targetConfig);
-
-                $resultItem[$resultName] = [];
-                if (empty($relatedItems[$entityId])) {
-                    continue;
-                }
-
-                foreach ($relatedItems[$entityId] as $relatedItem) {
-                    if (!empty($targetConfig['fields']) && is_string($targetConfig['fields'])) {
-                        $resultItem[$resultName][] = $relatedItem[$targetConfig['fields']];
-                    } else {
-                        $resultItem[$resultName][] = $relatedItem;
-=======
      * @param string $entityClass
      * @param array  $relatedData [field => [entityId => [field => value, ...], ...], ...]
      *
@@ -565,7 +467,6 @@
                 if (!empty($relatedItems[$entityId])) {
                     foreach ($relatedItems[$entityId] as $relatedItem) {
                         $resultItem[$field][] = $relatedItem;
->>>>>>> 339f591f
                     }
                 }
             }
