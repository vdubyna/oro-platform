<?php

namespace Oro\Bundle\LayoutBundle\Tests\Unit\Layout\Extension\Generator;

use CG\Generator\PhpClass;
use CG\Generator\PhpMethod;
use CG\Core\DefaultGeneratorStrategy;

use Oro\Component\Layout\Loader\Generator\VisitContext;
use Oro\Component\Layout\Loader\Generator\Extension\ImportLayoutUpdateVisitor;

class ImportLayoutUpdateVisitorTest extends \PHPUnit_Framework_TestCase
{
    // @codingStandardsIgnoreStart
    public function testVisit()
    {

        $condition = new ImportLayoutUpdateVisitor();
        $phpClass = PhpClass::create('ImportedLayoutUpdate');
        $visitContext = new VisitContext($phpClass);

        $method = PhpMethod::create('testMethod');

        $condition->startVisit($visitContext);
        $visitContext->getUpdateMethodWriter()->writeln('echo 123;');
        $condition->endVisit($visitContext);

        $method->setBody($visitContext->getUpdateMethodWriter()->getContent());
        $phpClass->setMethod($method);
        $strategy = new DefaultGeneratorStrategy();
        $this->assertSame(
<<<CLASS
use Oro\Component\Layout\ImportLayoutManipulator;

class ImportedLayoutUpdate implements \Oro\Component\Layout\LayoutUpdateImportInterface
{
    private \$parentLayoutUpdate;
    private \$import;
    private \$applicable = false;

    public function testMethod()
    {
        if (null === \$this->import) {
            throw new \RuntimeException('Missing import configuration for layout update');
        }

        if (\$this->parentLayoutUpdate instanceof Oro\Component\Layout\IsApplicableLayoutUpdateInterface
            && !\$this->parentLayoutUpdate->isApplicable()) {
            return;
        }

        \$this->applicable = true;

        \$layoutManipulator  = new ImportLayoutManipulator(\$layoutManipulator, \$this->import);
        echo 123;
    }

    public function setParentUpdate(\Oro\Component\Layout\ImportsAwareLayoutUpdateInterface \$parentLayoutUpdate)
    {
        \$this->parentLayoutUpdate = \$parentLayoutUpdate;
    }

    public function setImport(\Oro\Component\Layout\Model\LayoutUpdateImport \$import)
    {
        \$this->import = \$import;
    }

<<<<<<< HEAD
    public function isApplicable()
    {
        return \$this->applicable;
=======
    public function getImport()
    {
        return \$this->import;
>>>>>>> f0c09e96
    }
}
CLASS
        ,
        $strategy->generate($visitContext->getClass()));
    }
    //codingStandardsIgnoreEnd
}<|MERGE_RESOLUTION|>--- conflicted
+++ resolved
@@ -65,15 +65,14 @@
         \$this->import = \$import;
     }
 
-<<<<<<< HEAD
     public function isApplicable()
     {
         return \$this->applicable;
-=======
+    }
+
     public function getImport()
     {
         return \$this->import;
->>>>>>> f0c09e96
     }
 }
 CLASS
