<?php

namespace Oro\Component\Layout\Tests\Unit;

use Oro\Component\Layout\ArrayCollection;
use Oro\Component\Layout\BlockView;

class LayoutTestCase extends \PHPUnit_Framework_TestCase
{
    /**
     * @param array     $expected
     * @param BlockView $actual
     * @param bool      $ignoreAuxiliaryVariables
     */
    protected function assertBlockView(array $expected, BlockView $actual, $ignoreAuxiliaryVariables = true)
    {
        $views = [];
        $collectViews = function (BlockView $view) use (&$collectViews, &$views) {
            $views[$view->vars['id']] = $view;
            array_walk($view->children, $collectViews);
        };
        $collectViews($actual);
        $views = new ArrayCollection($views);

<<<<<<< HEAD
        $this->completeView($expected, ['views' => $views]);
=======
        $this->completeView($expected, ['blocks' => $views]);
>>>>>>> 0b6d1f3f
        $actualArray = $this->convertBlockViewToArray($actual, $ignoreAuxiliaryVariables);

        // compare hierarchy
        $this->assertSame(
            $this->getViewHierarchy($expected),
            $this->getViewHierarchy($actualArray),
            'Failed asserting that two hierarchies are equal.'
        );
        // full compare
        $this->assertEquals($expected, $actualArray);
    }

    /**
     * @param array $view
     * @param array $vars
     *
     * @return array
     */
    protected function completeView(array &$view, $vars)
    {
        if (!isset($view['vars'])) {
            $view['vars'] = [];
        }
        if (!isset($view['vars']['id'])) {
            $view['vars']['id'] = '';
        }
        if (!isset($view['vars']['attr'])) {
            $view['vars']['attr'] = [];
        }
        if (!isset($view['children'])) {
            $view['children'] = [];
        }
        if (!isset($view['vars']['class_prefix'])) {
            $view['vars']['class_prefix'] = null;
        }

        $view['vars'] = array_merge($vars, $view['vars']);

        foreach ($view['children'] as &$child) {
            $this->completeView($child, $vars);
        }
    }

    /**
     * @param BlockView $view
     * @param bool      $removeAuxiliaryVariables
     *
     * @return array
     */
    protected function convertBlockViewToArray(BlockView $view, $removeAuxiliaryVariables = true)
    {
        $children = [];
        /** @var BlockView $childView */
        foreach ($view->children as $childView) {
            $children[] = $this->convertBlockViewToArray($childView, $removeAuxiliaryVariables);
        }

        $result = [
            'vars'     => $view->vars,
            'children' => $children
        ];

        unset($result['vars']['block']);

        if ($removeAuxiliaryVariables) {
            unset($result['vars']['translation_domain']);
            unset($result['vars']['label']);
            unset($result['vars']['block_type']);
            unset($result['vars']['unique_block_prefix']);
            unset($result['vars']['block_prefixes']);
            unset($result['vars']['cache_key']);
        }

        return $result;
    }

    /**
     * @param array $view
     *
     * @return array
     */
    protected function getViewHierarchy(array $view)
    {
        $id     = $view['vars']['id'];
        $result = [$id => null];
        if (!empty($view['children'])) {
            $result[$id] = [];
            $this->buildViewHierarchy($result[$id], $view);
        }

        return $result;
    }

    /**
     * @param array $result
     * @param array $view
     */
    protected function buildViewHierarchy(array &$result, array $view)
    {
        foreach ($view['children'] as $childView) {
            $childId          = $childView['vars']['id'];
            $result[$childId] = null;
            if (!empty($childView['children'])) {
                $result[$childId] = [];
                $this->buildViewHierarchy($result[$childId], $childView);
            }
        }
    }

    /**
     * @param array $addViews
     * @param bool $root
     * @return array
     */
    protected function setLayoutBlocks($addViews, $root = true)
    {
        $views = $addViews;
        foreach ($views as $view) {
            $views = array_merge($views, $this->setLayoutBlocks($view->children, false));
        }

        if ($root) {
            $viewsCollection = new ArrayCollection($views);
            foreach ($views as $view) {
                $view->blocks = $viewsCollection;
            }
        }

        return $views;
    }
}<|MERGE_RESOLUTION|>--- conflicted
+++ resolved
@@ -22,11 +22,7 @@
         $collectViews($actual);
         $views = new ArrayCollection($views);
 
-<<<<<<< HEAD
-        $this->completeView($expected, ['views' => $views]);
-=======
         $this->completeView($expected, ['blocks' => $views]);
->>>>>>> 0b6d1f3f
         $actualArray = $this->convertBlockViewToArray($actual, $ignoreAuxiliaryVariables);
 
         // compare hierarchy
