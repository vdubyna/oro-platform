<?php

namespace Oro\Component\Layout\Tests\Unit;

use Oro\Component\Layout\ContextItemInterface;
use Oro\Component\Layout\LayoutContext;

class LayoutContextTest extends \PHPUnit_Framework_TestCase
{
    /** @var LayoutContext */
    protected $context;

    protected function setUp()
    {
        $this->context = new LayoutContext();
    }

    /**
     * @dataProvider valueDataProvider
     */
    public function testGetSetHasRemove($value)
    {
        $this->assertFalse(
            $this->context->has('test'),
            'Failed asserting that a value does not exist in the context'
        );
        $this->assertFalse(
            isset($this->context['test']),
            'Failed asserting that a value does not exist in the context (ArrayAccess)'
        );
        $this->context->set('test', $value);
        $this->assertTrue(
            $this->context->has('test'),
            'Failed asserting that a value exists in the context'
        );
        $this->assertTrue(
            isset($this->context['test']),
            'Failed asserting that a value does not exist in the context (ArrayAccess)'
        );
        $this->assertSame(
            $value,
            $this->context->get('test'),
            'Failed asserting that added to the context value equals to the value returned by "get" method'
        );
        $this->assertSame(
            $value,
            $this->context['test'],
            'Failed asserting that added to the context value equals to the value returned by ArrayAccess get'
        );

        $this->context['test1'] = $value;
        $this->assertSame(
            $value,
            $this->context->get('test1'),
            'Failed asserting that set by ArrayAccess value equals to the value returned by "get" method'
        );
        $this->assertSame(
            $value,
            $this->context['test1'],
            'Failed asserting that set by ArrayAccess value equals to the value returned by ArrayAccess get'
        );

        $this->context->remove('test');
        $this->assertFalse(
            $this->context->has('test'),
            'Failed asserting that a value was removed the context'
        );
        unset($this->context['test1']);
        $this->assertFalse(
            $this->context->has('test1'),
            'Failed asserting that a value was removed the context (ArrayAccess)'
        );
    }

    public function valueDataProvider()
    {
        return [
            [null],
            [123],
            ['val'],
            [[]],
            [[1, 2, 3]],
            [new \stdClass()]
        ];
    }

    // @codingStandardsIgnoreStart
    /**
     * @expectedException \Oro\Component\Layout\Exception\LogicException
     * @expectedExceptionMessage Failed to resolve the context variables. Reason: The option "test" has invalid type. Expected "Oro\Component\Layout\ContextItemInterface", but "stdClass" given.
     */
    // @codingStandardsIgnoreEnd
    public function testResolveShouldThrowExceptionIfInvalidObjectTypeAdded()
    {
        $this->context->getResolver()->setOptional(['test']);
        $this->context->set('test', new \stdClass());
        $this->context->resolve();
    }

    public function testHasForUnknownItem()
    {
        $this->assertFalse($this->context->has('test'));
    }

    /**
     * @expectedException \OutOfBoundsException
     * @expectedExceptionMessage Undefined index: test.
     */
    public function testGetUnknownItem()
    {
        $this->context->get('test');
    }

    public function testGetOr()
    {
        $this->assertNull($this->context->getOr('test'));
        $this->assertEquals(123, $this->context->getOr('test', 123));
        $this->context->set('test', 'val');
        $this->assertEquals('val', $this->context->getOr('test'));
    }

    public function testResolve()
    {
        $this->context->set('test', 'val');

        $this->context->getResolver()
            ->setOptional(['test'])
            ->setNormalizers(
                [
                    'test' => function ($options, $val) {
                        return $val . '_normalized';
                    }
                ]
            );
        $this->context->resolve();

        $this->assertEquals('val_normalized', $this->context['test']);
    }

    /**
     * @expectedException \Oro\Component\Layout\Exception\LogicException
     * @expectedExceptionMessage Failed to resolve the context variables.
     */
    public function testResolveThrowsExceptionWhenInvalidData()
    {
        $this->context->set('test', 'val');
        $this->context->resolve();
    }

    /**
     * @expectedException \Oro\Component\Layout\Exception\LogicException
     * @expectedExceptionMessage The context variables are already resolved.
     */
    public function testResolveThrowsExceptionWhenDataAlreadyResolved()
    {
        $this->context->resolve();
        $this->context->resolve();
    }

    public function testIsResolved()
    {
        $this->assertFalse($this->context->isResolved());
        $this->context->resolve();
        $this->assertTrue($this->context->isResolved());
    }

    public function testChangeValueAllowedForResolvedData()
    {
        $this->context->getResolver()->setDefaults(['test' => 'default']);
        $this->context->resolve();
        $this->assertEquals('default', $this->context['test']);

        $this->context->set('test', 'Updated');
        $this->assertEquals('Updated', $this->context['test']);
    }

    /**
     * @expectedException \Oro\Component\Layout\Exception\LogicException
     * @expectedExceptionMessage The item "test" cannot be added because the context variables are already resolved.
     */
    public function testAddNewValueThrowsExceptionWhenDataAlreadyResolved()
    {
        $this->context->resolve();
        $this->context->set('test', 'Updated');
    }

    public function testRemoveNotExistingValueNotThrowsExceptionForResolvedData()
    {
        $this->context->getResolver()->setDefaults(['test' => 'default']);
        $this->context->resolve();

        $this->context->remove('unknown');
    }

    /**
     * @expectedException \Oro\Component\Layout\Exception\LogicException
     * @expectedExceptionMessage The item "test" cannot be removed because the context variables are already resolved.
     */
    public function testRemoveExistingValueThrowsExceptionWhenDataAlreadyResolved()
    {
        $this->context->getResolver()->setOptional(['test']);
        $this->context->set('test', 'val');
        $this->context->resolve();

        $this->context->remove('test');
    }

    public function testGetData()
    {
        $this->assertInstanceOf(
            'Oro\Component\Layout\ContextDataCollection',
            $this->context->data()
        );
    }

    public function testGetHash()
    {
        $this->context->resolve();
        $hash = $this->context->getHash();

        $this->assertEquals(md5(serialize([])), $hash);
    }

<<<<<<< HEAD
=======
    public function testGetHashWithContextItemInterfaceDescendantItems()
    {
        $item = $this->getMock(ContextItemInterface::class);
        $item->expects($this->once())->method('toString')->willReturn('value');

        $this->context->getResolver()->setOptional(['item']);
        $this->context->set('item', $item);
        $this->context->resolve();

        $this->assertEquals(md5(serialize(['item' => 'value'])), $this->context->getHash());
    }

>>>>>>> d7cb2f5a
    /**
     * @expectedException \Oro\Component\Layout\Exception\LogicException
     * @expectedExceptionMessage The context is not resolved.
     */
    public function testGetHashThrowAnException()
    {
        $this->context->getHash();
    }
}<|MERGE_RESOLUTION|>--- conflicted
+++ resolved
@@ -221,8 +221,6 @@
         $this->assertEquals(md5(serialize([])), $hash);
     }
 
-<<<<<<< HEAD
-=======
     public function testGetHashWithContextItemInterfaceDescendantItems()
     {
         $item = $this->getMock(ContextItemInterface::class);
@@ -235,7 +233,6 @@
         $this->assertEquals(md5(serialize(['item' => 'value'])), $this->context->getHash());
     }
 
->>>>>>> d7cb2f5a
     /**
      * @expectedException \Oro\Component\Layout\Exception\LogicException
      * @expectedExceptionMessage The context is not resolved.
