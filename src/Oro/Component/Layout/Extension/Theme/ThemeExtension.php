<?php

namespace Oro\Component\Layout\Extension\Theme;

use Oro\Component\Layout\ContextInterface;
use Oro\Component\Layout\ContextAwareInterface;
use Oro\Component\Layout\Exception\LogicException;
use Oro\Component\Layout\Extension\AbstractExtension;
use Oro\Component\Layout\Extension\Theme\Model\DependencyInitializer;
use Oro\Component\Layout\Extension\Theme\PathProvider\PathProviderInterface;
use Oro\Component\Layout\ImportsAwareLayoutUpdateInterface;
use Oro\Component\Layout\LayoutUpdateImportInterface;
use Oro\Component\Layout\Loader\LayoutUpdateLoaderInterface;
use Oro\Component\Layout\Loader\Generator\ElementDependentLayoutUpdateInterface;
use Oro\Component\Layout\Model\LayoutUpdateImport;

class ThemeExtension extends AbstractExtension
{
    const THEME_KEY = 'theme';
    const IMPORT_FOLDER = 'imports';

    /** @var array */
    protected $resources;

    /** @var LayoutUpdateLoaderInterface */
    protected $loader;

    /** @var DependencyInitializer */
    protected $dependencyInitializer;

    /** @var PathProviderInterface */
    protected $pathProvider;

    /** @var  array */
    protected $updates;

    /**
     * @param array                       $resources
     * @param LayoutUpdateLoaderInterface $loader
     * @param DependencyInitializer       $dependencyInitializer
     * @param PathProviderInterface       $provider
     */
    public function __construct(
        array $resources,
        LayoutUpdateLoaderInterface $loader,
        DependencyInitializer $dependencyInitializer,
        PathProviderInterface $provider
    ) {
        $this->resources = $resources;
        $this->loader = $loader;
        $this->dependencyInitializer = $dependencyInitializer;
        $this->pathProvider = $provider;
    }

    /**
     * {@inheritdoc}
     */
    protected function loadLayoutUpdates(ContextInterface $context)
    {
        $this->updates = [];
        if ($context->getOr(static::THEME_KEY)) {
            $paths = $this->getPaths($context);
            $files = $this->findApplicableResources($paths);
            foreach ($files as $file) {
                $this->loadLayoutUpdate($file, $context);
            }
        }

        return $this->updates;
    }

    /**
     * @param                    $file
     * @param ContextInterface   $context
     *
     * @return array
     */
    protected function loadLayoutUpdate($file, ContextInterface $context)
    {
        $update = $this->loader->load($file);
        if ($update) {
            $el = $update instanceof ElementDependentLayoutUpdateInterface
                ? $update->getElement()
                : 'root';
            $this->updates[$el][] = $update;

            $this->dependencyInitializer->initialize($update);

            if ($update instanceof ImportsAwareLayoutUpdateInterface) {
                // load imports
                $imports = $update->getImports();
                foreach ($imports as $importData) {
                    $import = $this->createImport($importData);

                    $importPaths = $this->getImportPaths($context, $import->getId());
                    $files = $this->findApplicableResources($importPaths);
                    foreach ($files as $file) {
                        $update = $this->loadLayoutUpdate($file, $context);

                        if ($update instanceof LayoutUpdateImportInterface) {
                            $update->setImport($import);
                        }
                    }
                }
            }
        }

        return $update;
    }

    /**
     * Return paths that comes from provider and returns array of resource files
     *
     * @param ContextInterface $context
     *
     * @return array
     */
    protected function getPaths(ContextInterface $context)
    {
        if ($this->pathProvider instanceof ContextAwareInterface) {
            $this->pathProvider->setContext($context);
        }

        return $this->pathProvider->getPaths([]);
    }

    /**
     * @param ContextInterface $context
     * @param string           $importId
     *
     * @return string
     */
    protected function getImportPaths(ContextInterface $context, $importId)
    {
        return [
            implode(
                PathProviderInterface::DELIMITER,
                [
                    $context->get(static::THEME_KEY),
                    static::IMPORT_FOLDER,
                    $importId,
                ]
            )
        ];
    }

    /**
     * @param $importProperties
     *
     * @return LayoutUpdateImport
     */
    protected function createImport($importProperties)
    {
        if (!is_array($importProperties)) {
            $importProperties = [ImportsAwareLayoutUpdateInterface::ID_KEY => $importProperties];
        }
<<<<<<< HEAD
        if (!array_key_exists(ImportsAwareLayoutUpdateInterface::ID_KEY, $importProperties)) {
            throw new LogicException(
                sprintf(
                    'Import id should be provided, array with "%s" keys given',
                    implode(', ', array_keys($importProperties))
                )
            );
        }
        $importProperties = array_merge(
            [
                ImportsAwareLayoutUpdateInterface::ROOT_KEY      => null,
                ImportsAwareLayoutUpdateInterface::NAMESPACE_KEY => null,
            ],
            $importProperties
        );

        return new LayoutUpdateImport(
            $importProperties[ImportsAwareLayoutUpdateInterface::ID_KEY],
            $importProperties[ImportsAwareLayoutUpdateInterface::ROOT_KEY],
            $importProperties[ImportsAwareLayoutUpdateInterface::NAMESPACE_KEY]
        );
=======
        return LayoutUpdateImport::createFromArray($importProperties);
>>>>>>> 54812221
    }

    /**
     * Filters resources by paths
     *
     * @param array $paths
     *
     * @return array
     */
    protected function findApplicableResources(array $paths)
    {
        $result = [];
        foreach ($paths as $path) {
            $pathArray = explode(PathProviderInterface::DELIMITER, $path);

            $value = $this->resources;
            for ($i = 0, $length = count($pathArray); $i < $length; ++$i) {
                $value = $this->readValue($value, $pathArray[$i]);

                if (null === $value) {
                    break;
                }
            }

            if ($value && is_array($value)) {
                $result = array_merge($result, array_filter($value, 'is_string'));
            }
        }

        return $result;
    }

    /**
     * @param array  $array
     * @param string $property
     *
     * @return mixed
     */
    protected function readValue(&$array, $property)
    {
        if (is_array($array) && isset($array[$property])) {
            return $array[$property];
        }

        return null;
    }
}<|MERGE_RESOLUTION|>--- conflicted
+++ resolved
@@ -154,31 +154,7 @@
         if (!is_array($importProperties)) {
             $importProperties = [ImportsAwareLayoutUpdateInterface::ID_KEY => $importProperties];
         }
-<<<<<<< HEAD
-        if (!array_key_exists(ImportsAwareLayoutUpdateInterface::ID_KEY, $importProperties)) {
-            throw new LogicException(
-                sprintf(
-                    'Import id should be provided, array with "%s" keys given',
-                    implode(', ', array_keys($importProperties))
-                )
-            );
-        }
-        $importProperties = array_merge(
-            [
-                ImportsAwareLayoutUpdateInterface::ROOT_KEY      => null,
-                ImportsAwareLayoutUpdateInterface::NAMESPACE_KEY => null,
-            ],
-            $importProperties
-        );
-
-        return new LayoutUpdateImport(
-            $importProperties[ImportsAwareLayoutUpdateInterface::ID_KEY],
-            $importProperties[ImportsAwareLayoutUpdateInterface::ROOT_KEY],
-            $importProperties[ImportsAwareLayoutUpdateInterface::NAMESPACE_KEY]
-        );
-=======
         return LayoutUpdateImport::createFromArray($importProperties);
->>>>>>> 54812221
     }
 
     /**
