<?php

namespace Oro\Component\Layout\Loader\Generator\Extension;

use CG\Generator\PhpMethod;
use CG\Generator\PhpParameter;
use CG\Generator\PhpProperty;

use Oro\Component\Layout\Loader\Generator\VisitContext;
use Oro\Component\Layout\Loader\Visitor\VisitorInterface;

class ImportLayoutUpdateVisitor implements VisitorInterface
{
    /**
     * {@inheritdoc}
     */
    public function startVisit(VisitContext $visitContext)
    {
        $writer = $visitContext->createWriter();
        $class = $visitContext->getClass();
        $class->addUseStatement('Oro\Component\Layout\ImportLayoutManipulator');
        $class->addInterfaceName('Oro\Component\Layout\LayoutUpdateImportInterface');

<<<<<<< HEAD
        $factoryProperty = PhpProperty::create('applicable');
        $factoryProperty->setVisibility(PhpProperty::VISIBILITY_PRIVATE);
        $factoryProperty->setDefaultValue(false);
        $class->setProperty($factoryProperty);
        $setFactoryMethod = PhpMethod::create('isApplicable');
        $setFactoryMethod->setBody($writer->reset()->write('return $this->applicable;')->getContent());
=======
        $setFactoryMethod = PhpMethod::create('getImport');
        $setFactoryMethod->setBody($writer->write('return $this->import;')->getContent());
>>>>>>> f0c09e96
        $class->setMethod($setFactoryMethod);

        $setFactoryMethod = PhpMethod::create('setImport');
        $setFactoryMethod->addParameter(
            PhpParameter::create('import')
                ->setType('Oro\Component\Layout\Model\LayoutUpdateImport')
        );
        $setFactoryMethod->setBody($writer->reset()->write('$this->import = $import;')->getContent());
        $class->setMethod($setFactoryMethod);

        $factoryProperty = PhpProperty::create('import');
        $factoryProperty->setVisibility(PhpProperty::VISIBILITY_PRIVATE);
        $class->setProperty($factoryProperty);

        $setFactoryMethod = PhpMethod::create('setParentUpdate');
        $setFactoryMethod->addParameter(
            PhpParameter::create('parentLayoutUpdate')
                ->setType('\Oro\Component\Layout\ImportsAwareLayoutUpdateInterface')
        );
        $setFactoryMethod->setBody(
            $writer->reset()->write('$this->parentLayoutUpdate = $parentLayoutUpdate;')
            ->getContent()
        );
        $class->setMethod($setFactoryMethod);

        $factoryProperty = PhpProperty::create('parentLayoutUpdate');
        $factoryProperty->setVisibility(PhpProperty::VISIBILITY_PRIVATE);
        $class->setProperty($factoryProperty);

        $visitContext->getUpdateMethodWriter()
            ->writeln('if (null === $this->import) {')
            ->indent()
            ->writeln(
                'throw new \\RuntimeException(\'Missing import configuration for layout update\');'
            )
            ->outdent()
            ->writeln('}')
            ->writeln('')
            ->writeln('if ($this->parentLayoutUpdate instanceof Oro\Component\Layout\IsApplicableLayoutUpdateInterface')
            ->indent()
            ->writeln('&& !$this->parentLayoutUpdate->isApplicable()) {')
            ->writeln('return;')
            ->outdent()
            ->writeln('}')
            ->writeln('')
            ->writeln('$this->applicable = true;')
            ->writeln('')
            ->writeln('$layoutManipulator  = new ImportLayoutManipulator($layoutManipulator, $this->import);');
    }

    /**
     * {@inheritdoc}
     */
    public function endVisit(VisitContext $visitContext)
    {
    }
}<|MERGE_RESOLUTION|>--- conflicted
+++ resolved
@@ -21,17 +21,16 @@
         $class->addUseStatement('Oro\Component\Layout\ImportLayoutManipulator');
         $class->addInterfaceName('Oro\Component\Layout\LayoutUpdateImportInterface');
 
-<<<<<<< HEAD
         $factoryProperty = PhpProperty::create('applicable');
         $factoryProperty->setVisibility(PhpProperty::VISIBILITY_PRIVATE);
         $factoryProperty->setDefaultValue(false);
         $class->setProperty($factoryProperty);
         $setFactoryMethod = PhpMethod::create('isApplicable');
         $setFactoryMethod->setBody($writer->reset()->write('return $this->applicable;')->getContent());
-=======
+        $class->setMethod($setFactoryMethod);
+        
         $setFactoryMethod = PhpMethod::create('getImport');
-        $setFactoryMethod->setBody($writer->write('return $this->import;')->getContent());
->>>>>>> f0c09e96
+        $setFactoryMethod->setBody($writer->reset()->write('return $this->import;')->getContent());
         $class->setMethod($setFactoryMethod);
 
         $setFactoryMethod = PhpMethod::create('setImport');
