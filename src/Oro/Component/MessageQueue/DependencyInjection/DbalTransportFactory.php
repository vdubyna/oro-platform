<?php
namespace Oro\Component\MessageQueue\DependencyInjection;

use Oro\Component\MessageQueue\Consumption\Dbal\Extension\RedeliverOrphanMessagesDbalExtension;
use Oro\Component\MessageQueue\Consumption\Dbal\Extension\RejectMessageOnExceptionDbalExtension;
<<<<<<< HEAD
use Oro\Component\MessageQueue\Transport\Dbal\DbalConnection;
use Oro\Component\MessageQueue\Transport\Dbal\DbalSchema;
=======
use Oro\Component\MessageQueue\Transport\Dbal\DbalLazyConnection;
>>>>>>> d2cbb3b4
use Symfony\Component\Config\Definition\Builder\ArrayNodeDefinition;
use Symfony\Component\DependencyInjection\ContainerBuilder;
use Symfony\Component\DependencyInjection\Definition;
use Symfony\Component\DependencyInjection\Reference;

class DbalTransportFactory implements TransportFactoryInterface
{
    /**
     * @var string
     */
    private $name;

    /**
     * @param string $name
     */
    public function __construct($name = 'dbal')
    {
        $this->name = $name;
    }

    /**
     * {@inheritdoc}
     */
    public function addConfiguration(ArrayNodeDefinition $builder)
    {
        $builder
            ->children()
                ->scalarNode('connection')->defaultValue('default')->cannotBeEmpty()->end()
                ->scalarNode('table')->defaultValue('oro_message_queue')->cannotBeEmpty()->end()
                ->integerNode('orphan_time')->min(30)->defaultValue(300)->cannotBeEmpty()->end()
                ->integerNode('polling_interval')->min(50)->defaultValue(1000)->cannotBeEmpty()->end()
        ;
    }

    /**
     * {@inheritdoc}
     */
    public function createService(ContainerBuilder $container, array $config)
    {
        $orphanExtension = new Definition(RedeliverOrphanMessagesDbalExtension::class);
        $orphanExtension->setPublic(false);
        $orphanExtension->addTag('oro_message_queue.consumption.extension', ['priority' => 20]);
        $orphanExtension->setArguments([
            $config['orphan_time'],
        ]);
        $container->setDefinition(
            sprintf('oro_message_queue.consumption.%s.redeliver_orphan_messages_extension', $this->name),
            $orphanExtension
        );

        $rejectOnExceptionExtension = new Definition(RejectMessageOnExceptionDbalExtension::class);
        $rejectOnExceptionExtension->setPublic(false);
        $rejectOnExceptionExtension->addTag('oro_message_queue.consumption.extension');
        $container->setDefinition(
            sprintf('oro_message_queue.consumption.%s.reject_message_on_exception_extension', $this->name),
            $rejectOnExceptionExtension
        );

<<<<<<< HEAD
        $dbalConnection = new Definition(Connection::class);
        $dbalConnection->setPublic(false);
        $dbalConnection->setFactory([new Reference('doctrine'), 'getConnection']);
        $dbalConnection->setArguments([$config['connection']]);

        $dbalConnectionId = sprintf('oro_message_queue.transport.%s.dbal_connection', $this->name);
        $container->setDefinition($dbalConnectionId, $dbalConnection);

        $dbalSchema = new Definition(DbalSchema::class);
        $dbalSchema->setPublic(false);
        $dbalSchema->setArguments([new Reference($dbalConnectionId), $config['table']]);

        $dbalSchemaId = sprintf('oro_message_queue.transport.%s.dbal_schema', $this->name);
        $container->setDefinition($dbalSchemaId, $dbalSchema);

=======
>>>>>>> d2cbb3b4
        $options = [
            'polling_interval' => $config['polling_interval'],
        ];

<<<<<<< HEAD
        $connection = new Definition(DbalConnection::class);
        $connection->setArguments([
            new Reference($dbalConnectionId),
            new Reference($dbalSchemaId),
=======
        $connection = new Definition(DbalLazyConnection::class);
        $connection->setArguments([
            new Reference('doctrine'),
            $config['connection'],
>>>>>>> d2cbb3b4
            $config['table'],
            $options
        ]);

        $connectionId = sprintf('oro_message_queue.transport.%s.connection', $this->getName());
        $container->setDefinition($connectionId, $connection);

        return $connectionId;
    }

    /**
     * {@inheritdoc}
     */
    public function getName()
    {
        return $this->name;
    }
}<|MERGE_RESOLUTION|>--- conflicted
+++ resolved
@@ -3,12 +3,8 @@
 
 use Oro\Component\MessageQueue\Consumption\Dbal\Extension\RedeliverOrphanMessagesDbalExtension;
 use Oro\Component\MessageQueue\Consumption\Dbal\Extension\RejectMessageOnExceptionDbalExtension;
-<<<<<<< HEAD
-use Oro\Component\MessageQueue\Transport\Dbal\DbalConnection;
+use Oro\Component\MessageQueue\Transport\Dbal\DbalLazyConnection;
 use Oro\Component\MessageQueue\Transport\Dbal\DbalSchema;
-=======
-use Oro\Component\MessageQueue\Transport\Dbal\DbalLazyConnection;
->>>>>>> d2cbb3b4
 use Symfony\Component\Config\Definition\Builder\ArrayNodeDefinition;
 use Symfony\Component\DependencyInjection\ContainerBuilder;
 use Symfony\Component\DependencyInjection\Definition;
@@ -67,7 +63,6 @@
             $rejectOnExceptionExtension
         );
 
-<<<<<<< HEAD
         $dbalConnection = new Definition(Connection::class);
         $dbalConnection->setPublic(false);
         $dbalConnection->setFactory([new Reference('doctrine'), 'getConnection']);
@@ -83,23 +78,15 @@
         $dbalSchemaId = sprintf('oro_message_queue.transport.%s.dbal_schema', $this->name);
         $container->setDefinition($dbalSchemaId, $dbalSchema);
 
-=======
->>>>>>> d2cbb3b4
         $options = [
             'polling_interval' => $config['polling_interval'],
         ];
 
-<<<<<<< HEAD
-        $connection = new Definition(DbalConnection::class);
-        $connection->setArguments([
-            new Reference($dbalConnectionId),
-            new Reference($dbalSchemaId),
-=======
         $connection = new Definition(DbalLazyConnection::class);
         $connection->setArguments([
             new Reference('doctrine'),
             $config['connection'],
->>>>>>> d2cbb3b4
+            new Reference($dbalSchemaId),
             $config['table'],
             $options
         ]);
