<?php

namespace Oro\Component\Testing\Unit;

use Oro\Component\Testing\Unit\PropertyAccess\PropertyAccessTrait;
use Symfony\Component\PropertyAccess\Exception\NoSuchPropertyException;

trait EntityTrait
{
    use PropertyAccessTrait;

    /**
     * @param string $className
     * @param array $properties Like ['id' => 1]
     * @param array $constructorArgs Like ['id' => 1]
     *
     * @return object
     */
    protected function getEntity($className, array $properties = [], array $constructorArgs = [])
    {
        $reflectionClass = new \ReflectionClass($className);
        $reflectionMethod = null;

        if ($reflectionClass->hasMethod('__construct')) {
            $reflectionMethod = new \ReflectionMethod($className, '__construct');
        }

        if ($reflectionMethod && $reflectionMethod->isPublic()) {
<<<<<<< HEAD
            $entity = $reflectionClass->newInstanceArgs($constructorArgs);
=======
            if (empty($constructorArgs)) {
                $entity = $reflectionClass->newInstance($constructorArgs);
            } else {
                $entity = $reflectionClass->newInstanceArgs($constructorArgs);
            }
>>>>>>> 8cc4e79a
        } else {
            $entity = $reflectionClass->newInstanceWithoutConstructor();
        }

        foreach ($properties as $property => $value) {
            $this->setValue($entity, $property, $value);
        }

        return $entity;
    }

    /**
     * @param object $object
     * @param string $property
     * @param string $value
     * @return bool true if success, otherwise false
     */
    protected function setValue($object, $property, $value)
    {
        try {
            $this->getPropertyAccessor()->setValue($object, $property, $value);
        } catch (NoSuchPropertyException $e) {
            $reflectionClass = new \ReflectionClass($object);
            $method = $reflectionClass->getProperty($property);
            $method->setAccessible(true);
            $method->setValue($object, $value);
        } catch (\ReflectionException $e) {
            return false;
        }

        return true;
    }

    /**
     * @param array $data
     * @return array|object
     */
    protected function convertArrayToEntities(array $data)
    {
        foreach ($data as $key => $value) {
            if (is_array($value)) {
                $data[$key] = $this->convertArrayToEntities($value);
            }
        }

        if (!array_key_exists('testEntity', $data)) {
            return $data;
        }

        $className = $data['testEntity'];
        $properties = array_key_exists('testProperties', $data) ? $data['testProperties'] : [];
        $constructorArguments =
            array_key_exists('testConstructorArguments', $data) ? $data['testConstructorArguments'] : null;

        return $this->getEntity($className, $properties, $constructorArguments);
    }
}<|MERGE_RESOLUTION|>--- conflicted
+++ resolved
@@ -16,7 +16,7 @@
      *
      * @return object
      */
-    protected function getEntity($className, array $properties = [], array $constructorArgs = [])
+    protected function getEntity($className, array $properties = [], array $constructorArgs = null)
     {
         $reflectionClass = new \ReflectionClass($className);
         $reflectionMethod = null;
@@ -26,15 +26,11 @@
         }
 
         if ($reflectionMethod && $reflectionMethod->isPublic()) {
-<<<<<<< HEAD
-            $entity = $reflectionClass->newInstanceArgs($constructorArgs);
-=======
             if (empty($constructorArgs)) {
                 $entity = $reflectionClass->newInstance($constructorArgs);
             } else {
                 $entity = $reflectionClass->newInstanceArgs($constructorArgs);
             }
->>>>>>> 8cc4e79a
         } else {
             $entity = $reflectionClass->newInstanceWithoutConstructor();
         }
