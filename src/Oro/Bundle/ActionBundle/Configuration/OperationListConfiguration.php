<?php

namespace Oro\Bundle\ActionBundle\Configuration;

use Symfony\Component\Config\Definition\Builder\NodeBuilder;
use Symfony\Component\Config\Definition\Builder\NodeDefinition;
use Symfony\Component\Config\Definition\Processor;
use Symfony\Component\Config\Definition\Builder\TreeBuilder;

use Oro\Bundle\ActionBundle\Model\OperationDefinition;

class OperationListConfiguration implements ConfigurationDefinitionInterface
{
    /**
     * @param array $configs
     * @return array
     */
    public function processConfiguration(array $configs)
    {
        $processor = new Processor();

        return $processor->processConfiguration($this, [$configs]);
    }

    /**
     * {@inheritdoc}
     */
    public function getConfigTreeBuilder()
    {
        $builder = new TreeBuilder();
        $root = $builder->root('operations');

        $children = $root->useAttributeAsKey('name')->prototype('array')->children();

        $root->end();

        $children
            ->arrayNode('replace')
                ->beforeNormalization()
                    ->always(
                        function ($replace) {
                            return (array)$replace;
                        }
                    )
                ->end()
                ->prototype('scalar')->end()
            ->end()
            ->scalarNode('label')
                ->isRequired()
                ->cannotBeEmpty()
            ->end()
            ->scalarNode('substitute_operation')->end()
            ->arrayNode('applications')
                ->prototype('scalar')->end()
            ->end()
            ->arrayNode('groups')
                ->prototype('scalar')->end()
            ->end()
            ->booleanNode('for_all_entities')
                ->defaultFalse()
            ->end()
            ->arrayNode('entities')
                ->prototype('scalar')->end()
            ->end()
            ->arrayNode('exclude_entities')
                ->prototype('scalar')->end()
            ->end()
            ->booleanNode('for_all_datagrids')
                ->defaultFalse()
            ->end()
            ->arrayNode('datagrids')
                ->prototype('scalar')->end()
            ->end()
            ->arrayNode('routes')
                ->prototype('scalar')->end()
            ->end()
            ->variableNode('acl_resource')->end()
            ->integerNode('order')
                ->defaultValue(0)
            ->end()
            ->booleanNode('enabled')
                ->defaultTrue()
            ->end()
            ->arrayNode(OperationDefinition::PRECONDITIONS)
                ->prototype('variable')->end()
            ->end()
            ->append($this->getAttributesNode())
            ->append($this->getButtonOptionsNode())
            ->append($this->getFrontendOptionsNode())
            ->append($this->getDatagridOptionsNode())
            ->append($this->getFormOptionsNode())
        ->end();

        $this->appendActionsNodes($children);

        return $builder;
    }

    /**
     * @param NodeBuilder $builder
     */
    protected function appendActionsNodes($builder)
    {
        foreach (OperationDefinition::getAllowedActions() as $nodeName) {
            $builder
                ->arrayNode($nodeName)
                    ->prototype('variable')->end()
                ->end();
        }
    }

    /**
     * @return NodeDefinition
     */
    protected function getAttributesNode()
    {
        $builder = new TreeBuilder();
        $node = $builder->root('attributes');
        $node
            ->useAttributeAsKey('name')
            ->prototype('array')
                ->children()
                    ->scalarNode('name')
                        ->cannotBeEmpty()
                    ->end()
                    ->enumNode('type')
                        ->defaultNull()
                        ->values(['bool', 'boolean', 'int', 'integer', 'float', 'string', 'array', 'object', 'entity'])
                    ->end()
                    ->scalarNode('label')->end()
                    ->scalarNode('property_path')
                        ->defaultNull()
                    ->end()
                    ->arrayNode('entity_acl')->end()
                    ->arrayNode('options')
                        ->prototype('variable')->end()
                    ->end()
                ->end()
                ->validate()
                    ->always(function ($config) {
                        $this->checkEntityAcl($config);
                        $this->checkOptionClass($config, in_array($config['type'], ['object', 'entity'], true));
                        $this->checkPropertyPath($config);

                        return $config;
                    })
                ->end()
            ->end();

        return $node;
    }

    /**
     * @return NodeDefinition
     */
    protected function getButtonOptionsNode()
    {
        $builder = new TreeBuilder();
        $node = $builder->root('button_options');
        $node
            ->addDefaultsIfNotSet()
            ->children()
                ->scalarNode('icon')->end()
                ->scalarNode('class')->end()
                ->scalarNode('group')->end()
                ->scalarNode('template')->end()
                ->scalarNode('page_component_module')->end()
                ->arrayNode('page_component_options')
                    ->prototype('variable')->end()
                ->end()
                ->arrayNode('data')
                    ->prototype('variable')->end()
                ->end()
            ->end();

        return $node;
    }

    /**
     * @return NodeDefinition
     */
    protected function getFrontendOptionsNode()
    {
        $builder = new TreeBuilder();
        $node = $builder->root('frontend_options');
        $node
            ->addDefaultsIfNotSet()
            ->children()
                ->variableNode('confirmation')
                    ->beforeNormalization()
                        ->ifString()
                        ->then(function ($value) {
                            return !empty($value) ? ['message' => $value] : [];
                        })
                    ->end()
                ->end()
                ->arrayNode('options')
                    ->prototype('variable')->end()
                ->end()
                ->scalarNode('template')->end()
                ->scalarNode('title')->end()
                ->booleanNode('show_dialog')
                    ->defaultTrue()
                ->end()
            ->end();

        return $node;
    }

    /**
     * @return NodeDefinition
     */
    protected function getDatagridOptionsNode()
    {
        $builder = new TreeBuilder();
        $node = $builder->root('datagrid_options');
        $node
            ->addDefaultsIfNotSet()
            ->children()
                ->scalarNode('mass_action_provider')->end()
                ->arrayNode('mass_action')
                    ->prototype('variable')->end()
                ->end()
            ->end()
            ->validate()
                ->always(function ($config) {
                    if (!empty($config['mass_action_provider']) && !empty($config['mass_action'])) {
                        throw new \Exception(
                            'Must be specified only one parameter "mass_action_provider" or "mass_action"'
                        );
                    }

                    return $config;
                })
            ->end();

        return $node;
    }

    /**
     * @return NodeDefinition
     */
    protected function getFormOptionsNode()
    {
        $builder = new TreeBuilder();
        $node = $builder->root('form_options');
        $node
            ->children()
                ->arrayNode('attribute_fields')
                    ->useAttributeAsKey('name')
                    ->prototype('array')
                        ->children()
                            ->scalarNode('form_type')->end()
                            ->arrayNode('options')
                                ->prototype('variable')->end()
                            ->end()
                        ->end()
                    ->end()
                ->end()
                ->arrayNode('attribute_default_values')
                    ->useAttributeAsKey('name')
                    ->prototype('variable')->end()
                ->end()
            ->end();

        return $node;
    }

    /**
<<<<<<< HEAD
     * @return NodeDefinition
     */
    protected function getActionGroupsNode()
    {
        $builder = new TreeBuilder();
        $node = $builder->root('action_groups');
        $node
            ->prototype('array')
                ->children()
                    ->scalarNode('name')
                        ->isRequired()
                        ->cannotBeEmpty()
                    ->end()
                    ->arrayNode('parameters_mapping')
                        ->prototype('scalar')
                            ->cannotBeEmpty()
                        ->end()
                    ->end()
                ->end()
            ->end();

        return $node;
    }

    /**
=======
>>>>>>> 2a09b252
     * @param array $config
     * @throws \Exception
     */
    protected function checkEntityAcl(array $config)
    {
        if ($config['type'] !== 'entity' && array_key_exists('entity_acl', $config)) {
            throw new \Exception(sprintf(
                'Attribute "%s" with type "%s" can\'t have entity ACL',
                $config['label'],
                $config['type']
            ));
        }
    }

    /**
     * @param array $config
     * @param bool $require
     * @throws \Exception
     */
    protected function checkOptionClass(array $config, $require)
    {
        if ($require && empty($config['options']['class'])) {
            throw new \Exception(sprintf('Option "class" is required for "%s" type', $config['type']));
        } elseif (!$require && !empty($config['options']['class'])) {
            throw new \Exception(sprintf('Option "class" cannot be used for "%s" type', $config['type']));
        }
    }

    /**
     * @param array $config
     * @throws \Exception
     */
    protected function checkPropertyPath(array $config)
    {
        if (empty($config['property_path']) && empty($config['label'])) {
            throw new \Exception('Option "label" or "property_path" is required');
        }

        if (empty($config['property_path']) && empty($config['type'])) {
            throw new \Exception('Option "type" or "property_path" is required');
        }
    }
}<|MERGE_RESOLUTION|>--- conflicted
+++ resolved
@@ -267,34 +267,6 @@
     }
 
     /**
-<<<<<<< HEAD
-     * @return NodeDefinition
-     */
-    protected function getActionGroupsNode()
-    {
-        $builder = new TreeBuilder();
-        $node = $builder->root('action_groups');
-        $node
-            ->prototype('array')
-                ->children()
-                    ->scalarNode('name')
-                        ->isRequired()
-                        ->cannotBeEmpty()
-                    ->end()
-                    ->arrayNode('parameters_mapping')
-                        ->prototype('scalar')
-                            ->cannotBeEmpty()
-                        ->end()
-                    ->end()
-                ->end()
-            ->end();
-
-        return $node;
-    }
-
-    /**
-=======
->>>>>>> 2a09b252
      * @param array $config
      * @throws \Exception
      */
