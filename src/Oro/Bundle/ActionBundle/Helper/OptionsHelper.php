--- conflicted
+++ resolved
@@ -4,8 +4,8 @@
 
 use Symfony\Component\Translation\TranslatorInterface;
 
+use Oro\Bundle\ActionBundle\Model\ActionData;
 use Oro\Bundle\ActionBundle\Model\Operation;
-use Oro\Bundle\ActionBundle\Model\ActionData;
 use Oro\Bundle\ActionBundle\Model\OptionsAssembler;
 
 use Oro\Component\Action\Model\ContextAccessor;
@@ -58,58 +58,10 @@
         $actionContext = $this->contextHelper->getContext($context);
         $actionData = $this->contextHelper->getActionData($actionContext);
 
-<<<<<<< HEAD
         return [
-            'options' => $this->createOptions($action, $actionData, $actionContext),
-            'data' => $this->createData($action, $actionData)
+            'options' => $this->createOptions($operation, $actionData, $actionContext),
+            'data' => $this->createData($operation, $actionData)
         ];
-=======
-        $frontendOptions = $this->resolveOptions(
-            $actionData,
-            $operation->getDefinition()->getFrontendOptions()
-        );
-
-        $buttonOptions = $this->resolveOptions(
-            $actionData,
-            $operation->getDefinition()->getButtonOptions()
-        );
-
-        $operationName = $operation->getName();
-
-        $executionUrl = $this->router->generate(
-            $this->applicationsHelper->getExecutionRoute(),
-            array_merge($actionContext, ['operationName' => $operationName])
-        );
-
-        $dialogUrl = $this->router->generate(
-            $this->applicationsHelper->getDialogRoute(),
-            array_merge($actionContext, ['operationName' => $operationName])
-        );
-
-        $options = [
-            'hasDialog' => $operation->hasForm(),
-            'showDialog' => !empty($frontendOptions['show_dialog']),
-            'dialogOptions' => [
-                'title' => $operation->getDefinition()->getLabel(),
-                'dialogOptions' => !empty($frontendOptions['options']) ? $frontendOptions['options'] : []
-            ],
-            'executionUrl' => $executionUrl,
-            'dialogUrl' => $dialogUrl,
-            'url' => $operation->hasForm() ? $dialogUrl : $executionUrl,
-        ];
-
-        $data = [];
-
-        $this->addOption($options, $frontendOptions, 'confirmation');
-        $this->addOption($data, $buttonOptions, 'page_component_module');
-        $this->addOption($data, $buttonOptions, 'page_component_options');
-
-        if (!empty($buttonOptions['data'])) {
-            $data = array_merge($data, $buttonOptions['data']);
-        }
-
-        return ['options' => $options, 'data' => $data];
->>>>>>> 2fac2e84
     }
 
     /**
@@ -129,7 +81,7 @@
      */
     protected function resolveValues(ActionData $data, array $options)
     {
-        foreach ($options as $key => &$value) {
+        foreach ($options as &$value) {
             if (is_array($value)) {
                 $value = $this->resolveValues($data, $value);
             } else {
@@ -155,40 +107,41 @@
     }
 
     /**
-     * @param Action $action
+     * @param Operation $operation
      * @param ActionData $actionData
      * @param array $actionContext
      * @return array
      */
-    protected function createOptions(Action $action, ActionData $actionData, array $actionContext)
+    protected function createOptions(Operation $operation, ActionData $actionData, array $actionContext)
     {
-        $actionName = $action->getName();
+        $operationName = $operation->getName();
 
         $frontendOptions = $this->resolveOptions(
             $actionData,
-            $action->getDefinition()->getFrontendOptions()
+            $operation->getDefinition()->getFrontendOptions()
         );
 
         $executionUrl = $this->applicationsUrlHelper->getExecutionUrl(
-            array_merge($actionContext, ['actionName' => $actionName])
+            array_merge($actionContext, ['operationName' => $operationName])
         );
 
         $dialogUrl = $this->applicationsUrlHelper->getDialogUrl(
-            array_merge($actionContext, ['actionName' => $actionName])
+            array_merge($actionContext, ['operationName' => $operationName])
         );
 
-        $label = $action->getDefinition()->getLabel();
+        $label = $operation->getDefinition()->getLabel();
+        $title = !empty($frontendOptions['title']) ? $frontendOptions['title'] : $label;
 
         $options = [
-            'hasDialog' => $action->hasForm(),
+            'hasDialog' => $operation->hasForm(),
             'showDialog' => !empty($frontendOptions['show_dialog']),
             'dialogOptions' => [
-                'title' => $this->translator->trans($label) ?: $label,
+                'title' => $this->translator->trans($title),
                 'dialogOptions' => !empty($frontendOptions['options']) ? $frontendOptions['options'] : []
             ],
             'executionUrl' => $executionUrl,
             'dialogUrl' => $dialogUrl,
-            'url' => $action->hasForm() ? $dialogUrl : $executionUrl,
+            'url' => $operation->hasForm() ? $dialogUrl : $executionUrl,
         ];
 
         $this->addOption($options, $frontendOptions, 'confirmation');
@@ -197,15 +150,15 @@
     }
 
     /**
-     * @param Action $action
+     * @param Operation $operation
      * @param ActionData $actionData
      * @return array
      */
-    protected function createData(Action $action, ActionData $actionData)
+    protected function createData(Operation $operation, ActionData $actionData)
     {
         $buttonOptions = $this->resolveOptions(
             $actionData,
-            $action->getDefinition()->getButtonOptions()
+            $operation->getDefinition()->getButtonOptions()
         );
 
         $data = [];
@@ -214,8 +167,6 @@
 
         if (!empty($buttonOptions['data'])) {
             $data = array_merge($data, $buttonOptions['data']);
-
-            return $data;
         }
 
         return $data;
