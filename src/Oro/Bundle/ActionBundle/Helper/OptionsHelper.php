--- conflicted
+++ resolved
@@ -74,20 +74,6 @@
         if ($data['hasForm']) {
             $dialogUrl = $this->router->generate($data['dialogRoute'], $data['routeParams']);
 
-<<<<<<< HEAD
-            $options = array_merge($options, [
-                'dialogOptions' => [
-                    'title' => $this->getTitle(
-                        $button,
-                        $frontendOptions
-                    ),
-                    'dialogOptions' => !empty($frontendOptions['options']) ? $frontendOptions['options'] : []
-                ],
-                'executionUrl' => $executionUrl,
-                'dialogUrl' => $dialogUrl,
-                'url' => $dialogUrl,
-            ]);
-=======
             $options = array_merge(
                 $options,
                 [
@@ -99,7 +85,6 @@
                     'url' => $dialogUrl,
                 ]
             );
->>>>>>> 74f49c96
         }
 
         $this->addOption($options, $frontendOptions, 'confirmation');
