--- conflicted
+++ resolved
@@ -52,16 +52,6 @@
     public function getContext(array $context = null)
     {
         if (null === $context) {
-<<<<<<< HEAD
-            $currentRequest = $this->requestStack->getCurrentRequest();
-            $context = $currentRequest ? [
-                self::ROUTE_PARAM => $currentRequest->get(self::ROUTE_PARAM),
-                self::ENTITY_ID_PARAM => $currentRequest->get(self::ENTITY_ID_PARAM),
-                self::ENTITY_CLASS_PARAM => $currentRequest->get(self::ENTITY_CLASS_PARAM),
-                self::DATAGRID_PARAM => $currentRequest->get(self::DATAGRID_PARAM),
-                self::GROUP_PARAM => $currentRequest->get(self::GROUP_PARAM)
-            ] : [];
-=======
             $route = $this->getRequestParameter(self::ROUTE_PARAM) ?: $this->getRequestParameter('_route');
             $context = [
                 self::ROUTE_PARAM => $route,
@@ -70,7 +60,6 @@
                 self::DATAGRID_PARAM => $this->getRequestParameter(self::DATAGRID_PARAM),
                 self::GROUP_PARAM => $this->getRequestParameter(self::GROUP_PARAM)
             ];
->>>>>>> 285835c2
         }
 
         return $this->normalizeContext($context);
@@ -134,6 +123,18 @@
     }
 
     /**
+     * @param string $name
+     * @param mixed $default
+     * @return mixed
+     */
+    protected function getRequestParameter($name, $default = null)
+    {
+        $request = $this->requestStack->getCurrentRequest();
+
+        return $request ? $request->get($name, $default) : $default;
+    }
+
+    /**
      * @param array $context
      * @return array
      */
