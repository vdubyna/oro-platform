--- conflicted
+++ resolved
@@ -40,11 +40,7 @@
         $errors = new ArrayCollection();
 
         try {
-<<<<<<< HEAD
-            $data = $this->getOperationManager()->executeByContext($operationName, null, $errors);
-=======
-            $this->getOperationManager()->execute($actionName, $data, $errors);
->>>>>>> 237249b0
+            $this->getOperationManager()->execute($operationName, $data, $errors);
         } catch (ActionNotFoundException $e) {
             return $this->handleResponse($data, Codes::HTTP_NOT_FOUND, $e->getMessage(), $errors);
         } catch (ForbiddenOperationException $e) {
