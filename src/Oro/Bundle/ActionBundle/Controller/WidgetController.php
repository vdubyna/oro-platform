--- conflicted
+++ resolved
@@ -35,19 +35,11 @@
         $applicationsHelper = $this->getApplicationsHelper();
 
         return [
-<<<<<<< HEAD
             'operations' => $this->getOperationManager()->getOperations(),
-            'context' => $this->getContextHelper()->getContext(),
-            'actionData' => $this->getContextHelper()->getActionData(),
-            'dialogRoute' => $this->getApplicationsHelper()->getDialogRoute(),
-            'executionRoute' => $this->getApplicationsHelper()->getExecutionRoute(),
-=======
-            'actions' => $this->getOperationManager()->getOperations(),
             'context' => $contextHelper->getContext(),
             'actionData' => $contextHelper->getActionData(),
             'dialogRoute' => $applicationsHelper->getDialogRoute(),
             'executionRoute' => $applicationsHelper->getExecutionRoute(),
->>>>>>> 237249b0
             'fromUrl' => $request->get('fromUrl'),
         ];
     }
@@ -81,11 +73,7 @@
             $form->handleRequest($request);
 
             if ($form->isValid()) {
-<<<<<<< HEAD
-                $data = $this->getOperationManager()->execute($operationName, $data, $errors);
-=======
-                $this->getOperationManager()->execute($actionName, $data, $params['errors']);
->>>>>>> 237249b0
+                $this->getOperationManager()->execute($operationName, $data, $params['errors']);
 
                 $params['response'] = $this->getResponse($data);
 
