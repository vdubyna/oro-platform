--- conflicted
+++ resolved
@@ -53,12 +53,7 @@
             $actionGroups[$actionGroupName] = new ActionGroup(
                 $this->actionFactory,
                 $this->conditionFactory,
-<<<<<<< HEAD
                 $this->parameterAssembler,
-                $this->doctrineHelper,
-=======
-                $this->argumentAssembler,
->>>>>>> 319c469d
                 $this->assembleDefinition($actionGroupName, $options)
             );
         }
