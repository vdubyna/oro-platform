--- conflicted
+++ resolved
@@ -68,11 +68,8 @@
         return array_merge($defaultData, $customData, [
             'operation' => $this->operation,
             'params' => $this->operation->getDefinition(),
-<<<<<<< HEAD
+            'actionData' => $this->data,
             'buttonContext' => $this->buttonContext,
-=======
-            'actionData' => $this->data
->>>>>>> 0aec8931
         ]);
     }
 
