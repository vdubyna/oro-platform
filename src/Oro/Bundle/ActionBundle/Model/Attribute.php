--- conflicted
+++ resolved
@@ -207,10 +207,6 @@
      */
     public function getInternalType()
     {
-<<<<<<< HEAD
-        return ParameterInterface::INTERNAL_TYPE_ATTRIBUTE;
-=======
         return self::INTERNAL_TYPE_ATTRIBUTE;
->>>>>>> e9fe9377
     }
 }