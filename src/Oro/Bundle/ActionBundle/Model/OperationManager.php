--- conflicted
+++ resolved
@@ -62,14 +62,7 @@
     {
         $operation = $this->getOperation($operationName, $actionData);
         foreach ($operation->getActionGroupsIterator($actionData) as $executionArgs) {
-<<<<<<< HEAD
             $executionArgs->execute($this->actionGroupRegistry, $errors);
-=======
-            /* @var $executionArgs ActionGroupExecutionArgs */
-            $actionGroup = $this->actionGroupRegistry->findByName($executionArgs->getName());
-
-            $actionGroup->execute($executionArgs->getActionData(), $errors);
->>>>>>> 2f87497b
         }
 
         return $actionData;
