--- conflicted
+++ resolved
@@ -59,13 +59,7 @@
     {
         $operation = $this->getOperation($operationName, $actionData);
         foreach ($operation->getActionGroupsIterator($actionData) as $executionArgs) {
-<<<<<<< HEAD
-            /* @var $executionArgs ActionGroupExecutionArgs */
-            $actionGroup = $this->actionGroupRegistry->findByName($executionArgs->getName());
-            $actionData = $actionGroup->execute($executionArgs->getActionData(), $errors);
-=======
-            $executionArgs->execute($this->actionGroupRegistry, $errors);
->>>>>>> 319c469d
+            $actionData = $executionArgs->execute($this->actionGroupRegistry, $errors);
         }
 
         return $actionData;
