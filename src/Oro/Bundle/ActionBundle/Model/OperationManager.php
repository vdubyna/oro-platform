--- conflicted
+++ resolved
@@ -57,14 +57,7 @@
      */
     public function execute($operationName, ActionData $actionData, Collection $errors = null)
     {
-<<<<<<< HEAD
-        $operation = $this->getOperation($operationName, $actionData);
-        foreach ($operation->getActionGroupsIterator($actionData) as $executionArgs) {
-            $actionData = $executionArgs->execute($this->actionGroupRegistry, $errors);
-        }
-=======
         $this->getOperation($operationName, $actionData)->execute($actionData, $errors);
->>>>>>> 2a09b252
 
         return $actionData;
     }
