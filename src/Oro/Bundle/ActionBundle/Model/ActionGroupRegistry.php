<?php

namespace Oro\Bundle\ActionBundle\Model;

use Oro\Bundle\ActionBundle\Configuration\ConfigurationProviderInterface;
use Oro\Bundle\ActionBundle\Exception\ActionGroupNotFoundException;
use Oro\Bundle\ActionBundle\Model\Assembler\ActionGroupAssembler;

class ActionGroupRegistry
{
    /** @var ConfigurationProviderInterface */
    protected $configurationProvider;

    /** @var ActionGroupAssembler */
    protected $assembler;

    /** @var array|ActionGroup[] */
    protected $actionGroups;

    /**
     * @param ConfigurationProviderInterface $configurationProvider
     * @param ActionGroupAssembler $assembler
     */
    public function __construct(ConfigurationProviderInterface $configurationProvider, ActionGroupAssembler $assembler)
    {
        $this->configurationProvider = $configurationProvider;
        $this->assembler = $assembler;
    }

    /**
     * @param string $name
     * @return null|ActionGroup
     */
    public function findByName($name)
    {
        $this->loadActionGroups();

        return array_key_exists($name, $this->actionGroups) ? $this->actionGroups[$name] : null;
    }

    /**
     * @param $name
     * @return ActionGroup
     * @throws ActionGroupNotFoundException
     */
    public function get($name)
    {
        $this->loadActionGroups();

        if (array_key_exists($name, $this->actionGroups)) {
            return $this->actionGroups[$name];
        } else {
            throw new ActionGroupNotFoundException($name);
        }
    }

    /**
     * @return array
     */
    public function getNames()
    {
        $this->loadActionGroups();

        return array_keys($this->actionGroups);
    }

    protected function loadActionGroups()
    {
        if ($this->actionGroups !== null) {
            return;
        }

        $this->actionGroups = [];

        $configuration = $this->configurationProvider->getConfiguration();
        $this->actionGroups = $this->assembler->assemble($configuration);
<<<<<<< HEAD

=======
>>>>>>> 06b42715
    }
}<|MERGE_RESOLUTION|>--- conflicted
+++ resolved
@@ -74,9 +74,5 @@
 
         $configuration = $this->configurationProvider->getConfiguration();
         $this->actionGroups = $this->assembler->assemble($configuration);
-<<<<<<< HEAD
-
-=======
->>>>>>> 06b42715
     }
 }