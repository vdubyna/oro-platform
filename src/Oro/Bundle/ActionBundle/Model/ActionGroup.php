--- conflicted
+++ resolved
@@ -4,13 +4,8 @@
 
 use Doctrine\Common\Collections\Collection;
 
-<<<<<<< HEAD
-use Oro\Bundle\ActionBundle\Exception\ForbiddenActionException;
+use Oro\Bundle\ActionBundle\Exception\ForbiddenOperationException;
 use Oro\Bundle\ActionBundle\Model\Assembler\ParameterAssembler;
-=======
-use Oro\Bundle\ActionBundle\Exception\ForbiddenOperationException;
-use Oro\Bundle\ActionBundle\Model\Assembler\ArgumentAssembler;
->>>>>>> 2a09b252
 
 use Oro\Component\Action\Action\ActionFactory;
 use Oro\Component\Action\Action\ActionInterface;
@@ -56,13 +51,8 @@
     /**
      * @param ActionData $data
      * @param Collection $errors
-<<<<<<< HEAD
      * @return ActionData
-     * @throws ForbiddenActionException
-=======
-     * @return mixed
      * @throws ForbiddenOperationException
->>>>>>> 2a09b252
      */
     public function execute(ActionData $data, Collection $errors = null)
     {
@@ -105,10 +95,6 @@
 
     /**
      * @param ActionData $data
-<<<<<<< HEAD
-=======
-     * @return ActionData
->>>>>>> 2a09b252
      */
     protected function executeActions(ActionData $data)
     {
