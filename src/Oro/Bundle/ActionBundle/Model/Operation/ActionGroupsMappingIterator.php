<?php

namespace Oro\Bundle\ActionBundle\Model\Operation;

use Oro\Bundle\ActionBundle\Model\ActionData;
use Oro\Bundle\ActionBundle\Model\ActionGroupExecutionArgs;
use Oro\Bundle\ActionBundle\Model\ActionGroup\ParametersMapper;
use Oro\Bundle\ActionBundle\Model\OperationActionGroup;

/**
 * Iterator provide mapping for \Oro\Bundle\ActionBundle\Model\OperationActionGroup with ActionData values to
 * \Oro\Bundle\ActionBundle\Model\ActionGroupExecutionArgs instances
 */
class ActionGroupsMappingIterator extends \ArrayIterator
{
    /** @var ActionData */
    private $data;

    /** @var ParametersMapper */
    private $mapper;

    /**
     * @param array|OperationActionGroup[] $actionGroups
     * @param ActionData $data
     */
    public function __construct(array $actionGroups, ActionData $data)
    {
        parent::__construct($actionGroups);

        $this->data = $data;
        $this->mapper = new ParametersMapper();
    }

    /**
     * {@inheritdoc}
     * @return ActionGroupExecutionArgs
     */
    public function current()
    {
        return $this->retrieveArgValues(parent::current());
    }

    /**
     * @param OperationActionGroup $operationActionGroup
     * @return ActionGroupExecutionArgs
     */
    protected function retrieveArgValues(OperationActionGroup $operationActionGroup)
    {
        $executionArgs = new ActionGroupExecutionArgs($operationActionGroup->getName());

<<<<<<< HEAD
        foreach ($operationActionGroup->getParametersMapping() as $parameterName => $value) {
            if ($value instanceof PropertyPathInterface) {
                $value = $this->accessor->getValue($this->data, $value);
            } elseif (is_array($value)) {
                array_walk_recursive(
                    $value,
                    function (&$element) {
                        if ($element instanceof PropertyPathInterface) {
                            $element = $this->accessor->getValue($this->data, $element);
                        }
                    }
                );
            }

            $executionArgs->addParameter($parameterName, $value);
        }
=======
        $this->mapper->mapToArgs($executionArgs, $operationActionGroup->getArgumentsMapping(), $this->data);
>>>>>>> 319c469d

        return $executionArgs;
    }

    /**
     * @return ActionData
     */
    public function getData()
    {
        return $this->data;
    }

    /**
     * @param ActionData $data
     * @return $this
     */
    public function setData(ActionData $data)
    {
        $this->data = $data;

        return $this;
    }
}<|MERGE_RESOLUTION|>--- conflicted
+++ resolved
@@ -48,26 +48,8 @@
     {
         $executionArgs = new ActionGroupExecutionArgs($operationActionGroup->getName());
 
-<<<<<<< HEAD
-        foreach ($operationActionGroup->getParametersMapping() as $parameterName => $value) {
-            if ($value instanceof PropertyPathInterface) {
-                $value = $this->accessor->getValue($this->data, $value);
-            } elseif (is_array($value)) {
-                array_walk_recursive(
-                    $value,
-                    function (&$element) {
-                        if ($element instanceof PropertyPathInterface) {
-                            $element = $this->accessor->getValue($this->data, $element);
-                        }
-                    }
-                );
-            }
+        $this->mapper->mapToArgs($executionArgs, $operationActionGroup->getParametersMapping(), $this->data);
 
-            $executionArgs->addParameter($parameterName, $value);
-        }
-=======
-        $this->mapper->mapToArgs($executionArgs, $operationActionGroup->getArgumentsMapping(), $this->data);
->>>>>>> 319c469d
 
         return $executionArgs;
     }
