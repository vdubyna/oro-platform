<?php

namespace Oro\Bundle\ActionBundle\Tests\Functional\Stub;

use Doctrine\Common\Collections\Collection;
use Oro\Bundle\ActionBundle\Button\ButtonInterface;
<<<<<<< HEAD
use Oro\Bundle\ActionBundle\Exception\UnsupportedButtonException;
=======
>>>>>>> b267fb8b
use Oro\Bundle\ActionBundle\Extension\ButtonProviderExtensionInterface;
use Oro\Bundle\ActionBundle\Button\ButtonSearchContext;

class ButtonProviderExtensionStub implements ButtonProviderExtensionInterface
{
    /** @var callable */
    private $isAvailableCallback;

    /** @var callable */
    private $supportsCallback;

    /** @var callable */
    private $findCallback;

    /**
     * @param callable|null $find
     * @param callable|null $isAvailable
     * @param callable|null $supports
     */
    public function __construct(callable $find = null, callable $isAvailable = null, callable $supports = null)
    {
        $this->findCallback = $find ?: function () {
            return [new ButtonStub()];
        };
        $this->isAvailableCallback = $isAvailable ?: function () {
            return true;
        };
        $this->supportsCallback = $supports ?: function (ButtonInterface $button) {
            return $button instanceof ButtonStub;
        };
    }

    /**
     * {@inheritdoc}
     */
    public function find(ButtonSearchContext $buttonSearchContext)
    {
        return call_user_func($this->findCallback, $buttonSearchContext);
    }

    /**
     * {@inheritdoc}
     */
    public function isAvailable(
        ButtonInterface $button,
        ButtonSearchContext $buttonSearchContext,
        Collection $errors = null
    ) {
        return call_user_func($this->isAvailableCallback, $button, $buttonSearchContext, $errors);
    }

    /**
     * {@inheritdoc}
     */
    public function supports(ButtonInterface $button)
    {
        return call_user_func($this->supportsCallback, $button);
    }

    public function isAvailable(
        ButtonInterface $button,
        ButtonSearchContext $buttonSearchContext,
        Collection $errors = null
    ) {
        return true;
    }

    public function supports(ButtonInterface $button)
    {
        return $button instanceof ButtonStub;
    }
}<|MERGE_RESOLUTION|>--- conflicted
+++ resolved
@@ -4,10 +4,6 @@
 
 use Doctrine\Common\Collections\Collection;
 use Oro\Bundle\ActionBundle\Button\ButtonInterface;
-<<<<<<< HEAD
-use Oro\Bundle\ActionBundle\Exception\UnsupportedButtonException;
-=======
->>>>>>> b267fb8b
 use Oro\Bundle\ActionBundle\Extension\ButtonProviderExtensionInterface;
 use Oro\Bundle\ActionBundle\Button\ButtonSearchContext;
 
@@ -66,17 +62,4 @@
     {
         return call_user_func($this->supportsCallback, $button);
     }
-
-    public function isAvailable(
-        ButtonInterface $button,
-        ButtonSearchContext $buttonSearchContext,
-        Collection $errors = null
-    ) {
-        return true;
-    }
-
-    public function supports(ButtonInterface $button)
-    {
-        return $button instanceof ButtonStub;
-    }
 }