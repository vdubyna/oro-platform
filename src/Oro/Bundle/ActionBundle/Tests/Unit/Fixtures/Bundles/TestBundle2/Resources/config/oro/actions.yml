skipped_config:
    test_operation3:
        label: Test Operation 3

operations:
    test_operation4:
        label: Test Operation 4

action_groups:
    group2:
        parameters:
            $.date:
                type: DateTime
                message: No data specified!

        conditions:
<<<<<<< HEAD
            '@gt' : [$updatedAt, $.date]

        actions:
            - '@assign_value' : [$expired, true]
=======
            '@gt': [$updatedAt, $.date]

        actions:
            - '@assign_value': [$expired, true]
>>>>>>> cc95d8f6
<|MERGE_RESOLUTION|>--- conflicted
+++ resolved
@@ -14,14 +14,7 @@
                 message: No data specified!
 
         conditions:
-<<<<<<< HEAD
-            '@gt' : [$updatedAt, $.date]
-
-        actions:
-            - '@assign_value' : [$expired, true]
-=======
             '@gt': [$updatedAt, $.date]
 
         actions:
-            - '@assign_value': [$expired, true]
->>>>>>> cc95d8f6
+            - '@assign_value': [$expired, true]