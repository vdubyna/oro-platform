<?php

namespace Oro\Bundle\ActionBundle\Tests\Unit\Helper;

use Oro\Bundle\ActionBundle\Helper\ApplicationsUrlHelper;
use Symfony\Component\PropertyAccess\PropertyPath;

use Oro\Bundle\ActionBundle\Helper\ContextHelper;
use Oro\Bundle\ActionBundle\Helper\OptionsHelper;
use Oro\Bundle\ActionBundle\Model\Operation;
use Oro\Bundle\ActionBundle\Model\ActionData;
use Oro\Bundle\ActionBundle\Model\OperationDefinition;
use Oro\Bundle\ActionBundle\Model\OptionsAssembler;

use Oro\Component\Action\Model\ContextAccessor;
use Symfony\Component\Translation\TranslatorInterface;

class OptionsHelperTest extends \PHPUnit_Framework_TestCase
{
    /** @var ContextHelper|\PHPUnit_Framework_MockObject_MockObject */
    protected $contextHelper;

    /** @var ApplicationsUrlHelper|\PHPUnit_Framework_MockObject_MockObject */
    protected $applicationsUrlHelper;

    /** @var OptionsAssembler|\PHPUnit_Framework_MockObject_MockObject */
    protected $optionsAssembler;

    /** @var OptionsHelper */
    protected $helper;

    /** @var TranslatorInterface|\PHPUnit_Framework_MockObject_MockObject */
    protected $mockTranslator;

    /**
     * {@inheritdoc}
     */
    protected function setUp()
    {
        $this->contextHelper = $this->getMockBuilder('Oro\Bundle\ActionBundle\Helper\ContextHelper')
            ->disableOriginalConstructor()
            ->getMock();

        $this->applicationsUrlHelper = $this->getMockBuilder('Oro\Bundle\ActionBundle\Helper\ApplicationsUrlHelper')
            ->disableOriginalConstructor()
            ->getMock();

        $this->optionsAssembler = $this->getMockBuilder('Oro\Bundle\ActionBundle\Model\OptionsAssembler')
            ->disableOriginalConstructor()
            ->getMock();

        $this->mockTranslator = $this->getMockBuilder('Symfony\Component\Translation\TranslatorInterface')->getMock();

        $this->helper = new OptionsHelper(
            $this->contextHelper,
            $this->optionsAssembler,
            new ContextAccessor(),
            $this->applicationsUrlHelper,
            $this->mockTranslator
        );
    }

    /**
     * @param array $inputData
     * @param array $expectedData
     *
     * @dataProvider getFrontendOptionsProvider
     */
    public function testGetFrontendOptions(array $inputData, array $expectedData)
    {
        $this->contextHelper->expects($this->once())
            ->method('getContext')
            ->with($inputData['context'])
            ->willReturn($inputData['context']);

        $this->contextHelper->expects($this->once())
            ->method('getActionData')
            ->with($inputData['context'])
            ->willReturn($inputData['actionData']);

        $this->optionsAssembler->expects($this->at(0))
            ->method('assemble')
            ->willReturn($inputData['frontendOptions']);

        $this->optionsAssembler->expects($this->at(1))
            ->method('assemble')
            ->willReturn($inputData['buttonOptions']);

        $this->applicationsUrlHelper->expects($this->once())
            ->method('getExecutionUrl')
            ->with($inputData['routerContext'])
            ->willReturn($inputData['executionUrl']);

        $this->applicationsUrlHelper->expects($this->once())
            ->method('getDialogUrl')
            ->with($inputData['routerContext'])
            ->willReturn($inputData['dialogUrl']);

        $this->mockTranslator->expects($this->once())
            ->method('trans')
            ->willReturnCallback(
                function ($label) {
                    if (strpos($label, '3')) {
                        return null;
                    }
                    return strtoupper($label);
                }
            );

        $this->assertEquals(
            $expectedData,
            $this->helper->getFrontendOptions($inputData['operation'], $inputData['context'])
        );
    }

    /**
     * @return array
     *
     * @SuppressWarnings(PHPMD.ExcessiveMethodLength)
     */
    public function getFrontendOptionsProvider()
    {
        return [
            'empty context and parameters' => [
                'input' => [
                    'context' => [],
                    'actionData' => new ActionData(),
                    'operation' => $this->getOperation('operation1'),
                    'buttonOptions' => [],
                    'frontendOptions' => [],
                    'formOptions' => [],
                    'routerContext' => [
                        'operationName' => 'operation1',
                    ],
                    'executionUrl' => 'execution-url',
                    'dialogUrl' => 'dialog-url',
                ],
                'expected' => [
                    'options' => [
                        'hasDialog' => false,
                        'showDialog' => false,
                        'dialogOptions' => [
<<<<<<< HEAD
                            'title' => 'ACTION1', //translated
=======
                            'title' => 'operation1',
>>>>>>> 2fac2e84
                            'dialogOptions' => [],
                        ],
                        'executionUrl' => 'execution-url',
                        'dialogUrl' => 'dialog-url',
                        'url' => 'execution-url',
                    ],
                    'data' => [],
                ],
            ],
            'optional parameters' => [
                'input' => [
                    'context' => [],
                    'actionData' => new ActionData(['key1' => 'value1']),
                    'operation' => $this->getOperation('operation2'),
                    'frontendOptions' => [
                        'confirmation' => [
                            'option1' => 'value1',
                            'key1' => new PropertyPath('key1')
                        ],
                    ],
                    'buttonOptions' => [
                        'page_component_module' => 'module1',
                        'page_component_options' => ['option2' => 'value2'],
                        'data' => ['key1' => 'value1'],
                    ],
                    'formOptions' => [],
                    'routerContext' => [
                        'operationName' => 'operation2',
                    ],
                    'executionUrl' => 'execution-url2',
                    'dialogUrl' => 'dialog-url2',
                ],
                'expected' => [
                    'options' => [
                        'hasDialog' => false,
                        'showDialog' => false,
                        'dialogOptions' => [
<<<<<<< HEAD
                            'title' => 'ACTION2', //translated
=======
                            'title' => 'operation2',
>>>>>>> 2fac2e84
                            'dialogOptions' => [],
                        ],
                        'executionUrl' => 'execution-url2',
                        'dialogUrl' => 'dialog-url2',
                        'url' => 'execution-url2',
                        'confirmation' => [
                            'option1' => 'value1',
                            'key1' => 'value1',
                        ],
                    ],
                    'data' => [
                        'page-component-module' => 'module1',
                        'page-component-options' => ['option2' => 'value2'],
                        'key1' => 'value1',
                    ],
                ],
            ],
            'full context and parameters' => [
                'input' => [
                    'context' => [
                        'param1' => 'value1',
                    ],
                    'actionData' => new ActionData(),
                    'operation' => $this->getOperation('operation3', true),
                    'buttonOptions' => [],
                    'frontendOptions' => [
                        'show_dialog' => true,
                        'options' => ['option1' => 'value1'],
                    ],
                    'routerContext' => [
                        'param1' => 'value1',
                        'operationName' => 'operation3',
                    ],
                    'executionUrl' => 'execution-url3',
                    'dialogUrl' => 'dialog-url3',
                ],
                'expected' => [
                    'options' => [
                        'hasDialog' => true,
                        'showDialog' => true,
                        'dialogOptions' => [
<<<<<<< HEAD
                            'title' => 'action3', //NOT TRANSLATED (see closure for translator mock return)
=======
                            'title' => 'operation3',
>>>>>>> 2fac2e84
                            'dialogOptions' => ['option1' => 'value1'],
                        ],
                        'executionUrl' => 'execution-url3',
                        'dialogUrl' => 'dialog-url3',
                        'url' => 'dialog-url3',
                    ],
                    'data' => [],
                ],
            ],
        ];
    }

    /**
     * @param string $operationName
     * @param bool $hasForm
     * @return Operation|\PHPUnit_Framework_MockObject_MockObject
     */
    protected function getOperation($operationName, $hasForm = false)
    {
        $definition = new OperationDefinition();
        $definition
            ->setName($operationName)
            ->setLabel($operationName);

        $operation = $this->getMockBuilder('Oro\Bundle\ActionBundle\Model\Operation')
            ->disableOriginalConstructor()
            ->setMethods(['getDefinition', 'hasForm'])
            ->getMock();

        $operation->expects($this->any())
            ->method('getDefinition')
            ->willReturn($definition);

        $operation->expects($this->any())
            ->method('hasForm')
            ->willReturn($hasForm);

        return $operation;
    }
}<|MERGE_RESOLUTION|>--- conflicted
+++ resolved
@@ -2,18 +2,18 @@
 
 namespace Oro\Bundle\ActionBundle\Tests\Unit\Helper;
 
+use Symfony\Component\PropertyAccess\PropertyPath;
+use Symfony\Component\Translation\TranslatorInterface;
+
 use Oro\Bundle\ActionBundle\Helper\ApplicationsUrlHelper;
-use Symfony\Component\PropertyAccess\PropertyPath;
-
 use Oro\Bundle\ActionBundle\Helper\ContextHelper;
 use Oro\Bundle\ActionBundle\Helper\OptionsHelper;
+use Oro\Bundle\ActionBundle\Model\ActionData;
 use Oro\Bundle\ActionBundle\Model\Operation;
-use Oro\Bundle\ActionBundle\Model\ActionData;
+use Oro\Bundle\ActionBundle\Model\OptionsAssembler;
 use Oro\Bundle\ActionBundle\Model\OperationDefinition;
-use Oro\Bundle\ActionBundle\Model\OptionsAssembler;
 
 use Oro\Component\Action\Model\ContextAccessor;
-use Symfony\Component\Translation\TranslatorInterface;
 
 class OptionsHelperTest extends \PHPUnit_Framework_TestCase
 {
@@ -101,7 +101,7 @@
             ->willReturnCallback(
                 function ($label) {
                     if (strpos($label, '3')) {
-                        return null;
+                        return $label;
                     }
                     return strtoupper($label);
                 }
@@ -140,11 +140,7 @@
                         'hasDialog' => false,
                         'showDialog' => false,
                         'dialogOptions' => [
-<<<<<<< HEAD
-                            'title' => 'ACTION1', //translated
-=======
-                            'title' => 'operation1',
->>>>>>> 2fac2e84
+                            'title' => 'OPERATION1', //translated
                             'dialogOptions' => [],
                         ],
                         'executionUrl' => 'execution-url',
@@ -182,11 +178,7 @@
                         'hasDialog' => false,
                         'showDialog' => false,
                         'dialogOptions' => [
-<<<<<<< HEAD
-                            'title' => 'ACTION2', //translated
-=======
-                            'title' => 'operation2',
->>>>>>> 2fac2e84
+                            'title' => 'OPERATION2', //translated
                             'dialogOptions' => [],
                         ],
                         'executionUrl' => 'execution-url2',
@@ -204,6 +196,37 @@
                     ],
                 ],
             ],
+            'no dialog title' => [
+                'input' => [
+                    'context' => [
+                        'param1' => 'value1',
+                    ],
+                    'actionData' => new ActionData(),
+                    'operation' => $this->getOperation('operation3', true),
+                    'buttonOptions' => [],
+                    'frontendOptions' => [],
+                    'routerContext' => [
+                        'param1' => 'value1',
+                        'operationName' => 'operation3',
+                    ],
+                    'executionUrl' => 'execution-url3',
+                    'dialogUrl' => 'dialog-url3',
+                ],
+                'expected' => [
+                    'options' => [
+                        'hasDialog' => true,
+                        'showDialog' => false,
+                        'dialogOptions' => [
+                            'title' => 'operation3', //NOT TRANSLATED (see closure for translator mock return)
+                            'dialogOptions' => [],
+                        ],
+                        'executionUrl' => 'execution-url3',
+                        'dialogUrl' => 'dialog-url3',
+                        'url' => 'dialog-url3',
+                    ],
+                    'data' => [],
+                ],
+            ],
             'full context and parameters' => [
                 'input' => [
                     'context' => [
@@ -214,6 +237,7 @@
                     'buttonOptions' => [],
                     'frontendOptions' => [
                         'show_dialog' => true,
+                        'title' => 'operation3 title',
                         'options' => ['option1' => 'value1'],
                     ],
                     'routerContext' => [
@@ -228,11 +252,7 @@
                         'hasDialog' => true,
                         'showDialog' => true,
                         'dialogOptions' => [
-<<<<<<< HEAD
-                            'title' => 'action3', //NOT TRANSLATED (see closure for translator mock return)
-=======
-                            'title' => 'operation3',
->>>>>>> 2fac2e84
+                            'title' => 'operation3 title', //NOT TRANSLATED (see closure for translator mock return)
                             'dialogOptions' => ['option1' => 'value1'],
                         ],
                         'executionUrl' => 'execution-url3',
