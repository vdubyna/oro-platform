<?php

namespace Oro\Bundle\ActionBundle\Tests\Unit\Helper;

use Symfony\Component\HttpFoundation\Request;
use Symfony\Component\HttpFoundation\RequestStack;

use Oro\Bundle\ActionBundle\Helper\ContextHelper;
use Oro\Bundle\ActionBundle\Model\ActionData;
use Oro\Bundle\ActionBundle\Model\ActionTranslates;
use Oro\Bundle\EntityBundle\ORM\DoctrineHelper;

class ContextHelperTest extends \PHPUnit_Framework_TestCase
{
    /** @var \PHPUnit_Framework_MockObject_MockObject|DoctrineHelper */
    protected $doctrineHelper;

    /** @var \PHPUnit_Framework_MockObject_MockObject|RequestStack */
    protected $requestStack;

    /** @var ContextHelper */
    protected $helper;

    protected function setUp()
    {
        $this->doctrineHelper = $this->getMockBuilder('Oro\Bundle\EntityBundle\ORM\DoctrineHelper')
            ->disableOriginalConstructor()
            ->getMock();

        $this->requestStack = $this->getMockBuilder('Symfony\Component\HttpFoundation\RequestStack')
            ->disableOriginalConstructor()
            ->getMock();

        $this->helper = new ContextHelper($this->doctrineHelper, $this->requestStack);
    }

    protected function tearDown()
    {
        unset($this->helper, $this->doctrineHelper, $this->requestStack);
    }

    /**
     * @dataProvider getContextDataProvider
     *
     * @param Request|null $request
     * @param array $expected
     */
    public function testGetContext($request, array $expected)
    {
        $this->requestStack->expects($this->exactly(5))
            ->method('getCurrentRequest')
            ->willReturn($request);

        $this->assertEquals($expected, $this->helper->getContext());
    }

    /**
     * @return array
     */
    public function getContextDataProvider()
    {
        return [
            [
                'request' => null,
                'expected' => [
                    'route' => null,
                    'entityId' => null,
                    'entityClass' => null,
                    'datagrid' => null,
                    'group' => null
                ]
            ],
            [
                'request' => new Request(),
                'expected' => [
                    'route' => null,
                    'entityId' => null,
                    'entityClass' => null,
                    'datagrid' => null,
                    'group' => null
                ]
            ],
            [
                'request' => new Request(
                    [
                        'route' => 'test_route',
                        'entityId' => '42',
                        'entityClass' => 'stdClass',
                        'datagrid' => 'test_datagrid',
                        'group' => 'test_group'
                    ]
                ),
                'expected' => [
                    'route' => 'test_route',
                    'entityId' => '42',
                    'entityClass' => 'stdClass',
                    'datagrid' => 'test_datagrid',
                    'group' => 'test_group'
                ]
            ]
        ];
    }

    /**
     * @dataProvider getActionDataDataProvider
     *
     * @param Request|null $request
     * @param int $requestStackCalls
     * @param ActionData $expected
     * @param array $context
     */
    public function testGetActionData($request, $requestStackCalls, ActionData $expected, array $context = null)
    {
        $entity = new \stdClass();
        $entity->id = 42;

        $this->requestStack->expects($this->exactly($requestStackCalls * 2))
            ->method('getCurrentRequest')
            ->willReturn($request);

        if ($expected->getEntity()) {
            $this->doctrineHelper->expects($this->once())
                ->method('isManageableEntity')
                ->with('stdClass')
                ->willReturn(true);

            if ($request->get('entityId') || ($expected->getEntity() && isset($expected->getEntity()->id))) {
                $this->doctrineHelper->expects($this->once())
                    ->method('getEntityReference')
                    ->with('stdClass', $this->logicalOr(42, $this->isType('array')))
                    ->willReturn($entity);
            } else {
                $this->doctrineHelper->expects($this->once())
                    ->method('createEntityInstance')
                    ->with('stdClass')
                    ->willReturn(new \stdClass());
            }
        }

        $this->assertEquals($expected, $this->helper->getActionData($context));

        // use local cache
        $this->assertEquals($expected, $this->helper->getActionData($context));
    }

    /**
     * @return array
     */
    public function getActionDataDataProvider()
    {
        $entity = new \stdClass();
        $entity->id = 42;

        return [
            'without request' => [
                'request' => null,
<<<<<<< HEAD
                'requestStackCalls' => 4,
                'expected' => new ActionData([
                    'data' => null,
                    'context' => ['route' => null, 'entityId' => null, 'entityClass' => null, 'datagrid' => null],
                    'translates' => new ActionTranslates()
                ])
            ],
            'empty request' => [
                'request' => new Request(),
                'requestStackCalls' => 4,
                'expected' => new ActionData([
                    'data' => null,
                    'context' => ['route' => null, 'entityId' => null, 'entityClass' => null, 'datagrid' => null],
                    'translates' => new ActionTranslates()
                ])
=======
                'requestStackCalls' => 5,
                'expected' => new ActionData(['data' => null])
            ],
            'empty request' => [
                'request' => new Request(),
                'requestStackCalls' => 5,
                'expected' => new ActionData(['data' => null])
>>>>>>> 678f2155
            ],
            'route1 without entity id' => [
                'request' => new Request(
                    [
                        'route' => 'test_route',
                        'entityClass' => 'stdClass'
                    ]
                ),
<<<<<<< HEAD
                'requestStackCalls' => 4,
                'expected' => new ActionData([
                    'data' => new \stdClass(),
                    'context' => [
                        'route' => 'test_route',
                        'entityId' => null,
                        'entityClass' => 'stdClass',
                        'datagrid' => null,
                    ],
                    'translates' => new ActionTranslates()
                ])
=======
                'requestStackCalls' => 5,
                'expected' => new ActionData(['data' => new \stdClass()])
>>>>>>> 678f2155
            ],
            'entity' => [
                'request' => new Request(),
                'requestStackCalls' => 0,
                'expected' => new ActionData([
                    'data' => $entity,
                    'context' => [
                        'route' => 'test_route',
                        'entityId' => '42',
                        'entityClass' => 'stdClass',
                        'datagrid' => null
                    ],
                    'translates' => new ActionTranslates()
                ]),
                'context' => [
                    'route' => 'test_route',
                    'entityId' => '42',
                    'entityClass' => 'stdClass'
                ]
            ],
            'entity (id as array)' => [
                'request' => new Request(),
                'requestStackCalls' => 0,
                'expected' => new ActionData([
                    'data' => $entity,
                    'context' => [
                        'route' => 'test_route',
                        'entityId' => ['params' => ['id' => '42']],
                        'entityClass' => 'stdClass',
                        'datagrid' => null
                    ],
                    'translates' => new ActionTranslates()
                ]),
                'context' => [
                    'route' => 'test_route',
                    'entityId' => ['params' => ['id' => '42']],
                    'entityClass' => 'stdClass'
                ]
            ]
        ];
    }

    public function testGetActionDataWithCache()
    {
        $entity = new \stdClass();
        $entity->id1 = 42;
        $entity->id2 = 100;
        $entity->id3 = 'test';

        $context1 = [
            'route' => 'test_route',
            'entityClass' => 'stdClass',
            'entityId' => ['id1' => '42', 'id2' => 100, 'id3' => 'test']
        ];

        $context2 = [
            'entityId' => ['id3' => 'test', 'id2' => '100', 'id1' => 42],
            'route' => 'test_route',
            'extra_parameter' => new \stdClass(),
            'entityClass' => 'stdClass'
        ];

        $this->doctrineHelper->expects($this->any())
            ->method('isManageableEntity')
            ->with('stdClass')
            ->willReturn(true);
        $this->doctrineHelper->expects($this->any())
            ->method('getEntityReference')
            ->willReturn($entity);

        $actionData = new ActionData([
            'data' => $entity,
            'context' => array_merge($context1, [
                'datagrid' => null,
            ]),
            'translates' => new ActionTranslates(),
        ]);

        $this->assertEquals($actionData, $this->helper->getActionData($context1));

        // use local cache
        $this->assertEquals($actionData, $this->helper->getActionData($context2));
    }
}<|MERGE_RESOLUTION|>--- conflicted
+++ resolved
@@ -154,31 +154,33 @@
         return [
             'without request' => [
                 'request' => null,
-<<<<<<< HEAD
-                'requestStackCalls' => 4,
+                'requestStackCalls' => 5,
                 'expected' => new ActionData([
                     'data' => null,
-                    'context' => ['route' => null, 'entityId' => null, 'entityClass' => null, 'datagrid' => null],
+                    'context' => [
+                        'route' => null,
+                        'entityId' => null,
+                        'entityClass' => null,
+                        'group' => null,
+                        'datagrid' => null,
+                     ],
                     'translates' => new ActionTranslates()
                 ])
             ],
             'empty request' => [
                 'request' => new Request(),
-                'requestStackCalls' => 4,
+                'requestStackCalls' => 5,
                 'expected' => new ActionData([
                     'data' => null,
-                    'context' => ['route' => null, 'entityId' => null, 'entityClass' => null, 'datagrid' => null],
+                    'context' => [
+                        'route' => null,
+                        'entityId' => null,
+                        'entityClass' => null,
+                        'group' => null,
+                        'datagrid' => null,
+                    ],
                     'translates' => new ActionTranslates()
                 ])
-=======
-                'requestStackCalls' => 5,
-                'expected' => new ActionData(['data' => null])
-            ],
-            'empty request' => [
-                'request' => new Request(),
-                'requestStackCalls' => 5,
-                'expected' => new ActionData(['data' => null])
->>>>>>> 678f2155
             ],
             'route1 without entity id' => [
                 'request' => new Request(
@@ -187,22 +189,18 @@
                         'entityClass' => 'stdClass'
                     ]
                 ),
-<<<<<<< HEAD
-                'requestStackCalls' => 4,
+                'requestStackCalls' => 5,
                 'expected' => new ActionData([
                     'data' => new \stdClass(),
                     'context' => [
                         'route' => 'test_route',
                         'entityId' => null,
                         'entityClass' => 'stdClass',
+                        'group' => null,
                         'datagrid' => null,
                     ],
                     'translates' => new ActionTranslates()
                 ])
-=======
-                'requestStackCalls' => 5,
-                'expected' => new ActionData(['data' => new \stdClass()])
->>>>>>> 678f2155
             ],
             'entity' => [
                 'request' => new Request(),
@@ -213,7 +211,8 @@
                         'route' => 'test_route',
                         'entityId' => '42',
                         'entityClass' => 'stdClass',
-                        'datagrid' => null
+                        'group' => null,
+                        'datagrid' => null,
                     ],
                     'translates' => new ActionTranslates()
                 ]),
@@ -232,7 +231,8 @@
                         'route' => 'test_route',
                         'entityId' => ['params' => ['id' => '42']],
                         'entityClass' => 'stdClass',
-                        'datagrid' => null
+                        'group' => null,
+                        'datagrid' => null,
                     ],
                     'translates' => new ActionTranslates()
                 ]),
@@ -276,6 +276,7 @@
         $actionData = new ActionData([
             'data' => $entity,
             'context' => array_merge($context1, [
+                'group' => null,
                 'datagrid' => null,
             ]),
             'translates' => new ActionTranslates(),
