--- conflicted
+++ resolved
@@ -4,21 +4,10 @@
 
 use Symfony\Component\Translation\TranslatorInterface;
 
-<<<<<<< HEAD
-use Oro\Bundle\ActionBundle\Model\ActionData;
 use Oro\Bundle\ActionBundle\Model\Operation;
 use Oro\Bundle\ActionBundle\Model\OperationDefinition;
-use Oro\Bundle\ActionBundle\Helper\ContextHelper;
-use Oro\Bundle\ActionBundle\Helper\RestrictHelper;
 use Oro\Bundle\ActionBundle\Model\OperationManager;
 use Oro\Bundle\ActionBundle\Layout\DataProvider\ActionsDataProvider;
-=======
-use Oro\Bundle\ActionBundle\Helper\RestrictHelper;
-use Oro\Bundle\ActionBundle\Layout\DataProvider\ActionsDataProvider;
-use Oro\Bundle\ActionBundle\Model\Action;
-use Oro\Bundle\ActionBundle\Model\ActionDefinition;
-use Oro\Bundle\ActionBundle\Model\ActionManager;
->>>>>>> 53dee5ea
 
 use Oro\Component\Layout\ContextInterface;
 
@@ -184,15 +173,8 @@
         $actionThree = $this->getOperation('action3', 'action3_label', false);
         $actions = [$actionOne, $actionTwo, $actionThree];
 
-<<<<<<< HEAD
-        $actionData = new ActionData(['key1' => 'val1']);
-
         $this->operationManager->expects($this->once())
             ->method('getOperations')
-=======
-        $this->actionManager->expects($this->once())
-            ->method('getActions')
->>>>>>> 53dee5ea
             ->will($this->returnValue($actions));
         $this->restrictHelper->expects($this->once())
             ->method('restrictActionsByGroup')
