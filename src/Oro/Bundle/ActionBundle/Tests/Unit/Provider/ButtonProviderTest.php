--- conflicted
+++ resolved
@@ -28,10 +28,7 @@
 
     public function testMatch()
     {
-<<<<<<< HEAD
-=======
         /** @var ButtonSearchContext|\PHPUnit_Framework_MockObject_MockObject $searchContext */
->>>>>>> 9222d85f
         $searchContext = $this->getMock(ButtonSearchContext::class);
 
         $button1 = $this->getButton();
@@ -39,24 +36,15 @@
         $button3 = $this->getButton();
 
         $extension1 = $this->extension('one');
-<<<<<<< HEAD
-        $extension1->expects($this->once())->method('find')->willReturn([$button1]);
-        $extension2 = $this->extension('two');
-        $extension2->expects($this->once())->method('find')->willReturn([$button2, $button3]);
-=======
         $extension1->expects($this->any())->method('find')->willReturn([$button1]);
         $extension2 = $this->extension('two');
         $extension2->expects($this->any())->method('find')->willReturn([$button2, $button3]);
->>>>>>> 9222d85f
 
         $collection = $this->buttonProvider->match($searchContext);
         $this->assertInstanceOf(ButtonsCollection::class, $collection);
 
         //checking correct mapping button => extension at collection
-<<<<<<< HEAD
-=======
         /** @var CallableStub|\PHPUnit_Framework_MockObject_MockObject $callable */
->>>>>>> 9222d85f
         $callable = $this->getMock(CallableStub::class);
         $callable->expects($this->at(0))
             ->method('__invoke')
@@ -79,14 +67,10 @@
                 $this->identicalTo($extension2)
             )->willReturn($button3);
 
-<<<<<<< HEAD
-        $collection->map($callable);
-=======
         $result = $collection->map($callable);
 
         $this->assertInstanceOf(ButtonsCollection::class, $result);
         $this->assertEquals([$button1, $button2, $button3], $result->toList());
->>>>>>> 9222d85f
     }
 
     /**
