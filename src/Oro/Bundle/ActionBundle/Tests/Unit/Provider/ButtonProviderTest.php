<?php

namespace Oro\Bundle\ActionBundle\Tests\Unit\Provider;

use Oro\Bundle\ActionBundle\Button\ButtonContext;
use Oro\Bundle\ActionBundle\Button\ButtonInterface;
use Oro\Bundle\ActionBundle\Button\ButtonsCollection;
use Oro\Bundle\ActionBundle\Button\ButtonSearchContext;
use Oro\Bundle\ActionBundle\Extension\ButtonProviderExtensionInterface;
use Oro\Bundle\ActionBundle\Provider\ButtonProvider;
use Oro\Bundle\ActionBundle\Tests\Unit\Stub\StubButton;
use Oro\Bundle\TestFrameworkBundle\Test\Stub\CallableStub;

class ButtonProviderTest extends \PHPUnit_Framework_TestCase
{
    /** @var ButtonProvider */
    protected $buttonProvider;

    /** @var ButtonProviderExtensionInterface[]|\PHPUnit_Framework_MockObject_MockObject[] */
    private $extensions = [];

    /**
     * {@inheritdoc}
     */
    protected function setUp()
    {
        $this->buttonProvider = new ButtonProvider();
<<<<<<< HEAD
    }

    public function testMatch()
    {
        $searchContext = $this->getMock(ButtonSearchContext::class);

        $button1 = $this->getButton();
        $button2 = $this->getButton();
        $button3 = $this->getButton();

        $extension1 = $this->extension('one');
        $extension1->expects($this->once())->method('find')->willReturn([$button1]);
        $extension2 = $this->extension('two');
        $extension2->expects($this->once())->method('find')->willReturn([$button2, $button3]);

        $collection = $this->buttonProvider->match($searchContext);
        $this->assertInstanceOf(ButtonsCollection::class, $collection);

        //checking correct mapping button => extension at collection
        $callable = $this->getMock(CallableStub::class);
        $callable->expects($this->at(0))
            ->method('__invoke')
            ->with(
                $this->identicalTo($button1),
                $this->identicalTo($extension1)
            )->willReturn($button1);

        $callable->expects($this->at(1))
            ->method('__invoke')
            ->with(
                $this->identicalTo($button2),
                $this->identicalTo($extension2)
            )->willReturn($button2);

        $callable->expects($this->at(2))
            ->method('__invoke')
            ->with(
                $this->identicalTo($button3),
                $this->identicalTo($extension2)
            )->willReturn($button3);

        $collection->map($callable);
    }

    /**
     * @param string $identifier
     * @return ButtonProviderExtensionInterface|\PHPUnit_Framework_MockObject_MockObject
     */
    private function extension($identifier)
    {
        if (isset($this->extensions[$identifier])) {
            return $this->extensions[$identifier];
        }

        $this->extensions[$identifier] = $this->getMock(ButtonProviderExtensionInterface::class);

        $this->buttonProvider->addExtension($this->extensions[$identifier]);

        return $this->extensions[$identifier];
=======
        $this->buttonExtension = $this->createMock(ButtonProviderExtensionInterface::class);
        $this->buttonProvider->addExtension($this->buttonExtension);
>>>>>>> 66b9a371
    }

    /**
     * @dataProvider findAllDataProvider
     *
     * @param array $input
     * @param array $output
     */
    public function testFindAll(array $input, array $output)
    {
        /** @var ButtonSearchContext $searchContext */
        $searchContext = $this->createMock(ButtonSearchContext::class);

        $this->extension('one')->expects($this->once())
            ->method('find')
            ->with($searchContext)
            ->willReturn($input);

        $this->assertEquals($output, $this->buttonProvider->findAll($searchContext));
    }

    /**
     * @return array
     */
    public function findAllDataProvider()
    {
        $button1 = $this->getButton(1);
        $button2 = $this->getButton(2);
        $button3 = $this->getButton(3);

        return [
            'no input' => [
                'input' => [],
                'output' => []
            ],
            'one button' => [
                'input' => [$button2],
                'output' => [$button2]
            ],
            'just ordered' => [
                'input' => [$button2, $button1, $button3],
                'output' => [$button1, $button2, $button3]
            ],
            'with same will be overridden' => [
                'input' => [$button3, $button3, $button2],
                'output' => [$button2, $button3]
            ]
        ];
    }

    /**
     * @param int $order
     * @return ButtonInterface|\PHPUnit_Framework_MockObject_MockObject
     */
    private function getButton($order = 1)
    {
<<<<<<< HEAD
        return new StubButton(
            [
                'order' => $order,
                'templateData' => ['additionalData' => []],
                'buttonContext' => new ButtonContext()
            ]
        );
=======
        $button = $this->createMock(ButtonInterface::class);
        $button->expects($this->any())->method('getOrder')->willReturn($order);

        return $button;
>>>>>>> 66b9a371
    }
}<|MERGE_RESOLUTION|>--- conflicted
+++ resolved
@@ -25,12 +25,11 @@
     protected function setUp()
     {
         $this->buttonProvider = new ButtonProvider();
-<<<<<<< HEAD
     }
 
     public function testMatch()
     {
-        $searchContext = $this->getMock(ButtonSearchContext::class);
+        $searchContext = $this->createMock(ButtonSearchContext::class);
 
         $button1 = $this->getButton();
         $button2 = $this->getButton();
@@ -45,7 +44,7 @@
         $this->assertInstanceOf(ButtonsCollection::class, $collection);
 
         //checking correct mapping button => extension at collection
-        $callable = $this->getMock(CallableStub::class);
+        $callable = $this->createMock(CallableStub::class);
         $callable->expects($this->at(0))
             ->method('__invoke')
             ->with(
@@ -80,15 +79,11 @@
             return $this->extensions[$identifier];
         }
 
-        $this->extensions[$identifier] = $this->getMock(ButtonProviderExtensionInterface::class);
+        $this->extensions[$identifier] = $this->createMock(ButtonProviderExtensionInterface::class);
 
         $this->buttonProvider->addExtension($this->extensions[$identifier]);
 
         return $this->extensions[$identifier];
-=======
-        $this->buttonExtension = $this->createMock(ButtonProviderExtensionInterface::class);
-        $this->buttonProvider->addExtension($this->buttonExtension);
->>>>>>> 66b9a371
     }
 
     /**
@@ -145,7 +140,6 @@
      */
     private function getButton($order = 1)
     {
-<<<<<<< HEAD
         return new StubButton(
             [
                 'order' => $order,
@@ -153,11 +147,5 @@
                 'buttonContext' => new ButtonContext()
             ]
         );
-=======
-        $button = $this->createMock(ButtonInterface::class);
-        $button->expects($this->any())->method('getOrder')->willReturn($order);
-
-        return $button;
->>>>>>> 66b9a371
     }
 }