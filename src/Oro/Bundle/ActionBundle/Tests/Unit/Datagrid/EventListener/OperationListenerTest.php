--- conflicted
+++ resolved
@@ -266,12 +266,8 @@
                 ]
             ],
             'should not replace existing default action' => [
-<<<<<<< HEAD
-                'config' => DatagridConfiguration::create(
-                    ['name' => 'datagrid1', 'actions' => ['action3' => ['label' => 'default action3']]]
-                ),
-=======
-                'config' => DatagridConfiguration::create([
+                'config' => DatagridConfiguration::create([
+                    'name' => 'datagrid1',
                     'actions' => [
                         'action3' => [
                             'label' => 'default action3'
@@ -281,7 +277,6 @@
                         'type' => OrmDatasource::TYPE,
                     ],
                 ]),
->>>>>>> 49dfc601
                 'actions' => ['action3' => $this->createOperation(
                     'action3',
                     true,
