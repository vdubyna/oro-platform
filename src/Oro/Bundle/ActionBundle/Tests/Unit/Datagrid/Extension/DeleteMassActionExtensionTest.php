--- conflicted
+++ resolved
@@ -5,11 +5,8 @@
 use Oro\Bundle\ActionBundle\Datagrid\Extension\DeleteMassActionExtension;
 use Oro\Bundle\ActionBundle\Model\OperationManager;
 use Oro\Bundle\DataGridBundle\Datagrid\Common\DatagridConfiguration;
-<<<<<<< HEAD
+use Oro\Bundle\DataGridBundle\Datasource\Orm\OrmDatasource;
 use Oro\Bundle\DataGridBundle\Tools\GridConfigurationHelper;
-=======
-use Oro\Bundle\DataGridBundle\Datasource\Orm\OrmDatasource;
->>>>>>> 87f342cb
 use Oro\Bundle\EntityBundle\ORM\DoctrineHelper;
 use Oro\Bundle\EntityBundle\ORM\EntityClassResolver;
 
@@ -72,17 +69,9 @@
     /**
      * @dataProvider isApplicableDataProvider
      *
-<<<<<<< HEAD
      * @param bool $hasOperation
      */
     public function testIsApplicable($hasOperation)
-=======
-     * @param array $actionsConfig
-     * @param bool  $expected
-     * @param string $type
-     */
-    public function testIsApplicable(array $actionsConfig, $expected, $type)
->>>>>>> 87f342cb
     {
         $this->manager->expects($this->once())
             ->method('hasOperation')
@@ -106,34 +95,9 @@
             ->with('TestEntity', false)
             ->willReturn('id');
 
-<<<<<<< HEAD
         $this->extension->setGroups(['test_group']);
 
         $this->assertEquals($hasOperation, $this->extension->isApplicable($this->getDatagridConfiguration()));
-=======
-        $this->assertEquals(
-            $expected,
-            $this->extension->isApplicable(
-                DatagridConfiguration::createNamed(
-                    'test-grid',
-                    [
-                        'source' => [
-                            'type'  => $type,
-                            'query' => [
-                                'from' => [
-                                    [
-                                        'table' => 'test_entity_table',
-                                        'alias' => 'test_entity'
-                                    ]
-                                ]
-                            ]
-                        ],
-                        'actions' => $actionsConfig
-                    ]
-                )
-            )
-        );
->>>>>>> 87f342cb
     }
 
     /**
@@ -155,8 +119,8 @@
         return DatagridConfiguration::createNamed(
             'test-grid',
             [
-<<<<<<< HEAD
                 'source' => [
+                    'type' => OrmDatasource::TYPE,
                     'query' => [
                         'from' => [
                             [
@@ -169,17 +133,5 @@
                 'actions' => ['delete' => []]
             ]
         );
-=======
-                'actionsConfig' => ['delete' => []],
-                'expected' => true,
-                'type' => OrmDatasource::TYPE
-            ],
-            [
-                'actionsConfig' => [],
-                'expected' => false,
-                'type' => OrmDatasource::TYPE
-            ],
-        ];
->>>>>>> 87f342cb
     }
 }