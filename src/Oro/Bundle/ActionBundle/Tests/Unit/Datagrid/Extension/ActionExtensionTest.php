<?php

namespace Oro\Bundle\ActionBundle\Tests\Unit\Datagrid\Extension;

use Oro\Bundle\ActionBundle\Datagrid\Extension\ActionExtension;
use Oro\Bundle\ActionBundle\Datagrid\Provider\MassActionProviderRegistry;
use Oro\Bundle\ActionBundle\Helper\ApplicationsHelper;
use Oro\Bundle\ActionBundle\Helper\ContextHelper;
use Oro\Bundle\ActionBundle\Model\Action;
use Oro\Bundle\ActionBundle\Model\ActionData;
use Oro\Bundle\ActionBundle\Model\ActionDefinition;
use Oro\Bundle\ActionBundle\Model\ActionManager;
use Oro\Bundle\DataGridBundle\Datagrid\Common\DatagridConfiguration;
use Oro\Bundle\DataGridBundle\Datasource\ResultRecord;
use Oro\Bundle\DataGridBundle\Extension\Action\ActionExtension as DatagridActionExtension;

class ActionExtensionTest extends \PHPUnit_Framework_TestCase
{
    const PROVIDER_ALIAS = 'test_mass_action_provider';

    /** @var \PHPUnit_Framework_MockObject_MockObject|MassActionProviderRegistry */
    protected $massActionProviderRegistry;

    /** @var ActionExtension */
    protected $extension;

    /** @var \PHPUnit_Framework_MockObject_MockObject|ActionManager */
    protected $manager;

    protected function setUp()
    {
        $this->manager = $this->getMockBuilder('Oro\Bundle\ActionBundle\Model\ActionManager')
            ->disableOriginalConstructor()
            ->getMock();

        /** @var \PHPUnit_Framework_MockObject_MockObject|ContextHelper $contextHelper */
        $contextHelper = $this->getMockBuilder('Oro\Bundle\ActionBundle\Helper\ContextHelper')
            ->disableOriginalConstructor()
            ->getMock();
        $contextHelper->expects($this->any())
            ->method('getActionData')
            ->willReturn(new ActionData(['data' => ['param'], 'key1' => 'value1', 'key2' => 2]));

        /** @var \PHPUnit_Framework_MockObject_MockObject|ApplicationsHelper $applicationHelper */
        $applicationHelper = $this->getMockBuilder('Oro\Bundle\ActionBundle\Helper\ApplicationsHelper')
            ->disableOriginalConstructor()
            ->getMock();

        $provider = $this->getMock('Oro\Bundle\ActionBundle\Datagrid\Provider\MassActionProviderInterface');
        $provider->expects($this->any())
            ->method('getActions')
            ->willReturn(['test_config' => ['label' => 'test_label']]);

        $this->massActionProviderRegistry = $this
            ->getMockBuilder('Oro\Bundle\ActionBundle\Datagrid\Provider\MassActionProviderRegistry')
            ->disableOriginalConstructor()
            ->getMock();

        $this->massActionProviderRegistry->expects($this->any())
            ->method('getProvider')
            ->with(self::PROVIDER_ALIAS)
            ->willReturn($provider);

        $this->extension = new ActionExtension(
            $this->manager,
            $contextHelper,
            $applicationHelper,
            $this->massActionProviderRegistry
        );
    }

    protected function tearDown()
    {
        unset($this->extension, $this->manager, $this->massActionProviderRegistry);
    }

    /**
     * @param DatagridConfiguration $config
     * @param Action[] $actions
     * @param bool $expected
     * @param array $expectedConfiguration
     *
     * @dataProvider isApplicableProvider
     */
    public function testIsApplicable(
        DatagridConfiguration $config,
        array $actions,
        $expected,
        array $expectedConfiguration = []
    ) {
        $this->manager->expects($this->once())
            ->method('getActions')
            ->willReturn($actions);

        $this->assertEquals($expected, $this->extension->isApplicable($config));

        if ($expected) {
            $this->assertNotEmpty($config->offsetGetOr('actions'));
            $this->assertNotEmpty($config->offsetGetOr('action_configuration'));

            foreach ($expectedConfiguration as $name => $params) {
                $this->assertNotEmpty($config->offsetGetOr($name));
                $this->assertEquals($params, $config->offsetGetOr($name));
            }
        }
    }

    /**
     * @param DatagridConfiguration $datagridConfig
     * @param ResultRecord $record
     * @param $actions
     * @param array $expectedActions
     * @param array $context
     * @param array $groups
     *
     * @dataProvider getRowConfigurationProvider
     */
    public function testGetRowConfiguration(
        DatagridConfiguration $datagridConfig,
        ResultRecord $record,
        $actions,
<<<<<<< HEAD
        array $groups = null,
        array $expectedActions
=======
        array $expectedActions,
        array $context = null,
        array $groups = null
>>>>>>> 285835c2
    ) {
        $this->manager->expects($this->any())
            ->method('getActions')
            ->willReturn($actions);

<<<<<<< HEAD
        if (null !== $groups) {
            $this->extension->setActionGroups($groups);
        }

=======
        if ($groups) {
            $this->extension->setActionGroups($groups);
        }
>>>>>>> 285835c2
        $this->extension->isApplicable($datagridConfig);

        $this->assertEquals($expectedActions, $this->extension->getRowConfiguration($record, []));
    }

    /**
     * @return array
     */
    public function isApplicableProvider()
    {
        $action1 = $this->createAction(
            'test_action',
            true,
            [
                'getDatagridOptions' => ['mass_action_provider' => self::PROVIDER_ALIAS]
            ]
        );

        $action2 = $this->createAction(
            'test_action',
            true,
            [
                'getDatagridOptions' => ['mass_action' => ['label' => 'test_mass_action_label']]
            ]
        );

        $action3 = $this->createAction(
            'action3',
            true,
            [
                'getName' => 'action3',
                'getLabel' => 'Action 3 label'
            ]
        );

        return [
            'applicable with provider' => [
                'config' => DatagridConfiguration::create(['name' => 'datagrid1']),
                'actions' => ['test_action' => $action1],
                'expected' => true,
                'expectedConfiguration' => [
                    'mass_actions' => ['test_actiontest_config' => ['label' => 'test_label']]
                ]
            ],
            'applicable with single mass action' => [
                'config' => DatagridConfiguration::create(['name' => 'datagrid1']),
                'actions' => ['test_action' => $action2],
                'expected' => true,
                'expectedConfiguration' => [
                    'mass_actions' => ['test_action' => ['label' => 'test_mass_action_label']]
                ]
            ],
            'applicable with single action' => [
                'config' => DatagridConfiguration::create(['name' => 'datagrid1']),
                'actions' => ['action3' => $action3],
                'expected' => true,
                'expectedConfiguration' => [
                    'actions' => ['action3' => $this->getRowActionConfig('action3', 'datagrid1', 'Action 3 label')],
                ]
            ],
            'should not replace existing default action' => [
                'config' => DatagridConfiguration::create(['actions' => ['action3' => ['label' => 'default action3']]]),
                'actions' => ['action3' => $action3, 'test_action' => $action2],
                'expected' => true,
                'expectedConfiguration' => [
                    'actions' => [
                        'action3' => ['label' => 'default action3'],
                        'test_action' => $this->getRowActionConfig('test_action'),
                    ]
                ]
            ],
            'not applicable' => [
                'config' => DatagridConfiguration::create(['name' => 'datagrid1']),
                'actions' => [],
                'expected' => false
            ]
        ];
    }

    /**
     * @return array
     */
    public function getRowConfigurationProvider()
    {
        $actionAllowed1 = $this->createAction('action1', true);
        $actionAllowed2 = $this->createAction('action2', true);
        $actionNotAllowed = $this->createAction('action3', false);

        return [
            'no actions' => [
                'config' => DatagridConfiguration::create(['name' => 'datagrid_name']),
                'record' => new ResultRecord(['id' => 1]),
                'actions' => [],
                'groups' => null,
                'expectedActions' => [],
            ],
            'no actions and group1' => [
                'config' => DatagridConfiguration::create(['name' => 'datagrid_name']),
                'record' => new ResultRecord(['id' => 1]),
                'actions' => [],
                'groups' => ['group1'],
                'expectedActions' => [],
            ],
            '2 allowed actions' => [
                'config' => DatagridConfiguration::create([]),
                'record' => new ResultRecord(['id' => 2]),
<<<<<<< HEAD
                'actions' => [$actionAllowed1, $actionAllowed2],
                'groups' => null,
=======
                'actions' => ['action1' => $actionAllowed1, 'action2' => $actionAllowed2],
>>>>>>> 285835c2
                'expectedActions' => [
                    'action1' => ['translates' => ['key1' => 'value1', 'key2' => 2]],
                    'action2' => ['translates' => ['key1' => 'value1', 'key2' => 2]],
                ],
                'context' => ['entityClass' => null, 'datagrid' => null, 'group' => null],
            ],
            '1 allowed action' => [
                'config' => DatagridConfiguration::create([]),
                'record' => new ResultRecord(['id' => 3]),
<<<<<<< HEAD
                'actions' => [$actionAllowed1, $actionNotAllowed],
                'groups' => null,
=======
                'actions' => ['action1' => $actionAllowed1, 'action3' => $actionNotAllowed],
>>>>>>> 285835c2
                'expectedActions' => [
                    'action1' => ['translates' => ['key1' => 'value1', 'key2' => 2]],
                    'action3' => false
                ],
                'context' => ['entityClass' => null, 'datagrid' => null, 'group' => null],
            ],
            '1 allowed action and array parent config' => [
                'config' => DatagridConfiguration::create([
                    'name' => 'datagrid_name',
                    DatagridActionExtension::ACTION_CONFIGURATION_KEY => [
                        'view' => ['key1' => 'value1'],
                        'update' => false,
                    ],
                ]),
                'record' => new ResultRecord(['id' => 4]),
<<<<<<< HEAD
                'actions' => [$actionAllowed1, $actionNotAllowed],
                'groups' => null,
=======
                'actions' => ['action1' => $actionAllowed1, 'action3' => $actionNotAllowed],
>>>>>>> 285835c2
                'expectedActions' => [
                    'action1' => ['translates' => ['key1' => 'value1', 'key2' => 2]],
                    'action3' => false,
                    'view' => ['key1' => 'value1'],
                    'update' => false,
                ],
                'context' => ['entityClass' => null, 'datagrid' => 'datagrid_name', 'group' => null],
            ],
            '1 allowed action and callable parent config' => [
                'config' => DatagridConfiguration::create([
                    'name' => 'datagrid_name',
                    DatagridActionExtension::ACTION_CONFIGURATION_KEY => function () {
                        return [
                            'view' => ['key2' => 'value2'],
                            'update' => true,
                        ];
                    },
                ]),
                'record' => new ResultRecord(['id' => 4]),
<<<<<<< HEAD
                'actions' => [$actionAllowed1, $actionNotAllowed],
                'groups' => null,
=======
                'actions' => ['action1' => $actionAllowed1, 'action3' => $actionNotAllowed],
>>>>>>> 285835c2
                'expectedActions' => [
                    'action1' => ['translates' => ['key1' => 'value1', 'key2' => 2]],
                    'action3' => false,
                    'view' => ['key2' => 'value2'],
                    'update' => true,
                ],
                'context' => ['entityClass' => null, 'datagrid' => 'datagrid_name', 'group' => null],
            ],
        ];
    }

    /**
     * @param string $action
     * @param string $datagrid
     * @param string $label
     * @return array
     */
    protected function getRowActionConfig($action, $datagrid = null, $label = null)
    {
        return [
            'type' => 'action-widget',
            'label' => $label,
            'rowAction' => false,
            'link' => '#',
            'icon' => 'edit',
            'options' => [
                'actionName' => $action,
                'entityClass' => null,
                'datagrid' => $datagrid,
                'confirmation' => '',
                'hasDialog' => null,
                'showDialog' => false,
                'executionRoute' => null,
                'dialogRoute' => null,
                'dialogOptions' => [
                    'title' => $label,
                    'dialogOptions' => []
                ]
            ]
        ];
    }

    /**
     * @param string $name
     * @param bool $isAvailable
     * @param array $definitionParams
     *
     * @return Action|\PHPUnit_Framework_MockObject_MockObject
     */
    protected function createAction($name = 'test_action', $isAvailable = true, array $definitionParams = [])
    {
        /** @var \PHPUnit_Framework_MockObject_MockObject|ActionDefinition $definition */
        $definition = $this->getMock('Oro\Bundle\ActionBundle\Model\ActionDefinition');

        foreach ($definitionParams as $method => $params) {
            $definition->expects($this->any())
                ->method($method)
                ->willReturn($params);
        }

        /** @var \PHPUnit_Framework_MockObject_MockObject|Action $action */
        $action = $this->getMockBuilder('Oro\Bundle\ActionBundle\Model\Action')
            ->disableOriginalConstructor()
            ->getMock();
        $action->expects($this->any())
            ->method('getDefinition')
            ->willReturn($definition);
        $action->expects($this->any())
            ->method('getName')
            ->willReturn($name);
        $action->expects($this->any())
            ->method('isAvailable')
            ->withAnyParameters()
            ->willReturn($isAvailable);

        return $action;
    }
}<|MERGE_RESOLUTION|>--- conflicted
+++ resolved
@@ -4,12 +4,12 @@
 
 use Oro\Bundle\ActionBundle\Datagrid\Extension\ActionExtension;
 use Oro\Bundle\ActionBundle\Datagrid\Provider\MassActionProviderRegistry;
-use Oro\Bundle\ActionBundle\Helper\ApplicationsHelper;
-use Oro\Bundle\ActionBundle\Helper\ContextHelper;
 use Oro\Bundle\ActionBundle\Model\Action;
 use Oro\Bundle\ActionBundle\Model\ActionData;
 use Oro\Bundle\ActionBundle\Model\ActionDefinition;
 use Oro\Bundle\ActionBundle\Model\ActionManager;
+use Oro\Bundle\ActionBundle\Helper\ApplicationsHelper;
+use Oro\Bundle\ActionBundle\Helper\ContextHelper;
 use Oro\Bundle\DataGridBundle\Datagrid\Common\DatagridConfiguration;
 use Oro\Bundle\DataGridBundle\Datasource\ResultRecord;
 use Oro\Bundle\DataGridBundle\Extension\Action\ActionExtension as DatagridActionExtension;
@@ -119,29 +119,18 @@
         DatagridConfiguration $datagridConfig,
         ResultRecord $record,
         $actions,
-<<<<<<< HEAD
-        array $groups = null,
-        array $expectedActions
-=======
         array $expectedActions,
         array $context = null,
         array $groups = null
->>>>>>> 285835c2
     ) {
         $this->manager->expects($this->any())
             ->method('getActions')
+            ->with($context, false)
             ->willReturn($actions);
 
-<<<<<<< HEAD
-        if (null !== $groups) {
-            $this->extension->setActionGroups($groups);
-        }
-
-=======
         if ($groups) {
             $this->extension->setActionGroups($groups);
         }
->>>>>>> 285835c2
         $this->extension->isApplicable($datagridConfig);
 
         $this->assertEquals($expectedActions, $this->extension->getRowConfiguration($record, []));
@@ -235,25 +224,22 @@
                 'config' => DatagridConfiguration::create(['name' => 'datagrid_name']),
                 'record' => new ResultRecord(['id' => 1]),
                 'actions' => [],
+                'expectedActions' => [],
+                'context' => ['entityClass' => null, 'datagrid' => 'datagrid_name', 'group' => null],
                 'groups' => null,
-                'expectedActions' => [],
             ],
             'no actions and group1' => [
                 'config' => DatagridConfiguration::create(['name' => 'datagrid_name']),
                 'record' => new ResultRecord(['id' => 1]),
                 'actions' => [],
+                'expectedActions' => [],
+                'context' => ['entityClass' => null, 'datagrid' => 'datagrid_name', 'group' => ['group1']],
                 'groups' => ['group1'],
-                'expectedActions' => [],
             ],
             '2 allowed actions' => [
                 'config' => DatagridConfiguration::create([]),
                 'record' => new ResultRecord(['id' => 2]),
-<<<<<<< HEAD
-                'actions' => [$actionAllowed1, $actionAllowed2],
-                'groups' => null,
-=======
                 'actions' => ['action1' => $actionAllowed1, 'action2' => $actionAllowed2],
->>>>>>> 285835c2
                 'expectedActions' => [
                     'action1' => ['translates' => ['key1' => 'value1', 'key2' => 2]],
                     'action2' => ['translates' => ['key1' => 'value1', 'key2' => 2]],
@@ -263,12 +249,7 @@
             '1 allowed action' => [
                 'config' => DatagridConfiguration::create([]),
                 'record' => new ResultRecord(['id' => 3]),
-<<<<<<< HEAD
-                'actions' => [$actionAllowed1, $actionNotAllowed],
-                'groups' => null,
-=======
                 'actions' => ['action1' => $actionAllowed1, 'action3' => $actionNotAllowed],
->>>>>>> 285835c2
                 'expectedActions' => [
                     'action1' => ['translates' => ['key1' => 'value1', 'key2' => 2]],
                     'action3' => false
@@ -284,12 +265,7 @@
                     ],
                 ]),
                 'record' => new ResultRecord(['id' => 4]),
-<<<<<<< HEAD
-                'actions' => [$actionAllowed1, $actionNotAllowed],
-                'groups' => null,
-=======
                 'actions' => ['action1' => $actionAllowed1, 'action3' => $actionNotAllowed],
->>>>>>> 285835c2
                 'expectedActions' => [
                     'action1' => ['translates' => ['key1' => 'value1', 'key2' => 2]],
                     'action3' => false,
@@ -309,12 +285,7 @@
                     },
                 ]),
                 'record' => new ResultRecord(['id' => 4]),
-<<<<<<< HEAD
-                'actions' => [$actionAllowed1, $actionNotAllowed],
-                'groups' => null,
-=======
                 'actions' => ['action1' => $actionAllowed1, 'action3' => $actionNotAllowed],
->>>>>>> 285835c2
                 'expectedActions' => [
                     'action1' => ['translates' => ['key1' => 'value1', 'key2' => 2]],
                     'action3' => false,
