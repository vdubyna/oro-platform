<?php

namespace Oro\Bundle\ActionBundle\Tests\Unit\Datagrid\Extension;

use Oro\Bundle\ActionBundle\Datagrid\Extension\ActionExtension;
use Oro\Bundle\ActionBundle\Datagrid\Provider\MassActionProviderRegistry;
use Oro\Bundle\ActionBundle\Model\Action;
use Oro\Bundle\ActionBundle\Model\ActionData;
use Oro\Bundle\ActionBundle\Model\ActionDefinition;
use Oro\Bundle\ActionBundle\Model\ActionManager;
use Oro\Bundle\ActionBundle\Helper\ApplicationsHelper;
use Oro\Bundle\ActionBundle\Helper\ContextHelper;
use Oro\Bundle\DataGridBundle\Datagrid\Common\DatagridConfiguration;
use Oro\Bundle\DataGridBundle\Datasource\ResultRecord;
use Oro\Bundle\DataGridBundle\Extension\Action\ActionExtension as DatagridActionExtension;

class ActionExtensionTest extends \PHPUnit_Framework_TestCase
{
    const PROVIDER_ALIAS = 'test_mass_action_provider';

    /** @var \PHPUnit_Framework_MockObject_MockObject|MassActionProviderRegistry */
    protected $massActionProviderRegistry;

    /** @var ActionExtension */
    protected $extension;

    /** @var \PHPUnit_Framework_MockObject_MockObject|ActionManager */
    protected $manager;

    protected function setUp()
    {
        $this->manager = $this->getMockBuilder('Oro\Bundle\ActionBundle\Model\ActionManager')
            ->disableOriginalConstructor()
            ->getMock();

        /** @var \PHPUnit_Framework_MockObject_MockObject|ContextHelper $contextHelper */
        $contextHelper = $this->getMockBuilder('Oro\Bundle\ActionBundle\Helper\ContextHelper')
            ->disableOriginalConstructor()
            ->getMock();
        $contextHelper->expects($this->any())
            ->method('getActionData')
            ->willReturn(new ActionData(['data' => ['param'], 'key1' => 'value1', 'key2' => 2]));

        /** @var \PHPUnit_Framework_MockObject_MockObject|ApplicationsHelper $applicationHelper */
        $applicationHelper = $this->getMockBuilder('Oro\Bundle\ActionBundle\Helper\ApplicationsHelper')
            ->disableOriginalConstructor()
            ->getMock();

        $provider = $this->getMock('Oro\Bundle\ActionBundle\Datagrid\Provider\MassActionProviderInterface');
        $provider->expects($this->any())
            ->method('getActions')
            ->willReturn(['test_config' => ['label' => 'test_label']]);

        $this->massActionProviderRegistry = $this
            ->getMockBuilder('Oro\Bundle\ActionBundle\Datagrid\Provider\MassActionProviderRegistry')
            ->disableOriginalConstructor()
            ->getMock();

        $this->massActionProviderRegistry->expects($this->any())
            ->method('getProvider')
            ->with(self::PROVIDER_ALIAS)
            ->willReturn($provider);

        $this->extension = new ActionExtension(
            $this->manager,
            $contextHelper,
            $applicationHelper,
            $this->massActionProviderRegistry
        );
    }

    protected function tearDown()
    {
        unset($this->extension, $this->manager, $this->massActionProviderRegistry);
    }

    /**
     * @param DatagridConfiguration $config
     * @param Action[] $actions
     * @param bool $expected
     * @param array $expectedConfiguration
     *
     * @dataProvider isApplicableProvider
     */
    public function testIsApplicable(
        DatagridConfiguration $config,
        array $actions,
        $expected,
        array $expectedConfiguration = []
    ) {
        $this->manager->expects($this->once())
            ->method('getActions')
            ->willReturn($actions);

        $this->assertEquals($expected, $this->extension->isApplicable($config));

        if ($expected) {
            $this->assertNotEmpty($config->offsetGetOr('actions'));
            $this->assertNotEmpty($config->offsetGetOr('action_configuration'));

            foreach ($expectedConfiguration as $name => $params) {
                $this->assertNotEmpty($config->offsetGetOr($name));
                $this->assertEquals($params, $config->offsetGetOr($name));
            }
        }
    }

    /**
<<<<<<< HEAD
=======
     * @param DatagridConfiguration $datagridConfig
     * @param ResultRecord $record
     * @param $actions
     * @param array $expectedActions
     *
     * @dataProvider getRowConfigurationProvider
     */
    public function testGetRowConfiguration(
        DatagridConfiguration $datagridConfig,
        ResultRecord $record,
        $actions,
        array $expectedActions
    ) {
        $this->manager->expects($this->any())
            ->method('getActions')
            ->willReturn($actions);

        $this->extension->isApplicable($datagridConfig);

        $this->assertEquals($expectedActions, $this->extension->getRowConfiguration($record));
    }

    /**
>>>>>>> 79e4e21b
     * @return array
     */
    public function isApplicableProvider()
    {
        $action1 = $this->createAction(
            'test_action',
            true,
            [
                'getDatagridOptions' => ['mass_action_provider' => self::PROVIDER_ALIAS]
            ]
        );

        $action2 = $this->createAction(
            'test_action',
            true,
            [
                'getDatagridOptions' => ['mass_action' => ['label' => 'test_mass_action_label']]
            ]
        );

        $action2ResultConfig = [
            'type' => 'action-widget',
            'label' => null,
            'rowAction' => false,
            'link' => '#',
            'icon' => 'edit',
            'options' => [
                'actionName' => 'test_action',
                'entityClass' => null,
                'datagrid' => null,
                'confirmation' => '',
                'showDialog' => null,
                'executionRoute' => null,
                'dialogRoute' => null,
                'dialogOptions' => [
                    'title' => null,
                    'dialogOptions' => []
                ]
            ]
        ];

        $action3 = $this->createAction(
            'action3',
            true,
            [
                'getName' => 'action3',
                'getLabel' => 'Action 3 label'
            ]
        );

        return [
            'applicable with provider' => [
                'config' => DatagridConfiguration::create(['name' => ' datagrid1']),
                'actions' => [$action1],
                'expected' => true,
                'expectedConfiguration' => [
                    'mass_actions' => ['test_actiontest_config' => ['label' => 'test_label']]
                ]
            ],
            'applicable with single mass action' => [
                'config' => DatagridConfiguration::create(['name' => ' datagrid1']),
                'actions' => [$action2],
                'expected' => true,
                'expectedConfiguration' => [
                    'mass_actions' => ['test_action' => ['label' => 'test_mass_action_label']]
                ]
            ],
            'should not replace existing default action' => [
                'config' => DatagridConfiguration::create(['actions' => ['action3' => ['label' => 'default action3']]]),
                'actions' => [$action3, $action2],
                'expected' => true,
                'expectedConfiguration' => [
                    'actions' => ['action3' => ['label' => 'default action3'], 'test_action' => $action2ResultConfig]
                ]
            ],
            'not applicable' => [
                'config' => DatagridConfiguration::create(['name' => ' datagrid1']),
                'actions' => [],
                'expected' => false
            ]
        ];
    }

    /**
     * @param ResultRecord $record
     * @param $actions
     * @param array $expectedActions
     *
     * @dataProvider getActionsPermissionsProvider
     */
    public function testGetActionsPermissions(ResultRecord $record, $actions, array $expectedActions)
    {
        $this->manager->expects($this->any())
            ->method('getActions')
            ->willReturn($actions);

        $this->extension->isApplicable(DatagridConfiguration::create(['name' => 'datagrid_name']));

        $this->assertEquals($expectedActions, $this->extension->getActionsPermissions($record));
    }


    /**
     * @return array
     */
    public function getRowConfigurationProvider()
    {
        $actionAllowed1 = $this->createAction('action1', true);
        $actionAllowed2 = $this->createAction('action2', true);
        $actionNotAllowed = $this->createAction('action3', false);

        return [
            'no actions' => [
                'config' => DatagridConfiguration::create(['name' => 'datagrid_name']),
                'record' => new ResultRecord(['id' => 1]),
                'actions' => [],
                'expectedActions' => [],
            ],
            '2 allowed actions' => [
                'config' => DatagridConfiguration::create(['name' => 'datagrid_name']),
                'record' => new ResultRecord(['id' => 2]),
                'actions' => [$actionAllowed1, $actionAllowed2],
                'expectedActions' => [
                    'action1' => ['translates' => ['key1' => 'value1', 'key2' => 2]],
                    'action2' => ['translates' => ['key1' => 'value1', 'key2' => 2]],
                ],
            ],
            '1 allowed action' => [
                'config' => DatagridConfiguration::create(['name' => 'datagrid_name']),
                'record' => new ResultRecord(['id' => 3]),
                'actions' => [$actionAllowed1, $actionNotAllowed],
                'expectedActions' => [
                    'action1' => ['translates' => ['key1' => 'value1', 'key2' => 2]],
                    'action3' => false
                ],
            ],
            '1 allowed action and array parent config' => [
                'config' => DatagridConfiguration::create([
                    'name' => 'datagrid_name',
                    DatagridActionExtension::ACTION_CONFIGURATION_KEY => [
                        'view' => ['key1' => 'value1'],
                        'update' => false,
                    ],
                ]),
                'record' => new ResultRecord(['id' => 4]),
                'actions' => [$actionAllowed1, $actionNotAllowed],
                'expectedActions' => [
                    'action1' => ['translates' => ['key1' => 'value1', 'key2' => 2]],
                    'action3' => false,
                    'view' => ['key1' => 'value1'],
                    'update' => false,
                ],
            ],
            '1 allowed action and callable parent config' => [
                'config' => DatagridConfiguration::create([
                    'name' => 'datagrid_name',
                    DatagridActionExtension::ACTION_CONFIGURATION_KEY => function () {
                        return [
                            'view' => ['key2' => 'value2'],
                            'update' => true,
                        ];
                    },
                ]),
                'record' => new ResultRecord(['id' => 4]),
                'actions' => [$actionAllowed1, $actionNotAllowed],
                'expectedActions' => [
                    'action1' => ['translates' => ['key1' => 'value1', 'key2' => 2]],
                    'action3' => false,
                    'view' => ['key2' => 'value2'],
                    'update' => true,
                ],
            ],
        ];
    }

    /**
     * @param string $name
     * @param bool $isAvailable
     * @param array $definitionParams
     *
     * @return Action|\PHPUnit_Framework_MockObject_MockObject
     */
    protected function createAction($name = 'test_action', $isAvailable = true, array $definitionParams = [])
    {
        /** @var \PHPUnit_Framework_MockObject_MockObject|ActionDefinition $definition */
        $definition = $this->getMock('Oro\Bundle\ActionBundle\Model\ActionDefinition');

        foreach ($definitionParams as $method => $params) {
            $definition->expects($this->any())
                ->method($method)
                ->willReturn($params);
        }

        /** @var \PHPUnit_Framework_MockObject_MockObject|Action $action */
        $action = $this->getMockBuilder('Oro\Bundle\ActionBundle\Model\Action')
            ->disableOriginalConstructor()
            ->getMock();
        $action->expects($this->any())
            ->method('getDefinition')
            ->willReturn($definition);
        $action->expects($this->any())
            ->method('getName')
            ->willReturn($name);
        $action->expects($this->any())
            ->method('isAvailable')
            ->withAnyParameters()
            ->willReturn($isAvailable);

        return $action;
    }
}<|MERGE_RESOLUTION|>--- conflicted
+++ resolved
@@ -106,32 +106,6 @@
     }
 
     /**
-<<<<<<< HEAD
-=======
-     * @param DatagridConfiguration $datagridConfig
-     * @param ResultRecord $record
-     * @param $actions
-     * @param array $expectedActions
-     *
-     * @dataProvider getRowConfigurationProvider
-     */
-    public function testGetRowConfiguration(
-        DatagridConfiguration $datagridConfig,
-        ResultRecord $record,
-        $actions,
-        array $expectedActions
-    ) {
-        $this->manager->expects($this->any())
-            ->method('getActions')
-            ->willReturn($actions);
-
-        $this->extension->isApplicable($datagridConfig);
-
-        $this->assertEquals($expectedActions, $this->extension->getRowConfiguration($record));
-    }
-
-    /**
->>>>>>> 79e4e21b
      * @return array
      */
     public function isApplicableProvider()
@@ -216,23 +190,27 @@
     }
 
     /**
+     * @param DatagridConfiguration $datagridConfig
      * @param ResultRecord $record
      * @param $actions
      * @param array $expectedActions
      *
-     * @dataProvider getActionsPermissionsProvider
-     */
-    public function testGetActionsPermissions(ResultRecord $record, $actions, array $expectedActions)
-    {
+     * @dataProvider getRowConfigurationProvider
+     */
+    public function testGetRowConfiguration(
+        DatagridConfiguration $datagridConfig,
+        ResultRecord $record,
+        $actions,
+        array $expectedActions
+    ) {
         $this->manager->expects($this->any())
             ->method('getActions')
             ->willReturn($actions);
 
-        $this->extension->isApplicable(DatagridConfiguration::create(['name' => 'datagrid_name']));
-
-        $this->assertEquals($expectedActions, $this->extension->getActionsPermissions($record));
-    }
-
+        $this->extension->isApplicable($datagridConfig);
+
+        $this->assertEquals($expectedActions, $this->extension->getRowConfiguration($record));
+    }
 
     /**
      * @return array
