<?php

namespace Oro\Bundle\ActionBundle\Tests\Unit\Datagrid\Extension;

use Oro\Bundle\ActionBundle\Datagrid\Extension\ActionExtension;
use Oro\Bundle\ActionBundle\Datagrid\Provider\MassActionProviderRegistry;
use Oro\Bundle\ActionBundle\Model\Action;
use Oro\Bundle\ActionBundle\Model\ActionData;
use Oro\Bundle\ActionBundle\Model\ActionDefinition;
use Oro\Bundle\ActionBundle\Model\ActionManager;
use Oro\Bundle\ActionBundle\Helper\ApplicationsHelper;
use Oro\Bundle\ActionBundle\Helper\ContextHelper;
use Oro\Bundle\DataGridBundle\Datagrid\Common\DatagridConfiguration;
use Oro\Bundle\DataGridBundle\Datasource\ResultRecord;
use Oro\Bundle\DataGridBundle\Extension\Action\ActionExtension as DatagridActionExtension;

class ActionExtensionTest extends \PHPUnit_Framework_TestCase
{
    const PROVIDER_ALIAS = 'test_mass_action_provider';

    /** @var \PHPUnit_Framework_MockObject_MockObject|MassActionProviderRegistry */
    protected $massActionProviderRegistry;

    /** @var ActionExtension */
    protected $extension;

    /** @var \PHPUnit_Framework_MockObject_MockObject|ActionManager */
    protected $manager;

    protected function setUp()
    {
        $this->manager = $this->getMockBuilder('Oro\Bundle\ActionBundle\Model\ActionManager')
            ->disableOriginalConstructor()
            ->getMock();

        /** @var \PHPUnit_Framework_MockObject_MockObject|ContextHelper $contextHelper */
        $contextHelper = $this->getMockBuilder('Oro\Bundle\ActionBundle\Helper\ContextHelper')
            ->disableOriginalConstructor()
            ->getMock();
        $contextHelper->expects($this->any())
            ->method('getActionData')
            ->willReturn(new ActionData(['data' => ['param'], 'key1' => 'value1', 'key2' => 2]));

        /** @var \PHPUnit_Framework_MockObject_MockObject|ApplicationsHelper $applicationHelper */
        $applicationHelper = $this->getMockBuilder('Oro\Bundle\ActionBundle\Helper\ApplicationsHelper')
            ->disableOriginalConstructor()
            ->getMock();

        $provider = $this->getMock('Oro\Bundle\ActionBundle\Datagrid\Provider\MassActionProviderInterface');
        $provider->expects($this->any())
            ->method('getActions')
            ->willReturn(['test_config' => ['label' => 'test_label']]);

        $this->massActionProviderRegistry = $this
            ->getMockBuilder('Oro\Bundle\ActionBundle\Datagrid\Provider\MassActionProviderRegistry')
            ->disableOriginalConstructor()
            ->getMock();

        $this->massActionProviderRegistry->expects($this->any())
            ->method('getProvider')
            ->with(self::PROVIDER_ALIAS)
            ->willReturn($provider);

        $this->extension = new ActionExtension(
            $this->manager,
            $contextHelper,
            $applicationHelper,
            $this->massActionProviderRegistry
        );
    }

    protected function tearDown()
    {
        unset($this->extension, $this->manager, $this->massActionProviderRegistry);
    }

    /**
     * @param DatagridConfiguration $config
     * @param Action[] $actions
     * @param bool $expected
     * @param array $expectedConfiguration
     *
     * @dataProvider isApplicableProvider
     */
    public function testIsApplicable(
        DatagridConfiguration $config,
        array $actions,
        $expected,
        array $expectedConfiguration = []
    ) {
        $this->manager->expects($this->once())
            ->method('getActions')
            ->willReturn($actions);

        $this->assertEquals($expected, $this->extension->isApplicable($config));

        if ($expected) {
            $this->assertNotEmpty($config->offsetGetOr('actions'));
            $this->assertNotEmpty($config->offsetGetOr('action_configuration'));

            foreach ($expectedConfiguration as $name => $params) {
                $this->assertNotEmpty($config->offsetGetOr($name));
                $this->assertEquals($params, $config->offsetGetOr($name));
            }
        }
    }

    /**
     * @param DatagridConfiguration $datagridConfig
     * @param ResultRecord $record
     * @param $actions
     * @param array $expectedActions
     * @param array $context
     * @param array $groups
     *
     * @dataProvider getRowConfigurationProvider
     */
<<<<<<< HEAD
    public function testGetActionsPermissions(
        ResultRecord $record,
        $actions,
        array $expectedActions,
        array $context,
        array $groups = null
=======
    public function testGetRowConfiguration(
        DatagridConfiguration $datagridConfig,
        ResultRecord $record,
        $actions,
        array $expectedActions
>>>>>>> 79e4e21b
    ) {
        $this->manager->expects($this->any())
            ->method('getActions')
            ->with($context, false)
            ->willReturn($actions);

<<<<<<< HEAD
        if (null !== $groups) {
            $this->extension->setActionGroups($groups);
        }

        $this->extension->isApplicable(DatagridConfiguration::create(['name' => 'datagrid_name']));
=======
        $this->extension->isApplicable($datagridConfig);
>>>>>>> 79e4e21b

        $this->assertEquals($expectedActions, $this->extension->getRowConfiguration($record));
    }

    /**
     * @return array
     */
    public function isApplicableProvider()
    {
        $action1 = $this->createAction(
            'test_action',
            true,
            [
                'getDatagridOptions' => ['mass_action_provider' => self::PROVIDER_ALIAS]
            ]
        );

        $action2 = $this->createAction(
            'test_action',
            true,
            [
                'getDatagridOptions' => ['mass_action' => ['label' => 'test_mass_action_label']]
            ]
        );

        return [
            'applicable with provider' => [
                'config' => DatagridConfiguration::create(['name' => ' datagrid1']),
                'actions' => [$action1],
                'expected' => true,
                'expectedConfiguration' => [
                    'mass_actions' => ['test_actiontest_config' => ['label' => 'test_label']]
                ]
            ],
            'applicable with single mass action' => [
                'config' => DatagridConfiguration::create(['name' => ' datagrid1']),
                'actions' => [$action2],
                'expected' => true,
                'expectedConfiguration' => [
                    'mass_actions' => ['test_action' => ['label' => 'test_mass_action_label']]
                ]
            ],
            'not applicable' => [
                'config' => DatagridConfiguration::create(['name' => ' datagrid1']),
                'actions' => [],
                'expected' => false
            ]
        ];
    }

    /**
     * @return array
     */
    public function getRowConfigurationProvider()
    {
        $actionAllowed1 = $this->createAction('action1', true);
        $actionAllowed2 = $this->createAction('action2', true);
        $actionNotAllowed = $this->createAction('action3', false);

        return [
            'no actions' => [
                'config' => DatagridConfiguration::create(['name' => 'datagrid_name']),
                'record' => new ResultRecord(['id' => 1]),
                'actions' => [],
                'expectedActions' => [],
                'context' => ['entityClass' => null, 'datagrid' => 'datagrid_name', 'group' => null],
                'groups' => null,
            ],
            'no actions and group1' => [
                'record' => new ResultRecord(['id' => 1]),
                'actions' => [],
                'expectedActions' => [],
                'context' => ['entityClass' => null, 'datagrid' => 'datagrid_name', 'group' => ['group1']],
                'groups' => ['group1'],
            ],
            '2 allowed actions' => [
                'config' => DatagridConfiguration::create(['name' => 'datagrid_name']),
                'record' => new ResultRecord(['id' => 2]),
                'actions' => [$actionAllowed1, $actionAllowed2],
<<<<<<< HEAD
                'expectedActions' => ['action1' => ['translates' => []], 'action2' => ['translates' => []]],
                'context' => ['entityClass' => null, 'datagrid' => 'datagrid_name', 'group' => null],
                'groups' => null,
=======
                'expectedActions' => [
                    'action1' => ['translates' => ['key1' => 'value1', 'key2' => 2]],
                    'action2' => ['translates' => ['key1' => 'value1', 'key2' => 2]],
                ],
>>>>>>> 79e4e21b
            ],
            '1 allowed action' => [
                'config' => DatagridConfiguration::create(['name' => 'datagrid_name']),
                'record' => new ResultRecord(['id' => 3]),
                'actions' => [$actionAllowed1, $actionNotAllowed],
<<<<<<< HEAD
                'expectedActions' => ['action1' => ['translates' => []], 'action3' => false],
                'context' => ['entityClass' => null, 'datagrid' => 'datagrid_name', 'group' => null],
                'groups' => null,
=======
                'expectedActions' => [
                    'action1' => ['translates' => ['key1' => 'value1', 'key2' => 2]],
                    'action3' => false
                ],
            ],
            '1 allowed action and array parent config' => [
                'config' => DatagridConfiguration::create([
                    'name' => 'datagrid_name',
                    DatagridActionExtension::ACTION_CONFIGURATION_KEY => [
                        'view' => ['key1' => 'value1'],
                        'update' => false,
                    ],
                ]),
                'record' => new ResultRecord(['id' => 4]),
                'actions' => [$actionAllowed1, $actionNotAllowed],
                'expectedActions' => [
                    'action1' => ['translates' => ['key1' => 'value1', 'key2' => 2]],
                    'action3' => false,
                    'view' => ['key1' => 'value1'],
                    'update' => false,
                ],
            ],
            '1 allowed action and callable parent config' => [
                'config' => DatagridConfiguration::create([
                    'name' => 'datagrid_name',
                    DatagridActionExtension::ACTION_CONFIGURATION_KEY => function () {
                        return [
                            'view' => ['key2' => 'value2'],
                            'update' => true,
                        ];
                    },
                ]),
                'record' => new ResultRecord(['id' => 4]),
                'actions' => [$actionAllowed1, $actionNotAllowed],
                'expectedActions' => [
                    'action1' => ['translates' => ['key1' => 'value1', 'key2' => 2]],
                    'action3' => false,
                    'view' => ['key2' => 'value2'],
                    'update' => true,
                ],
>>>>>>> 79e4e21b
            ],
        ];
    }

    /**
     * @param string $name
     * @param bool $isAvailable
     * @param array $definitionParams
     *
     * @return Action|\PHPUnit_Framework_MockObject_MockObject
     */
    protected function createAction($name = 'test_action', $isAvailable = true, array $definitionParams = [])
    {
        /** @var \PHPUnit_Framework_MockObject_MockObject|ActionDefinition $definition */
        $definition = $this->getMock('Oro\Bundle\ActionBundle\Model\ActionDefinition');

        foreach ($definitionParams as $method => $params) {
            $definition->expects($this->any())
                ->method($method)
                ->willReturn($params);
        }

        /** @var \PHPUnit_Framework_MockObject_MockObject|Action $action */
        $action = $this->getMockBuilder('Oro\Bundle\ActionBundle\Model\Action')
            ->disableOriginalConstructor()
            ->getMock();
        $action->expects($this->any())
            ->method('getDefinition')
            ->willReturn($definition);
        $action->expects($this->any())
            ->method('getName')
            ->willReturn($name);
        $action->expects($this->any())
            ->method('isAvailable')
            ->withAnyParameters()
            ->willReturn($isAvailable);

        return $action;
    }
}<|MERGE_RESOLUTION|>--- conflicted
+++ resolved
@@ -115,35 +115,18 @@
      *
      * @dataProvider getRowConfigurationProvider
      */
-<<<<<<< HEAD
-    public function testGetActionsPermissions(
-        ResultRecord $record,
-        $actions,
-        array $expectedActions,
-        array $context,
-        array $groups = null
-=======
     public function testGetRowConfiguration(
         DatagridConfiguration $datagridConfig,
         ResultRecord $record,
         $actions,
         array $expectedActions
->>>>>>> 79e4e21b
     ) {
         $this->manager->expects($this->any())
             ->method('getActions')
             ->with($context, false)
             ->willReturn($actions);
 
-<<<<<<< HEAD
-        if (null !== $groups) {
-            $this->extension->setActionGroups($groups);
-        }
-
-        $this->extension->isApplicable(DatagridConfiguration::create(['name' => 'datagrid_name']));
-=======
         $this->extension->isApplicable($datagridConfig);
->>>>>>> 79e4e21b
 
         $this->assertEquals($expectedActions, $this->extension->getRowConfiguration($record));
     }
@@ -223,26 +206,15 @@
                 'config' => DatagridConfiguration::create(['name' => 'datagrid_name']),
                 'record' => new ResultRecord(['id' => 2]),
                 'actions' => [$actionAllowed1, $actionAllowed2],
-<<<<<<< HEAD
-                'expectedActions' => ['action1' => ['translates' => []], 'action2' => ['translates' => []]],
-                'context' => ['entityClass' => null, 'datagrid' => 'datagrid_name', 'group' => null],
-                'groups' => null,
-=======
                 'expectedActions' => [
                     'action1' => ['translates' => ['key1' => 'value1', 'key2' => 2]],
                     'action2' => ['translates' => ['key1' => 'value1', 'key2' => 2]],
                 ],
->>>>>>> 79e4e21b
             ],
             '1 allowed action' => [
                 'config' => DatagridConfiguration::create(['name' => 'datagrid_name']),
                 'record' => new ResultRecord(['id' => 3]),
                 'actions' => [$actionAllowed1, $actionNotAllowed],
-<<<<<<< HEAD
-                'expectedActions' => ['action1' => ['translates' => []], 'action3' => false],
-                'context' => ['entityClass' => null, 'datagrid' => 'datagrid_name', 'group' => null],
-                'groups' => null,
-=======
                 'expectedActions' => [
                     'action1' => ['translates' => ['key1' => 'value1', 'key2' => 2]],
                     'action3' => false
@@ -283,7 +255,6 @@
                     'view' => ['key2' => 'value2'],
                     'update' => true,
                 ],
->>>>>>> 79e4e21b
             ],
         ];
     }
