<?php

namespace Oro\Bundle\ActionBundle\Tests\Unit\Model\Assembler;

use Oro\Bundle\ActionBundle\Model\ActionGroup;
use Oro\Bundle\ActionBundle\Model\ActionGroupDefinition;
use Oro\Bundle\ActionBundle\Model\Assembler\ActionGroupAssembler;
use Oro\Bundle\ActionBundle\Model\Assembler\ParameterAssembler;
use Oro\Bundle\EntityBundle\ORM\DoctrineHelper;

use Oro\Component\Action\Action\ActionFactory;
use Oro\Component\ConfigExpression\ExpressionFactory as ConditionFactory;

class ActionGroupAssemblerTest extends \PHPUnit_Framework_TestCase
{
    /** @var ActionGroupAssembler */
    protected $assembler;

    protected function setUp()
    {
        $this->assembler = new ActionGroupAssembler(
            $this->getActionFactory(),
            $this->getConditionFactory(),
            $this->getParameterAssembler(),
            $this->getDoctrineHelper()
        );
    }

    protected function tearDown()
    {
        unset($this->assembler);
    }

    /**
     * @param array $configuration
     * @param array $expected
     *
     * @dataProvider assembleProvider
     */
    public function testAssemble(array $configuration, array $expected)
    {
        $definitions = $this->assembler->assemble($configuration);

        $this->assertEquals($expected, $definitions);
    }

    /**
     * @return array
     *
     * @SuppressWarnings(PHPMD.ExcessiveMethodLength)
     */
    public function assembleProvider()
    {
        $parameterAssembler = $this->getParameterAssembler();
        $actionFactory = $this->getActionFactory();
        $conditionFactory = $this->getConditionFactory();
        $doctrineHelper = $this->getDoctrineHelper();

        $definition1 = new ActionGroupDefinition();
        $definition1
            ->setName('minimum_name')
            ->setConditions([])
            ->setActions([]);

        $definition2 = clone $definition1;
        $definition2
            ->setName('maximum_name')
            ->setParameters([
                'arg1' => [],
                'arg2' => [
                    'required' => true,
                ],
                'arg3' => [
                    'required' => true,
                    'type' => 'string',
                    'message' => 'Error Message',
                ],
            ])
            ->setConditions([
                '@and' => [
                    [
                        '@has_value' => [
                            'parameters' => ['$arg2'],
                            'message' => '$arg2 is required',
                        ]
                    ],
                    [
                        '@has_value' => [
                            'parameters' => ['$arg3'],
                            'message' => 'Error Message: $arg3 is required',
                        ]
                    ],
                    [
                        '@type' => [
                            'parameters' => ['$arg3', 'string'],
                            'message' => 'Error Message: $arg3 must be of type "{{ type }}", "{{ value }}" given',
                        ]
                    ],
                    ['@condition' => 'config_conditions'],
                ]
            ])
            ->setActions(['config_actions']);

        $definition3 = clone $definition2;
        $definition3
            ->setName('maximum_name_and_acl')
            ->setConditions([
                '@and' => [
                    ['@acl_granted' => 'test_acl'],
                    [
                        '@has_value' => [
                            'parameters' => ['$arg2'],
                            'message' => '$arg2 is required',
                        ]
                    ],
                    [
                        '@has_value' => [
                            'parameters' => ['$arg3'],
                            'message' => 'Error Message: $arg3 is required',
                        ]
                    ],
                    [
                        '@type' => [
                            'parameters' => ['$arg3', 'string'],
                            'message' => 'Error Message: $arg3 must be of type "{{ type }}", "{{ value }}" given',
                        ]
                    ],
                    ['@condition' => 'config_conditions']
                ]
             ])
            ->setActions(['config_actions']);

        return [
            'no data' => [
                [],
                'expected' => [],
            ],
            'minimum data' => [
                [
                    'minimum_name' => [
                        'label' => 'My Label',
                        'entities' => [
                            '\Oro\Bundle\ActionBundle\Tests\Unit\Stub\TestEntity1'
                        ],
                    ]
                ]
                ,
                'expected' => [
                    'minimum_name' => new ActionGroup(
                        $actionFactory,
                        $conditionFactory,
<<<<<<< HEAD
                        $parameterAssembler,
                        $doctrineHelper,
=======
                        $argumentAssembler,
>>>>>>> 319c469d
                        $definition1
                    )
                ],
            ],
            'maximum data' => [
                [
                    'maximum_name' => [
                        'parameters' => [
                            'arg1' => [],
                            'arg2' => [
                                'required' => true,
                            ],
                            'arg3' => [
                                'required' => true,
                                'type' => 'string',
                                'message' => 'Error Message',
                            ],
                        ],
                        'conditions' => [
                            '@condition' => 'config_conditions',
                        ],
                        'actions' => ['config_actions'],
                    ]
                ],
                'expected' => [
                    'maximum_name' => new ActionGroup(
                        $actionFactory,
                        $conditionFactory,
<<<<<<< HEAD
                        $parameterAssembler,
                        $doctrineHelper,
=======
                        $argumentAssembler,
>>>>>>> 319c469d
                        $definition2
                    )
                ],
            ],
            'maximum data and acl_resource' => [
                [
                    'maximum_name_and_acl' => [
                        'parameters' => [
                            'arg1' => [],
                            'arg2' => [
                                'required' => true,
                            ],
                            'arg3' => [
                                'required' => true,
                                'type' => 'string',
                                'message' => 'Error Message',
                            ],
                        ],
                        'conditions' => ['@condition' => 'config_conditions'],
                        'actions' => ['config_actions'],
                        'acl_resource' => 'test_acl',
                    ]
                ],
                'expected' => [
                    'maximum_name_and_acl' => new ActionGroup(
                        $actionFactory,
                        $conditionFactory,
<<<<<<< HEAD
                        $parameterAssembler,
                        $doctrineHelper,
=======
                        $argumentAssembler,
>>>>>>> 319c469d
                        $definition3
                    )
                ],
            ],
        ];
    }

    /**
     * @return \PHPUnit_Framework_MockObject_MockObject|ActionFactory
     */
    protected function getActionFactory()
    {
        return $this->getMockBuilder('Oro\Component\Action\Action\ActionFactory')
            ->disableOriginalConstructor()
            ->getMock();
    }

    /**
     * @return \PHPUnit_Framework_MockObject_MockObject|ConditionFactory
     */
    protected function getConditionFactory()
    {
        return $this->getMockBuilder('Oro\Component\ConfigExpression\ExpressionFactory')
            ->disableOriginalConstructor()
            ->getMock();
    }

    /**
     * @return \PHPUnit_Framework_MockObject_MockObject|DoctrineHelper
     */
    protected function getDoctrineHelper()
    {
        return $this->getMockBuilder('Oro\Bundle\EntityBundle\ORM\DoctrineHelper')
            ->disableOriginalConstructor()
            ->getMock();
    }

    /**
     * @return ParameterAssembler
     */
    protected function getParameterAssembler()
    {
        return new ParameterAssembler();
    }
}<|MERGE_RESOLUTION|>--- conflicted
+++ resolved
@@ -149,12 +149,7 @@
                     'minimum_name' => new ActionGroup(
                         $actionFactory,
                         $conditionFactory,
-<<<<<<< HEAD
                         $parameterAssembler,
-                        $doctrineHelper,
-=======
-                        $argumentAssembler,
->>>>>>> 319c469d
                         $definition1
                     )
                 ],
@@ -183,12 +178,7 @@
                     'maximum_name' => new ActionGroup(
                         $actionFactory,
                         $conditionFactory,
-<<<<<<< HEAD
                         $parameterAssembler,
-                        $doctrineHelper,
-=======
-                        $argumentAssembler,
->>>>>>> 319c469d
                         $definition2
                     )
                 ],
@@ -216,12 +206,7 @@
                     'maximum_name_and_acl' => new ActionGroup(
                         $actionFactory,
                         $conditionFactory,
-<<<<<<< HEAD
                         $parameterAssembler,
-                        $doctrineHelper,
-=======
-                        $argumentAssembler,
->>>>>>> 319c469d
                         $definition3
                     )
                 ],
