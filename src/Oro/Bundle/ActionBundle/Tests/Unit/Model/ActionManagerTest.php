--- conflicted
+++ resolved
@@ -5,12 +5,7 @@
 use Doctrine\Common\Collections\ArrayCollection;
 
 use Oro\Bundle\ActionBundle\Helper\ContextHelper;
-<<<<<<< HEAD
 use Oro\Bundle\ActionBundle\Model\Operation;
-use Oro\Bundle\ActionBundle\Model\ActionAssembler;
-=======
-use Oro\Bundle\ActionBundle\Model\Action;
->>>>>>> 4da34f59
 use Oro\Bundle\ActionBundle\Model\ActionData;
 use Oro\Bundle\ActionBundle\Model\OperationDefinition;
 use Oro\Bundle\ActionBundle\Model\ActionManager;
@@ -78,13 +73,6 @@
      */
     public function hasActionsDataProvider()
     {
-<<<<<<< HEAD
-        $this->markTestIncomplete();
-        
-        $this->assertApplicationsHelperCalled();
-        $this->assertContextHelperCalled($context);
-        $this->assertEquals($expectedData['hasActions'], $this->manager->hasActions($context));
-=======
         return [
             'no actions' => [
                 'actions' => [],
@@ -99,7 +87,6 @@
                 'expected' => true
             ]
         ];
->>>>>>> 4da34f59
     }
 
     /**
@@ -242,31 +229,13 @@
     /**
      * @dataProvider getActionDataProvider
      *
-<<<<<<< HEAD
      * @param string $operationName
-     * @param $checkAvailable
-     * @param mixed $expected
-     */
-    public function testGetAction($operationName, $checkAvailable, $expected)
-    {
-        $this->markTestIncomplete();
-        
-        $this->conditionFactory
-            ->expects($this->any())
-            ->method('create')
-            ->withAnyParameters()
-            ->willReturn($this->createCondition(false));
-
-        if (!$expected) {
-=======
-     * @param string $actionName
-     * @param Action|null $action
+     * @param Operation|null $operation
      * @param bool $isAvailable
      */
-    public function testGetAction($actionName, $action, $isAvailable)
-    {
-        if (!$action || !$isAvailable) {
->>>>>>> 4da34f59
+    public function testGetAction($operationName, $operation, $isAvailable)
+    {
+        if (!$operation || !$isAvailable) {
             $this->setExpectedException(
                 '\Oro\Bundle\ActionBundle\Exception\ActionNotFoundException',
                 sprintf('Action with name "%s" not found', $operationName)
@@ -278,15 +247,7 @@
             ->with($actionName)
             ->willReturn($action);
 
-<<<<<<< HEAD
-        $operation = $this->manager->getAction($operationName, new ActionData(), $checkAvailable);
-
-        if ($expected) {
-            $this->assertEquals($expected, $operation->getName());
-        }
-=======
         $this->assertSame($action, $this->manager->getAction($actionName, new ActionData()));
->>>>>>> 4da34f59
     }
 
     /**
@@ -314,26 +275,6 @@
     }
 
     /**
-<<<<<<< HEAD
-     * @param array $inputData
-     * @param array $expectedData
-     *
-     * @dataProvider getActionsAndMultipleCallsProvider
-     */
-    public function testGetActionsAndMultipleCalls(array $inputData, array $expectedData)
-    {
-        $this->markTestIncomplete();
-        
-        $this->assertApplicationsHelperCalled();
-
-        $this->assertGetActions($expectedData['actions1'], $inputData['context1']);
-        $this->assertGetActions($expectedData['actions2'], $inputData['context2']);
-        $this->assertGetActions($expectedData['actions3'], $inputData['context3']);
-    }
-
-    /**
-=======
->>>>>>> 4da34f59
      * @dataProvider executeByContextDataProvider
      *
      * @param array $context
@@ -345,75 +286,6 @@
             $this->assertEntityManagerCalled('stdClass');
         }
 
-<<<<<<< HEAD
-        $this->contextHelper->expects($this->once())
-            ->method('getActionData')
-            ->willReturn($actionData);
-
-        $this->doctrineHelper->expects($this->any())
-            ->method('getEntityReference')
-            ->willReturnCallback(function ($className, $id) {
-                $obj = new $className();
-                $obj->id = $id;
-
-                return $obj;
-            });
-
-        $operation = $this->createActionMock();
-
-        /** @var \PHPUnit_Framework_MockObject_MockObject|ActionAssembler $assembler */
-        $assembler = $this->getMockBuilder('Oro\Bundle\ActionBundle\Model\ActionAssembler')
-            ->disableOriginalConstructor()
-            ->getMock();
-        $assembler->expects($this->once())
-            ->method('assemble')
-            ->willReturn(['test_action' => $operation]);
-
-        $this->manager = new ActionManager(
-            $this->doctrineHelper,
-            $this->contextHelper,
-            $this->configurationProvider,
-            $assembler,
-            $this->applicationsHelper
-        );
-
-        $errors = new ArrayCollection();
-
-        $this->manager->executeByContext('test_action', $context, $errors);
-
-        $this->assertEmpty($errors->toArray());
-    }
-
-    /**
-     * @dataProvider executeByActionDataDataProvider
-     *
-     * @param ActionData $actionData
-     */
-    public function testExecute(ActionData $actionData)
-    {
-        if ($actionData->getEntity()) {
-            $this->assertEntityManagerCalled(get_class($actionData->getEntity()));
-        }
-
-        $this->assertApplicationsHelperCalled();
-        $operation = $this->createActionMock();
-
-        /** @var \PHPUnit_Framework_MockObject_MockObject|ActionAssembler $assembler */
-        $assembler = $this->getMockBuilder('Oro\Bundle\ActionBundle\Model\ActionAssembler')
-            ->disableOriginalConstructor()
-            ->getMock();
-        $assembler->expects($this->once())
-            ->method('assemble')
-            ->willReturn(['test_action' => $operation]);
-
-        $this->doctrineHelper->expects($this->any())
-            ->method('getEntityReference')
-            ->willReturnCallback(function ($className, $id) {
-                $obj = new $className();
-                $obj->id = $id;
-
-                return $obj;
-=======
         $errors = new ArrayCollection();
 
         $action = $this->createActionMock();
@@ -424,7 +296,6 @@
                 $this->assertSame($errors, $param2);
 
                 return true;
->>>>>>> 4da34f59
             });
 
         $this->actionRegistry->expects($this->once())
@@ -443,80 +314,6 @@
     }
 
     /**
-<<<<<<< HEAD
-     * @param string $className
-     * @param bool $throwException
-     */
-    protected function assertEntityManagerCalled($className, $throwException = false)
-    {
-        $entityManager = $this->getMock('Doctrine\ORM\EntityManagerInterface');
-        $entityManager->expects($this->once())
-            ->method('beginTransaction');
-
-        if ($throwException) {
-            $entityManager->expects($this->once())
-                ->method('flush')
-                ->willThrowException(new \Exception());
-            $entityManager->expects($this->once())
-                ->method('rollback');
-        } else {
-            $entityManager->expects($this->once())
-                ->method('flush');
-            $entityManager->expects($this->once())
-                ->method('commit');
-        }
-
-        $this->doctrineHelper->expects($this->once())
-            ->method('getEntityManager')
-            ->with($this->isInstanceOf($className))
-            ->willReturn($entityManager);
-    }
-
-    /**
-     * @return Operation|\PHPUnit_Framework_MockObject_MockObject
-     */
-    protected function createActionMock()
-    {
-        /** @var \PHPUnit_Framework_MockObject_MockObject|OperationDefinition $operationDefinition */
-        $operationDefinition = $this->getMockBuilder('Oro\Bundle\ActionBundle\Model\OperationDefinition')
-            ->disableOriginalConstructor()
-            ->getMock();
-        $operationDefinition->expects($this->once())
-            ->method('getRoutes')
-            ->willReturn(['route1']);
-        $operationDefinition->expects($this->once())
-            ->method('getEntities')
-            ->willReturn(['stdClass']);
-        $operationDefinition->expects($this->once())
-            ->method('getDatagrids')
-            ->willReturn(['datagrid1']);
-
-        /** @var \PHPUnit_Framework_MockObject_MockObject|Operation $operation */
-        $operation = $this->getMockBuilder('Oro\Bundle\ActionBundle\Model\Operation')
-            ->disableOriginalConstructor()
-            ->getMock();
-        $operation->expects($this->any())
-            ->method('getDefinition')
-            ->willReturn($operationDefinition);
-        $operation->expects($this->any())
-            ->method('getName')
-            ->willReturn('test_action');
-        $operation->expects($this->once())
-            ->method('isEnabled')
-            ->willReturn(true);
-        $operation->expects($this->once())
-            ->method('isAvailable')
-            ->willReturn(true);
-        $operation->expects($this->once())
-            ->method('execute')
-            ->willReturn(true);
-
-        return $operation;
-    }
-
-    /**
-=======
->>>>>>> 4da34f59
      * @return array
      */
     public function executeByContextDataProvider()
@@ -654,13 +451,6 @@
             1
         );
 
-<<<<<<< HEAD
-        $this->assertEquals($expected, $this->manager->getFrontendTemplate($operationName));
-    }
-
-    /**
-     * @param array $expectedOperations
-=======
         $this->actionRegistry->expects($this->once())
             ->method('findByName')
             ->with($actionName)
@@ -716,14 +506,13 @@
     }
 
     /**
-     * @param array $expectedActions
->>>>>>> 4da34f59
+     * @param array $expectedOperations
      * @param array $inputContext
      */
     protected function assertGetActions(array $expectedOperations, array $inputContext)
     {
         $this->markTestIncomplete();
-        
+
         $this->contextHelper->expects($this->any())
             ->method('getContext')
             ->willReturnCallback(function ($context) {
@@ -835,21 +624,6 @@
         return $name ? $actions[$name] : $actions;
     }
 
-<<<<<<< HEAD
-    protected function assertApplicationsHelperCalled()
-    {
-        $this->applicationsHelper->expects($this->any())
-            ->method('isApplicationsValid')
-            ->willReturnCallback(
-                function (Operation $operation) {
-                    if (count($operation->getDefinition()->getApplications()) === 0) {
-                        return true;
-                    }
-
-                    return in_array('backend', $operation->getDefinition()->getApplications(), true);
-                }
-            );
-=======
     /**
      * @param string $name
      * @param int $order
@@ -910,7 +684,6 @@
             $formOptionsAssembler,
             $definition
         );
->>>>>>> 4da34f59
     }
 
     /**
