<?php

namespace Oro\Bundle\ActionBundle\Tests\Unit\Model;

use Doctrine\Common\Collections\ArrayCollection;

use Oro\Bundle\ActionBundle\Model\Attribute;
use Oro\Bundle\ActionBundle\Model\AttributeManager;

class AttributeManagerTest extends \PHPUnit_Framework_TestCase
{
    public function testSetAttributes()
    {
        $attributeOne = $this->getMockBuilder('Oro\Bundle\ActionBundle\Model\Attribute')
            ->getMock();
        $attributeOne->expects($this->any())
            ->method('getName')
            ->will($this->returnValue('attr1'));

        $attributeTwo = $this->getMockBuilder('Oro\Bundle\ActionBundle\Model\Attribute')
            ->getMock();
        $attributeTwo->expects($this->any())
            ->method('getName')
            ->will($this->returnValue('attr2'));

        $attributeManager = new AttributeManager();

        $attributeManager->setAttributes(array($attributeOne, $attributeTwo));
        $attributes = $attributeManager->getAttributes();
        $this->assertInstanceOf('Doctrine\Common\Collections\ArrayCollection', $attributes);
        $expected = array('attr1' => $attributeOne, 'attr2' => $attributeTwo);
        $this->assertEquals($expected, $attributes->toArray());

        $attributeCollection = new ArrayCollection(array('attr1' => $attributeOne, 'attr2' => $attributeTwo));
        $attributeManager->setAttributes($attributeCollection);
        $attributes = $attributeManager->getAttributes();
        $this->assertInstanceOf('Doctrine\Common\Collections\ArrayCollection', $attributes);
        $expected = array('attr1' => $attributeOne, 'attr2' => $attributeTwo);
        $this->assertEquals($expected, $attributes->toArray());
    }

    public function testGetStepAttributes()
    {
        $attributes = new ArrayCollection();
        $attributeManager = new AttributeManager();
        $attributeManager->setAttributes($attributes);
        $this->assertEquals($attributes, $attributeManager->getAttributes());
    }

    public function testGetAttribute()
    {
        $attribute = $this->getMockBuilder('Oro\Bundle\ActionBundle\Model\Attribute')
            ->disableOriginalConstructor()
            ->getMock();
        $attribute->expects($this->any())
            ->method('getName')
            ->will($this->returnValue('test'));
        $attributes = new ArrayCollection(array('test' => $attribute));

        $attributeManager = new AttributeManager();
        $attributeManager->setAttributes($attributes);
        $this->assertSame($attribute, $attributeManager->getAttribute('test'));
    }

    public function testEntityAttribute()
    {
        $attributeManager = new AttributeManager();
        $entityAttributeName = 'test';
        $this->assertSame($attributeManager, $attributeManager->setEntityAttributeName($entityAttributeName));
        $this->assertEquals($entityAttributeName, $attributeManager->getEntityAttributeName());

        $attribute = $this->getMockBuilder('Oro\Bundle\ActionBundle\Model\Attribute')
            ->disableOriginalConstructor()
            ->getMock();
        $attribute->expects($this->any())
            ->method('getName')
            ->will($this->returnValue($entityAttributeName));
        $attributeManager->setAttributes(new ArrayCollection(array($attribute)));
        $this->assertSame($attribute, $attributeManager->getEntityAttribute());
    }

    /**
     * @expectedException \Oro\Bundle\ActionBundle\Exception\UnknownAttributeException
     * @expectedExceptionMessage There is no entity attribute
     */
    public function testEntityAttributeException()
    {
        $attributeManager = new AttributeManager();
        $entityAttributeName = 'test';
        $attributeManager->setEntityAttributeName($entityAttributeName);
        $attributeManager->getEntityAttribute();
    }

    public function testGetAttributesByType()
    {
        $attribute1 = $this->getAttributeObject('test1', 'string');
        $attribute2 = $this->getAttributeObject('test2', 'integer');
        $attribute3 = $this->getAttributeObject('test3', 'string');

        $attributeManager = new AttributeManager();
        $attributeManager->setAttributes(new ArrayCollection([
            'test1' => $attribute1,
            'test2' => $attribute2,
            'test3' => $attribute3,
        ]));

        $stringTypeAttributes = $attributeManager->getAttributesByType('string');
        $expectedAttributes = new ArrayCollection([
            'test1' => $attribute1,
            'test3' => $attribute3,
        ]);

        $this->assertCount(2, $stringTypeAttributes);
        $this->assertEquals($expectedAttributes, $stringTypeAttributes);
    }

    /**
     * @param string $name
     * @param string $type
<<<<<<< HEAD
     * @return \Oro\Bundle\ActionBundle\Model\Attribute
=======
     * @return Attribute
>>>>>>> e9fe9377
     */
    private function getAttributeObject($name, $type)
    {
        $attribute = new Attribute();
        $attribute
            ->setName($name)
            ->setType($type);

        return $attribute;
    }
}<|MERGE_RESOLUTION|>--- conflicted
+++ resolved
@@ -117,11 +117,7 @@
     /**
      * @param string $name
      * @param string $type
-<<<<<<< HEAD
-     * @return \Oro\Bundle\ActionBundle\Model\Attribute
-=======
      * @return Attribute
->>>>>>> e9fe9377
      */
     private function getAttributeObject($name, $type)
     {
