<?php

namespace Oro\Bundle\ActionBundle\Tests\Unit\Model;

use Doctrine\Common\Collections\ArrayCollection;

use Doctrine\Common\Collections\Collection;
use Oro\Bundle\ActionBundle\Helper\ContextHelper;
use Oro\Bundle\ActionBundle\Model\ActionData;
use Oro\Bundle\ActionBundle\Model\ActionGroupRegistry;
use Oro\Bundle\ActionBundle\Model\Assembler\AttributeAssembler;
use Oro\Bundle\ActionBundle\Model\Assembler\FormOptionsAssembler;
use Oro\Bundle\ActionBundle\Model\Operation;
use Oro\Bundle\ActionBundle\Model\OperationActionGroup;
use Oro\Bundle\ActionBundle\Model\OperationDefinition;
use Oro\Bundle\ActionBundle\Model\OperationManager;
use Oro\Bundle\ActionBundle\Model\OperationRegistry;

use Oro\Component\Action\Action\ActionFactory;
use Oro\Component\ConfigExpression\ExpressionFactory;

/**
 * @SuppressWarnings(PHPMD.TooManyMethods)
 */
class OperationManagerTest extends \PHPUnit_Framework_TestCase
{
    /** @var \PHPUnit_Framework_MockObject_MockObject|OperationRegistry */
    protected $operationRegistry;

    /** @var \PHPUnit_Framework_MockObject_MockObject|ActionGroupRegistry */
    protected $actionGroupRegistry;

    /** @var \PHPUnit_Framework_MockObject_MockObject|ContextHelper */
    protected $contextHelper;

    /** @var OperationManager */
    protected $manager;

    /** @var Collection|\PHPUnit_Framework_MockObject_MockObject */
    private $errorsCollection;

    /**
     * {@inheritdoc}
     */
    protected function setUp()
    {
        $this->operationRegistry = $this->getMockBuilder('Oro\Bundle\ActionBundle\Model\OperationRegistry')
            ->disableOriginalConstructor()
            ->getMock();

        $this->actionGroupRegistry = $this->getMockBuilder('Oro\Bundle\ActionBundle\Model\ActionGroupRegistry')
            ->disableOriginalConstructor()
            ->getMock();

        $this->contextHelper = $this->getMockBuilder('Oro\Bundle\ActionBundle\Helper\ContextHelper')
            ->disableOriginalConstructor()
            ->getMock();

        $this->errorsCollection = new ArrayCollection();

        $this->manager = new OperationManager(
            $this->operationRegistry,
            $this->actionGroupRegistry,
            $this->contextHelper
        );
    }

    /**
     * @dataProvider hasOperationsDataProvider
     *
     * @param array $operations
     * @param bool $expected
     */
    public function testHasOperations(array $operations, $expected)
    {
        $this->operationRegistry->expects($this->once())->method('find')->willReturn($operations);

        $this->assertContextHelperCalled();
        $this->assertEquals($expected, $this->manager->hasOperations());
    }

    /**
     * @return array
     */
    public function hasOperationsDataProvider()
    {
        return [
            'no operations' => [
                'operations' => [],
                'expected' => false
            ],
            'route1 & entity1' => [
                'operations' => [
                    $this->getOperations('operation2'),
                    $this->getOperations('operation1'),
                    $this->getOperations('operation3')
                ],
                'expected' => true
            ]
        ];
    }

    /**
     * @dataProvider getOperationsProvider
     *
     * @param string $class
     * @param string $route
     * @param string $datagrid
     * @param string $group
     * @param array $context
     * @param array $operations
     * @param array $expected
     */
    public function testgetOperations(
        $class,
        $route,
        $datagrid,
        $group,
        array $context,
        array $operations,
        array $expected
    ) {
        $this->assertContextHelperCalled($context);

        $this->operationRegistry->expects($this->once())
            ->method('find')
            ->with($class, $route, $datagrid, $group)
            ->willReturn($operations);

        $this->assertGetOperations($expected, $context);
    }

    /**
     * @return array
     * @SuppressWarnings(PHPMD.ExcessiveMethodLength)
     */
    public function getOperationsProvider()
    {
        return [
            'empty context' => [
                'entityClass' => null,
                'route' => null,
                'datagrid' => null,
                'group' => null,
                'context' => [],
                'operations' => [],
                'expectedOperations' => []
            ],
            'incorrect context parameter' => [
                'entityClass' => null,
                'route' => null,
                'datagrid' => null,
                'group' => null,
                'context' => ['entityId' => 1],
                'operations' => [],
                'expectedOperations' => []
            ],
            'route1' => [
                'entityClass' => null,
                'route' => 'route1',
                'datagrid' => null,
                'group' => null,
                'context' => ['route' => 'route1'],
                'operations' => [
                    'operation2' => $this->getOperations('operation2'),
                    'operation4' => $this->getOperations('operation4'),
                ],
                'expectedOperations' => [
                    'operation4',
                    'operation2',
                ]
            ],
            'entity1 without id' => [
                'entityClass' => null,
                'route' => null,
                'datagrid' => null,
                'group' => null,
                'context' => ['entityClass' => 'Oro\Bundle\ActionBundle\Tests\Unit\Stub\TestEntity1'],
                'operations' => [],
                'expectedOperations' => []
            ],
            'entity1' => [
                'entityClass' => 'Oro\Bundle\ActionBundle\Tests\Unit\Stub\TestEntity1',
                'route' => null,
                'datagrid' => null,
                'group' => null,
                'context' => [
                    'entityClass' => 'Oro\Bundle\ActionBundle\Tests\Unit\Stub\TestEntity1',
                    'entityId' => 1,
                ],
                'operations' => [
                    'operation3' => $this->getOperations('operation3'),
                    'operation4' => $this->getOperations('operation4'),
                    'operation6' => $this->getOperations('operation6'),
                ],
                'expectedOperations' => [
                    'operation4',
                    'operation3',
                    'operation6'
                ]
            ],
            'route1 & entity1' => [
                'entityClass' => 'Oro\Bundle\ActionBundle\Tests\Unit\Stub\TestEntity1',
                'route' => 'route1',
                'datagrid' => null,
                'group' => null,
                'context' => [
                    'route' => 'route1',
                    'entityClass' => 'Oro\Bundle\ActionBundle\Tests\Unit\Stub\TestEntity1',
                    'entityId' => 1,
                ],
                'operations' => [
                    'operation2' => $this->getOperations('operation2'),
                    'operation3' => $this->getOperations('operation3'),
                    'operation4' => $this->getOperations('operation4'),
                    'operation6' => $this->getOperations('operation6'),
                ],
                'expectedOperations' => [
                    'operation4',
                    'operation3',
                    'operation2',
                    'operation6'
                ]
            ],
            'full context' => [
                'entityClass' => 'Oro\Bundle\ActionBundle\Tests\Unit\Stub\TestEntity1',
                'route' => 'route1',
                'datagrid' => 'grid1',
                'group' => 'group1',
                'context' => [
                    'route' => 'route1',
                    'entityClass' => 'Oro\Bundle\ActionBundle\Tests\Unit\Stub\TestEntity1',
                    'entityId' => 1,
                    'datagrid' => 'grid1',
                    'group' => 'group1'
                ],
                'operations' => [
                    'operation2' => $this->getOperations('operation2'),
                    'operation3' => $this->getOperations('operation3'),
                    'operation4' => $this->getOperations('operation4'),
                    'operation6' => $this->getOperations('operation6')
                ],
                'expectedOperations' => ['operation4', 'operation3', 'operation2', 'operation6']
            ]
        ];
    }

    /**
     * @dataProvider getActionDataProvider
     *
     * @param string $operationName
     * @param Operation|null $operation
     * @param bool $isAvailable
     */
    public function testGetOperation($operationName, $operation, $isAvailable)
    {
        if (!$operation || !$isAvailable) {
            $this->setExpectedException(
                '\Oro\Bundle\ActionBundle\Exception\ActionNotFoundException',
                sprintf('Action with name "%s" not found', $operationName)
            );
        }

        $this->operationRegistry->expects($this->once())
            ->method('findByName')
            ->with($operationName)
            ->willReturn($operation);

        $this->assertSame($operation, $this->manager->getOperation($operationName, new ActionData()));
    }

    /**
     * @return array
     */
    public function getActionDataProvider()
    {
        return [
            'no operation' => [
                'operationName' => 'test',
                'operation' => null,
                'isAvailable' => true
            ],
            'operation not available' => [
                'operationName' => 'test',
                'operation' => $this->createOperationMock(new ActionData(), false),
                'isAvailable' => false
            ],
            'valid operation' => [
                'operationName' => 'test_operation',
                'operation' => $this->createOperationMock(new ActionData(), true),
                'isAvailable' => true
            ]
        ];
    }

    /**
     * @dataProvider executeByContextDataProvider
     *
     * @param array $context
     * @param ActionData $actionData
     */
    public function testExecuteByContext(array $context, ActionData $actionData)
    {
        $errors = new ArrayCollection();

        $operation = $this->createOperationMock($actionData);
<<<<<<< HEAD
=======
        $actionGroup->expects($this->once())
            ->method('execute')
            ->willReturn(function ($param1, $param2) use ($actionData, $errors) {
                $this->assertSame($actionData, $param1);
                $this->assertSame($errors, $param2);

                return true;
            });
>>>>>>> 8bb960a2

        $this->operationRegistry->expects($this->once())
            ->method('findByName')
            ->with('test_operation')
            ->willReturn($operation);


        $this->contextHelper->expects($this->once())
            ->method('getActionData')
            ->with($context)
            ->willReturn($actionData);

        $this->manager->executeByContext('test_operation', $context, $errors);

        $this->assertEmpty($errors->toArray());
    }

    /**
     * @return array
     */
    public function executeByContextDataProvider()
    {
        return [
            'without entity' => [
                'context' => [],
                'actionData' => new ActionData(),
            ],
            'route1' => [
                'context' => [
                    'route' => 'route1'
                ],
                'actionData' => new ActionData(),
            ],
            'route1 without entity id' => [
                'context' => [
                    'route' => 'route1',
                    'entityClass' => 'stdClass'
                ],
                'actionData' => new ActionData(),
            ],
            'entity' => [
                'context' => [
                    'entityClass' => 'stdClass',
                    'entityId' => 1,
                    'datagrid' => 'grid1',
                    'group' => 'group1'
                ],
                'actionData' => new ActionData(),
            ],
            'route1 and entity' => [
                'context' => [
                    'route' => 'route1',
                    'entityClass' => 'stdClass',
                    'entityId' => 1
                ],
                'actionData' => new ActionData(),
            ],
            'route1 and entity with operation data and entity' => [
                'context' => [
                    'route' => 'route1',
                    'entityClass' => 'stdClass',
                    'entityId' => 1
                ],
                'actionData' => new ActionData(['data' => new \stdClass]),
            ],
        ];
    }

    /**
     * @dataProvider executeDataProvider
     *
     * @param ActionData $actionData
     */
    public function testExecute(ActionData $actionData)
    {
        $operation = $this->createOperationMock($actionData);
        $operation->expects($this->any())
            ->method('execute')
<<<<<<< HEAD
            ->willReturn(
                function ($param1, $param2) use ($actionData) {
                    $this->assertSame($actionData, $param1);
                    $this->assertSame($this->errorsCollection, $param2);
=======
            ->willReturn(function ($param1, $param2) use ($actionData, $errors) {
                $this->assertSame($actionData, $param1);
                $this->assertSame($errors, $param2);
>>>>>>> 8bb960a2

                return true;
            });

        $this->operationRegistry->expects($this->once())
            ->method('findByName')
            ->with('test_operation')
            ->willReturn($operation);

        $this->manager->execute('test_operation', $actionData, $this->errorsCollection);

        $this->assertEmpty($this->errorsCollection->toArray());
    }

    /**
     * @return array
     */
    public function executeDataProvider()
    {
        return [
            'empty data' => [
                'actionData' => new ActionData()
            ],
            'with entity' => [
                'actionData' => new ActionData(['data' => new \stdClass])
            ],
            'exception' => [
                'actionData' => new ActionData(['data' => new \stdClass])
            ],
        ];
    }

    /**
     * @expectedException \Oro\Bundle\ActionBundle\Exception\ActionNotFoundException
     * @expectedExceptionMessage Action with name "test_operation" not found
     */
    public function testExecuteByContextException()
    {
        $this->assertContextHelperCalled([], 0, 1);

        $this->manager->executeByContext('test_operation');
    }

    /**
     * @dataProvider getFrontendTemplateDataProvider
     *
     * @param string $operationName
     * @param string $expected
     */
    public function testGetFrontendTemplate($operationName, $expected)
    {
        $this->assertContextHelperCalled(
            [
                'route' => 'route1',
                'entityClass' => 'stdClass',
                'entityId' => 1,
                'datagrid' => 'datagrid_name',
            ],
            0,
            1
        );

        $this->operationRegistry->expects($this->once())
            ->method('findByName')
            ->with($operationName)
            ->willReturn($this->getOperations($operationName));

        $this->assertEquals($expected, $this->manager->getFrontendTemplate($operationName));
    }

    /**
     * @return array
     */
    public function getFrontendTemplateDataProvider()
    {
        return [
            [
                'operationName' => 'operation2',
                'expected' => OperationManager::DEFAULT_FORM_TEMPLATE
            ],
            [
                'operationName' => 'operation1',
                'expected' => OperationManager::DEFAULT_PAGE_TEMPLATE
            ],
            [
                'operationName' => 'operation4',
                'expected' => 'test.html.twig'
            ]
        ];
    }

    /**
     * @param array $expectedOperations
     * @param array $inputContext
     */
    protected function assertGetOperations(array $expectedOperations, array $inputContext)
    {
        $this->contextHelper->expects($this->any())
            ->method('getContext')
            ->willReturnCallback(function ($context) {
                return array_merge(
                    [
                        'route' => null,
                        'entityId' => null,
                        'entityClass' => null,
                        'datagrid' => null,
                        'group' => null
                    ],
                    $context
                );
            });

        $this->contextHelper->expects($this->any())
            ->method('getActionData')
            ->willReturn(new ActionData());

        $this->assertEquals($expectedOperations, array_keys($this->manager->getOperations($inputContext)));
    }

    /**
     * @param array $context
     * @param int $getContextCalls
     * @param int $getActionDataCalls
     */
    protected function assertContextHelperCalled(array $context = [], $getContextCalls = 1, $getActionDataCalls = 1)
    {
        $this->contextHelper->expects($this->exactly($getContextCalls))
            ->method('getContext')
            ->willReturn(
                array_merge(
                    [
                        'route' => null,
                        'entityId' => null,
                        'entityClass' => null,
                        'datagrid' => null,
                        'group' => null
                    ],
                    $context
                )
            );

        $this->contextHelper->expects($this->exactly($getActionDataCalls))
            ->method('getActionData')
            ->willReturn(new ActionData());
    }

    /**
     * @param string $name
     * @return array
     */
    protected function getOperations($name = null)
    {
        $operations = [
            'operation1' => $this->getOperation('operation1', 50, ['show_dialog' => false]),
            'operation2' => $this->getOperation('operation2', 40, ['show_dialog' => true], [], ['route1']),
            'operation3' => $this->getOperation(
                'operation3',
                30,
                ['show_dialog' => true],
                ['Oro\Bundle\ActionBundle\Tests\Unit\Stub\TestEntity1']
            ),
            'operation4' => $this->getOperation(
                'operation4',
                20,
                ['template' => 'test.html.twig', 'show_dialog' => true],
                [
                    'Oro\Bundle\ActionBundle\Tests\Unit\Stub\TestEntity1',
                    'Oro\Bundle\ActionBundle\Tests\Unit\Stub\TestEntity2'
                ],
                ['route1', 'route2']
            ),
            'operation5' => $this->getOperation(
                'operation5',
                10,
                ['show_dialog' => true],
                [
                    'Oro\Bundle\ActionBundle\Tests\Unit\Stub\TestEntity1',
                    'Oro\Bundle\ActionBundle\Tests\Unit\Stub\TestEntity2',
                    'Oro\Bundle\ActionBundle\Tests\Unit\Stub\TestEntity3'
                ],
                ['route2', 'route3'],
                [],
                [],
                false
            ),
            'operation6' => $this->getOperation(
                'operation6',
                50,
                ['show_dialog' => true],
                ['Oro\Bundle\ActionBundle\Tests\Unit\Stub\TestEntity1'],
                ['route2', 'route3']
            ),
            'operation7' => $this->getOperation(
                'operation7',
                50,
                ['show_dialog' => true],
                [
                    'Oro\Bundle\ActionBundle\Tests\Unit\Stub\TestEntity1',
                    'Oro\Bundle\ActionBundle\Tests\Unit\Stub\TestEntity2',
                    'Oro\Bundle\ActionBundle\Tests\Unit\Stub\TestEntity3'
                ],
                ['route1', 'route2', 'route3']
            )
        ];

        return $name ? $operations[$name] : $operations;
    }

    /**
     * @param string $name
     * @param int $order
     * @param array $frontendOptions
     * @param array $entities
     * @param array $routes
     * @param array $datagrids
     * @param array $group
     * @param bool $enabled
     * @return Operation
     */
    protected function getOperation(
        $name,
        $order = 10,
        array $frontendOptions = [],
        array $entities = [],
        array $routes = [],
        array $datagrids = [],
        array $group = [],
        $enabled = true
    ) {
        $definition = new OperationDefinition();
        $definition
            ->setName($name)
            ->setLabel('Label ' . $name)
            ->setEnabled($enabled)
            ->setOrder($order)
            ->setRoutes($routes)
            ->setEntities($entities)
            ->setDatagrids($datagrids)
            ->setGroups($group)
            ->setFrontendOptions($frontendOptions);

        /* @var $functionFactory \PHPUnit_Framework_MockObject_MockObject|ActionFactory */
        $functionFactory = $this->getMockBuilder('Oro\Component\Action\Action\ActionFactory')
            ->disableOriginalConstructor()
            ->getMock();

        /* @var $conditionFactory \PHPUnit_Framework_MockObject_MockObject|ExpressionFactory */
        $conditionFactory = $this->getMockBuilder('Oro\Component\ConfigExpression\ExpressionFactory')
            ->disableOriginalConstructor()
            ->getMock();

        /* @var $attributeAssembler \PHPUnit_Framework_MockObject_MockObject|AttributeAssembler */
        $attributeAssembler = $this->getMockBuilder('Oro\Bundle\ActionBundle\Model\Assembler\AttributeAssembler')
            ->disableOriginalConstructor()
            ->getMock();

        /* @var $formOptionsAssembler \PHPUnit_Framework_MockObject_MockObject|FormOptionsAssembler */
        $formOptionsAssembler = $this->getMockBuilder('Oro\Bundle\ActionBundle\Model\Assembler\FormOptionsAssembler')
            ->disableOriginalConstructor()
            ->getMock();

        /* @var $operationActionGroupAssembler \PHPUnit_Framework_MockObject_MockObject|OperationActionGroupAssembler */
        $operationActionGroupAssembler = $this->getMockBuilder(
            'Oro\Bundle\ActionBundle\Model\Assembler\OperationActionGroupAssembler'
        )->disableOriginalConstructor()->getMock();

        return new Operation(
            $functionFactory,
            $conditionFactory,
            $attributeAssembler,
            $formOptionsAssembler,
            $operationActionGroupAssembler,
            $definition
        );
    }

    /**
     * @param ActionData $actionData
     * @param bool $isAvailable
     * @return Operation|\PHPUnit_Framework_MockObject_MockObject
     */
    protected function createOperationMock(ActionData $actionData, $isAvailable = true)
    {
        /** @var \PHPUnit_Framework_MockObject_MockObject|Operation $operation */
        $operation = $this->getMockBuilder('Oro\Bundle\ActionBundle\Model\Operation')
            ->disableOriginalConstructor()
            ->getMock();
        $operationActionGroup = new OperationActionGroup();
        $operationActionGroup->setName('test_actionGroup');

        $mockActionGroupArgs = $this->getMockBuilder(
            'Oro\Bundle\ActionBundle\Model\ActionGroupExecutionArgs'
        )->disableOriginalConstructor()->getMock();

        $mockActionGroupArgs->expects($this->once())->method('execute')
            ->with(
                $this->actionGroupRegistry,
                $this->errorsCollection
            );

        $operation->expects($this->once())->method('isAvailable')->willReturn($isAvailable);
        $operation->expects($this->once())->method('getActionGroupsIterator')->willReturn(
            [
                $mockActionGroupArgs
            ]
        );

        return $operation;
    }

    /**
     * @param bool $isAllowed
     * @return Operation|\PHPUnit_Framework_MockObject_MockObject
     */
    protected function createActionGroupMock($isAllowed = true)
    {
        /** @var \PHPUnit_Framework_MockObject_MockObject|Operation $operation */
        $operation = $this->getMockBuilder('Oro\Bundle\ActionBundle\Model\ActionGroup')
            ->disableOriginalConstructor()
            ->getMock();
        $operation->expects($this->any())->method('isAllowed')->willReturn($isAllowed);

        return $operation;
    }
}<|MERGE_RESOLUTION|>--- conflicted
+++ resolved
@@ -304,17 +304,6 @@
         $errors = new ArrayCollection();
 
         $operation = $this->createOperationMock($actionData);
-<<<<<<< HEAD
-=======
-        $actionGroup->expects($this->once())
-            ->method('execute')
-            ->willReturn(function ($param1, $param2) use ($actionData, $errors) {
-                $this->assertSame($actionData, $param1);
-                $this->assertSame($errors, $param2);
-
-                return true;
-            });
->>>>>>> 8bb960a2
 
         $this->operationRegistry->expects($this->once())
             ->method('findByName')
@@ -393,16 +382,9 @@
         $operation = $this->createOperationMock($actionData);
         $operation->expects($this->any())
             ->method('execute')
-<<<<<<< HEAD
-            ->willReturn(
-                function ($param1, $param2) use ($actionData) {
-                    $this->assertSame($actionData, $param1);
-                    $this->assertSame($this->errorsCollection, $param2);
-=======
-            ->willReturn(function ($param1, $param2) use ($actionData, $errors) {
+            ->willReturn(function ($param1, $param2) use ($actionData) {
                 $this->assertSame($actionData, $param1);
-                $this->assertSame($errors, $param2);
->>>>>>> 8bb960a2
+                $this->assertSame($this->errorsCollection, $param2);
 
                 return true;
             });
