--- conflicted
+++ resolved
@@ -14,6 +14,9 @@
 {
     /** @var ConfigurationProviderInterface|\PHPUnit_Framework_MockObject_MockObject */
     protected $configurationProvider;
+
+    /** @var ActionGroupAssembler */
+    protected $assembler;
 
     /** @var ActionGroupRegistry */
     protected $registry;
@@ -37,12 +40,7 @@
             ->disableOriginalConstructor()
             ->getMock();
 
-<<<<<<< HEAD
-
         $this->assembler = new ActionGroupAssembler(
-=======
-        $assembler = new ActionGroupAssembler(
->>>>>>> 06b42715
             $actionFactory,
             $conditionFactory,
             new ParameterAssembler(),
@@ -51,7 +49,7 @@
 
         $this->registry = new ActionGroupRegistry(
             $this->configurationProvider,
-            $assembler
+            $this->assembler
         );
     }
 
