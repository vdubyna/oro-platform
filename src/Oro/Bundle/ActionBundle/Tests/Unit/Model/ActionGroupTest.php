--- conflicted
+++ resolved
@@ -7,14 +7,8 @@
 use Oro\Bundle\ActionBundle\Model\ActionData;
 use Oro\Bundle\ActionBundle\Model\ActionGroup;
 use Oro\Bundle\ActionBundle\Model\ActionGroupDefinition;
-<<<<<<< HEAD
 use Oro\Bundle\ActionBundle\Model\Parameter;
 use Oro\Bundle\ActionBundle\Model\Assembler\ParameterAssembler;
-use Oro\Bundle\EntityBundle\ORM\DoctrineHelper;
-=======
-use Oro\Bundle\ActionBundle\Model\Argument;
-use Oro\Bundle\ActionBundle\Model\Assembler\ArgumentAssembler;
->>>>>>> 319c469d
 
 use Oro\Component\Action\Action\ActionFactory;
 use Oro\Component\Action\Action\ActionInterface;
@@ -46,23 +40,10 @@
             ->disableOriginalConstructor()
             ->getMock();
 
-<<<<<<< HEAD
-        /** @var \PHPUnit_Framework_MockObject_MockObject|DoctrineHelper $doctrineHelper */
-        $doctrineHelper = $this->getMockBuilder('Oro\Bundle\EntityBundle\ORM\DoctrineHelper')
-            ->disableOriginalConstructor()
-            ->getMock();
-
         $this->actionGroup = new ActionGroup(
             $this->actionFactory,
             $this->conditionFactory,
             new ParameterAssembler(),
-            $doctrineHelper,
-=======
-        $this->actionGroup = new ActionGroup(
-            $this->actionFactory,
-            $this->conditionFactory,
-            new ArgumentAssembler(),
->>>>>>> 319c469d
             new ActionGroupDefinition()
         );
 
