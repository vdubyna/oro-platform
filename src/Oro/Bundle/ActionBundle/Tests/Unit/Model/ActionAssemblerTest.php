<?php

namespace Oro\Bundle\ActionBundle\Tests\Unit\Model;

use Oro\Bundle\ActionBundle\Form\Type\ActionType;
use Oro\Bundle\ActionBundle\Model\Operation;
use Oro\Bundle\ActionBundle\Model\ActionAssembler;
use Oro\Bundle\ActionBundle\Model\OperationDefinition;
use Oro\Bundle\ActionBundle\Model\AttributeAssembler;
use Oro\Bundle\ActionBundle\Model\FormOptionsAssembler;

use Oro\Bundle\EntityBundle\ORM\DoctrineHelper;

use Oro\Component\Action\Action\ActionFactory as FunctionFactory;
use Oro\Component\ConfigExpression\ExpressionFactory as ConditionFactory;

class ActionAssemblerTest extends \PHPUnit_Framework_TestCase
{
    /** @var \PHPUnit_Framework_MockObject_MockObject|DoctrineHelper */
    protected $doctrineHelper;

    /** @var ActionAssembler */
    protected $assembler;

    protected function setUp()
    {
        $this->doctrineHelper = $this->getMockBuilder('Oro\Bundle\EntityBundle\ORM\DoctrineHelper')
            ->disableOriginalConstructor()
            ->getMock();
        $this->doctrineHelper->expects($this->any())
            ->method('getEntityClass')
            ->willReturnCallback(function ($class) {
                return $class;
            });

        $this->assembler = new ActionAssembler(
            $this->getFunctionFactory(),
            $this->getConditionFactory(),
            $this->getAttributeAssembler(),
            $this->getFormOptionsAssembler(),
            $this->doctrineHelper
        );
    }

    protected function tearDown()
    {
        unset($this->assembler, $this->functionFactory, $this->conditionFactory, $this->attributeAssembler);
    }

    /**
     * @param array $configuration
     * @param array $expected
     *
     * @dataProvider assembleProvider
     */
    public function testAssemble(array $configuration, array $expected)
    {
        $definitions = $this->assembler->assemble($configuration);

        static::assertEquals($expected, $definitions);
    }

    /**
     * @expectedException \Oro\Bundle\ActionBundle\Exception\MissedRequiredOptionException
     * @expectedExceptionMessage Option "label" is required
     */
    public function testAssembleWithMissedRequiredOptions()
    {
        $configuration = [
            'test_config' => [],
        ];

        $this->assembler->assemble($configuration);
    }

    /**
     * @return array
     *
     * @SuppressWarnings(PHPMD.ExcessiveMethodLength)
     */
    public function assembleProvider()
    {
        $definition1 = new OperationDefinition();
        $definition1
            ->setName('minimum_name')
            ->setLabel('My Label')
<<<<<<< HEAD
            ->setEntities(['My\Entity'])
            ->setPreconditions([])
            ->setActions('preactions', [])
            ->setActions('form_init', [])
            ->setFormType(ActionType::NAME);

        $definition2 = new OperationDefinition();
=======
            ->setEntities(['Oro\Bundle\ActionBundle\Tests\Unit\Stub\TestEntity1'])
            ->setConditions('conditions', [])
            ->setConditions('preconditions', [])
            ->setFunctions('prefunctions', [])
            ->setFunctions('form_init', [])
            ->setFunctions('functions', [])
            ->setFormType(ActionType::NAME);

        $definition2 = clone $definition1;
>>>>>>> 4da34f59
        $definition2
            ->setName('maximum_name')
            ->setSubstituteAction('test_action_to_substitute')
            ->setRoutes(['my_route'])
            ->setGroups(['my_group'])
            ->setEnabled(false)
            ->setApplications(['application1'])
            ->setAttributes(['config_attr'])
            ->setPreconditions(['config_pre_cond'])
            ->setActions('preactions', ['config_pre_func'])
            ->setActions('form_init', ['config_form_init_func'])
            ->setFormOptions(['config_form_options'])
            ->setFrontendOptions(['config_frontend_options'])
            ->setOrder(77)
            ->setFormType(ActionType::NAME);

<<<<<<< HEAD
        $definition3 = new OperationDefinition();
=======
        $definition3 = clone $definition2;
>>>>>>> 4da34f59
        $definition3
            ->setName('maximum_name_and_acl')
            ->setEnabled(false)
            ->setApplications(['application1'])
            ->setAttributes(['config_attr'])
<<<<<<< HEAD
            ->setPreconditions([
=======
            ->setForAllEntities(true)
            ->setExcludeEntities(['Oro\Bundle\ActionBundle\Tests\Unit\Stub\TestEntity2'])
            ->setConditions('preconditions', [
>>>>>>> 4da34f59
                '@and' => [
                    ['@acl_granted' => 'test_acl'],
                    ['config_pre_cond']
                ]
             ])
            ->setActions('preactions', ['config_pre_func'])
            ->setActions('form_init', ['config_form_init_func'])
            ->setFormOptions(['config_form_options'])
            ->setFrontendOptions(['config_frontend_options'])
            ->setOrder(77)
            ->setFormType(ActionType::NAME);

        return [
            'no data' => [
                [],
                'expected' => [],
            ],
            'minimum data' => [
                [
                    'minimum_name' => [
                        'label' => 'My Label',
                        'entities' => [
                            '\Oro\Bundle\ActionBundle\Tests\Unit\Stub\TestEntity1'
                        ],
                    ]
                ]
                ,
                'expected' => [
                    'minimum_name' => new Operation(
                        $this->getFunctionFactory(),
                        $this->getConditionFactory(),
                        $this->getAttributeAssembler(),
                        $this->getFormOptionsAssembler(),
                        $definition1
                    )
                ],
            ],
            'maximum data' => [
                [
                    'maximum_name' => [
                        'label' => 'My Label',
                        'substitute_action' => 'test_action_to_substitute',
                        'entities' => ['\Oro\Bundle\ActionBundle\Tests\Unit\Stub\TestEntity1'],
                        'routes' => ['my_route'],
                        'groups' => ['my_group'],
                        'enabled' => false,
                        'applications' => ['application1'],
                        'attributes' => ['config_attr'],
                        'preactions' => ['config_pre_func'],
                        'preconditions' => ['config_pre_cond'],
                        'form_init' => ['config_form_init_func'],
                        'form_options' => ['config_form_options'],
                        'frontend_options' => ['config_frontend_options'],
                        'order' => 77,
                    ]
                ],
                'expected' => [
                    'maximum_name' => new Operation(
                        $this->getFunctionFactory(),
                        $this->getConditionFactory(),
                        $this->getAttributeAssembler(),
                        $this->getFormOptionsAssembler(),
                        $definition2
                    )
                ],
            ],
            'maximum data and acl_resource' => [
                [
                    'maximum_name_and_acl' => [
                        'label' => 'My Label',
                        'substitute_action' => 'test_action_to_substitute',
                        'entities' => ['\Oro\Bundle\ActionBundle\Tests\Unit\Stub\TestEntity1'],
                        'routes' => ['my_route'],
                        'groups' => ['my_group'],
                        'enabled' => false,
                        'for_all_entities' => true,
                        'exclude_entities' => ['\Oro\Bundle\ActionBundle\Tests\Unit\Stub\TestEntity2'],
                        'applications' => ['application1'],
                        'attributes' => ['config_attr'],
                        'preactions' => ['config_pre_func'],
                        'preconditions' => ['config_pre_cond'],
                        'form_init' => ['config_form_init_func'],
                        'form_options' => ['config_form_options'],
                        'frontend_options' => ['config_frontend_options'],
                        'order' => 77,
                        'acl_resource' => 'test_acl',
                    ]
                ],
                'expected' => [
                    'maximum_name_and_acl' => new Operation(
                        $this->getFunctionFactory(),
                        $this->getConditionFactory(),
                        $this->getAttributeAssembler(),
                        $this->getFormOptionsAssembler(),
                        $definition3
                    )
                ],
            ],
        ];
    }

    /**
     * @return \PHPUnit_Framework_MockObject_MockObject|FunctionFactory
     */
    protected function getFunctionFactory()
    {
        return $this->getMockBuilder('Oro\Component\Action\Action\ActionFactory')
            ->disableOriginalConstructor()
            ->getMock();
    }

    /**
     * @return \PHPUnit_Framework_MockObject_MockObject|ConditionFactory
     */
    protected function getConditionFactory()
    {
        return $this->getMockBuilder('Oro\Component\ConfigExpression\ExpressionFactory')
            ->disableOriginalConstructor()
            ->getMock();
    }

    /**
     * @return \PHPUnit_Framework_MockObject_MockObject|AttributeAssembler
     */
    protected function getAttributeAssembler()
    {
        return $this->getMockBuilder('Oro\Bundle\ActionBundle\Model\AttributeAssembler')
            ->disableOriginalConstructor()
            ->getMock();
    }

    /**
     * @return \PHPUnit_Framework_MockObject_MockObject|FormOptionsAssembler
     */
    protected function getFormOptionsAssembler()
    {
        return $this->getMockBuilder('Oro\Bundle\ActionBundle\Model\FormOptionsAssembler')
            ->disableOriginalConstructor()
            ->getMock();
    }
}<|MERGE_RESOLUTION|>--- conflicted
+++ resolved
@@ -84,25 +84,13 @@
         $definition1
             ->setName('minimum_name')
             ->setLabel('My Label')
-<<<<<<< HEAD
-            ->setEntities(['My\Entity'])
+            ->setEntities(['Oro\Bundle\ActionBundle\Tests\Unit\Stub\TestEntity1'])
             ->setPreconditions([])
-            ->setActions('preactions', [])
-            ->setActions('form_init', [])
+            ->setFunctions('preactions', [])
+            ->setFunctions('form_init', [])
             ->setFormType(ActionType::NAME);
 
-        $definition2 = new OperationDefinition();
-=======
-            ->setEntities(['Oro\Bundle\ActionBundle\Tests\Unit\Stub\TestEntity1'])
-            ->setConditions('conditions', [])
-            ->setConditions('preconditions', [])
-            ->setFunctions('prefunctions', [])
-            ->setFunctions('form_init', [])
-            ->setFunctions('functions', [])
-            ->setFormType(ActionType::NAME);
-
         $definition2 = clone $definition1;
->>>>>>> 4da34f59
         $definition2
             ->setName('maximum_name')
             ->setSubstituteAction('test_action_to_substitute')
@@ -119,23 +107,15 @@
             ->setOrder(77)
             ->setFormType(ActionType::NAME);
 
-<<<<<<< HEAD
-        $definition3 = new OperationDefinition();
-=======
         $definition3 = clone $definition2;
->>>>>>> 4da34f59
         $definition3
             ->setName('maximum_name_and_acl')
             ->setEnabled(false)
             ->setApplications(['application1'])
             ->setAttributes(['config_attr'])
-<<<<<<< HEAD
-            ->setPreconditions([
-=======
             ->setForAllEntities(true)
             ->setExcludeEntities(['Oro\Bundle\ActionBundle\Tests\Unit\Stub\TestEntity2'])
-            ->setConditions('preconditions', [
->>>>>>> 4da34f59
+            ->setPreconditions([
                 '@and' => [
                     ['@acl_granted' => 'test_acl'],
                     ['config_pre_cond']
