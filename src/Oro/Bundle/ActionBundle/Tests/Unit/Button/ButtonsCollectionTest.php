--- conflicted
+++ resolved
@@ -55,45 +55,6 @@
         $button2 = $this->getButtonMock(2);
         $extension = $this->getExtensionMock([$button2, $button1]);
         $this->collection->consume($extension, $this->searchContext);
-<<<<<<< HEAD
-
-        $this->assertSame([$button1, $button2], $this->collection->toList(), 'Must be ordered list.');
-    }
-
-    public function testFilter()
-    {
-        $button1 = $this->getButtonMock(1);
-        $button2 = $this->getButtonMock(2);
-        $extension = $this->getExtensionMock([$button2, $button1]);
-        $this->collection->consume($extension, $this->searchContext);
-
-        $filtered = $this->collection->filter(function (ButtonInterface $button) {
-            return $button->getOrder() === 2;
-        });
-
-        $this->assertInstanceOf(ButtonsCollection::class, $filtered, 'Instance of ButtonStorage expected.');
-        $this->assertNotSame($this->collection, $filtered, 'New instance expected.');
-
-        $this->assertSame([$button2], $filtered->toArray(), 'Same buttons instances but filtered.');
-    }
-
-    public function testMap()
-    {
-        $button1 = $this->getButtonMock(2);
-        $button2 = $this->getButtonMock(1);
-        $extension = $this->getExtensionMock([$button1, $button2]);
-        $this->collection->consume($extension, $this->searchContext);
-
-        $mapped = $this->collection->map(function (ButtonInterface $button, ButtonProviderExtensionInterface $extension) {
-            return clone $button;
-        });
-
-        $this->assertInstanceOf(ButtonsCollection::class, $mapped, 'Instance of ButtonStorage expected.');
-        $this->assertNotSame($this->collection, $mapped, 'New instance expected.');
-
-        $this->assertNotSame([$button1, $button2], $mapped->toArray(), 'Cloned buttons expected.');
-        $this->assertEquals([$button1, $button2], $mapped->toArray(), 'Buttons are equals by data.');
-=======
 
         $this->assertSame([$button1, $button2], $this->collection->toList(), 'Must be ordered list.');
     }
@@ -153,7 +114,6 @@
                 return new \stdClass();
             }
         );
->>>>>>> 9222d85f
     }
 
     public function testGetIterator()
