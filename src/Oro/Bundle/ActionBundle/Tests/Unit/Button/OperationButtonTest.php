<?php

namespace Oro\Bundle\ActionBundle\Tests\Unit\Button;

use Oro\Bundle\ActionBundle\Button\ButtonContext;
use Oro\Bundle\ActionBundle\Button\OperationButton;
use Oro\Bundle\ActionBundle\Model\ActionData;
use Oro\Bundle\ActionBundle\Model\Operation;
use Oro\Bundle\ActionBundle\Model\OperationDefinition;

/**
 * @SuppressWarnings(PHPMD.TooManyPublicMethods)
 */
class OperationButtonTest extends \PHPUnit_Framework_TestCase
{
    /** @var string */
    protected $originOperationName;

    /** @var Operation|\PHPUnit_Framework_MockObject_MockObject */
    protected $operation;

    /** @var OperationDefinition|\PHPUnit_Framework_MockObject_MockObject */
    protected $definition;

    /** @var OperationButton */
    protected $button;

    /**
     * {@inheritdoc}
     */
    protected function setUp()
    {
<<<<<<< HEAD
        $this->operation = $this->getMockBuilder(Operation::class)->disableOriginalConstructor()->getMock();
        $this->definition = $this->getMock(OperationDefinition::class);

        $this->button = new OperationButton($this->operation, new ButtonContext(), new ActionData());
=======
        $this->originOperationName = 'origin_name';
        $this->operation = $this->getOperationMock();

        $this->button = new OperationButton(
            $this->originOperationName,
            $this->operation,
            new ButtonContext(),
            new ActionData()
        );
>>>>>>> c8305c7b
    }

    /**
     * {@inheritdoc}
     */
    protected function tearDown()
    {
        unset($this->operation, $this->button);
    }

    public function testGetName()
    {
<<<<<<< HEAD
        $name = 'test_name';
        $this->operation->expects($this->once())->method('getName')->willReturn($name);

        $this->assertEquals($name, $this->button->getName());
=======
        $this->assertEquals($this->originOperationName, $this->button->getName());
>>>>>>> c8305c7b
    }

    public function testGetLabel()
    {
        $label = 'test_label';
<<<<<<< HEAD
        $this->definition->expects($this->once())->method('getLabel')->willReturn($label);

        $this->assertOperationMethodsCalled();
=======
        $definition = $this->getMockBuilder(OperationDefinition::class)->disableOriginalConstructor()->getMock();
        $definition->expects($this->once())->method('getLabel')->willReturn($label);

        $this->assertOperationMethodsCalled($definition);
>>>>>>> c8305c7b
        $this->assertEquals($label, $this->button->getLabel());
    }

    public function testGetIcon()
    {
<<<<<<< HEAD
        $this->assertOperationMethodsCalled();
=======
        $definition = $this->getMockBuilder(OperationDefinition::class)->disableOriginalConstructor()->getMock();
        $this->assertOperationMethodsCalled($definition);
>>>>>>> c8305c7b

        $this->assertNull($this->button->getIcon());

        $icon = 'test-icon';
<<<<<<< HEAD
        $this->definition->expects($this->once())->method('getButtonOptions')->willReturn(['icon' => $icon]);
=======
        $definition->expects($this->once())->method('getButtonOptions')->willReturn(['icon' => $icon]);
>>>>>>> c8305c7b

        $this->assertEquals($icon, $this->button->getIcon());
    }

    public function testGetOrder()
    {
        $order = mt_rand(10, 100);
        $this->definition->expects($this->once())->method('getOrder')->willReturn($order);

        $this->assertOperationMethodsCalled();

        $this->assertEquals($order, $this->button->getOrder());
    }

    public function testGetTemplate()
    {
        $this->assertOperationMethodsCalled();
        $this->assertEquals(OperationButton::DEFAULT_TEMPLATE, $this->button->getTemplate());
    }

    public function testGetTemplateData()
    {
<<<<<<< HEAD
        $this->assertOperationMethodsCalled();

        $defaultData = [
            'params' => $this->operation->getDefinition(),
            'actionData' => new ActionData(),
            'frontendOptions' => null,
            'buttonOptions' => null,
            'hasForm' => null,
            'showDialog' => true,
            'routeParams' => [
                'operationName' => $this->operation->getDefinition()->getName(),
                'entityClass' => null,
                'entityId' => null,
                'route' => null,
                'datagrid' => null,
                'group' => null,
=======
        return [
            'correct' => [
                'expectedResult' => [
                    'operation' => $this->getOperationMock(),
                    'params' => new OperationDefinition(),
                    'aClass' => '',
                    'actionData' => new ActionData(),
                    'buttonContext' => new ButtonContext(),
                    'additionalData' => []
                ],
>>>>>>> c8305c7b
            ],
            'executionRoute' => null,
            'dialogRoute' => null,
            'additionalData' => [],
            'aClass' => '',
        ];

        $templateData = $this->button->getTemplateData();
        $this->assertEquals($defaultData, $templateData);
    }

    public function testGetButtonContext()
    {
        $this->assertInstanceOf(ButtonContext::class, $this->button->getButtonContext());
    }

    public function testGetTemplateWithConfiguredFrontendOptions()
    {
        $templateName = uniqid('test_template', true);
        $this->definition->expects($this->once())->method('getButtonOptions')->willReturn(
            [OperationButton::BUTTON_TEMPLATE_KEY => $templateName]
        );
        $this->assertOperationMethodsCalled();

        $this->assertEquals($templateName, $this->button->getTemplate());
    }

    public function testGetOperation()
    {
        $this->assertEquals($this->operation, $this->button->getOperation());
    }

    public function testSetData()
    {
        $this->assertOperationMethodsCalled();
        $newData = new ActionData(['test_field' => 'test value']);
        $this->assertNotEquals($newData, $this->button->getTemplateData()['actionData']);
        $this->button->setData($newData);
        $this->assertEquals($newData, $this->button->getTemplateData()['actionData']);
    }

    public function testGetTranslationDomain()
    {
        $this->assertNull($this->button->getTranslationDomain());
    }

    private function assertOperationMethodsCalled()
    {
        $this->operation->expects($this->atLeastOnce())->method('getDefinition')->willReturn($this->definition);
    }
}<|MERGE_RESOLUTION|>--- conflicted
+++ resolved
@@ -30,14 +30,9 @@
      */
     protected function setUp()
     {
-<<<<<<< HEAD
+        $this->originOperationName = 'origin_name';
         $this->operation = $this->getMockBuilder(Operation::class)->disableOriginalConstructor()->getMock();
         $this->definition = $this->getMock(OperationDefinition::class);
-
-        $this->button = new OperationButton($this->operation, new ButtonContext(), new ActionData());
-=======
-        $this->originOperationName = 'origin_name';
-        $this->operation = $this->getOperationMock();
 
         $this->button = new OperationButton(
             $this->originOperationName,
@@ -45,7 +40,6 @@
             new ButtonContext(),
             new ActionData()
         );
->>>>>>> c8305c7b
     }
 
     /**
@@ -58,49 +52,28 @@
 
     public function testGetName()
     {
-<<<<<<< HEAD
-        $name = 'test_name';
-        $this->operation->expects($this->once())->method('getName')->willReturn($name);
-
-        $this->assertEquals($name, $this->button->getName());
-=======
         $this->assertEquals($this->originOperationName, $this->button->getName());
->>>>>>> c8305c7b
     }
 
     public function testGetLabel()
     {
         $label = 'test_label';
-<<<<<<< HEAD
-        $this->definition->expects($this->once())->method('getLabel')->willReturn($label);
-
-        $this->assertOperationMethodsCalled();
-=======
         $definition = $this->getMockBuilder(OperationDefinition::class)->disableOriginalConstructor()->getMock();
         $definition->expects($this->once())->method('getLabel')->willReturn($label);
 
         $this->assertOperationMethodsCalled($definition);
->>>>>>> c8305c7b
         $this->assertEquals($label, $this->button->getLabel());
     }
 
     public function testGetIcon()
     {
-<<<<<<< HEAD
-        $this->assertOperationMethodsCalled();
-=======
         $definition = $this->getMockBuilder(OperationDefinition::class)->disableOriginalConstructor()->getMock();
         $this->assertOperationMethodsCalled($definition);
->>>>>>> c8305c7b
 
         $this->assertNull($this->button->getIcon());
 
         $icon = 'test-icon';
-<<<<<<< HEAD
-        $this->definition->expects($this->once())->method('getButtonOptions')->willReturn(['icon' => $icon]);
-=======
         $definition->expects($this->once())->method('getButtonOptions')->willReturn(['icon' => $icon]);
->>>>>>> c8305c7b
 
         $this->assertEquals($icon, $this->button->getIcon());
     }
@@ -123,7 +96,6 @@
 
     public function testGetTemplateData()
     {
-<<<<<<< HEAD
         $this->assertOperationMethodsCalled();
 
         $defaultData = [
@@ -140,18 +112,7 @@
                 'route' => null,
                 'datagrid' => null,
                 'group' => null,
-=======
-        return [
-            'correct' => [
-                'expectedResult' => [
-                    'operation' => $this->getOperationMock(),
-                    'params' => new OperationDefinition(),
-                    'aClass' => '',
-                    'actionData' => new ActionData(),
-                    'buttonContext' => new ButtonContext(),
-                    'additionalData' => []
-                ],
->>>>>>> c8305c7b
+
             ],
             'executionRoute' => null,
             'dialogRoute' => null,
