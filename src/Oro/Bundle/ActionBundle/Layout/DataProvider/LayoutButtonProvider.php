--- conflicted
+++ resolved
@@ -55,11 +55,7 @@
     public function getByGroup($entity = null, $datagrid = null, $group = null)
     {
         return $this->buttonProvider->findAvailable(
-<<<<<<< HEAD
-            $this->prepareButtonSearchContext($entity, $group)
-=======
             $this->prepareButtonSearchContext($entity, $datagrid, $group)
->>>>>>> b267fb8b
         );
     }
 
