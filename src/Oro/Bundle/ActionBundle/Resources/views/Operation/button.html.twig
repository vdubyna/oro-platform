{% set linkTitle = params.frontendOptions.title|default(params.label)|trans %}
<<<<<<< HEAD
{% set linkLabel = params.label|trans %}
=======
{% set linkLabel = params.label %}
{% set isAjax = false %}
>>>>>>> 7fa4d13b

{% block button %}
    {% set options = oro_action_frontend_options(operation) %}
    {% if onlyLink is not defined %}<div class="pull-left btn-group icons-holder">{% endif %}
        {% block link %}
            <a {% if (params.id is defined) %}id="{{ params.id }}"{% endif %}
                href="{{ (options.options.url and not isAjax) ? options.options.url : 'javascript:void(0);' }}"
                class="{{ params.buttonOptions.class|default('back icons-holder-text action-button') }} {{ params.buttonOptions.aCss|default('') }}"
                title="{{ linkTitle }}"
                {% for name,value in options.data %}
                    data-{{ name }}="{{ value is iterable ? value|json_encode : value}}"
                {% endfor %}
                data-options="{{ options.options|json_encode }}"
            >
                <i class="{{ params.buttonOptions.icon|default('') }} {{ params.buttonOptions.iCss|default('') }} hide-text">{{ linkLabel }}</i>
                {{ linkLabel|trim }}
            </a>
        {% endblock %}
    {% if onlyLink is not defined %}</div>{% endif %}
{% endblock %}<|MERGE_RESOLUTION|>--- conflicted
+++ resolved
@@ -1,10 +1,6 @@
 {% set linkTitle = params.frontendOptions.title|default(params.label)|trans %}
-<<<<<<< HEAD
 {% set linkLabel = params.label|trans %}
-=======
-{% set linkLabel = params.label %}
 {% set isAjax = false %}
->>>>>>> 7fa4d13b
 
 {% block button %}
     {% set options = oro_action_frontend_options(operation) %}
