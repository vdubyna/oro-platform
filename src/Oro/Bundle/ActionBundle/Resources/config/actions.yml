--- conflicted
+++ resolved
@@ -250,8 +250,6 @@
         tags:
             - { name: oro_action.action, alias: assign_url }
 
-<<<<<<< HEAD
-=======
     oro_action.action.count:
         class: 'Oro\Component\Action\Action\Count'
         arguments:
@@ -259,7 +257,6 @@
         tags:
             - { name: oro_action.action, alias: count }
 
->>>>>>> a209595f
     oro_action.action.clone_object:
         class: '%oro_action.action.clone_object.class%'
         arguments:
