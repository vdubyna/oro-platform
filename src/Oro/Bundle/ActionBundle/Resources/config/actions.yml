parameters:
    oro_action.context_accessor.class: Oro\Component\Action\Model\ContextAccessor
    oro_action.action_factory.class: Oro\Component\Action\Action\ActionFactory
    oro_action.action_assembler.class: Oro\Component\Action\Action\ActionAssembler

    oro_action.action.tree.class: Oro\Component\Action\Action\TreeExecutor
    oro_action.action.configurable.class: Oro\Component\Action\Action\Configurable
    oro_action.action.create_datetime.class: Oro\Component\Action\Action\CreateDateTime
    oro_action.action.call_method.class: Oro\Component\Action\Action\CallMethod
    oro_action.action.assign_value.class: Oro\Component\Action\Action\AssignValue
    oro_action.action.unset_value.class: Oro\Component\Action\Action\UnsetValue
    oro_action.action.create_object.class: Oro\Component\Action\Action\CreateObject
    oro_action.action.create_date.class: Oro\Bundle\ActionBundle\Action\CreateDate
    oro_action.action.create_entity.class: Oro\Component\Action\Action\CreateEntity
    oro_action.action.flush_entity.class: Oro\Component\Action\Action\FlushEntity
    oro_action.action.request_entity.class: Oro\Component\Action\Action\RequestEntity
    oro_action.action.get_class_name.class: Oro\Component\Action\Action\GetClassName
    oro_action.action.redirect.class: Oro\Component\Action\Action\Redirect
    oro_action.action.format_string.class: Oro\Component\Action\Action\FormatString
    oro_action.action.assign_active_user.class: Oro\Component\Action\Action\AssignActiveUser
    oro_action.action.format_name.class: Oro\Bundle\ActionBundle\Action\FormatName
    oro_action.action.traverse.class: Oro\Component\Action\Action\Traverse
    oro_action.action.translate.class: Oro\Component\Action\Action\TranslateAction
    oro_action.action.flash_message.class: Oro\Component\Action\Action\FlashMessage
    oro_action.action.remove_entity.class: Oro\Component\Action\Action\RemoveEntity
    oro_action.action.assign_constant_value.class: Oro\Component\Action\Action\AssignConstantValue
    oro_action.action.call_service_method.class: Oro\Component\Action\Action\CallServiceMethod
    oro_action.action.refresh_grid.class: Oro\Component\Action\Action\RefreshGrid
    oro_action.action.run_action_group.class: Oro\Bundle\ActionBundle\Action\RunActionGroup
    oro_action.action.find_entities.class: Oro\Component\Action\Action\FindEntities
    oro_action.action.assign_url.class: Oro\Component\Action\Action\AssignUrl
    oro_action.action.clone_object.class: Oro\Component\Action\Action\CloneObject
    oro_action.action.clone_entity.class: Oro\Component\Action\Action\CloneEntity

services:
    oro_action.context_accessor:
        class: %oro_action.context_accessor.class%

    oro_action.action_factory:
        class: %oro_action.action_factory.class%
        arguments:
            - '@service_container'
            - []

    oro_action.action_assembler:
        class: %oro_action.action_assembler.class%
        arguments:
            - '@oro_action.action_factory'
            - '@oro_action.expression.factory'
        calls:
            - [addConfigurationPass, ['@oro_action.configuration_pass.replace_property_path']]

    oro_action.action.tree:
        class: %oro_action.action.tree.class%
        arguments:
            - "@?logger"
        tags:
            - { name: oro_action.action, alias: tree }

    oro_action.action.configurable:
        class: %oro_action.action.configurable.class%
        arguments:
            - '@oro_action.action_assembler'
        tags:
            - { name: oro_action.action, alias: configurable }

    oro_action.action.create_datetime:
        class: %oro_action.action.create_datetime.class%
        arguments:
            - '@oro_action.context_accessor'
        tags:
            - { name: oro_action.action, alias: create_datetime }

    oro_action.action.call_method:
        class: %oro_action.action.call_method.class%
        arguments:
            - '@oro_action.context_accessor'
        tags:
            - { name: oro_action.action, alias: call_method }

    oro_action.action.assign_value:
        class: %oro_action.action.assign_value.class%
        arguments:
            - '@oro_action.context_accessor'
        tags:
            - { name: oro_action.action, alias: assign_value }

    oro_action.action.unset_value:
        class: %oro_action.action.unset_value.class%
        arguments:
            - '@oro_action.action.assign_value'
        tags:
            - { name: oro_action.action, alias: unset_value }

    oro_action.action.create_object:
        class: %oro_action.action.create_object.class%
        arguments:
            - '@oro_action.context_accessor'
        tags:
            - { name: oro_action.action, alias: create_object }

    oro_action.action.create_date:
        class: %oro_action.action.create_date.class%
        arguments:
            - '@oro_action.context_accessor'
            - '@oro_locale.settings'
        tags:
            - { name: oro_action.action, alias: create_date }

    oro_action.action.create_entity:
        class: %oro_action.action.create_entity.class%
        arguments:
            - '@oro_action.context_accessor'
            - '@doctrine'
        tags:
            - { name: oro_action.action, alias: create_entity }

    oro_action.action.flush_entity:
        class: %oro_action.action.flush_entity.class%
        arguments:
            - '@oro_action.context_accessor'
            - '@doctrine'
        tags:
            - { name: oro_action.action, alias: flush_entity }

    oro_action.action.request_entity:
        class: %oro_action.action.request_entity.class%
        arguments:
            - '@oro_action.context_accessor'
            - '@doctrine'
        tags:
            - { name: oro_action.action, alias: request_entity|find_entity }

    oro_action.action.get_class_name:
        class: %oro_action.action.get_class_name.class%
        arguments:
            - '@oro_action.context_accessor'
        tags:
            - { name: oro_action.action, alias: get_class_name }

    oro_action.action.redirect:
        class: %oro_action.action.redirect.class%
        arguments:
            - '@oro_action.context_accessor'
            - '@router'
            - 'redirectUrl'
        tags:
            - { name: oro_action.action, alias: redirect }

    oro_action.action.format_string:
        class: %oro_action.action.format_string.class%
        arguments:
            - '@oro_action.context_accessor'
        tags:
            - { name: oro_action.action, alias: format_string }

    oro_action.action.assign_active_user:
        class: %oro_action.action.assign_active_user.class%
        arguments:
            - '@oro_action.context_accessor'
            - '@security.context'
        tags:
            - { name: oro_action.action, alias: assign_active_user|get_active_user }

    oro_action.action.format_name:
        class: %oro_action.action.format_name.class%
        arguments:
            - '@oro_action.context_accessor'
            - '@oro_entity.entity_name_resolver'
        tags:
            - { name: oro_action.action, alias: format_name }

    oro_action.action.traverse:
        class: %oro_action.action.traverse.class%
        arguments:
            - '@oro_action.context_accessor'
            - '@oro_action.action.configurable'
        tags:
            - { name: oro_action.action, alias: traverse|foreach }

    oro_action.action.translate:
        class: %oro_action.action.translate.class%
        arguments:
            - '@oro_action.context_accessor'
            - '@translator'
        tags:
            - { name: oro_action.action, alias: translate|trans }

    oro_action.action.flash_message:
        class: %oro_action.action.flash_message.class%
        arguments:
            - '@oro_action.context_accessor'
            - '@translator'
        calls:
            - [setRequest, ["@?request="]]
        tags:
            - { name: oro_action.action, alias: flash_message }

    oro_action.action.remove_entity:
        class: %oro_action.action.remove_entity.class%
        arguments:
            - '@oro_action.context_accessor'
            - '@doctrine'
        tags:
            - { name: oro_action.action, alias: remove_entity }

    oro_action.action.assign_constant_value:
        class: %oro_action.action.assign_constant_value.class%
        arguments:
            - '@oro_action.context_accessor'
        tags:
            - { name: oro_action.action, alias: assign_constant_value }

    oro_action.action.call_service_method:
        class: %oro_action.action.call_service_method.class%
        arguments:
            - '@oro_action.context_accessor'
            - '@service_container'
        tags:
            - { name: oro_action.action, alias: call_service_method }

    oro_action.action.refresh_grid:
        class: %oro_action.action.refresh_grid.class%
        arguments:
            - '@oro_action.context_accessor'
        tags:
            - { name: oro_action.action, alias: refresh_grid }

    oro_action.action.run_action_group:
        class: %oro_action.action.run_action_group.class%
        arguments:
            - '@oro_action.action_group_registry'
            - '@oro_action.context_accessor'
        tags:
            - { name: oro_action.action, alias: run_action_group }

    oro_action.action.find_entities:
        class: %oro_action.action.find_entities.class%
        arguments:
            - '@oro_action.context_accessor'
            - '@doctrine'
        tags:
            - { name: oro_action.action, alias: find_entities }

    oro_action.action.assign_url:
        class: %oro_action.action.assign_url.class%
        arguments:
            - '@oro_action.context_accessor'
            - '@router'
        tags:
            - { name: oro_action.action, alias: assign_url }

<<<<<<< HEAD
    oro_action.action.count:
        class: 'Oro\Component\Action\Action\Count'
        arguments:
            - '@oro_action.context_accessor'
        tags:
            - { name: oro_action.action, alias: count }
=======
    oro_action.action.clone_object:
        class: '%oro_action.action.clone_object.class%'
        arguments:
            - '@oro_action.context_accessor'
        tags:
            - { name: oro_action.action, alias: clone_object }

    oro_action.action.clone_entity:
        class: '%oro_action.action.clone_entity.class%'
        arguments:
            - '@oro_action.context_accessor'
            - '@doctrine'
            - '@translator'
            - '@session.flash_bag'
            - '@logger'
        tags:
            - { name: oro_action.action, alias: clone_entity }
>>>>>>> bb040e91
<|MERGE_RESOLUTION|>--- conflicted
+++ resolved
@@ -250,14 +250,13 @@
         tags:
             - { name: oro_action.action, alias: assign_url }
 
-<<<<<<< HEAD
     oro_action.action.count:
         class: 'Oro\Component\Action\Action\Count'
         arguments:
             - '@oro_action.context_accessor'
         tags:
             - { name: oro_action.action, alias: count }
-=======
+
     oro_action.action.clone_object:
         class: '%oro_action.action.clone_object.class%'
         arguments:
@@ -274,5 +273,4 @@
             - '@session.flash_bag'
             - '@logger'
         tags:
-            - { name: oro_action.action, alias: clone_entity }
->>>>>>> bb040e91
+            - { name: oro_action.action, alias: clone_entity }