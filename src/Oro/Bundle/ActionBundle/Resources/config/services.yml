--- conflicted
+++ resolved
@@ -3,21 +3,15 @@
     oro_action.helper.context.class: Oro\Bundle\ActionBundle\Helper\ContextHelper
     oro_action.helper.applications.class: Oro\Bundle\ActionBundle\Helper\ApplicationsHelper
     oro_action.helper.restrict.class: Oro\Bundle\ActionBundle\Helper\RestrictHelper
-<<<<<<< HEAD
+    oro_action.helper.options.class: Oro\Bundle\ActionBundle\Helper\OptionsHelper
     oro_action.operation_registry.class: Oro\Bundle\ActionBundle\Model\OperationRegistry
     oro_action.action_group_registry.class: Oro\Bundle\ActionBundle\Model\ActionGroupRegistry
     oro_action.operation_manager.class: Oro\Bundle\ActionBundle\Model\OperationManager
-    oro_action.attribute_guesser.class: Oro\Bundle\ActionBundle\Model\AttributeGuesser
-=======
-    oro_action.helper.options.class: Oro\Bundle\ActionBundle\Helper\OptionsHelper
-    oro_action.registry.class: Oro\Bundle\ActionBundle\Model\ActionRegistry
-    oro_action.manager.class: Oro\Bundle\ActionBundle\Model\ActionManager
     oro_action.assembler.class: Oro\Bundle\ActionBundle\Model\ActionAssembler
     oro_action.attribute_assembler.class: Oro\Bundle\ActionBundle\Model\AttributeAssembler
     oro_action.attribute_guesser.class: Oro\Bundle\ActionBundle\Model\AttributeGuesser
     oro_action.options_assembler.class: Oro\Bundle\ActionBundle\Model\OptionsAssembler
     oro_action.form_options_assembler.class: Oro\Bundle\ActionBundle\Model\FormOptionsAssembler
->>>>>>> 53dee5ea
     oro_action.form_manager.class: Oro\Bundle\ActionBundle\Model\ActionFormManager
     oro_action.api_manager.class: Oro\Bundle\SoapBundle\Entity\Manager\ApiEntityManager
     oro_action.datagrid.operation_extension.class: Oro\Bundle\ActionBundle\Datagrid\Extension\OperationExtension
@@ -50,10 +44,6 @@
     oro_action.helper.restrict:
         class: %oro_action.helper.restrict.class%
 
-<<<<<<< HEAD
-    oro_action.operation_registry:
-        class: %oro_action.operation_registry.class%
-=======
     oro_action.helper.options:
         class: %oro_action.helper.options.class%
         arguments:
@@ -63,9 +53,8 @@
             - @oro_action.context_accessor
             - @router
 
-    oro_action.registry:
-        class: %oro_action.registry.class%
->>>>>>> 53dee5ea
+    oro_action.operation_registry:
+        class: %oro_action.operation_registry.class%
         arguments:
             - @oro_action.configuration.provider.operations
             - @oro_action.assembler.operation
@@ -120,8 +109,6 @@
             - [addFormTypeMapping, ["boolean", "checkbox"]]
             - [addFormTypeMapping, ["float", "number"]]
 
-<<<<<<< HEAD
-=======
     oro_action.options_assembler:
         class: %oro_action.options_assembler.class%
         calls:
@@ -132,7 +119,6 @@
         calls:
             - [addConfigurationPass, [@oro_action.configuration_pass.replace_property_path]]
 
->>>>>>> 53dee5ea
     oro_action.form_manager:
         class: %oro_action.form_manager.class%
         arguments:
