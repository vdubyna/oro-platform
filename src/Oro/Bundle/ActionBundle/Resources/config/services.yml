--- conflicted
+++ resolved
@@ -116,11 +116,7 @@
     oro_action.options_assembler:
         class: %oro_action.options_assembler.class%
         calls:
-<<<<<<< HEAD
-            - [addConfigurationPass,  ['@oro_action.configuration_pass.replace_property_path']]
-=======
             - [addConfigurationPass, ['@oro_action.configuration_pass.replace_property_path']]
->>>>>>> cc95d8f6
 
     oro_action.form_manager:
         class: %oro_action.form_manager.class%
