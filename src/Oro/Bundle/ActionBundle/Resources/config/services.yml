parameters:
    oro_action.handler.delete.class: Oro\Bundle\ActionBundle\Handler\DeleteHandler
    oro_action.helper.context.class: Oro\Bundle\ActionBundle\Helper\ContextHelper
    oro_action.helper.applications.class: Oro\Bundle\ActionBundle\Helper\ApplicationsHelper
    oro_action.helper.restrict.class: Oro\Bundle\ActionBundle\Helper\RestrictHelper
    oro_action.helper.options.class: Oro\Bundle\ActionBundle\Helper\OptionsHelper
    oro_action.helper.applications_url.class: Oro\Bundle\ActionBundle\Helper\ApplicationsUrlHelper
    oro_action.operation_registry.class: Oro\Bundle\ActionBundle\Model\OperationRegistry
    oro_action.action_group_registry.class: Oro\Bundle\ActionBundle\Model\ActionGroupRegistry
    oro_action.operation_manager.class: Oro\Bundle\ActionBundle\Model\OperationManager
    oro_action.attribute_guesser.class: Oro\Bundle\ActionBundle\Model\AttributeGuesser
    oro_action.options_assembler.class: Oro\Bundle\ActionBundle\Model\OptionsAssembler
    oro_action.form_manager.class: Oro\Bundle\ActionBundle\Model\OperationFormManager
    oro_action.api_manager.class: Oro\Bundle\SoapBundle\Entity\Manager\ApiEntityManager
    oro_action.datagrid.action.action_widget_action.class: Oro\Bundle\ActionBundle\Datagrid\Action\ActionWidgetAction
    oro_action.datagrid.mass_action_provider.registry.class: Oro\Bundle\ActionBundle\Datagrid\Provider\MassActionProviderRegistry
    oro_action.layout.data_provider.actions_data_rpovider.class: Oro\Bundle\ActionBundle\Layout\DataProvider\ActionsProvider

services:
    oro_action.handler.delete:
        class: %oro_action.handler.delete.class%
        arguments:
            - '@oro_soap.handler.delete'
            - '@oro_action.api_manager'
            - '@oro_entity.doctrine_helper'

    oro_action.helper.context:
        class: %oro_action.helper.context.class%
        arguments:
            - '@oro_entity.doctrine_helper'
            - '@property_accessor'
            - '@request_stack'

    oro_action.helper.default_operation_request:
        class: 'Oro\Bundle\ActionBundle\Helper\DefaultOperationRequestHelper'
        public: true
        arguments:
            - '@request_stack'
            - '@oro_action.helper.applications'

    oro_action.helper.applications:
        class: %oro_action.helper.applications.class%
        arguments:
            - '@security.token_storage'

    oro_action.helper.restrict:
        class: %oro_action.helper.restrict.class%

    oro_action.helper.options:
        class: %oro_action.helper.options.class%
        arguments:
            - '@oro_action.helper.context'
            - '@oro_action.options_assembler'
            - '@oro_action.expression.context_accessor'
            - '@oro_action.helper.applications_url'
            - '@translator'

    oro_action.helper.applications_url:
        class: %oro_action.helper.applications_url.class%
        arguments:
            - '@oro_action.helper.applications'
            - '@router'

    oro_action.operation_registry:
        class: %oro_action.operation_registry.class%
        arguments:
            - '@oro_action.configuration.provider.operations'
            - '@oro_action.assembler.operation'
            - '@oro_action.helper.applications'
            - '@oro_entity.doctrine_helper'

    oro_action.action_group_registry:
        class: %oro_action.action_group_registry.class%
        arguments:
            - '@oro_action.configuration.provider.action_groups'
            - '@oro_action.assembler.action_group'

    oro_action.operation_manager:
        class: %oro_action.operation_manager.class%
        arguments:
            - '@oro_action.operation_registry'
            - '@oro_action.action_group_registry'
            - '@oro_action.helper.context'

    oro_action.attribute_guesser:
        class: %oro_action.attribute_guesser.class%
        arguments:
            - '@form.registry'
            - '@doctrine'
            - '@oro_entity_config.provider.entity'
            - '@oro_entity_config.provider.form'
        calls:
            # mapping from doctrine type to attribute parameters
            - [addDoctrineTypeMapping, ["string", "string"]]
            - [addDoctrineTypeMapping, ["integer", "integer"]]
            - [addDoctrineTypeMapping, ["smallint", "integer"]]
            - [addDoctrineTypeMapping, ["bigint", "integer"]]
            - [addDoctrineTypeMapping, ["boolean", "boolean"]]
            - [addDoctrineTypeMapping, ["decimal", "float"]]
            - [addDoctrineTypeMapping, ["date", "object", { class: "DateTime" }]]
            - [addDoctrineTypeMapping, ["time", "object", { class: "DateTime" }]]
            - [addDoctrineTypeMapping, ["datetime", "object", { class: "DateTime" }]]
            - [addDoctrineTypeMapping, ["datetimetz", "object", { class: "DateTime" }]]
            - [addDoctrineTypeMapping, ["text", "string"]]
            - [addDoctrineTypeMapping, ["array", "array"]]
            - [addDoctrineTypeMapping, ["simple_array", "array"]]
            - [addDoctrineTypeMapping, ["json_array", "array"]]
            - [addDoctrineTypeMapping, ["float", "float"]]
            - [addDoctrineTypeMapping, ["guid", "string"]]
            # custom types
            - [addDoctrineTypeMapping, ["percent", "float"]]
            - [addDoctrineTypeMapping, ["money", "float"]]
            # mapping from attribute type to form parameters
            - [addFormTypeMapping, ["string", "text"]]
            - [addFormTypeMapping, ["int", "integer", { precision: 0 }]]
            - [addFormTypeMapping, ["integer", "integer", { precision: 0 }]]
            - [addFormTypeMapping, ["bool", "checkbox"]]
            - [addFormTypeMapping, ["boolean", "checkbox"]]
            - [addFormTypeMapping, ["float", "number"]]

    oro_action.options_assembler:
        class: %oro_action.options_assembler.class%
        calls:
            - [addConfigurationPass, ['@oro_action.configuration_pass.replace_property_path']]

    oro_action.form_manager:
        class: %oro_action.form_manager.class%
        arguments:
            - '@form.factory'
            - '@oro_action.operation_manager'
            - '@oro_action.helper.context'

    oro_action.api_manager:
        class: %oro_action.api_manager.class%
        parent: oro_soap.manager.entity_manager.abstract
        arguments:
            - ''
            - '@doctrine.orm.entity_manager'

    oro_action.datagrid.event_listener.operation:
        class: 'Oro\Bundle\ActionBundle\Datagrid\EventListener\OperationListener'
        arguments:
            - '@oro_action.operation_manager'
            - '@oro_action.helper.context'
            - '@oro_action.datagrid.mass_action_provider.registry'
            - '@oro_action.helper.options'
            - '@oro_datagrid.grid_configuration.helper'
        calls:
            - [setGroups, [['', 'datagridRowAction']]]
        tags:
            - { name: kernel.event_listener, event: oro_datagrid.datagrid.extension.action.configure-actions.before, method: onConfigureActions }

    oro_action.datagrid.extension.delete_mass_action:
        class: Oro\Bundle\ActionBundle\Datagrid\Extension\DeleteMassActionExtension
        arguments:
            - '@oro_entity.doctrine_helper'
            - '@oro_datagrid.grid_configuration.helper'
            - '@oro_action.operation_manager'
        calls:
            - [setGroups, [['', 'datagridRowAction']]]
        tags:
            - { name: oro_datagrid.extension }

    oro_action.datagrid.action.action_widget_action:
        class: %oro_action.datagrid.action.action_widget_action.class%
        arguments:
            - '@translator'
        scope: prototype
        tags:
            - { name: oro_datagrid.extension.action.type, type: action-widget }

    oro_action.datagrid.mass_action_provider.registry:
        class: %oro_action.datagrid.mass_action_provider.registry.class%

    oro_action.layout.data_provider.actions_data_rpovider:
        class: %oro_action.layout.data_provider.actions_data_rpovider.class%
        arguments:
            - '@oro_action.operation_manager'
            - '@oro_action.helper.context'
            - '@oro_action.helper.restrict'
            - '@translator'
        tags:
            - { name: layout.data_provider, alias: actions }

    oro_action.layout.data_provider.action_buttons:
        class: 'Oro\Bundle\ActionBundle\Layout\DataProvider\ActionButtonsProvider'
        arguments:
            - '@oro_action.helper.applications'
            - '@oro_entity.doctrine_helper'
        tags:
            - { name: layout.data_provider, alias: action_buttons }

    oro_action.condition.route_exists:
        class: 'Oro\Bundle\ActionBundle\Condition\RouteExists'
        arguments:
            - '@router'
        tags:
            - { name: oro_action.condition, alias: 'route_exists' }

    oro_action.condition.service_exists:
        class: 'Oro\Bundle\ActionBundle\Condition\ServiceExists'
        arguments:
            - '@service_container'
        tags:
            - { name: oro_action.condition, alias: 'service_exists' }

    oro_action.provider.button_search_context:
        class: 'Oro\Bundle\ActionBundle\Provider\ButtonSearchContextProvider'
        arguments:
            - '@oro_action.helper.context'

<<<<<<< HEAD
    oro_action.provider.buttons:
=======
    oro_action.provider.button:
>>>>>>> e4e98020
        class: 'Oro\Bundle\ActionBundle\Provider\ButtonProvider'<|MERGE_RESOLUTION|>--- conflicted
+++ resolved
@@ -209,9 +209,5 @@
         arguments:
             - '@oro_action.helper.context'
 
-<<<<<<< HEAD
-    oro_action.provider.buttons:
-=======
     oro_action.provider.button:
->>>>>>> e4e98020
         class: 'Oro\Bundle\ActionBundle\Provider\ButtonProvider'