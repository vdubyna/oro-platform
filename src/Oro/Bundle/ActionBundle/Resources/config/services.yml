--- conflicted
+++ resolved
@@ -2,11 +2,8 @@
     oro_action.context_accessor.class: Oro\Component\ConfigExpression\Model\ContextAccessor
     oro_action.helper.context.class: Oro\Bundle\ActionBundle\Helper\ContextHelper
     oro_action.helper.applications.class: Oro\Bundle\ActionBundle\Helper\ApplicationsHelper
-<<<<<<< HEAD
     oro_action.helper.entity_config.class: Oro\Bundle\ActionBundle\Helper\EntityConfigHelper
-=======
     oro_action.registry.class: Oro\Bundle\ActionBundle\Model\ActionRegistry
->>>>>>> 678f2155
     oro_action.manager.class: Oro\Bundle\ActionBundle\Model\ActionManager
     oro_action.assembler.class: Oro\Bundle\ActionBundle\Model\ActionAssembler
     oro_action.attribute_assembler.class: Oro\Bundle\ActionBundle\Model\AttributeAssembler
@@ -33,21 +30,19 @@
             arguments:
                 - @security.token_storage
 
-<<<<<<< HEAD
     oro_action.helper.entity_config:
             class: %oro_action.helper.entity_config.class%
             arguments:
                 - @oro_entity_config.provider.entity
                 - @oro_entity.doctrine_helper
                 - @oro_security.acl.group_provider.chain
-=======
+
     oro_action.registry:
         class: %oro_action.registry.class%
         arguments:
             - @oro_action.configuration.provider
             - @oro_action.assembler
             - @oro_action.helper.applications
->>>>>>> 678f2155
 
     oro_action.manager:
         class: %oro_action.manager.class%
