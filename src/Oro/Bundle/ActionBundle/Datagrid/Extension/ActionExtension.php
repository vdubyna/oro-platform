--- conflicted
+++ resolved
@@ -141,8 +141,7 @@
         $actionsConfig = $config->offsetGetOr('actions', []);
 
         foreach ($this->actions as $action) {
-<<<<<<< HEAD
-            if (!array_key_exists($action->getName(), $actionsConfig)) {
+            if (!array_key_exists(strtolower($action->getName()), $actionsConfig)) {
                 $buttonOptions = $action->getDefinition()->getButtonOptions();
                 $frontendOptions = $action->getDefinition()->getFrontendOptions();
                 $icon = !empty($buttonOptions['icon']) ? str_ireplace('icon-', '', $buttonOptions['icon']) : 'edit';
@@ -168,33 +167,6 @@
                     ]
                 ];
             }
-
-=======
-            $buttonOptions = $action->getDefinition()->getButtonOptions();
-            $frontendOptions = $action->getDefinition()->getFrontendOptions();
-
-            $actionsConfig[$action->getName()] = [
-                'type' => 'action-widget',
-                'label' => $action->getDefinition()->getLabel(),
-                'rowAction' => false,
-                'link' => '#',
-                'icon' => !empty($buttonOptions['icon']) ? str_ireplace('icon-', '', $buttonOptions['icon']) : 'edit',
-                'options' => [
-                    'actionName' => $action->getName(),
-                    'entityClass' => $this->datagridContext['entityClass'],
-                    'datagrid' => $this->datagridContext['datagrid'],
-                    'confirmation' =>  !empty($frontendOptions['confirmation']) ? $frontendOptions['confirmation'] : '',
-                    'showDialog' => $action->hasForm(),
-                    'executionRoute' => $this->applicationsHelper->getExecutionRoute(),
-                    'dialogRoute' => $this->applicationsHelper->getDialogRoute(),
-                    'dialogOptions' => [
-                        'title' => $action->getDefinition()->getLabel(),
-                        'dialogOptions' => !empty($frontendOptions['options']) ? $frontendOptions['options'] : []
-                    ],
-                    'translates' => [],
-                ]
-            ];
->>>>>>> 79e4e21b
         }
 
         $config->offsetSet('actions', $actionsConfig);
