--- conflicted
+++ resolved
@@ -47,14 +47,8 @@
     }
 
     /**
-<<<<<<< HEAD
-     * @param ButtonSearchContext $searchContext
-     *
-     * @return $this
-=======
      * @param callable $filter callable(ButtonInterface $button, ButtonProviderExtensionInterface $extension):bool
      * @return static
->>>>>>> b267fb8b
      */
     public function filter(callable $filter)
     {
@@ -74,62 +68,9 @@
     }
 
     /**
-<<<<<<< HEAD
-     * @param callable $callable
-     * @return $this
-     */
-    public function map(callable $callable)
-    {
-        $collection = new static();
-
-        /**@var ButtonInterface $button */
-        foreach ($this->buttonsMap as $button) {
-            /** @var ButtonProviderExtensionInterface $extension */
-            $extension = $this->buttonsMap[$button];
-            $mappedButton = call_user_func($callable, $button, $extension);
-            if (!$mappedButton instanceof ButtonInterface) {
-                throw new ButtonCollectionMapException(
-                    sprintf(
-                        'Map callback should return `%s` as result got `%s` instead.',
-                        ButtonInterface::class,
-                        is_object($mappedButton) ? get_class($mappedButton) : gettype($mappedButton)
-                    )
-                );
-            }
-            $collection->addButton($mappedButton, $extension);
-        }
-
-        return $collection;
-    }
-
-    /**
-     * @param callable $callable
-     * @return $this
-     */
-    public function filter(callable $callable)
-    {
-        $collection = new static();
-
-        /**@var ButtonInterface $button */
-        foreach ($this->buttonsMap as $button) {
-            /** @var ButtonProviderExtensionInterface $extension */
-            $extension = $this->buttonsMap[$button];
-            $result = call_user_func($callable, $button, $extension);
-            if ($result) {
-                $collection->addButton($button, $extension);
-            }
-        }
-
-        return $collection;
-    }
-
-    /**
-     * @return ButtonInterface[] - sorted by order array of buttins
-=======
      * callable(ButtonInterface $button, ButtonProviderExtensionInterface $extension): ButtonInterface
      * @param callable $map
      * @return static
->>>>>>> b267fb8b
      */
     public function map(callable $map)
     {
