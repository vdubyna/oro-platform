<?php

namespace Oro\Bundle\ActionBundle\Button;

use Oro\Bundle\ActionBundle\Model\ActionData;
use Oro\Bundle\ActionBundle\Model\Operation;

class OperationButton implements ButtonInterface
{
    const DEFAULT_TEMPLATE = 'OroActionBundle:Operation:button.html.twig';
    const BUTTON_TEMPLATE_KEY = 'template';

    /**
     * @var string
     */
    protected $name;

    /**
     * @var Operation
     */
    protected $operation;

    /**
     * @var ButtonContext
     */
    protected $buttonContext;

    /**
     * @var ActionData
     */
    protected $data;

    /**
     * @param string $name Name of origin operation
     * @param Operation $operation
     * @param ButtonContext $buttonContext
     * @param ActionData $data
     */
    public function __construct($name, Operation $operation, ButtonContext $buttonContext, ActionData $data)
    {
        $this->name = $name;
        $this->operation = $operation;
        $this->buttonContext = $buttonContext;
        $this->data = $data;
    }

    /**
<<<<<<< HEAD
     * @param ActionData $actionData
     */
    public function setActionData(ActionData $actionData)
    {
        $this->data = $actionData;
=======
     * Gets origin operation name
     * {@inheritdoc}
     */
    public function getName()
    {
        return $this->name;
    }

    /**
     * {@inheritdoc}
     */
    public function getLabel()
    {
        return $this->operation->getDefinition()->getLabel();
    }

    /**
     * {@inheritdoc}
     */
    public function getIcon()
    {
        $buttonOptions = $this->operation->getDefinition()->getButtonOptions();

        return isset($buttonOptions['icon']) ? $buttonOptions['icon'] : null;
>>>>>>> c0a2fbbd
    }

    /**
     * {@inheritdoc}
     */
    public function getOrder()
    {
        return $this->operation->getDefinition()->getOrder();
    }

    /**
     * {@inheritdoc}
     */
    public function getTemplate()
    {
        $buttonOptions = $this->operation->getDefinition()->getButtonOptions();

        return !empty($buttonOptions[static::BUTTON_TEMPLATE_KEY])
            ? $buttonOptions[static::BUTTON_TEMPLATE_KEY]
            : static::DEFAULT_TEMPLATE;
    }

    /**
     * {@inheritdoc}
     */
    public function getTemplateData(array $customData = [])
    {
        $defaultData = [
            'aClass' => ''
        ];
        $frontendOptions = $this->operation->getDefinition()->getFrontendOptions();

        return array_merge(
            $defaultData,
            $customData,
            [
                'params' => $this->operation->getDefinition(),
                'actionData' => $this->data,
                'frontendOptions' => $frontendOptions,
                'buttonOptions' => $this->operation->getDefinition()->getButtonOptions(),
                'hasForm' => $this->operation->hasForm(),
                'showDialog' => !empty($frontendOptions['showDialog']),
                'routeParams' => [
                    'operationName' => $this->operation->getName(),
                    'entityClass' => $this->buttonContext->getEntityClass(),
                    'entityId' => $this->buttonContext->getEntityId(),
                    'route' => $this->buttonContext->getRouteName(),
                    'datagrid' => $this->buttonContext->getDatagridName(),
                    'group' => $this->buttonContext->getGroup(),
                ],
                'executionRoute' => $this->buttonContext->getExecutionRoute(),
                'dialogRoute' => $this->buttonContext->getFormDialogRoute(),
                'additionalData' => $this->getDatagridData(),
            ]
        );
    }

    /**
     * {@inheritdoc}
     */
    private function getDatagridData()
    {
        $datagridOptions = $this->operation->getDefinition()->getDatagridOptions();

        return isset($datagridOptions['data']) ? $datagridOptions['data'] : [];
    }

    /**
     * {@inheritdoc}
     */
    public function getButtonContext()
    {
        return $this->buttonContext;
    }

    /**
     * {@inheritdoc}
     */
    public function getGroup()
    {
        $buttonOptions = $this->operation->getDefinition()->getButtonOptions();

        return isset($buttonOptions['group']) ? $buttonOptions['group'] : null;
    }

    /**
     * {@inheritdoc}
     */
    public function getTranslationDomain()
    {
        return null;
    }

    /**
     * @return Operation
     */
    public function getOperation()
    {
        return $this->operation;
    }

    /**
     * @param ActionData $data
     * @return Operation
     */
    public function setData(ActionData $data)
    {
        $this->data = $data;

        return $this;
    }
}<|MERGE_RESOLUTION|>--- conflicted
+++ resolved
@@ -45,13 +45,6 @@
     }
 
     /**
-<<<<<<< HEAD
-     * @param ActionData $actionData
-     */
-    public function setActionData(ActionData $actionData)
-    {
-        $this->data = $actionData;
-=======
      * Gets origin operation name
      * {@inheritdoc}
      */
@@ -76,7 +69,6 @@
         $buttonOptions = $this->operation->getDefinition()->getButtonOptions();
 
         return isset($buttonOptions['icon']) ? $buttonOptions['icon'] : null;
->>>>>>> c0a2fbbd
     }
 
     /**
