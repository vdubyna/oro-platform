--- conflicted
+++ resolved
@@ -92,7 +92,6 @@
             'aClass' => ''
         ];
 
-<<<<<<< HEAD
         return array_merge(
             $defaultData,
             $customData,
@@ -100,7 +99,7 @@
                 'operation' => $this->operation,
                 'params' => $this->operation->getDefinition(),
                 'actionData' => $this->data,
-
+                'buttonContext' => $this->buttonContext,
                 'frontendOptions' => $this->operation->getDefinition()->getFrontendOptions(),
                 'buttonOptions' => $this->operation->getDefinition()->getButtonOptions(),
                 'hasForm' => $this->operation->hasForm(),
@@ -128,14 +127,6 @@
         $datagridOptions = $this->operation->getDefinition()->getDatagridOptions();
 
         return isset($datagridOptions['data']) ? $datagridOptions['data'] : [];
-=======
-        return array_merge($defaultData, $customData, [
-            'operation' => $this->operation,
-            'params' => $this->operation->getDefinition(),
-            'actionData' => $this->data,
-            'buttonContext' => $this->buttonContext,
-        ]);
->>>>>>> ef5038d7
     }
 
     /**
