--- conflicted
+++ resolved
@@ -103,11 +103,6 @@
         }
 
         $actionData = $this->getActionData($buttonSearchContext);
-<<<<<<< HEAD
-        $button->setActionData($actionData);
-
-        return $button->getOperation()->isAvailable($actionData);
-=======
         $result = $button->getOperation()->isAvailable($actionData);
         $button->getOperation()->getDefinition()
             ->setFrontendOptions(
@@ -118,7 +113,6 @@
         $button->setData($actionData);
 
         return $result;
->>>>>>> c0a2fbbd
     }
 
     /**
