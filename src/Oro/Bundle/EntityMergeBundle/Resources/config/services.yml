parameters:
    oro_entity_merge.metadata.factory.class: Oro\Bundle\EntityMergeBundle\Metadata\MetadataFactory
    oro_entity_merge.mass_action.data_handler.class: Oro\Bundle\EntityMergeBundle\DataGrid\Extension\MassAction\Actions\Merge\MergeMassActionHandler
    oro_entity_merge.http_foundation.merge_data_request_factory.class: Oro\Bundle\EntityMergeBundle\HttpFoundation\MergeDataRequestFactory

    # Merger
    oro_entity_merge.merger.class: Oro\Bundle\EntityMergeBundle\Model\EntityMerger

    # Accessors
    oro_entity_merge.accessor.delegate.class: Oro\Bundle\EntityMergeBundle\Model\Accessor\DelegateAccessor
    oro_entity_merge.accessor.default.class: Oro\Bundle\EntityMergeBundle\Model\Accessor\DefaultAccessor

    # Strategies
    oro_entity_merge.strategy.delegate.class: Oro\Bundle\EntityMergeBundle\Model\Strategy\DelegateStrategy
services:
    oro_entity_merge.mass_action.data_handler:
        class: %oro_entity_merge.mass_action.data_handler.class%
<<<<<<< HEAD
        calls:
            - [setDoctrineRegistry, [@doctrine]]
=======

>>>>>>> a985c994
    oro_entity_merge.http_foundation.merge_data_request_factory:
        class: %oro_entity_merge.http_foundation.merge_data_request_factory.class%
        score: request
        arguments:
            - @oro_datagrid.mass_action.parameters_parser
            - @oro_datagrid.mass_action.dispatcher
            - @oro_entity_merge.metadata.factory
        calls:
            - [setRequest, [@?request=]]

    oro_entity_merge.metadata.factory:
        class: %oro_entity_merge.metadata.factory.class%
        arguments:
            - @oro_entity_config.provider.merge
            - @doctrine.orm.entity_manager

    # Merger
    oro_entity_merge.merger:
        class: %oro_entity_merge.merger.class%
        arguments:
            - @oro_entity_merge.strategy
            - @event_dispatcher

    # Accessors
    oro_entity_merge.accessor.delegate:
        class: %oro_entity_merge.accessor.delegate.class%

    oro_entity_merge.accessor:
        alias: oro_entity_merge.accessor.delegate

    oro_entity_merge.accessor.default:
        class: %oro_entity_merge.accessor.default.class%
        tags:
            - { name: oro_entity_merge.accessor }

    # Strategies
    oro_entity_merge.strategy.delegate:
        class: %oro_entity_merge.strategy.delegate.class%

    oro_entity_merge.strategy:
        alias: oro_entity_merge.strategy.delegate
<|MERGE_RESOLUTION|>--- conflicted
+++ resolved
@@ -15,12 +15,8 @@
 services:
     oro_entity_merge.mass_action.data_handler:
         class: %oro_entity_merge.mass_action.data_handler.class%
-<<<<<<< HEAD
         calls:
             - [setDoctrineRegistry, [@doctrine]]
-=======
-
->>>>>>> a985c994
     oro_entity_merge.http_foundation.merge_data_request_factory:
         class: %oro_entity_merge.http_foundation.merge_data_request_factory.class%
         score: request
