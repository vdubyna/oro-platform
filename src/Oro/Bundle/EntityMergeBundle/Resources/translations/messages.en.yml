oro:
    entity_merge:
        controller:
            merged: Entities are successfully merged
            select: Select entities to merge.
        action:
            merge: Merge {{ label }}

        merge_modes:
            replace: Replace
<<<<<<< HEAD
            merge: Union
=======
            merge: Unite
>>>>>>> 39339e8f

        form:
            master_record: Master Record
            strategy: Strategy

        merge_success_message: Records were merged successfuly.<|MERGE_RESOLUTION|>--- conflicted
+++ resolved
@@ -1,21 +1,15 @@
 oro:
     entity_merge:
         controller:
-            merged: Entities are successfully merged
-            select: Select entities to merge.
+            merged_successful: Entities were successfully merged.
+            select_error: Select entities to merge.
         action:
             merge: Merge {{ label }}
 
         merge_modes:
             replace: Replace
-<<<<<<< HEAD
-            merge: Union
-=======
             merge: Unite
->>>>>>> 39339e8f
 
         form:
             master_record: Master Record
-            strategy: Strategy
-
-        merge_success_message: Records were merged successfuly.+            strategy: Strategy