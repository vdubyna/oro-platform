<?php

namespace Oro\Bundle\EntityMergeBundle\EventListener\DataGrid;

use Oro\Bundle\DataGridBundle\Event\BuildBefore;
use Oro\Bundle\EntityMergeBundle\Metadata\MetadataRegistry;

class MergeMassActionListener
{
    /**
<<<<<<< HEAD
     * @var \Oro\Bundle\EntityMergeBundle\Metadata\MetadataRegistry
=======
     * @var MetadataRegistry
>>>>>>> a0019424
     */
    protected $metadataRegistry;

    /**
     * @param MetadataRegistry $metadataRegistry
     */
    public function __construct(MetadataRegistry $metadataRegistry)
    {
        $this->metadataRegistry = $metadataRegistry;
    }

    /**
     * Remove mass action if entity config mass action disabled
     *
     * @param BuildBefore $event
     */
    public function onBuildBefore(BuildBefore $event)
    {
        $config = $event->getConfig();

        $massActions = isset($config['mass_actions']) ? $config['mass_actions'] : array();

        if (empty($massActions['merge']['entity_name'])) {
            return;
        }

        $entityName = $massActions['merge']['entity_name'];

        $entityMergeEnable = $this->metadataRegistry->getEntityMetadata($entityName)->is('enable', true);

        if (!$entityMergeEnable) {
            $config->offsetUnsetByPath('[mass_actions][merge]');
        }
    }
}<|MERGE_RESOLUTION|>--- conflicted
+++ resolved
@@ -8,11 +8,7 @@
 class MergeMassActionListener
 {
     /**
-<<<<<<< HEAD
-     * @var \Oro\Bundle\EntityMergeBundle\Metadata\MetadataRegistry
-=======
      * @var MetadataRegistry
->>>>>>> a0019424
      */
     protected $metadataRegistry;
 
