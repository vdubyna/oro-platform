--- conflicted
+++ resolved
@@ -61,11 +61,6 @@
                 'mode',
                 ChoiceType::class,
                 [
-<<<<<<< HEAD
-=======
-                    // TODO: remove 'choices_as_values' option below in scope of BAP-15236
-                    'choices_as_values' => true,
->>>>>>> f7590e6b
                     'choices'  => $this->getMergeValues($mergeModes),
                     'multiple' => false,
                     'expanded' => false,
