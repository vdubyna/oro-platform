--- conflicted
+++ resolved
@@ -121,7 +121,6 @@
     }
 
     /**
-<<<<<<< HEAD
      * {@inheritdoc}
      */
     public function hasComments(ConfigManager $configManager, $entity)
@@ -129,7 +128,9 @@
         $config = $configManager->getProvider('comment')->getConfig($entity);
 
         return $config->is('enabled');
-=======
+    }
+    
+    /**
      * @param string $string
      * @param int $length
      * @param string $etc
@@ -145,6 +146,5 @@
         $string = preg_replace('/\s+?(\S+)?$/u', '', mb_substr($string, 0, $length + 1));
 
         return mb_substr($string, 0, $length) . $etc;
->>>>>>> f43c0380
     }
 }