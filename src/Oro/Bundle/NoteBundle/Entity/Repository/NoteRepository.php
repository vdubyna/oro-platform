<?php

namespace Oro\Bundle\NoteBundle\Entity\Repository;

use Doctrine\ORM\EntityRepository;
use Doctrine\ORM\QueryBuilder;

use Oro\Bundle\EntityBundle\Model\EntityIdSoap;
use Oro\Bundle\EntityExtendBundle\Tools\ExtendHelper;

class NoteRepository extends EntityRepository
{
    /**
<<<<<<< HEAD
     * @param EntityIdSoap $entityId
     * @param null         $page
     * @param null         $limit
     * @return array
     */
    public function findByAssociatedEntity(EntityIdSoap $entityId, $page = null, $limit = null)
=======
     * @param int $entityClassName
     * @param int $entityId
     * @param int|null $page
     * @param int|null $limit
     * @return QueryBuilder
     */
    public function getAssociatedNotesQueryBuilder($entityClassName, $entityId, $page = null, $limit = null)
>>>>>>> 42ad9614
    {
        $qb = $this->createQueryBuilder('note')
            ->select('partial note.{id, message, owner, createdAt, updatedBy, updatedAt}, c, u')
            ->innerJoin(
                $entityClassName,
                'e',
                'WITH',
                sprintf('note.%s = e', ExtendHelper::buildAssociationName($entityClassName))
            )
            ->leftJoin('note.owner', 'c')
            ->leftJoin('note.updatedBy', 'u')
            ->where('e.id = :entity_id')
            ->setParameter('entity_id', $entityId);

        if (null !== $page) {
            $qb->setFirstResult($this->getOffset($page) * $limit);
        }
        if (null !== $limit) {
            $qb->setMaxResults($limit);
        }

        return $qb;
    }

    /**
     * Get offset by page
     *
     * @param  int|null $page
     * @return int
     */
    protected function getOffset($page)
    {
        if (!$page !== null) {
            $page = $page > 0 ? $page - 1 : 0;
        }

        return $page;
    }
}<|MERGE_RESOLUTION|>--- conflicted
+++ resolved
@@ -5,20 +5,11 @@
 use Doctrine\ORM\EntityRepository;
 use Doctrine\ORM\QueryBuilder;
 
-use Oro\Bundle\EntityBundle\Model\EntityIdSoap;
 use Oro\Bundle\EntityExtendBundle\Tools\ExtendHelper;
 
 class NoteRepository extends EntityRepository
 {
     /**
-<<<<<<< HEAD
-     * @param EntityIdSoap $entityId
-     * @param null         $page
-     * @param null         $limit
-     * @return array
-     */
-    public function findByAssociatedEntity(EntityIdSoap $entityId, $page = null, $limit = null)
-=======
      * @param int $entityClassName
      * @param int $entityId
      * @param int|null $page
@@ -26,7 +17,6 @@
      * @return QueryBuilder
      */
     public function getAssociatedNotesQueryBuilder($entityClassName, $entityId, $page = null, $limit = null)
->>>>>>> 42ad9614
     {
         $qb = $this->createQueryBuilder('note')
             ->select('partial note.{id, message, owner, createdAt, updatedBy, updatedAt}, c, u')
