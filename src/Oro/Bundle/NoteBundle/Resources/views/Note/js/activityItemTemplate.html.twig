--- conflicted
+++ resolved
@@ -22,14 +22,7 @@
     {% set action %}
         {# Add button for add context in the activity list item #}
         <% if (editable) { %>
-<<<<<<< HEAD
             {{ AC.activity_context_link() }}
-=======
-        <a href="#" class="action item-edit-button"
-           title="{{ 'oro.note.note_update'|trans({'{{ entity }}': entityName}) }}">
-            <i class="fa-pencil-square-o hide-text">{{ 'oro.note.note_update'|trans({'{{ entity }}': entityName}) }}</i>
-        </a>
->>>>>>> 95ce558a
         <% } %>
     {% endset %}
     {% set actions = [action] %}
@@ -38,7 +31,7 @@
         <% if (editable) { %>
             <a href="#" class="action item-edit-button"
                title="{{ 'oro.note.note_update'|trans({'{{ entity }}': entityName}) }}">
-                <i class="icon-edit hide-text">{{ 'oro.note.note_update'|trans({'{{ entity }}': entityName}) }}</i>
+                <i class="fa-pencil-square-o hide-text">{{ 'oro.note.note_update'|trans({'{{ entity }}': entityName}) }}</i>
             </a>
         <% } %>
     {% endset %}
@@ -46,17 +39,10 @@
 
     {% set action %}
         <% if (removable) { %>
-<<<<<<< HEAD
             <a href="#" class="action item-remove-button"
                title="{{ 'oro.note.note_delete'|trans({'{{ entity }}': entityName}) }}">
-                <i class="icon-trash hide-text">{{ 'oro.note.note_delete'|trans({'{{ entity }}': entityName}) }}</i>
+                <i class="fa-trash-o hide-text">{{ 'oro.note.note_delete'|trans({'{{ entity }}': entityName}) }}</i>
             </a>
-=======
-        <a href="#" class="action item-remove-button"
-           title="{{ 'oro.note.note_delete'|trans({'{{ entity }}': entityName}) }}">
-            <i class="fa-trash-o hide-text">{{ 'oro.note.note_delete'|trans({'{{ entity }}': entityName}) }}</i>
-        </a>
->>>>>>> 95ce558a
         <% } %>
     {% endset %}
     {% set actions = actions|merge([action]) %}
