--- conflicted
+++ resolved
@@ -1,8 +1,4 @@
-<<<<<<< HEAD
-{% extends 'OroActivityBundle:js:activityItemTemplate.js.twig' %}
-=======
 {% extends 'OroActivityListBundle:ActivityList/js:activityItemTemplate.js.twig' %}
->>>>>>> 9a2674c5
 {% set entityClass = 'Oro\\Bundle\\NoteBundle\\Entity\\Note' %}
 {% set entityName = oro_entity_config_value(entityClass, 'label')|trans %}
 
@@ -14,39 +10,13 @@
     %>
     <%= _.template(template, { interpolate: /\{\{(.+?)\}\}/g })({
         user: '<a class="user" href="' + owner_url + '">' +  _.escape(owner) + '</a>',
-<<<<<<< HEAD
-        editor: '<a class="user" href="' + editor_url + '">' +  _.escape(editor) + '</a>',
-=======
         date: '<i class="date">' + createdAt + '</i>',
         editor: '<a class="user" href="' + editor_url + '">' +  _.escape(editor) + '</a>',
         editor_date: '<i class="date">' + updatedAt + '</i>'
->>>>>>> 9a2674c5
     }) %>
 {% endblock %}
 
 {% block activityActions %}
-<<<<<<< HEAD
-    <div class="more-bar-holder">
-        <div class="dropdown"><a data-toggle="dropdown" class="dropdown-toggle activity-item" href="javascript:void(0);">...</a>
-            <ul class="dropdown-menu activity-item pull-right launchers-dropdown-menu">
-                <li>
-                    <ul class="nav nav-pills icons-holder launchers-list">
-                        <li class="launcher-item">
-                            <a href="javascript:void(0);" class="action item-edit-button" title="{{ 'oro.note.note_update'|trans({'{{ entity }}': entityName})|raw }}">
-                                <i class="icon-edit hide-text">{{ 'oro.note.note_update'|trans({'{{ entity }}': entityName})|raw }}</i>
-                            </a>
-                        </li>
-                        <li class="launcher-item">
-                            <a href="javascript:void(0);" class="action item-remove-button" title="{{ 'oro.note.note_delete'|trans({'{{ entity }}': entityName})|raw }}">
-                                <i class="icon-trash hide-text">{{ 'oro.note.note_delete'|trans({'{{ entity }}': entityName})|raw }}</i>
-                            </a>
-                        </li>
-                    </ul>
-                </li>
-            </ul>
-        </div>
-    </div>
-=======
     {% set action %}
     <a href="#" class="action item-edit-button"
        title="{{ 'oro.note.note_update'|trans({'{{ entity }}': entityName})|raw }}">
@@ -64,5 +34,4 @@
     {% set actions = actions|merge([action]) %}
 
     {{ parent() }}
->>>>>>> 9a2674c5
 {% endblock %}