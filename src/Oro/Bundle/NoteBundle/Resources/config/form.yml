--- conflicted
+++ resolved
@@ -1,23 +1,9 @@
 parameters:
-
-<<<<<<< HEAD
     oro_note.form.type.note.class:                 Oro\Bundle\NoteBundle\Form\Type\NoteType
     oro_note.form.type.note_api.class:             Oro\Bundle\NoteBundle\Form\Type\NoteApiType
     oro_note.form.handler.note_api.class:          Oro\Bundle\NoteBundle\Form\Handler\NoteHandler
 
 services:
-    oro_note.form.type.note_choice.type:
-        class: %oro_note.form.type.note_choice.type.class%
-        tags:
-            - { name: form.type, alias: note_choice }
-
-    oro_note.form.extension.note_extension:
-        class: %oro_note.form.extension.note_extension.class%
-        arguments:
-            - @oro_entity_config.config_manager
-        tags:
-            - { name: form.type_extension, alias: note_choice}
-
     oro_note.form.type.note:
         class: %oro_note.form.type.note.class%
         tags:
@@ -28,7 +14,4 @@
         arguments:
             - @oro_entity_config.config_manager
         tags:
-            - { name: form.type, alias: note }
-=======
-services:
->>>>>>> aa8a7a40
+            - { name: form.type, alias: note }