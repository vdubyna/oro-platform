parameters:
    oro_note.note_lifecycle_listener.class:              Oro\Bundle\NoteBundle\EventListener\NoteLifecycleListener
    oro_note.placeholder.filter.class:                   Oro\Bundle\NoteBundle\Placeholder\Filter
<<<<<<< HEAD
    oro_note.entity_extend.generator_extension.class:    Oro\Bundle\NoteBundle\Tools\NoteGeneratorExtension
    oro_note.migration.extension.note.class:             Oro\Bundle\NoteBundle\Migration\Extension\NoteExtension
=======
    oro_note.entity_extend.dumper_extension.class:       Oro\Bundle\NoteBundle\Tools\NoteExtendConfigDumperExtension
    oro_note.entity_extend.generator_extension.class:    Oro\Bundle\NoteBundle\Tools\NoteExtendEntityGeneratorExtension
>>>>>>> 0e61b68b

    #entity
    oro_note.entity.class:      Oro\Bundle\NoteBundle\Entity\Note
    oro_note.manager.api.class: Oro\Bundle\NoteBundle\Entity\Manager\ApiEntityManager

services:
    oro_note.note_lifecycle_listener:
        class: %oro_note.note_lifecycle_listener.class%
        arguments:
            - @oro_security.security_facade.link
        tags:
            - { name: doctrine.event_listener, event: prePersist }
            - { name: doctrine.event_listener, event: preUpdate }

    #
    # API
    #
    oro_note.manager.api:
        class: %oro_note.manager.api.class%
        arguments:
            - %oro_note.entity.class%
            - @doctrine.orm.entity_manager
            - @oro_entity_config.config_manager

    #
    # placeholder
    #
    oro_note.placeholder.filter:
        class: %oro_note.placeholder.filter.class%
        arguments:
            - @oro_entity_config.provider.note
            - @oro_entity.orm.entity_class_accessor

    #
    # EntityExtend Dumper extension
    #
    oro_note.entity_extend.dumper_extension:
        class: %oro_note.entity_extend.dumper_extension.class%
        arguments:
            - @oro_entity_config.config_manager
        tags:
            - { name: oro_entity_extend.dumper_extension }

    #
    # EntityExtend Generator extension
    #
    oro_note.entity_extend.generator_extension:
        class: %oro_note.entity_extend.generator_extension.class%
        arguments:
        tags:
            - { name: oro_entity_extend.generator_extension }

    #
    # Migrations note extension
    #
    oro_note.migration.extension.note:
        class: %oro_note.migration.extension.note.class%
        tags:
            - { name: oro_migration.extension, extension_name: note }<|MERGE_RESOLUTION|>--- conflicted
+++ resolved
@@ -1,13 +1,9 @@
 parameters:
     oro_note.note_lifecycle_listener.class:              Oro\Bundle\NoteBundle\EventListener\NoteLifecycleListener
     oro_note.placeholder.filter.class:                   Oro\Bundle\NoteBundle\Placeholder\Filter
-<<<<<<< HEAD
-    oro_note.entity_extend.generator_extension.class:    Oro\Bundle\NoteBundle\Tools\NoteGeneratorExtension
     oro_note.migration.extension.note.class:             Oro\Bundle\NoteBundle\Migration\Extension\NoteExtension
-=======
     oro_note.entity_extend.dumper_extension.class:       Oro\Bundle\NoteBundle\Tools\NoteExtendConfigDumperExtension
     oro_note.entity_extend.generator_extension.class:    Oro\Bundle\NoteBundle\Tools\NoteExtendEntityGeneratorExtension
->>>>>>> 0e61b68b
 
     #entity
     oro_note.entity.class:      Oro\Bundle\NoteBundle\Entity\Note
