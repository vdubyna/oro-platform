parameters:
    oro_note.subscriber.note_lifecycle_subscriber.class: Oro\Bundle\NoteBundle\EventListener\NoteLifecycleSubscriber
    oro_note.entity_extend.dumper_extension.class:       Oro\Bundle\NoteBundle\Tools\NoteDumperExtension
    oro_note.placeholder.filter.class:                   Oro\Bundle\NoteBundle\Placeholder\Filter
    oro_note.entity_extend.generator_extension.class:    Oro\Bundle\NoteBundle\Tools\NoteGeneratorExtension

    #entity
    oro_note.entity.class:      Oro\Bundle\NoteBundle\Entity\Note
    oro_note.manager.api.class: Oro\Bundle\NoteBundle\Entity\Manager\ApiEntityManager

services:
    oro_note.subscriber.note_lifecycle_subscriber:
        class: %oro_note.subscriber.note_lifecycle_subscriber.class%
        arguments:
            - @oro_security.security_facade.link
        tags:
            - { name: doctrine.event_subscriber }

<<<<<<< HEAD
    oro_note.entity_extend.dumper_extension:
        class: %oro_note.entity_extend.dumper_extension.class%
=======
    #
    # API
    #
    oro_note.manager.api:
        class: %oro_note.manager.api.class%
        arguments:
            - %oro_note.entity.class%
            - @doctrine.orm.entity_manager
            - @oro_entity_config.config_manager

    #
    # EntityExtend Generator extension
    #
    oro_note.entity_extend.generator_extension:
        class: %oro_note.entity_extend.generator_extension.class%
>>>>>>> ebd56766
        arguments:
            - @oro_entity_config.config_manager
        tags:
            - { name: oro_entity_extend.dumper_extension }

    #
    # placeholder
    #
    oro_note.placeholder.filter:
        class: %oro_note.placeholder.filter.class%
        arguments:
            - @oro_entity_config.provider.note
            - @oro_entity.orm.entity_class_accessor

    oro_note.entity_extend.generator_extension:
        class: %oro_note.entity_extend.generator_extension.class%
        arguments:
        tags:
            - { name: oro_entity_extend.generator_extension }<|MERGE_RESOLUTION|>--- conflicted
+++ resolved
@@ -16,10 +16,16 @@
         tags:
             - { name: doctrine.event_subscriber }
 
-<<<<<<< HEAD
+    #
+    # EntityExtend Dumper extension
+    #
     oro_note.entity_extend.dumper_extension:
         class: %oro_note.entity_extend.dumper_extension.class%
-=======
+        arguments:
+            - @oro_entity_config.config_manager
+        tags:
+            - { name: oro_entity_extend.dumper_extension }
+
     #
     # API
     #
@@ -31,17 +37,6 @@
             - @oro_entity_config.config_manager
 
     #
-    # EntityExtend Generator extension
-    #
-    oro_note.entity_extend.generator_extension:
-        class: %oro_note.entity_extend.generator_extension.class%
->>>>>>> ebd56766
-        arguments:
-            - @oro_entity_config.config_manager
-        tags:
-            - { name: oro_entity_extend.dumper_extension }
-
-    #
     # placeholder
     #
     oro_note.placeholder.filter:
@@ -50,6 +45,9 @@
             - @oro_entity_config.provider.note
             - @oro_entity.orm.entity_class_accessor
 
+    #
+    # EntityExtend Generator extension
+    #
     oro_note.entity_extend.generator_extension:
         class: %oro_note.entity_extend.generator_extension.class%
         arguments:
