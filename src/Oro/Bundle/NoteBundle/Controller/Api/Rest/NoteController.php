<?php

namespace Oro\Bundle\NoteBundle\Controller\Api\Rest;

<<<<<<< HEAD
use FOS\Rest\Util\Codes;

=======
>>>>>>> 42ad9614
use Symfony\Component\Form\FormInterface;
use Symfony\Component\HttpFoundation\Response;

use Nelmio\ApiDocBundle\Annotation\ApiDoc;

use FOS\Rest\Util\Codes;
use FOS\RestBundle\Controller\Annotations\NamePrefix;
use FOS\RestBundle\Controller\Annotations\RouteResource;
use FOS\RestBundle\Controller\Annotations\QueryParam;
use FOS\RestBundle\Routing\ClassResourceInterface;
use FOS\RestBundle\Controller\Annotations\Get;

use Oro\Bundle\SecurityBundle\Annotation\Acl;
use Oro\Bundle\SecurityBundle\Annotation\AclAncestor;

use Oro\Bundle\SoapBundle\Controller\Api\Rest\RestController;
use Oro\Bundle\SoapBundle\Entity\Manager\ApiEntityManager;
use Oro\Bundle\SoapBundle\Form\Handler\ApiFormHandler;

<<<<<<< HEAD
use Oro\Bundle\EntityBundle\Model\EntityIdSoap;

=======
>>>>>>> 42ad9614
use Oro\Bundle\NoteBundle\Entity\Repository\NoteRepository;

/**
 * @RouteResource("note")
 * @NamePrefix("oro_api_")
 */
class NoteController extends RestController implements ClassResourceInterface
{
    /**
     * REST GET list
     *
     * @param string  $entityClass
     * @param integer $entityId
     *
     * @QueryParam(
     *      name="page",
     *      requirements="\d+",
     *      nullable=true,
     *      description="Page number, starting from 1. Defaults to 1."
     * )
     * @QueryParam(
     *      name="limit",
     *      requirements="\d+",
     *      nullable=true,
     *      description="Number of items per page. defaults to 10."
     * )
     * @ApiDoc(
     *      description="Get all note items",
     *      resource=true
     * )
     * @AclAncestor("oro_note_view")
     * @return Response
     */
    public function cgetAction($entityClass, $entityId)
    {
        $entityClass = str_replace('_', '\\', $entityClass);

        $page = (int) $this->getRequest()->get('page', 1);
        $limit = (int) $this->getRequest()->get('limit', self::ITEMS_PER_PAGE);

        /** @var NoteRepository $repo */
        $repo = $this->getManager()->getRepository();
        $qb   = $repo->getAssociatedNotesQueryBuilder($entityClass, $entityId, $page, $limit);

<<<<<<< HEAD
        $associationId = new EntityIdSoap();
        $associationId
            ->setEntity(str_replace('_', '\\', $entityClass))
            ->setId($entityId);

        $result = $repo->findByAssociatedEntity($associationId, $page, $limit);
=======
        $result = $qb->getQuery()->getResult();
>>>>>>> 42ad9614

        $items = array();
        foreach ($result as $item) {
            $items[] = $this->getPreparedItem($item);
        }
        unset($result);

        return new Response(json_encode($items), Codes::HTTP_OK);
    }

    /**
     * REST GET item
     *
     * @param string $id
     *
     * @ApiDoc(
     *      description="Get note item",
     *      resource=true
     * )
     * @AclAncestor("oro_note_view")
     * @return Response
     */
    public function getAction($id)
    {
        return $this->handleGetRequest($id);
    }

    /**
     * REST PUT
     *
     * @param int $id Note item id
     *
     * @ApiDoc(
     *      description="Update note",
     *      resource=true
     * )
     * @AclAncestor("oro_note_update")
     * @return Response
     */
    public function putAction($id)
    {
        return $this->handleUpdateRequest($id);
    }

    /**
     * Create new note
     *
     * @ApiDoc(
     *      description="Create new note",
     *      resource=true
     * )
     * @AclAncestor("oro_note_create")
     */
    public function postAction()
    {
        return $this->handleCreateRequest();
    }

    /**
     * REST DELETE
     *
     * @param int $id
     *
     * @ApiDoc(
     *      description="Delete Note",
     *      resource=true
     * )
     * @Acl(
     *      id="oro_note_delete",
     *      type="entity",
     *      permission="DELETE",
     *      class="OroNoteBundle:Note"
     * )
     * @return Response
     */
    public function deleteAction($id)
    {
        return $this->handleDeleteRequest($id);
    }

    /**
     * Get entity Manager
     *
     * @return ApiEntityManager
     */
    public function getManager()
    {
        return $this->get('oro_note.manager.api');
    }

    /**
     * @return FormInterface
     */
    public function getForm()
    {
        return $this->get('oro_note.form.note.api');
    }

    /**
     * @return ApiFormHandler
     */
    public function getFormHandler()
    {
        return $this->get('oro_note.form.handler.note_api');
    }

    /**
     * {@inheritdoc}
     */
    protected function transformEntityField($field, &$value)
    {
        switch ($field) {
            case 'owner':
            case 'updatedBy':
                if ($value) {
                    $value = $value->getId();
                }
                break;
            default:
                parent::transformEntityField($field, $value);
        }
    }
}<|MERGE_RESOLUTION|>--- conflicted
+++ resolved
@@ -2,11 +2,6 @@
 
 namespace Oro\Bundle\NoteBundle\Controller\Api\Rest;
 
-<<<<<<< HEAD
-use FOS\Rest\Util\Codes;
-
-=======
->>>>>>> 42ad9614
 use Symfony\Component\Form\FormInterface;
 use Symfony\Component\HttpFoundation\Response;
 
@@ -26,11 +21,6 @@
 use Oro\Bundle\SoapBundle\Entity\Manager\ApiEntityManager;
 use Oro\Bundle\SoapBundle\Form\Handler\ApiFormHandler;
 
-<<<<<<< HEAD
-use Oro\Bundle\EntityBundle\Model\EntityIdSoap;
-
-=======
->>>>>>> 42ad9614
 use Oro\Bundle\NoteBundle\Entity\Repository\NoteRepository;
 
 /**
@@ -75,16 +65,7 @@
         $repo = $this->getManager()->getRepository();
         $qb   = $repo->getAssociatedNotesQueryBuilder($entityClass, $entityId, $page, $limit);
 
-<<<<<<< HEAD
-        $associationId = new EntityIdSoap();
-        $associationId
-            ->setEntity(str_replace('_', '\\', $entityClass))
-            ->setId($entityId);
-
-        $result = $repo->findByAssociatedEntity($associationId, $page, $limit);
-=======
         $result = $qb->getQuery()->getResult();
->>>>>>> 42ad9614
 
         $items = array();
         foreach ($result as $item) {
