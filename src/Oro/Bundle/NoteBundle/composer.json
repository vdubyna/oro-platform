{
    "name": "oro/note-bundle",
    "type": "symfony-bundle",
    "description": "BAP Note Bundle",
    "keywords": ["BAP", "UI", "Note"],
    "license": "MIT",
    "require": {
        "php": ">=5.5.9",
<<<<<<< HEAD
        "symfony/symfony": "2.8.*",
        "liip/imagine-bundle": "1.5.*",
=======
        "symfony/symfony": "2.8.*, !=2.8.10",
        "liip/imagine-bundle": "0.17.*",
>>>>>>> 92a46b5c
        "oro/ui-bundle": "dev-master",
        "oro/user-bundle": "dev-master",
        "oro/organization-bundle": "dev-master",
        "oro/entity-config-bundle": "dev-master"
    },
    "autoload": {
        "psr-0": { "Oro\\Bundle\\NoteBundle": "" }
    },
    "target-dir": "Oro/Bundle/NoteBundle",
    "minimum-stability": "dev",
    "extra": {
        "branch-alias": {
            "dev-master": "1.0-dev"
        }
    }
}<|MERGE_RESOLUTION|>--- conflicted
+++ resolved
@@ -6,13 +6,8 @@
     "license": "MIT",
     "require": {
         "php": ">=5.5.9",
-<<<<<<< HEAD
-        "symfony/symfony": "2.8.*",
+        "symfony/symfony": "2.8.*, !=2.8.10",
         "liip/imagine-bundle": "1.5.*",
-=======
-        "symfony/symfony": "2.8.*, !=2.8.10",
-        "liip/imagine-bundle": "0.17.*",
->>>>>>> 92a46b5c
         "oro/ui-bundle": "dev-master",
         "oro/user-bundle": "dev-master",
         "oro/organization-bundle": "dev-master",
