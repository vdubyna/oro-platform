<?php

namespace Oro\Bundle\ReportBundle\Entity;

use Doctrine\ORM\Mapping as ORM;

use Oro\Bundle\EntityConfigBundle\Metadata\Annotation\Config;
use Oro\Bundle\EntityConfigBundle\Metadata\Annotation\ConfigField;
use Oro\Bundle\OrganizationBundle\Entity\BusinessUnit;
use Oro\Bundle\OrganizationBundle\Entity\Organization;
use Oro\Bundle\QueryDesignerBundle\Model\AbstractQueryDesigner;
use Oro\Bundle\QueryDesignerBundle\Model\GridQueryDesignerInterface;

/**
 * @ORM\Entity()
 * @ORM\Table(name="oro_report")
 * @ORM\HasLifecycleCallbacks()
 * @Config(
 *      defaultValues={
 *          "ownership"={
 *              "owner_type"="BUSINESS_UNIT",
 *              "owner_field_name"="owner",
 *              "owner_column_name"="business_unit_owner_id",
 *              "organization_field_name"="organization",
 *              "organization_column_name"="organization_id"
 *          },
 *          "security"={
 *              "type"="ACL",
 *              "group_name"=""
 *          },
 *          "note"={
 *              "immutable"=true
 *          },
 *          "activity"={
 *              "immutable"=true
 *          },
 *          "attachment"={
 *              "immutable"=true
 *          }
 *      }
 * )
 */
class Report extends AbstractQueryDesigner implements GridQueryDesignerInterface
{
    const GRID_PREFIX = 'oro_report_table_';

    /**
     * @var integer
     *
     * @ORM\Column(name="id", type="integer")
     * @ORM\Id
     * @ORM\GeneratedValue(strategy="AUTO")
     */
    protected $id;

    /**
     * @var string
     *
     * @ORM\Column(name="name", type="string", length=255)
     */
    protected $name;

    /**
     * @var string
     *
     * @ORM\Column(name="description", type="text", nullable=true)
     */
    protected $description;

    /**
     * @var ReportType
     *
     * @ORM\ManyToOne(targetEntity="ReportType")
     * @ORM\JoinColumn(name="type", referencedColumnName="name")
     **/
    protected $type;

    /**
     * @var string $entity
     *
     * @ORM\Column(name="entity", type="string", length=255)
     */
    protected $entity;

    /**
     * @var BusinessUnit
     * @ORM\ManyToOne(targetEntity="Oro\Bundle\OrganizationBundle\Entity\BusinessUnit")
     * @ORM\JoinColumn(name="business_unit_owner_id", referencedColumnName="id", onDelete="SET NULL")
     */
    protected $owner;

    /**
     * @var string
     *
     * @ORM\Column(name="definition", type="text")
     */
    protected $definition;

    /**
     * @var array
     *
     * @ORM\Column(name="chart_options", type="json_array", nullable=true)
     */
    protected $chartOptions;

    /**
     * @var \DateTime
     *
     * @ORM\Column(type="datetime")
     * @ConfigField(
     *      defaultValues={
     *          "entity"={
     *              "label"="oro.ui.created_at"
     *          }
     *      }
     * )
     */
    protected $createdAt;

    /**
     * @var \DateTime
     *
     * @ORM\Column(type="datetime")
     * @ConfigField(
     *      defaultValues={
     *          "entity"={
     *              "label"="oro.ui.updated_at"
     *          }
     *      }
     * )
     */
    protected $updatedAt;

    /**
<<<<<<< HEAD
     * @var Organization
     *
     * @ORM\ManyToOne(targetEntity="Oro\Bundle\OrganizationBundle\Entity\Organization")
     * @ORM\JoinColumn(name="organization_id", referencedColumnName="id", onDelete="SET NULL")
     */
    protected $organization;
=======
     * {@inheritdoc}
     */
    public function getGridPrefix()
    {
        return self::GRID_PREFIX;
    }
>>>>>>> 79eb64ca

    /**
     * Get id
     *
     * @return integer
     */
    public function getId()
    {
        return $this->id;
    }

    /**
     * Get name
     *
     * @return string
     */
    public function getName()
    {
        return $this->name;
    }

    /**
     * Set name
     *
     * @param string $name
     * @return Report
     */
    public function setName($name)
    {
        $this->name = $name;

        return $this;
    }

    /**
     * Get description
     *
     * @return string
     */
    public function getDescription()
    {
        return $this->description;
    }

    /**
     * Set description
     *
     * @param string $description
     * @return Report
     */
    public function setDescription($description)
    {
        $this->description = $description;

        return $this;
    }

    /**
     * Get report type
     *
     * @return ReportType
     */
    public function getType()
    {
        return $this->type;
    }

    /**
     * Set report type
     *
     * @param ReportType $type
     * @return Report
     */
    public function setType($type)
    {
        $this->type = $type;

        return $this;
    }

    /**
     * Get the full name of an entity on which this report is based
     *
     * @return string
     */
    public function getEntity()
    {
        return $this->entity;
    }

    /**
     * Set the full name of an entity on which this report is based
     *
     * @param string $entity
     * @return Report
     */
    public function setEntity($entity)
    {
        $this->entity = $entity;

        return $this;
    }

    /**
     * Get a business unit owning this report
     *
     * @return BusinessUnit
     */
    public function getOwner()
    {
        return $this->owner;
    }

    /**
     * Set a business unit owning this report
     *
     * @param BusinessUnit $owningBusinessUnit
     * @return BusinessUnit
     */
    public function setOwner($owningBusinessUnit)
    {
        $this->owner = $owningBusinessUnit;

        return $this;
    }

    /**
     * {@inheritdoc}
     */
    public function getDefinition()
    {
        return $this->definition;
    }

    /**
     * {@inheritdoc}
     */
    public function setDefinition($definition)
    {
        $this->definition = $definition;

        return $this;
    }

    /**
     * @return array
     */
    public function getChartOptions()
    {
        return $this->chartOptions;
    }

    /**
     * @param array $chartOptions
     *
     * @return Report
     */
    public function setChartOptions(array $chartOptions)
    {
        $this->chartOptions = $chartOptions;

        return $this;
    }

    /**
     * Get created date/time
     *
     * @return \DateTime
     */
    public function getCreatedAt()
    {
        return $this->createdAt;
    }

    /**
     * Get last update date/time
     *
     * @return \DateTime
     */
    public function getUpdatedAt()
    {
        return $this->updatedAt;
    }

    /**
     * @param \DateTime $updated
     * @return Report
     */
    public function setUpdatedAt($updated)
    {
        $this->updatedAt = $updated;

        return $this;
    }

    /**
     * Pre persist event listener
     *
     * @ORM\PrePersist
     */
    public function beforeSave()
    {
        $this->createdAt = new \DateTime('now', new \DateTimeZone('UTC'));
        $this->updatedAt = $this->createdAt;
    }

    /**
     * Pre update event listener
     *
     * @ORM\PreUpdate
     */
    public function beforeUpdate()
    {
        $this->updatedAt = new \DateTime('now', new \DateTimeZone('UTC'));
    }

    /**
     * Set organization
     *
     * @param Organization $organization
     * @return Report
     */
    public function setOrganization(Organization $organization = null)
    {
        $this->organization = $organization;

        return $this;
    }

    /**
     * Get organization
     *
     * @return Organization
     */
    public function getOrganization()
    {
        return $this->organization;
    }
}<|MERGE_RESOLUTION|>--- conflicted
+++ resolved
@@ -132,21 +132,20 @@
     protected $updatedAt;
 
     /**
-<<<<<<< HEAD
      * @var Organization
      *
      * @ORM\ManyToOne(targetEntity="Oro\Bundle\OrganizationBundle\Entity\Organization")
      * @ORM\JoinColumn(name="organization_id", referencedColumnName="id", onDelete="SET NULL")
      */
     protected $organization;
-=======
+
+    /**
      * {@inheritdoc}
      */
     public function getGridPrefix()
     {
         return self::GRID_PREFIX;
     }
->>>>>>> 79eb64ca
 
     /**
      * Get id
