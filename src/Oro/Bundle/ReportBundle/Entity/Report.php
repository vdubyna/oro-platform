<?php

namespace Oro\Bundle\ReportBundle\Entity;

use Doctrine\ORM\Mapping as ORM;

use Oro\Bundle\EntityConfigBundle\Metadata\Annotation\Config;
use Oro\Bundle\EntityConfigBundle\Metadata\Annotation\ConfigField;
use Oro\Bundle\OrganizationBundle\Entity\BusinessUnit;
use Oro\Bundle\OrganizationBundle\Entity\Organization;
use Oro\Bundle\QueryDesignerBundle\Model\GridQueryDesignerInterface;
use Oro\Bundle\ReportBundle\Model\ExtendReport;

/**
 * @ORM\Entity()
 * @ORM\Table(name="oro_report")
 * @ORM\HasLifecycleCallbacks()
 * @Config(
 *      defaultValues={
 *          "ownership"={
 *              "owner_type"="BUSINESS_UNIT",
 *              "owner_field_name"="owner",
 *              "owner_column_name"="business_unit_owner_id",
 *              "organization_field_name"="organization",
 *              "organization_column_name"="organization_id"
 *          },
 *          "security"={
 *              "type"="ACL",
 *              "group_name"="",
 *              "category"="account_management"
 *          },
 *          "note"={
 *              "immutable"=true
 *          },
 *          "activity"={
 *              "immutable"=true
 *          },
 *          "attachment"={
 *              "immutable"=true
 *          }
 *      }
 * )
 */
class Report extends ExtendReport implements GridQueryDesignerInterface
{
    const GRID_PREFIX = 'oro_report_table_';

    /**
     * @var integer
     *
     * @ORM\Column(name="id", type="integer")
     * @ORM\Id
     * @ORM\GeneratedValue(strategy="AUTO")
     */
    protected $id;

    /**
<<<<<<< HEAD
     * Used to identify segments (usually created programatically)
=======
     * Used to identify reports (usually created programmatically)
>>>>>>> 1387e3eb
     *
     * @var string
     * @ORM\Column(type="string", length=30, nullable=true)
     */
    protected $internalId;

    /**
     * @var string
     *
     * @ORM\Column(name="name", type="string", length=255)
     */
    protected $name;

    /**
     * @var string
     *
     * @ORM\Column(name="description", type="text", nullable=true)
     */
    protected $description;

    /**
     * @var ReportType
     *
     * @ORM\ManyToOne(targetEntity="ReportType")
     * @ORM\JoinColumn(name="type", referencedColumnName="name")
     **/
    protected $type;

    /**
     * @var string $entity
     *
     * @ORM\Column(name="entity", type="string", length=255)
     */
    protected $entity;

    /**
     * @var BusinessUnit
     * @ORM\ManyToOne(targetEntity="Oro\Bundle\OrganizationBundle\Entity\BusinessUnit")
     * @ORM\JoinColumn(name="business_unit_owner_id", referencedColumnName="id", onDelete="SET NULL")
     */
    protected $owner;

    /**
     * @var string
     *
     * @ORM\Column(name="definition", type="text")
     */
    protected $definition;

    /**
     * @var array
     *
     * @ORM\Column(name="chart_options", type="json_array", nullable=true)
     */
    protected $chartOptions;

    /**
     * @var \DateTime
     *
     * @ORM\Column(type="datetime")
     * @ConfigField(
     *      defaultValues={
     *          "entity"={
     *              "label"="oro.ui.created_at"
     *          }
     *      }
     * )
     */
    protected $createdAt;

    /**
     * @var \DateTime
     *
     * @ORM\Column(type="datetime")
     * @ConfigField(
     *      defaultValues={
     *          "entity"={
     *              "label"="oro.ui.updated_at"
     *          }
     *      }
     * )
     */
    protected $updatedAt;

    /**
     * @var Organization
     *
     * @ORM\ManyToOne(targetEntity="Oro\Bundle\OrganizationBundle\Entity\Organization")
     * @ORM\JoinColumn(name="organization_id", referencedColumnName="id", onDelete="SET NULL")
     */
    protected $organization;

    /**
     * {@inheritdoc}
     */
    public function getGridPrefix()
    {
        return self::GRID_PREFIX;
    }

    /**
     * Get id
     *
     * @return integer
     */
    public function getId()
    {
        return $this->id;
    }

    /**
     * @return string|null
     */
    public function getInternalId()
    {
        return $this->internalId;
    }

    /**
     * @param string|null $internalId
     *
     * @return Report
     */
    public function setInternalId($internalId)
    {
        $this->internalId = $internalId;

        return $this;
    }

    /**
     * Get name
     *
     * @return string
     */
    public function getName()
    {
        return $this->name;
    }

    /**
     * Set name
     *
     * @param string $name
     * @return Report
     */
    public function setName($name)
    {
        $this->name = $name;

        return $this;
    }

    /**
     * Get description
     *
     * @return string
     */
    public function getDescription()
    {
        return $this->description;
    }

    /**
     * Set description
     *
     * @param string $description
     * @return Report
     */
    public function setDescription($description)
    {
        $this->description = $description;

        return $this;
    }

    /**
     * Get report type
     *
     * @return ReportType
     */
    public function getType()
    {
        return $this->type;
    }

    /**
     * Set report type
     *
     * @param ReportType $type
     * @return Report
     */
    public function setType($type)
    {
        $this->type = $type;

        return $this;
    }

    /**
     * Get the full name of an entity on which this report is based
     *
     * @return string
     */
    public function getEntity()
    {
        return $this->entity;
    }

    /**
     * Set the full name of an entity on which this report is based
     *
     * @param string $entity
     * @return Report
     */
    public function setEntity($entity)
    {
        $this->entity = $entity;

        return $this;
    }

    /**
     * Get a business unit owning this report
     *
     * @return BusinessUnit
     */
    public function getOwner()
    {
        return $this->owner;
    }

    /**
     * Set a business unit owning this report
     *
     * @param BusinessUnit $owningBusinessUnit
     * @return BusinessUnit
     */
    public function setOwner($owningBusinessUnit)
    {
        $this->owner = $owningBusinessUnit;

        return $this;
    }

    /**
     * {@inheritdoc}
     */
    public function getDefinition()
    {
        return $this->definition;
    }

    /**
     * {@inheritdoc}
     */
    public function setDefinition($definition)
    {
        $this->definition = $definition;

        return $this;
    }

    /**
     * @return array
     */
    public function getChartOptions()
    {
        return $this->chartOptions;
    }

    /**
     * @param array $chartOptions
     *
     * @return Report
     */
    public function setChartOptions(array $chartOptions)
    {
        $this->chartOptions = $chartOptions;

        return $this;
    }

    /**
     * Get created date/time
     *
     * @return \DateTime
     */
    public function getCreatedAt()
    {
        return $this->createdAt;
    }

    /**
     * Get last update date/time
     *
     * @return \DateTime
     */
    public function getUpdatedAt()
    {
        return $this->updatedAt;
    }

    /**
     * @param \DateTime $updated
     * @return Report
     */
    public function setUpdatedAt($updated)
    {
        $this->updatedAt = $updated;

        return $this;
    }

    /**
     * Pre persist event listener
     *
     * @ORM\PrePersist
     */
    public function beforeSave()
    {
        $this->createdAt = new \DateTime('now', new \DateTimeZone('UTC'));
        $this->updatedAt = $this->createdAt;
    }

    /**
     * Pre update event listener
     *
     * @ORM\PreUpdate
     */
    public function beforeUpdate()
    {
        $this->updatedAt = new \DateTime('now', new \DateTimeZone('UTC'));
    }

    /**
     * Set organization
     *
     * @param Organization $organization
     * @return Report
     */
    public function setOrganization(Organization $organization = null)
    {
        $this->organization = $organization;

        return $this;
    }

    /**
     * Get organization
     *
     * @return Organization
     */
    public function getOrganization()
    {
        return $this->organization;
    }
}<|MERGE_RESOLUTION|>--- conflicted
+++ resolved
@@ -55,11 +55,7 @@
     protected $id;
 
     /**
-<<<<<<< HEAD
-     * Used to identify segments (usually created programatically)
-=======
      * Used to identify reports (usually created programmatically)
->>>>>>> 1387e3eb
      *
      * @var string
      * @ORM\Column(type="string", length=30, nullable=true)
