--- conflicted
+++ resolved
@@ -72,25 +72,16 @@
             array()
         );
 
-<<<<<<< HEAD
-        $result = ToolsAPI::jsonToArray($result->getContent());
-=======
-        $result = $this->getJsonResponseContent($response, 200);
->>>>>>> 2b9262b8
+        $result = $this->getJsonResponseContent($response, 200);
         $data = $result['data'];
 
         for ($i = 0; $i < count($data); $i++) {
             $reportResult[$i]['id'] = $data[$i]['id'];
-            $reportResult[$i]['view_link'] = $this->client->generate('oro_user_view', array('id' => $data[$i]['id']));
+            $reportResult[$i]['view_link'] = $this->getUrl('oro_user_view', array('id' => $data[$i]['id']));
         }
 
         $options = $result['options'];
-<<<<<<< HEAD
-
-        $this->verifyReport($reportResult, $data, $options['totalRecords']);
-=======
         $this->assertReportRecordsEquals($reportResult, $data, $options['totalRecords']);
->>>>>>> 2b9262b8
     }
 
     /**
@@ -132,17 +123,13 @@
 
         $data = $result['data'];
         $options = $result['options'];
-<<<<<<< HEAD
 
         for ($i = 0; $i < count($data); $i++) {
             $reportResult[$i]['id'] = $data[$i]['id'];
-            $reportResult[$i]['view_link'] = $this->client->generate('oro_user_view', array('id' => $data[$i]['id']));
-        }
-
-        $this->verifyReport($reportResult, $data, (int)$options['totalRecords']);
-=======
+            $reportResult[$i]['view_link'] = $this->getUrl('oro_user_view', array('id' => $data[$i]['id']));
+        }
+
         $this->assertReportRecordsEquals($reportResult, $data, (int)$options['totalRecords']);
->>>>>>> 2b9262b8
     }
 
     /**
