--- conflicted
+++ resolved
@@ -24,11 +24,7 @@
         options: {
             childTemplate: '[id^=<%= id %>_]',
             optionsTemplate: '<%= field %>(<%= group %>,<%= name %>,<%= type %>)',
-<<<<<<< HEAD
-            fieldsLoaderSelector: '#oro_report_form_entityoro_api_querydesigner_fields_entity',
-=======
-            fieldsLoaderSelector: '[data-ftid=oro_report_form_entity]',
->>>>>>> d5b39d16
+            fieldsLoaderSelector: '[data-ftid=oro_report_form_entityoro_api_querydesigner_fields_entity]',
             fieldsTableIdentifier: 'item-container'
         },
 
