--- conflicted
+++ resolved
@@ -141,17 +141,9 @@
         'deep-level': 2
     } %}
     <script type="text/javascript">
-<<<<<<< HEAD
-        require(['jquery', 'underscore', 'orotranslation/js/translator', 'oroui/js/loading-mask', 'routing',
-            'oroquerydesigner/js/query-designer', 'oroui/js/delete-confirmation', 'oroentity/js/fields-loader'],
-        function($, _, __, LoadingMask, routing, QueryDesigner, DeleteConfirmation) {
-            $(function() {
-                var entities = {{ entities|json_encode|raw }};
-=======
-        require(['jquery', 'underscore', 'oro/translator', 'oro/loading-mask', 'oro/delete-confirmation',
+        require(['jquery', 'underscore', 'orotranslation/js/translator', 'oroui/js/loading-mask', 'oroui/js/delete-confirmation',
             'ororeport/js/report', 'oroentity/js/fields-loader'],
             function ($, _, __, LoadingMask, DeleteConfirmation, reportManagerInit) {
->>>>>>> 6f47b732
                 var $entityChoice = $('#oro_report_form_entity');
                 var loadingMask = new LoadingMask();
                 var confirm = new DeleteConfirmation({
