--- conflicted
+++ resolved
@@ -88,31 +88,30 @@
 
     {% set ownerDataBlock = oro_form_process(ownerDataBlock, form) %}
     {% set dataBlocks = [{
-            'title': 'General'|trans,
-            'class': 'active',
-            'subblocks': [
-                {
-                    'title': '',
-                    'data': [
-                        form_row(form.name, {'label': 'oro.report.name.label'}),
-                        form_row(form.description, {
-                            'label': 'oro.report.description.label',
-                            'attr': {
-                                'class': 'report-descr'
-                            }
-                        })
-                    ]
-                },
-                {
-                    'title': '',
-                    'data': [
-                        form_row(form.entity, {'label': 'oro.report.entity.label'}),
-                        form_row(form.type, {'label': 'oro.report.type.label'})
-                    ] | merge(ownerDataBlock.dataBlocks[0].subblocks[0].data)
-                }
-            ]
-        }]
-    %}
+        'title': 'General'|trans,
+        'class': 'active',
+        'subblocks': [
+            {
+                'title': '',
+                'data': [
+                    form_row(form.name, {'label': 'oro.report.name.label'}),
+                    form_row(form.description, {
+                        'label': 'oro.report.description.label',
+                        'attr': {
+                            'class': 'report-descr'
+                        }
+                    })
+                ]
+            },
+            {
+                'title': '',
+                'data': [
+                    form_row(form.entity, {'label': 'oro.report.entity.label'}),
+                    form_row(form.type, {'label': 'oro.report.type.label'})
+                ] | merge(ownerDataBlock.dataBlocks[0].subblocks[0].data)
+            }
+        ]
+    }] %}
 
     {% set type = 'oro_report' %}
     {% set dataBlocks = dataBlocks|merge( [{
@@ -174,14 +173,10 @@
                         'id': type ~ '-condition-builder',
                         'page_limit': constant('\\Oro\\Bundle\\SegmentBundle\\Entity\\Manager\\SegmentManager::PER_PAGE'),
                         'metadata': metadata,
-<<<<<<< HEAD
+                        'fieldConditionOptions': form.vars.field_condition_options
                     }),
                     segmentQD.expressionEditor(),
                     QD.query_type_converter()
-=======
-                        'fieldConditionOptions': form.vars.field_condition_options
-                    })
->>>>>>> c40a0ddb
                 ]
             },
         ]
