--- conflicted
+++ resolved
@@ -8,42 +8,18 @@
     {% if resource_granted('oro_report_update') %}
         {{ UI.editButton({
             'path': path('oro_report_update', {'id': entity.id}),
-<<<<<<< HEAD
-            'iClass': 'icon-edit',
-            'title': 'Edit'|trans ~ ' ' ~ 'oro.report.entity_label'|trans|lower,
-            'label': 'Edit'|trans ~ ' ' ~ 'oro.report.entity_label'|trans|lower
-=======
-            'title': 'Edit report',
-            'label': 'Edit'
->>>>>>> b8837227
+            'entity_label': 'oro.report.entity_label'|trans
         }) }}
     {% endif %}
     {% if resource_granted('oro_report_delete') %}
         {{ UI.deleteButton({
-<<<<<<< HEAD
-                'dataUrl': path('oro_api_delete_report', {'id': entity.id}),
-                'dataRedirect': path('oro_report_index'),
-                'aCss': 'no-hash remove-button',
-                'dataId': entity.id,
-                'id': 'btn-remove-report',
-                'dataMessage': 'Are you sure you want to delete this report?'|trans,
-                'successMessage': 'Report deleted'|trans,
-                'title': 'Delete'|trans ~ ' ' ~ 'oro.report.entity_label'|trans|lower,
-                'label': 'Delete'|trans ~ ' ' ~ 'oro.report.entity_label'|trans|lower
-            })
-        }}
-=======
             'dataUrl': path('oro_api_delete_report', {'id': entity.id}),
             'dataRedirect': path('oro_report_index'),
             'aCss': 'no-hash remove-button',
             'dataId': entity.id,
             'id': 'btn-remove-report',
-            'dataMessage': 'Are you sure you want to delete this report?',
-            'successMessage': 'Report deleted',
-            'title': 'Delete report',
-            'label': 'Delete'
+            'entity_label': 'oro.report.entity_label'|trans
         }) }}
->>>>>>> b8837227
     {% endif %}
 {% endblock navButtons %}
 
