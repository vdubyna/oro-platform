--- conflicted
+++ resolved
@@ -86,14 +86,12 @@
         tags:
             - { name: validator.constraint_validator, alias: oro_report.report_definition_validator }
 
-<<<<<<< HEAD
-    oro_report.validator.report_date_grouping_validator:
-        class: Oro\Bundle\ReportBundle\Validator\ReportDateGroupingValidator
-        tags:
-            - { name: validator.constraint_validator, alias: oro_report.report_date_grouping_validator }
-=======
     oro_report.validator.report_column_dublicate_validator:
         class: Oro\Bundle\ReportBundle\Validator\ReportColumnDublicateValidator
         tags:
             - { name: validator.constraint_validator, alias: oro_report.report_column_dublicate_validator }
->>>>>>> 58918771
+
+    oro_report.validator.report_date_grouping_validator:
+        class: Oro\Bundle\ReportBundle\Validator\ReportDateGroupingValidator
+        tags:
+            - { name: validator.constraint_validator, alias: oro_report.report_date_grouping_validator }