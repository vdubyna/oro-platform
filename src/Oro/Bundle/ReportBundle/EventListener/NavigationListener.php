--- conflicted
+++ resolved
@@ -6,19 +6,13 @@
 
 use Knp\Menu\ItemInterface;
 
-<<<<<<< HEAD
-use Oro\Bundle\EntityConfigBundle\Config\Config;
-use Oro\Bundle\FeatureToggleBundle\Checker\FeatureChecker;
-use Oro\Bundle\SecurityBundle\ORM\Walker\AclHelper;
-use Oro\Bundle\SecurityBundle\SecurityFacade;
-=======
 use Oro\Bundle\EntityConfigBundle\Config\ConfigInterface;
->>>>>>> 015416ad
 use Oro\Bundle\EntityConfigBundle\Provider\ConfigProvider;
 use Oro\Bundle\NavigationBundle\Event\ConfigureMenuEvent;
 use Oro\Bundle\NavigationBundle\Utils\MenuUpdateUtils;
 use Oro\Bundle\SecurityBundle\ORM\Walker\AclHelper;
 use Oro\Bundle\SecurityBundle\SecurityFacade;
+use Oro\Bundle\FeatureToggleBundle\Checker\FeatureChecker;
 
 class NavigationListener
 {
@@ -38,18 +32,11 @@
     protected $featureChecker;
 
     /**
-<<<<<<< HEAD
      * @param EntityManager  $entityManager
      * @param ConfigProvider $entityConfigProvider
      * @param SecurityFacade $securityFacade
      * @param AclHelper      $aclHelper
      * @param FeatureChecker $featureChecker
-=======
-     * @param EntityManager    $entityManager
-     * @param ConfigProvider   $entityConfigProvider
-     * @param SecurityFacade   $securityFacade
-     * @param AclHelper        $aclHelper
->>>>>>> 015416ad
      */
     public function __construct(
         EntityManager $entityManager,
