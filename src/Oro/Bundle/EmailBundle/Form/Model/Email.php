<?php

namespace Oro\Bundle\EmailBundle\Form\Model;

use Oro\Bundle\EmailBundle\Entity\EmailTemplate;

class Email
{
    /** @var string */
    protected $gridName;

    /** @var string */
    protected $entityClass;

    /** @var mixed */
    protected $entityId;

    /** @var int */
    protected $parentEmailId;

    /** @var int */
    protected $direction;

    /** @var string */
    protected $from;

    /** @var string[] */
    protected $to = [];

    /** @var string[] */
    protected $cc = [];

    /** @var string[] */
    protected $bcc = [];

    /** @var string */
    protected $subject;

    /** @var EmailTemplate */
    protected $template;

    /** @var string text or html */
    protected $type;

    /** @var string */
    protected $body;

<<<<<<< HEAD
=======
    /** @var string */
    protected $bodyFooter;

>>>>>>> 45614b57
    /**
     * Get id of emails datagrid
     *
     * @return string
     */
    public function getGridName()
    {
        return $this->gridName;
    }

    /**
     * Set id of emails datagrid
     *
     * @param string $gridName
     *
     * @return $this
     */
    public function setGridName($gridName)
    {
        $this->gridName = $gridName;

        return $this;
    }

    /**
     * Get class name of the target entity
     *
     * @return string
     */
    public function getEntityClass()
    {
        return $this->entityClass;
    }

    /**
     * Set class name of the target entity
     *
     * @param string $entityClass
     *
     * @return $this
     */
    public function setEntityClass($entityClass)
    {
        $this->entityClass = $entityClass;

        return $this;
    }

    /**
     * Get id of the target entity
     *
     * @return string
     */
    public function getEntityId()
    {
        return $this->entityId;
    }

    /**
     * Set id of the target entity
     *
     * @param string $entityId
     *
     * @return $this
     */
    public function setEntityId($entityId)
    {
        $this->entityId = $entityId;

        return $this;
    }

    /**
     * Get parent email id
     *
     * @return int
     */
    public function getParentEmailId()
    {
        return $this->parentEmailId;
    }

    /**
     * Set parent email id
     *
     * @param $parentEmailId
     *
     * @return $this
     */
    public function setParentEmailId($parentEmailId)
    {
        $this->parentEmailId = $parentEmailId;

        return $this;
    }

    /**
     * Set email direction
     *
     * @return int
     */
    public function getDirection()
    {
        return $this->direction;
    }

    /**
     * Get email direction
     *
     * @param $direction
     *
     * @return $this
     */
    public function setDirection($direction)
    {
        $this->direction = $direction;

        return $this;
    }

    /**
     * Indicates whether entity class and entity id is set
     *
     * @return bool
     */
    public function hasEntity()
    {
        return !empty($this->entityClass) && !empty($this->entityId);
    }

    /**
     * Get FROM email address
     *
     * @return string
     */
    public function getFrom()
    {
        return $this->from;
    }

    /**
     * Set FROM email address
     *
     * @param string $from
     *
     * @return $this
     */
    public function setFrom($from)
    {
        $this->from = $from;

        return $this;
    }

    /**
     * Get TO email addresses
     *
     * @return string[]
     */
    public function getTo()
    {
        return $this->to;
    }

    /**
     * Set TO email addresses
     *
     * @param string[] $to
     *
     * @return $this
     */
    public function setTo(array $to)
    {
        $this->to = $to;

        return $this;
    }

    /**
     * Get CC email addresses
     *
     * @return string[]
     */
    public function getCc()
    {
        return $this->cc;
    }

    /**
     * Set CC email addresses
     *
     * @param string[] $cc
     *
     * @return $this
     */
    public function setCc(array $cc)
    {
        $this->cc = $cc;

        return $this;
    }

    /**
     * Get BCC email addresses
     *
     * @return string[]
     */
    public function getBcc()
    {
        return $this->bcc;
    }

    /**
     * Set BCC email addresses
     *
     * @param string[] $bcc
     *
     * @return $this
     */
    public function setBcc(array $bcc)
    {
        $this->bcc = $bcc;

        return $this;
    }

    /**
     * Get email subject
     *
     * @return string
     */
    public function getSubject()
    {
        return $this->subject;
    }

    /**
     * Set email subject
     *
     * @param string $subject
     *
     * @return $this
     */
    public function setSubject($subject)
    {
        $this->subject = $subject;

        return $this;
    }

    /**
     * @param EmailTemplate $template
     *
     * @return $this
     */
    public function setTemplate($template)
    {
        $this->template = $template;

        return $this;
    }

    /**
     * @return EmailTemplate
     */
    public function getTemplate()
    {
        return $this->template;
    }

    /**
     * @param string $type
     *
     * @return $this
     */
    public function setType($type)
    {
        $this->type = $type;

        return $this;
    }

    /**
     * @return string
     */
    public function getType()
    {
        return $this->type;
    }

    /**
     * Get email body
     *
     * @return string
     */
    public function getBody()
    {
        return $this->body;
    }

    /**
     * Set email body
     *
     * @param string $body
     *
     * @return $this
     */
    public function setBody($body)
    {
        $this->body = $body;

        return $this;
    }

    /**
     * Get email body footer
     *
     * @return string
     */
    public function getBodyFooter()
    {
        return $this->bodyFooter;
    }

    /**
     * Set email body footer
     *
     * @param string $bodyFooter
     *
     * @return Email
     */
    public function setBodyFooter($bodyFooter)
    {
        $this->bodyFooter = $bodyFooter;

        return $this;
    }
}<|MERGE_RESOLUTION|>--- conflicted
+++ resolved
@@ -45,12 +45,9 @@
     /** @var string */
     protected $body;
 
-<<<<<<< HEAD
-=======
     /** @var string */
     protected $bodyFooter;
 
->>>>>>> 45614b57
     /**
      * Get id of emails datagrid
      *
