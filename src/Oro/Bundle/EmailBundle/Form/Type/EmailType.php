--- conflicted
+++ resolved
@@ -43,15 +43,9 @@
                 'oro_email_email_address',
                 ['required' => true, 'label' => 'oro.email.from_email_address.label']
             )
-<<<<<<< HEAD
-            ->add('to', 'oro_email_email_recipients', ['required' => true, 'multiple' => true])
+            ->add('to', 'oro_email_email_recipients', ['required' => false, 'multiple' => true])
             ->add('cc', 'oro_email_email_recipients', ['required' => false, 'multiple' => true])
             ->add('bcc', 'oro_email_email_recipients', ['required' => false, 'multiple' => true])
-=======
-            ->add('to', 'oro_email_email_address', ['required' => false, 'multiple' => true])
-            ->add('cc', 'oro_email_email_address', ['required' => false, 'multiple' => true])
-            ->add('bcc', 'oro_email_email_address', ['required' => false, 'multiple' => true])
->>>>>>> 4670d668
             ->add('subject', 'text', ['required' => true, 'label' => 'oro.email.subject.label'])
             ->add('body', 'oro_rich_text', ['required' => false, 'label' => 'oro.email.email_body.label'])
             ->add(
