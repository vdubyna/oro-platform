<?php

namespace Oro\Bundle\EmailBundle\Form\Type;

use Doctrine\ORM\EntityManager;

use Symfony\Component\Form\AbstractType;
use Symfony\Component\Form\FormBuilderInterface;
use Symfony\Component\Form\FormInterface;
use Symfony\Component\Form\FormView;
use Symfony\Component\OptionsResolver\OptionsResolverInterface;
use Symfony\Component\Translation\TranslatorInterface;

<<<<<<< HEAD
use Oro\Bundle\FormBundle\Form\DataTransformer\EntitiesToJsonTransformer;
=======
use Oro\Bundle\EmailBundle\Form\DataTransformer\ContextsToViewTransformer;
use Oro\Bundle\EntityConfigBundle\Config\ConfigManager;
use Oro\Bundle\SearchBundle\Engine\ObjectMapper;
use Oro\Bundle\SecurityBundle\SecurityFacade;
>>>>>>> 87937610

class ContextsSelectType extends AbstractType
{
    const NAME = 'oro_email_contexts_select';

    /**
     * @var EntityManager
     */
    protected $entityManager;

<<<<<<< HEAD
    /**
     * @param EntityManager $entityManager
     */
    public function __construct(EntityManager $entityManager)
    {
=======
    /** @var ConfigManager */
    protected $configManager;

    /** @var TranslatorInterface */
    protected $translator;

    /** @var ObjectMapper */
    protected $mapper;

    /* @var SecurityFacade */
    protected $securityFacade;

    /**
     * @param EntityManager $entityManager
     * @param ConfigManager $configManager
     * @param TranslatorInterface $translator
     * @param ObjectMapper $mapper
     * @param SecurityFacade $securityFacade
     */
    public function __construct(
        EntityManager $entityManager,
        ConfigManager $configManager,
        TranslatorInterface $translator,
        ObjectMapper $mapper,
        SecurityFacade $securityFacade
    ) {
>>>>>>> 87937610
        $this->entityManager = $entityManager;
        $this->configManager = $configManager;
        $this->translator = $translator;
        $this->mapper = $mapper;
        $this->securityFacade = $securityFacade;
    }

    /**
     * {@inheritdoc}
     */
    public function buildForm(FormBuilderInterface $builder, array $options)
    {
        $builder->resetViewTransformers();
        $builder->addViewTransformer(
<<<<<<< HEAD
            new EntitiesToJsonTransformer($this->entityManager)
=======
            new ContextsToViewTransformer(
                $this->entityManager,
                $this->configManager,
                $this->translator,
                $this->mapper,
                $this->securityFacade
            )
>>>>>>> 87937610
        );
    }

    /**
     * @param FormView $view
     * @param FormInterface $form
     * @param array $options
     */
    public function buildView(FormView $view, FormInterface $form, array $options)
    {
        $formData = $form->getViewData();
        $view->vars['attr']['data-selected-data'] = $formData;
    }

    /**
     * {@inheritdoc}
     */
    public function setDefaultOptions(OptionsResolverInterface $resolver)
    {
        $resolver->setDefaults(
            [
                'tooltip' => false,
                'configs' => [
                    'placeholder'        => 'oro.email.contexts.placeholder',
                    'allowClear'         => true,
                    'multiple'           => true,
                    'route_name'         => 'oro_api_get_search_autocomplete',
                    'separator'          => ';',
                    'forceSelectedData'  => true,
                    'containerCssClass'  => 'taggable-email',
                    'minimumInputLength' => 1,
                ]
            ]
        );
    }

    /**
     * {@inheritdoc}
     */
    public function getParent()
    {
        return 'genemu_jqueryselect2_hidden';
    }

    /**
     * {@inheritdoc}
     */
    public function getName()
    {
        return self::NAME;
    }
}<|MERGE_RESOLUTION|>--- conflicted
+++ resolved
@@ -11,14 +11,10 @@
 use Symfony\Component\OptionsResolver\OptionsResolverInterface;
 use Symfony\Component\Translation\TranslatorInterface;
 
-<<<<<<< HEAD
-use Oro\Bundle\FormBundle\Form\DataTransformer\EntitiesToJsonTransformer;
-=======
 use Oro\Bundle\EmailBundle\Form\DataTransformer\ContextsToViewTransformer;
 use Oro\Bundle\EntityConfigBundle\Config\ConfigManager;
 use Oro\Bundle\SearchBundle\Engine\ObjectMapper;
 use Oro\Bundle\SecurityBundle\SecurityFacade;
->>>>>>> 87937610
 
 class ContextsSelectType extends AbstractType
 {
@@ -29,13 +25,6 @@
      */
     protected $entityManager;
 
-<<<<<<< HEAD
-    /**
-     * @param EntityManager $entityManager
-     */
-    public function __construct(EntityManager $entityManager)
-    {
-=======
     /** @var ConfigManager */
     protected $configManager;
 
@@ -62,7 +51,6 @@
         ObjectMapper $mapper,
         SecurityFacade $securityFacade
     ) {
->>>>>>> 87937610
         $this->entityManager = $entityManager;
         $this->configManager = $configManager;
         $this->translator = $translator;
@@ -77,9 +65,6 @@
     {
         $builder->resetViewTransformers();
         $builder->addViewTransformer(
-<<<<<<< HEAD
-            new EntitiesToJsonTransformer($this->entityManager)
-=======
             new ContextsToViewTransformer(
                 $this->entityManager,
                 $this->configManager,
@@ -87,7 +72,6 @@
                 $this->mapper,
                 $this->securityFacade
             )
->>>>>>> 87937610
         );
     }
 
