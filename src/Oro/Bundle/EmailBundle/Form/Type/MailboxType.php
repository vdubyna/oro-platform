--- conflicted
+++ resolved
@@ -179,28 +179,25 @@
     }
 
     /**
-<<<<<<< HEAD
-     * Sets proper organization to origin. Set owner to null.
-=======
+     * Form post submit handler.
+     *
+     * @param FormEvent $event
+     */
+    public function postSubmit(FormEvent $event)
+    {
+        $data = $event->getData();
+
+        $this->setOriginOrganizationAndOwner($data);
+        $this->setOriginSyncDate($data);
+    }
+
+    /**
      * Set origin and folder sync date for prevent sync old emails
->>>>>>> 80d8f9ea
-     *
-     * @param FormEvent $event
-     */
-    public function postSubmit(FormEvent $event)
-    {
-        /** @var Mailbox $data */
-        $data = $event->getData();
-<<<<<<< HEAD
-
-        $organization = $data->getOrganization();
-
-        if (null !== $origin = $data->getOrigin()) {
-            if (null !== $origin->getOwner()) {
-                $origin->setOwner(null);
-            }
-            $origin->setOrganization($organization);
-=======
+     *
+     * @param Mailbox $data
+     */
+    public function setOriginSyncDate(Mailbox $data = null)
+    {
         if ($data !== null) {
             /** @var UserEmailOrigin $origin */
             $origin = $data->getOrigin();
@@ -211,8 +208,25 @@
                     $folder->setSynchronizedAt($currentDate);
                 }
             }
-            $event->setData($data);
->>>>>>> 80d8f9ea
+        }
+    }
+
+    /**
+     * Sets proper organization to origin. Set owner to null.
+     *
+     * @param Mailbox $data
+     */
+    protected function setOriginOrganizationAndOwner(Mailbox $data = null)
+    {
+        if ($data !== null) {
+            $organization = $data->getOrganization();
+
+            if (null !== $origin = $data->getOrigin()) {
+                if (null !== $origin->getOwner()) {
+                    $origin->setOwner(null);
+                }
+                $origin->setOrganization($organization);
+            }
         }
     }
 
