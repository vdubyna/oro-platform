--- conflicted
+++ resolved
@@ -117,11 +117,7 @@
     protected function processEmailModel(EmailModel $model)
     {
         /**
-<<<<<<< HEAD
-         * TODO EmailEntityBuilder::email or emailUser should be user here
-=======
          * TODO EmailEntityBuilder::email or EmailEntityBuilder::emailUser should be user here
->>>>>>> 97c9ec19
          */
         $this->assertModel($model);
 
