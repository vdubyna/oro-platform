<?php

namespace Oro\Bundle\EmailBundle;

use Symfony\Component\ClassLoader\UniversalClassLoader;
use Symfony\Component\DependencyInjection\ContainerBuilder;
use Symfony\Component\Filesystem\Filesystem;
use Symfony\Component\HttpKernel\Bundle\Bundle;
use Symfony\Component\HttpKernel\KernelInterface;

use Doctrine\Bundle\DoctrineBundle\DependencyInjection\Compiler\DoctrineOrmMappingsPass;

use Oro\Bundle\EmailBundle\DependencyInjection\Compiler\EmailBodyLoaderPass;
use Oro\Bundle\EmailBundle\DependencyInjection\Compiler\EmailOwnerConfigurationPass;
use Oro\Bundle\EmailBundle\DependencyInjection\Compiler\EmailSynchronizerPass;
use Oro\Bundle\EmailBundle\DependencyInjection\Compiler\EmailTemplateVariablesPass;
use Oro\Bundle\EmailBundle\DependencyInjection\Compiler\MailboxProcessPass;
use Oro\Bundle\EmailBundle\DependencyInjection\Compiler\TwigSandboxConfigurationPass;
use Oro\Bundle\EmailBundle\DependencyInjection\Compiler\EmailFlagManagerLoaderPass;
use Oro\Bundle\EmailBundle\DependencyInjection\Compiler\EmailFolderLoaderPass;
use Oro\Bundle\EmailBundle\DependencyInjection\Compiler\EmailRecipientsProviderPass;

class OroEmailBundle extends Bundle
{
    const ENTITY_PROXY_NAMESPACE   = 'OroEntityProxy\OroEmailBundle';
    const CACHED_ENTITIES_DIR_NAME = 'oro_entities';

    /**
     * Constructor
     *
     * @param KernelInterface $kernel
     */
    public function __construct(KernelInterface $kernel)
    {
        // register email address proxy class loader
        $loader = new UniversalClassLoader();
        $loader->registerNamespaces(
            [
                self::ENTITY_PROXY_NAMESPACE =>
                    $kernel->getCacheDir() . DIRECTORY_SEPARATOR . self::CACHED_ENTITIES_DIR_NAME
            ]
        );
        $loader->register();
    }

    /**
     * {@inheritdoc}
     */
    public function build(ContainerBuilder $container)
    {
        parent::build($container);

        $container->addCompilerPass(new EmailOwnerConfigurationPass());
        $this->addDoctrineOrmMappingsPass($container);
        $container->addCompilerPass(new EmailBodyLoaderPass());
        $container->addCompilerPass(new EmailFlagManagerLoaderPass());
        $container->addCompilerPass(new EmailSynchronizerPass());
        $container->addCompilerPass(new EmailTemplateVariablesPass());
        $container->addCompilerPass(new TwigSandboxConfigurationPass());
<<<<<<< HEAD
        $container->addCompilerPass(new MailboxProcessPass());
=======
        $container->addCompilerPass(new EmailRecipientsProviderPass());
>>>>>>> 2dd52b14
    }

    /**
     * Add a compiler pass handles ORM mappings of email address proxy
     *
     * @param ContainerBuilder $container
     */
    protected function addDoctrineOrmMappingsPass(ContainerBuilder $container)
    {
        $entityCacheDir = sprintf(
            '%s%s%s%s%s',
            $container->getParameter('kernel.cache_dir'),
            DIRECTORY_SEPARATOR,
            self::CACHED_ENTITIES_DIR_NAME,
            DIRECTORY_SEPARATOR,
            str_replace('\\', DIRECTORY_SEPARATOR, self::ENTITY_PROXY_NAMESPACE)
        );

        $container->setParameter('oro_email.entity.cache_dir', $entityCacheDir);
        $container->setParameter('oro_email.entity.cache_namespace', self::ENTITY_PROXY_NAMESPACE);
        $container->setParameter('oro_email.entity.proxy_name_template', '%sProxy');

        // Ensure the cache directory exists
        $fs = new Filesystem();
        if (!is_dir($entityCacheDir)) {
            $fs->mkdir($entityCacheDir, 0777);
        }

        $container->addCompilerPass(
            DoctrineOrmMappingsPass::createYamlMappingDriver(
                [$entityCacheDir => self::ENTITY_PROXY_NAMESPACE]
            )
        );
    }
}<|MERGE_RESOLUTION|>--- conflicted
+++ resolved
@@ -57,11 +57,8 @@
         $container->addCompilerPass(new EmailSynchronizerPass());
         $container->addCompilerPass(new EmailTemplateVariablesPass());
         $container->addCompilerPass(new TwigSandboxConfigurationPass());
-<<<<<<< HEAD
+        $container->addCompilerPass(new EmailRecipientsProviderPass());
         $container->addCompilerPass(new MailboxProcessPass());
-=======
-        $container->addCompilerPass(new EmailRecipientsProviderPass());
->>>>>>> 2dd52b14
     }
 
     /**
