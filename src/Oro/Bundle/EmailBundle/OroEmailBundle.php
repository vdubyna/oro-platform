--- conflicted
+++ resolved
@@ -34,13 +34,8 @@
      */
     protected function addDoctrineOrmMappingsPass(ContainerBuilder $container)
     {
-<<<<<<< HEAD
         $cacheDir = sprintf('%s/emails', $container->getParameter('kernel.root_dir'));
         $entityCacheNamespace = 'OroEmail\Cache\OroEmailBundle\Entity';
-=======
-        $cacheDir             = sprintf('%s/entities', $container->getParameter('kernel.root_dir'));
-        $entityCacheNamespace = 'Extend\Cache\OroEmailBundle\Entity';
->>>>>>> ae38f7ce
 
         $container->setParameter('oro_email.entity.cache_dir', $cacheDir);
         $container->setParameter('oro_email.entity.cache_namespace', $entityCacheNamespace);
