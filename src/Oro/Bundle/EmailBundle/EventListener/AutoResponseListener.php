--- conflicted
+++ resolved
@@ -6,26 +6,18 @@
 use Oro\Bundle\EmailBundle\Async\Topics;
 use Oro\Bundle\EmailBundle\Entity\EmailBody;
 use Oro\Bundle\EmailBundle\Manager\AutoResponseManager;
-<<<<<<< HEAD
-use Oro\Bundle\EntityConfigBundle\DependencyInjection\Utils\ServiceLink;
 use Oro\Bundle\FeatureToggleBundle\Checker\FeatureCheckerHolderTrait;
 use Oro\Bundle\FeatureToggleBundle\Checker\FeatureToggleableInterface;
-=======
 use Oro\Component\DependencyInjection\ServiceLink;
 use Oro\Component\MessageQueue\Client\MessageProducerInterface;
->>>>>>> 5488de2f
 
 class AutoResponseListener extends MailboxEmailListener implements FeatureToggleableInterface
 {
-<<<<<<< HEAD
     use FeatureCheckerHolderTrait;
 
-    /** @var ServiceLink */
-=======
     /**
      * @var ServiceLink
      */
->>>>>>> 5488de2f
     private $autoResponseManagerLink;
 
     /**
@@ -53,7 +45,7 @@
         }
 
         $emailIds = $this->popEmailIds();
-        if (! $emailIds) {
+        if (!$emailIds) {
             return;
         }
         
