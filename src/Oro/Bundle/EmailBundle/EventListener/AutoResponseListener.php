--- conflicted
+++ resolved
@@ -2,11 +2,6 @@
 
 namespace Oro\Bundle\EmailBundle\EventListener;
 
-<<<<<<< HEAD
-use Doctrine\ORM\EntityManager;
-use Doctrine\ORM\Event\OnFlushEventArgs;
-=======
->>>>>>> c8afccaa
 use Doctrine\ORM\Event\PostFlushEventArgs;
 
 use JMS\JobQueueBundle\Entity\Job;
@@ -25,9 +20,6 @@
     /** @var EmailUser[] */
     protected $emailUsers = [];
 
-    /** @var EmailUser[] */
-    protected $emailUsers = [];
-
     /**
      * @param ServiceLink $autoResponseManagerLink
      */
@@ -37,42 +29,6 @@
     }
 
     /**
-<<<<<<< HEAD
-     * @param OnFlushEventArgs $args
-     */
-    public function onFlush(OnFlushEventArgs $args)
-    {
-        $em = $args->getEntityManager();
-        $uow = $em->getUnitOfWork();
-
-        $emails = [];
-        foreach ($uow->getScheduledEntityInsertions() as $oid => $entity) {
-            if ($entity instanceof EmailUser) {
-                /**
-                 * Collect already flushed emails with bodies with later check
-                 * if there is new binding to mailbox
-                 * (email was sent from the system and now mailbox is synchonized)
-                 */
-                $email = $entity->getEmail();
-                if ($email && $email->getId() && $email->getEmailBody() && $entity->getMailboxOwner()) {
-                    $emails[$email->getId()] = $email;
-                }
-            } elseif ($entity instanceof EmailBody) {
-                $this->emailBodies[$oid] = $entity;
-            }
-        }
-
-        if ($emails) {
-            $emailsToProccess = $this->filterEmailsWithNewlyBoundMailboxes($em, $emails);
-            foreach ($emailsToProccess as $email) {
-                $this->emailBodies[spl_object_hash($email->getEmailBody())] = $email->getEmailBody();
-            }
-        }
-    }
-
-    /**
-=======
->>>>>>> c8afccaa
      * @param PostFlushEventArgs $args
      */
     public function postFlush(PostFlushEventArgs $args)
@@ -115,30 +71,6 @@
 
 
     /**
-     * @param EntityManager $em
-     * @param Email[] $emails
-     *
-     * @return Email[]
-     */
-    protected function filterEmailsWithNewlyBoundMailboxes(EntityManager $em, array $emails)
-    {
-        $qb = $em->getRepository('OroEmailBundle:EmailUser')->createQueryBuilder('eu');
-        $emailIdsWithAlreadyBoundMailboxesResult = $qb
-            ->select('e.id')
-            ->andWhere($qb->expr()->in('e.id', ':ids'))
-            ->join('eu.mailboxOwner', 'mo')
-            ->join('eu.email', 'e')
-            ->setParameter('ids', array_keys($emails))
-            ->getQuery()
-            ->getResult();
-
-        return array_diff_key(
-            $emails,
-            array_flip(array_map('current', $emailIdsWithAlreadyBoundMailboxesResult))
-        );
-    }
-
-    /**
      * @return AutoResponseManager
      */
     protected function getAutoResponseManager()
