<?php

namespace Oro\Bundle\EmailBundle\DependencyInjection;

use Symfony\Component\Config\Definition\Builder\TreeBuilder;
use Symfony\Component\Config\Definition\ConfigurationInterface;

use Oro\Bundle\ConfigBundle\DependencyInjection\SettingsBuilder;

/**
 * This is the class that validates and merges configuration from your app/config files
 *
 * To learn more see
 * {@link http://symfony.com/doc/current/cookbook/bundles/extension.html#cookbook-bundles-extension-config-class}
 */
class Configuration implements ConfigurationInterface
{
    /**
     * {@inheritDoc}
     */
    public function getConfigTreeBuilder()
    {
        $treeBuilder = new TreeBuilder();
        $rootNode    = $treeBuilder->root('oro_email');

        $rootNode
            ->children()
                ->arrayNode('email_sync_exclusions')
                    ->info('Determines which email address owners should be excluded during synchronization.')
                    ->example(['Oro\Bundle\UserBundle\Entity\User'])
                    ->treatNullLike([])
                    ->prototype('scalar')->end()
                ->end()
                ->arrayNode('flash_notification')
                    ->addDefaultsIfNotSet()
                    ->children()
                        ->integerNode('max_emails_display')
                            ->defaultValue(4)
                        ->end()
                    ->end()
                ->end()
            ->end()
        ->end();

        SettingsBuilder::append(
            $rootNode,
            [
                'signature' => ['value' => ''],
                'append_signature' => ['value' => true],
                'default_button_reply' => ['value' => true],
                'use_threads_in_emails' => ['value' => true],
                'minimum_input_length' => ['value' => 2],
                'show_recent_emails_in_user_bar' => ['value' => true],
                'attachment_sync_enable' => ['value' => true],
<<<<<<< HEAD
                'attachment_sync_max_size' => ['value' => 0],
                'attachment_preview_limit' => ['value' => 8],
                'sanitize_html' => ['value' => true],
=======
                'attachment_sync_max_size' => ['value' => 50],
                'attachment_preview_limit' => ['value' => 8]
>>>>>>> b283615b
            ]
        );

        return $treeBuilder;
    }
}<|MERGE_RESOLUTION|>--- conflicted
+++ resolved
@@ -52,14 +52,9 @@
                 'minimum_input_length' => ['value' => 2],
                 'show_recent_emails_in_user_bar' => ['value' => true],
                 'attachment_sync_enable' => ['value' => true],
-<<<<<<< HEAD
-                'attachment_sync_max_size' => ['value' => 0],
+                'attachment_sync_max_size' => ['value' => 50],
                 'attachment_preview_limit' => ['value' => 8],
-                'sanitize_html' => ['value' => true],
-=======
-                'attachment_sync_max_size' => ['value' => 50],
-                'attachment_preview_limit' => ['value' => 8]
->>>>>>> b283615b
+                'sanitize_html' => ['value' => true]
             ]
         );
 
