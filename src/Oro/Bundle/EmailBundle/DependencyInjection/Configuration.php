--- conflicted
+++ resolved
@@ -37,11 +37,8 @@
         SettingsBuilder::append(
             $rootNode,
             [
-<<<<<<< HEAD
                 'signature' => ['value' => ''],
-=======
                 'use_threads_in_emails' => ['value' => true],
->>>>>>> 6aa306dc
             ]
         );
 
