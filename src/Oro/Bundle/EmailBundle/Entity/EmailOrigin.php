--- conflicted
+++ resolved
@@ -265,11 +265,7 @@
      *
      * @return $this
      */
-<<<<<<< HEAD
-    public function setOrganization(OrganizationInterface $organization)
-=======
     public function setOrganization(OrganizationInterface $organization = null)
->>>>>>> 97c9ec19
     {
         $this->organization = $organization;
 
