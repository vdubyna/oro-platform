<?php

namespace Oro\Bundle\EmailBundle\Entity;

use Doctrine\Common\Collections\ArrayCollection;
use Doctrine\Common\Collections\Collection;
use Doctrine\ORM\Mapping as ORM;

use Oro\Bundle\EmailBundle\Model\EmailHolderInterface;
use Oro\Bundle\EntityConfigBundle\Metadata\Annotation\Config;
use Oro\Bundle\OrganizationBundle\Entity\OrganizationInterface;

/**
 * @ORM\Table(name="oro_email_mailbox")
 * @ORM\Entity(repositoryClass="Oro\Bundle\EmailBundle\Entity\Repository\MailboxRepository")
 * @ORM\HasLifecycleCallbacks
 * @Config(
 *      defaultValues={
 *          "entity"={
 *              "icon"="icon-envelope"
 *          },
 *          "ownership"={
 *              "owner_type"="ORGANIZATION",
 *              "owner_field_name"="organization",
 *              "owner_column_name"="organization_id"
 *          }
 *      }
 * )
 */
class Mailbox implements EmailOwnerInterface, EmailHolderInterface
{

    /**
     * @var integer
     *
     * @ORM\Column(name="id", type="integer")
     * @ORM\Id
     * @ORM\GeneratedValue(strategy="AUTO")
     */
    protected $id;

    /**
     * @var string
     *
     * @ORM\Column(name="email", type="string", length=255)
     */
    protected $email;

    /**
     * @var string
     *
     * @ORM\Column(name="label", type="string", length=255)
     */
    protected $label;

    /**
     * @var MailboxProcessSettings
     *
     * @ORM\OneToOne(targetEntity="MailboxProcessSettings",
     *     cascade={"all"}, orphanRemoval=true
     * )
     * @ORM\JoinColumn(name="process_settings_id", referencedColumnName="id", nullable=true)
     */
    protected $processSettings;

    /**
     * @var EmailOrigin
     *
     * @ORM\OneToOne(
     *     targetEntity="Oro\Bundle\EmailBundle\Entity\EmailOrigin",
     *     cascade={"all"}, orphanRemoval=true, inversedBy="mailbox"
     * )
     * @ORM\JoinColumn(name="origin_id", referencedColumnName="id", nullable=true)
     */
    protected $origin;

    /**
     * @var array
     *
     * @ORM\Column(name="smtp_settings", type="array")
     */
    protected $smtpSettings;

    /**
     * @var EmailUser[]
     *
     * @ORM\OneToMany(targetEntity="Oro\Bundle\EmailBundle\Entity\EmailUser", mappedBy="mailboxOwner")
     */
    protected $emailUsers;

    /**
     * @var OrganizationInterface
     *
     * @ORM\ManyToOne(targetEntity="Oro\Bundle\OrganizationBundle\Entity\Organization")
     * @ORM\JoinColumn(name="organization_id", referencedColumnName="id", onDelete="SET NULL")
     */
    protected $organization;

    /**
     * @var AutoResponseRule[]|Collection
     *
     * @ORM\OneToMany(targetEntity="AutoResponseRule", mappedBy="mailbox")
     */
    protected $autoResponseRules;

    public function __construct()
    {
        $this->smtpSettings = [];
        $this->autoResponseRules = new ArrayCollection();
    }

    /**
     * {@inheritdoc}
     */
    public function getId()
    {
        return $this->id;
    }

    /**
     * @return mixed
     */
    public function getEmail()
    {
        return $this->email;
    }

    /**
     * @param mixed $email
     *
     * @return $this
     */
    public function setEmail($email)
    {
        $this->email = $email;

        return $this;
    }

    /**
     * @return mixed
     */
    public function getLabel()
    {
        return $this->label;
    }

    /**
     * @param mixed $label
     *
     * @return $this
     */
    public function setLabel($label)
    {
        $this->label = $label;

        return $this;
    }

    /**
     * @return MailboxProcessSettings
     */
    public function getProcessSettings()
    {
        return $this->processSettings;
    }

    /**
     * @param MailboxProcessSettings $processSettings
     *
     * @return $this
     */
    public function setProcessSettings($processSettings)
    {
        $this->processSettings = $processSettings;

        return $this;
    }

    /**
     * @param mixed $id
     *
     * @return $this
     */
    public function setId($id)
    {
        $this->id = $id;

        return $this;
    }

    /**
     * {@inheritdoc}
     */
    public function getClass()
    {
        return __CLASS__;
    }

    /**
     * {@inheritdoc}
     */
    public function getEmailFields()
    {
        return ['email'];
    }

    /**
     * @return array
     */
    public function getSmtpSettings()
    {
        return $this->smtpSettings;
    }

    /**
     * @param array $smtpSettings
     *
     * @return $this
     */
    public function setSmtpSettings($smtpSettings)
    {
        $this->smtpSettings = $smtpSettings;

        return $this;
    }

    /**
     * @return EmailOrigin
     */
    public function getOrigin()
    {
        return $this->origin;
    }

    /**
     * @param EmailOrigin $origin
     *
     * @return $this
     */
    public function setOrigin($origin)
    {
        $this->origin = $origin;

        return $this;
    }

    /**
     * @return OrganizationInterface
     */
    public function getOrganization()
    {
        return $this->organization;
    }

    /**
     * @param OrganizationInterface $organization
     *
     * @return $this
     */
    public function setOrganization($organization)
    {
        $this->organization = $organization;

        return $this;
    }

    /**
     * Get first name
     *
     * @return string
     */
    public function getFirstName()
    {
         return $this->getLabel();
    }

    /**
     * Get last name
     *
     * @return string
     */
    public function getLastName()
    {
        return '';
    }

    /**
     * {@inheritdoc}
     */
    public function getEmailOwnerName()
    {
        return $this->label;
    }

    /**
<<<<<<< HEAD
     * @param AutoResponseRule[]|Collection $autoResponseRules
     */
    public function setAutoResponseRules(Collection $autoResponseRules)
    {
        foreach ($autoResponseRules as $rule) {
            $rule->setMailbox($this);
        }

        $this->autoResponseRules = $autoResponseRules;
    }

    /**
     * @return AutoResponseRule[]|Collection
     */
    public function getAutoResponseRules()
    {
        return $this->autoResponseRules;
=======
     * @return EmailUser[]
     */
    public function getEmailUsers()
    {
        return $this->emailUsers;
    }

    /**
     * @param EmailUser[] $emailUsers
     *
     * @return $this
     */
    public function setEmailUsers($emailUsers)
    {
        $this->emailUsers = $emailUsers;

        return $this;
>>>>>>> 9325a17a
    }
}<|MERGE_RESOLUTION|>--- conflicted
+++ resolved
@@ -294,7 +294,26 @@
     }
 
     /**
-<<<<<<< HEAD
+     * @return EmailUser[]
+     */
+    public function getEmailUsers()
+    {
+        return $this->emailUsers;
+    }
+
+    /**
+     * @param EmailUser[] $emailUsers
+     *
+     * @return $this
+     */
+    public function setEmailUsers($emailUsers)
+    {
+        $this->emailUsers = $emailUsers;
+
+        return $this;
+    }
+
+    /**
      * @param AutoResponseRule[]|Collection $autoResponseRules
      */
     public function setAutoResponseRules(Collection $autoResponseRules)
@@ -312,24 +331,5 @@
     public function getAutoResponseRules()
     {
         return $this->autoResponseRules;
-=======
-     * @return EmailUser[]
-     */
-    public function getEmailUsers()
-    {
-        return $this->emailUsers;
-    }
-
-    /**
-     * @param EmailUser[] $emailUsers
-     *
-     * @return $this
-     */
-    public function setEmailUsers($emailUsers)
-    {
-        $this->emailUsers = $emailUsers;
-
-        return $this;
->>>>>>> 9325a17a
     }
 }