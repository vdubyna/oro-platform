<?php

namespace Oro\Bundle\EmailBundle\Entity;

use Doctrine\Common\Collections\ArrayCollection;
use Doctrine\Common\Collections\Collection;
use Doctrine\ORM\Mapping as ORM;

use Oro\Bundle\UserBundle\Entity\Role;
use Oro\Bundle\UserBundle\Entity\User;
use Symfony\Bridge\Doctrine\Validator\Constraints\UniqueEntity;

use Oro\Bundle\EmailBundle\Model\EmailHolderInterface;
use Oro\Bundle\EntityConfigBundle\Metadata\Annotation\Config;
use Oro\Bundle\ImapBundle\Entity\UserEmailOrigin;
use Oro\Bundle\OrganizationBundle\Entity\OrganizationInterface;

/**
 * @ORM\Table(name="oro_email_mailbox")
 * @ORM\Entity(repositoryClass="Oro\Bundle\EmailBundle\Entity\Repository\MailboxRepository")
 * @UniqueEntity(fields={"email", "label"})
 * @Config(
 *      defaultValues={
 *          "entity"={
 *              "icon"="icon-envelope"
 *          },
 *          "ownership"={
 *              "owner_type"="ORGANIZATION",
 *              "owner_field_name"="organization",
 *              "owner_column_name"="organization_id"
 *          }
 *      }
 * )
 */
class Mailbox implements EmailOwnerInterface, EmailHolderInterface
{
    /**
     * @var integer
     *
     * @ORM\Column(name="id", type="integer")
     * @ORM\Id
     * @ORM\GeneratedValue(strategy="AUTO")
     */
    protected $id;

    /**
     * @var string
     *
     * @ORM\Column(name="email", type="string", unique=true)
     */
    protected $email;

    /**
     * @var string
     *
     * @ORM\Column(name="label", type="string", length=255)
     */
    protected $label;

    /**
     * @var MailboxProcessSettings
     *
     * @ORM\OneToOne(targetEntity="MailboxProcessSettings",
     *     cascade={"all"}, orphanRemoval=true
     * )
     * @ORM\JoinColumn(name="process_settings_id", referencedColumnName="id", nullable=true)
     */
    protected $processSettings;

    /**
     * @var UserEmailOrigin
     *
     * @ORM\OneToOne(
     *     targetEntity="Oro\Bundle\ImapBundle\Entity\UserEmailOrigin",
     *     cascade={"all"}, orphanRemoval=true, inversedBy="mailbox"
     * )
     * @ORM\JoinColumn(name="origin_id", referencedColumnName="id", nullable=true)
     */
    protected $origin;

    /**
     * @var EmailUser[]
     *
     * @ORM\OneToMany(targetEntity="Oro\Bundle\EmailBundle\Entity\EmailUser", mappedBy="mailboxOwner")
     */
    protected $emailUsers;

    /**
     * @var OrganizationInterface
     *
     * @ORM\ManyToOne(targetEntity="Oro\Bundle\OrganizationBundle\Entity\Organization")
     * @ORM\JoinColumn(name="organization_id", referencedColumnName="id", onDelete="SET NULL")
     */
    protected $organization;

    /**
     * Collection of users authorized to view mailbox emails.
     *
     * @var Collection<User>
     *
     * @ORM\ManyToMany(
     *      targetEntity="Oro\Bundle\UserBundle\Entity\User",
     *      cascade={"persist", "remove"}
     * )
     * @ORM\JoinTable(name="oro_email_mailbox_users",
     *     joinColumns={@ORM\JoinColumn(name="mailbox_id", referencedColumnName="id", onDelete="CASCADE")},
     *     inverseJoinColumns={@ORM\JoinColumn(name="user_id", referencedColumnName="id", onDelete="CASCADE")},
     * )
     */
    protected $authorizedUsers;

    /**
     * Collection of roles authorised to view mailbox emails.
     *
     * @var Collection<Role>
     *
     * @ORM\ManyToMany(
     *      targetEntity="Oro\Bundle\UserBundle\Entity\Role",
     *      cascade={"persist", "remove"}
     * )
     * @ORM\JoinTable(name="oro_email_mailbox_roles",
     *     joinColumns={@ORM\JoinColumn(name="mailbox_id", referencedColumnName="id", onDelete="CASCADE")},
     *     inverseJoinColumns={@ORM\JoinColumn(name="role_id", referencedColumnName="id", onDelete="CASCADE")}
     * )
     */
    protected $authorizedRoles;

    /**
     * @var AutoResponseRule[]|Collection
     *
     * @ORM\OneToMany(targetEntity="AutoResponseRule", mappedBy="mailbox")
     */
    protected $autoResponseRules;

    /**
     * Mailbox constructor.
     */
    public function __construct()
    {
        $this->authorizedUsers = new ArrayCollection();
        $this->authorizedRoles = new ArrayCollection();
        $this->autoResponseRules = new ArrayCollection();
    }

    /**
     * {@inheritdoc}
     */
    public function getId()
    {
        return $this->id;
    }

    /**
     * {@inheritdoc}
     */
    public function getEmail()
    {
        return $this->email;
    }

    /**
     * @param string $email
     *
     * @return $this
     */
    public function setEmail($email)
    {
        $this->email = $email;

        return $this;
    }

    /**
     * @return string
     */
    public function getLabel()
    {
        return $this->label;
    }

    /**
     * @param string $label
     *
     * @return $this
     */
    public function setLabel($label)
    {
        $this->label = $label;

        return $this;
    }

    /**
     * @return MailboxProcessSettings
     */
    public function getProcessSettings()
    {
        return $this->processSettings;
    }

    /**
     * @param MailboxProcessSettings $processSettings
     *
     * @return $this
     */
    public function setProcessSettings($processSettings)
    {
        $this->processSettings = $processSettings;

        return $this;
    }

    /**
     * @param integer $id
     *
     * @return $this
     */
    public function setId($id)
    {
        $this->id = $id;

        return $this;
    }

    /**
     * {@inheritdoc}
     */
    public function getClass()
    {
        return __CLASS__;
    }

    /**
     * {@inheritdoc}
     */
    public function getEmailFields()
    {
        return ['email'];
    }

    /**
     * @return UserEmailOrigin
     */
    public function getOrigin()
    {
        return $this->origin;
    }

    /**
     * @param UserEmailOrigin $origin
     *
     * @return $this
     */
    public function setOrigin($origin)
    {
        $this->origin = $origin;

        return $this;
    }

    /**
     * @return OrganizationInterface
     */
    public function getOrganization()
    {
        return $this->organization;
    }

    /**
     * @param OrganizationInterface $organization
     *
     * @return $this
     */
    public function setOrganization($organization)
    {
        $this->organization = $organization;

        return $this;
    }

    /**
     * {@inheritdoc}
     */
    public function getFirstName()
    {
         return $this->getLabel();
    }

    /**
     * {@inheritdoc}
     */
    public function getLastName()
    {
        return 'Mailbox';
    }

    /**
     * @return Collection<EmailUser>
     */
    public function getEmailUsers()
    {
        return $this->emailUsers;
    }

    /**
     * @param Collection<EmailUser> $emailUsers
     *
     * @return $this
     */
    public function setEmailUsers($emailUsers)
    {
        $this->emailUsers = $emailUsers;

        return $this;
    }

    /**
     * @return Role[]
     */
    public function getAuthorizedRoles()
    {
        return $this->authorizedRoles->toArray();
    }

    /**
     * @param User[]|Collection<User> $authorizedRoles
     *
     * @return $this
     */
    public function setAuthorizedRoles($authorizedRoles)
    {
        if (!($authorizedRoles instanceof Collection) && is_array($authorizedRoles)) {
            $authorizedRoles = new ArrayCollection($authorizedRoles);
        }
        $this->authorizedRoles = $authorizedRoles;

        return $this;
    }

    /**
     * @return User[]
     */
    public function getAuthorizedUsers()
    {
        return $this->authorizedUsers->toArray();
    }

    /**
     * @param User[]|Collection<User> $authorizedUsers
     *
     * @return $this
     */
    public function setAuthorizedUsers($authorizedUsers)
    {
        if (!($authorizedUsers instanceof Collection) && is_array($authorizedUsers)) {
            $authorizedUsers = new ArrayCollection($authorizedUsers);
        }
        $this->authorizedUsers = $authorizedUsers;

        return $this;
    }

    /**
<<<<<<< HEAD
     * @param AutoResponseRule[]|Collection $autoResponseRules
     */
    public function setAutoResponseRules(Collection $autoResponseRules)
    {
        foreach ($autoResponseRules as $rule) {
            $rule->setMailbox($this);
        }

        $this->autoResponseRules = $autoResponseRules;
    }

    /**
     * @return AutoResponseRule[]|Collection
     */
    public function getAutoResponseRules()
    {
        return $this->autoResponseRules;
=======
     * @return string
     */
    public function __toString()
    {
        return $this->getLabel();
>>>>>>> 81416202
    }
}<|MERGE_RESOLUTION|>--- conflicted
+++ resolved
@@ -361,7 +361,14 @@
     }
 
     /**
-<<<<<<< HEAD
+     * @return string
+     */
+    public function __toString()
+    {
+        return $this->getLabel();
+    }
+
+    /**
      * @param AutoResponseRule[]|Collection $autoResponseRules
      */
     public function setAutoResponseRules(Collection $autoResponseRules)
@@ -379,12 +386,5 @@
     public function getAutoResponseRules()
     {
         return $this->autoResponseRules;
-=======
-     * @return string
-     */
-    public function __toString()
-    {
-        return $this->getLabel();
->>>>>>> 81416202
     }
 }