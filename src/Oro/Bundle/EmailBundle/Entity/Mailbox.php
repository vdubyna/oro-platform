<?php

namespace Oro\Bundle\EmailBundle\Entity;

use Doctrine\Common\Collections\ArrayCollection;
use Doctrine\Common\Collections\Collection;
use Doctrine\ORM\Mapping as ORM;

use Oro\Bundle\UserBundle\Entity\Role;
use Oro\Bundle\UserBundle\Entity\User;
use Symfony\Bridge\Doctrine\Validator\Constraints\UniqueEntity;

use Oro\Bundle\EmailBundle\Model\EmailHolderInterface;
use Oro\Bundle\EntityConfigBundle\Metadata\Annotation\Config;
use Oro\Bundle\ImapBundle\Entity\UserEmailOrigin;
use Oro\Bundle\OrganizationBundle\Entity\OrganizationInterface;

/**
 * @ORM\Table(name="oro_email_mailbox")
 * @ORM\Entity(repositoryClass="Oro\Bundle\EmailBundle\Entity\Repository\MailboxRepository")
 * @UniqueEntity(fields={"email", "label"})
 * @Config(
 *      defaultValues={
 *          "entity"={
 *              "icon"="icon-envelope"
 *          },
 *          "ownership"={
 *              "owner_type"="ORGANIZATION",
 *              "owner_field_name"="organization",
 *              "owner_column_name"="organization_id"
 *          }
 *      }
 * )
 */
class Mailbox implements EmailOwnerInterface, EmailHolderInterface
{
    /**
     * @var integer
     *
     * @ORM\Column(name="id", type="integer")
     * @ORM\Id
     * @ORM\GeneratedValue(strategy="AUTO")
     */
    protected $id;

    /**
     * @var string
     *
     * @ORM\Column(name="email", type="string", unique=true)
     */
    protected $email;

    /**
     * @var string
     *
     * @ORM\Column(name="label", type="string", length=255)
     */
    protected $label;

    /**
     * @var MailboxProcessSettings
     *
     * @ORM\OneToOne(targetEntity="MailboxProcessSettings",
     *     cascade={"all"}, orphanRemoval=true
     * )
     * @ORM\JoinColumn(name="process_settings_id", referencedColumnName="id", nullable=true)
     */
    protected $processSettings;

    /**
     * @var UserEmailOrigin
     *
     * @ORM\OneToOne(
     *     targetEntity="Oro\Bundle\ImapBundle\Entity\UserEmailOrigin",
     *     cascade={"all"}, orphanRemoval=true, inversedBy="mailbox"
     * )
     * @ORM\JoinColumn(name="origin_id", referencedColumnName="id", nullable=true)
     */
    protected $origin;

    /**
     * @var EmailUser[]
     *
     * @ORM\OneToMany(targetEntity="Oro\Bundle\EmailBundle\Entity\EmailUser", mappedBy="mailboxOwner")
     */
    protected $emailUsers;

    /**
     * @var OrganizationInterface
     *
     * @ORM\ManyToOne(targetEntity="Oro\Bundle\OrganizationBundle\Entity\Organization")
     * @ORM\JoinColumn(name="organization_id", referencedColumnName="id", onDelete="SET NULL")
     */
    protected $organization;

    /**
     * Collection of users authorized to view mailbox emails.
     *
     * @var Collection<User>
     *
     * @ORM\ManyToMany(
     *      targetEntity="Oro\Bundle\UserBundle\Entity\User",
     *      cascade={"persist", "remove"}
     * )
     * @ORM\JoinTable(name="oro_email_mailbox_users",
     *     joinColumns={@ORM\JoinColumn(name="mailbox_id", referencedColumnName="id", onDelete="CASCADE")},
     *     inverseJoinColumns={@ORM\JoinColumn(name="user_id", referencedColumnName="id", onDelete="CASCADE")},
     * )
     */
    protected $authorizedUsers;

    /**
     * Collection of roles authorised to view mailbox emails.
     *
     * @var Collection<Role>
     *
     * @ORM\ManyToMany(
     *      targetEntity="Oro\Bundle\UserBundle\Entity\Role",
     *      cascade={"persist", "remove"}
     * )
     * @ORM\JoinTable(name="oro_email_mailbox_roles",
     *     joinColumns={@ORM\JoinColumn(name="mailbox_id", referencedColumnName="id", onDelete="CASCADE")},
     *     inverseJoinColumns={@ORM\JoinColumn(name="role_id", referencedColumnName="id", onDelete="CASCADE")}
     * )
     */
    protected $authorizedRoles;

    /**
<<<<<<< HEAD
     * @var AutoResponseRule[]|Collection
     *
     * @ORM\OneToMany(targetEntity="AutoResponseRule", mappedBy="mailbox")
     */
    protected $autoResponseRules;

=======
     * Mailbox constructor.
     */
>>>>>>> cdbfe6bc
    public function __construct()
    {
        $this->authorizedUsers = new ArrayCollection();
        $this->authorizedRoles = new ArrayCollection();
        $this->autoResponseRules = new ArrayCollection();
    }

    /**
     * {@inheritdoc}
     */
    public function getId()
    {
        return $this->id;
    }

    /**
     * {@inheritdoc}
     */
    public function getEmail()
    {
        return $this->email;
    }

    /**
     * @param string $email
     *
     * @return $this
     */
    public function setEmail($email)
    {
        $this->email = $email;

        return $this;
    }

    /**
     * @return string
     */
    public function getLabel()
    {
        return $this->label;
    }

    /**
     * @param string $label
     *
     * @return $this
     */
    public function setLabel($label)
    {
        $this->label = $label;

        return $this;
    }

    /**
     * @return MailboxProcessSettings
     */
    public function getProcessSettings()
    {
        return $this->processSettings;
    }

    /**
     * @param MailboxProcessSettings $processSettings
     *
     * @return $this
     */
    public function setProcessSettings($processSettings)
    {
        $this->processSettings = $processSettings;

        return $this;
    }

    /**
     * @param integer $id
     *
     * @return $this
     */
    public function setId($id)
    {
        $this->id = $id;

        return $this;
    }

    /**
     * {@inheritdoc}
     */
    public function getClass()
    {
        return __CLASS__;
    }

    /**
     * {@inheritdoc}
     */
    public function getEmailFields()
    {
        return ['email'];
    }

    /**
     * @return UserEmailOrigin
     */
    public function getOrigin()
    {
        return $this->origin;
    }

    /**
     * @param UserEmailOrigin $origin
     *
     * @return $this
     */
    public function setOrigin($origin)
    {
        $this->origin = $origin;

        return $this;
    }

    /**
     * @return OrganizationInterface
     */
    public function getOrganization()
    {
        return $this->organization;
    }

    /**
     * @param OrganizationInterface $organization
     *
     * @return $this
     */
    public function setOrganization($organization)
    {
        $this->organization = $organization;

        return $this;
    }

    /**
     * {@inheritdoc}
     */
    public function getFirstName()
    {
         return $this->getLabel();
    }

    /**
     * {@inheritdoc}
     */
    public function getLastName()
    {
        return 'Mailbox';
    }

    /**
     * @return Collection<EmailUser>
     */
    public function getEmailUsers()
    {
        return $this->emailUsers;
    }

    /**
     * @param Collection<EmailUser> $emailUsers
     *
     * @return $this
     */
    public function setEmailUsers($emailUsers)
    {
        $this->emailUsers = $emailUsers;

        return $this;
    }

    /**
     * @return Role[]
     */
    public function getAuthorizedRoles()
    {
        return $this->authorizedRoles->toArray();
    }

    /**
     * @param User[]|Collection<User> $authorizedRoles
     *
     * @return $this
     */
    public function setAuthorizedRoles($authorizedRoles)
    {
        if (!($authorizedRoles instanceof Collection) && is_array($authorizedRoles)) {
            $authorizedRoles = new ArrayCollection($authorizedRoles);
        }
        $this->authorizedRoles = $authorizedRoles;

        return $this;
    }

    /**
     * @return User[]
     */
    public function getAuthorizedUsers()
    {
        return $this->authorizedUsers->toArray();
    }

    /**
     * @param User[]|Collection<User> $authorizedUsers
     *
     * @return $this
     */
    public function setAuthorizedUsers($authorizedUsers)
    {
        if (!($authorizedUsers instanceof Collection) && is_array($authorizedUsers)) {
            $authorizedUsers = new ArrayCollection($authorizedUsers);
        }
        $this->authorizedUsers = $authorizedUsers;

        return $this;
    }

    /**
     * @param AutoResponseRule[]|Collection $autoResponseRules
     */
    public function setAutoResponseRules(Collection $autoResponseRules)
    {
        foreach ($autoResponseRules as $rule) {
            $rule->setMailbox($this);
        }

        $this->autoResponseRules = $autoResponseRules;
    }

    /**
     * @return AutoResponseRule[]|Collection
     */
    public function getAutoResponseRules()
    {
        return $this->autoResponseRules;
    }
}<|MERGE_RESOLUTION|>--- conflicted
+++ resolved
@@ -126,17 +126,15 @@
     protected $authorizedRoles;
 
     /**
-<<<<<<< HEAD
      * @var AutoResponseRule[]|Collection
      *
      * @ORM\OneToMany(targetEntity="AutoResponseRule", mappedBy="mailbox")
      */
     protected $autoResponseRules;
 
-=======
+    /**
      * Mailbox constructor.
      */
->>>>>>> cdbfe6bc
     public function __construct()
     {
         $this->authorizedUsers = new ArrayCollection();
