--- conflicted
+++ resolved
@@ -57,11 +57,7 @@
             /** @var QueryBuilder $queryBuilder */
             $queryBuilder = $entityManager->getRepository('OroEmailBundle:Email')->createQueryBuilder('e');
             $criteria = new Criteria();
-<<<<<<< HEAD
-            $criteria->where(Criteria::expr()->in('messageId', explode(' ', $refs)));
-=======
             $criteria->where(Criteria::expr()->in('messageId', $refs));
->>>>>>> c827126c
             $queryBuilder->addCriteria($criteria);
             $result = $queryBuilder->getQuery()->getResult();
         }
