<?php

namespace Oro\Bundle\EmailBundle\Entity;

/**
 * Represents an email owner
 */
interface EmailOwnerInterface
{
    /**
     * Get entity class name.
     * TODO: This is a temporary solution for get 'view' route in twig.
     *       Will be removed after EntityConfigBundle is finished
     *
     * @return string
     */
    public function getClass();

    /**
     * Get names of fields contain email addresses
     *
     * @return string[]|null
     */
    public function getEmailFields();

    /**
     * Get entity unique id
     *
     * @return integer
     */
    public function getId();
<<<<<<< HEAD

    /**
     * Get name of email owner.
     *
     * @return string
     */
    public function getEmailOwnerName();
=======
>>>>>>> 2a771175
}<|MERGE_RESOLUTION|>--- conflicted
+++ resolved
@@ -2,10 +2,13 @@
 
 namespace Oro\Bundle\EmailBundle\Entity;
 
+use Oro\Bundle\LocaleBundle\Model\FirstNameInterface;
+use Oro\Bundle\LocaleBundle\Model\LastNameInterface;
+
 /**
  * Represents an email owner
  */
-interface EmailOwnerInterface
+interface EmailOwnerInterface extends FirstNameInterface, LastNameInterface
 {
     /**
      * Get entity class name.
@@ -29,14 +32,4 @@
      * @return integer
      */
     public function getId();
-<<<<<<< HEAD
-
-    /**
-     * Get name of email owner.
-     *
-     * @return string
-     */
-    public function getEmailOwnerName();
-=======
->>>>>>> 2a771175
 }