--- conflicted
+++ resolved
@@ -203,10 +203,7 @@
      *
      * @ORM\OneToOne(targetEntity="Oro\Bundle\EmailBundle\Entity\EmailBody", inversedBy="email", cascade={"persist"})
      * @ORM\JoinColumn(name="email_body_id", referencedColumnName="id", onDelete="SET NULL")
-<<<<<<< HEAD
-=======
      * @JMS\Exclude
->>>>>>> 660d0006
      */
     protected $emailBody;
 
@@ -215,10 +212,6 @@
      *
      * @ORM\OneToMany(targetEntity="EmailUser", mappedBy="email",
      *      cascade={"persist", "remove"}, orphanRemoval=true)
-<<<<<<< HEAD
-     * @Soap\ComplexType("Oro\Bundle\EmailBundle\Entity\Email")
-=======
->>>>>>> 660d0006
      * @JMS\Exclude
      */
     protected $emailUsers;
@@ -727,19 +720,11 @@
      */
     public function getFolders()
     {
-<<<<<<< HEAD
-        $folders = [];
-
-        foreach ($this->getEmailUsers() as $emailUser) {
-            /** @var EmailUser $emailUser */
-            $folders[] = $emailUser->getFolder();
-=======
         $folders = new ArrayCollection();
 
         foreach ($this->getEmailUsers() as $emailUser) {
             /** @var EmailUser $emailUser */
             $folders->add($emailUser->getFolder());
->>>>>>> 660d0006
         }
 
         return $folders;
