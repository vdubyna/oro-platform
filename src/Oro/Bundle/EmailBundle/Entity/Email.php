<?php

namespace Oro\Bundle\EmailBundle\Entity;

use BeSimple\SoapBundle\ServiceDefinition\Annotation as Soap;

use Doctrine\ORM\Mapping as ORM;
use Doctrine\Common\Collections\ArrayCollection;

use JMS\Serializer\Annotation as JMS;

use Oro\Bundle\EntityConfigBundle\Metadata\Annotation\Config;
use Oro\Bundle\EntityConfigBundle\Metadata\Annotation\ConfigField;
use Oro\Bundle\EmailBundle\Model\ExtendEmail;

/**
 * Email
 *
 * @ORM\Table(
 *      name="oro_email",
 *      indexes={@ORM\Index(name="IDX_email_message_id", columns={"message_id"})}
 * )
 * @ORM\Entity
 * @ORM\HasLifecycleCallbacks
 *
 * @Config(
 *      defaultValues={
 *          "entity"={
 *              "icon"="icon-envelope"
 *          },
 *          "security"={
 *              "type"="ACL",
 *              "permissions"="VIEW;CREATE",
 *              "group_name"=""
 *          },
 *          "grouping"={
 *              "groups"={"activity"}
 *          },
 *          "activity"={
 *              "route"="oro_email_activity_view",
 *              "acl"="oro_email_view",
 *              "action_button_widget"="oro_send_email_button",
 *              "action_link_widget"="oro_send_email_link"
 *          },
 *          "comment"={
 *              "applicable"=true
 *          }
 *      }
 * )
 * @SuppressWarnings(PHPMD.ExcessiveClassComplexity)
 * @SuppressWarnings(PHPMD.ExcessivePublicCount)
 */
class Email extends ExtendEmail
{
    const LOW_IMPORTANCE    = -1;
    const NORMAL_IMPORTANCE = 0;
    const HIGH_IMPORTANCE   = 1;

    /**
     * @var integer
     *
     * @ORM\Column(name="id", type="integer")
     * @ORM\Id
     * @ORM\GeneratedValue(strategy="AUTO")
     * @Soap\ComplexType("int")
     * @JMS\Type("integer")
     */
    protected $id;

    /**
     * @var \DateTime
     *
     * @ORM\Column(name="created", type="datetime")
     * @JMS\Type("dateTime")
     * @ConfigField(
     *      defaultValues={
     *          "entity"={
     *              "label"="oro.ui.created_at"
     *          }
     *      }
     * )
     */
    protected $created;

    /**
     * @var string
     *
     * @ORM\Column(name="subject", type="string", length=500)
     * @Soap\ComplexType("string")
     * @JMS\Type("string")
     */
    protected $subject;

    /**
     * @var string
     *
     * @ORM\Column(name="from_name", type="string", length=255)
     * @Soap\ComplexType("string", name="from")
     * @JMS\Type("string")
     */
    protected $fromName;

    /**
     * @var EmailAddress
     *
     * @ORM\ManyToOne(targetEntity="EmailAddress", fetch="EAGER")
     * @ORM\JoinColumn(name="from_email_address_id", referencedColumnName="id", nullable=false)
     * @JMS\Exclude
     */
    protected $fromEmailAddress;

    /**
     * @var ArrayCollection
     *
     * @ORM\OneToMany(targetEntity="EmailRecipient", mappedBy="email",
     *      cascade={"persist", "remove"}, orphanRemoval=true)
     * @Soap\ComplexType("Oro\Bundle\EmailBundle\Entity\EmailRecipient[]")
     */
    protected $recipients;

    /**
     * @var \DateTime
     *
     * @ORM\Column(name="received", type="datetime")
     * @Soap\ComplexType("dateTime")
     * @JMS\Type("dateTime")
     */
    protected $receivedAt;

    /**
     * @var \DateTime
     *
     * @ORM\Column(name="sent", type="datetime")
     * @Soap\ComplexType("dateTime")
     * @JMS\Type("DateTime")
     */
    protected $sentAt;

    /**
     * @var integer
     *
     * @ORM\Column(name="importance", type="integer")
     * @Soap\ComplexType("int")
     * @JMS\Type("integer")
     */
    protected $importance;

    /**
     * @var \DateTime
     *
     * @ORM\Column(name="internaldate", type="datetime")
     * @JMS\Type("DateTime")
     */
    protected $internalDate;

    /**
     * @var bool
     *
     * @ORM\Column(name="is_head", type="boolean")
     * @Soap\ComplexType("boolean")
     * @JMS\Type("boolean")
     */
    protected $head = true;

    /**
     * @var bool
     *
     * @ORM\Column(name="is_seen", type="boolean")
     * @Soap\ComplexType("boolean")
     * @JMS\Type("boolean")
     */
    protected $seen = false;

    /**
     * @var string
     *
     * @ORM\Column(name="message_id", type="string", length=255)
     * @Soap\ComplexType("string")
     * @JMS\Type("string")
     */
    protected $messageId;

    /**
     * @var string
     *
     * @ORM\Column(name="x_message_id", type="string", length=255, nullable=true)
     * @Soap\ComplexType("string", nillable=true)
     * @JMS\Type("string")
     */
    protected $xMessageId;

    /**
     * @var EmailThread
     *
     * @ORM\ManyToOne(targetEntity="EmailThread", inversedBy="emails", fetch="EAGER")
     * @ORM\JoinColumn(name="thread_id", referencedColumnName="id", nullable=true)
     * @Soap\ComplexType("string", nillable=true)
     * @JMS\Exclude
     */
    protected $thread;

    /**
     * @var string
     *
     * @ORM\Column(name="x_thread_id", type="string", length=255, nullable=true)
     * @Soap\ComplexType("string", nillable=true)
     * @JMS\Type("string")
     */
    protected $xThreadId;

    /**
     * @var string
     *
     * @ORM\Column(name="refs", type="text", nullable=true)
     * @Soap\ComplexType("string", nillable=true)
     * @JMS\Type("string")
     */
    protected $refs;

    /**
     * @var ArrayCollection|EmailFolder[] $folders
     *
     * @ORM\ManyToMany(targetEntity="EmailFolder", inversedBy="emails")
     * @ORM\JoinTable(name="oro_email_to_folder")
     * @Soap\ComplexType("Oro\Bundle\EmailBundle\Entity\EmailFolder")
     * @JMS\Exclude
     */
    protected $folders;

    /**
     * @var ArrayCollection
     *
     * @ORM\OneToMany(targetEntity="EmailBody", mappedBy="header", cascade={"persist", "remove"}, orphanRemoval=true)
     * @JMS\Exclude
     */
    protected $emailBody;

    public function __construct()
    {
        parent::__construct();

        $this->importance = self::NORMAL_IMPORTANCE;
        $this->recipients = new ArrayCollection();
        $this->emailBody  = new ArrayCollection();
        $this->folders    = new ArrayCollection();
    }

    /**
     * Get id
     *
     * @return integer
     */
    public function getId()
    {
        return $this->id;
    }

    /**
     * Get entity created date/time
     *
     * @return \DateTime
     */
    public function getCreated()
    {
        return $this->created;
    }

    /**
     * Get email subject
     *
     * @return string
     */
    public function getSubject()
    {
        return $this->subject;
    }

    /**
     * Set email subject
     *
     * @param string $subject
     *
     * @return Email
     */
    public function setSubject($subject)
    {
        $this->subject = $subject;

        return $this;
    }

    /**
     * Get FROM email name
     *
     * @return string
     */
    public function getFromName()
    {
        return $this->fromName;
    }

    /**
     * Set FROM email name
     *
     * @param string $fromName
     *
     * @return Email
     */
    public function setFromName($fromName)
    {
        $this->fromName = $fromName;

        return $this;
    }

    /**
     * Get FROM email address
     *
     * @return EmailAddress
     */
    public function getFromEmailAddress()
    {
        return $this->fromEmailAddress;
    }

    /**
     * Set FROM email address
     *
     * @param EmailAddress $fromEmailAddress
     *
     * @return Email
     */
    public function setFromEmailAddress(EmailAddress $fromEmailAddress)
    {
        $this->fromEmailAddress = $fromEmailAddress;

        return $this;
    }

    /**
     * Get email recipients
     *
     * @param null|string $recipientType null to get all recipients,
     *                                   or 'to', 'cc' or 'bcc' if you need specific type of recipients
     * @return EmailRecipient[]
     */
    public function getRecipients($recipientType = null)
    {
        if ($recipientType === null) {
            return $this->recipients;
        }

        return $this->recipients->filter(
            function ($recipient) use ($recipientType) {
                /** @var EmailRecipient $recipient */
                return $recipient->getType() === $recipientType;
            }
        );
    }

    /**
     * Add recipient
     *
     * @param EmailRecipient $recipient
     *
     * @return Email
     */
    public function addRecipient(EmailRecipient $recipient)
    {
        $this->recipients[] = $recipient;

        $recipient->setEmail($this);

        return $this;
    }

    /**
     * Get date/time when email received
     *
     * @return \DateTime
     */
    public function getReceivedAt()
    {
        return $this->receivedAt;
    }

    /**
     * Set date/time when email received
     *
     * @param \DateTime $receivedAt
     *
     * @return Email
     */
    public function setReceivedAt($receivedAt)
    {
        $this->receivedAt = $receivedAt;

        return $this;
    }

    /**
     * Get date/time when email sent
     *
     * @return \DateTime
     */
    public function getSentAt()
    {
        return $this->sentAt;
    }

    /**
     * Set date/time when email sent
     *
     * @param \DateTime $sentAt
     *
     * @return Email
     */
    public function setSentAt($sentAt)
    {
        $this->sentAt = $sentAt;

        return $this;
    }

    /**
     * Get email importance
     *
     * @return integer Can be one of *_IMPORTANCE constants
     */
    public function getImportance()
    {
        return $this->importance;
    }

    /**
     * Set email importance
     *
     * @param integer $importance Can be one of *_IMPORTANCE constants
     *
     * @return Email
     */
    public function setImportance($importance)
    {
        $this->importance = $importance;

        return $this;
    }

    /**
     * Get email internal date receives from an email server
     *
     * @return \DateTime
     */
    public function getInternalDate()
    {
        return $this->internalDate;
    }

    /**
     * Set email internal date receives from an email server
     *
     * @param \DateTime $internalDate
     *
     * @return Email
     */
    public function setInternalDate($internalDate)
    {
        $this->internalDate = $internalDate;

        return $this;
    }

    /**
     * Get if email is either first unread, or the last item in the thread
     *
     * @return bool
     */
    public function isHead()
    {
        return $this->head;
    }

    /**
     * Set email is_head flag
     *
     * @param boolean $head
     *
     * @return self
     */
    public function setHead($head)
    {
        $this->head = (bool)$head;

        return $this;
    }

    /**
     * Get if email is seen
     *
     * @return bool
     */
    public function isSeen()
    {
        return $this->seen;
    }

    /**
     * Set email is read flag
     *
     * @param boolean $seen
     *
     * @return self
     */
    public function setSeen($seen)
    {
        $this->seen = (bool)$seen;

        return $this;
    }

    /**
     * Get value of email Message-ID header
     *
     * @return string
     */
    public function getMessageId()
    {
        return $this->messageId;
    }

    /**
     * Set value of email Message-ID header
     *
     * @param string $messageId
     *
     * @return Email
     */
    public function setMessageId($messageId)
    {
        $this->messageId = $messageId;

        return $this;
    }

    /**
     * Get email message id uses for group related messages
     *
     * @return string
     */
    public function getXMessageId()
    {
        return $this->xMessageId;
    }

    /**
     * Set email message id uses for group related messages
     *
     * @param string $xMessageId
     *
     * @return Email
     */
    public function setXMessageId($xMessageId)
    {
        $this->xMessageId = $xMessageId;

        return $this;
    }

    /**
     * Get email thread id uses for group related messages
     *
     * @return string
     */
    public function getXThreadId()
    {
        return $this->xThreadId;
    }

    /**
     * Set email thread id uses for group related messages
     *
     * @param string $xThreadId
     *
     * @return Email
     */
    public function setXThreadId($xThreadId)
    {
        $this->xThreadId = $xThreadId;

        return $this;
    }

    /**
     * Get thread
     *
     * @return EmailThread
     */
    public function getThread()
    {
        return $this->thread;
    }

    /**
     * Set thread
     *
     * @param EmailThread|null $thread
     *
     * @return Email
     */
    public function setThread($thread)
    {
        $this->thread = $thread;

        return $this;
    }

    /**
     * Get email references
     *
     * @return string
     */
    public function getRefs()
    {
        return $this->refs;
    }

    /**
     * Set email references
     *
     * @param $refs
     *
     * @return $this
     */
    public function setRefs($refs)
    {
        $this->refs = $refs;

        return $this;
    }

    /**
     * Get email folders
     *
     * @return ArrayCollection|EmailFolder[]
     */
    public function getFolders()
    {
        return $this->folders;
    }

    /**
     * @param EmailFolder $folder
     *
     * @return bool
     */
    public function hasFolder(EmailFolder $folder)
    {
        return $this->folders->contains($folder);
    }

    /**
     * @param EmailFolder $folder
     *
     * @return Email
     */
    public function addFolder(EmailFolder $folder)
    {
        if (!$this->folders->contains($folder)) {
            $this->folders->add($folder);
        }

        return $this;
    }

    /**
     * @param EmailFolder $folder
     *
     * @return Email
     */
    public function removeFolder(EmailFolder $folder)
    {
        if ($this->folders->contains($folder)) {
            $this->folders->removeElement($folder);
        }

        return $this;
    }

    /**
     * Get cached email body
     *
     * @return EmailBody
     */
    public function getEmailBody()
    {
        if ($this->emailBody->count() === 0) {
            return null;
        }

        return $this->emailBody->first();
    }

    /**
     * Set email body
     *
     * @param EmailBody $emailBody
     *
     * @return Email
     */
    public function setEmailBody(EmailBody $emailBody)
    {
        if ($this->emailBody->count() > 0) {
            $this->emailBody->clear();
        }
        $emailBody->setHeader($this);
        $this->emailBody->add($emailBody);

        return $this;
    }

    /**
     * Pre persist event listener
     *
     * @ORM\PrePersist
     */
    public function beforeSave()
    {
        $this->created = new \DateTime('now', new \DateTimeZone('UTC'));
    }

    /**
     * @return ArrayCollection
     */
    public function getTo()
    {
        return $this->getRecipients(EmailRecipient::TO);
    }

    /**
     * @return ArrayCollection
     */
    public function getCc()
    {
        return $this->getRecipients(EmailRecipient::CC);
    }

    /**
     * @return ArrayCollection
     */
    public function getBcc()
    {
        return $this->getRecipients(EmailRecipient::BCC);
    }

<<<<<<< HEAD
=======
    public function getToCc()
    {
        return new ArrayCollection(
            array_merge($this->getTo()->toArray(), $this->getCc()->toArray())
        );
    }

>>>>>>> 45614b57
    /**
     * @return EmailRecipient[]
     */
    public function getCcBcc()
    {
        return new ArrayCollection(
            array_merge($this->getCc()->toArray(), $this->getBcc()->toArray())
        );
    }
}<|MERGE_RESOLUTION|>--- conflicted
+++ resolved
@@ -752,8 +752,6 @@
         return $this->getRecipients(EmailRecipient::BCC);
     }
 
-<<<<<<< HEAD
-=======
     public function getToCc()
     {
         return new ArrayCollection(
@@ -761,7 +759,6 @@
         );
     }
 
->>>>>>> 45614b57
     /**
      * @return EmailRecipient[]
      */
