<?php

namespace Oro\Bundle\EmailBundle\Entity;

use BeSimple\SoapBundle\ServiceDefinition\Annotation as Soap;

use Doctrine\ORM\Mapping as ORM;
use Doctrine\Common\Collections\ArrayCollection;

use JMS\Serializer\Annotation as JMS;

use Oro\Bundle\EntityConfigBundle\Metadata\Annotation\Config;
use Oro\Bundle\EntityConfigBundle\Metadata\Annotation\ConfigField;
use Oro\Bundle\EmailBundle\Model\ExtendEmail;

/**
 * Email
 *
 * @ORM\Table(
 *      name="oro_email",
 *      indexes={
 *          @ORM\Index(name="IDX_email_message_id", columns={"message_id"}),
 *          @ORM\Index(name="oro_email_is_head", columns={"is_head"})
 *      }
 * )
 * @ORM\Entity(repositoryClass="Oro\Bundle\EmailBundle\Entity\Repository\EmailRepository")
 * @ORM\HasLifecycleCallbacks
 *
 * @Config(
 *      defaultValues={
 *          "entity"={
 *              "icon"="icon-envelope"
 *          },
 *          "security"={
 *              "type"="ACL",
 *              "permissions"="VIEW;CREATE",
 *              "group_name"=""
 *          },
 *          "grouping"={
 *              "groups"={"activity"}
 *          },
 *          "activity"={
 *              "route"="oro_email_activity_view",
 *              "acl"="oro_email_view",
 *              "action_button_widget"="oro_send_email_button",
 *              "action_link_widget"="oro_send_email_link"
 *          },
 *          "comment"={
 *              "applicable"=true
 *          }
 *      }
 * )
 * @SuppressWarnings(PHPMD.ExcessiveClassComplexity)
 * @SuppressWarnings(PHPMD.ExcessivePublicCount)
 */
class Email extends ExtendEmail
{
    const LOW_IMPORTANCE    = -1;
    const NORMAL_IMPORTANCE = 0;
    const HIGH_IMPORTANCE   = 1;

    /**
     * @var integer
     *
     * @ORM\Column(name="id", type="integer")
     * @ORM\Id
     * @ORM\GeneratedValue(strategy="AUTO")
     * @Soap\ComplexType("int")
     * @JMS\Type("integer")
     */
    protected $id;

    /**
     * @var \DateTime
     *
     * @ORM\Column(name="created", type="datetime")
     * @JMS\Type("dateTime")
     * @ConfigField(
     *      defaultValues={
     *          "entity"={
     *              "label"="oro.ui.created_at"
     *          }
     *      }
     * )
     */
    protected $created;

    /**
     * @var string
     *
     * @ORM\Column(name="subject", type="string", length=500)
     * @Soap\ComplexType("string")
     * @JMS\Type("string")
     */
    protected $subject;

    /**
     * @var string
     *
     * @ORM\Column(name="from_name", type="string", length=255)
     * @Soap\ComplexType("string", name="from")
     * @JMS\Type("string")
     */
    protected $fromName;

    /**
     * @var EmailAddress
     *
     * @ORM\ManyToOne(targetEntity="EmailAddress", fetch="EAGER")
     * @ORM\JoinColumn(name="from_email_address_id", referencedColumnName="id", nullable=false)
     * @JMS\Exclude
     */
    protected $fromEmailAddress;

    /**
     * @var ArrayCollection
     *
     * @ORM\OneToMany(targetEntity="EmailRecipient", mappedBy="email",
     *      cascade={"persist", "remove"}, orphanRemoval=true)
     * @Soap\ComplexType("Oro\Bundle\EmailBundle\Entity\EmailRecipient[]")
     */
    protected $recipients;

    /**
     * @var \DateTime
     *
     * @ORM\Column(name="received", type="datetime")
     * @Soap\ComplexType("dateTime")
     * @JMS\Type("dateTime")
     */
    protected $receivedAt;

    /**
     * @var \DateTime
     *
     * @ORM\Column(name="sent", type="datetime")
     * @Soap\ComplexType("dateTime")
     * @JMS\Type("DateTime")
     */
    protected $sentAt;

    /**
     * @var integer
     *
     * @ORM\Column(name="importance", type="integer")
     * @Soap\ComplexType("int")
     * @JMS\Type("integer")
     */
    protected $importance;

    /**
     * @var \DateTime
     *
     * @ORM\Column(name="internaldate", type="datetime")
     * @JMS\Type("DateTime")
     */
    protected $internalDate;

    /**
     * @var bool
     *
     * @ORM\Column(name="is_head", type="boolean", options={"default"=true})
     * @Soap\ComplexType("boolean")
     * @JMS\Type("boolean")
     */
    protected $head = true;

    /**
     * @var bool
     *
     * @ORM\Column(name="is_seen", type="boolean", options={"default"=true})
     * @Soap\ComplexType("boolean")
     * @JMS\Type("boolean")
     */
    protected $seen = false;

    /**
     * @var string
     *
     * @ORM\Column(name="message_id", type="string", length=255)
     * @Soap\ComplexType("string")
     * @JMS\Type("string")
     */
    protected $messageId;

    /**
     * @var string
     *
     * @ORM\Column(name="x_message_id", type="string", length=255, nullable=true)
     * @Soap\ComplexType("string", nillable=true)
     * @JMS\Type("string")
     */
    protected $xMessageId;

    /**
     * @var EmailThread
     *
     * @ORM\ManyToOne(targetEntity="EmailThread", inversedBy="emails", fetch="EAGER")
     * @ORM\JoinColumn(name="thread_id", referencedColumnName="id", nullable=true)
     * @Soap\ComplexType("string", nillable=true)
     * @JMS\Exclude
     */
    protected $thread;

    /**
     * @var string
     *
     * @ORM\Column(name="x_thread_id", type="string", length=255, nullable=true)
     * @Soap\ComplexType("string", nillable=true)
     * @JMS\Type("string")
     */
    protected $xThreadId;

    /**
     * @var string
     *
     * @ORM\Column(name="refs", type="text", nullable=true)
     * @Soap\ComplexType("string", nillable=true)
     * @JMS\Type("string")
     */
    protected $refs;

    /**
     * @var ArrayCollection|EmailFolder[] $folders
     *
     * @ORM\ManyToMany(targetEntity="EmailFolder", inversedBy="emails")
     * @ORM\JoinTable(name="oro_email_to_folder")
     * @Soap\ComplexType("Oro\Bundle\EmailBundle\Entity\EmailFolder")
     * @JMS\Exclude
     */
    protected $folders;

    /**
     * @var ArrayCollection
     *
     * @ORM\OneToMany(targetEntity="EmailBody", mappedBy="header", cascade={"persist", "remove"}, orphanRemoval=true)
     * @JMS\Exclude
     */
    protected $emailBody;

    public function __construct()
    {
        parent::__construct();

        $this->importance = self::NORMAL_IMPORTANCE;
        $this->recipients = new ArrayCollection();
        $this->emailBody  = new ArrayCollection();
        $this->folders    = new ArrayCollection();
    }

    /**
     * Get id
     *
     * @return integer
     */
    public function getId()
    {
        return $this->id;
    }

    /**
     * Get entity created date/time
     *
     * @return \DateTime
     */
    public function getCreated()
    {
        return $this->created;
    }

    /**
     * Get email subject
     *
     * @return string
     */
    public function getSubject()
    {
        return $this->subject;
    }

    /**
     * Set email subject
     *
     * @param string $subject
     *
     * @return Email
     */
    public function setSubject($subject)
    {
        $this->subject = $subject;

        return $this;
    }

    /**
     * Get FROM email name
     *
     * @return string
     */
    public function getFromName()
    {
        return $this->fromName;
    }

    /**
     * Set FROM email name
     *
     * @param string $fromName
     *
     * @return Email
     */
    public function setFromName($fromName)
    {
        $this->fromName = $fromName;

        return $this;
    }

    /**
     * Get FROM email address
     *
     * @return EmailAddress
     */
    public function getFromEmailAddress()
    {
        return $this->fromEmailAddress;
    }

    /**
     * Set FROM email address
     *
     * @param EmailAddress $fromEmailAddress
     *
     * @return Email
     */
    public function setFromEmailAddress(EmailAddress $fromEmailAddress)
    {
        $this->fromEmailAddress = $fromEmailAddress;

        return $this;
    }

    /**
     * Get email recipients
     *
     * @param null|string $recipientType null to get all recipients,
     *                                   or 'to', 'cc' or 'bcc' if you need specific type of recipients
     * @return EmailRecipient[]
     */
    public function getRecipients($recipientType = null)
    {
        if ($recipientType === null) {
            return $this->recipients;
        }

        return $this->recipients->filter(
            function ($recipient) use ($recipientType) {
                /** @var EmailRecipient $recipient */
                return $recipient->getType() === $recipientType;
            }
        );
    }

    /**
     * Add recipient
     *
     * @param EmailRecipient $recipient
     *
     * @return Email
     */
    public function addRecipient(EmailRecipient $recipient)
    {
        $this->recipients[] = $recipient;

        $recipient->setEmail($this);

        return $this;
    }

    /**
     * Get date/time when email received
     *
     * @return \DateTime
     */
    public function getReceivedAt()
    {
        return $this->receivedAt;
    }

    /**
     * Set date/time when email received
     *
     * @param \DateTime $receivedAt
     *
     * @return Email
     */
    public function setReceivedAt($receivedAt)
    {
        $this->receivedAt = $receivedAt;

        return $this;
    }

    /**
     * Get date/time when email sent
     *
     * @return \DateTime
     */
    public function getSentAt()
    {
        return $this->sentAt;
    }

    /**
     * Set date/time when email sent
     *
     * @param \DateTime $sentAt
     *
     * @return Email
     */
    public function setSentAt($sentAt)
    {
        $this->sentAt = $sentAt;

        return $this;
    }

    /**
     * Get email importance
     *
     * @return integer Can be one of *_IMPORTANCE constants
     */
    public function getImportance()
    {
        return $this->importance;
    }

    /**
     * Set email importance
     *
     * @param integer $importance Can be one of *_IMPORTANCE constants
     *
     * @return Email
     */
    public function setImportance($importance)
    {
        $this->importance = $importance;

        return $this;
    }

    /**
     * Get email internal date receives from an email server
     *
     * @return \DateTime
     */
    public function getInternalDate()
    {
        return $this->internalDate;
    }

    /**
     * Set email internal date receives from an email server
     *
     * @param \DateTime $internalDate
     *
     * @return Email
     */
    public function setInternalDate($internalDate)
    {
        $this->internalDate = $internalDate;

        return $this;
    }

    /**
     * Get if email is either first unread, or the last item in the thread
     *
     * @return bool
     */
    public function isHead()
    {
        return $this->head;
    }

    /**
     * Set email is_head flag
     *
     * @param boolean $head
     *
     * @return self
     */
    public function setHead($head)
    {
        $this->head = (bool)$head;

        return $this;
    }

    /**
     * Get if email is seen
     *
     * @return bool
     */
    public function isSeen()
    {
        return $this->seen;
    }

    /**
     * Set email is read flag
     *
     * @param boolean $seen
     *
     * @return self
     */
    public function setSeen($seen)
    {
        $this->seen = (bool)$seen;

        return $this;
    }

    /**
     * Get value of email Message-ID header
     *
     * @return string
     */
    public function getMessageId()
    {
        return $this->messageId;
    }

    /**
     * Set value of email Message-ID header
     *
     * @param string $messageId
     *
     * @return Email
     */
    public function setMessageId($messageId)
    {
        $this->messageId = $messageId;

        return $this;
    }

    /**
     * Get email message id uses for group related messages
     *
     * @return string
     */
    public function getXMessageId()
    {
        return $this->xMessageId;
    }

    /**
     * Set email message id uses for group related messages
     *
     * @param string $xMessageId
     *
     * @return Email
     */
    public function setXMessageId($xMessageId)
    {
        $this->xMessageId = $xMessageId;

        return $this;
    }

    /**
     * Get email thread id uses for group related messages
     *
     * @return string
     */
    public function getXThreadId()
    {
        return $this->xThreadId;
    }

    /**
     * Set email thread id uses for group related messages
     *
     * @param string $xThreadId
     *
     * @return Email
     */
    public function setXThreadId($xThreadId)
    {
        $this->xThreadId = $xThreadId;

        return $this;
    }

    /**
     * Get thread
     *
     * @return EmailThread
     */
    public function getThread()
    {
        return $this->thread;
    }

    /**
     * Set thread
     *
     * @param EmailThread|null $thread
     *
     * @return Email
     */
    public function setThread($thread)
    {
        $this->thread = $thread;

        return $this;
    }

    /**
     * Get email references
     *
     * @return array
     */
    public function getRefs()
    {
        $refs = [];
        if ($this->refs) {
            preg_match_all('/<(.+?)>/is', $this->refs, $refs);
            $refs = $refs[0];
        }
        return $refs;
    }

    /**
     * Set email references
     *
     * @param $refs
     *
     * @return $this
     */
    public function setRefs($refs)
    {
        $this->refs = $refs;

        return $this;
    }

    /**
     * Get email folders
     *
     * @return ArrayCollection|EmailFolder[]
     */
    public function getFolders()
    {
        return $this->folders;
    }

    /**
     * @param EmailFolder $folder
     *
     * @return bool
     */
    public function hasFolder(EmailFolder $folder)
    {
        return $this->folders->contains($folder);
    }

    /**
     * @param EmailFolder $folder
     *
     * @return Email
     */
    public function addFolder(EmailFolder $folder)
    {
        if (!$this->folders->contains($folder)) {
            $this->folders->add($folder);
        }

        return $this;
    }

    /**
     * @param EmailFolder $folder
     *
     * @return Email
     */
    public function removeFolder(EmailFolder $folder)
    {
        if ($this->folders->contains($folder)) {
            $this->folders->removeElement($folder);
        }

        return $this;
    }

    /**
     * Get cached email body
     *
     * @return EmailBody
     */
    public function getEmailBody()
    {
        if ($this->emailBody->count() === 0) {
            return null;
        }

        return $this->emailBody->first();
    }

    /**
     * Set email body
     *
     * @param EmailBody $emailBody
     *
     * @return Email
     */
    public function setEmailBody(EmailBody $emailBody)
    {
        if ($this->emailBody->count() > 0) {
            $this->emailBody->clear();
        }
        $emailBody->setHeader($this);
        $this->emailBody->add($emailBody);

        return $this;
    }

    /**
     * Pre persist event listener
     *
     * @ORM\PrePersist
     */
    public function beforeSave()
    {
        $this->created = new \DateTime('now', new \DateTimeZone('UTC'));
    }

    /**
     * @return ArrayCollection
     */
    public function getTo()
    {
        return $this->getRecipients(EmailRecipient::TO);
    }

    /**
     * @return ArrayCollection
     */
    public function getCc()
    {
        return $this->getRecipients(EmailRecipient::CC);
    }

    /**
     * @return ArrayCollection
     */
    public function getBcc()
    {
        return $this->getRecipients(EmailRecipient::BCC);
    }

    /**
     * @return ArrayCollection
     */
    public function getToCc()
    {
        return new ArrayCollection(
            array_merge($this->getTo()->toArray(), $this->getCc()->toArray())
        );
    }

    /**
     * @return ArrayCollection
     */
    public function getCcBcc()
    {
        return new ArrayCollection(
            array_merge($this->getCc()->toArray(), $this->getBcc()->toArray())
        );
    }

    /**
     * @return ArrayCollection
     */
<<<<<<< HEAD
    public function getContacts()
=======
    public function getContact()
>>>>>>> c827126c
    {
        return new ArrayCollection(
            array_merge(
                $this->getTo()->toArray(),
                $this->getCcBcc()->toArray()
            )
        );
    }

    /**
     * @return bool
     */
    public function hasAttachments()
    {
        $hasAttachment = false;
        if (null !== $this->getEmailBody()) {
            $hasAttachment = $this->getEmailBody()->getHasAttachments();
        }

        return $hasAttachment;
    }
}<|MERGE_RESOLUTION|>--- conflicted
+++ resolved
@@ -783,11 +783,7 @@
     /**
      * @return ArrayCollection
      */
-<<<<<<< HEAD
     public function getContacts()
-=======
-    public function getContact()
->>>>>>> c827126c
     {
         return new ArrayCollection(
             array_merge(
