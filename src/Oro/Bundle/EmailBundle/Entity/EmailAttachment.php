<?php

namespace Oro\Bundle\EmailBundle\Entity;

use BeSimple\SoapBundle\ServiceDefinition\Annotation as Soap;

use Doctrine\ORM\Mapping as ORM;

use JMS\Serializer\Annotation as JMS;

<<<<<<< HEAD
use BeSimple\SoapBundle\ServiceDefinition\Annotation as Soap;
=======
use Symfony\Component\HttpFoundation\File\UploadedFile;
>>>>>>> 8d96d091

use Oro\Bundle\AttachmentBundle\Entity\File;

/**
 * Email Attachment
 *
 * @ORM\Table(name="oro_email_attachment")
 * @ORM\Entity
 */
class EmailAttachment
{
    /**
     * @var integer
     *
     * @ORM\Column(name="id", type="integer")
     * @ORM\Id
     * @ORM\GeneratedValue(strategy="AUTO")
     * @Soap\ComplexType("int")
     * @JMS\Type("integer")
     */
    protected $id;

    /**
     * @var string
     *
     * @ORM\Column(name="file_name", type="string", length=255)
     * @Soap\ComplexType("string")
     * @JMS\Type("string")
     */
    protected $fileName;

    /**
     * @var string
     *
     * @ORM\Column(name="content_type", type="string", length=100)
     * @Soap\ComplexType("string")
     * @JMS\Type("string")
     */
    protected $contentType;

    /**
     * @var EmailAttachmentContent
     *
     * @ORM\OneToOne(targetEntity="EmailAttachmentContent", mappedBy="emailAttachment",
     *      cascade={"persist", "remove"}, orphanRemoval=true)
     * @JMS\Exclude
     */
    protected $attachmentContent;

    /**
     * @var EmailBody
     *
     * @ORM\ManyToOne(targetEntity="EmailBody", inversedBy="attachments")
     * @ORM\JoinColumn(name="body_id", referencedColumnName="id")
     * @JMS\Exclude
     */
    protected $emailBody;

    /**
<<<<<<< HEAD
     * @var File
     *
     * @ORM\OneToOne(targetEntity="Oro\Bundle\AttachmentBundle\Entity\File")
     * @ORM\JoinColumn(name="file_id", referencedColumnName="id", nullable=true, onDelete="SET NULL")
     * @JMS\Exclude
=======
     * @var UploadedFile
>>>>>>> 8d96d091
     */
    protected $file;

    /**
     * Get id
     *
     * @return integer
     */
    public function getId()
    {
        return $this->id;
    }

    /**
     * Get attachment file name
     *
     * @return string
     */
    public function getFileName()
    {
        return $this->fileName;
    }

    /**
     * Set attachment file name
     *
     * @param string $fileName
     * @return $this
     */
    public function setFileName($fileName)
    {
        $this->fileName = $fileName;

        return $this;
    }

    /**
     * Get content type. It may be any MIME type
     *
     * @return string
     */
    public function getContentType()
    {
        return $this->contentType;
    }

    /**
     * Set content type
     *
     * @param string $contentType any MIME type
     * @return $this
     */
    public function setContentType($contentType)
    {
        $this->contentType = $contentType;

        return $this;
    }

    /**
     * Get content of email attachment
     *
     * @return EmailAttachmentContent
     */
    public function getContent()
    {
        return $this->attachmentContent;
    }

    /**
     * Set content of email attachment
     *
     * @param  EmailAttachmentContent $attachmentContent
     * @return $this
     */
    public function setContent(EmailAttachmentContent $attachmentContent)
    {
        $this->attachmentContent = $attachmentContent;

        $attachmentContent->setEmailAttachment($this);

        return $this;
    }

    /**
     * Get email body
     *
     * @return EmailBody
     */
    public function getEmailBody()
    {
        return $this->emailBody;
    }

    /**
     * Set email body
     *
     * @param EmailBody $emailBody
     * @return $this
     */
    public function setEmailBody(EmailBody $emailBody)
    {
        $this->emailBody = $emailBody;

        return $this;
    }

    /**
<<<<<<< HEAD
     * Get attachment file
     *
     * @return File
=======
     * @return UploadedFile
>>>>>>> 8d96d091
     */
    public function getFile()
    {
        return $this->file;
    }

    /**
<<<<<<< HEAD
     * Set email attachment
     *
     * @param File $file
     *
     * @return $this
     */
    public function setFile(File $file = null)
=======
     * @param UploadedFile $file
     *
     * @return $this
     */
    public function setFile($file)
>>>>>>> 8d96d091
    {
        $this->file = $file;

        return $this;
    }

    /**
<<<<<<< HEAD
     * Get file extension
     *
     * @return string
     */
    public function getExtension()
    {
        return pathinfo($this->fileName, PATHINFO_EXTENSION);
=======
     * Clone record as new one
     */
    public function __clone()
    {
        $this->id = null;
>>>>>>> 8d96d091
    }
}<|MERGE_RESOLUTION|>--- conflicted
+++ resolved
@@ -8,11 +8,9 @@
 
 use JMS\Serializer\Annotation as JMS;
 
-<<<<<<< HEAD
 use BeSimple\SoapBundle\ServiceDefinition\Annotation as Soap;
-=======
+
 use Symfony\Component\HttpFoundation\File\UploadedFile;
->>>>>>> 8d96d091
 
 use Oro\Bundle\AttachmentBundle\Entity\File;
 
@@ -72,15 +70,16 @@
     protected $emailBody;
 
     /**
-<<<<<<< HEAD
      * @var File
      *
      * @ORM\OneToOne(targetEntity="Oro\Bundle\AttachmentBundle\Entity\File")
      * @ORM\JoinColumn(name="file_id", referencedColumnName="id", nullable=true, onDelete="SET NULL")
      * @JMS\Exclude
-=======
+     */
+    protected $file;
+
+    /**
      * @var UploadedFile
->>>>>>> 8d96d091
      */
     protected $file;
 
@@ -189,13 +188,41 @@
     }
 
     /**
-<<<<<<< HEAD
      * Get attachment file
      *
      * @return File
-=======
+     */
+    public function getFile()
+    {
+        return $this->file;
+    }
+
+    /**
+     * Set email attachment
+     *
+     * @param File $file
+     *
+     * @return $this
+     */
+    public function setFile(File $file = null)
+    {
+        $this->file = $file;
+
+        return $this;
+    }
+
+    /**
+     * Get file extension
+     *
+     * @return string
+     */
+    public function getExtension()
+    {
+        return pathinfo($this->fileName, PATHINFO_EXTENSION);
+    }
+
+    /**
      * @return UploadedFile
->>>>>>> 8d96d091
      */
     public function getFile()
     {
@@ -203,21 +230,11 @@
     }
 
     /**
-<<<<<<< HEAD
-     * Set email attachment
-     *
-     * @param File $file
-     *
-     * @return $this
-     */
-    public function setFile(File $file = null)
-=======
      * @param UploadedFile $file
      *
      * @return $this
      */
     public function setFile($file)
->>>>>>> 8d96d091
     {
         $this->file = $file;
 
@@ -225,20 +242,10 @@
     }
 
     /**
-<<<<<<< HEAD
-     * Get file extension
-     *
-     * @return string
-     */
-    public function getExtension()
-    {
-        return pathinfo($this->fileName, PATHINFO_EXTENSION);
-=======
      * Clone record as new one
      */
     public function __clone()
     {
         $this->id = null;
->>>>>>> 8d96d091
     }
 }