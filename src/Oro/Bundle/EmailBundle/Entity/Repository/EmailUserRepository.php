--- conflicted
+++ resolved
@@ -54,7 +54,6 @@
     }
 
     /**
-<<<<<<< HEAD
      * @param array       $ids
      * @param EmailFolder $folder
      *
@@ -98,7 +97,9 @@
             ->setParameter('seen', $seen)
             ->setParameter('ids', $ids)
             ->getQuery()->execute();
-=======
+    }
+
+    /**
      * @param array $ids
      * @param User $user
      * @param string $folderType
@@ -188,6 +189,5 @@
     protected function applyHeadFilter(QueryBuilder $queryBuilder, $isHead = 1)
     {
         $queryBuilder->andWhere($queryBuilder->expr()->eq('e.head', $isHead));
->>>>>>> 699b3004
     }
 }