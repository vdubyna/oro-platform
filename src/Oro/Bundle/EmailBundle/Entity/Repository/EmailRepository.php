--- conflicted
+++ resolved
@@ -114,26 +114,6 @@
         return $queryBuilder->getQuery()->getResult();
     }
 
-<<<<<<< HEAD
-
-    /**
-     * @param $id
-     *
-     * @return array
-     */
-    public function findRecipientsEmailsByEmailId($id)
-    {
-        $queryBuilder = $this
-            ->createQueryBuilder('e')
-            ->select('ea.email')
-            ->distinct(true)
-            ->join('e.recipients', 'r')
-            ->join('r.emailAddress', 'ea')
-            ->where('e.id = :id')
-            ->setParameter('id', $id);
-
-        return $queryBuilder->getQuery()->getScalarResult();
-=======
     /**
      * @param User         $user
      * @param Organization $organization
@@ -160,6 +140,25 @@
         } else {
             return $andExpr;
         }
->>>>>>> a778db63
+    }
+
+
+    /**
+     * @param $id
+     *
+     * @return array
+     */
+    public function findRecipientsEmailsByEmailId($id)
+    {
+        $queryBuilder = $this
+            ->createQueryBuilder('e')
+            ->select('ea.email')
+            ->distinct(true)
+            ->join('e.recipients', 'r')
+            ->join('r.emailAddress', 'ea')
+            ->where('e.id = :id')
+            ->setParameter('id', $id);
+
+        return $queryBuilder->getQuery()->getScalarResult();
     }
 }