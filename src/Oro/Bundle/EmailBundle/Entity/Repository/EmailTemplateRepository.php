--- conflicted
+++ resolved
@@ -18,19 +18,6 @@
  */
 class EmailTemplateRepository extends EntityRepository
 {
-    /**
-     * @var AclHelper;
-     */
-    private $aclHelper;
-
-    /**
-     * @param AclHelper $aclHelper
-     */
-    public function setAclHelper(AclHelper $aclHelper)
-    {
-        $this->aclHelper = $aclHelper;
-    }
-
     /**
      * Gets a template by its name
      * This method can return null if the requested template does not exist
@@ -68,19 +55,11 @@
             $includeSystemTemplates
         );
 
-<<<<<<< HEAD
-        if ($this->aclHelper === null) {
-            return $qb->getQuery()->getResult();
-        }
-
-        return $this->aclHelper->apply($qb)->getResult();
-=======
         if ($aclHelper === null) {
             return $qb->getQuery()->getResult();
         }
 
         return $aclHelper->apply($qb)->getResult();
->>>>>>> cdb194be
     }
 
     /**
