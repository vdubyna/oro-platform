<?php

namespace Oro\Bundle\EmailBundle\Mailer;

use Doctrine\Common\Collections\ArrayCollection;
use Doctrine\ORM\EntityManager;

use Symfony\Component\EventDispatcher\EventDispatcherInterface;
use Symfony\Component\HttpFoundation\File\MimeType\ExtensionGuesser;

use Oro\Bundle\EmailBundle\Builder\EmailEntityBuilder;
use Oro\Bundle\EmailBundle\Decoder\ContentDecoder;
use Oro\Bundle\EmailBundle\Entity\Email;
use Oro\Bundle\EmailBundle\Entity\EmailAttachment;
use Oro\Bundle\EmailBundle\Entity\EmailAttachmentContent;
use Oro\Bundle\EmailBundle\Entity\EmailFolder;
use Oro\Bundle\EmailBundle\Entity\EmailOrigin;
use Oro\Bundle\EmailBundle\Entity\EmailUser;
use Oro\Bundle\EmailBundle\Entity\InternalEmailOrigin;
use Oro\Bundle\EmailBundle\Entity\Mailbox;
use Oro\Bundle\EmailBundle\Entity\Manager\EmailActivityManager;
use Oro\Bundle\EmailBundle\Entity\Provider\EmailOwnerProvider;
use Oro\Bundle\EmailBundle\Event\EmailBodyAdded;
use Oro\Bundle\EmailBundle\Form\Model\Email as EmailModel;
use Oro\Bundle\EmailBundle\Form\Model\EmailAttachment as EmailAttachmentModel;
use Oro\Bundle\EmailBundle\Model\FolderType;
use Oro\Bundle\EmailBundle\Tools\EmailAddressHelper;
use Oro\Bundle\EntityBundle\ORM\DoctrineHelper;
use Oro\Bundle\EntityConfigBundle\DependencyInjection\Utils\ServiceLink;
use Oro\Bundle\ImapBundle\Entity\UserEmailOrigin;
use Oro\Bundle\OrganizationBundle\Entity\OrganizationInterface;
use Oro\Bundle\SecurityBundle\Encoder\Mcrypt;
use Oro\Bundle\SecurityBundle\SecurityFacade;
use Oro\Bundle\UserBundle\Entity\User;

/**
 * Class Processor
 *
 * @package Oro\Bundle\EmailBundle\Mailer
 *
 * @SuppressWarnings(PHPMD.CouplingBetweenObjects)
 * @SuppressWarnings(PHPMD.ExcessiveClassComplexity)
 */
class Processor
{
    /** @var EntityManager */
    protected $em;

    /** @var  DoctrineHelper */
    protected $doctrineHelper;

    /** @var \Swift_Mailer */
    protected $mailer;

    /** @var EmailAddressHelper */
    protected $emailAddressHelper;

    /** @var EmailEntityBuilder */
    protected $emailEntityBuilder;

    /** @var  EmailOwnerProvider */
    protected $emailOwnerProvider;

    /** @var  EmailActivityManager */
    protected $emailActivityManager;

    /** @var SecurityFacade */
    protected $securityFacade;

    /** @var EventDispatcherInterface */
    protected $eventDispatcher;

    /** @var array */
    protected $origins = [];

    /** @var Mcrypt */
    protected $encryptor;

    /**
     * @param DoctrineHelper           $doctrineHelper
     * @param \Swift_Mailer            $mailer
     * @param EmailAddressHelper       $emailAddressHelper
     * @param EmailEntityBuilder       $emailEntityBuilder
     * @param EmailOwnerProvider       $emailOwnerProvider
     * @param EmailActivityManager     $emailActivityManager
     * @param ServiceLink              $serviceLink
     * @param EventDispatcherInterface $eventDispatcher
     */
    public function __construct(
        DoctrineHelper $doctrineHelper,
        \Swift_Mailer $mailer,
        EmailAddressHelper $emailAddressHelper,
        EmailEntityBuilder $emailEntityBuilder,
        EmailOwnerProvider $emailOwnerProvider,
        EmailActivityManager $emailActivityManager,
        ServiceLink $serviceLink,
        EventDispatcherInterface $eventDispatcher,
        Mcrypt $encryptor
    ) {
        $this->doctrineHelper       = $doctrineHelper;
        $this->mailer               = $mailer;
        $this->emailAddressHelper   = $emailAddressHelper;
        $this->emailEntityBuilder   = $emailEntityBuilder;
        $this->emailOwnerProvider   = $emailOwnerProvider;
        $this->emailActivityManager = $emailActivityManager;
        $this->securityFacade       = $serviceLink->getService();
        $this->eventDispatcher      = $eventDispatcher;
        $this->encryptor            = $encryptor;
    }

    /**
     * Process email model sending.
     *
     * @param EmailModel $model
     * @param EmailOrigin $origin Origin to send email with
     *
     * @return EmailUser
     * @throws \Swift_SwiftException
     */
    public function process(EmailModel $model, $origin = null)
    {
        $this->assertModel($model);
        $messageDate     = new \DateTime('now', new \DateTimeZone('UTC'));
        $parentMessageId = $this->getParentMessageId($model);

        /** @var \Swift_Message $message */
        $message = $this->mailer->createMessage();
        if ($parentMessageId) {
            $message->getHeaders()->addTextHeader('References', $parentMessageId);
            $message->getHeaders()->addTextHeader('In-Reply-To', $parentMessageId);
        }
        $message->setDate($messageDate->getTimestamp());
        $message->setFrom($this->getAddresses($model->getFrom()));
        $message->setTo($this->getAddresses($model->getTo()));
        $message->setCc($this->getAddresses($model->getCc()));
        $message->setBcc($this->getAddresses($model->getBcc()));
        $message->setSubject($model->getSubject());
        $message->setBody($model->getBody(), $model->getType() === 'html' ? 'text/html' : 'text/plain');

        $this->addAttachments($message, $model);
        $this->processEmbeddedImages($message, $model);

        $messageId = '<' . $message->generateId() . '>';

<<<<<<< HEAD
        if ($origin === null) {
            $origin = $this->getEmailOrigin($model->getFrom());
        }
=======
        $origin = $this->getEmailOrigin($model->getFrom(), $model->getOrganization());
>>>>>>> 2dd52b14
        $this->processSend($message, $origin);

        $emailUser = $this->createEmailUser($model, $messageDate, $origin);
        $emailUser->setFolder($this->getFolder($model->getFrom(), $origin));
        $emailUser->getEmail()->setEmailBody(
            $this->emailEntityBuilder->body($message->getBody(), $model->getType() === 'html', true)
        );
        $emailUser->getEmail()->setMessageId($messageId);
        $emailUser->setSeen(true);
        if ($parentMessageId) {
            $emailUser->getEmail()->setRefs($parentMessageId);
        }

        // persist the email and all related entities such as folders, email addresses etc.
        $this->emailEntityBuilder->getBatch()->persist($this->getEntityManager());
        $this->persistAttachments($model, $emailUser->getEmail());

        // associate the email with the target entity if exist
        $contexts = $model->getContexts();
        foreach ($contexts as $context) {
            $this->emailActivityManager->addAssociation($emailUser->getEmail(), $context);
        }

        // flush all changes to the database
        $this->getEntityManager()->flush();

        $event = new EmailBodyAdded($emailUser->getEmail());
        $this->eventDispatcher->dispatch(EmailBodyAdded::NAME, $event);

        return $emailUser;
    }

    /**
     * @param EmailModel  $model
     * @param \DateTime   $messageDate
     * @param EmailOrigin $origin
     *
     * @return EmailUser
     */
    protected function createEmailUser(EmailModel $model, $messageDate, EmailOrigin $origin)
    {
        $emailUser = $this->emailEntityBuilder->emailUser(
            $model->getSubject(),
            $model->getFrom(),
            $model->getTo(),
            $messageDate,
            $messageDate,
            $messageDate,
            Email::NORMAL_IMPORTANCE,
            $model->getCc(),
            $model->getBcc(),
            $origin->getOwner(),
            $origin->getOrganization()
        );

        if ($origin instanceof UserEmailOrigin && $origin->getMailbox() !== null) {
            $emailUser->setOwner(null);
            $emailUser->setMailboxOwner($origin->getMailbox());
        }

        return $emailUser;
    }

    /**
     * Get origin's folder
     *
     * @param string $email
     * @param EmailOrigin $origin
     * @return EmailFolder
     */
    protected function getFolder($email, EmailOrigin $origin)
    {
        $folder = $origin->getFolder(FolderType::SENT);

        //In case when 'useremailorigin' origin doesn't have folder, get folder from internal origin
        if (!$folder && $origin instanceof UserEmailOrigin) {
            $originKey = InternalEmailOrigin::BAP.$email;
            if (array_key_exists($originKey, $this->origins)) {
                unset($this->origins[$originKey]);
            }
            $origin = $this->getEmailOrigin($email, null, InternalEmailOrigin::BAP, false);
            return $origin->getFolder(FolderType::SENT);
        }

        return $folder;
    }

    /**
     * Process send email message. In case exist custom smtp host/port use it
     *
     * @param object $message
     * @param object $emailOrigin
     * @throws \Swift_SwiftException
     */
    public function processSend($message, $emailOrigin)
    {
        if ($emailOrigin instanceof UserEmailOrigin) {
            $this->modifySmtpSettings($emailOrigin);
        }

        if (!$this->mailer->send($message)) {
            throw new \Swift_SwiftException('An email was not delivered.');
        }
    }

    /**
     * Modify transport smtp settings
     *
     * @param UserEmailOrigin $userEmailOrigin
     */
    protected function modifySmtpSettings(UserEmailOrigin $userEmailOrigin)
    {
        $transport = $this->mailer->getTransport();

        if ($transport instanceof \Swift_Transport_EsmtpTransport && $userEmailOrigin->isSmtpConfigured()) {
            $transport->setHost($userEmailOrigin->getSmtpHost());
            $transport->setPort($userEmailOrigin->getSmtpPort());
            $transport->setUsername($userEmailOrigin->getUser());
            $transport->setPassword($this->encryptor->decryptData($userEmailOrigin->getPassword()));
            if ($userEmailOrigin->getSmtpEncryption()) {
                $transport->setEncryption($userEmailOrigin->getSmtpEncryption());
            }
        }
    }

    /**
     * Process inline images. Convert it to embedded attachments and update message body.
     *
     * @param \Swift_Message $message
     * @param EmailModel     $model
     */
    protected function processEmbeddedImages(\Swift_Message $message, EmailModel $model)
    {
        if ($model->getType() === 'html') {
            $guesser = ExtensionGuesser::getInstance();
            $body    = $message->getBody();
            $body    = preg_replace_callback(
                '/<img(.*)src(\s*)=(\s*)["\'](.*)["\']/U',
                function ($matches) use ($message, $guesser, $model) {
                    if (count($matches) === 5) {
                        // 1st match contains any data between '<img' and 'src' parts (e.g. 'width=100')
                        $imgConfig = $matches[1];

                        // 4th match contains src attribute value
                        $srcData = $matches[4];

                        if (strpos($srcData, 'data:image') === 0) {
                            list($mime, $content) = explode(';', $srcData);
                            list($encoding, $file) = explode(',', $content);
                            $mime            = str_replace('data:', '', $mime);
                            $fileName        = sprintf('%s.%s', uniqid(), $guesser->guess($mime));
                            $swiftAttachment = \Swift_Image::newInstance(
                                ContentDecoder::decode($file, $encoding),
                                $fileName,
                                $mime
                            );

                            /** @var $message \Swift_Message */
                            $id = $message->embed($swiftAttachment);

                            $attachmentContent = new EmailAttachmentContent();
                            $attachmentContent->setContent($file);
                            $attachmentContent->setContentTransferEncoding($encoding);

                            $emailAttachment = new EmailAttachment();
                            $emailAttachment->setEmbeddedContentId($swiftAttachment->getId());
                            $emailAttachment->setFileName($fileName);
                            $emailAttachment->setContentType($mime);
                            $attachmentContent->setEmailAttachment($emailAttachment);
                            $emailAttachment->setContent($attachmentContent);

                            $emailAttachmentModel = new EmailAttachmentModel();
                            $emailAttachmentModel->setEmailAttachment($emailAttachment);
                            $model->addAttachment($emailAttachmentModel);

                            return sprintf('<img%ssrc="%s"', $imgConfig, $id);
                        }
                    }
                },
                $body
            );
            $message->setBody($body, 'text/html');
        }
    }

    /**
     * @param \Swift_Message $message
     * @param EmailModel     $model
     */
    protected function addAttachments(\Swift_Message $message, EmailModel $model)
    {
        /** @var EmailAttachmentModel $emailAttachmentModel */
        foreach ($model->getAttachments() as $emailAttachmentModel) {
            $attachment      = $emailAttachmentModel->getEmailAttachment();
            $swiftAttachment = new \Swift_Attachment(
                ContentDecoder::decode(
                    $attachment->getContent()->getContent(),
                    $attachment->getContent()->getContentTransferEncoding()
                ),
                $attachment->getFileName(),
                $attachment->getContentType()
            );
            $message->attach($swiftAttachment);
        }
    }

    /**
     * @param EmailModel $model
     * @param Email      $email
     */
    protected function persistAttachments(EmailModel $model, Email $email)
    {
        /** @var EmailAttachmentModel $emailAttachmentModel */
        foreach ($model->getAttachments() as $emailAttachmentModel) {
            $attachment = $emailAttachmentModel->getEmailAttachment();

            if (!$attachment->getId()) {
                $this->getEntityManager()->persist($attachment);
            } else {
                $attachmentContent = clone $attachment->getContent();
                $attachment        = clone $attachment;
                $attachment->setContent($attachmentContent);
                $this->getEntityManager()->persist($attachment);
            }

            $email->getEmailBody()->addAttachment($attachment);
            $attachment->setEmailBody($email->getEmailBody());
        }
    }

    /**
     * Find existing email origin entity by email string or create and persist new one.
     *
     * @param string $email
     * @param OrganizationInterface $organization
     * @param string $originName
     * @param boolean $enableUseUserEmailOrigin
     *
     * @return EmailOrigin
     */
    public function getEmailOrigin(
        $email,
        $organization = null,
        $originName = InternalEmailOrigin::BAP,
        $enableUseUserEmailOrigin = true
    ) {
        $originKey    = $originName . $email;
        if (!$organization && $this->securityFacade !== null && $this->securityFacade->getOrganization()) {
            $organization = $this->securityFacade->getOrganization();
        }
        if (!array_key_exists($originKey, $this->origins)) {
            $emailOwner = $this->emailOwnerProvider->findEmailOwner(
                $this->getEntityManager(),
                $this->emailAddressHelper->extractPureEmailAddress($email)
            );

            if ($emailOwner instanceof User) {
                $origin = $this->getPreferedOrigin($enableUseUserEmailOrigin, $emailOwner, $organization);
            } elseif ($emailOwner instanceof Mailbox) {
                $origin = $emailOwner->getOrigin();
            } else {
                $origin = $this->getEntityManager()
                    ->getRepository('OroEmailBundle:InternalEmailOrigin')
                    ->findOneBy(['internalName' => $originName]);
            }
            $this->origins[$originKey] = $origin;
        }

        return $this->origins[$originKey];
    }

    /**
     * @param User                  $emailOwner
     * @param OrganizationInterface $organization
     *
     * @return InternalEmailOrigin
     */
    protected function createUserInternalOrigin(User $emailOwner, OrganizationInterface $organization = null)
    {
        $organization = $organization
            ? $organization
            : $emailOwner->getOrganization();
        $originName   = InternalEmailOrigin::BAP . '_User_' . $emailOwner->getId();

        $outboxFolder = new EmailFolder();
        $outboxFolder
            ->setType(FolderType::SENT)
            ->setName(FolderType::SENT)
            ->setFullName(FolderType::SENT);

        $origin = new InternalEmailOrigin();
        $origin
            ->setName($originName)
            ->addFolder($outboxFolder)
            ->setOwner($emailOwner)
            ->setOrganization($organization);

        $emailOwner->addEmailOrigin($origin);

        $this->getEntityManager()->persist($origin);
        $this->getEntityManager()->persist($emailOwner);

        return $origin;
    }

    /**
     * @param EmailModel $model
     *
     * @throws \InvalidArgumentException
     */
    protected function assertModel(EmailModel $model)
    {
        if (!$model->getFrom()) {
            throw new \InvalidArgumentException('Sender can not be empty');
        }
        if (!$model->getTo() && !$model->getCc() && !$model->getBcc()) {
            throw new \InvalidArgumentException('Recipient can not be empty');
        }
    }

    /**
     * Converts emails addresses to a form acceptable to \Swift_Mime_Message class
     *
     * @param string|string[] $addresses Examples of correct email addresses: john@example.com, <john@example.com>,
     *                                   John Smith <john@example.com> or "John Smith" <john@example.com>
     *
     * @return array
     * @throws \InvalidArgumentException
     */
    protected function getAddresses($addresses)
    {
        $result = [];

        if (is_string($addresses)) {
            $addresses = [$addresses];
        }
        if (!is_array($addresses) && !$addresses instanceof \Iterator) {
            throw new \InvalidArgumentException(
                'The $addresses argument must be a string or a list of strings (array or Iterator)'
            );
        }

        foreach ($addresses as $address) {
            $name = $this->emailAddressHelper->extractEmailAddressName($address);
            if (empty($name)) {
                $result[] = $this->emailAddressHelper->extractPureEmailAddress($address);
            } else {
                $result[$this->emailAddressHelper->extractPureEmailAddress($address)] = $name;
            }
        }

        return $result;
    }

    /**
     * @param EmailModel $model
     *
     * @return string
     */
    protected function getParentMessageId(EmailModel $model)
    {
        $messageId     = '';
        $parentEmailId = $model->getParentEmailId();
        if ($parentEmailId && $model->getMailType() == EmailModel::MAIL_TYPE_REPLY) {
            $parentEmail = $this->getEntityManager()
                ->getRepository('OroEmailBundle:Email')
                ->find($parentEmailId);
            $messageId   = $parentEmail->getMessageId();
        }
        return $messageId;
    }

    /**
     * @return EntityManager
     */
    protected function getEntityManager()
    {
        if (null === $this->em) {
            $this->em = $this->doctrineHelper->getEntityManager('OroEmailBundle:Email');
        }

        return $this->em;
    }

    /**
     * Get imap origin if exists.
     *
     * @param $enableUseUserEmailOrigin
     * @param $emailOwner
     * @param $organization
     * @return mixed|null|InternalEmailOrigin
     */
    protected function getPreferedOrigin($enableUseUserEmailOrigin, $emailOwner, $organization)
    {
        $origins = new ArrayCollection();

        if ($enableUseUserEmailOrigin) {
            $origins = $emailOwner->getEmailOrigins()->filter(
                $this->getImapEnabledFilter($organization)
            );
        }
        if ($origins->isEmpty()) {
            $origins = $emailOwner->getEmailOrigins()->filter(
                $this->getInternalFilter($organization)
            );
        }
        $origin = $origins->isEmpty() ? null : $origins->first();
        if ($origin === null) {
            $origin = $this->createUserInternalOrigin($emailOwner, $organization);

            return $origin;
        }

        return $origin;
    }

    /**
     * @param $organization
     * @return \Closure
     */
    protected function getImapEnabledFilter($organization)
    {
        return function ($item) use ($organization) {
            return
                $item instanceof UserEmailOrigin && $item->isActive() && $item->isSmtpConfigured()
                && (!$organization || $item->getOrganization() === $organization);
        };
    }

    /**
     * @param $organization
     * @return \Closure
     */
    protected function getInternalFilter($organization)
    {
        return function ($item) use ($organization) {
            return
                $item instanceof InternalEmailOrigin
                && (!$organization || $item->getOrganization() === $organization);
        };
    }
}<|MERGE_RESOLUTION|>--- conflicted
+++ resolved
@@ -142,13 +142,9 @@
 
         $messageId = '<' . $message->generateId() . '>';
 
-<<<<<<< HEAD
         if ($origin === null) {
-            $origin = $this->getEmailOrigin($model->getFrom());
-        }
-=======
-        $origin = $this->getEmailOrigin($model->getFrom(), $model->getOrganization());
->>>>>>> 2dd52b14
+            $origin = $this->getEmailOrigin($model->getFrom(), $model->getOrganization());
+        }
         $this->processSend($message, $origin);
 
         $emailUser = $this->createEmailUser($model, $messageDate, $origin);
