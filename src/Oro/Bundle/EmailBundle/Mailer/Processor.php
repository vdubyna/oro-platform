<?php

namespace Oro\Bundle\EmailBundle\Mailer;

use Doctrine\ORM\EntityManager;

use Symfony\Component\EventDispatcher\EventDispatcherInterface;
use Symfony\Component\HttpFoundation\File\MimeType\ExtensionGuesser;

use Oro\Bundle\EmailBundle\Decoder\ContentDecoder;
use Oro\Bundle\EmailBundle\Entity\Email;
use Oro\Bundle\EmailBundle\Entity\EmailAttachmentContent;
use Oro\Bundle\EmailBundle\Entity\EmailOrigin;
use Oro\Bundle\EmailBundle\Form\Model\EmailAttachment;
use Oro\Bundle\EmailBundle\Form\Model\Email as EmailModel;
use Oro\Bundle\EmailBundle\Builder\EmailEntityBuilder;
use Oro\Bundle\EmailBundle\Model\FolderType;
use Oro\Bundle\EmailBundle\Tools\EmailAddressHelper;
use Oro\Bundle\EmailBundle\Entity\EmailFolder;
use Oro\Bundle\EmailBundle\Entity\EmailUser;
use Oro\Bundle\EmailBundle\Entity\InternalEmailOrigin;
use Oro\Bundle\EmailBundle\Entity\Manager\EmailActivityManager;
use Oro\Bundle\EmailBundle\Entity\Provider\EmailOwnerProvider;
use Oro\Bundle\EmailBundle\Event\EmailBodyAdded;
use Oro\Bundle\EmailBundle\Form\Model\EmailAttachment as AttachmentModel;
use Oro\Bundle\EntityBundle\ORM\DoctrineHelper;
use Oro\Bundle\EntityConfigBundle\DependencyInjection\Utils\ServiceLink;
use Oro\Bundle\OrganizationBundle\Entity\OrganizationInterface;
use Oro\Bundle\UserBundle\Entity\User;
use Oro\Bundle\SecurityBundle\SecurityFacade;

/**
 * Class Processor
 *
 * @package Oro\Bundle\EmailBundle\Mailer
 *
 * @SuppressWarnings(PHPMD.CouplingBetweenObjects)
 */
class Processor
{
    /** @var EntityManager */
    protected $em;

    /** @var  DoctrineHelper */
    protected $doctrineHelper;

    /** @var \Swift_Mailer */
    protected $mailer;

    /** @var EmailAddressHelper */
    protected $emailAddressHelper;

    /** @var EmailEntityBuilder */
    protected $emailEntityBuilder;

    /** @var  EmailOwnerProvider */
    protected $emailOwnerProvider;

    /** @var  EmailActivityManager */
    protected $emailActivityManager;

    /** @var SecurityFacade */
    protected $securityFacade;

    /** @var EventDispatcherInterface */
    protected $eventDispatcher;

    /** @var array */
    protected $origins = [];

    /**
<<<<<<< HEAD
     * @param DoctrineHelper           $doctrineHelper
     * @param \Swift_Mailer            $mailer
     * @param EmailAddressHelper       $emailAddressHelper
     * @param EmailEntityBuilder       $emailEntityBuilder
     * @param EmailOwnerProvider       $emailOwnerProvider
     * @param EmailActivityManager     $emailActivityManager
=======
     * @param DoctrineHelper $doctrineHelper
     * @param \Swift_Mailer $mailer
     * @param EmailAddressHelper $emailAddressHelper
     * @param EmailEntityBuilder $emailEntityBuilder
     * @param EmailOwnerProvider $emailOwnerProvider
     * @param EmailActivityManager $emailActivityManager
     * @param ServiceLink $serviceLink
>>>>>>> de43c1ca
     * @param EventDispatcherInterface $eventDispatcher
     */
    public function __construct(
        DoctrineHelper $doctrineHelper,
        \Swift_Mailer $mailer,
        EmailAddressHelper $emailAddressHelper,
        EmailEntityBuilder $emailEntityBuilder,
        EmailOwnerProvider $emailOwnerProvider,
        EmailActivityManager $emailActivityManager,
        ServiceLink $serviceLink,
        EventDispatcherInterface $eventDispatcher
    ) {
        $this->doctrineHelper       = $doctrineHelper;
        $this->mailer               = $mailer;
        $this->emailAddressHelper   = $emailAddressHelper;
        $this->emailEntityBuilder   = $emailEntityBuilder;
        $this->emailOwnerProvider   = $emailOwnerProvider;
        $this->emailActivityManager = $emailActivityManager;
<<<<<<< HEAD
        $this->eventDispatcher      = $eventDispatcher;
=======
        $this->securityFacade = $serviceLink->getService();
        $this->eventDispatcher = $eventDispatcher;
>>>>>>> de43c1ca
    }

    /**
     * Process email model sending.
     *
     * @param EmailModel $model
     *
     * @return EmailUser
     * @throws \Swift_SwiftException
     */
    public function process(EmailModel $model)
    {
        $this->assertModel($model);
        $messageDate     = new \DateTime('now', new \DateTimeZone('UTC'));
        $parentMessageId = $this->getParentMessageId($model);

        /** @var \Swift_Message $message */
        $message = $this->mailer->createMessage();
        if ($parentMessageId) {
            $message->getHeaders()->addTextHeader('References', $parentMessageId);
            $message->getHeaders()->addTextHeader('In-Reply-To', $parentMessageId);
        }
        $message->setDate($messageDate->getTimestamp());
        $message->setFrom($this->getAddresses($model->getFrom()));
        $message->setTo($this->getAddresses($model->getTo()));
        $message->setCc($this->getAddresses($model->getCc()));
        $message->setBcc($this->getAddresses($model->getBcc()));
        $message->setSubject($model->getSubject());
        $message->setBody($model->getBody(), $model->getType() === 'html' ? 'text/html' : 'text/plain');

        $this->addAttachments($message, $model);
        $this->processEmbeddedImages($message, $model);

        $messageId = '<' . $message->generateId() . '>';

        if (!$this->mailer->send($message)) {
            throw new \Swift_SwiftException('An email was not delivered.');
        }

        $origin = $this->getEmailOrigin($model->getFrom());

        $emailUser = $this->emailEntityBuilder->emailUser(
            $model->getSubject(),
            $model->getFrom(),
            $model->getTo(),
            $messageDate,
            $messageDate,
            $messageDate,
            Email::NORMAL_IMPORTANCE,
            $model->getCc(),
            $model->getBcc(),
            $origin->getOwner(),
            $origin->getOrganization()
        );

<<<<<<< HEAD
        $email->addFolder($origin->getFolder(FolderType::SENT));
        $email->setEmailBody($this->emailEntityBuilder->body($message->getBody(), $model->getType() === 'html', true));
        $email->setMessageId($messageId);
        $email->setSeen(true);
=======
        $emailUser->setFolder($origin->getFolder(FolderType::SENT));
        $emailUser->getEmail()->setEmailBody(
            $this->emailEntityBuilder->body($model->getBody(), $model->getType() === 'html', true)
        );
        $emailUser->getEmail()->setMessageId($messageId);
        $emailUser->setSeen(true);
>>>>>>> de43c1ca
        if ($parentMessageId) {
            $emailUser->getEmail()->setRefs($parentMessageId);
        }

        // persist the email and all related entities such as folders, email addresses etc.
        $this->emailEntityBuilder->getBatch()->persist($this->getEntityManager());
        $this->persistAttachments($model, $emailUser->getEmail());

        // associate the email with the target entity if exist
        $contexts = $model->getContexts();
        foreach ($contexts as $context) {
            $this->emailActivityManager->addAssociation($emailUser->getEmail(), $context);
        }

        // flush all changes to the database
        $this->getEntityManager()->flush();

        $event = new EmailBodyAdded($emailUser->getEmail());
        $this->eventDispatcher->dispatch(EmailBodyAdded::NAME, $event);

        return $emailUser;
    }

    /**
     * Process inline images. Convert it to embedded attachments and update message body.
     *
     * @param \Swift_Message $message
     * @param EmailModel     $model
     */
    protected function processEmbeddedImages(\Swift_Message $message, EmailModel $model)
    {
        if ($model->getType() === 'html') {
            $guesser = ExtensionGuesser::getInstance();
            $body    = $message->getBody();
            $body    = preg_replace_callback(
                '/<img(.*)src(.*)=(.*)"(.*)"/U',
                function ($matches) use ($message, $guesser, $model) {
                    foreach ($matches as $match) {
                        if (strpos($match, 'data:image') === 0) {
                            list($mime, $content) = explode(';', $match);
                            list($encoding, $file) = explode(',', $content);
                            $mime            = str_replace('data:', '', $mime);
                            $fileName        = sprintf('%s.%s', uniqid(), $guesser->guess($mime));
                            $swiftAttachment = \Swift_Image::newInstance(
                                ContentDecoder::decode($file, $encoding),
                                $fileName,
                                $mime
                            );

                            /** @var $message \Swift_Message */
                            $id = $message->embed($swiftAttachment);

                            $attachmentContent = new EmailAttachmentContent();
                            $attachmentContent->setContent($file);
                            $attachmentContent->setContentTransferEncoding($encoding);
                            $emailAttachment = new \Oro\Bundle\EmailBundle\Entity\EmailAttachment();
                            $emailAttachment->setEmbeddedContentId($swiftAttachment->getId());
                            $emailAttachment->setFileName($fileName);
                            $emailAttachment->setContentType($mime);
                            $attachmentContent->setEmailAttachment($emailAttachment);
                            $emailAttachment->setContent($attachmentContent);
                            $attachment = new EmailAttachment();
                            $attachment->setEmailAttachment($emailAttachment);
                            $model->addAttachment($attachment);

                            return sprintf('<img src="%s"', $id);
                        }
                    }
                },
                $body
            );
            $message->setBody($body, 'text/html');
        }
    }

    /**
     * @param \Swift_Message $message
     * @param EmailModel     $model
     */
    protected function addAttachments(\Swift_Message $message, EmailModel $model)
    {
        /** @var AttachmentModel $attachmentModel */
        foreach ($model->getAttachments() as $attachmentModel) {
            $attachment      = $attachmentModel->getEmailAttachment();
            $swiftAttachment = new \Swift_Attachment(
                ContentDecoder::decode(
                    $attachment->getContent()->getContent(),
                    $attachment->getContent()->getContentTransferEncoding()
                ),
                $attachment->getFileName(),
                $attachment->getContentType()
            );
            $message->attach($swiftAttachment);
        }
    }

    /**
     * @param EmailModel $model
     * @param Email      $email
     */
    protected function persistAttachments(EmailModel $model, Email $email)
    {
        /** @var AttachmentModel $attachmentModel */
        foreach ($model->getAttachments() as $attachmentModel) {
            $attachment = $attachmentModel->getEmailAttachment();

            if (!$attachment->getId()) {
                $this->getEntityManager()->persist($attachment);
            } else {
                $attachmentContent = clone $attachment->getContent();
                $attachment        = clone $attachment;
                $attachment->setContent($attachmentContent);
                $this->getEntityManager()->persist($attachment);
            }

            $email->getEmailBody()->addAttachment($attachment);
            $attachment->setEmailBody($email->getEmailBody());
        }
    }

    /**
     * Find existing email origin entity by email string or create and persist new one.
     *
     * @param string $email
     * @param string $originName
     *
     * @return EmailOrigin
     */
    public function getEmailOrigin($email, $originName = InternalEmailOrigin::BAP)
    {
        $originKey = $originName . $email;
        $organization = $this->securityFacade !== null && $this->securityFacade->getOrganization()
            ? $this->securityFacade->getOrganization()
            : null;
        if (!array_key_exists($originKey, $this->origins)) {
            $emailOwner = $this->emailOwnerProvider->findEmailOwner(
                $this->getEntityManager(),
                $this->emailAddressHelper->extractPureEmailAddress($email)
            );

            if ($emailOwner instanceof User) {
                $origins = $emailOwner->getEmailOrigins()->filter(
                    function ($item) use ($organization) {
                        return
                            $item instanceof InternalEmailOrigin
                            && (!$organization || $item->getOrganization() === $organization);
                    }
                );

                $origin = $origins->isEmpty() ? null : $origins->first();
                if ($origin === null) {
                    $origin = $this->createUserInternalOrigin($emailOwner, $organization);
                }
            } else {
                $origin = $this->getEntityManager()
                    ->getRepository('OroEmailBundle:InternalEmailOrigin')
                    ->findOneBy(['internalName' => $originName]);
            }
            $this->origins[$originKey] = $origin;
        }

        return $this->origins[$originKey];
    }

    /**
     * @param User $emailOwner
<<<<<<< HEAD
=======
     * @param OrganizationInterface $organization
>>>>>>> de43c1ca
     *
     * @return InternalEmailOrigin
     */
    protected function createUserInternalOrigin(User $emailOwner, OrganizationInterface $organization = null)
    {
        $organization = $organization
            ? $organization
            : $emailOwner->getOrganization();
        $originName = InternalEmailOrigin::BAP . '_User_' . $emailOwner->getId();

        $outboxFolder = new EmailFolder();
        $outboxFolder
            ->setType(FolderType::SENT)
            ->setName(FolderType::SENT)
            ->setFullName(FolderType::SENT);

        $origin = new InternalEmailOrigin();
        $origin
            ->setName($originName)
            ->addFolder($outboxFolder)
            ->setOwner($emailOwner)
            ->setOrganization($organization);

        $emailOwner->addEmailOrigin($origin);

        $this->getEntityManager()->persist($origin);
        $this->getEntityManager()->persist($emailOwner);

        return $origin;
    }

    /**
     * @param EmailModel $model
     *
     * @throws \InvalidArgumentException
     */
    protected function assertModel(EmailModel $model)
    {
        if (!$model->getFrom()) {
            throw new \InvalidArgumentException('Sender can not be empty');
        }
        if (!$model->getTo() && !$model->getCc() && !$model->getBcc()) {
            throw new \InvalidArgumentException('Recipient can not be empty');
        }
    }

    /**
     * Converts emails addresses to a form acceptable to \Swift_Mime_Message class
     *
     * @param string|string[] $addresses Examples of correct email addresses: john@example.com, <john@example.com>,
     *                                   John Smith <john@example.com> or "John Smith" <john@example.com>
     *
     * @return array
     * @throws \InvalidArgumentException
     */
    protected function getAddresses($addresses)
    {
        $result = [];

        if (is_string($addresses)) {
            $addresses = [$addresses];
        }
        if (!is_array($addresses) && !$addresses instanceof \Iterator) {
            throw new \InvalidArgumentException(
                'The $addresses argument must be a string or a list of strings (array or Iterator)'
            );
        }

        foreach ($addresses as $address) {
            $name = $this->emailAddressHelper->extractEmailAddressName($address);
            if (empty($name)) {
                $result[] = $this->emailAddressHelper->extractPureEmailAddress($address);
            } else {
                $result[$this->emailAddressHelper->extractPureEmailAddress($address)] = $name;
            }
        }

        return $result;
    }

    /**
     * @param EmailModel $model
     *
     * @return string
     */
    protected function getParentMessageId(EmailModel $model)
    {
        $messageId     = '';
        $parentEmailId = $model->getParentEmailId();
        if ($parentEmailId && $model->getMailType() == EmailModel::MAIL_TYPE_REPLY) {
            $parentEmail = $this->getEntityManager()
                ->getRepository('OroEmailBundle:Email')
                ->find($parentEmailId);
            $messageId   = $parentEmail->getMessageId();
        }
        return $messageId;
    }

    /**
     * @return EntityManager
     */
    protected function getEntityManager()
    {
        if (null === $this->em) {
            $this->em = $this->doctrineHelper->getEntityManager('OroEmailBundle:Email');
        }

        return $this->em;
    }
}<|MERGE_RESOLUTION|>--- conflicted
+++ resolved
@@ -69,14 +69,6 @@
     protected $origins = [];
 
     /**
-<<<<<<< HEAD
-     * @param DoctrineHelper           $doctrineHelper
-     * @param \Swift_Mailer            $mailer
-     * @param EmailAddressHelper       $emailAddressHelper
-     * @param EmailEntityBuilder       $emailEntityBuilder
-     * @param EmailOwnerProvider       $emailOwnerProvider
-     * @param EmailActivityManager     $emailActivityManager
-=======
      * @param DoctrineHelper $doctrineHelper
      * @param \Swift_Mailer $mailer
      * @param EmailAddressHelper $emailAddressHelper
@@ -84,7 +76,6 @@
      * @param EmailOwnerProvider $emailOwnerProvider
      * @param EmailActivityManager $emailActivityManager
      * @param ServiceLink $serviceLink
->>>>>>> de43c1ca
      * @param EventDispatcherInterface $eventDispatcher
      */
     public function __construct(
@@ -103,12 +94,8 @@
         $this->emailEntityBuilder   = $emailEntityBuilder;
         $this->emailOwnerProvider   = $emailOwnerProvider;
         $this->emailActivityManager = $emailActivityManager;
-<<<<<<< HEAD
-        $this->eventDispatcher      = $eventDispatcher;
-=======
         $this->securityFacade = $serviceLink->getService();
         $this->eventDispatcher = $eventDispatcher;
->>>>>>> de43c1ca
     }
 
     /**
@@ -164,19 +151,12 @@
             $origin->getOrganization()
         );
 
-<<<<<<< HEAD
-        $email->addFolder($origin->getFolder(FolderType::SENT));
-        $email->setEmailBody($this->emailEntityBuilder->body($message->getBody(), $model->getType() === 'html', true));
-        $email->setMessageId($messageId);
-        $email->setSeen(true);
-=======
         $emailUser->setFolder($origin->getFolder(FolderType::SENT));
         $emailUser->getEmail()->setEmailBody(
-            $this->emailEntityBuilder->body($model->getBody(), $model->getType() === 'html', true)
+            $this->emailEntityBuilder->body($message->getBody(), $model->getType() === 'html', true)
         );
         $emailUser->getEmail()->setMessageId($messageId);
         $emailUser->setSeen(true);
->>>>>>> de43c1ca
         if ($parentMessageId) {
             $emailUser->getEmail()->setRefs($parentMessageId);
         }
@@ -343,10 +323,7 @@
 
     /**
      * @param User $emailOwner
-<<<<<<< HEAD
-=======
      * @param OrganizationInterface $organization
->>>>>>> de43c1ca
      *
      * @return InternalEmailOrigin
      */
