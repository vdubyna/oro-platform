--- conflicted
+++ resolved
@@ -45,40 +45,7 @@
     public function ensureEmailBodyCached(Email $email)
     {
         if ($email->getEmailBody() === null) {
-<<<<<<< HEAD
-            // body loader can load email from any folder
-            // todo: refactor to use correct emailuser and origin
-            // to use active origin and get correct folder from this origin
-            $emailUser = $email->getEmailUsers()->first();
-            $folder = $emailUser->getFolders()->first();
-            $origin = $emailUser->getOrigin();
-            if (!$origin) {
-                throw new LoadEmailBodyFailedException($email);
-            }
-            $loader = $this->selector->select($origin);
-
-            try {
-                $emailBody = $loader->loadEmailBody($folder, $email, $this->em);
-            } catch (LoadEmailBodyException $loadEx) {
-                $this->logger->info(
-                    sprintf('Load email body failed. Email id: %d. Error: %s', $email->getId(), $loadEx->getMessage()),
-                    ['exception' => $loadEx]
-                );
-                throw $loadEx;
-            } catch (\Exception $ex) {
-                $this->logger->warning(
-                    sprintf('Load email body failed. Email id: %d. Error: %s.', $email->getId(), $ex->getMessage()),
-                    ['exception' => $ex]
-                );
-                throw new LoadEmailBodyFailedException($email, $ex);
-            }
-
-            $email->setEmailBody($emailBody);
-
-            $this->em->persist($email);
-=======
             $this->emailBodySynchronizer->syncOneEmailBody($email);
->>>>>>> 88b60b35
             $this->em->flush();
         }
 
