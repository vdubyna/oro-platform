<?php

namespace Oro\Bundle\EmailBundle\Cache;

use Doctrine\ORM\EntityManager;

use Psr\Log\LoggerAwareInterface;
use Psr\Log\LoggerAwareTrait;

use Symfony\Component\EventDispatcher\EventDispatcherInterface;

use Oro\Bundle\EmailBundle\Entity\Email;
use Oro\Bundle\EmailBundle\Event\EmailBodyAdded;
use Oro\Bundle\EmailBundle\Exception\LoadEmailBodyException;
use Oro\Bundle\EmailBundle\Exception\LoadEmailBodyFailedException;
use Oro\Bundle\EmailBundle\Provider\EmailBodyLoaderSelector;
use Oro\Bundle\EmailBundle\Event\EmailBodyLoaded;

class EmailCacheManager implements LoggerAwareInterface
{
    use LoggerAwareTrait;

    /** @var EmailBodyLoaderSelector */
    protected $selector;

    /** @var EntityManager */
    protected $em;

    /** @var EventDispatcherInterface */
    protected $eventDispatcher;

    /**
     * Constructor.
     *
     * @param EmailBodyLoaderSelector  $selector
     * @param EntityManager            $em
     * @param EventDispatcherInterface $eventDispatcher
     */
    public function __construct(
        EmailBodyLoaderSelector $selector,
        EntityManager $em,
        EventDispatcherInterface $eventDispatcher
    ) {
<<<<<<< HEAD
        $this->selector = $selector;
        $this->em = $em;
=======
        $this->selector        = $selector;
        $this->em              = $em;
>>>>>>> ecaed830
        $this->eventDispatcher = $eventDispatcher;
    }

    /**
     * Check that email body is cached.
     * If do not, load it using appropriate email extension add it to a cache.
     *
     * @param Email $email
     *
     * @throws LoadEmailBodyException if a body of the given email cannot be loaded
     */
    public function ensureEmailBodyCached(Email $email)
    {
        if ($email->getEmailBody() === null) {
            // body loader can load email from any folder
            $folder = $email->getEmailUsers()->first()->getFolder();
            $origin = $folder->getOrigin();
            $loader = $this->selector->select($origin);

            try {
                $emailBody = $loader->loadEmailBody($folder, $email, $this->em);
            } catch (LoadEmailBodyException $loadEx) {
                $this->logger->notice(
                    sprintf('Load email body failed. Email id: %d. Error: %s', $email->getId(), $loadEx->getMessage()),
                    ['exception' => $loadEx]
                );
                throw $loadEx;
            } catch (\Exception $ex) {
                $this->logger->warning(
                    sprintf('Load email body failed. Email id: %d. Error: %s.', $email->getId(), $ex->getMessage()),
                    ['exception' => $ex]
                );
                throw new LoadEmailBodyFailedException($email, $ex);
            }

            $email->setEmailBody($emailBody);

            $this->em->persist($email);
            $this->em->flush();

            $event = new EmailBodyAdded($email);
            $this->eventDispatcher->dispatch(EmailBodyAdded::NAME, $event);
        }

        $this->eventDispatcher->dispatch(EmailBodyLoaded::NAME, new EmailBodyLoaded($email));
    }
}<|MERGE_RESOLUTION|>--- conflicted
+++ resolved
@@ -41,13 +41,8 @@
         EntityManager $em,
         EventDispatcherInterface $eventDispatcher
     ) {
-<<<<<<< HEAD
         $this->selector = $selector;
         $this->em = $em;
-=======
-        $this->selector        = $selector;
-        $this->em              = $em;
->>>>>>> ecaed830
         $this->eventDispatcher = $eventDispatcher;
     }
 
