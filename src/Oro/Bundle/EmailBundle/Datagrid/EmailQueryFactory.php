--- conflicted
+++ resolved
@@ -58,11 +58,6 @@
     public function filterQueryByUserId(QueryBuilder $qb, $userId)
     {
         if ($userId) {
-<<<<<<< HEAD
-            $qb->andWhere(
-                $qb->expr()->orX('eu.owner = :owner', 'eu.mailboxOwner IS NOT NULL')
-            );
-=======
             $mailboxIds = $this->doctrine->getRepository('OroEmailBundle:Mailbox')
                  ->findAvailableMailboxIds($userId);
             if (!empty($mailboxIds)) {
@@ -77,7 +72,6 @@
                     'eu.owner = :owner'
                 );
             }
->>>>>>> 2a771175
             $qb->setParameter('owner', $userId);
         }
     }
