--- conflicted
+++ resolved
@@ -49,20 +49,12 @@
     /**
      * Adds an email attachment
      *
-<<<<<<< HEAD
-     * @param string $fileName
-     * @param string $content
-     * @param string $contentType
-     * @param string $contentTransferEncoding
-     * @param null   $contentId
-=======
      * @param string      $fileName
      * @param string      $content
      * @param string      $contentType
      * @param string      $contentTransferEncoding
      * @param null|string $embeddedContentId
      *
->>>>>>> de43c1ca
      * @throws \LogicException
      */
     public function addEmailAttachment(
@@ -70,11 +62,7 @@
         $content,
         $contentType,
         $contentTransferEncoding,
-<<<<<<< HEAD
-        $contentId = null
-=======
         $embeddedContentId = null
->>>>>>> de43c1ca
     ) {
         if ($this->emailBody === null) {
             throw new \LogicException('Call setEmailBody first.');
@@ -92,11 +80,7 @@
             ->setFileName($fileName)
             ->setContentType($contentType)
             ->setContent($emailAttachmentContent)
-<<<<<<< HEAD
-            ->setEmbeddedContentId($contentId);
-=======
             ->setEmbeddedContentId($embeddedContentId);
->>>>>>> de43c1ca
 
         $this->emailBody->addAttachment($emailAttachment);
     }
