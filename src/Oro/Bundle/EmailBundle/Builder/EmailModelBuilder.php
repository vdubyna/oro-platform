--- conflicted
+++ resolved
@@ -47,18 +47,11 @@
     protected $configManager;
 
     /**
-<<<<<<< HEAD
      * @var EmailAttachmentProvider
      */
     protected $emailAttachmentProvider;
 
     /**
-     * @param EmailModelBuilderHelper $emailModelBuilderHelper
-     * @param Request                 $request
-     * @param EntityManager           $entityManager
-     * @param ConfigManager           $configManager
-     * @param EmailAttachmentProvider $emailAttachmentProvider
-=======
      * @var EmailActivityListProvider
      */
     protected $activityListProvider;
@@ -69,30 +62,22 @@
      * @param EntityManager             $entityManager
      * @param ConfigManager             $configManager
      * @param EmailActivityListProvider $activityListProvider
->>>>>>> 393383dd
+     * @param EmailAttachmentProvider   $emailAttachmentProvider
      */
     public function __construct(
         EmailModelBuilderHelper $emailModelBuilderHelper,
         Request $request,
         EntityManager $entityManager,
         ConfigManager $configManager,
-<<<<<<< HEAD
+        EmailActivityListProvider $activityListProvider,
         EmailAttachmentProvider $emailAttachmentProvider
-    ) {
-        $this->helper                  = $emailModelBuilderHelper;
-        $this->request                 = $request;
-        $this->entityManager           = $entityManager;
-        $this->configManager           = $configManager;
-        $this->emailAttachmentProvider = $emailAttachmentProvider;
-=======
-        EmailActivityListProvider $activityListProvider
     ) {
         $this->helper               = $emailModelBuilderHelper;
         $this->request              = $request;
         $this->entityManager        = $entityManager;
         $this->configManager        = $configManager;
         $this->activityListProvider = $activityListProvider;
->>>>>>> 393383dd
+        $this->emailAttachmentProvider = $emailAttachmentProvider;
     }
 
     /**
