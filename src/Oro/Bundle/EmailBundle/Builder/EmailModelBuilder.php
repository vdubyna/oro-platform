<?php

namespace Oro\Bundle\EmailBundle\Builder;

use Doctrine\Common\Util\ClassUtils;
use Doctrine\ORM\EntityManager;

use Symfony\Component\HttpFoundation\Request;

use Oro\Bundle\ConfigBundle\Config\ConfigManager;
use Oro\Bundle\EmailBundle\Builder\Helper\EmailModelBuilderHelper;
use Oro\Bundle\EmailBundle\Entity\EmailRecipient;
use Oro\Bundle\EmailBundle\Entity\Email as EmailEntity;
use Oro\Bundle\EmailBundle\Form\Model\Email as EmailModel;

/**
 * Class EmailModelBuilder
 *
 * @package Oro\Bundle\EmailBundle\Builder
 *
<<<<<<< HEAD
=======
 * @SuppressWarnings(PHPMD.CouplingBetweenObjects)
>>>>>>> 6b4d69ed
 * @SuppressWarnings(PHPMD.TooManyMethods)
 */
class EmailModelBuilder
{
    /**
     * @var EmailModelBuilderHelper
     */
    protected $helper;
    /**
     * @var Request
     */
    protected $request;

    /**
     * @var EntityManager
     */
    protected $entityManager;

    /**
     * @var ConfigManager
     */
    protected $configManager;

    /**
     * @param EmailModelBuilderHelper $emailModelBuilderHelper
     * @param Request                 $request
     * @param EntityManager           $entityManager
     * @param ConfigManager           $configManager
     */
    public function __construct(
        EmailModelBuilderHelper $emailModelBuilderHelper,
        Request $request,
        EntityManager $entityManager,
        ConfigManager $configManager
    ) {
        $this->helper              = $emailModelBuilderHelper;
        $this->request             = $request;
        $this->entityManager       = $entityManager;
        $this->configManager       = $configManager;
    }

    /**
     * @param EmailModel $emailModel
     *
     * @return EmailModel
     */
    public function createEmailModel(EmailModel $emailModel = null)
    {
        if (!$emailModel) {
            $emailModel = new EmailModel();
        }

        if ($this->request->getMethod() === 'GET') {
            $this->applyRequest($emailModel);
        }
        $this->applySignature($emailModel);

        return $emailModel;
    }

    /**
     * @param EmailEntity $parentEmailEntity
     *
     * @return EmailModel
     */
    public function createReplyEmailModel(EmailEntity $parentEmailEntity)
    {
        $emailModel = new EmailModel();

        $emailModel->setParentEmailId($parentEmailEntity->getId());

        $fromAddress = $parentEmailEntity->getFromEmailAddress();
        if ($fromAddress->getOwner() == $this->helper->getUser()) {
            $emailModel->setTo([$parentEmailEntity->getTo()->first()->getEmailAddress()->getEmail()]);
            $emailModel->setFrom($fromAddress->getEmail());
        } else {
            $emailModel->setTo([$fromAddress->getEmail()]);
            $this->initReplyFrom($emailModel, $parentEmailEntity);
        }

        $emailModel->setSubject($this->helper->prependWith('Re: ', $parentEmailEntity->getSubject()));

        $body = $this->helper->getEmailBody($parentEmailEntity, 'OroEmailBundle:Email/Reply:parentBody.html.twig');
        $emailModel->setBodyFooter($body);

        return $this->createEmailModel($emailModel);
    }

    /**
     * @param EmailModel  $emailModel
     * @param EmailEntity $parentEmailEntity
     */
    protected function initReplyFrom(EmailModel $emailModel, EmailEntity $parentEmailEntity)
    {
        $userEmails = $this->helper->getUser()->getEmails();
        $toEmails = [];
        $emailRecipients = $parentEmailEntity->getTo();
        /** @var EmailRecipient $emailRecipient */
        foreach ($emailRecipients as $emailRecipient) {
            $toEmails[] = $emailRecipient->getEmailAddress()->getEmail();
        }

        foreach ($userEmails as $userEmail) {
            if (in_array($userEmail->getEmail(), $toEmails)) {
                $emailModel->setFrom($userEmail->getEmail());

                break;
            }
        }
    }

    /**
     * @param EmailEntity $parentEmailEntity
     *
     * @return EmailModel
     */
    public function createForwardEmailModel(EmailEntity $parentEmailEntity)
    {
        $emailModel = new EmailModel();

        $emailModel->setParentEmailId($parentEmailEntity->getId());

        $emailModel->setSubject($this->helper->prependWith('Fwd: ', $parentEmailEntity->getSubject()));
        $body = $this->helper->getEmailBody($parentEmailEntity, 'OroEmailBundle:Email/Forward:parentBody.html.twig');
        $emailModel->setBodyFooter($body);

        return $this->createEmailModel($emailModel);
    }

    /**
     * @param EmailModel $emailModel
     */
    protected function applyRequest(EmailModel $emailModel)
    {
        $this->applyEntityData($emailModel);
        $this->applyFrom($emailModel);
        $this->applySubject($emailModel);
        $this->applyFrom($emailModel);
        $this->applyRecipients($emailModel);
    }

    /**
     * @param EmailModel $emailModel
     */
    protected function applyEntityData(EmailModel $emailModel)
    {
        if ($this->request->query->has('entityClass')) {
            $emailModel->setEntityClass(
                $this->helper->decodeClassName($this->request->query->get('entityClass'))
            );
        }
        if ($this->request->query->has('entityId')) {
            $emailModel->setEntityId($this->request->query->get('entityId'));
        }
        if (!$emailModel->getEntityClass() || !$emailModel->getEntityId()) {
            if ($emailModel->getParentEmailId()) {
                $parentEmail = $this->entityManager->getRepository('OroEmailBundle:Email')
                    ->find($emailModel->getParentEmailId());
                $this->applyEntityDataFromEmail($emailModel, $parentEmail);
            }
        }
    }

    /**
     * @param EmailModel $emailModel
     */
    protected function applyFrom(EmailModel $emailModel)
    {
        if (!$emailModel->getFrom()) {
            if ($this->request->query->has('from')) {
                $from = $this->request->query->get('from');
                if (!empty($from)) {
                    $this->helper->preciseFullEmailAddress($from);
                }
                $emailModel->setFrom($from);
            } else {
                $user = $this->helper->getUser();
                if ($user) {
                    $emailModel->setFrom($this->helper->buildFullEmailAddress($user));
                }
            }
        }
    }

    /**
     * @param EmailModel $emailModel
     */
    protected function applyRecipients(EmailModel $emailModel)
    {
        $emailModel->setTo(array_merge($emailModel->getTo(), $this->getRecipients($emailModel, EmailRecipient::TO)));
        $emailModel->setCc(array_merge($emailModel->getCc(), $this->getRecipients($emailModel, EmailRecipient::CC)));
        $emailModel->setBcc(array_merge($emailModel->getBcc(), $this->getRecipients($emailModel, EmailRecipient::BCC)));
    }

    /**
     * @param EmailModel $emailModel
     * @param string $type
     *
     * @return array
     */
    protected function getRecipients(EmailModel $emailModel, $type)
    {
        $addresses = [];
        if ($this->request->query->has($type)) {
            $address = trim($this->request->query->get($type));
            if (!empty($address)) {
                $this->helper->preciseFullEmailAddress(
                    $address,
                    $emailModel->getEntityClass(),
                    $emailModel->getEntityId()
                );
            }
            $addresses = [$address];
        }
        return $addresses;
    }

    /**
     * @param EmailModel $model
     */
    protected function applySubject(EmailModel $model)
    {
        if ($this->request->query->has('subject')) {
            $subject = trim($this->request->query->get('subject'));
            $model->setSubject($subject);
        }
    }

    /**
     * @param EmailModel  $emailModel
     * @param EmailEntity $emailEntity
     */
    protected function applyEntityDataFromEmail(EmailModel $emailModel, EmailEntity $emailEntity)
    {
        $entities = $emailEntity->getActivityTargetEntities();
        foreach ($entities as $entity) {
            if ($entity != $this->helper->getUser()) {
                $emailModel->setEntityClass(ClassUtils::getClass($entity));
                $emailModel->setEntityId($entity->getId());

                return;
            }
        }
    }

    /**
     * @param EmailModel $emailModel
     */
    protected function applySignature(EmailModel $emailModel)
    {
        $signature = $this->configManager->get('oro_email.signature');
        if ($signature) {
            $emailModel->setSignature($signature);
        }
    }
}<|MERGE_RESOLUTION|>--- conflicted
+++ resolved
@@ -18,10 +18,7 @@
  *
  * @package Oro\Bundle\EmailBundle\Builder
  *
-<<<<<<< HEAD
-=======
  * @SuppressWarnings(PHPMD.CouplingBetweenObjects)
->>>>>>> 6b4d69ed
  * @SuppressWarnings(PHPMD.TooManyMethods)
  */
 class EmailModelBuilder
