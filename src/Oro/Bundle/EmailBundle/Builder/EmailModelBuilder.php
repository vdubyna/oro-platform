--- conflicted
+++ resolved
@@ -224,21 +224,17 @@
      */
     protected function initReplyFrom(EmailModel $emailModel, EmailEntity $parentEmailEntity)
     {
-<<<<<<< HEAD
         $user = $this->helper->getUser();
         if (!$user) {
             return;
         }
 
         $userEmails = $user->getEmails();
-=======
-        $userEmails = $this->helper->getUser()->getEmails();
         if ($userEmails instanceof Collection) {
             $userEmails = $userEmails->toArray();
         }
         $mailboxes = $this->helper->getMailboxes();
         $userEmails = array_merge((array)$mailboxes, (array)$userEmails);
->>>>>>> cdbfe6bc
         $toEmails = [];
         $emailRecipients = $parentEmailEntity->getTo();
         /** @var EmailRecipient $emailRecipient */
