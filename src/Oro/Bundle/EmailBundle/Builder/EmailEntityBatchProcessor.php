--- conflicted
+++ resolved
@@ -10,11 +10,8 @@
 use Oro\Bundle\EmailBundle\Entity\Email;
 use Oro\Bundle\EmailBundle\Entity\EmailAddress;
 use Oro\Bundle\EmailBundle\Entity\EmailFolder;
-<<<<<<< HEAD
-=======
 use Oro\Bundle\EmailBundle\Entity\EmailOrigin;
 use Oro\Bundle\EmailBundle\Entity\EmailUser;
->>>>>>> c159c062
 use Oro\Bundle\EmailBundle\Entity\Manager\EmailAddressManager;
 use Oro\Bundle\EmailBundle\Entity\Provider\EmailOwnerProvider;
 use Oro\Bundle\EmailBundle\Event\EmailUserAdded;
@@ -57,14 +54,11 @@
     protected $folders = [];
 
     /**
-<<<<<<< HEAD
-=======
      * @var EmailOrigin[]
      */
     protected $origins = [];
 
     /**
->>>>>>> c159c062
      * Constructor
      *
      * @param EmailAddressManager $emailAddressManager
@@ -182,18 +176,11 @@
      */
     public function clear()
     {
-<<<<<<< HEAD
-        $this->changes = array();
-        $this->emails = array();
-        $this->folders = array();
-        $this->addresses = array();
-=======
         $this->changes = [];
         $this->emailUsers = [];
         $this->folders = [];
         $this->origins = [];
         $this->addresses = [];
->>>>>>> c159c062
     }
 
     /**
@@ -352,21 +339,12 @@
      */
     protected function updateAddressReferences(EmailAddress $old, EmailAddress $new)
     {
-<<<<<<< HEAD
-        foreach ($this->emails as $email) {
-            if ($this->areAddressesEqual($email->getFromEmailAddress(), $old)) {
-                $email->setFromEmailAddress($new);
-            }
-            foreach ($email->getRecipients() as $recipient) {
-                if ($this->areAddressesEqual($recipient->getEmailAddress(), $old)) {
-=======
         foreach ($this->emailUsers as $emailUser) {
             if ($emailUser->getEmail()->getFromEmailAddress() === $old) {
                 $emailUser->getEmail()->setFromEmailAddress($new);
             }
             foreach ($emailUser->getEmail()->getRecipients() as $recipient) {
                 if ($recipient->getEmailAddress() === $old) {
->>>>>>> c159c062
                     $recipient->setEmailAddress($new);
                 }
             }
