<?php

namespace Oro\Bundle\EmailBundle\Provider;

use Doctrine\Bundle\DoctrineBundle\Registry;
use Doctrine\Common\Util\ClassUtils;
use Doctrine\ORM\Mapping\ClassMetadata;
use Doctrine\ORM\QueryBuilder;

use Symfony\Component\Translation\TranslatorInterface;
use Symfony\Component\PropertyAccess\PropertyAccess;
use Symfony\Component\PropertyAccess\PropertyAccessor;

use Oro\Bundle\EmailBundle\Entity\Repository\EmailAwareRepository;
use Oro\Bundle\EmailBundle\Model\CategorizedRecipient;
use Oro\Bundle\EmailBundle\Model\EmailRecipientsProviderArgs;
use Oro\Bundle\EmailBundle\Model\Recipient;
use Oro\Bundle\EmailBundle\Model\RecipientEntity;
use Oro\Bundle\EntityConfigBundle\Config\ConfigManager;
use Oro\Bundle\EntityConfigBundle\Config\Id\EntityConfigId;
use Oro\Bundle\LocaleBundle\DQL\DQLNameFormatter;
use Oro\Bundle\LocaleBundle\Formatter\NameFormatter;
use Oro\Bundle\SecurityBundle\ORM\Walker\AclHelper;
use Oro\Bundle\OrganizationBundle\Entity\Organization;
use Oro\Bundle\EmailBundle\Entity\Provider\EmailOwnerProvider;
use Oro\Bundle\EmailBundle\Tools\EmailAddressHelper;
use Oro\Bundle\SearchBundle\Engine\Indexer;
use Oro\Bundle\SearchBundle\Query\Result;

class EmailRecipientsHelper
{
    const ORGANIZATION_PROPERTY = 'organization';
    const EMAIL_IDS_SEPARATOR   = ';';

     /** @var AclHelper */
    protected $aclHelper;

    /** @var DQLNameFormatter */
    private $dqlNameFormatter;

    /** @var NameFormatter */
    protected $nameFormatter;

    /** @var ConfigManager */
    protected $configManager;

    /** @var TranslatorInterface */
    protected $translator;

    /** @var PropertyAccessor*/
    protected $propertyAccessor;

    /** @var EmailOwnerProvider */
    protected $emailOwnerProvider;

    /** @var Registry */
    protected $registry;

    /** @var EmailAddressHelper */
    protected $addressHelper;

    /**
     * @param AclHelper $aclHelper
     * @param DQLNameFormatter $dqlNameFormatter
     * @param NameFormatter $nameFormatter
     * @param ConfigManager $configManager
     * @param TranslatorInterface $translator
     * @param EmailOwnerProvider $emailOwnerProvider
     * @param Registry $registry
     * @param EmailAddressHelper $addressHelper
     * @param Indexer $search
     */
    public function __construct(
        AclHelper $aclHelper,
        DQLNameFormatter $dqlNameFormatter,
        NameFormatter $nameFormatter,
        ConfigManager $configManager,
        TranslatorInterface $translator,
        EmailOwnerProvider $emailOwnerProvider,
        Registry $registry,
        EmailAddressHelper $addressHelper,
        Indexer $search
    ) {
        $this->aclHelper = $aclHelper;
        $this->dqlNameFormatter = $dqlNameFormatter;
        $this->nameFormatter = $nameFormatter;
        $this->configManager = $configManager;
        $this->translator = $translator;
        $this->emailOwnerProvider = $emailOwnerProvider;
        $this->registry = $registry;
        $this->addressHelper = $addressHelper;
        $this->search = $search;
    }

    /**
     * @param object $object
     * @param ClassMetadata $objectMetadata
     *
     * @return RecipientEntity
     */
    public function createRecipientEntity($object, ClassMetadata $objectMetadata)
    {
        $identifiers = $objectMetadata->getIdentifierValues($object);
        if (count($identifiers) !== 1) {
            return null;
        }

        $organizationName = null;
        if ($this->getPropertyAccessor()->isReadable($object, static::ORGANIZATION_PROPERTY)) {
            $organization = $this->getPropertyAccessor()->getValue($object, static::ORGANIZATION_PROPERTY);
            if ($organization) {
                $organizationName = $organization->getName();
            }
        }

        return new RecipientEntity(
            $objectMetadata->name,
            reset($identifiers),
            $this->createRecipientEntityLabel($this->nameFormatter->format($object), $objectMetadata->name),
            $organizationName
        );
    }

    /**
     * @param string $name
     * @param Organization|null $organization
     *
     * @return Recipient
     */
    public function createRecipientFromEmail($name, Organization $organization = null)
    {
        $em = $this->registry->getManager();
        $email = $this->addressHelper->extractPureEmailAddress($name);
        $owner = $this->emailOwnerProvider->findEmailOwner($em, $email);
        if (!$owner || !$this->isObjectAllowedForOrganization($owner, $organization)) {
            return null;
        }

        $metadata = $em->getClassMetadata(ClassUtils::getClass($owner));

        return new Recipient(
            $email,
            $name,
            $this->createRecipientEntity($owner, $metadata)
        );
    }

    /**
     * @param Recipient $recipient
     *
     * @return array
     */
    public function createRecipientData(Recipient $recipient)
    {
        $data = ['key' => $recipient->getId()];
        if ($recipientEntity = $recipient->getEntity()) {
            $data = array_merge(
                $data,
                [
                    'contextText'  => $recipient->getEntity()->getLabel(),
                    'contextValue' => [
                        'entityClass' => $recipient->getEntity()->getClass(),
                        'entityId'    => $recipient->getEntity()->getId(),
                    ],
                    'organization' => $recipient->getEntity()->getOrganization(),
                ]
            );
        }

        return [
            'id'    => self::prepareFormRecipientIds($recipient->getId()),
            'text'  => $recipient->getName(),
            'data'  => json_encode($data),
        ];
    }

    /**
     * @param EmailRecipientsProviderArgs $args
     * @param EmailAwareRepository $repository
     * @param string $alias
     * @param string $entityClass
     *
     * @return Recipient[]
     */
    public function getRecipients(
        EmailRecipientsProviderArgs $args,
        EmailAwareRepository $repository,
        $alias,
        $entityClass
    ) {
        $searchRecipients = $this->search->simpleSearch(
            $args->getQuery(),
            0,
            $args->getLimit(),
            $this->search->getEntityAlias($entityClass)
        );

        $recipients = [];
        if (!$searchRecipients->isEmpty()) {
            $fullNameQueryPart = $this->dqlNameFormatter->getFormattedNameDQL($alias, $entityClass);
            $excludedEmailNames = $args->getExcludedEmailNamesForEntity($entityClass);

            $primaryEmailsQb = $repository
                ->getPrimaryEmailsQb($fullNameQueryPart, $excludedEmailNames)
                ->setMaxResults($args->getLimit());

            $primaryEmailsQb->andWhere($primaryEmailsQb->expr()->in(sprintf('%s.id', $alias), ':entity_id_list'));
            $primaryEmailsQb->setParameter(
                'entity_id_list',
                array_map(function (Result\Item $searchRecipient) {
                    return $searchRecipient->getRecordId();
                }, $searchRecipients->getElements())
            );
            $primaryEmailsResult = $this->getRestrictedResult($primaryEmailsQb, $args);
            $recipients = $this->recipientsFromResult($primaryEmailsResult, $entityClass);
        }

        return $recipients;
    }

    /**
     * @param EmailRecipientsProviderArgs $args
     * @param Recipient[] $recipients
     *
     * @return array
     */
    public static function filterRecipients(EmailRecipientsProviderArgs $args, array $recipients)
    {
        return array_filter($recipients, function (Recipient $recipient) use ($args) {
            return !in_array($recipient->getIdentifier(), $args->getExcludedRecipientIdentifiers()) &&
                stripos($recipient->getName(), $args->getQuery()) !== false;
        });
    }

    /**
     * @param EmailRecipientsProviderArgs $args
     * @param object|null $object
     *
     * @return bool
     */
    public function isObjectAllowed(EmailRecipientsProviderArgs $args, $object = null)
    {
        return $this->isObjectAllowedForOrganization($object, $args->getOrganization());
    }

    /**
     * @param object|null $object
     * @param Organization|null $organization
     *
     * @return bool
     */
    public function isObjectAllowedForOrganization($object = null, Organization $organization = null)
    {
        if (!$organization ||
            !$object ||
            !$this->getPropertyAccessor()->isReadable($object, static::ORGANIZATION_PROPERTY)
        ) {
            return true;
        }

        $objectOrganization = $this->getPropertyAccessor()->getValue($object, static::ORGANIZATION_PROPERTY);
        if (!$organization) {
            return true;
        }

        return $objectOrganization === $organization;
    }

    /**
     * @param array $result
     * @param string $entityClass
     *
     * @return array
     */
    public function recipientsFromResult(array $result, $entityClass)
    {
        $emails = [];
        foreach ($result as $row) {
            $recipient = new CategorizedRecipient(
                $row['email'],
                sprintf('%s <%s>', $row['name'], $row['email']),
                new RecipientEntity(
                    $entityClass,
                    $row['entityId'],
                    $this->createRecipientEntityLabel($row['name'], $entityClass),
                    $row['organization']
                )
            );

            $emails[$recipient->getIdentifier()] = $recipient;
        }

        return $emails;
    }

    /**
     * @param array $result
     *
     * @return array
     */
    public function plainRecipientsFromResult(array $result)
    {
        $emails = [];
        foreach ($result as $row) {
            $recipient = new CategorizedRecipient(
                $row['email'],
                sprintf('%s <%s>', $row['name'], $row['email'])
            );

            $emails[$recipient->getIdentifier()] = $recipient;
        }

        return $emails;
    }

    /**
     * @param QueryBuilder $qb
     * @param EmailRecipientsProviderArgs $args
     *
     * @return array
     */
    protected function getRestrictedResult(QueryBuilder $qb, EmailRecipientsProviderArgs $args)
    {
        if ($args->getOrganization()) {
            $qb
                ->andWhere('o.id = :organization')
                ->setParameter('organization', $args->getOrganization());
        }

        return $this->aclHelper->apply($qb)->getResult();
    }

    /**
     * @param string $label
     * @param string $entityClass
     *
     * @return string
     */
    protected function createRecipientEntityLabel($label, $entityClass)
    {
        $label = trim($label);
        if ($classLabel = $this->getClassLabel($entityClass)) {
            $label .= ' (' . $classLabel . ')';
        }

        return $label;
    }

    /**
     * @param string $className
     * @return null|string
     */
    protected function getClassLabel($className)
    {
        if (!$this->configManager->hasConfig($className)) {
            return null;
        }
        $entityConfig = new EntityConfigId('entity', $className);
        $label        = $this->configManager->getConfig($entityConfig)->get('label');

        return $this->translator->trans($label);
    }

    /**
<<<<<<< HEAD
=======
     * @param array $result
     * @param string $entityClass
     *
     * @return array
     */
    protected function recipientsFromResult(array $result, $entityClass)
    {
        $emails = [];
        foreach ($result as $row) {
            $recipient = new CategorizedRecipient(
                $row['email'],
                sprintf('"%s" <%s>', $row['name'], $row['email']),
                new RecipientEntity(
                    $entityClass,
                    $row['entityId'],
                    $this->createRecipientEntityLabel($row['name'], $entityClass),
                    $row['organization']
                )
            );

            $emails[$recipient->getIdentifier()] = $recipient;
        }

        return $emails;
    }

    /**
>>>>>>> 163d2934
     * @return PropertyAccessor
     */
    protected function getPropertyAccessor()
    {
        if (!$this->propertyAccessor) {
            $this->propertyAccessor = PropertyAccess::createPropertyAccessor();
        }

        return $this->propertyAccessor;
    }

    /**
     * Prepares base64 encoded emails to be used as ids in recipients form for select2 component.
     *
     * @param  array|string $ids
     * @return string;
     */
    public static function prepareFormRecipientIds($ids)
    {
        if (is_string($ids)) {
            return base64_encode($ids);
        }

        $ids = array_map("base64_encode", $ids);

        return implode(self::EMAIL_IDS_SEPARATOR, $ids);
    }

    /**
     * Extracts base64 encoded selected email values, that are used as ids in recipients form for select2 component.
     *
     * @param  array|string $value
     * @return array;
     */
    public static function extractFormRecipientIds($value)
    {
        if (is_array($value)) {
            return $value;
        }
        /*
         * str_getcsv is used to cover the case if emails are pasted directly with ";" separator
         * and it protects from ";" used  in full email address. (example: "Recipient Name; Name2" <myemail@domain.com>)
         */
        $idsEncoded = str_getcsv($value, self::EMAIL_IDS_SEPARATOR);
        $idsDecoded = array_map(function ($idEncoded) {
            return base64_decode($idEncoded, true) ? : $idEncoded;
        }, $idsEncoded);

        return $idsDecoded;
    }
}<|MERGE_RESOLUTION|>--- conflicted
+++ resolved
@@ -362,36 +362,6 @@
     }
 
     /**
-<<<<<<< HEAD
-=======
-     * @param array $result
-     * @param string $entityClass
-     *
-     * @return array
-     */
-    protected function recipientsFromResult(array $result, $entityClass)
-    {
-        $emails = [];
-        foreach ($result as $row) {
-            $recipient = new CategorizedRecipient(
-                $row['email'],
-                sprintf('"%s" <%s>', $row['name'], $row['email']),
-                new RecipientEntity(
-                    $entityClass,
-                    $row['entityId'],
-                    $this->createRecipientEntityLabel($row['name'], $entityClass),
-                    $row['organization']
-                )
-            );
-
-            $emails[$recipient->getIdentifier()] = $recipient;
-        }
-
-        return $emails;
-    }
-
-    /**
->>>>>>> 163d2934
      * @return PropertyAccessor
      */
     protected function getPropertyAccessor()
