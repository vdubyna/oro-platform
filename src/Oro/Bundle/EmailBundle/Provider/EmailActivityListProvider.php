--- conflicted
+++ resolved
@@ -159,19 +159,16 @@
         );
 
         $data = [
-<<<<<<< HEAD
             'ownerName'     => $email->getFromName(),
             'ownerLink'     => null,
             'emailId'       => $email->getId(),
             'headOwnerName' => $headEmail->getFromName(),
             'headSubject'   => $headEmail->getSubject(),
             'headSentAt'    => $headEmail->getSentAt()->format('c')
-=======
             'ownerName' => $email->getFromName(),
             'ownerLink' => null,
             'entityId'  => $email->getId(),
             'isHead'    => $email->isHead() && $email->getThreadId(),
->>>>>>> ac3b800b
         ];
 
         if ($email->getFromEmailAddress()->hasOwner()) {
