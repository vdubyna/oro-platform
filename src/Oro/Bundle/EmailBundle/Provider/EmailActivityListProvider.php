--- conflicted
+++ resolved
@@ -199,13 +199,6 @@
      */
     public function getOrganization($activityEntity)
     {
-<<<<<<< HEAD
-        /** @var $activityEntity Email */
-        if ($activityEntity->getFromEmailAddress()->getHasOwner() &&
-            $activityEntity->getFromEmailAddress()->getOwner()->getOrganization()
-        ) {
-            return $activityEntity->getFromEmailAddress()->getOwner()->getOrganization();
-=======
         /**
          * @var $activityEntity Email
          * @var $emailAddressOwner EmailOwnerInterface
@@ -213,7 +206,6 @@
         $emailAddressOwner = $activityEntity->getFromEmailAddress()->getOwner();
         if ($emailAddressOwner && $emailAddressOwner->getOrganization()) {
             return $emailAddressOwner->getOrganization();
->>>>>>> 2a771175
         }
 
         /** @var SecurityContextInterface $securityContext */
