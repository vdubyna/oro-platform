--- conflicted
+++ resolved
@@ -6,11 +6,7 @@
 use Doctrine\ORM\QueryBuilder;
 
 use Symfony\Bundle\FrameworkBundle\Routing\Router;
-<<<<<<< HEAD
-use Symfony\Component\DependencyInjection\ContainerInterface;
-=======
 use Symfony\Component\Security\Core\SecurityContextInterface;
->>>>>>> 1ede66fa
 
 use Oro\Bundle\ActivityListBundle\Entity\ActivityList;
 use Oro\Bundle\ActivityListBundle\Model\ActivityListProviderInterface;
@@ -65,13 +61,8 @@
     /** @var HtmlTagHelper */
     protected $htmlTagHelper;
 
-<<<<<<< HEAD
-    /** @var ContainerInterface */
-    protected $container;
-=======
     /** @var  ServiceLink */
     protected $securityContextLink;
->>>>>>> 1ede66fa
 
     /**
      * @param DoctrineHelper      $doctrineHelper
