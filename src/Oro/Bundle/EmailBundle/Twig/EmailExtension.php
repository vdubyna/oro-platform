<?php

namespace Oro\Bundle\EmailBundle\Twig;

use Doctrine\ORM\EntityManager;

use Oro\Bundle\EmailBundle\Entity\EmailAttachment;
use Oro\Bundle\EmailBundle\Entity\EmailRecipient;
use Oro\Bundle\EmailBundle\Entity\EmailThread;
use Oro\Bundle\EmailBundle\Tools\EmailAddressHelper;
use Oro\Bundle\EmailBundle\Tools\EmailHolderHelper;

class EmailExtension extends \Twig_Extension
{
    const NAME = 'oro_email';

    /** @var EmailHolderHelper */
    protected $emailHolderHelper;

    /** @var EmailAddressHelper */
    protected $emailAddressHelper;

    /** @var EntityManager */
    protected $em;

    /**
     * @param EmailHolderHelper $emailHolderHelper
     * @param EmailAddressHelper $emailAddressHelper
     * @param EntityManager $em
     */
    public function __construct(
        EmailHolderHelper $emailHolderHelper,
        EmailAddressHelper $emailAddressHelper,
        EntityManager $em)
    {
        $this->emailHolderHelper = $emailHolderHelper;
        $this->emailAddressHelper = $emailAddressHelper;
        $this->em = $em;
    }

    /**
     * {@inheritdoc}
     */
    public function getFunctions()
    {
        return [
<<<<<<< HEAD
            new \Twig_SimpleFunction('oro_get_email', [$this, 'getEmail'])
=======
            new \Twig_SimpleFunction('oro_get_email', [$this, 'getEmail']),
            new \Twig_SimpleFunction('oro_get_email_address_name', [$this, 'getEmailAddressName']),
            new \Twig_SimpleFunction('oro_get_email_address', [$this, 'getEmailAddress']),
            new \Twig_SimpleFunction('oro_get_email_thread_recipients', [$this, 'getEmailThreadRecipients']),
            new \Twig_SimpleFunction('oro_get_email_thread_attachments', [$this, 'getEmailThreadAttachments'])
>>>>>>> 93413684
        ];
    }

    /**
     * Gets the email address of the given object
     *
     * @param object $object
     * @return string The email address or empty string if the object has no email
     */
    public function getEmail($object)
    {
        $result = $this->emailHolderHelper->getEmail($object);

        return null !== $result
            ? $result
            : '';
    }

    /**
     * Gets the recipients of the given thread
     *
     * @param EmailThread $thread
     * @return EmailRecipient[]
     */
    public function getEmailThreadRecipients($thread)
    {
        $result = $this->em->getRepository("OroEmailBundle:EmailRecipient")->getThreadUniqueRecipients($thread);

        return $result;
    }

    /**
     * Gets the attachments of the given thread
     *
     * @param EmailThread $thread
     * @return EmailAttachment[]
     */
    public function getEmailThreadAttachments($thread)
    {
        $result = $this->em->getRepository("OroEmailBundle:EmailAttachment")->getThreadAttachments($thread);

        return $result;
    }

    /**
     * Gets the email address name
     *
     * @param string $email
     * @return string The email address name or empty string if the name is not found
     */
    public function getEmailAddressName($email)
    {
        $result = $this->emailAddressHelper->extractEmailAddressName($email);

        return null !== $result
            ? $result
            : '';
    }

    /**
     * Gets the email address
     *
     * @param string $email
     * @return string The email address or empty string if the address is not found
     */
    public function getEmailAddress($email)
    {
        $result = $this->emailAddressHelper->extractPureEmailAddress($email);

        return null !== $result
            ? $result
            : '';
    }

    /**
     * {@inheritdoc}
     */
    public function getName()
    {
        return self::NAME;
    }
}<|MERGE_RESOLUTION|>--- conflicted
+++ resolved
@@ -44,15 +44,11 @@
     public function getFunctions()
     {
         return [
-<<<<<<< HEAD
-            new \Twig_SimpleFunction('oro_get_email', [$this, 'getEmail'])
-=======
             new \Twig_SimpleFunction('oro_get_email', [$this, 'getEmail']),
             new \Twig_SimpleFunction('oro_get_email_address_name', [$this, 'getEmailAddressName']),
             new \Twig_SimpleFunction('oro_get_email_address', [$this, 'getEmailAddress']),
             new \Twig_SimpleFunction('oro_get_email_thread_recipients', [$this, 'getEmailThreadRecipients']),
             new \Twig_SimpleFunction('oro_get_email_thread_attachments', [$this, 'getEmailThreadAttachments'])
->>>>>>> 93413684
         ];
     }
 
