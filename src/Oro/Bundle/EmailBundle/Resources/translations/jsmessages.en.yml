--- conflicted
+++ resolved
@@ -11,16 +11,13 @@
             load_error: Sorry, email thread was not loaded correctly.
             no_signature: You don't have a signature yet. Please add it in <a href="{{ url }}">My Profile</a>.
             no_signature_no_permission: You don't have a signature yet. Contact your administrator to add it.
-<<<<<<< HEAD
+        to: To
             collapse_all:
                 label: Collapse All
                 tooltip: Collapse all emails in the thread
             expand_all:
                 label: Expand All
                 tooltip: Expand all emails in the thread
-=======
-        to: To
->>>>>>> b806a391
 
 "The email was sent": "The email was sent"
 "Preview": "Preview"
