--- conflicted
+++ resolved
@@ -9,9 +9,6 @@
             apply_template_confirmation_content: Body content will be replaced by an other template. Are you sure you want to proceed?
         thread:
             load_error: Sorry, email thread was not loaded correctly.
-<<<<<<< HEAD
-            no_signature: You haven't created a signature yet. Please set it in System -> Configuration -> Email Configuration.
-=======
             no_signature: You don't have a signature yet. Please add it in <a href="{{ url }}">My Profile</a>.
             no_signature_no_permission: You don't have a signature yet. Contact your administrator to add it.
             collapse_all:
@@ -21,7 +18,6 @@
                 label: Expand All
                 tooltip: Expand all emails in the thread
         to: To
->>>>>>> 1f74fbbb
         attachment:
             added: Attachment added
 
