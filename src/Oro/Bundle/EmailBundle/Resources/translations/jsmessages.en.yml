oro:
    email:
        emailtemplate:
            load_failed: Error occured while loading template.
            variable_title: '{{ variable_label }}. Click to insert variable or drag it.'
            reference_title: '{{ variable_label }}. Click to go to related variables.'
            change_entity_confirmation: The template data can contain variables related to the previous selected entity. Do you want to clear all template data?
            apply_template_confirmation_title: Apply Template Confirmation
            apply_template_confirmation_content: Body content will be replaced by an other template. Are you sure you want to proceed?
        thread:
            load_error: Sorry, email thread was not loaded correctly.
<<<<<<< HEAD
        attachment:
            added: Attachment added
=======
            no_signature: You don't have a signature yet. Please add it in <a href="{{ url }}">My Profile</a>.
            no_signature_no_permission: You don't have a signature yet. Contact your administrator to add it.
        to: To
>>>>>>> 7b6b7859

"The email was sent": "The email was sent"
"Preview": "Preview"
"Yes, Proceed": "Yes, Proceed"<|MERGE_RESOLUTION|>--- conflicted
+++ resolved
@@ -9,14 +9,11 @@
             apply_template_confirmation_content: Body content will be replaced by an other template. Are you sure you want to proceed?
         thread:
             load_error: Sorry, email thread was not loaded correctly.
-<<<<<<< HEAD
-        attachment:
-            added: Attachment added
-=======
             no_signature: You don't have a signature yet. Please add it in <a href="{{ url }}">My Profile</a>.
             no_signature_no_permission: You don't have a signature yet. Contact your administrator to add it.
         to: To
->>>>>>> 7b6b7859
+        attachment:
+            added: Attachment added
 
 "The email was sent": "The email was sent"
 "Preview": "Preview"
