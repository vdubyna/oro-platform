oro:
    dashboard:
        recent_emails:
            title:       Recent Emails
            inbox:       Inbox
            sent:        Sent
            view_all:    View All
            description: This widget allows you to see most recent additions to your inbox and outbox

    email:
        controller.emailtemplate.saved.message: "Template saved"
        form.choose_template:                   ""
        variable.not.found:                     N/A

        system_configuration:
            email_configuration: Email Configuration
<<<<<<< HEAD
            signature_configuration:
              label: Signature
              signature.label: Signature Content
=======
            email_threads:
                label: Email Threads
                use_threads_in_emails:
                    label: Display My Emails as
                    choices:
                        non_threaded.label: Non-Threaded
                        threaded.label: Threaded

>>>>>>> 6aa306dc

        emailtemplate:
            entity_label:        Template
            entity_plural_label: Templates
            edit_entity:         Edit email template "%name%"
            clone_entity:        Clone email template
            entity_description:  Represent email template
            id.label:            Id
            is_system.label:     Is system
            is_editable.label:   Is editable
            name.label:          Template name
            owner.label:         Owner
            parent.label:        Parent
            subject.label:       Subject
            content.label:       Content
            entity_name.label:   Entity name
            type.label:          Type
            translations.label:  Translations
            organization.label:  Organization

            # sections for email template variables
            variables:
                system: 'System variables'
                entity: 'Entity variables'

            action:
                preview: Preview
                clone: Clone

            # email template system variables
            organization_name:   Organization name of logged in user
            user_name:           Username of logged in user
            user_first_name:     First name of logged in user
            user_last_name:      Last name of logged in user
            user_full_name:      Full name of logged in user
            app_short_name:      Short name of application #@deprecated since 1.4 Provider\SystemVariablesProvider
            app_full_name:       Full name of application  #@deprecated since 1.4 Provider\SystemVariablesProvider
            app_url:             Application URL
            current_datetime:    Current date & time
            current_date:        Current date
            current_time:        Current time

        menu:
            emailtemplate_list.description: List of email templates
            user_emails: My Emails

        datagrid:
            emailtemplate:
                action:
                    clone:  "Clone"
                    delete: "Delete"
                    update: "Update"
                filter:
                    type:
                        html: "Html"
                        txt:  "Plain text"
                    entityName:
                        empty: None
                page_size:
                    all: "All"
                view:
                    system_templates: "System only"
            emails:
                action:
                    view: "View"


        handler:
            attempt_save_system_template: "Overriding of system's templates is prohibited, clone it instead."
            unable_to_send_email:         "Unable to send the email."
            sender_can_not_be_empty:      "Sender can not be empty"
            recipient_can_not_be_empty:   "Recipient can not be empty"

        folders.label:            Folders
        from_email_address.label: From
        from_name.label:          From
        email_body.label:         Body
        entity_label:             Email
        entity_plural_label:      Emails
        entity_description:       Email message
        id.label:                 Id
        importance.label:         Importance
        internal_date.label:      Internal date
        message_id.label:         Message Id
        received_at.label:        Received at
        recipients.label:         Recipients
        send_email:               Send email
        sent_at.label:            Sent at
        sent_by.label:            sent by {{ user }} on {{ date }}
        subject.label:            Subject
        x_message_id.label:       xMessage Id
        x_thread_id.label:        xThread Id
        template.label:           Apply template
        type.label:               Type
        head.label:               Is Head
        refs.label:               References Header
        seen.label:               Is Seen
        thread_id.label:          Thread ID

        empty_body:               Empty body
        unable_to_load_body:      Unfortunately the email body cannot be loaded from a server. Possible reasons: an email has been deleted, unable to connect to a server.
        body_is_unavailable:      Body is unavailable

        entity_config:
            email:
                field:
                    items:
                        available_in_template: Available in email templates

        reply:                    Reply
        forward:                  Forward
        forwarded_message:        Forwarded message
        parent_message_header:    "On %date% %user% wrote:"

"%subject% - Email": "%subject% - Email"
"Subject": "Subject"
"Sent": "Sent"
"From": "From"
"To": "To"
"Cc": "Cc"
"Bcc": "Bcc"
"Attachments": "Attachments"
"Body": "Body"
"Send email": "Send email"
"Send": "Send"
"Content": "Content"
"Cc/Bcc": "Cc/Bcc"
"Thread view": "Thread view"<|MERGE_RESOLUTION|>--- conflicted
+++ resolved
@@ -14,11 +14,11 @@
 
         system_configuration:
             email_configuration: Email Configuration
-<<<<<<< HEAD
+
             signature_configuration:
               label: Signature
               signature.label: Signature Content
-=======
+
             email_threads:
                 label: Email Threads
                 use_threads_in_emails:
@@ -26,8 +26,6 @@
                     choices:
                         non_threaded.label: Non-Threaded
                         threaded.label: Threaded
-
->>>>>>> 6aa306dc
 
         emailtemplate:
             entity_label:        Template
