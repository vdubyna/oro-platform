oro:
    dashboard:
        recent_emails:
            title:       Recent Emails
            inbox:       Inbox
            sent:        Sent
            view_all:    View All
            description: This widget allows you to see most recent additions to your inbox and outbox

    email:
        controller.emailtemplate.saved.message: "Template saved"
        form:
            choose_template:                     ""
            add_signature:                       Add Signature
            attach_file:                         Attach file
            from_record:                         From record
            upload:                              Upload
            attach:                              Attach
            no_attachments:                      No available attachments
            thread_attachments:                  Thread Attachments
            record_attachments:                  Record Attachments

        variable.not.found:                     N/A

        system_configuration:
            email_configuration: Email Configuration

            signature_configuration:
                label: Signature
                signature.label: Signature Content
                append_signature:
                    label: Append signature to email body
                    choices:
                        auto.label: Auto
                        manual.label: Manual

            email_threads:
                label: Email Threads

            attachment_configuration:
                label: Attachments
                link_to_scope:
                    label: Link Attachments To Context Entity
                    choices:
                        auto.label: Auto
                        manual.label: Manual

        emailtemplate:
            entity_label:        Template
            entity_plural_label: Templates
            edit_entity:         Edit email template "%name%"
            clone_entity:        Clone email template
            entity_description:  Represent email template
            id.label:            Id
            is_system.label:     Is system
            is_editable.label:   Is editable
            name.label:          Template name
            owner.label:         Owner
            parent.label:        Parent
            subject.label:       Subject
            content.label:       Content
            entity_name.label:   Entity name
            type.label:          Type
            translations.label:  Translations
            organization.label:  Organization

            # sections for email template variables
            variables:
                system: 'System variables'
                entity: 'Entity variables'

            action:
                preview: Preview
                clone: Clone

            # email template system variables
            organization_name:   Organization name of logged in user
            user_name:           Username of logged in user
            user_first_name:     First name of logged in user
            user_last_name:      Last name of logged in user
            user_full_name:      Full name of logged in user
            app_short_name:      Short name of application #@deprecated since 1.4 Provider\SystemVariablesProvider
            app_full_name:       Full name of application  #@deprecated since 1.4 Provider\SystemVariablesProvider
            app_url:             Application URL
            current_datetime:    Current date & time
            current_date:        Current date
            current_time:        Current time
            siganture:           Signature (oro_html_filter should be applied to this variable to allow usage of it's html view)

        attachment:
            copy_to_record: Copy to Record
            save: Save
            select_file: Select file

        menu:
            emailtemplate_list.description: List of email templates
            user_emails: My Emails
<<<<<<< HEAD
            compose: Compose
=======
            shortcut_compose_email.label: Compose email
            shortcut_compose_email.description: Compose email
>>>>>>> 88e79757

        datagrid:
            emailtemplate:
                action:
                    clone:  "Clone"
                    delete: "Delete"
                    update: "Update"
                filter:
                    type:
                        html: "Html"
                        txt:  "Plain text"
                    entityName:
                        empty: None
                page_size:
                    all: "All"
                view:
                    system_templates: System only
                    all_templates: All
            emails:
                action:
                    view: "View"

            emailfolder:
                view:
                    inbox: Inbox
                    sent: Sent Mail

        handler:
            attempt_save_system_template: "Overriding of system's templates is prohibited, clone it instead."
            unable_to_send_email:         "Unable to send the email."
            sender_can_not_be_empty:      "Sender can not be empty"
            recipient_can_not_be_empty:   "Recipient can not be empty"

        folders.label:            Folders
        contact.label:            Contact
        date.label:               Date
        date_time.label:          Date/Time
        from_email_address.label: From
        from_name.label:          From
        email_body.label:         Body
        entity_label:             Email
        entity_plural_label:      Emails
        entity_description:       Email message
        id.label:                 Id
        importance.label:         Importance
        internal_date.label:      Internal date
        message_id.label:         Message Id
        received_at.label:        Received at
        recipients.label:         Recipients
        send_email:               Send email
        sent_at.label:            Sent at
        sent_by.label:            sent by {{ user }}
        subject:
            label:            Subject
            no_subject.label: (no subject)
        to.label:                 To
        cc_bcc.label:             Cc/Bcc
        x_message_id.label:       xMessage Id
        x_thread_id.label:        xThread Id
        template.label:           Apply template
        type.label:               Type
        head.label:               Is Head
        refs.label:               References Header
        thread.label:             Thread
        seen.label:               Is Seen
        thread_id.label:          Thread ID
        show_details.tooltip:     Show details
        add_context.label:        Add Context
        add_context_entity.label: Add Context Entity
        contexts:
            label:                Context
            placeholder:          Add Context
            added:                The context has been added
            added.already:        The context has already been added
            type.not_supported:   The context type is not supported
            removed:              The context has been removed
        not_found:                Email with id "%id%" can not be found
        empty_body:               Empty body
        unable_to_load_body:      Unfortunately the email body cannot be loaded from a server. Possible reasons: an email has been deleted, unable to connect to a server.
        body_is_unavailable:      Body is unavailable

        entity_config:
            email:
                field:
                    items:
                        available_in_template: Available in email templates

        reply:                    Reply
        forward:                  Forward
        forwarded_message:        Forwarded message
        parent_message_header:    "On %date% %user% wrote:"
        load_more_emails:         "%quantity% older messages"

"%subject% - Email": "%subject% - Email"
"Subject": "Subject"
"Sent": "Sent"
"From": "From"
"To": "To"
"Cc": "Cc"
"Bcc": "Bcc"
"Attachments": "Attachments"
"Body": "Body"
"Send email": "Send email"
"Send": "Send"
"Content": "Content"
"Cc/Bcc": "Cc/Bcc"
"Thread view": "Thread view"
"Date": "Date"
"Me": "me"
yesterday: yesterday<|MERGE_RESOLUTION|>--- conflicted
+++ resolved
@@ -95,12 +95,9 @@
         menu:
             emailtemplate_list.description: List of email templates
             user_emails: My Emails
-<<<<<<< HEAD
             compose: Compose
-=======
             shortcut_compose_email.label: Compose email
             shortcut_compose_email.description: Compose email
->>>>>>> 88e79757
 
         datagrid:
             emailtemplate:
