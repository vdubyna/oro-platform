--- conflicted
+++ resolved
@@ -26,12 +26,6 @@
                     choices:
                         non_threaded.label: Non-Threaded
                         threaded.label: Threaded
-<<<<<<< HEAD
-            signature_configuration:
-                label: Signature
-                signature.label: Signature Content
-=======
->>>>>>> 71ae1c2b
 
         emailtemplate:
             entity_label:        Template
