oro:
    dashboard:
        recent_emails:
            title:       Recent Emails
            inbox:       Inbox
            sent:        Sent
            view_all:    View All
            description: This widget allows you to see most recent additions to your inbox and outbox

    email:
        controller.emailtemplate.saved.message: "Template saved"
        form.choose_template:                   ""
        variable.not.found:                     N/A

        system_configuration:
            email_configuration: Email Configuration
            email_threads:
                label: Email Threads
                use_threads_in_emails:
                    label: Display My Emails as
                    choices:
                        non_threaded.label: Non-Threaded
                        threaded.label: Threaded


        emailtemplate:
            entity_label:        Template
            entity_plural_label: Templates
            edit_entity:         Edit email template "%name%"
            clone_entity:        Clone email template
            entity_description:  Represent email template
            id.label:            Id
            is_system.label:     Is system
            is_editable.label:   Is editable
            name.label:          Template name
            owner.label:         Owner
            parent.label:        Parent
            subject.label:       Subject
            content.label:       Content
            entity_name.label:   Entity name
            type.label:          Type
            translations.label:  Translations
            organization.label:  Organization

            # sections for email template variables
            variables:
                system: 'System variables'
                entity: 'Entity variables'

            action:
                preview: Preview
                clone: Clone

            # email template system variables
            organization_name:   Organization name of logged in user
            user_name:           Username of logged in user
            user_first_name:     First name of logged in user
            user_last_name:      Last name of logged in user
            user_full_name:      Full name of logged in user
            app_short_name:      Short name of application #@deprecated since 1.4 Provider\SystemVariablesProvider
            app_full_name:       Full name of application  #@deprecated since 1.4 Provider\SystemVariablesProvider
            app_url:             Application URL
            current_datetime:    Current date & time
            current_date:        Current date
            current_time:        Current time

        menu:
            emailtemplate_list.description: List of email templates
            user_emails: My Emails

        datagrid:
            emailtemplate:
                action:
                    clone:  "Clone"
                    delete: "Delete"
                    update: "Update"
                filter:
                    type:
                        html: "Html"
                        txt:  "Plain text"
                    entityName:
                        empty: None
                page_size:
                    all: "All"
                view:
                    system_templates: "System only"
            emails:
                action:
                    view: "View"


        handler:
            attempt_save_system_template: "Overriding of system's templates is prohibited, clone it instead."
            unable_to_send_email:         "Unable to send the email."
            sender_can_not_be_empty:      "Sender can not be empty"
            recipient_can_not_be_empty:   "Recipient can not be empty"

        folders.label:            Folders
        from_email_address.label: From
        from_name.label:          From
        email_body.label:         Body
        entity_label:             Email
        entity_plural_label:      Emails
        entity_description:       Email message
        id.label:                 Id
        importance.label:         Importance
        internal_date.label:      Internal date
        message_id.label:         Message Id
        received_at.label:        Received at
        recipients.label:         Recipients
        send_email:               Send email
        sent_at.label:            Sent at
        sent_by.label:            sent by {{ user }} on {{ date }}
        subject.label:            Subject
        x_message_id.label:       xMessage Id
        x_thread_id.label:        xThread Id
        template.label:           Apply template
        type.label:               Type
        head.label:               Is Head
        refs.label:               References Header
        seen.label:               Is Seen
        thread_id.label:          Thread ID

        empty_body:               Empty body
        unable_to_load_body:      Unfortunately the email body cannot be loaded from a server. Possible reasons: an email has been deleted, unable to connect to a server.
        body_is_unavailable:      Body is unavailable

        entity_config:
            email:
                field:
                    items:
                        available_in_template: Available in email templates

        reply:                    Reply
        parent_message_header:    "On %date% %user% wrote:"

"%subject% - Email": "%subject% - Email"
"Subject": "Subject"
"Sent": "Sent"
"From": "From"
"To": "To"
"Cc": "Cc"
"Bcc": "Bcc"
"Attachments": "Attachments"
"Body": "Body"
"Send email": "Send email"
"Send": "Send"
"Content": "Content"
<<<<<<< HEAD
"Cc/Bcc": "Cc/Bcc"
=======
"Cc/Bcc": "Cc/Bcc"
"Thread view": "Thread view"
>>>>>>> 45614b57
<|MERGE_RESOLUTION|>--- conflicted
+++ resolved
@@ -146,9 +146,5 @@
 "Send email": "Send email"
 "Send": "Send"
 "Content": "Content"
-<<<<<<< HEAD
 "Cc/Bcc": "Cc/Bcc"
-=======
-"Cc/Bcc": "Cc/Bcc"
-"Thread view": "Thread view"
->>>>>>> 45614b57
+"Thread view": "Thread view"