oro:
    dashboard:
        recent_emails:
            title:       Recent Emails
            inbox:       Inbox
            sent:        Sent
            view_all:    View All
            description: This widget allows you to see most recent additions to your inbox and outbox

    email:
        controller.emailtemplate.saved.message: "Template saved"
        form.choose_template:                   ""
        variable.not.found:                     N/A

        system_configuration:
            email_configuration: Email Configuration

            signature_configuration:
                label: Signature
                signature.label: Signature Content
                append_signature:
                    label: Append signature to email body
                    choices:
                        auto.label: Auto
                        manual.label: Manual

            email_threads:
                label: Email Threads
                use_threads_in_emails:
                    label: Display My Emails as
                    choices:
                        non_threaded.label: Non-Threaded
                        threaded.label: Threaded

        emailtemplate:
            entity_label:        Template
            entity_plural_label: Templates
            edit_entity:         Edit email template "%name%"
            clone_entity:        Clone email template
            entity_description:  Represent email template
            id.label:            Id
            is_system.label:     Is system
            is_editable.label:   Is editable
            name.label:          Template name
            owner.label:         Owner
            parent.label:        Parent
            subject.label:       Subject
            content.label:       Content
            entity_name.label:   Entity name
            type.label:          Type
            translations.label:  Translations
            organization.label:  Organization

            # sections for email template variables
            variables:
                system: 'System variables'
                entity: 'Entity variables'

            action:
                preview: Preview
                clone: Clone

            # email template system variables
            organization_name:   Organization name of logged in user
            user_name:           Username of logged in user
            user_first_name:     First name of logged in user
            user_last_name:      Last name of logged in user
            user_full_name:      Full name of logged in user
            app_short_name:      Short name of application #@deprecated since 1.4 Provider\SystemVariablesProvider
            app_full_name:       Full name of application  #@deprecated since 1.4 Provider\SystemVariablesProvider
            app_url:             Application URL
            current_datetime:    Current date & time
            current_date:        Current date
            current_time:        Current time
            siganture:           Signature (oro_html_filter should be applied to this variable to allow usage of it's html view)

        menu:
            emailtemplate_list.description: List of email templates
            user_emails: My Emails

        datagrid:
            emailtemplate:
                action:
                    clone:  "Clone"
                    delete: "Delete"
                    update: "Update"
                filter:
                    type:
                        html: "Html"
                        txt:  "Plain text"
                    entityName:
                        empty: None
                page_size:
                    all: "All"
                view:
                    system_templates: "System only"
            emails:
                action:
                    view: "View"


        handler:
            attempt_save_system_template: "Overriding of system's templates is prohibited, clone it instead."
            unable_to_send_email:         "Unable to send the email."
            sender_can_not_be_empty:      "Sender can not be empty"
            recipient_can_not_be_empty:   "Recipient can not be empty"

        folders.label:            Folders
        from_email_address.label: From
        from_name.label:          From
        email_body.label:         Body
        entity_label:             Email
        entity_plural_label:      Emails
        entity_description:       Email message
        id.label:                 Id
        importance.label:         Importance
        internal_date.label:      Internal date
        message_id.label:         Message Id
        received_at.label:        Received at
        recipients.label:         Recipients
        send_email:               Send email
        sent_at.label:            Sent at
        sent_by.label:            sent by {{ user }} on {{ date }}
        subject.label:            Subject
        x_message_id.label:       xMessage Id
        x_thread_id.label:        xThread Id
        template.label:           Apply template
        type.label:               Type
        head.label:               Is Head
        refs.label:               References Header
        seen.label:               Is Seen
        thread_id.label:          Thread ID
<<<<<<< HEAD
        contexts:
              label:              Contexts
              placeholder:        Add Context
=======
        add_context.label:        Add Context
        add_context_entity.label: Add Context Entity
        context_added:            Context has been added
        unexpected_error:         Unexpected error
>>>>>>> 501ab2af

        empty_body:               Empty body
        unable_to_load_body:      Unfortunately the email body cannot be loaded from a server. Possible reasons: an email has been deleted, unable to connect to a server.
        body_is_unavailable:      Body is unavailable

        entity_config:
            email:
                field:
                    items:
                        available_in_template: Available in email templates

        reply:                    Reply
        forward:                  Forward
        forwarded_message:        Forwarded message
        parent_message_header:    "On %date% %user% wrote:"

"%subject% - Email": "%subject% - Email"
"Subject": "Subject"
"Sent": "Sent"
"From": "From"
"To": "To"
"Cc": "Cc"
"Bcc": "Bcc"
"Attachments": "Attachments"
"Body": "Body"
"Send email": "Send email"
"Send": "Send"
"Content": "Content"
"Cc/Bcc": "Cc/Bcc"
"Thread view": "Thread view"
"Add signature": "Add signature"<|MERGE_RESOLUTION|>--- conflicted
+++ resolved
@@ -130,16 +130,13 @@
         refs.label:               References Header
         seen.label:               Is Seen
         thread_id.label:          Thread ID
-<<<<<<< HEAD
-        contexts:
-              label:              Contexts
-              placeholder:        Add Context
-=======
         add_context.label:        Add Context
         add_context_entity.label: Add Context Entity
         context_added:            Context has been added
         unexpected_error:         Unexpected error
->>>>>>> 501ab2af
+        contexts:
+              label:              Contexts
+              placeholder:        Add Context
 
         empty_body:               Empty body
         unable_to_load_body:      Unfortunately the email body cannot be loaded from a server. Possible reasons: an email has been deleted, unable to connect to a server.
