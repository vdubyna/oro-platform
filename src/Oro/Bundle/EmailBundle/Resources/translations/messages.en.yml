--- conflicted
+++ resolved
@@ -253,9 +253,18 @@
                 enable.label:         Use IMAP Synchronization
             organization.label:       Organization
             action.create:            Add Mailbox
-<<<<<<< HEAD
-        mailbox_processor:
-            default.label:            Do Nothing
+            process:
+                label:                Email Processing
+                type.label:           Action
+                default.label:        Do Nothing
+            smtp_settings:
+                label:      SMTP Settings
+                enabled.label:       Use SMTP
+                host.label:          Host
+                port.label:          Port
+                encryption.label:    SSL
+                username.label:      Username
+                password.label:      Password
         autoresponserule:
             entity_plural_label: Autoresponse Rules
             name.label:          Name
@@ -274,21 +283,6 @@
                 template:
                     visible.label: Save Response as Email Template
 
-=======
-            process:
-                label:                Email Processing
-                type.label:           Action
-                default.label:        Do Nothing
-            smtp_settings:
-                label:      SMTP Settings
-                enabled.label:       Use SMTP
-                host.label:          Host
-                port.label:          Port
-                encryption.label:    SSL
-                username.label:      Username
-                password.label:      Password
->>>>>>> 42eff7c4
-
         action:
             sync: Sync emails
             processing: Processing
