--- conflicted
+++ resolved
@@ -263,8 +263,7 @@
             organization.label:       Organization
             action.create:            Add Mailbox
         mailbox_processor:
-<<<<<<< HEAD
-            label:                    Do Nothing
+            default.label:            Do Nothing
         autoresponserule:
             entity_plural_label: Autoresponse Rules
             name.label:          Name
@@ -282,9 +281,7 @@
             form:
                 template:
                     visible.label: Save Response as Email Template
-=======
-            default.label:            Do Nothing
->>>>>>> 278301e7
+
 
         action:
             sync: Sync emails
