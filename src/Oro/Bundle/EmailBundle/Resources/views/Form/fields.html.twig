--- conflicted
+++ resolved
@@ -274,21 +274,11 @@
 {% endblock %}
 
 {% block oro_email_mailbox_widget %}
-<<<<<<< HEAD
-    {% set email_origin = form_row(form.children.activeOrigin) ~
-        form_widget(form.children.origin) %}
-    {% set smtp = form_widget(form.children.smtpSettings) %}
-    {% set process = form_row(form.children.processType) ~
-    form_widget(form.children.processSettings) %}
-    {% set access = form_row(form.children.allowedUsers) ~
-        form_row(form.children.allowedRoles)
-=======
     {% set email_origin = form_widget(form.children.origin) %}
     {% set process = form_row(form.children.processType) ~
     form_widget(form.children.processSettings) %}
     {% set access = form_row(form.children.authorizedUsers) ~
         form_row(form.children.authorizedRoles)
->>>>>>> 2a771175
     %}
     <fieldset class="form-horizontal form-horizontal-large">
         <h5>{{ 'oro.email.mailbox.general.label'|trans }}</h5>
@@ -299,13 +289,6 @@
         {{ email_origin|raw }}
     </fieldset>
     <fieldset class="form-horizontal form-horizontal-large">
-<<<<<<< HEAD
-        <h5>SMTP</h5>
-        {{ smtp|raw }}
-    </fieldset>
-    <fieldset class="form-horizontal form-horizontal-large">
-=======
->>>>>>> 2a771175
         <h5>{{ 'oro.email.mailbox.process.label'|trans }}</h5>
         {{ process|raw }}
     </fieldset>
