{% block oro_email_template_list_row %}
    <script type="text/javascript">
        require(['jquery',
                    'oroemail/js/app/views/email-template-view',
                    'oroemail/js/app/models/email-template-collection'],
        function($, View, Collection) {
            $(function () {
                'use strict';
                var $templateSelectorEl = $('#{{ id }}');
                {% if includeSystemTemplates is defined and not includeSystemTemplates %}
                    var includeSystemTemplates = false;
                {% else %}
                    var includeSystemTemplates = true;
                {% endif %}
                new View({
                    el: $templateSelectorEl.closest('form').find('[name$="[{{ depends_on_parent_field }}]"]'),
                    target: $templateSelectorEl,
                    collection: new Collection(
                        '{{ data_route }}',
                        {{ data_route_parameter|json_encode|raw }},
                        {{ includeNonEntity is defined and includeNonEntity ? 'true' : 'false' }},
                        includeSystemTemplates
                    )
                });
            });
        })
    </script>
    <script type="text/template" id="emailtemplate-chooser-template">
        <% _.each(entities, function(entity, i) { %>
        <option value="<%= entity.get('id') %>"><%= entity.get('name') %></option>
        <% }); %>
    </script>

    {{ form_row(form) }}
{% endblock %}

{% block oro_email_link_to_scope_row %}
    <script type="text/javascript">
        require(['jquery'],
            function($) {
                function initLinkToScopeEl(mainEl, el) {
                    if (parseInt($(mainEl).val())) {
                        $(el).attr('disabled', false);
                        $(el).parent('div').removeClass('disabled');
                    } else {
                        $(el).attr('disabled', true);
                        $(el).parent('div').addClass('disabled');
                    }
                }
                $(function () {
                    var selectorEl = '{{ form.vars.id }}';
                    var emailLinkToScopeEl = $('#' + selectorEl);
                    var enableAttachmentEl = $(emailLinkToScopeEl).closest('form')
                            .find('[data-ftid=oro_entity_config_type_attachment_enabled]');
                    initLinkToScopeEl(enableAttachmentEl, emailLinkToScopeEl);
                    $(enableAttachmentEl).on('change', function() {
                        initLinkToScopeEl(enableAttachmentEl, emailLinkToScopeEl);
                    });
                });
            })
    </script>
    {{ form_row(form) }}
{% endblock %}

{% block oro_email_attachments_row %}
    <script type="text/template" id="email-attachment-item">
        <div class="attachment-item" style="border: none">
            <span data-id="<%= id %>" class="filename">
                <i class="icon icon-file-alt"></i>
                <span class="filename-label"><%= fileName %></span>
                <i class="icon-remove"></i>
            </span>
            <input name="<%= inputName %>[<%= cid %>][id]" type="text" value="<%= id %>"/>
            <input name="<%= inputName %>[<%= cid %>][type]" type="text" value="<%= type %>" class="attachment-type"/>
            <input name="<%= inputName %>[<%= cid %>][file]" type="file"/>
        </div>
    </script>

    <script type="text/template" id="email-attachment-select-view">
        <div class="attachment-list-content">
            <div class="filter-block">
                <label>{{ 'oro.email.attachment.select_file'|trans }}</label>
                <input type="text" class="filter"/>
            </div>
            <div class="attachment-list">
                <div class="no-items">
                    <p class="text-center">{{ 'oro.email.form.no_attachments'|trans }}</p>
                </div>
                <div class="group-block entity-attachments">
                    <b>{{ 'oro.email.form.record_attachments'|trans }}</b>
                    <div class="entity-attachments-list"></div>
                </div>
                <div class="group-block thread-attachments">
                    <b>{{ 'oro.email.form.thread_attachments'|trans }}</b>
                    <div class="thread-attachments-list"></div>
                </div>
            </div>
        </div>
        <div class="clear"></div>
        <div class="attachment-actions">
            <div class="pull-right">
                <a class="btn cancel">{{ 'Cancel'|trans }}</a>
                <a class="btn btn-primary attach">{{ 'oro.email.form.attach'|trans }}</a>
            </div>
        </div>
    </script>

    <script type="text/template" id="email-attachment-list-row-view">
        <div class="attachment-list-row <% if (!visible) { %>hide<% } %>">
            <input type="checkbox" class="checkbox" <% if (checked) { %>checked<% } %>>
            <span><%= fileName %> (<%= fileSize %>, <%= modified %>)</span>
        </div>
    </script>

    {% set entityAttachmentsArray = [] %}
    {% for attachment in options.entityAttachments %}
        {% set entityAttachmentArray = {
            'id': attachment.id,
            'type': attachment.type,
            'fileName': attachment.fileName
        } %}
        {% set entityAttachmentsArray = entityAttachmentsArray|merge([entityAttachmentArray]) %}
    {% endfor %}

    {% set attachmentsAvailableArray = [] %}
    {% for attachment in options.attachmentsAvailable %}
        {% set attachmentAvailableArray = {
            'id': attachment.id,
            'type': attachment.type,
            'fileName': attachment.fileName,
            'fileSize': attachment.fileSize,
            'modified': attachment.modified
        } %}
        {% set attachmentsAvailableArray = attachmentsAvailableArray|merge([attachmentAvailableArray]) %}
    {% endfor %}

    {% set options = options|merge({
        containerId: id,
        inputName: full_name,
        entityAttachments: entityAttachmentsArray,
        attachmentsAvailable: attachmentsAvailableArray
    }) %}

    <div data-page-component-module="oroemail/js/app/components/email-attachment-component"
         data-page-component-options="{{ options|json_encode }}">
        {{ form_row(form) }}
    </div>
{% endblock %}

{% block oro_email_emailtemplate_translatation_widget %}
    <div class="emailtemplate-translatation oro-tabs tabbable">
        <ul class="nav nav-tabs">
            {% spaceless %}
                {% if simple_way %}
                    {% for translationsField in form %}
                        {{ _self.renderTabNavItem(translationsField, labels) }}
                    {% endfor %}
                {% else %}
                    {% for translationsLocales in form %}
                        {% for translationsField in translationsLocales %}
                            {{ _self.renderTabNavItem(translationsField, labels, ('defaultLocale' == translationsLocales.vars.name)) }}
                        {% endfor %}
                    {% endfor %}
                {% endif %}
            {% endspaceless %}
        </ul>
        <div class="tab-content">
            {% spaceless %}
                {% if simple_way %}
                    {% for translationsField in form %}
                        {{ _self.renderTab(translationsField) }}
                    {% endfor %}
                {% else %}
                    {% for translationsLocales in form %}
                        {% for translationsField in translationsLocales %}
                            {{ _self.renderTab(translationsField) }}
                        {% endfor %}
                    {% endfor %}
                {% endif %}
            {% endspaceless %}
        </div>
    </div>
    <script type="text/javascript">
        require(['jquery'],
                function($) {
                    $('.emailtemplate-translatation.oro-tabs.tabbable ul.nav.nav-tabs li a').on('show', function(e) {
                        var target = e.target || window.event.target;
                        var dataRelated = $(target).attr('data-related');
                        $($(target).closest('form').find(':input.translation')).each(function(key, el) {
                            $(el).val(dataRelated);
                        });
                    });
                })
    </script>
{% endblock %}

<<<<<<< HEAD
{% block oro_email_mailbox_grid_row %}
    {% import 'OroDataGridBundle::macros.html.twig' as dataGrid %}
    {% import 'OroUIBundle::macros.html.twig' as UI %}
    <div class="row">
        <div class="pull-right">
            <div class="btn-group">
                {{ UI.addButton({
                'path': path('oro_email_mailbox_create'),
                'label': 'oro.email.system_configuration.mailbox_configuration.add_mailbox.label'|trans
                }) }}
            </div>
        </div>
    </div>
    <div class="row" style="margin-right: -20px;">
        {{ dataGrid.renderGrid('base-mailboxes-grid') }}
    </div>
{% endblock %}

{% block oro_email_mailbox_widget %}
    {% set email_origin = form_row(form.children.originEnable) ~
        form_widget(form.children.origin) %}
    {% set smtp = form_widget(form.children.smtpSettings) %}
    {% set processor = form_row(form.children.processorType) ~
    form_widget(form.children.processor) %}
    <fieldset class="form-horizontal form-horizontal-large">
        <h5>{{ 'oro.email.mailbox.general.label'|trans }}</h5>
        {{ form_widget(form) }}
    </fieldset>
    <fieldset class="form-horizontal form-horizontal-large">
        <h5>{{ 'oro.email.mailbox.imap_origin.label'|trans }}</h5>
        {{ email_origin|raw }}
    </fieldset>
    <fieldset class="form-horizontal form-horizontal-large">
        <h5>SMTP</h5>
        {{ smtp|raw }}
    </fieldset>
    <fieldset class="form-horizontal form-horizontal-large">
        <h5>{{ 'oro.email.mailbox.processor.label'|trans }}</h5>
        {{ processor|raw }}
    </fieldset>

    <script type="text/javascript">
        require(['oroemail/js/app/views/mailbox-update-view'], function(MailboxUpdateView) {
            "use strict";

            $(function() {
                var options = {
                    el: '#{{ form.vars.id }}'
                };

                new MailboxUpdateView(options);
=======
{% block oro_email_email_folder_row %}
    {% if form.vars.value is not null and form.vars.value.outdatedAt is null %}
        <div>
            {{ form_widget(form.syncEnabled) }}<label class="folder-label">{{ form.vars.value.name }}</label>
            {{ form_widget(form.fullName) }}
            {{ form_widget(form.name) }}
            {{ form_widget(form.type) }}
            {% if form.vars.value.subFolders|length > 0 %}
                <div class="folder-sub-folders">
                    {{ form_widget(form.subFolders) }}
                </div>
            {% endif %}
        </div>
    {% endif %}
{% endblock %}

{% block oro_email_email_folder_tree_row %}
    {% if form.vars.value is not null and form.vars.value|length > 0 %}
        {{ form_row(form) }}
    {% endif %}
{% endblock %}

{% block oro_email_email_folder_tree_widget %}
    <div class="folder-tree-widget">
        <input id="check-all" type="checkbox"/><label class="folder-label">All</label>
        <div id="folder-list">
            {% for child in form.children %}
                {% if child.vars.value.parentFolder is null and child.vars.value.outdatedAt is null %}
                    {{ form_row(child) }}
                {% endif %}
            {% endfor %}
        </div>
    </div>

    <script type="text/javascript">
        require(['jquery'], function($) {
            var $folderList = $('#folder-list');
            var $checkAll = $('#check-all');
            $checkAll.click(function() {
                var checked = this.checked;
                $folderList.find(':checkbox').each(function() {
                    this.checked = checked;
                });
            });

            $folderList.find(':checkbox').each(function() {
                $(this).css('margin', 0);
>>>>>>> 0dd94bbf
            });
        });
    </script>
{% endblock %}
<<<<<<< HEAD

=======
>>>>>>> 0dd94bbf
{#
    Renders tab `li` tag for bootstrap tab panels
    paramters:
        form         - instance of FormView, it's a view for localized field
        localeLabels - array with user friendly labels for locale codes
        isDefault    - is current locale's tab label should be marked as default
#}
{% macro renderTabNavItem(form, localeLabels, isDefault = false) %}
    {% set locale = form.vars.name %}

    <li {% if (app.request.locale == locale) %}class="active"{% endif %}>
        <a href="javascript:void(0);" data-target=".emailtemplate-translatation-fields-{{ locale }}" data-toggle="tab" data-related="{{ locale }}">
            {{- localeLabels[locale]|default('N/A')|trans -}}{% if isDefault %} {% trans %}[Default]{% endtrans %}{% endif -%}
        </a>
    </li>
{% endmacro %}

{#
    Renders content of bootstrap tab panel
    paramters:
        form - instance of FormView, it's a view for localized field
#}
{% macro renderTab(form) %}
    {% set locale = form.vars.name %}

    <div class="emailtemplate-translatation-fields-{{ locale }} tab-pane{% if (app.request.locale == locale) %} active{% endif %}">
        {{ form_widget(form) }}
    </div>
{% endmacro %}<|MERGE_RESOLUTION|>--- conflicted
+++ resolved
@@ -194,7 +194,57 @@
     </script>
 {% endblock %}
 
-<<<<<<< HEAD
+{% block oro_email_email_folder_row %}
+    {% if form.vars.value is not null and form.vars.value.outdatedAt is null %}
+        <div>
+            {{ form_widget(form.syncEnabled) }}<label class="folder-label">{{ form.vars.value.name }}</label>
+            {{ form_widget(form.fullName) }}
+            {{ form_widget(form.name) }}
+            {{ form_widget(form.type) }}
+            {% if form.vars.value.subFolders|length > 0 %}
+                <div class="folder-sub-folders">
+                    {{ form_widget(form.subFolders) }}
+                </div>
+            {% endif %}
+        </div>
+    {% endif %}
+{% endblock %}
+
+{% block oro_email_email_folder_tree_row %}
+    {% if form.vars.value is not null and form.vars.value|length > 0 %}
+        {{ form_row(form) }}
+    {% endif %}
+{% endblock %}
+
+{% block oro_email_email_folder_tree_widget %}
+    <div class="folder-tree-widget">
+        <input id="check-all" type="checkbox"/><label class="folder-label">All</label>
+        <div id="folder-list">
+            {% for child in form.children %}
+                {% if child.vars.value.parentFolder is null and child.vars.value.outdatedAt is null %}
+                    {{ form_row(child) }}
+                {% endif %}
+            {% endfor %}
+        </div>
+    </div>
+
+    <script type="text/javascript">
+        require(['jquery'], function($) {
+            var $folderList = $('#folder-list');
+            var $checkAll = $('#check-all');
+            $checkAll.click(function() {
+                var checked = this.checked;
+                $folderList.find(':checkbox').each(function() {
+                    this.checked = checked;
+                });
+            });
+
+            $folderList.find(':checkbox').each(function() {
+                $(this).css('margin', 0);
+            });
+        });
+    </script>
+{% endblock %}
 {% block oro_email_mailbox_grid_row %}
     {% import 'OroDataGridBundle::macros.html.twig' as dataGrid %}
     {% import 'OroUIBundle::macros.html.twig' as UI %}
@@ -246,63 +296,11 @@
                 };
 
                 new MailboxUpdateView(options);
-=======
-{% block oro_email_email_folder_row %}
-    {% if form.vars.value is not null and form.vars.value.outdatedAt is null %}
-        <div>
-            {{ form_widget(form.syncEnabled) }}<label class="folder-label">{{ form.vars.value.name }}</label>
-            {{ form_widget(form.fullName) }}
-            {{ form_widget(form.name) }}
-            {{ form_widget(form.type) }}
-            {% if form.vars.value.subFolders|length > 0 %}
-                <div class="folder-sub-folders">
-                    {{ form_widget(form.subFolders) }}
-                </div>
-            {% endif %}
-        </div>
-    {% endif %}
-{% endblock %}
-
-{% block oro_email_email_folder_tree_row %}
-    {% if form.vars.value is not null and form.vars.value|length > 0 %}
-        {{ form_row(form) }}
-    {% endif %}
-{% endblock %}
-
-{% block oro_email_email_folder_tree_widget %}
-    <div class="folder-tree-widget">
-        <input id="check-all" type="checkbox"/><label class="folder-label">All</label>
-        <div id="folder-list">
-            {% for child in form.children %}
-                {% if child.vars.value.parentFolder is null and child.vars.value.outdatedAt is null %}
-                    {{ form_row(child) }}
-                {% endif %}
-            {% endfor %}
-        </div>
-    </div>
-
-    <script type="text/javascript">
-        require(['jquery'], function($) {
-            var $folderList = $('#folder-list');
-            var $checkAll = $('#check-all');
-            $checkAll.click(function() {
-                var checked = this.checked;
-                $folderList.find(':checkbox').each(function() {
-                    this.checked = checked;
-                });
-            });
-
-            $folderList.find(':checkbox').each(function() {
-                $(this).css('margin', 0);
->>>>>>> 0dd94bbf
             });
         });
     </script>
 {% endblock %}
-<<<<<<< HEAD
-
-=======
->>>>>>> 0dd94bbf
+
 {#
     Renders tab `li` tag for bootstrap tab panels
     paramters:
