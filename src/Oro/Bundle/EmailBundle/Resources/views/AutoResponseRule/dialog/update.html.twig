--- conflicted
+++ resolved
@@ -33,14 +33,7 @@
                     )
                 }
             ) }}
-                {% set autoResponseRuleComponent = {
-                    'module': 'oroemail/js/app/components/auto-response-rule-component',
-                    'options': {
-                        data: data,
-                        metadata: metadata
-                    }
-                } %}
-                <fieldset class="form form-horizontal" {{ UI.renderPageComponentAttributes(autoResponseRuleComponent) }}>
+                <fieldset class="form form-horizontal">
                     <div>
                         {{ form_row(form.active) }}
                         {{ form_row(form.name) }}
@@ -73,10 +66,5 @@
                 }
             }) }}></div>
         </div>
-<<<<<<< HEAD
-    {% endif %}
-</div>
-=======
     </div>
-{% endif %}
->>>>>>> f4cf19b7
+{% endif %}