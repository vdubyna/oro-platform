--- conflicted
+++ resolved
@@ -3,45 +3,10 @@
     * entity       - email entity Oro\Bundle\EmailBundle\Entity\Email
 #}
 {% block page_container %}
-<<<<<<< HEAD
-<div class="email-body-holder widget-content">
-    {% block content %}
-    <div class="form-horizontal">
-        {{ UI.attibuteRow('oro.email.sent_at.label'|trans, entity.sentAt|oro_format_datetime) }}
-        {{ UI.attibuteRow('oro.email.from_name.label'|trans, EA.email_address(entity.fromEmailAddress, entity.fromName, true)) }}
-        {{ UI.attibuteRow('To'|trans, EA.recipient_email_addresses(entity.recipients('to'), true)) }}
-        {% if entity.recipients('cc')|length > 0 %}
-            {{ UI.attibuteRow('Cc'|trans, EA.recipient_email_addresses(entity.recipients('cc'), true)) }}
-        {% endif %}
-        {% if entity.recipients('bcc')|length > 0 %}
-            {{ UI.attibuteRow('Bcc'|trans, EA.recipient_email_addresses(entity.recipients('bcc'), true)) }}
-        {% endif %}
-        {{ UI.attibuteRow('oro.email.subject.label'|trans, entity.subject) }}
-        {% if noBodyFound %}
-            {% set notFoundMessage %}<strong>{{ 'oro.email.unable_to_load_body'|trans}}</strong>{% endset %}
-            {{ UI.attibuteRow('', notFoundMessage) }}
-        {% else %}
-            {% if entity.emailBody.hasAttachments %}
-                {{ UI.attibuteRow(
-                    'Attachments'|trans,
-                    EA.attachments(entity.emailBody.attachments, canLinkAttachment, targetEntityData)
-                ) }}
-            {% endif %}
-            {% if entity.emailBody.bodyContent is empty %}
-                {{ UI.attibuteRow('', 'oro.email.empty_body'|trans) }}
-            {% else %}
-                {{ EA.body(entity.emailBody, 'scrollable-container') }}
-            {% endif %}
-        {% endif %}
-    </div>
-    {% endblock %}
-</div>
-=======
     {{ oro_widget_render({
         'widgetType': 'block',
         'wid': 'thread-view',
         'url': path('oro_email_thread_widget', {'id': entity.id}),
         'alias': 'thread-view'
     }) }}
->>>>>>> 66eeae2c
 {% endblock %}