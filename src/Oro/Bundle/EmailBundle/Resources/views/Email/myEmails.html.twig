--- conflicted
+++ resolved
@@ -4,11 +4,7 @@
 {% oro_title_set({params : {"%username%": name }}) %}
 
 {% set pageTitle = 'oro.email.entity_plural_label'|trans %}
-<<<<<<< HEAD
 {% set gridName = 'my-emails-grid' %}
-=======
-{% set gridName = 'user-email-grid' %}
->>>>>>> 04a780c7
 {# grid params #}
 {% set params = {'userId': app.user.id} %}
 {% oro_title_set({params : {"%username%": app.user.username} }) %}
