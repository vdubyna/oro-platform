{% extends "OroUIBundle:actions:view.html.twig" %}
{% import "OroEmailBundle::actions.html.twig" as Actions %}

{% oro_title_set({params : {"%subject%": entity.subject} }) %}

{% block pageHeader %}
    {% set breadcrumbs = {
        'entity':      entity,
        'indexPath':   path('oro_email_user_emails'),
        'indexLabel':  'oro.email.entity_plural_label'|trans,
        'entityTitle': entity.subject,
    } %}
    {{ parent() }}
{% endblock pageHeader %}

<<<<<<< HEAD
{% block navButtons %}
    {{ Actions.addContextButton(entity) }}
{% endblock navButtons %}
=======
{% block pageActions %}
    <div class="pull-right email-thread-action-panel"></div>
{% endblock pageActions %}
>>>>>>> 64ea346e

{% block breadcrumb %}
    {% set breadcrumbs = [
        {'label': 'oro.email.menu.user_emails'|trans }
    ] %}
    {% include 'OroNavigationBundle:Menu:breadcrumbs.html.twig' %}
{% endblock breadcrumb %}

{% block stats %}
    <script type="text/template" id="email-context-activity-list">
        <div class="context-item" style="border: none" data-cid="<%= entity.cid %>">
            <span data-id="<%= entity.get('targetId') %>">
                <span class="<%= entity.get('icon') %>"></span>

                <% if (entity.get('link')) { %>
                    <a href="<%= entity.get('link') %>">
                        <span class="context-label"><%= entity.get('title') %></span>
                    </a>
                <% } else { %>
                    <span class="context-label"><%= entity.get('title') %></span>
                <% }  %>

                <i class="icon-remove"></i>
            </span>
        </div>
    </script>

    {% set itemsArray = [] %}
    {% for item in entity.getActivityTargetEntities() %}
        {% set itemClassName = oro_class_name(item) %}
        {% set icon = oro_entity_config_value(itemClassName, 'icon' ) %}

        {% if oro_entity_instance_of_interface(item, "Oro\\Bundle\\LocaleBundle\\Model\\FullNameInterface") %}
            {% set title = item.getFirstName() %}
            {% set link = path(oro_entity_route(itemClassName), {id:item.id} ) %}
        {% elseif oro_entity_instance_of_interface(item, "Oro\\Bundle\\EmailBundle\\Model\\EmailHolderInterface") %}
            {% set title = item.getEmail() %}
            {% set link = path(oro_entity_route(itemClassName), {id:item.id} ) %}
        {% else %}
            {% set title = false %}
            {% set link = false %}
        {% endif %}

        {% if title %}
            {% set itemArray = {
                'entityId': entity.id,
                'targetId': item.id,
                "targetClassName": itemClassName ,
                'title': title,
                'icon': icon,
                'link': link
            } %}
            {% set itemsArray = itemsArray|merge([itemArray]) %}
        {% endif %}
    {% endfor %}

    {% set options = {
        items: itemsArray
    } %}

    <div id="test" data-page-component-module="oroemail/js/app/components/email-context-activity-component"
         data-page-component-options="{{ options|json_encode }}">
    </div>
{% endblock stats %}

{% block content_data %}
    <div class="container-fluid">
        {{ oro_widget_render({
            'widgetType': 'block',
            'wid': 'thread-view',
            'url': path('oro_email_thread_widget', {'id': entity.id}),
            'alias': 'thread-view'
        }) }}
    </div>
{% endblock content_data %}<|MERGE_RESOLUTION|>--- conflicted
+++ resolved
@@ -13,15 +13,13 @@
     {{ parent() }}
 {% endblock pageHeader %}
 
-<<<<<<< HEAD
+{% block pageActions %}
+    <div class="pull-right email-thread-action-panel"></div>
+{% endblock pageActions %}
+
 {% block navButtons %}
     {{ Actions.addContextButton(entity) }}
 {% endblock navButtons %}
-=======
-{% block pageActions %}
-    <div class="pull-right email-thread-action-panel"></div>
-{% endblock pageActions %}
->>>>>>> 64ea346e
 
 {% block breadcrumb %}
     {% set breadcrumbs = [
