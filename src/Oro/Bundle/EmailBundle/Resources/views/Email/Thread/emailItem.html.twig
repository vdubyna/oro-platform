{% import "OroEmailBundle::actions.html.twig" as Actions %}
{% import 'OroUIBundle::macros.html.twig' as UI %}
{% import 'OroEmailBundle::macros.html.twig' as EA %}

{#
  variables:
    email - an Oro\Bundle\EmailBundle\Entity\Email
    emailCollapsed - bool, flag to show full email or collapsed, by default it is false (full email)
#}

{% set emailCollapsed = emailCollapsed is defined ? emailCollapsed : false %}
<div class="email-info{{ emailCollapsed ? '': ' in'}}">
    <div class="email-short">
        <div class="email-view-toggle">
            <div class="pull-right">
                <div class="email-sent-date">
                    {% if email.emailBody.hasAttachments %}
                        <i class="icon-paper-clip email-has-attachment"></i>
                    {% endif %}
                    {{ EA.date_smart_format(email.sentAt) }}
                </div>
            </div>
            <div class="email-participants">
                <span class="email-author">{{ EA.email_participant_name_or_me(email.fromEmailAddress, email.fromName, true) }}</span>
                <span class="email-recipients">{{ 'To'|trans|lower }} {{ EA.email_participants_name(email.recipients, true, false) }}</span>
            </div>
            <div class="email-body">
                {% if email.emailBody %}
                    {{ EA.email_short_body(email.emailBody, 200) }}
                {% else %}
                    {{ 'oro.email.body_is_unavailable'|trans }}
                {% endif %}
            </div>
        </div>
    </div>
    <div class="email-full">
        <div class="email-view-toggle">
            <div class="pull-right">
<<<<<<< HEAD
=======
                <div class="email-sent-date">
                    {% if email.emailBody.hasAttachments %}
                        <i class="icon-paper-clip email-has-attachment"></i>
                    {% endif %}
                    {{ EA.date_smart_format(email.sentAt) }}<br />
                </div>
                {% set actionParameters = routeParameters is defined ? {
                    routeParameters: routeParameters
                } : {} %}
>>>>>>> 8760e2ef
                {% set buttonsHtml %}
                    {{ Actions.replyButton(email, actionParameters) }}
                    {{ Actions.forwardButton(email, actionParameters ) }}
                {% endset %}
                {{ UI.pinnedDropdownButton({
                    'html': buttonsHtml
                }) }}
                <div class="email-sent-date">
                    {% if email.emailBody.hasAttachments %}
                        <i class="icon-paper-clip email-has-attachment"></i>
                    {% endif %}
                    {{ EA.date_smart_format(email.sentAt) }}<br />
                </div>
            </div>
            <div class="email-participants">
                <div class="email-author">{{ EA.email_participant_name_or_me(email.fromEmailAddress, email.fromName, true) }}</div>
                <span class="email-recipients">{{ 'To'|trans }}: {{ EA.email_participants_name(email.recipients, true) }}</span>
                <div class="email-detailed-info-table dropdown">
                    <span class="dropdown-toggle" data-toggle="dropdown" title="{{ 'oro.email.show_details.tooltip'|trans }}">
                        <i class="fa fa-chevron-down"></i>
                    </span>
                    <div class="dropdown-menu" role="menu">
                        {{ EA.email_detailed_info_table(email) }}
                    </div>
                </div>
            </div>
        </div>
        <div class="email-body">
            {% if email.emailBody %}
                {% if email.emailBody.bodyIsText %}
                    {{ email.emailBody.bodyContent|nl2br }}
                {% else %}
                    {{ email.emailBody.bodyContent|raw }}
                {% endif %}
            {% else %}
                {{ 'oro.email.body_is_unavailable'|trans }}
            {% endif %}
            {% if email.emailBody.hasAttachments %}
            <ul class="email-attachments-list">
                {%- for attachment in email.emailBody.attachments -%}
                <li class="email-attachments-list-item"><a class="no-hash" href="{{ path('oro_email_attachment', {id: attachment.id}) }}">
                    <i class="icon icon-file-alt"></i> {{ attachment.fileName }}
                </a></li>
                {%- endfor -%}
            </ul>
            {% endif %}
        </div>
    </div>
</div><|MERGE_RESOLUTION|>--- conflicted
+++ resolved
@@ -36,18 +36,9 @@
     <div class="email-full">
         <div class="email-view-toggle">
             <div class="pull-right">
-<<<<<<< HEAD
-=======
-                <div class="email-sent-date">
-                    {% if email.emailBody.hasAttachments %}
-                        <i class="icon-paper-clip email-has-attachment"></i>
-                    {% endif %}
-                    {{ EA.date_smart_format(email.sentAt) }}<br />
-                </div>
                 {% set actionParameters = routeParameters is defined ? {
                     routeParameters: routeParameters
                 } : {} %}
->>>>>>> 8760e2ef
                 {% set buttonsHtml %}
                     {{ Actions.replyButton(email, actionParameters) }}
                     {{ Actions.forwardButton(email, actionParameters ) }}
