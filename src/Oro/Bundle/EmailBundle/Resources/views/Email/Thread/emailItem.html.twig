{% import "OroEmailBundle::actions.html.twig" as Actions %}
{% import 'OroUIBundle::macros.html.twig' as UI %}
{% import 'OroEmailBundle::macros.html.twig' as EA %}

{#
  variables:
    email - an Oro\Bundle\EmailBundle\Entity\Email
    emailCollapsed - bool, flag to show full email or collapsed, by default it is false (full email)
#}

{% set emailCollapsed = emailCollapsed is defined ? emailCollapsed : false %}
<div class="email-info{{ emailCollapsed ? '': ' in'}}">
    <div class="email-short">
        <div class="email-view-toggle">
            <div class="pull-right">
<<<<<<< HEAD
                <div class="email-sent-date">
                    {% if email.emailBody and email.emailBody.hasAttachments %}
=======
                <span class="email-sent-date">
                    <span class="comment-count" style="display:none" title="{{ 'oro.comment.quantity_label'|trans }}">
                        <i class="icon icon-comment"></i><span class="count"></span>
                    </span>
                    {% if email.emailBody.hasAttachments %}
>>>>>>> 49b1fd8a
                        <i class="icon-paper-clip email-has-attachment"></i>
                    {% endif %}
                    {{ EA.date_smart_format(email.sentAt) }}
                </span>
            </div>
            <div class="email-participants">
                <span class="email-author">{{ EA.email_participant_name_or_me(email.fromEmailAddress, email.fromName, true) }}</span>
                <span class="email-recipients">{{ 'To'|trans|lower }} {{ EA.email_participants_name(email.recipients, true, false) }}</span>
            </div>
            <div class="email-body">
                {% if email.emailBody %}
                    {{ EA.email_short_body(email.emailBody, 200) }}
                {% else %}
                    {{ 'oro.email.body_is_unavailable'|trans }}
                {% endif %}
            </div>
        </div>
    </div>
    <div class="email-full">
        <div class="email-view-toggle">
            <div class="pull-right">
                {% set actionParameters = routeParameters is defined ? {
                    routeParameters: routeParameters
                } : {} %}
                {% set buttonsHtml %}
                    {{ Actions.replyButton(email, actionParameters) }}
                    {{ Actions.forwardButton(email, actionParameters ) }}
                {% endset %}
                {{ UI.pinnedDropdownButton({
                    'html': buttonsHtml
                }) }}
                <div class="email-sent-date">
<<<<<<< HEAD
                    {% if email.emailBody and email.emailBody.hasAttachments %}
=======
                    <span class="comment-count" style="display:none" title="{{ 'oro.comment.quantity_label'|trans }}">
                        <i class="icon icon-comment"></i><span class="count"></span>
                    </span>
                    {% if email.emailBody.hasAttachments %}
>>>>>>> 49b1fd8a
                        <i class="icon-paper-clip email-has-attachment"></i>
                    {% endif %}
                    {{ EA.date_smart_format(email.sentAt) }}<br />
                </div>
            </div>
            <div class="email-participants">
                <div class="email-author">{{ EA.email_participant_name_or_me(email.fromEmailAddress, email.fromName, true) }}</div>
                <span class="email-recipients">{{ 'To'|trans }}: {{ EA.email_participants_name(email.recipients, true) }}</span>
                <div class="email-detailed-info-table dropdown">
                    <span class="dropdown-toggle" data-toggle="dropdown" title="{{ 'oro.email.show_details.tooltip'|trans }}">
                        <i class="fa fa-caret-square-o-down"></i>
                    </span>
                    <div class="dropdown-menu" role="menu">
                        {{ EA.email_detailed_info_table(email) }}
                    </div>
                </div>
            </div>
        </div>
        <div class="email-content clearfix">
            <div class="email-body responsive-cell">
                {% if email.emailBody %}
                    {% if email.emailBody.bodyIsText %}
                        {{ email.emailBody.bodyContent|nl2br }}
                    {% else %}
                        {% set emailBodyViewOptions = {
                            name: 'email-body',
                            view: 'oroemail/js/app/views/email-body-view',
                            bodyContent: email.emailBody.bodyContent,
                            styles: [
                                asset('bundles/oroform/css/wysiwyg-editor.css'),
                                asset('bundles/oroemail/css/email-body.css')
                            ]
                        } %}
                        <iframe data-page-component-module="oroui/js/app/components/view-component"
                                data-page-component-options="{{ emailBodyViewOptions|json_encode }}"></iframe>
                    {% endif %}
                {% else %}
                    {{ 'oro.email.body_is_unavailable'|trans }}
                {% endif %}
                {% if email.emailBody %}
                    <ul class="email-attachments-list">
                        {{ EA.attachments(email.emailBody.attachments, target, hasGrantReattach) }}
                    </ul>
                {% endif %}
            </div>
            {%- set commentsData -%}
            {% placeholder view_content_data_comments with {entity: email} %}
            {%- endset -%}
            {% if commentsData is not empty %}
                <div class="responsive-cell">
                    {{ commentsData }}
                </div>
            {% endif  %}
        </div>
    </div>
</div><|MERGE_RESOLUTION|>--- conflicted
+++ resolved
@@ -13,16 +13,11 @@
     <div class="email-short">
         <div class="email-view-toggle">
             <div class="pull-right">
-<<<<<<< HEAD
-                <div class="email-sent-date">
-                    {% if email.emailBody and email.emailBody.hasAttachments %}
-=======
                 <span class="email-sent-date">
                     <span class="comment-count" style="display:none" title="{{ 'oro.comment.quantity_label'|trans }}">
                         <i class="icon icon-comment"></i><span class="count"></span>
                     </span>
-                    {% if email.emailBody.hasAttachments %}
->>>>>>> 49b1fd8a
+                    {% if email.emailBody and email.emailBody.hasAttachments %}
                         <i class="icon-paper-clip email-has-attachment"></i>
                     {% endif %}
                     {{ EA.date_smart_format(email.sentAt) }}
@@ -55,14 +50,10 @@
                     'html': buttonsHtml
                 }) }}
                 <div class="email-sent-date">
-<<<<<<< HEAD
-                    {% if email.emailBody and email.emailBody.hasAttachments %}
-=======
                     <span class="comment-count" style="display:none" title="{{ 'oro.comment.quantity_label'|trans }}">
                         <i class="icon icon-comment"></i><span class="count"></span>
                     </span>
-                    {% if email.emailBody.hasAttachments %}
->>>>>>> 49b1fd8a
+                    {% if email.emailBody and email.emailBody.hasAttachments %}
                         <i class="icon-paper-clip email-has-attachment"></i>
                     {% endif %}
                     {{ EA.date_smart_format(email.sentAt) }}<br />
