{% import 'OroDataGridBundle::macros.html.twig' as dataGrid %}

<div class="widget-content">
<<<<<<< HEAD
    {{ dataGrid.renderGrid('activity-email-grid', {entity: entity}) }}
=======
    {{ dataGrid.renderGrid('activity-email-grid', {
        entityClass: oro_class_name(entity, true),
        entityId: entity.id
    }) }}
>>>>>>> acff3b62
</div><|MERGE_RESOLUTION|>--- conflicted
+++ resolved
@@ -1,12 +1,8 @@
 {% import 'OroDataGridBundle::macros.html.twig' as dataGrid %}
 
 <div class="widget-content">
-<<<<<<< HEAD
-    {{ dataGrid.renderGrid('activity-email-grid', {entity: entity}) }}
-=======
     {{ dataGrid.renderGrid('activity-email-grid', {
         entityClass: oro_class_name(entity, true),
         entityId: entity.id
     }) }}
->>>>>>> acff3b62
 </div>