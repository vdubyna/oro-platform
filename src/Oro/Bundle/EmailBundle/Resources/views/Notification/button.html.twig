{% import 'OroUIBundle::macros.html.twig' as UI %}
<script type="text/template" id="email-notification-item-template">
    <div class="info" data-id="<%= id %>">
        <div class="body">
            <div class="title nowrap-ellipsis"><%= subject %></div>
            <div class="description nowrap-ellipsis"><%= bodyContent %></div>
        </div>
        <i class="icon-envelope<% if (!seen) {  %> highlight<% }  %>" data-role="toggle-read-status"></i>
    </div>
    <div class="footer row-fluid">
        <span class="pull-left fromName">
            <% if (linkFromName) { %>
                <a href="<%= linkFromName %>"><%= fromName %></a>
            <% } else { %>
                <%= fromName %>
            <% } %>
        </span>
        <span class="pull-right reply-all-action">
            {{- UI.clientLink({
                'dataUrlRaw': "<%= replyAllRoute %>",
                'aCss': parameters.aCss is defined ? parameters.aCss ~ ' no-hash' : 'no-hash',
                'label': 'oro.email.reply_all'|trans,
                'widget': {
                    'type': 'dialog',
                    'multiple': false,
                    'options': {
                        'alias': 'reply-dialog',
                        'dialogOptions' : {
                            'title' : 'oro.email.reply'|trans,
                            'allowMaximize': true,
                            'allowMinimize': true,
                            'dblclick': 'maximize',
                            'maximizedHeightDecreaseBy': 'minimize-bar',
                            'width': 1000
                        }
                    }
                }
            }) -}}
        </span>
        <span class="pull-right reply-action">
            {{- UI.clientLink({
                'dataUrlRaw': "<%= replyRoute %>",
                'aCss': parameters.aCss is defined ? parameters.aCss ~ ' no-hash' : 'no-hash',
                'label': 'oro.email.reply'|trans,
                'widget': {
                    'type': 'dialog',
                    'multiple': false,
                    'options': {
                        'alias': 'reply-dialog',
                        'dialogOptions' : {
                            'title' : 'oro.email.reply_all'|trans,
                            'allowMaximize': true,
                            'allowMinimize': true,
                            'dblclick': 'maximize',
                            'maximizedHeightDecreaseBy': 'minimize-bar',
                            'width': 1000
                        }
                    }
                }
            }) -}}
        </span>
        <span class="pull-right forward-action">
            {{- UI.clientLink({
                'dataUrlRaw': "<%= forwardRoute %>",
                'aCss': parameters.aCss is defined ? parameters.aCss ~ ' no-hash' : 'no-hash',
                'label': 'oro.email.forward'|trans,
                'widget': {
                    'type': 'dialog',
                    'multiple': false,
                    'options': {
                        'alias': 'reply-dialog',
                        'dialogOptions' : {
                            'title' : 'oro.email.forward'|trans,
                            'allowMaximize': true,
                            'allowMinimize': true,
                            'dblclick': 'maximize',
                            'maximizedHeightDecreaseBy': 'minimize-bar',
                            'width': 1000
                        }
                    }
                }
            }) -}}
        </span>
    </div>
</script>
<<<<<<< HEAD
{% if count > 0 %}
    {%  set classNew = 'new' %}
{% else %}
    {%  set classNew = '' %}
{% endif %}

{% set options = {
    'emails': emails,
    'count': count
} %}

<li class="email-notification-menu dropdown"
    data-page-component-options="{{ options|json_encode }}"
    data-layout="separate">
    <a href="#" class="oro-dropdown-toggle">
        <i class="icon-envelope {{ classNew }}">
            <span>
                {% if (count > 10) %}
                    10+
                {% elseif (count > 0 ) %}
                    {{ count }}
                {% endif %}
            </span>
        </i>
    </a>
    <div class="dropdown-menu pull-right" tabindex="0"></div>
</li>
=======
{% if oro_config_value('oro_email.show_recent_emails_in_user_bar') %}
<li class="email-notification-menu dropdown"
    data-page-component-options="{{ {'emails': emails, 'count': count}|json_encode }}"
    data-layout="separate">
    <a href="#" class="oro-dropdown-toggle email-notification-icon"></a>
    <div class="dropdown-menu pull-right" tabindex="0"></div>
</li>
{% endif %}
>>>>>>> c2fc290b
<|MERGE_RESOLUTION|>--- conflicted
+++ resolved
@@ -83,35 +83,6 @@
         </span>
     </div>
 </script>
-<<<<<<< HEAD
-{% if count > 0 %}
-    {%  set classNew = 'new' %}
-{% else %}
-    {%  set classNew = '' %}
-{% endif %}
-
-{% set options = {
-    'emails': emails,
-    'count': count
-} %}
-
-<li class="email-notification-menu dropdown"
-    data-page-component-options="{{ options|json_encode }}"
-    data-layout="separate">
-    <a href="#" class="oro-dropdown-toggle">
-        <i class="icon-envelope {{ classNew }}">
-            <span>
-                {% if (count > 10) %}
-                    10+
-                {% elseif (count > 0 ) %}
-                    {{ count }}
-                {% endif %}
-            </span>
-        </i>
-    </a>
-    <div class="dropdown-menu pull-right" tabindex="0"></div>
-</li>
-=======
 {% if oro_config_value('oro_email.show_recent_emails_in_user_bar') %}
 <li class="email-notification-menu dropdown"
     data-page-component-options="{{ {'emails': emails, 'count': count}|json_encode }}"
@@ -119,5 +90,4 @@
     <a href="#" class="oro-dropdown-toggle email-notification-icon"></a>
     <div class="dropdown-menu pull-right" tabindex="0"></div>
 </li>
-{% endif %}
->>>>>>> c2fc290b
+{% endif %}