--- conflicted
+++ resolved
@@ -156,13 +156,8 @@
                 }),
             'aCss': 'no-hash',
             'iCss': 'icon-link hide-text',
-<<<<<<< HEAD
             'dataId': entity.id,
-            'label' : 'oro.email.add_context.label'|trans,
-=======
-            'dataId': emailEntity.id,
             'label' : 'oro.activity.contexts.add_context.label'|trans,
->>>>>>> fd682b9e
             'widget' : {
                 'type' : 'dialog',
                 'multiple' : true,
