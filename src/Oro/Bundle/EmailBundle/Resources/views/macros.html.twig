--- conflicted
+++ resolved
@@ -374,10 +374,7 @@
 {% macro attachments(attachments, target, hasGrantReattach) -%}
     {%- for attachment in attachments -%}
         {% if attachment.embeddedContentId is null %}
-<<<<<<< HEAD
-=======
             {% set canCopyToRecord = (hasGrantReattach and target is defined and oro_can_attache(attachment, target)) ? true : false %}
->>>>>>> de43c1ca
             <li class="email-attachments-list-item">
             <div class="dropdown link-to-record">
                 <a class="no-hash dropdown-toggle" href="javascript: void(0);" data-toggle="dropdown">
