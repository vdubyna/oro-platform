--- conflicted
+++ resolved
@@ -338,36 +338,6 @@
 {%- endmacro %}
 
 {#
-<<<<<<< HEAD
-    Render the given email recipients
-    Parameters:
-        recipients - an array of Oro\Bundle\EmailBundle\Entity\EmailRecipients
-        noLink - determines whether the rendering of a link to the owner view page is forbidden or not. Default value is false
-        knownOnly - if true renders only emails which have an owner; otherwise, all emails. Default value is false
-#}
-{% macro recipient_email_addresses_short(recipients, noLink, knownOnly) -%}
-    {% set addresses = {} -%}
-    {% for recipient in recipients -%}
-        {% set address = _self.email_participant_name_or_me(recipient.emailAddress, recipient.name, noLink, knownOnly) %}
-        {%- if address|length > 0 -%}
-            {% set addresses = addresses|merge([address]) %}
-        {% else %}
-            {% set addresses = addresses|merge([recipient.emailAddress.email]) %}
-        {%- endif %}
-    {%- endfor -%}
-
-    {% for address in addresses -%}
-        {{ address }}
-        {%- if not loop.last %}; {% endif %}
-    {% else %}
-        {{ 'N/A'|trans }}
-    {%- endfor %}
-{%- endmacro %}
-
-
-
-{# remove it #}
-=======
     Render email participant name or "me" if it is current user,
         owner name or a link to owner view page can be rendered depends on given parameters
     Parameters:
@@ -412,7 +382,6 @@
     Parameters:
         date - DateTime
 #}
->>>>>>> 6f0d9e6e
 {% macro date_smart_format(date) -%}
     {% if date(date)|oro_format_date == date()|oro_format_date -%}
         {# same day -- show only time #}
@@ -426,30 +395,6 @@
         {{ date|oro_format_date }}
     {%- endif %}
 {%- endmacro %}
-<<<<<<< HEAD
-{% macro email_participants_name(recipients, noLink, knownOnly) -%}
-    {% set recipientHtmlCollection = [] %}
-    {% for recipient in recipients %}
-        {% set recipientHtml -%}
-        <span class="email-recipient">{{ _self.email_participant_name_or_me(recipient.emailAddress, recipient.name, noLink, knownOnly) }}</span>
-        {%- endset %}
-        {% set recipientHtmlCollection = recipientHtmlCollection|merge([recipientHtml]) %}
-    {% endfor %}
-    {{ recipientHtmlCollection|join(', ')|raw }}
-{%- endmacro %}
-{% macro email_participant_name_or_me(emailAddress, emailAddressName, noLink, knownOnly) -%}
-    {% if emailAddress.owner is not null and emailAddress.owner.id == app.user.id -%}
-        {% if noLink|default(false) -%}
-            {{ 'Me'|trans|lower }}
-        {%- else -%}
-            {{ _self.email_address_link(emailAddress, 'Me'|trans|lower)|raw }}
-        {%- endif %}
-    {%- else -%}
-        {% set name = oro_get_email_address_name(emailAddressName)|default(oro_get_email_address(emailAddressName)) %}
-        {{ _self.email_address(emailAddress, name, noLink, knownOnly) }}
-    {%- endif %}
-{%- endmacro %}
-=======
 
 {#
     Render table with detailed information about all participants, send date and subject
@@ -502,4 +447,29 @@
     {% endfor %}
     </ul>
 {% endmacro %}
->>>>>>> 6f0d9e6e
+
+{#
+    Render the given email recipients
+    Parameters:
+        recipients - an array of Oro\Bundle\EmailBundle\Entity\EmailRecipients
+        noLink - determines whether the rendering of a link to the owner view page is forbidden or not. Default value is false
+        knownOnly - if true renders only emails which have an owner; otherwise, all emails. Default value is false
+#}
+{% macro recipient_email_addresses_short(recipients, noLink, knownOnly) -%}
+    {% set addresses = {} -%}
+    {% for recipient in recipients -%}
+        {% set address = _self.email_participant_name_or_me(recipient.emailAddress, recipient.name, noLink, knownOnly) %}
+        {%- if address|length > 0 -%}
+            {% set addresses = addresses|merge([address]) %}
+        {% else %}
+            {% set addresses = addresses|merge([recipient.emailAddress.email]) %}
+        {%- endif %}
+    {%- endfor -%}
+
+    {% for address in addresses -%}
+        {{ address }}
+        {%- if not loop.last %}; {% endif %}
+    {% else %}
+        {{ 'N/A'|trans }}
+    {%- endfor %}
+{%- endmacro %}