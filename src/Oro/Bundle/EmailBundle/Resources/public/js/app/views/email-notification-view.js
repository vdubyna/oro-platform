/*global define*/
define([
    'jquery',
    'oroemail/js/app/models/email-attachment-model',
    'oroui/js/app/views/base/view',
<<<<<<< HEAD
    'routing'
], function ($, EmailAttachmentModel, BaseView, routing) {
=======
    'oroemail/js/app/models/email-notification-collection',
    'routing'
], function ($, EmailAttachmentModel, BaseView, EmailNotificationCollection, routing) {
>>>>>>> 78ed713b
    'use strict';

    var EmailAttachmentView;

    EmailAttachmentView = BaseView.extend({
        contextsView: null,
        inputName: '',
        events: {
            'click a.mark-as-read': 'onClickMarkAsRead',
            'click .email-info': 'onClickOpenEmail',
            'click .replay': 'onClickReplay'
        },

        initialize: function(options) {
            this.options = _.defaults(options || {}, this.options);
            this.template = _.template($('#email-notification-item').html());
            this.$containerContextTargets = $(options.el).find('.items');

            this.initCollection().initEvents();
        },

        initCollection: function () {
            var emails = this.getInitData();
            this.collection = new EmailNotificationCollection(emails);

            return this;
        },

        render:function () {
            this.$containerContextTargets.empty();
            this.initViewType();

            for (var i in this.collection.models ) {
                var view = this.template({
                    entity: this.collection.models[i]
                });

                var $view = $(view);
                this.$containerContextTargets.append($view);
            }
        },

        onClickMarkAsRead: function () {
            var self = this;
            $.ajax({
                url: routing.generate('oro_email_mark_all_as_seen'),
                success: function() {
                    self.collection.reset();
                }
            })
        },

        getClankEvent: function () {
            return $(this.el).data('clank-event');
        },

        getInitData: function () {
            return $(this.el).data('emails');
        },

        initViewType: function() {
            if (this.collection.models.length === 0) {
                this.$el.find('.content').hide();
                this.$el.find('.empty').show();
                this.$el.find('.icon-envelope').removeClass('new');
            } else {
                this.$el.find('.content').show();
                this.$el.find('.empty').hide();
                this.$el.find('.icon-envelope').addClass('new');
            }
        },

        onClickOpenEmail:function (e)
        {
            document.location.href =  routing.generate('oro_email_view', {id: $(e.currentTarget).data('id')})
        },

        onClickReplay: function(e) {
            alert('replay');
        },

        onChangeAmount: function(count) {
            if (count > 10 ){
                count = '10+';
            }

            this.$el.find('.icon-envelope span').html(count);
            this.initViewType();
        },

        initEvents: function() {
            var self = this;

            this.collection.on('reset', function() {
                self.$containerContextTargets.html('');
                self.onChangeAmount(0);
            });

            this.collection.on('add', function(model) {
                var view = self.template({
                    entity: model
                });

                var $view = $(view);
                self.$containerContextTargets.prepend($view);
            });
        }
    });

    return EmailAttachmentView;
});<|MERGE_RESOLUTION|>--- conflicted
+++ resolved
@@ -3,14 +3,9 @@
     'jquery',
     'oroemail/js/app/models/email-attachment-model',
     'oroui/js/app/views/base/view',
-<<<<<<< HEAD
-    'routing'
-], function ($, EmailAttachmentModel, BaseView, routing) {
-=======
     'oroemail/js/app/models/email-notification-collection',
     'routing'
 ], function ($, EmailAttachmentModel, BaseView, EmailNotificationCollection, routing) {
->>>>>>> 78ed713b
     'use strict';
 
     var EmailAttachmentView;
