/*global define*/
define(function (require) {
    'use strict';

    var EmailEditorComponent,
        BaseComponent = require('oroui/js/app/components/base/component'),
        $ = require('jquery'),
        select2 = require('jquery.select2'),
        routing = require('routing'),
        __ = require('orotranslation/js/translator'),
        mediator = require('oroui/js/mediator'),
        ApplyTemplateConfirmation = require('oroemail/js/app/apply-template-confirmation');

    function showField(fieldName) {
        var field = fieldName.toLowerCase();
        $('#oro_email_email_' + field).parents('.control-group.taggable-field').css('display', 'block');
        $('#oro_email_email_' + field).parents('.controls').find('input.select2-input').unbind('focusout');
        $('#oro_email_email_' + field).parents('.controls').find('input.select2-input').on('focusout', function(e) {
            if (!$('#oro_email_email_' + field).val()) {
                hideField(fieldName);
            }
        });

        $('#oro_email_email_to').parents('.control-group.taggable-field').find('label').html(__('oro.email.to'));
        addForgedAsterisk();

    }

    function hideField(fieldName) {
        var field = fieldName.toLowerCase();
        $('#oro_email_email_' + field).parents('.control-group.taggable-field').css('display', 'none');
        $('#cc-bcc-holder').append('<span id="show' + fieldName + '">' + fieldName +  '</span>');
        $('#show' + fieldName).on('click', function(e) {
            e.stopPropagation();
            var target = e.target || window.event.target;
            $(target).remove();
            showField(fieldName);
        });
    }

    function addForgedAsterisk() {
        var label_tab = $('.forged-required').find('label'),
            em_tag = label_tab.find('em');

        if (em_tag.length <= 0) {
            label_tab.append('<em>*</em>')
        } else {
            em_tag.html('*');
        }
    }

    EmailEditorComponent = BaseComponent.extend({
        /**
         * @constructor
         * @param {Object} options
         */
        initialize: function (options) {
            this.options = options;
            this.init();
        },

        init: function () {
            var self = this,
                $subject = this.options._sourceElement.find('[name$="[subject]"]'),
                $body = this.options._sourceElement.find('[name$="[body]"]'),
                $type = this.options._sourceElement.find('[name$="[type]"]'),
                $template = this.options._sourceElement.find('[name$="[template]"]'),
                $bodyFooter = this.options._sourceElement.find('[name$="[bodyFooter]"]'),
                $parentEmailId = this.options._sourceElement.find('[name$="[parentEmailId]"]'),
                $signature = this.options._sourceElement.find('[name$="[signature]"]'),
                $addSignatureButton = this.options._sourceElement.find('#add-signature');

            $addSignatureButton.on('click', function() {
                if ($signature.val()) {
                    var bodyEditorComponent = self.parent.pageComponent('bodyEditor');
                    if (bodyEditorComponent.view.tinymceConnected) {
                        var tinyMCE = bodyEditorComponent.view.tinymceInstance;
                        tinyMCE.execCommand('mceInsertContent', false, $signature.val());
                    } else {
                        $body.focus();
                        var caretPos = $body.getCursorPosition();
                        var body = $body.val();
                        $body.val(body.substring(0, caretPos) + $signature.val().replace(/(<([^>]+)>)/ig, "") + body.substring(caretPos));
                    }
                } else {
<<<<<<< HEAD
                    mediator.execute('showFlashMessage', 'info', __('oro.email.thread.no_signature'));
=======
                    var url = routing.generate('oro_user_profile_update');
                    if (self.options.isSignatureEditable) {
                        mediator.execute('showFlashMessage', 'info', __('oro.email.thread.no_signature', {url: url}));
                    } else {
                        mediator.execute('showFlashMessage', 'info', __('oro.email.thread.no_signature_no_permission'));
                    }
>>>>>>> 1f74fbbb
                }
            });

            var initBody = function(body, appendSignature) {
                appendSignature = typeof appendSignature !== 'undefined' ? appendSignature : true;
                var signature = $signature.val();
                if (self.options.appendSignature && appendSignature) {
                    if (signature && body.indexOf(signature) < 0) {
                        body += '<br/><br/>' + $signature.val();
                    }
                }
                if ($bodyFooter.val()) {
                    body += $bodyFooter.val();
                }

                return body;
            };
            $body.val(initBody($body.val()));

            $template.on('change.' + this.cid, function (e) {
                if (!$(this).val()) {
                    return;
                }

                var confirm = new ApplyTemplateConfirmation({
                    content: __('oro.email.emailtemplate.apply_template_confirmation_content')
                });
                confirm.on('ok', _.bind(function () {
                    var url = routing.generate(
                        'oro_api_get_emailtemplate_compiled',
                        {'id': $(this).val(), 'entityId': self.options.entityId}
                    );

                    mediator.execute('showLoading');

                    $.ajax(url, {
                        success: function (res) {
                            if (!$parentEmailId.val() || !$subject.val()) {
                                $subject.val(res.subject);
                            }

                            var body = initBody(res.body, false);
                            $body.val(body);
                            $type.find('input[value=' + res.type + ']')
                                .prop('checked', true)
                                .trigger('change');
                        },
                        error: function () {
                            mediator.execute('notificationMessage', 'error', __('oro.email.emailtemplate.load_failed'));
                        },
                        dataType: 'json'
                    }).always(function () {
                        mediator.execute('hideLoading');
                    });
                }, this));
                confirm.open();
            });

            $type.on('change.' + this.cid, function() {
                var type = $(this).val(),
                    bodyEditorComponent = self.parent.pageComponent('bodyEditor');

                if (bodyEditorComponent) {
                    bodyEditorComponent.view.setEnabled(type === 'html');
                }
            });

            addForgedAsterisk();
            this.bindFieldEvents();
        },

        unbindEvents: function (e) {
            var $template = this.options._sourceElement.find('[name$="[template]"]'),
                $type = this.options._sourceElement.find('[name$="[type]"]');
            $template.off('change.' + this.cid);
            $type.off('change.' + this.cid);
        },

        dispose: function () {
            if (this.disposed) {
                return;
            }
            this.unbindEvents();
            EmailEditorComponent.__super__.dispose.call(this);
        },

        bindFieldEvents: function() {
            $('input.taggable-field').each(function(key, elem) {
                var select2Config = {
                    containerCssClass: 'taggable-email',
                    separator: ";",
                    tags: [],
                    tokenSeparators: [";", ","]
                };
                if ($(elem).hasClass('from')) {
                    select2Config.maximumSelectionSize = 1;
                }
                $(elem).select2(select2Config);
            });
            if (!this.options.bcc.length || !this.options.cc.length) {
                $('#oro_email_email_to').parents('.controls').find('ul.select2-choices').after(
                    '<div id="cc-bcc-holder"/>'
                );
            }
            if (!this.options.cc.length) {
                hideField('Cc');
            }
            if (!this.options.bcc.length) {
                hideField('Bcc');
            }
        }
    });

    (function ($, undefined) {
        $.fn.getCursorPosition = function() {
            var el = $(this).get(0);
            var pos = 0;
            if('selectionStart' in el) {
                pos = el.selectionStart;
            } else if('selection' in document) {
                el.focus();
                var Sel = document.selection.createRange();
                var SelLength = document.selection.createRange().text.length;
                Sel.moveStart('character', -el.value.length);
                pos = Sel.text.length - SelLength;
            }
            return pos;
        }
    })(jQuery);

    return EmailEditorComponent;
});<|MERGE_RESOLUTION|>--- conflicted
+++ resolved
@@ -83,16 +83,12 @@
                         $body.val(body.substring(0, caretPos) + $signature.val().replace(/(<([^>]+)>)/ig, "") + body.substring(caretPos));
                     }
                 } else {
-<<<<<<< HEAD
-                    mediator.execute('showFlashMessage', 'info', __('oro.email.thread.no_signature'));
-=======
                     var url = routing.generate('oro_user_profile_update');
                     if (self.options.isSignatureEditable) {
                         mediator.execute('showFlashMessage', 'info', __('oro.email.thread.no_signature', {url: url}));
                     } else {
                         mediator.execute('showFlashMessage', 'info', __('oro.email.thread.no_signature_no_permission'));
                     }
->>>>>>> 1f74fbbb
                 }
             });
 
