define(function(require) {
    'use strict';

    var EmailEditorView;
    var BaseView = require('oroui/js/app/views/base/view');
    var $ = require('jquery');
    var routing = require('routing');
    var _ = require('underscore');
    var __ = require('orotranslation/js/translator');
    var mediator = require('oroui/js/mediator');
    var ApplyTemplateConfirmation = require('oroemail/js/app/apply-template-confirmation');

    EmailEditorView = BaseView.extend({
        readyPromise: null,
        domCache: null,

        events: {
            'click #add-signature': 'onAddSignatureButtonClick',
            'change [name$="[template]"]': 'onTemplateChange',
            'change [name$="[type]"]': 'onTypeChange'
        },

        /**
         * @inheritDoc
         */
        constructor: function EmailEditorView() {
            EmailEditorView.__super__.constructor.apply(this, arguments);
        },

        /**
         * @constructor
         * @param {Object} options
         */
        initialize: function(options) {
            EmailEditorView.__super__.initialize.apply(this, arguments);
            this.templatesProvider = options.templatesProvider;
            this.setupCache();
        },

        render: function() {
            this.domCache.body.val(this.initBody(this.domCache.body.val()));
            this.addForgedAsterisk();
            this.renderPromise = this.initLayout();
            this.renderPromise.done(_.bind(this.initFields, this));
            return this;
        },

        setupCache: function() {
            this.domCache = {
                subject: this.$('[name$="[subject]"]'),
                body: this.$('[name$="[body]"]'),
                type: this.$('[name$="[type]"]'),
                template: this.$('[name$="[template]"]')
            };
        },

        onAddSignatureButtonClick: function() {
            var url;
            var message;
            var signature = this.model.get('signature');
            if (signature) {
                if (this.getBodyEditorView().tinymceInstance) {
                    this.addHTMLSignature(signature);
                } else {
                    this.addTextSignature(signature);
                }
            } else {
                url = routing.generate(
                    'oro_user_profile_configuration',
                    {activeGroup: 'platform', activeSubGroup: 'user_email_configuration'}
                );
                message = this.model.get('isSignatureEditable')
                    ? __('oro.email.thread.no_signature', {url: url})
                    : __('oro.email.thread.no_signature_no_permission');
                mediator.execute('showFlashMessage', 'info', message);
            }
        },

        addHTMLSignature: function(signature) {
            var tinyMCE = this.getBodyEditorView().tinymceInstance;
            var quoteNode = tinyMCE.getBody().querySelector('.quote');
            var signatureNode = tinyMCE.dom.create('p', {}, signature);
            tinyMCE.getBody().insertBefore(signatureNode, quoteNode);
            tinyMCE.selection.setCursorLocation(signatureNode);
            signatureNode.scrollIntoView();
            tinyMCE.execCommand('mceFocus', false);
        },

        addTextSignature: function(signature) {
            var quoteIndex;
            var cursorPosition;
            var value = this.domCache.body.val();
            var EOL = '\r\n';
            var firstQuoteLine = this.getBodyEditorView().getFirstQuoteLine();
            signature = signature.replace(/(<([^>]+)>)/ig, '');
            if (firstQuoteLine) {
                quoteIndex = value.indexOf(firstQuoteLine);
                if (quoteIndex !== -1) {
                    value = value.substr(0, quoteIndex) + signature + EOL + value.substr(quoteIndex);
                    cursorPosition = quoteIndex + signature.length;
                }
            }
            if (_.isUndefined(cursorPosition)) {
                value += EOL + signature;
                cursorPosition = value.length;
            }
            this.domCache.body.val(value)
                .setCursorPosition(cursorPosition)
                .focus();
        },

        onTemplateChange: function(e) {
            var templateId = $(e.target).val();
            if (!templateId) {
                return;
            }

            var confirm = new ApplyTemplateConfirmation({
                content: __('oro.email.emailtemplate.apply_template_confirmation_content')
            });
            confirm.on('ok', _.bind(function() {
                mediator.execute('showLoading');
                this.templatesProvider.create(templateId, this.model.get('email').get('relatedEntityId'))
                    .always(_.bind(mediator.execute, mediator, 'hideLoading'))
                    .fail(_.bind(this.showTemplateErrorMessage, this))
                    .done(_.bind(this.fillForm, this));
            }, this));
            confirm.open();
        },

<<<<<<< HEAD
        showTemplateErrorMessage: function() {
            var container = this.$('[name$="[template]"]').parent();
=======
        showTemplateErrorMessage: function(jqXHR) {
            var reason = jqXHR && jqXHR.responseJSON ? jqXHR.responseJSON.reason : '';
            var $errorContainer = this._getErrorContainer();

            $errorContainer.find('.alert-error').remove();
>>>>>>> cdb194be

            mediator.execute(
                'showMessage',
                'error',
<<<<<<< HEAD
                __('oro.email.emailtemplate.load_failed'),
                {container: container}
=======
                reason ? reason : __('oro.email.emailtemplate.load_failed'),
                {container: $errorContainer}
>>>>>>> cdb194be
            );
        },

        fillForm: function(emailData) {
            var editorView = this.getBodyEditorView();
            var $errorContainer = this._getErrorContainer();

            $errorContainer.find('.alert-error').remove();

            if (!this.model.get('parentEmailId') || !this.domCache.subject.val()) {
                this.domCache.subject.val(emailData.subject);
            }

            var body = this.initBody(emailData.body, false);
            this.domCache.body.val(body);

            if (editorView.enabled && editorView.tinymceInstance) {
                editorView.tinymceInstance.setContent(body);
            }

            this.domCache.type.find('input[value=' + emailData.type + ']')
                .prop('checked', true)
                .trigger('change');
        },

        onTypeChange: function(e) {
            this.getBodyEditorView().setEnabled($(e.target).val() === 'html');
        },

        /**
         * Returns wysiwyg editor view
         */
        getBodyEditorView: function() {
            return this.pageComponent('wrap_oro_email_email_body').view.pageComponent('oro_email_email_body').view;
        },

        initFields: function() {
            if (!this.model.get('email').get('bcc').length || !this.model.get('email').get('cc').length) {
                this.$('[data-ftid$="_email_to"]').parents('.controls').find('ul.select2-choices').after(
                    '<div class="cc-bcc-holder"/>'
                );
            }
            if (!this.model.get('email').get('cc').length) {
                this.hideField('Cc');
            }
            if (!this.model.get('email').get('bcc').length) {
                this.hideField('Bcc');
            }
        },

        showField: function(fieldName) {
            var field = fieldName.toLowerCase();
            var $field = this.$('[data-ftid$="_email_' + field + '"]');
            $field.parents('.control-group.taggable-field').show();
            $field.parents('.controls').find('input.select2-input')
                .unbind('focusout')
                .on('focusout', _.bind(function(e) {
                    setTimeout(_.bind(function() {
                        if (!$field.val()) {
                            this.hideField(fieldName);
                        }
                    }, this), 200);
                }, this))
                .focus();

            this.$('[data-ftid$="_email_to"]')
                .parents('.control-group.taggable-field')
                .find('label').html(__('oro.email.to'));
            this.addForgedAsterisk();
        },

        hideField: function(fieldName) {
            var field = fieldName.toLowerCase();
            var $field = this.$('[data-ftid$="_email_' + field + '"]');
            $field.parents('.control-group.taggable-field').hide();

            if (this.$('span.show' + fieldName).length > 0) {
                return;
            }
            this.$('.cc-bcc-holder').append('<span class="show' + fieldName + '">' + fieldName + '</span>');
            this.$('.show' + fieldName).on('click', _.bind(function(e) {
                e.stopPropagation();
                var target = e.target;
                $(target).remove();
                this.showField(fieldName);
            }, this));
        },

        addForgedAsterisk: function() {
            var labelTab = this.$('.forged-required').find('label');
            var emTag = labelTab.find('em');

            if (emTag.length <= 0) {
                labelTab.append('<em>*</em>');
            } else {
                emTag.html('*');
            }
        },

        initBody: function(body, appendSignature) {
            appendSignature = typeof appendSignature !== 'undefined' ? appendSignature : true;
            var signature = this.model.get('signature');
            if (this.model.get('appendSignature') && appendSignature) {
                if (signature && body.indexOf(signature) < 0) {
                    body += '<br/><br/>' + this.model.get('signature');
                }
            }
            if (this.model.get('bodyFooter')) {
                body = '<body>' + body;
                body += this.model.get('bodyFooter') + '</body>';
            }
            return body;
        },

        _getErrorContainer: function() {
            return this.$('[name$="[template]"]').parent();
        }
    });

    return EmailEditorView;
});<|MERGE_RESOLUTION|>--- conflicted
+++ resolved
@@ -128,27 +128,17 @@
             confirm.open();
         },
 
-<<<<<<< HEAD
-        showTemplateErrorMessage: function() {
-            var container = this.$('[name$="[template]"]').parent();
-=======
         showTemplateErrorMessage: function(jqXHR) {
             var reason = jqXHR && jqXHR.responseJSON ? jqXHR.responseJSON.reason : '';
             var $errorContainer = this._getErrorContainer();
 
             $errorContainer.find('.alert-error').remove();
->>>>>>> cdb194be
 
             mediator.execute(
                 'showMessage',
                 'error',
-<<<<<<< HEAD
-                __('oro.email.emailtemplate.load_failed'),
-                {container: container}
-=======
                 reason ? reason : __('oro.email.emailtemplate.load_failed'),
                 {container: $errorContainer}
->>>>>>> cdb194be
             );
         },
 
