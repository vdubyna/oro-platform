--- conflicted
+++ resolved
@@ -10,11 +10,7 @@
 
     SidebarRecentEmailsComponent = BaseComponent.extend({
         listen: {
-<<<<<<< HEAD
-            'change:settings model': 'updateRoute'
-=======
             'change:settings model': 'updateCollectionRouteParams'
->>>>>>> 276ebb13
         },
 
         /**
@@ -34,11 +30,7 @@
                 }
             }
             this.model.emailNotificationCollection = new EmailNotificationCollection([]);
-<<<<<<< HEAD
-            this.updateRoute();
-=======
             this.model.emailNotificationCollection.setRouteParams(settings);
->>>>>>> 276ebb13
             this.model.emailNotificationCollection.on('sync', this.onCollectionSync, this);
         },
 
@@ -48,13 +40,8 @@
             });
         },
 
-<<<<<<< HEAD
-        updateRoute: function() {
-            this.model.emailNotificationCollection.setRouteParams(this.model.get('settings'));
-=======
         updateCollectionRouteParams: function(model, settings) {
             model.emailNotificationCollection.setRouteParams(settings);
->>>>>>> 276ebb13
         },
 
         dispose: function() {
