--- conflicted
+++ resolved
@@ -14,11 +14,8 @@
                 if ($menu.length !== 0) {
                     var options = $menu.data('page-component-options');
                     options._sourceElement = $menu.find('.dropdown-menu');
-<<<<<<< HEAD
-=======
                     options._iconElement = $menu.find('.email-notification-icon');
                     options.countModel = new EmailNotificationCountModel({'unreadEmailsCount': options.count});
->>>>>>> c2fc290b
                     this.component = new EmailNotificationComponent(options);
                 }
             }
