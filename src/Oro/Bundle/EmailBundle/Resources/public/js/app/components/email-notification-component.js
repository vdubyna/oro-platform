define(function(require) {
    'use strict';

    var EmailNotification;
    var _ = require('underscore');
<<<<<<< HEAD
    var __ = require('orotranslation/js/translator');
    var module = require('module');
    var routing = require('routing');
=======
    var module = require('module');
>>>>>>> c2fc290b
    var mediator = require('oroui/js/mediator');
    var tools = require('oroui/js/tools');
    var sync = require('orosync/js/sync');
    var BaseComponent = require('oroui/js/app/components/base/component');
    var DesktopEmailNotificationView =
        require('oroemail/js/app/views/email-notification/email-notification-collection-view');
    var MobileEmailNotificationView =
        require('oroemail/js/app/views/email-notification/mobile-email-notification-view');
    var EmailNotificationCollection =
        require('oroemail/js/app/models/email-notification/email-notification-collection');
    var EmailNotificationCountView =
        require('oroemail/js/app/views/email-notification/email-notification-count-view');

    EmailNotification = BaseComponent.extend({
        view: null,
        collection: null,

        initialize: function(options) {
            this.options = _.defaults(options || {}, this.options);
            this.initCollection();
            this.initViews();
            this.initSync();
        },

        initCollection: function() {
<<<<<<< HEAD
=======
            if (this.options.collection) {
                this.collection = this.options.collection;
                this.usedOutOfScopeCollection = true;
                return;
            }
>>>>>>> c2fc290b
            var emails = this.options.emails || [];
            if (typeof emails === 'string') {
                emails = JSON.parse(emails);
            }
            this.collection = new EmailNotificationCollection(emails);
<<<<<<< HEAD

            return this;
=======
>>>>>>> c2fc290b
        },

        initViews: function() {
            var EmailNotificationView = tools.isMobile() ? MobileEmailNotificationView : DesktopEmailNotificationView;
            var options = {
                el: this.options._sourceElement,
                collection: this.collection,
                countNewEmail: this.options.countModel.get('unreadEmailsCount')
            };
            var settings = this.options.countModel.get('settings');
            if (settings && settings.actionId) {
                options.actionId = settings.actionId;
            }
            this.view = new EmailNotificationView(options);
            if (this.options._iconElement) {
                this.countView = new EmailNotificationCountView({
                    el: this.options._iconElement,
                    model: this.options.countModel
                });
            }
            this.view.render();
        },

        initSync: function() {
            var channel = module.config().clankEvent;
            var handlerNotification = _.bind(this.handlerNotification, this);
            sync.subscribe(channel, handlerNotification);
            this.once('dispose', function() {
                sync.unsubscribe(channel, handlerNotification);
            });
<<<<<<< HEAD
            return this;
=======
>>>>>>> c2fc290b
        },

        handlerNotification: function(response) {
            var self = this;
            response = JSON.parse(response);
            if (response) {
                var hasNewEmail = response.hasNewEmail;
                self.loadLastEmail(hasNewEmail);
            }
        },

        loadLastEmail: function(hasNewEmail) {
            this.collection.fetch({
                success: _.bind(function(collection) {
                    if ('countModel' in this.options) {
                        this.options.countModel.set('unreadEmailsCount', collection.unreadEmailsCount);
                    }
                    if (hasNewEmail) {
                        this.view.showNotification();
                        mediator.trigger('datagrid:doRefresh:user-email-grid');
                    }
                }, this)
            });
        },

        dispose: function() {
            if (this.disposed) {
                return true;
            }
            if (this.usedOutOfScopeCollection) {
                // prevent collection disposing
                delete this.collection;
            }
            EmailNotification.__super__.dispose.call(this);
        }
    });

    return EmailNotification;
});<|MERGE_RESOLUTION|>--- conflicted
+++ resolved
@@ -3,13 +3,7 @@
 
     var EmailNotification;
     var _ = require('underscore');
-<<<<<<< HEAD
-    var __ = require('orotranslation/js/translator');
     var module = require('module');
-    var routing = require('routing');
-=======
-    var module = require('module');
->>>>>>> c2fc290b
     var mediator = require('oroui/js/mediator');
     var tools = require('oroui/js/tools');
     var sync = require('orosync/js/sync');
@@ -35,24 +29,16 @@
         },
 
         initCollection: function() {
-<<<<<<< HEAD
-=======
             if (this.options.collection) {
                 this.collection = this.options.collection;
                 this.usedOutOfScopeCollection = true;
                 return;
             }
->>>>>>> c2fc290b
             var emails = this.options.emails || [];
             if (typeof emails === 'string') {
                 emails = JSON.parse(emails);
             }
             this.collection = new EmailNotificationCollection(emails);
-<<<<<<< HEAD
-
-            return this;
-=======
->>>>>>> c2fc290b
         },
 
         initViews: function() {
@@ -83,10 +69,6 @@
             this.once('dispose', function() {
                 sync.unsubscribe(channel, handlerNotification);
             });
-<<<<<<< HEAD
-            return this;
-=======
->>>>>>> c2fc290b
         },
 
         handlerNotification: function(response) {
