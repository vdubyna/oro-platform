--- conflicted
+++ resolved
@@ -50,21 +50,10 @@
             this.view = new EmailNotificationView({
                 el: options._sourceElement,
                 collection: this.collection,
-<<<<<<< HEAD
                 countNewEmail: this.countModel.get('unreadEmailsCount'),
                 defaultActionId: options.defaultActionId
             });
-            if (options._iconElement) {
-=======
-                countNewEmail: this.options.countModel.get('unreadEmailsCount')
-            };
-            var settings = this.options.countModel.get('settings');
-            if (settings && settings.actionId) {
-                options.actionId = settings.actionId;
-            }
-            this.view = new EmailNotificationView(options);
-            if (this.options._iconElement && this.options._iconElement.length) {
->>>>>>> 7a1ba800
+            if (options._iconElement && options._iconElement.length) {
                 this.countView = new EmailNotificationCountView({
                     el: options._iconElement,
                     model: this.countModel
