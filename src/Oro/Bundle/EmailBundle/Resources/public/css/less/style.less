@import "../../../oroui/css/less/mixins";

.emailtemplate-translatation {
  .tab-content {
    padding-top: 20px;
    padding-bottom: 10px;
    .tab-pane {
      input,
      textarea {
        width: 100%;
      }
    }
  }
}
.emailtemplate-variables {
  .tab-content {
    padding-top: 12px;
    padding-bottom: 10px;
  }
  .breadcrumb {
    float: none;
    padding-left: 15px;
    padding-bottom: 10px;
    &>li,
    &>li.active {
      text-transform: none;
      font-size: 13px;
    }
  }
  .variables {
    .groups {
      padding-left: 15px;
    }
    .group-label {
      font-weight: bold;
    }
    .nav-list > li > a {
      display: inline-block;
    }
  }
  ul.caption {
    float: none;
    list-style: none;
    display: inline;
    padding: 0;
    margin: 0;
    & > li {
      display: inline-block;
    }
  }
}
.modal-body {
  .loading-content {
    background: #fff url('../../img/loader.gif') no-repeat center left;
    padding-left: 30px;
  }
}
.ui-dialog {
  .email-form {
    padding-bottom: 14px;
    .mce-tinymce {
      width: calc(~"97% + 12px");
    }
    .form-horizontal {
      .control-group {
        max-width: none;
        .controls {
          .validation-failed {
            margin-left: 14px;
          }
        }
      }
    }
    input[type=radio] {
      width: auto;
    }
    input,
    textarea,
    .uneditable-input {
      width: 97%;
    }
  }
  pre.email-body,
  iframe.email-body,
  .email-form textarea {
    height: 200px;
  }
}
.select2-container.select2-container-multi.taggable-email {
  width: calc(~"97% + 12px");
  max-width: none;
  position: relative;
  ul.select2-choices {
    padding-right: 60px;
  }
}
.cc-bcc-holder {
  position: absolute;
  top: 5px;
  right: 0;
  .showCc, .showBcc {
    cursor:pointer;
    padding: 0 5px;
    &:hover {
      text-decoration: underline;
    }
  }
}
.activity-list-widget {
  .email-info, .email-load-more {
    margin: 0 20px 0 0;
  }
  .email-context-activity-list {
    padding: 0 @horizontalPadding;
  }
  .accordion-body > .message .email-content .comment {
    padding-right: 0;
  }
}
.icon-email-thread {
  background: url('../../img/icon-email-thread.png');
  width: 21px;
  height: 18px;
  display: inline-block;
}
span.icon.grid {
  color: #999;
}
span.icon.grid .icon-paperclip {
  font-size: 21px;
}

.thread-view{
  padding-left: @horizontalPadding;
  .email-load-more{
    border-bottom: 1px solid #e5e5e5;
    .load-more-items(#e5e5e5, #f5f5f5, #888);
    &.process {
      .load-more-label {
        .process('../../../oroui/img/loader-16.gif');
        &:after {
          background-color: #f5f5f5;
          background-position: center center;
          padding-left: 10px;
        }
      }
    }
  }
}
.email-thread-action-panel {
  .email-view-toggle-all {
    color: #888;
    text-decoration: underline;
    &:hover {
      color: #777;
    }
  }
}
.email-info {
  border-bottom: 1px solid #e5e5e5;
  &:last-child {
    border-bottom: none;
  }
  .email-recipient {
    white-space: nowrap;
  }
  .email-participants {
    margin-right: 150px;
  }
  .email-sent-date {
    text-align: right;
    height: 28px;
    float: right;
    display: inline-block;
    padding: 5px 18px;
  }
  .comment-count {
    margin-right: 5px;
  }
  .email-has-attachment{
    font-size: 1.3em;
    margin-right: .5em;
  }
  .email-content {
    padding: 0 15px 10px;
    margin: 0;
  }
  .email-view-toggle {
    cursor: pointer;
    display: inline-block;
    padding: 10px 15px;
    width: 100%;
    box-sizing: border-box;
  }
  &:only-child {
    .email-view-toggle {
      padding: 0 0 10px;
    }
    .email-content {
      padding: 0 0 10px;
    }
  }
  .email-recipients {
    color: #888;
  }
  .email-short {
    background-color: #f5f5f5;
    .email-recipients {
      font-style: italic;
    }
    .email-body {
      color: #888;
      margin: 2px 150px 0 0;
      white-space: nowrap;
      text-overflow: ellipsis;
      overflow: hidden;
      &:after {
        content: '\2026';
      }
    }
    .email-sent-date {
      padding: 11px 0;
      color: #888;
      font-style: normal;
    }
  }
  .email-full {
    display: none;
    .email-author {
      font-weight: bold;
    }
    .email-view-toggle {
      padding-bottom: 9px;
    }
    .email-body {
      &>iframe {
        border: 0;
        width: 100%;
        height: 0;
        overflow: auto;
      }
    }
  }
  &.in {
    .email-short {
      display: none;
    }
    .email-full {
      display: block;
    }
  }
  &:last-child {
    .email-view-toggle {
      cursor: auto;
    }
  }
  .btn.dropdown-toggle {
    .caret {
      margin-left: 0;
    }
    & + .dropdown-menu {
      min-width: 100%;
    }
  }
  .email-attachments-list {
    list-style: none;
    margin: 0;
    .email-attachments-list-item {
      display: inline-block;
      padding: 0 15px 0 0;
      white-space: nowrap;
      .icon {
        color: #444;
        font-size: 15px;
        margin-right: 1px;
      }
    }
  }
  .email-prev-body {
    margin-left: 10px;
    padding-left: 10px;
    border-left: 1px solid #000000;
  }
}
.responsive-section {
  .email-content {
    .responsive-cell {
      padding-left: 0;
      padding-right: 15px;
    }
    .responsive-cell:only-child,
    .responsive-cell:last-child {
      padding-right: 0;
    }
  }
  &.responsive-small {
    .responsive-cell {
      padding-right: 0;
    }
  }
}
.email-detailed-info-table {
  display: inline-block;
  .dropdown-toggle {
    cursor: pointer;
    font-size: 14px;
    color: #b3b3b3;
    padding: 0px 3px;
    &:hover {
      color: #888;
    }
  }
  .dropdown-menu {
    padding: 8px 10px 2px 0px;
    margin-left: -20px;
    margin-top: 3px;
    &:before {
      content: '';
      display: inline-block;
      border-left: 7px solid transparent;
      border-right: 7px solid transparent;
      border-bottom: 7px solid #ccc;
      border-bottom-color: rgba(0,0,0,0.2);
      position: absolute;
      top: -7px;
      left: 19px;
    }
    &:after {
      content: '';
      display: inline-block;
      border-left: 6px solid transparent;
      border-right: 6px solid transparent;
      border-bottom: 6px solid #fff;
      position: absolute;
      top: -6px;
      left: 20px;
    }
    ul{
      margin: 0;
      list-style: none;
    }
  }
  .control-group {
    label.control-label,
    .controls {
      color: #777;
      margin-bottom: 5px;
      padding-top: .3px;
      line-height: 1.4em;
      white-space: nowrap;
      b {
        color: #444;
      }
    }
    label.control-label {
      width: 70px;
    }
    .controls {
      margin-left: 80px;
    }
  }
}
.forged-required label em {
  color: #c30b25;
  font-size: 15px;
  line-height: 1px;
}
.attachment-item {
  display: inline-block;
  float: left;
  position: relative;
  margin-right: 8px;
  span.filename-label {
    color: #006acc;
  }
  i.icon-remove {
    cursor: pointer;
    opacity: 0.2;
  }
  input {
    opacity: 0;
    position: absolute;
    top: 0;
    left: 0;
    right: 0;
    bottom: 0;
    width: 0 !important;
    height: 0 !important;
    border: none;
    z-index: -1;
  }
}
a.attachment .icon .icon-link {
  color: #999;
}
.control-group .email-body-action {
  margin-right: 15px;
}

.dropdown.link-to-record {
  display: inline-block;
  padding-right: 4px;
  .dropdown-menu {
    margin-top: 5px;
    line-height: 24px;
    text-align: center;
    a {
      padding-right: 7px;
    }
  }
  .dropdown-menu.one {
    min-width: 100px;
  }
  .dropdown-menu:after {
    border-bottom: 6px solid #fff;
    border-left: 6px solid transparent;
    border-right: 6px solid transparent;
    content: "";
    display: inline-block;
    left: 10px;
    position: absolute;
    top: -6px;
  }
  .dropdown-menu:before {
    content: '';
    display: inline-block;
    border-left: 7px solid transparent;
    border-right: 7px solid transparent;
    border-bottom: 7px solid #ccc;
    border-bottom-color: rgba(0,0,0,0.2);
    position: absolute;
    top: -7px;
    left: 9px;
  }
}
.email-context-activity-list {
  margin-bottom: 5px;
}
.email-context-activity-items .context-item {
  display: inline-block;
  margin-right: 8px;
  font-size: 11px;
}
.context-item {
  list-style: none;
  cursor: pointer;
  padding: 0 7px 0 7px;
  white-space: nowrap;
  .active {
    background-color: #ebebeb;
  }
}
.context-item:hover {
  background-color: #ebebeb;
}
.customer-content .context-item .icon-remove {
  cursor: pointer;
}
.email-context-activity-label {
  float: left;
  margin-right: 10px;
  font-size: 11px;
  line-height: 14px;
}
.email-context-activity-items {
  margin-left: 55px;
  font-size: 11px;
  line-height: 14px;
}
.email-context-activity-block {
  .email-context-activity {
    margin-top: 5px;
    width: 720px;
  }
}

.context-items-dropdown {
  top: 35px;
  left: 15px;
}
.email-context-current-block {
  cursor: pointer;
  background-color:#FFFFFF;
  border: none;
  outline:none;
  margin: 10px 10px 15px 10px;
  box-shadow: none;
}
.email-context-current-item {
  font-size: 18px;
  font-weight: bold;
  color: #666666;
}
.attachment-list-popup {
  width: 350px;
}

.attachment-list {
  height: 200px;
  overflow: auto;
}

.email-body-actions .attach-file {
  font-weight: normal !important;
}

.attachment-list-popup .attachment-list-content {
  padding: 10px 10px 0 10px;
}

.attachment-list-popup .attachment-actions {
  overflow: hidden;
  margin-top: 6px;
  margin-bottom: -5px;
  padding: 10px;
  background-color: rgb(250, 250, 250);
  border-top: 1px solid rgb(229, 229, 229);
}

.attachment-list-popup .attachment-actions .pull-left {
  margin-top: 4px;
}

.attachment-list-popup input.filter {
  width: 96%;
}

.attachment-list-popup .group-block {
  margin-bottom: 10px;
}

.attachment-list-popup .filter-block {
  margin-bottom: 15px;
}

.attachment-list-popup .attachment-list-row {
  line-height: 26px;
  font-size: 11px;
}

.attachment-list-popup .attachment-list-row input.checkbox {
  display: inline-block;
  width: 14px;
  margin: 0;
}

.attachment-list-popup .attachment-list-row span {
  padding-top: 1px;
}

.template-editor .mce-tinymce {
  width: 542px;
}

<<<<<<< HEAD
.ui-multiselect-menu.select-filter-widget.multiselect-origin-folder {
  .ui-multiselect-checkboxes {
    li.ui-multiselect-optgroup-label {
      border-bottom: none;
      text-align: left;
      padding-left: 5px;
    }
  }
=======
.email-row-is-readed {
  background-color: #f5f5f5;
}

.email-mail-count-circle {
  display: inline;
  background-color: orange;
  color: white;
  border-radius: 4px;
  -moz-border-radius: 4px;
  -webkit-border-radius: 4px;
  padding: 2px 2px 2px 3px;
  font-size: 12px;
>>>>>>> b8098487
}<|MERGE_RESOLUTION|>--- conflicted
+++ resolved
@@ -552,16 +552,6 @@
   width: 542px;
 }
 
-<<<<<<< HEAD
-.ui-multiselect-menu.select-filter-widget.multiselect-origin-folder {
-  .ui-multiselect-checkboxes {
-    li.ui-multiselect-optgroup-label {
-      border-bottom: none;
-      text-align: left;
-      padding-left: 5px;
-    }
-  }
-=======
 .email-row-is-readed {
   background-color: #f5f5f5;
 }
@@ -575,5 +565,14 @@
   -webkit-border-radius: 4px;
   padding: 2px 2px 2px 3px;
   font-size: 12px;
->>>>>>> b8098487
+}
+
+.ui-multiselect-menu.select-filter-widget.multiselect-origin-folder {
+  .ui-multiselect-checkboxes {
+    li.ui-multiselect-optgroup-label {
+      border-bottom: none;
+      text-align: left;
+      padding-left: 5px;
+    }
+  }
 }