--- conflicted
+++ resolved
@@ -552,12 +552,6 @@
   width: 542px;
 }
 
-<<<<<<< HEAD
-a.sync-btn span.dots {
-  width:10px;
-  display:inline-block;
-  text-align:left;
-=======
 .email-row-is-readed {
   background-color: #f5f5f5;
 }
@@ -571,5 +565,10 @@
   -webkit-border-radius: 4px;
   padding: 2px 2px 2px 3px;
   font-size: 12px;
->>>>>>> 418300aa
+}
+
+a.sync-btn span.dots {
+  width: 10px;
+  display: inline-block;
+  text-align: left;
 }