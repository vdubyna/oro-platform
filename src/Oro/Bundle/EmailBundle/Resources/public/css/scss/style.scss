/* @theme: admin.oro; */

.auto-response-rules {
    .select-all-header-cell__dropdown-menu .all-visible {
        display: none;
    }
}

.auto-response-rule-header {
    height: 28px;
    line-height: 28px;

    h5 {
        display: inline-block;
        margin: 0;
    }
}

.ui-dialog [data-ftid='oro_email_autoresponserule'] {
    width: 980px;

    .control-group {
        max-width: 100%;
        margin-left: 0;
        margin-right: 0;

        .control-label {
            width: 130px;
        }

        .controls {
            width: 100%;

            > input[type="text"] {
                width: 100%;
            }

            > select {
                width: calc(100% - 15px);
            }
        }
    }

    .existing-entity {
        .select2-container {
            width: 100%;
            max-width: 100%;
        }
    }

    .new-entity {
        margin-#{$start}: -154px;
        margin-top: $content-padding-medium;
        position: relative;
    }

    .emailtemplate-translatation {
        width: 360px;
        .oro-tabs__content {
            margin-#{$start}: -154px;

            .tab-content {
                padding-#{$end}: 0;
                padding-bottom: 0;
            }

            .control-group {
                &:first-child {
                    margin-top: 0;
                }

                &:last-child {
                    margin-bottom: 0;
                }
            }
        }
    }

    .emailtemplate-variables {
        width: 435px;
        position: absolute;
        top: 0;
        #{$end}: 0;
    }
}

.emailtemplate-translatation {
    .tab-content {
        overflow-x: hidden;

        .mce-tinymce {
            width: 100%;
            max-width: 516px;
        }

        .tab-pane {
            textarea {
                width: 100%;
                box-sizing: border-box;
            }

            input {
                height: 32px;
            }
        }
    }
}

.choice-template-type .oro-clearfix {
    display: inline-block;
    margin-right: 10px;
    width: auto;

    input[type="radio"] {
        margin: -2px 6px 0 0;
    }
}

.emailtemplate-variables {
    .tab-content {
        padding-bottom: 10px;
    }

    .breadcrumb {
        float: none;
        padding-left: 15px;
        padding-bottom: 10px;

        & > li,
        & > li.active {
            text-transform: none;
            font-size: 13px;
        }
    }

    .variables {
        .groups {
            padding-left: 15px;
        }

        .group-label {
            font-weight: bold;
        }

        .nav {
            display: block;
            padding-left: $content-padding-medium;
            padding-right: $content-padding-medium;

            & > li > a {
                display: inline-block;
                padding: 3px 0;
            }
        }
    }

    ul.caption {
        float: none;
        list-style: none;
        display: inline;
        padding: 0;
        margin: 0;

        & > li {
            display: inline-block;
        }
    }
}

.modal-body {
    .loading-content {
        background: #fff url(../../img/loader.gif) no-repeat center left;
        padding-left: 30px;
    }
}

.ui-dialog {
    .email-form {
        padding-bottom: 14px;

        .select2-container-disabled .select2-arrow {
            display: none;
        }

        .mce-tinymce {
            width: calc(97% + 12px);
        }

        .form-horizontal {
            width: 636px;
            margin: auto;

            .control-group {
                .controls {
                    .validation-failed {
                        margin-left: 14px;
                    }

                    input,
                    textarea,
                    .select2-container,
                    .validate-group {
                        width: 100%;
                        max-width: 100%;
                    }

                    textarea {
                        height: 200px;
                    }

                    .choice-widget-expanded__item {
                        display: inline-block;
                        margin-bottom: 0;

                        &:not(:last-child) {
                            margin-right: 5px;
                        }
                    }

                    &:first-child {
                        margin-left: 120px;
                    }

                    .dropup {
                        padding-right: 4px;

                        .attachment-list-popup {
                            width: 290px;
                            margin-left: -70px;
                        }
                    }

                    .divider {
                        padding-left: 6px;

                        border-left: 1px solid $primary-700;
                    }
                }

                > .control-label {
                    width: 96px;
                }
            }
        }

        .control-group-collection {
            margin-bottom: 16px;
        }
    }
}

.select2-container.select2-container-multi.taggable-email {
    ul.select2-choices {
        padding-right: 70px;
    }
}

.cc-bcc-holder {
    position: absolute;
    top: 0;
    bottom: 0;
    right: 8px;
    line-height: 18px;
    height: 18px;
    margin: auto;

    .showCc,
    .showBcc {
        cursor: pointer;
        padding: 0 5px;

        &:hover {
            text-decoration: underline;
        }
    }
}

.icon-email-thread {
    background: url(../../img/icon-email-thread.png);
    width: 21px;
    height: 18px;
    display: inline-block;
}

.icon.grid {
    display: inline-block;

    color: $primary-500;
}

span.icon.grid .fa-paperclip {
    font-size: 21px;
}

.thread-view {
    .email-load-more {
        border-bottom: 1px solid #e5e5e5;

        @include load-more-items(#e5e5e5, #f5f5f5, #888);

        &.process {
            .load-more-label {
                @include process('../../../oroui/img/loader-16.gif');

                &:after {
                    background-color: #f5f5f5;
                    background-position: center center;
                    padding-left: 10px;
                }
            }
        }
    }
}

.email-thread-action-panel {
    .email-view-toggle-all {
        color: #888;
        text-decoration: underline;

        &:hover {
            color: #777;
        }
    }
}

.email-info {
    border-bottom: 1px solid #e5e5e5;

    &:last-child {
        border-bottom: none;
    }

    .email-recipient {
        white-space: nowrap;
    }

    .email-participants {
        margin-right: 150px;
    }

    .email-sent-date {
        display: inline-block;
        float: #{$end};
        padding: 5px 18px;

        text-align: #{$end};

        color: $primary-550;
    }

    .comment-count {
        margin-right: 5px;
    }

    .email-has-attachment {
        font-size: 1.3em;
        margin-right: .5em;
    }

    .email-content {
        padding: 0 15px 10px;
        margin: 0;
    }

    .email-view-toggle {
        cursor: pointer;
        display: inline-block;
        padding: 10px 15px;
        width: 100%;
        box-sizing: border-box;
    }

    &:only-child {
        .email-view-toggle {
            padding: 0 0 10px;
        }

        .email-content {
            padding: 0 0 10px;
        }
    }

    .email-recipients {
        color: #888;
    }

    .email-short {
        background-color: #f5f5f5;

        .email-recipients {
            font-style: italic;
        }

        .email-body {
            color: #888;
            margin: 2px 150px 0 0;
            white-space: nowrap;
            text-overflow: ellipsis;
            overflow: hidden;

            &:after {
                content: '\2026';
            }
        }

        .email-sent-date {
            padding: 11px 0;
            color: #888;
            font-style: normal;
        }
    }

    .email-full {
        display: none;

        .email-author {
            font-weight: bold;
        }

        .email-view-toggle {
            padding-bottom: 9px;
        }

        .email-body {
            & > iframe {
                border: 0;
                width: 100%;
                height: 0;
                overflow: auto;
            }
        }
    }

    &.in {
        .email-short {
            display: none;
        }

        .email-full {
            display: block;
        }
    }

    &:last-child {
        .email-view-toggle {
            cursor: auto;
        }
    }

    .btn.dropdown-toggle {
        .caret {
            margin-left: 0;
        }
    }

    .email-attachments-list-cont {
        h6 {
            margin: 0 10px 0 0;
            font-size: 13px;
        }

        .email-attachments-list {
            padding-top: 10px;
            clear: both;
            list-style: none;
            margin: 0;
            max-width: 700px;

            .email-attachments-list-item {
                display: inline-block;
                white-space: nowrap;
                margin: 0 13px 10px 0;

                @media only screen and (max-width: 500px) {
                    margin-right: 10px;

                    .email-attachments-file {
                        display: none; // hide thumbnails on mobile
                    }
                }

                .thumbnail {
                    width: 110px;
                    height: 80px;
                    padding: 0;
                    text-align: center;
                    background: #eee;
                    border-radius: 6px;
                    border: none;

                    .fa {
                        padding-top: 20px;
                        color: #fff;
                    }
                }

                .link-to-record {
                    padding-top: 10px;

                    .dropdown-toggle {
                        display: inline-block;
                        width: 110px;
                        overflow: hidden;

                        @media only screen and (max-width: 500px) {
                            font-size: 13px;
                        }

                        &:focus {
                            font-weight: normal;
                        }
                    }

                    .dropdown-menu {
                        padding: 5px 15px;

                        a {
                            display: block;
                            text-align: left;

                            span {
                                margin-left: 7px;
                                color: #777;
                            }

                            &:hover {
                                span {
                                    color: #777;
                                }
                            }
                        }

                        .view-image {
                            display: none;
                        }

                        @media only screen and (max-width: 500px) {
                            .view-image {
                                display: block;
                            }
                        }
                    }

                    .fa {
                        color: #444;
                        font-size: 15px;
                        margin-right: 1px;
                        margin-left: 0;
                    }
                }
            }
        }

        .email-attachments-list.name-only {
            .email-attachments-list-item {
                margin-bottom: 0;

                .email-attachments-file {
                    display: none;
                }

                .link-to-record {
                    padding-top: 0;

                    .dropdown-menu {
                        .view-image {
                            display: block;
                        }
                    }
                }
            }
        }
    }

    .email-prev-body {
        margin-left: 10px;
        padding-left: 10px;
        border-left: 1px solid #000;
    }
}

.responsive-section {
    .email-content {
        .responsive-cell {
            padding-left: 0;
            padding-right: 15px;
            margin-bottom: 0 !important; /* overrides activity list widget styles */
        }

        .responsive-cell:only-child,
        .responsive-cell:last-child {
            padding-right: 0;
        }
    }

    &.responsive-small {
        .responsive-cell {
            padding-right: 0;
        }
    }

    &.responsive-small {
        .email-content {
            .responsive-cell:not(:last-child) {
                margin-bottom: 20px !important; /* overrides activity list widget styles */
            }
        }
    }
}

.accordion-body .email-info {
    &:last-child .email-content {
        padding-bottom: 0;
    }
}

.email-detailed-info-table {
    display: inline-block;

    .dropdown-toggle {
        cursor: pointer;
        font-size: 14px;
        color: #b3b3b3;
        padding: 0 3px;

        &:hover {
            color: #888;
        }
    }

    .dropdown-menu {
        padding: 8px 10px 2px 0;
        margin-left: -16px;
        margin-top: 3px;

        &:before {
            content: '';
            display: inline-block;
            border-left: 7px solid transparent;
            border-right: 7px solid transparent;
            border-bottom: 7px solid #ccc;
            border-bottom-color: rgba(0, 0, 0, .2);
            position: absolute;
            top: -7px;
            left: 19px;
        }

        &:after {
            content: '';
            display: inline-block;
            border-left: 6px solid transparent;
            border-right: 6px solid transparent;
            border-bottom: 6px solid #fff;
            position: absolute;
            top: -6px;
            left: 20px;
        }

        &.fixed-width .controls {
            white-space: normal;
        }

        ul {
            margin: 0;
            list-style: none;
        }

        .form-horizontal .control-group {
            margin-bottom: 0;

            label.control-label {
                width: 70px;
            }

            .controls {
                margin-left: 80px;
            }
        }
    }

    .control-group {
        label.control-label,
        .controls {
            color: #777;
            margin-bottom: 5px;
            padding-top: .3px;
            line-height: 1.4em;
            white-space: nowrap;

            b {
                color: #444;
            }
        }

        label.control-label {
            width: 70px;
        }

        .controls {
            margin-left: 80px;
        }
    }
}

.forged-required label em {
    color: #c30b25;
    font-size: 15px;
    line-height: 1px;
}

<<<<<<< HEAD
=======
.attachment-item {
    display: inline-block;
    position: relative;
    margin-right: 16px;

    span.filename-label {
        color: $secondary;
    }

    i.fa-close {
        cursor: pointer;
        opacity: .2;
    }

    input {
        opacity: 0;
        position: absolute;
        top: 0;
        left: 0;
        right: 0;
        bottom: 0;
        width: 0 !important;
        height: 0 !important;
        border: none;
        z-index: -1;
    }
}

>>>>>>> 7fd5b3b8
a.attachment .icon .fa-link {
    color: #999;
}

.control-group .email-body-action {
    margin-#{$end}: 15px;
}

.dropdown.link-to-record {
    display: inline-block;
    padding-right: 4px;

    .dropdown-menu {
        margin-top: 5px;
        line-height: 24px;
        text-align: center;

        a {
            padding-right: 7px;
        }
    }

    .dropdown-menu.one {
        min-width: 100px;
    }

    .dropdown-menu:after {
        border-bottom: 6px solid #fff;
        border-left: 6px solid transparent;
        border-right: 6px solid transparent;
        content: "";
        display: inline-block;
        left: 10px;
        position: absolute;
        top: -6px;
    }

    .dropdown-menu:before {
        content: '';
        display: inline-block;
        border-left: 7px solid transparent;
        border-right: 7px solid transparent;
        border-bottom: 7px solid #ccc;
        border-bottom-color: rgba(0, 0, 0, .2);
        position: absolute;
        top: -7px;
        left: 9px;
    }
}

.attachment-list-popup {
    width: 350px;
}

.attachment-list {
    height: 200px;
    overflow: auto;
}

.email-body-actions .attach-file {
    &:after {
        display: none;
    }
}

.attachment-list-popup .attachment-list-content {
    padding: 10px 10px 0 10px;
}

.attachment-list-popup .attachment-actions {
    overflow: hidden;
    margin-top: 6px;
    margin-bottom: -5px;
    padding: 10px;
    background-color: rgb(250, 250, 250);
    border-top: 1px solid rgb(229, 229, 229);
}

.attachment-list-popup .attachment-actions .pull-left {
    margin-top: 4px;
}

.attachment-list-popup input.filter {
    width: 96%;
}

.attachment-list-popup .group-block {
    margin-bottom: 10px;
}

.attachment-list-popup .filter-block {
    margin-bottom: 15px;
}

.attachment-list-popup .attachment-list-row {
    line-height: 26px;
    font-size: 13px;
}

.attachment-preview-popover {
    .popover-body {
        padding: 10px;
        min-width: 110px;
    }
}

.attachment-list-popup .attachment-list-row input.checkbox {
    display: inline-block;
    width: 14px;
    margin: -1px 0 0 0;
}

.attachment-list-popup .attachment-list-row span {
    padding-top: 1px;
}

.email-row-is-readed {
    background-color: #f5f5f5;
}

.email-mail-count-circle {
    display: inline;
    background-color: #f80;
    color: #fff;
    border-radius: 6px;
    padding: 1px 4px;
    vertical-align: top;
    font-size: 10px;
}

.oro-email-user-emails .email-count {
    margin-left: 4px;
    color: #f80;
}

.has-new-emails .fa-user-circle {
    color: #f80;
}

a.sync-btn span.dots {
    width: 10px;
    display: inline-block;
    text-align: left;
}

.ui-multiselect-menu.select-filter-widget.multiselect-origin-folder {
    .ui-multiselect-checkboxes {
        li.ui-multiselect-optgroup-label {
            border-bottom: none;
            text-align: left;
            padding-left: 5px;

            a {
                color: rgb(68, 68, 68);
                font-size: 13px;
            }
        }
    }
}

.folder-tree {
    .folder-tree-widget {
        margin-top: 5px;
    }

    .folder-label {
        margin-left: 5px;
    }

    .folder-sub-folders {
        margin-left: 20px;
    }

    .folder-tree-widget {
        .folder-list {
            margin-left: 20px;
        }

        input[type="checkbox"] {
            margin: 0;
        }
    }
}

.check-connection-messages .alert {
    margin-top: 10px;
}

#oro_email_mailbox_origin_check_connection,
.check-connection-messages {
    width: 294px;
}

.container-fluid {
    .email-activity-widget {
        margin-bottom: 20px;
    }
}

.grid-body-cell-subject {
    .email-body {
        display: inline;

        &:before {
            content: '-';
            display: inline;
            margin-right: 4px;
        }
    }
}<|MERGE_RESOLUTION|>--- conflicted
+++ resolved
@@ -708,8 +708,6 @@
     line-height: 1px;
 }
 
-<<<<<<< HEAD
-=======
 .attachment-item {
     display: inline-block;
     position: relative;
@@ -738,7 +736,6 @@
     }
 }
 
->>>>>>> 7fd5b3b8
 a.attachment .icon .fa-link {
     color: #999;
 }
