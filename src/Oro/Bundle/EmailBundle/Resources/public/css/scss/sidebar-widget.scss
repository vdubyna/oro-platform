/* @theme: admin.oro; */

<<<<<<< HEAD
=======
.widget-picker__icon.mail-icon {
      @include fa-icon($email-inactive-mail-icon);
      font-style: normal;
}

>>>>>>> f4bc701d
.sidebar-widget-icon.mail-icon {
    @include fa-icon($email-inactive-mail-icon);

    font-style: normal;
    vertical-align: baseline;

    .item-counter {
        display: none;
        color: $email-item-counter-text-color;
        background-color: $email-item-counter-bg;
    }

    &.has-icon-counter {
        @include fa-icon($email-active-mail-icon);

        .item-counter {
            display: inline-block;
        }
    }
}

.sidebar-widget-recent-emails {
    .sidebar-widget__content {
        .header {
            padding: 2px 17px;
        }

        .items {
            overflow: hidden;
            overflow-y: auto;
        }

        .more-unread {
            display: block;
            text-align: center;
            font-size: 11px;
            line-height: 11px;
            padding-bottom: 8px;
            color: #666;
        }
    }

    .sidebar.minimized &.sidebar-widget.poppedup {
        .sidebar-widget__popup {
            background: $email-dropdown-bg;
            width: 360px;
            padding-bottom: 0;

            .content {
                overflow: hidden;
            }
        }

        .short-emails-list .items li .footer .reply-all-action,
        .short-emails-list .items li .footer .reply-action,
        .short-emails-list .items li .footer .forward-action {
            display: inline;
        }
    }
}<|MERGE_RESOLUTION|>--- conflicted
+++ resolved
@@ -1,13 +1,10 @@
 /* @theme: admin.oro; */
 
-<<<<<<< HEAD
-=======
 .widget-picker__icon.mail-icon {
       @include fa-icon($email-inactive-mail-icon);
       font-style: normal;
 }
 
->>>>>>> f4bc701d
 .sidebar-widget-icon.mail-icon {
     @include fa-icon($email-inactive-mail-icon);
 
