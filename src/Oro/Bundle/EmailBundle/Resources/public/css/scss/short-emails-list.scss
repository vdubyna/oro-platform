/* @theme: admin.oro; */

.short-emails-list {
<<<<<<< HEAD
    .header {
        padding: 2px 17px;

        > a {
            padding: 0 !important;
            font-size: 12px;
            line-height: 20px;
        }
=======
  .header {
    padding: 2px 17px;
    > a {
      padding: 0 !important;
      font-size: 12px;
      line-height: 20px;
    }
  }

  .mark-as-read, .mark-visible-as-read {
    cursor: pointer;
    height: 19px;
    padding: 0;
    font-size: 12px;
    line-height: 15px;
    i {
      float: left;
      margin-top: 1px;
      margin-#{$end}: 5px;
      font-size: 13px;
>>>>>>> 45c7b829
    }

    .mark-as-read,
    .mark-visible-as-read {
        cursor: pointer;
<<<<<<< HEAD
        height: 19px;
        padding: 0;
        font-size: 12px;
        line-height: 15px;

        i {
            float: left;
            margin-top: 1px;
            margin-right: 5px;
            font-size: 13px;
=======
        position: absolute;
        #{$end}: 14px;
        top: 9px;
      }
      .info {
        min-height: 12px;
        .title, .empty-subject {
          cursor: pointer;
        }
      }
      .body {
        padding-#{$end}: 26px;
      }
      .title, .empty-subject {
        color: $email-default-text-color;
        line-height: 20px;
        text-overflow: ellipsis;
        white-space: nowrap;
        overflow: hidden;
      }
      .description {
        color: $primary-550;
        text-overflow: ellipsis;
        white-space: nowrap;
        overflow: hidden;
      }
      .footer {
        font-size: 12px;
        a {
          padding: 0;
        }
        .reply-action, .reply-all-action, .forward-action {
          display: none;
          margin-#{$start}: 12px;
        }
      }
      &.highlight {
        background: $email-highlight-bg;
        .title {
          font-weight: bold;
        }
        .description {
          color: $email-default-text-color;
        }
        .mail-icon {
          @include fa-icon($email-active-mail-icon);
          color: $extra;
>>>>>>> 45c7b829
        }
    }

    .items {
        list-style-type: none;
        margin: 0;

        li {
            border-top: 1px solid $primary-830;
            padding: 11px 17px;
            position: relative;

            .mail-icon {
                @include fa-icon($email-inactive-mail-icon);

                color: $primary-400;
                font-size: 16px;
                font-style: normal;
                cursor: pointer;
                position: absolute;
                right: 14px;
                top: 9px;
            }

            .info {
                min-height: 12px;

                .title,
                .empty-subject {
                    cursor: pointer;
                }
            }

            .body {
                padding-right: 26px;
            }

            .title,
            .empty-subject {
                color: $email-default-text-color;
                line-height: 20px;
                text-overflow: ellipsis;
                white-space: nowrap;
                overflow: hidden;
            }

            .description {
                color: $primary-550;
                text-overflow: ellipsis;
                white-space: nowrap;
                overflow: hidden;
            }

            .footer {
                font-size: 12px;

                a {
                    padding: 0;
                }

                .reply-action,
                .reply-all-action,
                .forward-action {
                    display: none;
                    margin-left: 12px;
                }
            }

            &.highlight {
                background: $email-highlight-bg;

                .title {
                    font-weight: bold;
                }

                .description {
                    color: $email-default-text-color;
                }

                .mail-icon {
                    @include fa-icon($email-active-mail-icon);

                    color: $extra;
                }

                .from-name {
                    max-width: 100%;
                    white-space: nowrap;
                    overflow: hidden;
                    text-overflow: ellipsis;
                }
            }
        }
    }
<<<<<<< HEAD

    .notification,
    .more-unread {
        display: none;
    }

    .empty {
        text-align: center;
        padding: 4px 0;
        color: $primary-400;
    }
=======
  }
  .notification, .more-unread {
    display: none;
  }
  .empty {
    text-align: center;
    padding: 4px 0;
    color: $primary-400;
  }

  .my-emails,
  .from-name {
    float: #{$start};
  }
  .mark-as-read,
  .mark-visible-as-read,
  .forward-action-wrapper {
    float: #{$end};
  }
>>>>>>> 45c7b829
}

.default-reply-action .items li .footer .reply-action,
.default-reply-all-action .items li .footer .reply-all-action,
.default-forward-action .items li .footer .forward-action {
    display: inline;
}

.widget-setup .recent-emails-setup {
<<<<<<< HEAD
    padding: 15px 15px 15px 20px;
    margin: -15px -15px -15px -20px;
=======
  padding: side-values(15px 15px 15px 20px);
  margin: side-values(-15px -15px -15px -20px);
>>>>>>> 45c7b829
}<|MERGE_RESOLUTION|>--- conflicted
+++ resolved
@@ -1,7 +1,6 @@
 /* @theme: admin.oro; */
 
 .short-emails-list {
-<<<<<<< HEAD
     .header {
         padding: 2px 17px;
 
@@ -10,34 +9,11 @@
             font-size: 12px;
             line-height: 20px;
         }
-=======
-  .header {
-    padding: 2px 17px;
-    > a {
-      padding: 0 !important;
-      font-size: 12px;
-      line-height: 20px;
-    }
-  }
-
-  .mark-as-read, .mark-visible-as-read {
-    cursor: pointer;
-    height: 19px;
-    padding: 0;
-    font-size: 12px;
-    line-height: 15px;
-    i {
-      float: left;
-      margin-top: 1px;
-      margin-#{$end}: 5px;
-      font-size: 13px;
->>>>>>> 45c7b829
     }
 
     .mark-as-read,
     .mark-visible-as-read {
         cursor: pointer;
-<<<<<<< HEAD
         height: 19px;
         padding: 0;
         font-size: 12px;
@@ -46,57 +22,8 @@
         i {
             float: left;
             margin-top: 1px;
-            margin-right: 5px;
+            margin-#{$end}: 5px;
             font-size: 13px;
-=======
-        position: absolute;
-        #{$end}: 14px;
-        top: 9px;
-      }
-      .info {
-        min-height: 12px;
-        .title, .empty-subject {
-          cursor: pointer;
-        }
-      }
-      .body {
-        padding-#{$end}: 26px;
-      }
-      .title, .empty-subject {
-        color: $email-default-text-color;
-        line-height: 20px;
-        text-overflow: ellipsis;
-        white-space: nowrap;
-        overflow: hidden;
-      }
-      .description {
-        color: $primary-550;
-        text-overflow: ellipsis;
-        white-space: nowrap;
-        overflow: hidden;
-      }
-      .footer {
-        font-size: 12px;
-        a {
-          padding: 0;
-        }
-        .reply-action, .reply-all-action, .forward-action {
-          display: none;
-          margin-#{$start}: 12px;
-        }
-      }
-      &.highlight {
-        background: $email-highlight-bg;
-        .title {
-          font-weight: bold;
-        }
-        .description {
-          color: $email-default-text-color;
-        }
-        .mail-icon {
-          @include fa-icon($email-active-mail-icon);
-          color: $extra;
->>>>>>> 45c7b829
         }
     }
 
@@ -117,7 +44,7 @@
                 font-style: normal;
                 cursor: pointer;
                 position: absolute;
-                right: 14px;
+                #{$end}: 14px;
                 top: 9px;
             }
 
@@ -131,7 +58,7 @@
             }
 
             .body {
-                padding-right: 26px;
+                padding-#{$end}: 26px;
             }
 
             .title,
@@ -161,7 +88,7 @@
                 .reply-all-action,
                 .forward-action {
                     display: none;
-                    margin-left: 12px;
+                    margin-#{$start}: 12px;
                 }
             }
 
@@ -191,7 +118,6 @@
             }
         }
     }
-<<<<<<< HEAD
 
     .notification,
     .more-unread {
@@ -203,27 +129,17 @@
         padding: 4px 0;
         color: $primary-400;
     }
-=======
-  }
-  .notification, .more-unread {
-    display: none;
-  }
-  .empty {
-    text-align: center;
-    padding: 4px 0;
-    color: $primary-400;
-  }
 
-  .my-emails,
-  .from-name {
-    float: #{$start};
-  }
-  .mark-as-read,
-  .mark-visible-as-read,
-  .forward-action-wrapper {
-    float: #{$end};
-  }
->>>>>>> 45c7b829
+    .my-emails,
+    .from-name {
+        float: #{$start};
+    }
+
+    .mark-as-read,
+    .mark-visible-as-read,
+    .forward-action-wrapper {
+        float: #{$end};
+    }
 }
 
 .default-reply-action .items li .footer .reply-action,
@@ -233,11 +149,6 @@
 }
 
 .widget-setup .recent-emails-setup {
-<<<<<<< HEAD
-    padding: 15px 15px 15px 20px;
-    margin: -15px -15px -15px -20px;
-=======
-  padding: side-values(15px 15px 15px 20px);
-  margin: side-values(-15px -15px -15px -20px);
->>>>>>> 45c7b829
+    padding: side-values(15px 15px 15px 20px);
+    margin: side-values(-15px -15px -15px -20px);
 }