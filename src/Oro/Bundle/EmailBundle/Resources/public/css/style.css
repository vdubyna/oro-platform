.emailtemplate-translatation .tab-content .tab-pane input,
.emailtemplate-translatation .tab-content .tab-pane textarea {
    width: 100%;
}
.emailtemplate-translatation .tab-content {
    padding-top: 20px;
    padding-bottom: 10px;
}
.emailtemplate-variables .tab-content {
    padding-top: 12px;
    padding-bottom: 10px;
}
.emailtemplate-variables .breadcrumb {
    float: none;
    padding-left: 15px;
    padding-bottom: 10px;
}
.emailtemplate-variables .breadcrumb>li,
.emailtemplate-variables .breadcrumb>li.active {
    text-transform: none;
    font-size: 13px;
}
.emailtemplate-variables .variables .groups {
    padding-left: 15px;
}
.emailtemplate-variables .variables .group-label {
    font-weight: bold;
}

.modal-body .loading-content {
    background: #fff url('../img/loader.gif') no-repeat center left;
    padding-left: 30px;
}

/* FE refactoring */
.ui-dialog pre.email-body,
.ui-dialog iframe.email-body,
.ui-dialog .email-form textarea {
    height: 200px;
}
.ui-dialog .email-form input,
.ui-dialog .email-form textarea,
.ui-dialog .email-form .uneditable-input {
    width: 97%;
}

.ui-dialog .email-form .mce-tinymce {
    width: calc(~"97% + 12px");
}
.ui-dialog .email-form .form-horizontal .control-group .controls .validation-failed {
    margin-left: 14px;
}
.ui-dialog .email-form input[type=radio] {
    width: auto;
}
.ui-dialog .email-form .form-horizontal .control-group {
    max-width: none;
}
.select2-container.select2-container-multi.taggable-email {
    width: calc(~"97% + 12px");
    max-width: none;
    position: relative;
}
.select2-container.select2-container-multi.taggable-email ul.select2-choices {
    padding-right: 60px;
}
#cc-bcc-holder {
    position: absolute;
    top: 5px;
    right: 0;
}
#showCc, #showBcc {
    cursor:pointer;
    padding: 0 5px;
}
#showCc:hover, #showBcc:hover {
    text-decoration: underline;
}
.thread-view .email-head {
    border-bottom: 1px solid #eee;
    overflow: hidden;
    padding: 10px;
}
.thread-view .email-head a.subject {
    font-size: 16px;
}
.thread-view .email-body {
    margin: 10px;
    -webkit-border-radius: 4px;
    border-radius: 4px;
}
.thread-view .email-body .quote, .thread-view .email-body .gmail_quote {
    background-color: #eee;
    padding: 4px;
    -webkit-border-radius: 4px;
    border-radius: 4px;
}
.accordion-group .accordion-heading .title-item span.icon.head {
    position: relative;
    left: 2px;
}
.accordion-group .accordion-heading .title-item span.icon  i.icon-envelope {
    background: white;
}
.accordion-group .accordion-heading .title-item span.icon.head-alt {
    position: absolute;
}
.accordion-group .accordion-heading .title-item span.icon  i.icon-envelope-alt {
    position: absolute;
    top: 6px;
    left: -32px;
    background: white;
    line-height: 16px;
    border-radius: 2px;
}
.thread-icon span.icon.head {
    position: relative;
    left: 2px;
}
.thread-icon span.icon  i.icon-envelope {
    background: white;
}
.thread-icon span.icon.head-alt {
    position: absolute;
}
.thread-icon span.icon  i.icon-envelope-alt {
    position: absolute;
    top: 6px;
    left: -20px;
    background: white;
    line-height: 12px;
    border-radius: 2px;
}
<<<<<<< HEAD
.attachment-item {
    display: inline-block;
    float: left;
    position: relative;
    margin-right: 4px;
}
.attachment-item span.label {
    padding: 2px 4px;
    margin: 0 0 0 4px;
}
.attachment-item i.icon-remove {
    cursor: pointer;
}
.attachment-item input {
    opacity: 0;
    position: absolute;
    top: 0;
    left: 0;
    right: 0;
    bottom: 0;
    width: 0;
    height: 0;
    border: none;
=======
a.attachment .icon .icon-link {
    color: #999;
>>>>>>> b2356ac4
}<|MERGE_RESOLUTION|>--- conflicted
+++ resolved
@@ -131,7 +131,6 @@
     line-height: 12px;
     border-radius: 2px;
 }
-<<<<<<< HEAD
 .attachment-item {
     display: inline-block;
     float: left;
@@ -155,8 +154,7 @@
     width: 0;
     height: 0;
     border: none;
-=======
+}
 a.attachment .icon .icon-link {
     color: #999;
->>>>>>> b2356ac4
 }