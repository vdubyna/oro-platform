.emailtemplate-translatation .tab-content .tab-pane input,
.emailtemplate-translatation .tab-content .tab-pane textarea {
    width: 100%;
}
.emailtemplate-translatation .tab-content {
    padding-top: 20px;
    padding-bottom: 10px;
}
.emailtemplate-variables .tab-content {
    padding-top: 12px;
    padding-bottom: 10px;
}
.emailtemplate-variables .breadcrumb {
    float: none;
    padding-left: 15px;
    padding-bottom: 10px;
}
.emailtemplate-variables .breadcrumb>li,
.emailtemplate-variables .breadcrumb>li.active {
    text-transform: none;
    font-size: 13px;
}
.emailtemplate-variables .variables .groups {
    padding-left: 15px;
}
.emailtemplate-variables .variables .group-label {
    font-weight: bold;
}

.modal-body .loading-content {
    background: #fff url('../img/loader.gif') no-repeat center left;
    padding-left: 30px;
}

/* FE refactoring */
.ui-dialog pre.email-body,
.ui-dialog iframe.email-body,
.ui-dialog .email-form textarea {
    height: 200px;
}
.ui-dialog .email-form input,
.ui-dialog .email-form textarea,
.ui-dialog .email-form .uneditable-input {
    width: 97%;
}

.ui-dialog .email-form .mce-tinymce {
    width: calc(~"97% + 12px");
}
.ui-dialog .email-form .form-horizontal .control-group .controls .validation-failed {
    margin-left: 14px;
}
.ui-dialog .email-form input[type=radio] {
    width: auto;
}
.ui-dialog .email-form .form-horizontal .control-group {
    max-width: none;
}
.select2-container.select2-container-multi.taggable-email {
    width: calc(~"97% + 12px");
    max-width: none;
    position: relative;
}
.select2-container.select2-container-multi.taggable-email ul.select2-choices {
    padding-right: 60px;
}
#cc-bcc-holder {
    position: absolute;
    top: 5px;
    right: 0;
}
#showCc, #showBcc {
    cursor:pointer;
    padding: 0 5px;
}
#showCc:hover, #showBcc:hover {
    text-decoration: underline;
<<<<<<< HEAD
=======
}
.thread-view .email-head {
    border-bottom: 1px solid #eee;
    overflow: hidden;
    padding: 10px;
}
.thread-view .email-head a.subject {
    font-size: 16px;
}
.thread-view .email-body {
    margin: 10px;
    -webkit-border-radius: 4px;
    border-radius: 4px;
}
.thread-view .email-body .quote, .thread-view .email-body .gmail_quote {
    background-color: #eee;
    padding: 4px;
    -webkit-border-radius: 4px;
    border-radius: 4px;
}
.accordion-group .accordion-heading .title-item span.icon.head {
    position: relative;
    left: 2px;
}
.accordion-group .accordion-heading .title-item span.icon  i.icon-envelope {
    background: white;
}
.accordion-group .accordion-heading .title-item span.icon.head-alt {
    position: absolute;
}
.accordion-group .accordion-heading .title-item span.icon  i.icon-envelope-alt {
    position: absolute;
    top: 6px;
    left: -32px;
    background: white;
    line-height: 16px;
    border-radius: 2px;
>>>>>>> 45614b57
}<|MERGE_RESOLUTION|>--- conflicted
+++ resolved
@@ -75,8 +75,6 @@
 }
 #showCc:hover, #showBcc:hover {
     text-decoration: underline;
-<<<<<<< HEAD
-=======
 }
 .thread-view .email-head {
     border-bottom: 1px solid #eee;
@@ -114,5 +112,4 @@
     background: white;
     line-height: 16px;
     border-radius: 2px;
->>>>>>> 45614b57
 }