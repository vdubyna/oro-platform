--- conflicted
+++ resolved
@@ -76,7 +76,6 @@
 #showCc:hover, #showBcc:hover {
     text-decoration: underline;
 }
-<<<<<<< HEAD
 .thread-view .email-head {
     border-bottom: 1px solid #eee;
     overflow: hidden;
@@ -88,7 +87,7 @@
 .thread-view .email-body {
     background-color: #eee;
     margin: 10px;
-=======
+}
 .accordion-group .accordion-heading .title-item span.icon.head {
     position: relative;
     left: 2px;
@@ -106,5 +105,4 @@
     background: white;
     line-height: 16px;
     border-radius: 2px;
->>>>>>> 0cf88b05
 }