--- conflicted
+++ resolved
@@ -24,11 +24,7 @@
     oro_email.form.type.email_link_to_scope.class:        Oro\Bundle\EmailBundle\Form\Type\EmailLinkToScopeType
     oro_email.form.type.mailbox_grid.class:               Oro\Bundle\EmailBundle\Form\Type\MailboxGridType
     oro_email.form.type.mailbox.class:                    Oro\Bundle\EmailBundle\Form\Type\MailboxType
-<<<<<<< HEAD
-    oro_email.form.type.smtp.class:                       Oro\Bundle\EmailBundle\Form\Type\SmtpType
-=======
     oro_email.form.handler.mailbox.class:                 Oro\Bundle\EmailBundle\Form\Handler\MailboxHandler
->>>>>>> 2a771175
     oro_email.form.factory.class:                         Oro\Bundle\EmailBundle\Form\Model\Factory
     oro_email.form.type.email_folder.class:               Oro\Bundle\EmailBundle\Form\Type\EmailFolderType
     oro_email.form.type.email_folder_tree.class:          Oro\Bundle\EmailBundle\Form\Type\EmailFolderTreeType
@@ -217,12 +213,6 @@
         tags:
             - { name: form.type, alias: oro_email_mailbox }
 
-<<<<<<< HEAD
-    oro_email.form.type.smtp:
-        class: %oro_email.form.type.smtp.class%
-        tags:
-            - { name: form.type, alias: oro_email_smtp }
-=======
     oro_email.form.handler.mailbox:
         class: %oro_email.form.handler.mailbox.class%
         scope: request
@@ -231,7 +221,6 @@
             - @request
             - @doctrine
             - @oro_email.mailbox.process_storage
->>>>>>> 2a771175
 
     oro_email.form.factory:
         class: %oro_email.form.factory.class%
