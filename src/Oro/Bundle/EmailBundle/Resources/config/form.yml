--- conflicted
+++ resolved
@@ -8,12 +8,9 @@
     oro_email.form.handler.email.class:                   Oro\Bundle\EmailBundle\Form\Handler\EmailHandler
     oro_email.form.type.email.class:                      Oro\Bundle\EmailBundle\Form\Type\EmailType
     oro_email.form.type.email_address.class:              Oro\Bundle\EmailBundle\Form\Type\EmailAddressType
-<<<<<<< HEAD
-    oro_email.form.type.contexts_select.class:            Oro\Bundle\EmailBundle\Form\Type\ContextsSelectType
-=======
     oro_email.form.type.attachment.class:                 Oro\Bundle\EmailBundle\Form\Type\EmailAttachmentType
     oro_email.form.type.attachments.class:                Oro\Bundle\EmailBundle\Form\Type\EmailAttachmentsType
->>>>>>> 64ea346e
+    oro_email.form.type.contexts_select.class:            Oro\Bundle\EmailBundle\Form\Type\ContextsSelectType
 
 services:
     oro_email.form.subscriber.emailtemplate:
@@ -83,14 +80,6 @@
         tags:
             - { name: form.type, alias: oro_email_email_address }
 
-<<<<<<< HEAD
-    oro_email.form.type.contexts_select:
-        class: %oro_email.form.type.contexts_select.class%
-        arguments:
-            - @doctrine.orm.entity_manager
-        tags:
-            - { name: form.type, alias: oro_email_contexts_select }
-=======
     oro_email.form.type.attachment:
         class: %oro_email.form.type.attachment.class%
         arguments:
@@ -102,4 +91,10 @@
         class: %oro_email.form.type.attachments.class%
         tags:
             - { name: form.type, alias: oro_email_attachments }
->>>>>>> 64ea346e
+
+    oro_email.form.type.contexts_select:
+        class: %oro_email.form.type.contexts_select.class%
+        arguments:
+            - @doctrine.orm.entity_manager
+        tags:
+            - { name: form.type, alias: oro_email_contexts_select }