--- conflicted
+++ resolved
@@ -16,7 +16,6 @@
     oro_email.direct_mailer.class:                Oro\Bundle\EmailBundle\Mailer\DirectMailer
     oro_email.mailer.processor.class:             Oro\Bundle\EmailBundle\Mailer\Processor
     oro_email.email_synchronization_manager.class:         Oro\Bundle\EmailBundle\Sync\EmailSynchronizationManager
-    oro_email.event_listener.activity_grid_listener.class: Oro\Bundle\EmailBundle\EventListener\Datagrid\ActivityGridListener
     oro_entity.twig.extension.email.class:                 Oro\Bundle\EmailBundle\Twig\EmailExtension
 
     oro_email.emailtemplate.entity.class: Oro\Bundle\EmailBundle\Entity\EmailTemplate
@@ -44,6 +43,7 @@
 
     # Datagrid event listeners
     oro_email.listener.datagrid.email.class:        Oro\Bundle\EmailBundle\EventListener\Datagrid\EmailListener
+    oro_email.listener.datagrid.activity.class:     Oro\Bundle\EmailBundle\EventListener\Datagrid\ActivityGridListener
     oro_email.listener.datagrid.user_emails.class:  Oro\Bundle\EmailBundle\EventListener\Datagrid\UserEmailGridListener
 
     #Email Action for workflows
@@ -248,6 +248,13 @@
         tags:
             - { name: kernel.event_listener, event: oro_datagrid.datagrid.build.after.base-email-grid, method: onBuildAfter }
 
+    oro_email.listener.datagrid.activity:
+        class: %oro_email.listener.datagrid.activity.class%
+        arguments:
+            - @oro_activity.manager
+        tags:
+            - { name: kernel.event_listener, event: oro_datagrid.datagrid.build.after.activity-email-grid, method: onBuildAfter }
+
     oro_email.listener.datagrid.user_emails:
         class: %oro_email.listener.datagrid.user_emails.class%
         arguments:
@@ -255,6 +262,14 @@
             - @oro_email.email_synchronization_manager
         tags:
             - { name: kernel.event_listener, event: oro_datagrid.datagrid.build.after.user-email-grid, method: onBuildAfter }
+
+    oro_email.listener.datagrid.my_emails:
+        class: %oro_email.listener.datagrid.user_emails.class%
+        arguments:
+            - @doctrine.orm.entity_manager
+            - @oro_email.email_synchronization_manager
+        tags:
+            - { name: kernel.event_listener, event: oro_datagrid.datagrid.build.after.my-emails-grid, method: onBuildAfter }
 
     oro_email.listener.datagrid.recent_emails.inbox:
         class: %oro_email.listener.datagrid.user_emails.class%
@@ -278,35 +293,7 @@
         arguments:
             - @service_container
 
-    oro_email.event_listener.activity_grid_listener:
-        class: %oro_email.event_listener.activity_grid_listener.class%
-        arguments:
-            - @oro_activity.manager
-        tags:
-            - { name: kernel.event_listener, event: oro_datagrid.datagrid.build.after.activity-email-grid, method: onBuildAfter }
-
     oro_entity.twig.extension.email:
         class: %oro_entity.twig.extension.email.class%
         tags:
-<<<<<<< HEAD
-            - { name: twig.extension }
-
-    # these two grid listeners are actually the same but for two grid configuration that are slightly different
-    oro_email.event_listener.user_email_grid_listener:
-        class: %oro_user.event_listener.user_email_grid_listener.class%
-        arguments:
-            - @doctrine.orm.entity_manager
-            - @oro_email.email_synchronization_manager
-        tags:
-            - { name: kernel.event_listener, event: oro_datagrid.datagrid.build.after.users-email-grid, method: onBuildAfter }
-
-    oro_email.event_listener.my_emails_grid_listener:
-        class: %oro_user.event_listener.user_email_grid_listener.class%
-        arguments:
-            - @doctrine.orm.entity_manager
-            - @oro_email.email_synchronization_manager
-        tags:
-            - { name: kernel.event_listener, event: oro_datagrid.datagrid.build.after.my-emails-grid, method: onBuildAfter }
-=======
-            - { name: twig.extension }
->>>>>>> 04a780c7
+            - { name: twig.extension }