--- conflicted
+++ resolved
@@ -606,20 +606,6 @@
             - @doctrine.orm.entity_manager
             - @oro_activity.manager
 
-<<<<<<< HEAD
-    oro_email.provider.mailbox_processor_provider:
-        class: %oro_email.provider.mailbox_processor_provider.class%
-
-    oro_email.mailbox_email_owner_provider:
-        class: %oro_email.mailbox_email_owner_provider.class%
-        tags:
-            - { name: oro_email.owner.provider, order: 1 }
-
-    oro_email.mailbox_processor.manual:
-        class: %oro_email.mailbox_processor.manual.class%
-        tags:
-            - { name: oro_email.mailbox_processor, type: manual }
-=======
     oro_email.manager.email_activity_search.api:
         class: %oro_email.manager.email_activity_search.api.class%
         parent: oro_soap.manager.entity_manager.abstract
@@ -636,4 +622,16 @@
             - @doctrine.orm.entity_manager
         calls:
             - [setLogger, [@logger]]
->>>>>>> b5f1c9e0
+
+    oro_email.provider.mailbox_processor_provider:
+        class: %oro_email.provider.mailbox_processor_provider.class%
+
+    oro_email.mailbox_email_owner_provider:
+        class: %oro_email.mailbox_email_owner_provider.class%
+        tags:
+            - { name: oro_email.owner.provider, order: 1 }
+
+    oro_email.mailbox_processor.manual:
+        class: %oro_email.mailbox_processor.manual.class%
+        tags:
+            - { name: oro_email.mailbox_processor, type: manual }