--- conflicted
+++ resolved
@@ -117,13 +117,10 @@
     oro_email.mailbox_choice_list.class:                Oro\Bundle\EmailBundle\Datagrid\MailboxChoiceList
     oro_email.mailbox.manager.api.class:                Oro\Bundle\SoapBundle\Entity\Manager\ApiEntityManager
     oro_email.mailbox.entity_name_provider.class:       Oro\Bundle\EmailBundle\Provider\MailboxEntityNameProvider
-<<<<<<< HEAD
     oro_email.listener.mailbox_process_trigger_listener.class: Oro\Bundle\EmailBundle\EventListener\MailboxProcessTriggerListener
-=======
     oro_email.listener.mailbox.authorization.class:     Oro\Bundle\EmailBundle\EventListener\MailboxAuthorizationListener
     oro_email.listener.datagrid.mailbox_grid.class:     Oro\Bundle\EmailBundle\EventListener\Datagrid\MailboxGridListener
     oro_email.autocomplete.mailbox_user_search_handler.class: Oro\Bundle\EmailBundle\Autocomplete\MailboxUserSearchHandler
->>>>>>> 69f6d3bd
 
     # Workflow conditions
     oro_email.workflow.condition.instanceof.class:      Oro\Bundle\EmailBundle\Model\Condition\IsInstanceOf
@@ -818,7 +815,6 @@
         tags:
             - { name: oro_entity.name_provider, priority: 0}
 
-<<<<<<< HEAD
     oro_email.link.mailbox_process_storage:
         tags:
             - { name: oro_service_link,  service: oro_email.mailbox.process_storage }
@@ -832,7 +828,7 @@
         tags:
             - { name: doctrine.event_listener, event: onFlush }
             - { name: doctrine.event_listener, event: postFlush }
-=======
+
     oro_email.autocomplete.mailbox_user_search_handler:
         class: %oro_email.autocomplete.mailbox_user_search_handler.class%
         parent: oro_user.autocomplete.user.search_handler
@@ -855,7 +851,6 @@
         tags:
             - { name: kernel.event_listener, event: oro_datagrid.datagrid.build.pre, method: onPreBuild }
             - { name: kernel.event_listener, event: oro_datagrid.datagrid.build.after.base-mailboxes-grid, method: onBuildAfter }
->>>>>>> 69f6d3bd
 
     oro_email.workflow.condition.instanceof:
         class: %oro_email.workflow.condition.instanceof.class%
