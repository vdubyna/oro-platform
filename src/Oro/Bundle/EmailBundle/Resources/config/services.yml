parameters:
    oro_email.emailtemplate.entity.class: Oro\Bundle\EmailBundle\Entity\EmailTemplate
<<<<<<< HEAD

    # Email template API
services:
    # Email template API
=======
    oro_email.form.listener.notification.class: Oro\Bundle\EmailBundle\Form\EventListener\BuildNotificationFormListener

services:
    oro_email.form.listener.address:
        class: %oro_email.form.listener.notification.class%
        arguments:
            - @doctrine.orm.entity_manager
            - @form.factory
>>>>>>> d173a813
<|MERGE_RESOLUTION|>--- conflicted
+++ resolved
@@ -1,17 +1,14 @@
 parameters:
     oro_email.emailtemplate.entity.class: Oro\Bundle\EmailBundle\Entity\EmailTemplate
-<<<<<<< HEAD
+
+    # Email template field
+    oro_email.form.listener.notification.class: Oro\Bundle\EmailBundle\Form\EventListener\BuildNotificationFormListener
 
     # Email template API
 services:
-    # Email template API
-=======
-    oro_email.form.listener.notification.class: Oro\Bundle\EmailBundle\Form\EventListener\BuildNotificationFormListener
-
-services:
+    # Email template field
     oro_email.form.listener.address:
         class: %oro_email.form.listener.notification.class%
         arguments:
             - @doctrine.orm.entity_manager
-            - @form.factory
->>>>>>> d173a813
+            - @form.factory