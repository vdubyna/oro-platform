parameters:
    oro_email.emailtemplate.entity.class: Oro\Bundle\EmailBundle\Entity\EmailTemplate

    # Email template field
    oro_email.form.listener.notification.class: Oro\Bundle\EmailBundle\Form\EventListener\BuildNotificationFormListener

    # Email template API
services:
<<<<<<< HEAD
    oro_email.form.listener.notification:
=======
    # Email template field
    oro_email.form.listener.address:
>>>>>>> 5643ade1
        class: %oro_email.form.listener.notification.class%
        arguments:
            - @doctrine.orm.entity_manager
            - @form.factory<|MERGE_RESOLUTION|>--- conflicted
+++ resolved
@@ -6,12 +6,8 @@
 
     # Email template API
 services:
-<<<<<<< HEAD
+    # Email template field
     oro_email.form.listener.notification:
-=======
-    # Email template field
-    oro_email.form.listener.address:
->>>>>>> 5643ade1
         class: %oro_email.form.listener.notification.class%
         arguments:
             - @doctrine.orm.entity_manager
