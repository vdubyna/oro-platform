--- conflicted
+++ resolved
@@ -255,10 +255,7 @@
         class: %oro_email.listener.datagrid.activity.class%
         arguments:
             - @oro_activity.manager
-<<<<<<< HEAD
-=======
             - @oro_entity.routing_helper
->>>>>>> acff3b62
         tags:
             - { name: kernel.event_listener, event: oro_datagrid.datagrid.build.after.activity-email-grid, method: onBuildAfter }
 
