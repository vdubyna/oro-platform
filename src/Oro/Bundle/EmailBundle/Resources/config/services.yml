parameters:
    oro_email.email.entity.class:                 Oro\Bundle\EmailBundle\Entity\Email
    oro_email.email_folder.entity.class:          Oro\Bundle\EmailBundle\Entity\EmailFolder
    oro_email.email_user.entity.class:            Oro\Bundle\EmailBundle\Entity\EmailUser
    oro_email.email_folder.model.class:           Oro\Bundle\EmailBundle\Model\FolderType
    oro_email.email.cache.manager.class:          Oro\Bundle\EmailBundle\Cache\EmailCacheManager
    oro_email.email_holder_helper.class:          Oro\Bundle\EmailBundle\Tools\EmailHolderHelper
    oro_email.email.address.helper.class:         Oro\Bundle\EmailBundle\Tools\EmailAddressHelper
    oro_email.email.address.manager.class:        Oro\Bundle\EmailBundle\Entity\Manager\EmailAddressManager
    oro_email.email.owner.provider.class:         Oro\Bundle\EmailBundle\Entity\Provider\EmailOwnerProvider
    oro_email.email.owner.provider.storage.class: Oro\Bundle\EmailBundle\Entity\Provider\EmailOwnerProviderStorage
    oro_email.email.owner.manager.class:          Oro\Bundle\EmailBundle\Entity\Manager\EmailOwnerManager
    oro_email.email.model.builder.helper.class:   Oro\Bundle\EmailBundle\Builder\Helper\EmailModelBuilderHelper
    oro_email.email.entity.builder.class:         Oro\Bundle\EmailBundle\Builder\EmailEntityBuilder
    oro_email.email.model.builder.class:          Oro\Bundle\EmailBundle\Builder\EmailModelBuilder
    oro_email.email.entity.batch_processor.class: Oro\Bundle\EmailBundle\Builder\EmailEntityBatchProcessor
    oro_email.email_body_loader_selector.class:   Oro\Bundle\EmailBundle\Provider\EmailBodyLoaderSelector
    oro_email.email_flag_manager_loader_selector.class: Oro\Bundle\EmailBundle\Provider\EmailFlagManagerLoaderSelector
    oro_email.listener.entity_listener.class:     Oro\Bundle\EmailBundle\EventListener\EntityListener
    oro_email.manager.email.api.class:            Oro\Bundle\EmailBundle\Entity\Manager\EmailApiEntityManager
    oro_email.manager.email_activity_search.api.class: Oro\Bundle\EmailBundle\Entity\Manager\EmailActivitySearchApiEntityManager
    oro_email.entity.cache.warmer.class:          Oro\Bundle\EmailBundle\Cache\EntityCacheWarmer
    oro_email.entity.cache.clearer.class:         Oro\Bundle\EmailBundle\Cache\EntityCacheClearer
    oro_email.direct_mailer.class:                Oro\Bundle\EmailBundle\Mailer\DirectMailer
    oro_email.mailer.processor.class:             Oro\Bundle\EmailBundle\Mailer\Processor
    oro_email.email.activity.manager.class:       Oro\Bundle\EmailBundle\Entity\Manager\EmailActivityManager
    oro_email.email_synchronization_manager.class:  Oro\Bundle\EmailBundle\Sync\EmailSynchronizationManager
    oro_email.known_email_address_checker_factory.class: Oro\Bundle\EmailBundle\Sync\KnownEmailAddressCheckerFactory
    oro_email.twig.extension.email.class:         Oro\Bundle\EmailBundle\Twig\EmailExtension
    oro_email.email.manager.class:                Oro\Bundle\EmailBundle\Entity\Manager\EmailManager
    oro_email.email.flag.manager.class:           Oro\Bundle\EmailBundle\Manager\EmailFlagManager
    oro_email.email.thread.manager.class:         Oro\Bundle\EmailBundle\Entity\Manager\EmailThreadManager
    oro_email.email.thread.provider.class:        Oro\Bundle\EmailBundle\Entity\Provider\EmailThreadProvider
    oro_email.email_attachment_transformer.class: Oro\Bundle\EmailBundle\Tools\EmailAttachmentTransformer


    oro_email.emailtemplate.entity.class: Oro\Bundle\EmailBundle\Entity\EmailTemplate

    # Email template API
    oro_email.manager.emailtemplate.api.class: Oro\Bundle\SoapBundle\Entity\Manager\ApiEntityManager

    # Entity config event listener
    oro_email.listener.config_subscriber.class: Oro\Bundle\EmailBundle\EventListener\ConfigSubscriber

    # Providers
    oro_email.emailtemplate.variable_provider.class: Oro\Bundle\EmailBundle\Provider\VariablesProvider
    oro_email.emailtemplate.variable_provider.entity.class: Oro\Bundle\EmailBundle\Provider\EntityVariablesProvider
    oro_email.emailtemplate.variable_provider.system.class: Oro\Bundle\EmailBundle\Provider\SystemVariablesProvider
    oro_email.emailtemplate.variable_provider.user.class: Oro\Bundle\EmailBundle\Provider\LoggedUserVariablesProvider
    oro_email.activity_list.provider.class: Oro\Bundle\EmailBundle\Provider\EmailActivityListProvider

    # Cache keys
    oro_email.cache.available_in_template_key: 'oro_email.available_in_template_fields'

    # Email renderer, twig instance
    oro_email.email_renderer.class: Oro\Bundle\EmailBundle\Provider\EmailRenderer
    oro_email.twig.email_security_policy.class: Twig_Sandbox_SecurityPolicy

    oro_email.helper.datagrid.emails.class:           Oro\Bundle\EmailBundle\Datagrid\EmailGridHelper
    oro_email.datagrid_query_factory.class:           Oro\Bundle\EmailBundle\Datagrid\EmailQueryFactory
    oro_email.emailtemplate.datagrid_view_list.class: Oro\Bundle\EmailBundle\Datagrid\EmailTemplatesViewList
    oro_email.emailtemplate.datagrid_helper.class:    Oro\Bundle\EmailBundle\Datagrid\EmailTemplateGridHelper
    oro_email.emailfolder.datagrid_view_list.class:   Oro\Bundle\EmailBundle\Datagrid\EmailFolderViewList
    oro_email.emailseen.datagrid_view_list.class:   Oro\Bundle\EmailBundle\Datagrid\EmailSeenViewList

    # Datagrid event listeners
    oro_email.listener.datagrid.email.class:        Oro\Bundle\EmailBundle\EventListener\Datagrid\EmailGridListener
    oro_email.listener.datagrid.activity.class:     Oro\Bundle\EmailBundle\EventListener\Datagrid\ActivityGridListener
    oro_email.listener.datagrid.user_emails.recent.class: Oro\Bundle\EmailBundle\EventListener\Datagrid\RecentEmailGridListener
    oro_email.listener.datagrid.context.class:        Oro\Bundle\EmailBundle\EventListener\Datagrid\ContextGridListener

    # Email Action for workflows
    oro_email.workflow.action.send_email.class: Oro\Bundle\EmailBundle\Workflow\Action\SendEmail
    oro_email.workflow.action.send_email_template.class: Oro\Bundle\EmailBundle\Workflow\Action\SendEmailTemplate

    oro_email.listener.search_listener.class: Oro\Bundle\EmailBundle\EventListener\SearchListener
    oro_email.listener.email_body_add_listener.class: Oro\Bundle\EmailBundle\EventListener\EmailBodyAddListener
    oro_email.listener.replace_embedded_attachments_listener.class: Oro\Bundle\EmailBundle\EventListener\ReplaceEmbeddedAttachmentsListener

    # Validators
    oro_email.validator.email_template_syntax_validator.class: Oro\Bundle\EmailBundle\Validator\EmailTemplateSyntaxValidator
    oro_email.validator.email_address_validator.class: Oro\Bundle\EmailBundle\Validator\EmailAddressValidator
    oro_email.validator.email_recipients_validator.class: Oro\Bundle\EmailBundle\Validator\EmailRecipientsValidator

    oro_email.manager.email_attachment_manager.class: Oro\Bundle\EmailBundle\Manager\EmailAttachmentManager
    oro_email.provider.email_attachment_provider.class: Oro\Bundle\EmailBundle\Provider\EmailAttachmentProvider
    oro_email.acl.voter.email_voter.class: Oro\Bundle\EmailBundle\Acl\Voter\EmailVoter
    oro_email.manager.email_activity.api.class:     Oro\Bundle\EmailBundle\Entity\Manager\EmailActivityApiEntityManager

services:
    oro_email.entity.cache.warmer:
        class: %oro_email.entity.cache.warmer.class%
        arguments:
            - @oro_email.email.owner.provider.storage
            - %oro_email.entity.cache_dir%
            - %oro_email.entity.cache_namespace%
            - %oro_email.entity.proxy_name_template%
            - @kernel
        tags:
            - { name: kernel.cache_warmer, priority: 30 }

    oro_email.entity.cache.clearer:
        class: %oro_email.entity.cache.clearer.class%
        arguments:
            - %oro_email.entity.cache_dir%
            - %oro_email.entity.proxy_name_template%
        tags:
            - { name: kernel.cache_clearer }

    oro_email.email.cache.manager:
        class: %oro_email.email.cache.manager.class%
        arguments:
            - @oro_email.email_body_loader_selector
            - @doctrine.orm.entity_manager
            - @event_dispatcher
        calls:
            - [setLogger, [@logger]]

    oro_email.email_holder_helper:
        class: %oro_email.email_holder_helper.class%
        arguments:
            - @oro_entity_config.provider.extend

    oro_email.email.address.helper:
        class: %oro_email.email.address.helper.class%

    oro_email.email_body_loader_selector:
        public: false
        class: %oro_email.email_body_loader_selector.class%

    oro_email.email_flag_manager_loader_selector:
        public: false
        class: %oro_email.email_flag_manager_loader_selector.class%

    oro_email.email.address.manager:
        class: %oro_email.email.address.manager.class%
        arguments:
            - %oro_email.entity.cache_namespace%
            - %oro_email.entity.proxy_name_template%

    oro_email.email.owner.provider.storage:
        public: false
        class: %oro_email.email.owner.provider.storage.class%

    oro_email.email.owner.provider:
        public: false
        class: %oro_email.email.owner.provider.class%
        arguments:
            - @oro_email.email.owner.provider.storage

    oro_email.email.owner.manager:
        public: false
        class: %oro_email.email.owner.manager.class%
        arguments:
            - @oro_email.email.owner.provider.storage
            - @oro_email.email.address.manager

    oro_email.email.model.builder.helper:
        class: %oro_email.email.model.builder.helper.class%
        arguments:
            - @oro_entity.routing_helper
            - @oro_email.email.address.helper
            - @oro_entity.entity_name_resolver
            - @security.context
            - @oro_email.email.address.manager
            - @doctrine.orm.entity_manager
            - @oro_email.email.cache.manager
            - @templating

    oro_email.email.entity.builder:
        class: %oro_email.email.entity.builder.class%
        scope: prototype
        arguments:
            - @oro_email.email.entity.batch_processor
            - @oro_email.email.address.manager
            - @oro_email.email.address.helper

    oro_email.email.model.builder:
      class: %oro_email.email.model.builder.class%
      scope: request
      arguments:
          - @oro_email.email.model.builder.helper
          - @request
          - @doctrine.orm.entity_manager
          - @oro_config.user
          - @oro_email.activity_list.provider
          - @oro_email.provider.email_attachment_provider
          - @oro_email.form.factory

    oro_email.email.entity.batch_processor:
        class: %oro_email.email.entity.batch_processor.class%
        public: false
        scope: prototype
        arguments:
            - @oro_email.email.address.manager
            - @oro_email.email.owner.provider
            - @event_dispatcher

    oro_email.listener.entity_listener:
        class: %oro_email.listener.entity_listener.class%
        arguments:
            - @oro_email.email.owner.manager
            - @oro_email.email.activity.manager
            - @oro_email.email.thread.manager
        tags:
            - { name: doctrine.event_listener, event: onFlush }
            - { name: doctrine.event_listener, event: postFlush }

    oro_email.manager.email.api:
        class: %oro_email.manager.email.api.class%
        parent: oro_soap.manager.entity_manager.abstract
        arguments:
            - %oro_email.email.entity.class%
            - @doctrine.orm.entity_manager
            - @oro_activity.manager
            - @oro_entity_config.config_manager
            - @oro_security.security_facade
            - @router

    oro_email.direct_mailer:
        class: %oro_email.direct_mailer.class%
        arguments:
            - @mailer
            - @service_container

    # Email template API
    oro_email.manager.emailtemplate.api:
        class: %oro_email.manager.emailtemplate.api.class%
        parent: oro_soap.manager.entity_manager.abstract
        arguments:
            - %oro_email.emailtemplate.entity.class%
            - @doctrine.orm.entity_manager

    oro_email.cache:
          parent: oro.cache.abstract
          calls:
              - [setNamespace, ['oro_email.cache']]

    # Available variables services
    oro_email.listener.config_subscriber:
        class:      %oro_email.listener.config_subscriber.class%
        arguments:  [@oro_email.cache, %oro_email.cache.available_in_template_key%]
        tags:
            - { name: kernel.event_subscriber}

    # email template twig instance
    oro_email.twig.string_loader:
        class: Twig_Loader_String

    oro_email.email_renderer:
        class: %oro_email.email_renderer.class%
        arguments:
            - @oro_email.twig.string_loader
            -  # twig environment options
              strict_variables: true
            - @oro_email.emailtemplate.variable_provider
            - @oro_email.cache
            - %oro_email.cache.available_in_template_key%
            - @oro_email.twig.email_sandbox
            - @translator
        lazy: true

    oro_email.twig.email_security_policy:
        class: %oro_email.twig.email_security_policy.class%
        arguments:
            # tags
            - [ 'app', 'for', 'if', 'spaceless' ]
            # filters
            - [ 'default', 'date', 'escape', 'format', 'length', 'lower', 'nl2br', 'number_format', 'title', 'trim', 'upper' ]
            # methods
            - []
            # properties
            - []
            # functions
            - [ 'date' ]

    oro_email.twig.email_sandbox:
        class: Twig_Extension_Sandbox
        arguments:
            - @oro_email.twig.email_security_policy
            - true # use sandbox globally in instance

    oro_email.emailtemplate.variable_provider:
        class: %oro_email.emailtemplate.variable_provider.class%

    oro_email.emailtemplate.variable_provider.entity:
        class: %oro_email.emailtemplate.variable_provider.entity.class%
        arguments:
            - @translator
            - @oro_entity_config.provider.email
            - @oro_entity_config.provider.entity
            - @doctrine
            - @oro_ui.formatter
        lazy: true
        tags:
            - { name: oro_email.emailtemplate.variable_provider, scope: entity }

    oro_email.emailtemplate.variable_provider.system:
        class: %oro_email.emailtemplate.variable_provider.system.class%
        lazy: true
        arguments:
            - @translator
            - @oro_config.user
            - @oro_locale.formatter.date_time
        lazy: true
        tags:
            - { name: oro_email.emailtemplate.variable_provider, scope: system }

    oro_email.emailtemplate.variable_provider.user:
        class: %oro_email.emailtemplate.variable_provider.user.class%
        lazy: true
        arguments:
            - @translator
            - @oro_security.security_facade
            - @oro_entity.entity_name_resolver
            - @oro_config.user
        lazy: true
        tags:
            - { name: oro_email.emailtemplate.variable_provider, scope: system }

    oro_email.validator.email_template_syntax:
        class: %oro_email.validator.email_template_syntax_validator.class%
        arguments:
            - @oro_email.email_renderer
            - @oro_locale.settings
            - @oro_entity_config.provider.entity
            - @translator
        tags:
            - { name: validator.constraint_validator, alias: oro_email.email_template_syntax_validator }

    oro_email.validator.email_address_validator:
        class: %oro_email.validator.email_address_validator.class%
        arguments:
            - @oro_email.email.address.helper
        tags:
            - { name: validator.constraint_validator, alias: oro_email.email_address_validator }

    oro_email.validator.email_recipients:
        class: %oro_email.validator.email_recipients_validator.class%
        tags:
            - { name: validator.constraint_validator, alias: oro_email.email_recipients_validator }

    oro_email.datagrid_query_factory:
        class: %oro_email.datagrid_query_factory.class%
        arguments:
            - @oro_email.email.owner.provider.storage
            - @oro_entity.entity_name_resolver

    oro_email.emailtemplate.datagrid_view_list:
        class: %oro_email.emailtemplate.datagrid_view_list.class%
        arguments:
            - @translator

    oro_email.emailfolder.datagrid_view_list:
        class: %oro_email.emailfolder.datagrid_view_list.class%
        arguments:
            - @translator

    oro_email.emailseen.datagrid_view_list:
        class: %oro_email.emailseen.datagrid_view_list.class%
        arguments:
            - @translator

    oro_email.emailtemplate.datagrid_helper:
        class: %oro_email.emailtemplate.datagrid_helper.class%
        arguments:
            - @oro_entity.entity_provider
            - @translator

    oro_email.mailer.processor:
        class: %oro_email.mailer.processor.class%
        arguments:
            - @oro_entity.doctrine_helper
            - @oro_email.direct_mailer
            - @oro_email.email.address.helper
            - @oro_email.email.entity.builder=
            - @oro_email.email.owner.provider
            - @oro_email.email.activity.manager
            - @oro_security.security_facade.link
            - @event_dispatcher

    oro_email.workflow.action.send_email:
        class: %oro_email.workflow.action.send_email.class%
        arguments:
            - @oro_workflow.context_accessor
            - @oro_email.mailer.processor
            - @oro_email.email.address.helper
            - @oro_entity.entity_name_resolver
        calls:
            - [setLogger, [@logger]]
        tags:
            - { name: oro_workflow.action, alias: send_email }

    oro_email.workflow.action.send_email_template:
        class: %oro_email.workflow.action.send_email_template.class%
        arguments:
            - @oro_workflow.context_accessor
            - @oro_email.mailer.processor
            - @oro_email.email.address.helper
            - @oro_entity.entity_name_resolver
            - @oro_email.email_renderer
            - @doctrine.orm.entity_manager
            - @validator
        calls:
            - [setLogger, [@logger]]
        tags:
            - { name: oro_workflow.action, alias: send_email_template }

    oro_email.helper.datagrid.emails:
        class: %oro_email.helper.datagrid.emails.class%
        arguments:
            - @oro_entity.doctrine_helper
            - @oro_email.email_synchronization_manager
            - @oro_activity.manager
            - %oro_user.entity.class%

    oro_email.listener.datagrid.email:
        class: %oro_email.listener.datagrid.email.class%
        arguments:
            - @oro_email.datagrid_query_factory
        tags:
            - { name: kernel.event_listener, event: oro_datagrid.datagrid.build.after.base-email-grid, method: onBuildAfter }

    oro_email.listener.datagrid.activity:
        class: %oro_email.listener.datagrid.activity.class%
        arguments:
            - @oro_email.helper.datagrid.emails
            - @oro_entity.routing_helper
        tags:
            - { name: kernel.event_listener, event: oro_datagrid.datagrid.build.after.activity-email-grid, method: onBuildAfter }

    oro_email.listener.datagrid.recent_emails.inbox:
        class: %oro_email.listener.datagrid.user_emails.recent.class%
        arguments:
            - @oro_email.helper.datagrid.emails
            - @oro_email.datagrid_query_factory
        tags:
          - { name: kernel.event_listener, event: oro_datagrid.datagrid.build.after.dashboard-recent-emails-inbox-grid, method: onBuildAfter }

    oro_email.listener.datagrid.recent_emails.sent:
        class: %oro_email.listener.datagrid.user_emails.recent.class%
        arguments:
            - @oro_email.helper.datagrid.emails
            - @oro_email.datagrid_query_factory
        tags:
          - { name: kernel.event_listener, event: oro_datagrid.datagrid.build.after.dashboard-recent-emails-sent-grid, method: onBuildAfter }

    oro_email.listener.datagrid.recent_emails.new:
        class: %oro_email.listener.datagrid.user_emails.recent.class%
        arguments:
            - @oro_email.helper.datagrid.emails
            - @oro_email.datagrid_query_factory
        tags:
          - { name: kernel.event_listener, event: oro_datagrid.datagrid.build.after.dashboard-recent-emails-new-grid, method: onBuildAfter }

    oro_email.email_synchronization_manager:
        class: %oro_email.email_synchronization_manager.class%
        arguments:
            - @service_container

    oro_email.known_email_address_checker_factory:
        class: %oro_email.known_email_address_checker_factory.class%
        public: false
        scope: prototype
        arguments:
            - @doctrine
            - @oro_email.email.address.manager
            - @oro_email.email.address.helper
            - @oro_email.email.owner.provider.storage
            - %oro_email.email_sync_exclusions%

    oro_email.email.activity.manager:
        class: %oro_email.email.activity.manager.class%
        arguments:
            - @oro_activity.manager
            - @oro_email.activity_list.provider
            - @oro_email.email.thread.provider

    oro_email.email.thread.provider:
        class: %oro_email.email.thread.provider.class%

    oro_email.email.thread.manager:
        class: %oro_email.email.thread.manager.class%
        arguments:
            - @oro_email.email.thread.provider

    oro_email.email.manager:
        class: %oro_email.email.manager.class%
        arguments:
            - @doctrine.orm.entity_manager
            - @oro_email.email.thread.manager
            - @oro_email.email.thread.provider
            - @security.context

    oro_email.twig.extension.email:
        class: %oro_email.twig.extension.email.class%
        arguments:
            - @oro_email.email_holder_helper
            - @oro_email.email.address.helper
            - @oro_email.manager.email_attachment_manager
            - @doctrine.orm.entity_manager
            - @oro_entity.routing_helper
        tags:
            - { name: twig.extension }

    oro_email.listener.search_listener:
          class: %oro_email.listener.search_listener.class%
          tags:
              - { name: kernel.event_listener, event: oro_search.prepare_entity_map, method: prepareEntityMapEvent, priority: 10 }

    oro_email.activity_list.provider:
        class: %oro_email.activity_list.provider.class%
        arguments:
           - @oro_entity.doctrine_helper
           - @oro_entity_config.link.entity_manager
           - @oro_entity.entity_name_resolver
           - @router
           - @oro_entity_config.config_manager
           - @oro_email.email.thread.provider
           - @oro_ui.html_tag_helper
        tags:
           - {name: oro_activity_list.provider, priority: 30}

    oro_email.manager.email_attachment_manager:
        class: %oro_email.manager.email_attachment_manager.class%
        arguments:
            - @knp_gaufrette.filesystem_map
            - @doctrine.orm.entity_manager
            - @kernel
            - @oro_security.security_facade.link
            - @oro_attachment.validator.file_config_validator
            - @oro_attachment.config

    oro_email.listener.email_body_add_listener:
        class: %oro_email.listener.email_body_add_listener.class%
        arguments:
            - @oro_email.manager.email_attachment_manager
            - @oro_entity_config.provider.attachment
            - @oro_email.activity_list.provider
            - @oro_security.security_facade.link
            - @oro_activity_list.provider.chain
            - @doctrine.orm.entity_manager
        tags:
            - { name: kernel.event_listener, event: oro_email.email_body_added, method: linkToScope, priority: 10 }
            - { name: kernel.event_listener, event: oro_email.email_body_added, method: updateActivityDescription, priority: 20 }

    oro_email.listener.replace_embedded_attachments_listener:
        class: %oro_email.listener.replace_embedded_attachments_listener.class%
        tags:
            - { name: kernel.event_listener, event: oro_email.email_body_loaded, method: replace }

    oro_email.provider.email_attachment_provider:
        class: %oro_email.provider.email_attachment_provider.class%
        arguments:
            - @oro_email.email.thread.provider
            - @doctrine.orm.entity_manager
            - @oro_attachment.provider.attachment
            - @oro_email.email_attachment_transformer

    oro_email.email_attachment_transformer:
        class: %oro_email.email_attachment_transformer.class%
        arguments:
            - @knp_gaufrette.filesystem_map
            - @oro_email.form.factory

    oro_email.email_importance_transformer:
        class: Oro\Bundle\EmailBundle\Form\DataTransformer\EmailImportanceApiTransformer

    oro_email.email_body_type_transformer:
        class: Oro\Bundle\EmailBundle\Form\DataTransformer\EmailBodyTypeApiTransformer

    oro_email.acl.voter.email_voter:
        class: %oro_email.acl.voter.email_voter.class%
        arguments:
            - @service_container
        tags:
            - { name: security.voter }

    oro_email.entity_alias_provider:
        class: Oro\Bundle\EmailBundle\Provider\EmailEntityAliasProvider
        public: false
        arguments:
            - @oro_email.email.address.manager
        tags:
            - { name: oro_entity.alias_provider }

    oro_email.manager.email_activity.api:
        class: %oro_email.manager.email_activity.api.class%
        parent: oro_soap.manager.entity_manager.abstract
        arguments:
            - %oro_email.email.entity.class%
            - @doctrine.orm.entity_manager
            - @oro_activity.manager

<<<<<<< HEAD
    oro_email.manager.email_activity_search.api:
        class: %oro_email.manager.email_activity_search.api.class%
        parent: oro_activity.manager.activity_search.api
=======
    oro_email.email.flag.manager:
        class: %oro_email.email.flag.manager.class%
        arguments:
            - @oro_email.email_flag_manager_loader_selector
            - @doctrine.orm.entity_manager
        calls:
            - [setLogger, [@logger]]
>>>>>>> 518d2383
<|MERGE_RESOLUTION|>--- conflicted
+++ resolved
@@ -592,16 +592,14 @@
             - @doctrine.orm.entity_manager
             - @oro_activity.manager
 
-<<<<<<< HEAD
     oro_email.manager.email_activity_search.api:
         class: %oro_email.manager.email_activity_search.api.class%
         parent: oro_activity.manager.activity_search.api
-=======
+
     oro_email.email.flag.manager:
         class: %oro_email.email.flag.manager.class%
         arguments:
             - @oro_email.email_flag_manager_loader_selector
             - @doctrine.orm.entity_manager
         calls:
-            - [setLogger, [@logger]]
->>>>>>> 518d2383
+            - [setLogger, [@logger]]