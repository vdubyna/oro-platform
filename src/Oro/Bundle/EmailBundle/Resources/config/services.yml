parameters:
    oro_email.email.entity.class:                 Oro\Bundle\EmailBundle\Entity\Email
    oro_email.email_folder.entity.class:          Oro\Bundle\EmailBundle\Entity\EmailFolder
    oro_email.email_origin.entity.class:          Oro\Bundle\EmailBundle\Entity\EmailOrigin
    oro_email.email_user.entity.class:            Oro\Bundle\EmailBundle\Entity\EmailUser
    oro_email.email_folder.model.class:           Oro\Bundle\EmailBundle\Model\FolderType
    oro_email.email.cache.manager.class:          Oro\Bundle\EmailBundle\Cache\EmailCacheManager
    oro_email.email_holder_helper.class:          Oro\Bundle\EmailBundle\Tools\EmailHolderHelper
    oro_email.email.address.helper.class:         Oro\Bundle\EmailBundle\Tools\EmailAddressHelper
    oro_email.email.address.manager.class:        Oro\Bundle\EmailBundle\Entity\Manager\EmailAddressManager
    oro_email.email.owner.provider.class:         Oro\Bundle\EmailBundle\Entity\Provider\EmailOwnerProvider
    oro_email.email.owner.provider.storage.class: Oro\Bundle\EmailBundle\Entity\Provider\EmailOwnerProviderStorage
    oro_email.email.owner.manager.class:          Oro\Bundle\EmailBundle\Entity\Manager\EmailOwnerManager
    oro_email.email.model.builder.helper.class:   Oro\Bundle\EmailBundle\Builder\Helper\EmailModelBuilderHelper
    oro_email.email.entity.builder.class:         Oro\Bundle\EmailBundle\Builder\EmailEntityBuilder
    oro_email.email.model.builder.class:          Oro\Bundle\EmailBundle\Builder\EmailModelBuilder
    oro_email.email.entity.batch_processor.class: Oro\Bundle\EmailBundle\Builder\EmailEntityBatchProcessor
    oro_email.email_body_loader_selector.class:   Oro\Bundle\EmailBundle\Provider\EmailBodyLoaderSelector
    oro_email.email_flag_manager_loader_selector.class: Oro\Bundle\EmailBundle\Provider\EmailFlagManagerLoaderSelector
    oro_email.listener.entity_listener.class:     Oro\Bundle\EmailBundle\EventListener\EntityListener
    oro_email.manager.autoresponserule.api.class: Oro\Bundle\SoapBundle\Entity\Manager\ApiEntityManager
    oro_email.autoresponserule_manager.class:     Oro\Bundle\EmailBundle\Manager\AutoResponseManager
    oro_email.manager.email.api.class:            Oro\Bundle\EmailBundle\Entity\Manager\EmailApiEntityManager
    oro_email.manager.email_origin.api.class:     Oro\Bundle\EmailBundle\Entity\Manager\EmailOriginApiEntityManager
    oro_email.manager.email_activity_search.api.class: Oro\Bundle\EmailBundle\Entity\Manager\EmailActivitySearchApiEntityManager
    oro_email.entity.cache.warmer.class:          Oro\Bundle\EmailBundle\Cache\EntityCacheWarmer
    oro_email.entity.cache.clearer.class:         Oro\Bundle\EmailBundle\Cache\EntityCacheClearer
    oro_email.direct_mailer.class:                Oro\Bundle\EmailBundle\Mailer\DirectMailer
    oro_email.mailer.processor.class:             Oro\Bundle\EmailBundle\Mailer\Processor
    oro_email.email.activity.manager.class:       Oro\Bundle\EmailBundle\Entity\Manager\EmailActivityManager
    oro_email.email_synchronization_manager.class:  Oro\Bundle\EmailBundle\Sync\EmailSynchronizationManager
    oro_email.known_email_address_checker_factory.class: Oro\Bundle\EmailBundle\Sync\KnownEmailAddressCheckerFactory
    oro_email.twig.extension.email.class:         Oro\Bundle\EmailBundle\Twig\EmailExtension
    oro_email.email.manager.class:                Oro\Bundle\EmailBundle\Entity\Manager\EmailManager
    oro_email.email.flag.manager.class:           Oro\Bundle\EmailBundle\Manager\EmailFlagManager
    oro_email.email.thread.manager.class:         Oro\Bundle\EmailBundle\Entity\Manager\EmailThreadManager
    oro_email.email.thread.provider.class:        Oro\Bundle\EmailBundle\Entity\Provider\EmailThreadProvider
    oro_email.email_attachment_transformer.class: Oro\Bundle\EmailBundle\Tools\EmailAttachmentTransformer
    oro_email.email_websocket.processor.class:    Oro\Bundle\EmailBundle\Model\WebSocket\WebSocketSendProcessor

    oro_email.emailtemplate.entity.class:         Oro\Bundle\EmailBundle\Entity\EmailTemplate

    oro_email.autoresponserule.entity.class: Oro\Bundle\EmailBundle\Entity\AutoResponseRule

    # Email template API
    oro_email.manager.emailtemplate.api.class: Oro\Bundle\SoapBundle\Entity\Manager\ApiEntityManager

    # Entity config event listener
    oro_email.listener.config_subscriber.class: Oro\Bundle\EmailBundle\EventListener\ConfigSubscriber

    # Entity email user listener
    oro_email.event_listener.email_user_listener.class: Oro\Bundle\EmailBundle\EventListener\EmailUserListener

    # Providers
    oro_email.emailtemplate.variable_provider.class: Oro\Bundle\EmailBundle\Provider\VariablesProvider
    oro_email.emailtemplate.variable_provider.entity.class: Oro\Bundle\EmailBundle\Provider\EntityVariablesProvider
    oro_email.emailtemplate.variable_provider.system.class: Oro\Bundle\EmailBundle\Provider\SystemVariablesProvider
    oro_email.emailtemplate.variable_provider.user.class: Oro\Bundle\EmailBundle\Provider\LoggedUserVariablesProvider
    oro_email.activity_list.provider.class: Oro\Bundle\EmailBundle\Provider\EmailActivityListProvider

    # Managers
    oro_email.manager.notification.class: Oro\Bundle\EmailBundle\Manager\EmailNotificationManager

    # Cache keys
    oro_email.cache.available_in_template_key: 'oro_email.available_in_template_fields'

    # Email renderer, twig instance
    oro_email.email_renderer.class: Oro\Bundle\EmailBundle\Provider\EmailRenderer
    oro_email.twig.email_security_policy.class: Twig_Sandbox_SecurityPolicy

    oro_email.helper.datagrid.emails.class:           Oro\Bundle\EmailBundle\Datagrid\EmailGridHelper
    oro_email.datagrid_query_factory.class:           Oro\Bundle\EmailBundle\Datagrid\EmailQueryFactory
    oro_email.emailtemplate.datagrid_view_list.class: Oro\Bundle\EmailBundle\Datagrid\EmailTemplatesViewList
    oro_email.emailtemplate.datagrid_helper.class:    Oro\Bundle\EmailBundle\Datagrid\EmailTemplateGridHelper
    oro_email.emailfolder.datagrid_view_list.class:   Oro\Bundle\EmailBundle\Datagrid\EmailFolderViewList
    oro_email.emailseen.datagrid_view_list.class:   Oro\Bundle\EmailBundle\Datagrid\EmailSeenViewList

    # Datagrid event listeners
    oro_email.listener.datagrid.email.class:        Oro\Bundle\EmailBundle\EventListener\Datagrid\EmailGridListener
    oro_email.listener.datagrid.activity.class:     Oro\Bundle\EmailBundle\EventListener\Datagrid\ActivityGridListener
    oro_email.listener.datagrid.user_emails.recent.class: Oro\Bundle\EmailBundle\EventListener\Datagrid\RecentEmailGridListener
    oro_email.listener.datagrid.context.class:        Oro\Bundle\EmailBundle\EventListener\Datagrid\ContextGridListener

    # Email Action for workflows
    oro_email.workflow.action.send_email.class: Oro\Bundle\EmailBundle\Workflow\Action\SendEmail
    oro_email.workflow.action.send_email_template.class: Oro\Bundle\EmailBundle\Workflow\Action\SendEmailTemplate

    oro_email.listener.search_listener.class: Oro\Bundle\EmailBundle\EventListener\SearchListener
    oro_email.listener.email_body_add_listener.class: Oro\Bundle\EmailBundle\EventListener\EmailBodyAddListener
    oro_email.listener.replace_embedded_attachments_listener.class: Oro\Bundle\EmailBundle\EventListener\ReplaceEmbeddedAttachmentsListener

    # Validators
    oro_email.validator.email_template_syntax_validator.class: Oro\Bundle\EmailBundle\Validator\EmailTemplateSyntaxValidator
    oro_email.validator.email_address_validator.class: Oro\Bundle\EmailBundle\Validator\EmailAddressValidator
    oro_email.validator.email_recipients_validator.class: Oro\Bundle\EmailBundle\Validator\EmailRecipientsValidator

    oro_email.manager.email_attachment_manager.class: Oro\Bundle\EmailBundle\Manager\EmailAttachmentManager
    oro_email.provider.email_attachment_provider.class: Oro\Bundle\EmailBundle\Provider\EmailAttachmentProvider
    oro_email.acl.voter.email_voter.class: Oro\Bundle\EmailBundle\Acl\Voter\EmailVoter
    oro_email.manager.email_activity.api.class:     Oro\Bundle\EmailBundle\Entity\Manager\EmailActivityApiEntityManager

    # Email DataGrid
    oro_email.datagrid.origin_folder.provider.class: Oro\Bundle\EmailBundle\Datagrid\OriginFolderFilterProvider

    # Mailboxes
    oro_email.mailbox.entity.class:                     Oro\Bundle\EmailBundle\Entity\Mailbox
    oro_email.mailbox.process_storage.class:            Oro\Bundle\EmailBundle\Mailbox\MailboxProcessStorage
    oro_email.mailbox_email_owner_provider.class:       Oro\Bundle\EmailBundle\Provider\MailboxEmailOwnerProvider
    oro_email.mailbox_choice_list.class:                Oro\Bundle\EmailBundle\Datagrid\MailboxChoiceList
    oro_email.mailbox.manager.api.class:                Oro\Bundle\SoapBundle\Entity\Manager\ApiEntityManager
    oro_email.mailbox.mailer_manager.class:             Oro\Bundle\EmailBundle\Mailer\MailboxMailerManager
<<<<<<< HEAD
=======
    oro_email.mailbox.entity_name_provider.class:       Oro\Bundle\EmailBundle\Provider\MailboxEntityNameProvider
>>>>>>> 2a771175

    # Workflow conditions
    oro_email.workflow.condition.instanceof.class:      Oro\Bundle\EmailBundle\Model\Condition\IsInstanceOf
    oro_email.workflow.condition.has_count.class:       Oro\Bundle\EmailBundle\Model\Condition\HasCount

    # Workflow actions
    oro_email.workflow.action.parse_first_name.class:   Oro\Bundle\EmailBundle\Model\Action\ParseFirstNameFromEmailAddress
    oro_email.workflow.action.parse_last_name.class:    Oro\Bundle\EmailBundle\Model\Action\ParseLastNameFromEmailAddress
    oro_email.workflow.action.request_mailboxes.class:  Oro\Bundle\EmailBundle\Model\Action\RequestMailboxes
    oro_email.workflow.action.strip_html_tags.class:    Oro\Bundle\EmailBundle\Model\Action\StripHtmlTags
<<<<<<< HEAD
=======
    oro_email.workflow.action.add_activity_target.class: Oro\Bundle\EmailBundle\Model\Action\AddActivityTarget
>>>>>>> 2a771175

services:
    oro_email.entity.cache.warmer:
        class: %oro_email.entity.cache.warmer.class%
        arguments:
            - @oro_email.email.owner.provider.storage
            - %oro_email.entity.cache_dir%
            - %oro_email.entity.cache_namespace%
            - %oro_email.entity.proxy_name_template%
            - @kernel
        tags:
            - { name: kernel.cache_warmer, priority: 30 }

    oro_email.entity.cache.clearer:
        class: %oro_email.entity.cache.clearer.class%
        arguments:
            - %oro_email.entity.cache_dir%
            - %oro_email.entity.proxy_name_template%
        tags:
            - { name: kernel.cache_clearer }

    oro_email.email.cache.manager:
        class: %oro_email.email.cache.manager.class%
        arguments:
            - @oro_email.email_body_loader_selector
            - @doctrine.orm.entity_manager
            - @event_dispatcher
        calls:
            - [setLogger, [@logger]]

    oro_email.email_holder_helper:
        class: %oro_email.email_holder_helper.class%
        arguments:
            - @oro_entity_config.provider.extend

    oro_email.email.address.helper:
        class: %oro_email.email.address.helper.class%

    oro_email.email_body_loader_selector:
        public: false
        class: %oro_email.email_body_loader_selector.class%

    oro_email.email_flag_manager_loader_selector:
        public: false
        class: %oro_email.email_flag_manager_loader_selector.class%

    oro_email.email.address.manager:
        class: %oro_email.email.address.manager.class%
        arguments:
            - %oro_email.entity.cache_namespace%
            - %oro_email.entity.proxy_name_template%

    oro_email.email.owner.provider.storage:
        public: false
        class: %oro_email.email.owner.provider.storage.class%

    oro_email.email.owner.provider:
        public: false
        class: %oro_email.email.owner.provider.class%
        arguments:
            - @oro_email.email.owner.provider.storage

    oro_email.email.owner.manager:
        public: false
        class: %oro_email.email.owner.manager.class%
        arguments:
            - @oro_email.email.owner.provider.storage
            - @oro_email.email.address.manager

    oro_email.email.model.builder.helper:
        class: %oro_email.email.model.builder.helper.class%
        arguments:
            - @oro_entity.routing_helper
            - @oro_email.email.address.helper
            - @oro_entity.entity_name_resolver
            - @security.context
            - @oro_email.email.address.manager
            - @doctrine.orm.entity_manager
            - @oro_email.email.cache.manager
            - @templating

    oro_email.email.entity.builder:
        class: %oro_email.email.entity.builder.class%
        scope: prototype
        arguments:
            - @oro_email.email.entity.batch_processor
            - @oro_email.email.address.manager
            - @oro_email.email.address.helper

    oro_email.email.model.builder:
        class: %oro_email.email.model.builder.class%
        arguments:
            - @oro_email.email.model.builder.helper
            - @doctrine.orm.entity_manager
            - @oro_config.user
            - @oro_email.activity_list.provider
            - @oro_email.provider.email_attachment_provider
            - @oro_email.form.factory
        calls:
            - [setRequest, [@?request=]]

    oro_email.email_websocket.processor:
        class: %oro_email.email_websocket.processor.class%
        arguments:
            - @oro_wamp.publisher

    oro_email.event_listener.email_user_listener:
        class: %oro_email.event_listener.email_user_listener.class%
        arguments:
            - @oro_email.email_websocket.processor
        tags:
            - { name: doctrine.event_listener, event: onFlush, priority: 1 }
            - { name: doctrine.event_listener, event: postFlush, priority: 1 }

    oro_email.email.entity.batch_processor:
        class: %oro_email.email.entity.batch_processor.class%
        public: false
        scope: prototype
        arguments:
            - @oro_email.email.address.manager
            - @oro_email.email.owner.provider
            - @event_dispatcher

    oro_email.listener.entity_listener:
        class: %oro_email.listener.entity_listener.class%
        arguments:
            - @oro_email.email.owner.manager
            - @oro_email.email.activity.manager
            - @oro_email.email.thread.manager
        tags:
            - { name: doctrine.event_listener, event: onFlush }
            - { name: doctrine.event_listener, event: postFlush }
            - { name: doctrine.event_listener, event: postRemove }

    oro_email.manager.autoresponserule.api:
        class: %oro_email.manager.autoresponserule.api.class%
        parent: oro_soap.manager.entity_manager.abstract
        arguments:
            - %oro_email.autoresponserule.entity.class%
            - @doctrine.orm.entity_manager

    oro_email.autoresponserule_manager:
        class: %oro_email.autoresponserule_manager.class%
        arguments:
            - @doctrine
            - @oro_email.email.model.builder
            - @oro_email.mailer.processor
            - @logger
            - %locale%

    oro_email.manager.email.api:
        class: %oro_email.manager.email.api.class%
        parent: oro_soap.manager.entity_manager.abstract
        arguments:
            - %oro_email.email.entity.class%
            - @doctrine.orm.entity_manager
            - @oro_activity.manager
            - @oro_entity_config.config_manager
            - @oro_security.security_facade
            - @router

    oro_email.manager.email_origin.api:
        class: %oro_email.manager.email_origin.api.class%
        parent: oro_soap.manager.entity_manager.abstract
        arguments:
            - %oro_email.email_origin.entity.class%
            - @doctrine.orm.entity_manager

    oro_email.direct_mailer:
        class: %oro_email.direct_mailer.class%
        arguments:
            - @mailer
            - @service_container

    # Email template API
    oro_email.manager.emailtemplate.api:
        class: %oro_email.manager.emailtemplate.api.class%
        parent: oro_soap.manager.entity_manager.abstract
        arguments:
            - %oro_email.emailtemplate.entity.class%
            - @doctrine.orm.entity_manager

    oro_email.cache:
          parent: oro.cache.abstract
          calls:
              - [setNamespace, ['oro_email.cache']]

    # Available variables services
    oro_email.listener.config_subscriber:
        class:      %oro_email.listener.config_subscriber.class%
        arguments:  [@oro_email.cache, %oro_email.cache.available_in_template_key%]
        tags:
            - { name: kernel.event_subscriber}

    # email template twig instance
    oro_email.twig.string_loader:
        class: Twig_Loader_String

    oro_email.email_renderer:
        class: %oro_email.email_renderer.class%
        arguments:
            - @oro_email.twig.string_loader
            -  # twig environment options
              strict_variables: true
            - @oro_email.emailtemplate.variable_provider
            - @oro_email.cache
            - %oro_email.cache.available_in_template_key%
            - @oro_email.twig.email_sandbox
            - @translator
        lazy: true

    oro_email.twig.email_security_policy:
        class: %oro_email.twig.email_security_policy.class%
        arguments:
            # tags
            - [ 'app', 'for', 'if', 'spaceless' ]
            # filters
            - [ 'default', 'date', 'escape', 'format', 'length', 'lower', 'nl2br', 'number_format', 'title', 'trim', 'upper' ]
            # methods
            - []
            # properties
            - []
            # functions
            - [ 'date' ]

    oro_email.twig.email_sandbox:
        class: Twig_Extension_Sandbox
        arguments:
            - @oro_email.twig.email_security_policy
            - true # use sandbox globally in instance

    oro_email.emailtemplate.variable_provider:
        class: %oro_email.emailtemplate.variable_provider.class%

    oro_email.emailtemplate.variable_provider.entity:
        class: %oro_email.emailtemplate.variable_provider.entity.class%
        arguments:
            - @translator
            - @oro_entity_config.provider.email
            - @oro_entity_config.provider.entity
            - @doctrine
            - @oro_ui.formatter
        lazy: true
        tags:
            - { name: oro_email.emailtemplate.variable_provider, scope: entity }

    oro_email.emailtemplate.variable_provider.system:
        class: %oro_email.emailtemplate.variable_provider.system.class%
        lazy: true
        arguments:
            - @translator
            - @oro_config.user
            - @oro_locale.formatter.date_time
        lazy: true
        tags:
            - { name: oro_email.emailtemplate.variable_provider, scope: system }

    oro_email.emailtemplate.variable_provider.user:
        class: %oro_email.emailtemplate.variable_provider.user.class%
        lazy: true
        arguments:
            - @translator
            - @oro_security.security_facade
            - @oro_entity.entity_name_resolver
            - @oro_config.user
        lazy: true
        tags:
            - { name: oro_email.emailtemplate.variable_provider, scope: system }

    oro_email.validator.email_template_syntax:
        class: %oro_email.validator.email_template_syntax_validator.class%
        arguments:
            - @oro_email.email_renderer
            - @oro_locale.settings
            - @oro_entity_config.provider.entity
            - @translator
        tags:
            - { name: validator.constraint_validator, alias: oro_email.email_template_syntax_validator }

    oro_email.validator.email_address_validator:
        class: %oro_email.validator.email_address_validator.class%
        arguments:
            - @oro_email.email.address.helper
        tags:
            - { name: validator.constraint_validator, alias: oro_email.email_address_validator }

    oro_email.validator.email_recipients:
        class: %oro_email.validator.email_recipients_validator.class%
        tags:
            - { name: validator.constraint_validator, alias: oro_email.email_recipients_validator }

    oro_email.datagrid_query_factory:
        class: %oro_email.datagrid_query_factory.class%
        arguments:
            - @oro_email.email.owner.provider.storage
            - @oro_entity.entity_name_resolver
            - @doctrine

    oro_email.emailtemplate.datagrid_view_list:
        class: %oro_email.emailtemplate.datagrid_view_list.class%
        arguments:
            - @translator

    oro_email.emailfolder.datagrid_view_list:
        class: %oro_email.emailfolder.datagrid_view_list.class%
        arguments:
            - @translator
            - @oro_email.mailbox_choice_list

    oro_email.emailseen.datagrid_view_list:
        class: %oro_email.emailseen.datagrid_view_list.class%
        arguments:
            - @translator
            - @oro_email.mailbox_choice_list

    oro_email.emailtemplate.datagrid_helper:
        class: %oro_email.emailtemplate.datagrid_helper.class%
        arguments:
            - @oro_entity.entity_provider
            - @translator

    oro_email.mailer.processor:
        class: %oro_email.mailer.processor.class%
        arguments:
            - @oro_entity.doctrine_helper
            - @oro_email.direct_mailer
            - @oro_email.email.address.helper
            - @oro_email.email.entity.builder=
            - @oro_email.email.owner.provider
            - @oro_email.email.activity.manager
            - @oro_security.security_facade.link
            - @event_dispatcher
<<<<<<< HEAD
            - @oro_email.mailbox.mailer_manager
=======
            - @oro_security.encoder.mcrypt
>>>>>>> 2a771175

    oro_email.workflow.action.send_email:
        class: %oro_email.workflow.action.send_email.class%
        arguments:
            - @oro_workflow.context_accessor
            - @oro_email.mailer.processor
            - @oro_email.email.address.helper
            - @oro_entity.entity_name_resolver
        calls:
            - [setLogger, [@logger]]
        tags:
            - { name: oro_workflow.action, alias: send_email }

    oro_email.workflow.action.send_email_template:
        class: %oro_email.workflow.action.send_email_template.class%
        arguments:
            - @oro_workflow.context_accessor
            - @oro_email.mailer.processor
            - @oro_email.email.address.helper
            - @oro_entity.entity_name_resolver
            - @oro_email.email_renderer
            - @doctrine.orm.entity_manager
            - @validator
        calls:
            - [setLogger, [@logger]]
        tags:
            - { name: oro_workflow.action, alias: send_email_template }

    oro_email.helper.datagrid.emails:
        class: %oro_email.helper.datagrid.emails.class%
        arguments:
            - @oro_entity.doctrine_helper
            - @oro_email.email_synchronization_manager
            - @oro_activity.manager
            - %oro_user.entity.class%

    oro_email.listener.datagrid.email:
        class: %oro_email.listener.datagrid.email.class%
        arguments:
            - @oro_email.datagrid_query_factory
        tags:
            - { name: kernel.event_listener, event: oro_datagrid.datagrid.build.after.base-email-grid, method: onBuildAfter }

    oro_email.listener.datagrid.activity:
        class: %oro_email.listener.datagrid.activity.class%
        arguments:
            - @oro_email.helper.datagrid.emails
            - @oro_entity.routing_helper
        tags:
            - { name: kernel.event_listener, event: oro_datagrid.datagrid.build.after.activity-email-grid, method: onBuildAfter }

    oro_email.listener.datagrid.recent_emails.inbox:
        class: %oro_email.listener.datagrid.user_emails.recent.class%
        arguments:
            - @oro_email.helper.datagrid.emails
            - @oro_email.datagrid_query_factory
        tags:
          - { name: kernel.event_listener, event: oro_datagrid.datagrid.build.after.dashboard-recent-emails-inbox-grid, method: onBuildAfter }

    oro_email.listener.datagrid.recent_emails.sent:
        class: %oro_email.listener.datagrid.user_emails.recent.class%
        arguments:
            - @oro_email.helper.datagrid.emails
            - @oro_email.datagrid_query_factory
        tags:
          - { name: kernel.event_listener, event: oro_datagrid.datagrid.build.after.dashboard-recent-emails-sent-grid, method: onBuildAfter }

    oro_email.listener.datagrid.recent_emails.new:
        class: %oro_email.listener.datagrid.user_emails.recent.class%
        arguments:
            - @oro_email.helper.datagrid.emails
            - @oro_email.datagrid_query_factory
        tags:
          - { name: kernel.event_listener, event: oro_datagrid.datagrid.build.after.dashboard-recent-emails-new-grid, method: onBuildAfter }

    oro_email.email_synchronization_manager:
        class: %oro_email.email_synchronization_manager.class%
        arguments:
            - @service_container

    oro_email.known_email_address_checker_factory:
        class: %oro_email.known_email_address_checker_factory.class%
        public: false
        scope: prototype
        arguments:
            - @doctrine
            - @oro_email.email.address.manager
            - @oro_email.email.address.helper
            - @oro_email.email.owner.provider.storage
            - %oro_email.email_sync_exclusions%

    oro_email.email.activity.manager:
        class: %oro_email.email.activity.manager.class%
        arguments:
            - @oro_activity.manager
            - @oro_email.activity_list.provider
            - @oro_email.email.thread.provider

    oro_email.email.thread.provider:
        class: %oro_email.email.thread.provider.class%

    oro_email.email.thread.manager:
        class: %oro_email.email.thread.manager.class%
        arguments:
            - @oro_email.email.thread.provider

    oro_email.email.manager:
        class: %oro_email.email.manager.class%
        arguments:
            - @doctrine.orm.entity_manager
            - @oro_email.email.thread.manager
            - @oro_email.email.thread.provider
            - @oro_security.security_facade

    oro_email.twig.extension.email:
        class: %oro_email.twig.extension.email.class%
        arguments:
            - @oro_email.email_holder_helper
            - @oro_email.email.address.helper
            - @oro_email.manager.email_attachment_manager
            - @doctrine.orm.entity_manager
            - @oro_email.mailbox.process_storage
        tags:
            - { name: twig.extension }

    oro_email.listener.search_listener:
          class: %oro_email.listener.search_listener.class%
          tags:
              - { name: kernel.event_listener, event: oro_search.prepare_entity_map, method: prepareEntityMapEvent, priority: 10 }

    oro_email.activity_list.provider:
        class: %oro_email.activity_list.provider.class%
        arguments:
           - @oro_entity.doctrine_helper
           - @oro_entity_config.link.entity_manager
           - @oro_entity.entity_name_resolver
           - @router
           - @oro_entity_config.config_manager
           - @oro_email.email.thread.provider
           - @oro_ui.html_tag_helper
        calls:
           - [ setSecurityContextLink, [@security.context.link] ]
        tags:
           - {name: oro_activity_list.provider, priority: 30}

    oro_email.manager.email_attachment_manager:
        class: %oro_email.manager.email_attachment_manager.class%
        arguments:
            - @knp_gaufrette.filesystem_map
            - @doctrine.orm.entity_manager
            - @kernel
            - @oro_security.security_facade.link
            - @oro_attachment.validator.file_config_validator
            - @oro_attachment.config

    oro_email.listener.email_body_add_listener:
        class: %oro_email.listener.email_body_add_listener.class%
        arguments:
            - @oro_email.manager.email_attachment_manager
            - @oro_entity_config.provider.attachment
            - @oro_email.activity_list.provider
            - @oro_security.security_facade.link
            - @oro_activity_list.provider.chain
            - @doctrine.orm.entity_manager
        tags:
            - { name: kernel.event_listener, event: oro_email.email_body_added, method: linkToScope, priority: 10 }
            - { name: kernel.event_listener, event: oro_email.email_body_added, method: updateActivityDescription, priority: 20 }

    oro_email.listener.replace_embedded_attachments_listener:
        class: %oro_email.listener.replace_embedded_attachments_listener.class%
        tags:
            - { name: kernel.event_listener, event: oro_email.email_body_loaded, method: replace }

    oro_email.provider.email_attachment_provider:
        class: %oro_email.provider.email_attachment_provider.class%
        arguments:
            - @oro_email.email.thread.provider
            - @doctrine.orm.entity_manager
            - @oro_attachment.provider.attachment
            - @oro_email.email_attachment_transformer

    oro_email.email_attachment_transformer:
        class: %oro_email.email_attachment_transformer.class%
        arguments:
            - @knp_gaufrette.filesystem_map
            - @oro_email.form.factory

    oro_email.email_importance_transformer:
        class: Oro\Bundle\EmailBundle\Form\DataTransformer\EmailImportanceApiTransformer

    oro_email.email_body_type_transformer:
        class: Oro\Bundle\EmailBundle\Form\DataTransformer\EmailBodyTypeApiTransformer

    oro_email.acl.voter.email_voter:
        class: %oro_email.acl.voter.email_voter.class%
        arguments:
            - @service_container
        tags:
            - { name: security.voter }

    oro_email.entity_alias_provider:
        class: Oro\Bundle\EmailBundle\Provider\EmailEntityAliasProvider
        public: false
        arguments:
            - @oro_email.email.address.manager
        tags:
            - { name: oro_entity.alias_provider }

    oro_email.manager.email_activity.api:
        class: %oro_email.manager.email_activity.api.class%
        parent: oro_soap.manager.entity_manager.abstract
        arguments:
            - %oro_email.email.entity.class%
            - @doctrine.orm.entity_manager
            - @oro_activity.manager

    oro_email.manager.email_activity_search.api:
        class: %oro_email.manager.email_activity_search.api.class%
        parent: oro_soap.manager.entity_manager.abstract
        arguments:
            - %oro_email.email.entity.class%
            - @doctrine.orm.entity_manager
            - @oro_activity.manager
            - @oro_search.index

    oro_email.email.flag.manager:
        class: %oro_email.email.flag.manager.class%
        arguments:
            - @oro_email.email_flag_manager_loader_selector
            - @doctrine.orm.entity_manager
        calls:
            - [setLogger, [@logger]]

    oro_email.manager.notification:
        class: %oro_email.manager.notification.class%
        arguments:
            - @doctrine.orm.entity_manager
            - @oro_ui.html_tag_helper
            - @router
            - @oro_email.email.cache.manager
            - @oro_entity_config.config_manager

    oro_email.datagrid.origin_folder.provider:
        class: %oro_email.datagrid.origin_folder.provider.class%
        arguments:
            - @doctrine.orm.entity_manager
            - @security.context
            - @translator

    oro_email.mailbox.process_storage:
        class: %oro_email.mailbox.process_storage.class%

    oro_email.mailbox_email_owner_provider:
        class: %oro_email.mailbox_email_owner_provider.class%
        tags:
            - { name: oro_email.owner.provider, order: 1 }

    oro_email.mailbox_choice_list:
        class: %oro_email.mailbox_choice_list.class%
        arguments:
            - @doctrine

    oro_email.mailbox.manager.api:
        class: %oro_email.mailbox.manager.api.class%
        parent: oro_soap.manager.entity_manager.abstract
        arguments:
            - %oro_email.mailbox.entity.class%
            - @doctrine.orm.entity_manager
<<<<<<< HEAD
=======

>>>>>>> 2a771175
    oro_email.mailbox.mailer_manager:
        class: %oro_email.mailbox.mailer_manager.class%
        arguments:
            - @doctrine

<<<<<<< HEAD
=======
    oro_email.mailbox.entity_name_provider:
        class: %oro_email.mailbox.entity_name_provider.class%
        arguments:
            - @translator.default
        tags:
            - { name: oro_entity.name_provider, priority: 0}

>>>>>>> 2a771175
    oro_email.workflow.condition.instanceof:
        class: %oro_email.workflow.condition.instanceof.class%
        tags:
            - { name: oro_workflow.condition, alias: instanceof }

    oro_email.workflow.condition.has_count:
        class: %oro_email.workflow.condition.has_count.class%
        tags:
            - { name: oro_workflow.condition, alias: has_count }

    oro_email.workflow.action.parse_first_name:
        class: %oro_email.workflow.action.parse_first_name.class%
        arguments:
            - @oro_workflow.context_accessor
            - @oro_email.email.address.helper
        tags:
            - { name: oro_workflow.action, alias: parse_first_name_from_email_address }

    oro_email.workflow.action.parse_last_name:
        class: %oro_email.workflow.action.parse_last_name.class%
        arguments:
            - @oro_workflow.context_accessor
            - @oro_email.email.address.helper
        tags:
            - { name: oro_workflow.action, alias: parse_last_name_from_email_address }

    oro_email.workflow.action.request_mailboxes:
        class: %oro_email.workflow.action.request_mailboxes.class%
        arguments:
            - @oro_workflow.context_accessor
            - @doctrine
<<<<<<< HEAD
=======
            - @oro_email.mailbox.process_storage
>>>>>>> 2a771175
        tags:
            - { name: oro_workflow.action, alias: request_mailboxes|find_mailboxes }

    oro_email.workflow.action.strip_html_tags:
        class: %oro_email.workflow.action.strip_html_tags.class%
        arguments:
            - @oro_workflow.context_accessor
        tags:
<<<<<<< HEAD
            - { name: oro_workflow.action, alias: strip_html_tags }
=======
            - { name: oro_workflow.action, alias: strip_html_tags }

    oro_email.workflow.action.add_activity_target:
        class: %oro_email.workflow.action.add_activity_target.class%
        arguments:
            - @oro_workflow.context_accessor
            - @oro_email.email.activity.manager
            - @oro_activity_list.provider.chain
            - @doctrine.orm.entity_manager
        tags:
            - { name: oro_workflow.action, alias: add_email_activity_target }
>>>>>>> 2a771175
<|MERGE_RESOLUTION|>--- conflicted
+++ resolved
@@ -109,10 +109,7 @@
     oro_email.mailbox_choice_list.class:                Oro\Bundle\EmailBundle\Datagrid\MailboxChoiceList
     oro_email.mailbox.manager.api.class:                Oro\Bundle\SoapBundle\Entity\Manager\ApiEntityManager
     oro_email.mailbox.mailer_manager.class:             Oro\Bundle\EmailBundle\Mailer\MailboxMailerManager
-<<<<<<< HEAD
-=======
     oro_email.mailbox.entity_name_provider.class:       Oro\Bundle\EmailBundle\Provider\MailboxEntityNameProvider
->>>>>>> 2a771175
 
     # Workflow conditions
     oro_email.workflow.condition.instanceof.class:      Oro\Bundle\EmailBundle\Model\Condition\IsInstanceOf
@@ -123,10 +120,7 @@
     oro_email.workflow.action.parse_last_name.class:    Oro\Bundle\EmailBundle\Model\Action\ParseLastNameFromEmailAddress
     oro_email.workflow.action.request_mailboxes.class:  Oro\Bundle\EmailBundle\Model\Action\RequestMailboxes
     oro_email.workflow.action.strip_html_tags.class:    Oro\Bundle\EmailBundle\Model\Action\StripHtmlTags
-<<<<<<< HEAD
-=======
     oro_email.workflow.action.add_activity_target.class: Oro\Bundle\EmailBundle\Model\Action\AddActivityTarget
->>>>>>> 2a771175
 
 services:
     oro_email.entity.cache.warmer:
@@ -459,11 +453,7 @@
             - @oro_email.email.activity.manager
             - @oro_security.security_facade.link
             - @event_dispatcher
-<<<<<<< HEAD
-            - @oro_email.mailbox.mailer_manager
-=======
             - @oro_security.encoder.mcrypt
->>>>>>> 2a771175
 
     oro_email.workflow.action.send_email:
         class: %oro_email.workflow.action.send_email.class%
@@ -732,17 +722,12 @@
         arguments:
             - %oro_email.mailbox.entity.class%
             - @doctrine.orm.entity_manager
-<<<<<<< HEAD
-=======
-
->>>>>>> 2a771175
+
     oro_email.mailbox.mailer_manager:
         class: %oro_email.mailbox.mailer_manager.class%
         arguments:
             - @doctrine
 
-<<<<<<< HEAD
-=======
     oro_email.mailbox.entity_name_provider:
         class: %oro_email.mailbox.entity_name_provider.class%
         arguments:
@@ -750,7 +735,6 @@
         tags:
             - { name: oro_entity.name_provider, priority: 0}
 
->>>>>>> 2a771175
     oro_email.workflow.condition.instanceof:
         class: %oro_email.workflow.condition.instanceof.class%
         tags:
@@ -782,10 +766,7 @@
         arguments:
             - @oro_workflow.context_accessor
             - @doctrine
-<<<<<<< HEAD
-=======
             - @oro_email.mailbox.process_storage
->>>>>>> 2a771175
         tags:
             - { name: oro_workflow.action, alias: request_mailboxes|find_mailboxes }
 
@@ -794,9 +775,6 @@
         arguments:
             - @oro_workflow.context_accessor
         tags:
-<<<<<<< HEAD
-            - { name: oro_workflow.action, alias: strip_html_tags }
-=======
             - { name: oro_workflow.action, alias: strip_html_tags }
 
     oro_email.workflow.action.add_activity_target:
@@ -807,5 +785,4 @@
             - @oro_activity_list.provider.chain
             - @doctrine.orm.entity_manager
         tags:
-            - { name: oro_workflow.action, alias: add_email_activity_target }
->>>>>>> 2a771175
+            - { name: oro_workflow.action, alias: add_email_activity_target }