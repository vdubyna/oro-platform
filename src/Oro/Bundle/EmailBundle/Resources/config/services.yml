--- conflicted
+++ resolved
@@ -518,12 +518,8 @@
            - @oro_entity_config.config_manager
            - @oro_email.email.thread.provider
            - @oro_ui.html_tag_helper
-<<<<<<< HEAD
-           - @service_container
-=======
         calls:
            - [ setSecurityContextLink, [@security.context.link] ]
->>>>>>> 1ede66fa
         tags:
            - {name: oro_activity_list.provider, priority: 30}
 
