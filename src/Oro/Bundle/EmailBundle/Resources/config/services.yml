--- conflicted
+++ resolved
@@ -15,12 +15,8 @@
     oro_email.entity.cache.clearer.class:         Oro\Bundle\EmailBundle\Cache\EntityCacheClearer
     oro_email.direct_mailer.class:                Oro\Bundle\EmailBundle\Mailer\DirectMailer
     oro_email.mailer.processor.class:             Oro\Bundle\EmailBundle\Mailer\Processor
-<<<<<<< HEAD
-    oro_email.email_synchronization_manager.class:  Oro\Bundle\EmailBundle\Sync\EmailSynchronizationManager
     oro_email.email.activity.manager.class:       Oro\Bundle\EmailBundle\Entity\Manager\EmailActivityManager
-=======
     oro_email.email_synchronization_manager.class:         Oro\Bundle\EmailBundle\Sync\EmailSynchronizationManager
->>>>>>> 04a780c7
     oro_email.event_listener.activity_grid_listener.class: Oro\Bundle\EmailBundle\EventListener\Datagrid\ActivityGridListener
     oro_entity.twig.extension.email.class:                 Oro\Bundle\EmailBundle\Twig\EmailExtension
 
