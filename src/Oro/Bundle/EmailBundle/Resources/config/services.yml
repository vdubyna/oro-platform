parameters:
    oro_email.email.entity.class:                 Oro\Bundle\EmailBundle\Entity\Email
    oro_email.email_folder.entity.class:          Oro\Bundle\EmailBundle\Entity\EmailFolder
    oro_email.email_user.entity.class:            Oro\Bundle\EmailBundle\Entity\EmailUser
    oro_email.email_folder.model.class:           Oro\Bundle\EmailBundle\Model\FolderType
    oro_email.email.cache.manager.class:          Oro\Bundle\EmailBundle\Cache\EmailCacheManager
    oro_email.email_holder_helper.class:          Oro\Bundle\EmailBundle\Tools\EmailHolderHelper
    oro_email.email.address.helper.class:         Oro\Bundle\EmailBundle\Tools\EmailAddressHelper
    oro_email.email.address.manager.class:        Oro\Bundle\EmailBundle\Entity\Manager\EmailAddressManager
    oro_email.email.owner.provider.class:         Oro\Bundle\EmailBundle\Entity\Provider\EmailOwnerProvider
    oro_email.email.owner.provider.storage.class: Oro\Bundle\EmailBundle\Entity\Provider\EmailOwnerProviderStorage
    oro_email.email.owner.manager.class:          Oro\Bundle\EmailBundle\Entity\Manager\EmailOwnerManager
    oro_email.email.model.builder.helper.class:   Oro\Bundle\EmailBundle\Builder\Helper\EmailModelBuilderHelper
    oro_email.email.entity.builder.class:         Oro\Bundle\EmailBundle\Builder\EmailEntityBuilder
    oro_email.email.model.builder.class:          Oro\Bundle\EmailBundle\Builder\EmailModelBuilder
    oro_email.email.entity.batch_processor.class: Oro\Bundle\EmailBundle\Builder\EmailEntityBatchProcessor
    oro_email.email_body_loader_selector.class:   Oro\Bundle\EmailBundle\Provider\EmailBodyLoaderSelector
    oro_email.email_flag_manager_loader_selector.class: Oro\Bundle\EmailBundle\Provider\EmailFlagManagerLoaderSelector
    oro_email.listener.entity_listener.class:     Oro\Bundle\EmailBundle\EventListener\EntityListener
    oro_email.manager.email.api.class:            Oro\Bundle\EmailBundle\Entity\Manager\EmailApiEntityManager
    oro_email.entity.cache.warmer.class:          Oro\Bundle\EmailBundle\Cache\EntityCacheWarmer
    oro_email.entity.cache.clearer.class:         Oro\Bundle\EmailBundle\Cache\EntityCacheClearer
    oro_email.direct_mailer.class:                Oro\Bundle\EmailBundle\Mailer\DirectMailer
    oro_email.mailer.processor.class:             Oro\Bundle\EmailBundle\Mailer\Processor
    oro_email.email.activity.manager.class:       Oro\Bundle\EmailBundle\Entity\Manager\EmailActivityManager
    oro_email.email_synchronization_manager.class:  Oro\Bundle\EmailBundle\Sync\EmailSynchronizationManager
    oro_email.known_email_address_checker_factory.class: Oro\Bundle\EmailBundle\Sync\KnownEmailAddressCheckerFactory
    oro_email.twig.extension.email.class:         Oro\Bundle\EmailBundle\Twig\EmailExtension
    oro_email.email.manager.class:                Oro\Bundle\EmailBundle\Entity\Manager\EmailManager
    oro_email.email.flag.manager.class:           Oro\Bundle\EmailBundle\Manager\EmailFlagManager
    oro_email.email.thread.manager.class:         Oro\Bundle\EmailBundle\Entity\Manager\EmailThreadManager
    oro_email.email.thread.provider.class:        Oro\Bundle\EmailBundle\Entity\Provider\EmailThreadProvider
    oro_email.email_attachment_transformer.class: Oro\Bundle\EmailBundle\Tools\EmailAttachmentTransformer


    oro_email.emailtemplate.entity.class: Oro\Bundle\EmailBundle\Entity\EmailTemplate

    # Email template API
    oro_email.manager.emailtemplate.api.class: Oro\Bundle\SoapBundle\Entity\Manager\ApiEntityManager

    # Entity config event listener
    oro_email.listener.config_subscriber.class: Oro\Bundle\EmailBundle\EventListener\ConfigSubscriber

    # Providers
    oro_email.emailtemplate.variable_provider.class: Oro\Bundle\EmailBundle\Provider\VariablesProvider
    oro_email.emailtemplate.variable_provider.entity.class: Oro\Bundle\EmailBundle\Provider\EntityVariablesProvider
    oro_email.emailtemplate.variable_provider.system.class: Oro\Bundle\EmailBundle\Provider\SystemVariablesProvider
    oro_email.emailtemplate.variable_provider.user.class: Oro\Bundle\EmailBundle\Provider\LoggedUserVariablesProvider
    oro_email.activity_list.provider.class: Oro\Bundle\EmailBundle\Provider\EmailActivityListProvider

    # Cache keys
    oro_email.cache.available_in_template_key: 'oro_email.available_in_template_fields'

    # Email renderer, twig instance
    oro_email.email_renderer.class: Oro\Bundle\EmailBundle\Provider\EmailRenderer
    oro_email.twig.email_security_policy.class: Twig_Sandbox_SecurityPolicy

    oro_email.helper.datagrid.emails.class:           Oro\Bundle\EmailBundle\Datagrid\EmailGridHelper
    oro_email.datagrid_query_factory.class:           Oro\Bundle\EmailBundle\Datagrid\EmailQueryFactory
    oro_email.emailtemplate.datagrid_view_list.class: Oro\Bundle\EmailBundle\Datagrid\EmailTemplatesViewList
    oro_email.emailtemplate.datagrid_helper.class:    Oro\Bundle\EmailBundle\Datagrid\EmailTemplateGridHelper
    oro_email.emailfolder.datagrid_view_list.class:   Oro\Bundle\EmailBundle\Datagrid\EmailFolderViewList
    oro_email.emailseen.datagrid_view_list.class:   Oro\Bundle\EmailBundle\Datagrid\EmailSeenViewList

    # Datagrid event listeners
    oro_email.listener.datagrid.email.class:        Oro\Bundle\EmailBundle\EventListener\Datagrid\EmailGridListener
    oro_email.listener.datagrid.activity.class:     Oro\Bundle\EmailBundle\EventListener\Datagrid\ActivityGridListener
    oro_email.listener.datagrid.user_emails.recent.class: Oro\Bundle\EmailBundle\EventListener\Datagrid\RecentEmailGridListener
    oro_email.listener.datagrid.context.class:        Oro\Bundle\EmailBundle\EventListener\Datagrid\ContextGridListener

    # Email Action for workflows
    oro_email.workflow.action.send_email.class: Oro\Bundle\EmailBundle\Workflow\Action\SendEmail
    oro_email.workflow.action.send_email_template.class: Oro\Bundle\EmailBundle\Workflow\Action\SendEmailTemplate

    oro_email.listener.search_listener.class: Oro\Bundle\EmailBundle\EventListener\SearchListener
    oro_email.listener.email_body_add_listener.class: Oro\Bundle\EmailBundle\EventListener\EmailBodyAddListener

    # Validators
    oro_email.validator.email_template_syntax_validator.class: Oro\Bundle\EmailBundle\Validator\EmailTemplateSyntaxValidator
    oro_email.validator.email_address_validator.class: Oro\Bundle\EmailBundle\Validator\EmailAddressValidator
    oro_email.validator.email_recipients_validator.class: Oro\Bundle\EmailBundle\Validator\EmailRecipientsValidator

    oro_email.manager.email_attachment_manager.class: Oro\Bundle\EmailBundle\Manager\EmailAttachmentManager
    oro_email.provider.email_attachment_provider.class: Oro\Bundle\EmailBundle\Provider\EmailAttachmentProvider
    oro_email.acl.voter.email_voter.class: Oro\Bundle\EmailBundle\Acl\Voter\EmailVoter
    oro_email.manager.email_activity.api.class:     Oro\Bundle\EmailBundle\Entity\Manager\EmailActivityApiEntityManager

services:
    oro_email.entity.cache.warmer:
        class: %oro_email.entity.cache.warmer.class%
        arguments:
            - @oro_email.email.owner.provider.storage
            - %oro_email.entity.cache_dir%
            - %oro_email.entity.cache_namespace%
            - %oro_email.entity.proxy_name_template%
            - @kernel
        tags:
            - { name: kernel.cache_warmer, priority: 30 }

    oro_email.entity.cache.clearer:
        class: %oro_email.entity.cache.clearer.class%
        arguments:
            - %oro_email.entity.cache_dir%
            - %oro_email.entity.proxy_name_template%
        tags:
            - { name: kernel.cache_clearer }

    oro_email.email.cache.manager:
        class: %oro_email.email.cache.manager.class%
        arguments:
            - @oro_email.email_body_loader_selector
            - @doctrine.orm.entity_manager
            - @event_dispatcher
        calls:
            - [setLogger, [@logger]]

    oro_email.email_holder_helper:
        class: %oro_email.email_holder_helper.class%
        arguments:
            - @oro_entity_config.provider.extend

    oro_email.email.address.helper:
        class: %oro_email.email.address.helper.class%

    oro_email.email_body_loader_selector:
        public: false
        class: %oro_email.email_body_loader_selector.class%

    oro_email.email_flag_manager_loader_selector:
        public: false
        class: %oro_email.email_flag_manager_loader_selector.class%

    oro_email.email.address.manager:
        class: %oro_email.email.address.manager.class%
        arguments:
            - %oro_email.entity.cache_namespace%
            - %oro_email.entity.proxy_name_template%

    oro_email.email.owner.provider.storage:
        public: false
        class: %oro_email.email.owner.provider.storage.class%

    oro_email.email.owner.provider:
        public: false
        class: %oro_email.email.owner.provider.class%
        arguments:
            - @oro_email.email.owner.provider.storage

    oro_email.email.owner.manager:
        public: false
        class: %oro_email.email.owner.manager.class%
        arguments:
            - @oro_email.email.owner.provider.storage
            - @oro_email.email.address.manager

    oro_email.email.model.builder.helper:
        class: %oro_email.email.model.builder.helper.class%
        arguments:
            - @oro_entity.routing_helper
            - @oro_email.email.address.helper
            - @oro_entity.entity_name_resolver
            - @security.context
            - @oro_email.email.address.manager
            - @doctrine.orm.entity_manager
            - @oro_email.email.cache.manager
            - @templating

    oro_email.email.entity.builder:
        class: %oro_email.email.entity.builder.class%
        scope: prototype
        arguments:
            - @oro_email.email.entity.batch_processor
            - @oro_email.email.address.manager
            - @oro_email.email.address.helper

    oro_email.email.model.builder:
      class: %oro_email.email.model.builder.class%
      scope: request
      arguments:
          - @oro_email.email.model.builder.helper
          - @request
          - @doctrine.orm.entity_manager
          - @oro_config.user
          - @oro_email.activity_list.provider
          - @oro_email.provider.email_attachment_provider
          - @oro_email.form.factory

    oro_email.email.entity.batch_processor:
        class: %oro_email.email.entity.batch_processor.class%
        public: false
        scope: prototype
        arguments:
            - @oro_email.email.address.manager
            - @oro_email.email.owner.provider
            - @event_dispatcher

    oro_email.listener.entity_listener:
        class: %oro_email.listener.entity_listener.class%
        arguments:
            - @oro_email.email.owner.manager
            - @oro_email.email.activity.manager
            - @oro_email.email.thread.manager
        tags:
            - { name: doctrine.event_listener, event: onFlush }
            - { name: doctrine.event_listener, event: postFlush }

    oro_email.manager.email.api:
        class: %oro_email.manager.email.api.class%
        parent: oro_soap.manager.entity_manager.abstract
        arguments:
            - %oro_email.email.entity.class%
            - @doctrine.orm.entity_manager
            - @oro_activity.manager
            - @oro_entity_config.config_manager
            - @oro_security.security_facade
            - @router

    oro_email.direct_mailer:
        class: %oro_email.direct_mailer.class%
        arguments:
            - @mailer
            - @service_container

    # Email template API
    oro_email.manager.emailtemplate.api:
        class: %oro_email.manager.emailtemplate.api.class%
        parent: oro_soap.manager.entity_manager.abstract
        arguments:
            - %oro_email.emailtemplate.entity.class%
            - @doctrine.orm.entity_manager

    oro_email.cache:
          parent: oro.cache.abstract
          calls:
              - [setNamespace, ['oro_email.cache']]

    # Available variables services
    oro_email.listener.config_subscriber:
        class:      %oro_email.listener.config_subscriber.class%
        arguments:  [@oro_email.cache, %oro_email.cache.available_in_template_key%]
        tags:
            - { name: kernel.event_subscriber}

    # email template twig instance
    oro_email.twig.string_loader:
        class: Twig_Loader_String

    oro_email.email_renderer:
        class: %oro_email.email_renderer.class%
        arguments:
            - @oro_email.twig.string_loader
            -  # twig environment options
              strict_variables: true
            - @oro_email.emailtemplate.variable_provider
            - @oro_email.cache
            - %oro_email.cache.available_in_template_key%
            - @oro_email.twig.email_sandbox
            - @translator
        lazy: true

    oro_email.twig.email_security_policy:
        class: %oro_email.twig.email_security_policy.class%
        arguments:
            # tags
            - [ 'app', 'for', 'if', 'spaceless' ]
            # filters
            - [ 'default', 'date', 'escape', 'format', 'length', 'lower', 'nl2br', 'number_format', 'title', 'trim', 'upper' ]
            # methods
            - []
            # properties
            - []
            # functions
            - [ 'date' ]

    oro_email.twig.email_sandbox:
        class: Twig_Extension_Sandbox
        arguments:
            - @oro_email.twig.email_security_policy
            - true # use sandbox globally in instance

    oro_email.emailtemplate.variable_provider:
        class: %oro_email.emailtemplate.variable_provider.class%

    oro_email.emailtemplate.variable_provider.entity:
        class: %oro_email.emailtemplate.variable_provider.entity.class%
        arguments:
            - @translator
            - @oro_entity_config.provider.email
            - @oro_entity_config.provider.entity
            - @doctrine
        lazy: true
        tags:
            - { name: oro_email.emailtemplate.variable_provider, scope: entity }

    oro_email.emailtemplate.variable_provider.system:
        class: %oro_email.emailtemplate.variable_provider.system.class%
        lazy: true
        arguments:
            - @translator
            - @oro_config.user
            - @oro_locale.formatter.date_time
        lazy: true
        tags:
            - { name: oro_email.emailtemplate.variable_provider, scope: system }

    oro_email.emailtemplate.variable_provider.user:
        class: %oro_email.emailtemplate.variable_provider.user.class%
        lazy: true
        arguments:
            - @translator
            - @oro_security.security_facade
            - @oro_entity.entity_name_resolver
            - @oro_config.user
        lazy: true
        tags:
            - { name: oro_email.emailtemplate.variable_provider, scope: system }

    oro_email.validator.email_template_syntax:
        class: %oro_email.validator.email_template_syntax_validator.class%
        arguments:
            - @oro_email.email_renderer
            - @oro_locale.settings
            - @oro_entity_config.provider.entity
            - @translator
        tags:
            - { name: validator.constraint_validator, alias: oro_email.email_template_syntax_validator }

    oro_email.validator.email_address_validator:
        class: %oro_email.validator.email_address_validator.class%
        arguments:
            - @oro_email.email.address.helper
        tags:
            - { name: validator.constraint_validator, alias: oro_email.email_address_validator }

    oro_email.validator.email_recipients:
        class: %oro_email.validator.email_recipients_validator.class%
        tags:
            - { name: validator.constraint_validator, alias: oro_email.email_recipients_validator }

    oro_email.datagrid_query_factory:
        class: %oro_email.datagrid_query_factory.class%
        arguments:
            - @oro_email.email.owner.provider.storage
            - @oro_entity.entity_name_resolver

    oro_email.emailtemplate.datagrid_view_list:
        class: %oro_email.emailtemplate.datagrid_view_list.class%
        arguments:
            - @translator

    oro_email.emailfolder.datagrid_view_list:
        class: %oro_email.emailfolder.datagrid_view_list.class%
        arguments:
            - @translator

    oro_email.emailseen.datagrid_view_list:
        class: %oro_email.emailseen.datagrid_view_list.class%
        arguments:
            - @translator

    oro_email.emailtemplate.datagrid_helper:
        class: %oro_email.emailtemplate.datagrid_helper.class%
        arguments:
            - @oro_entity.entity_provider
            - @translator

    oro_email.mailer.processor:
        class: %oro_email.mailer.processor.class%
        arguments:
            - @oro_entity.doctrine_helper
            - @oro_email.direct_mailer
            - @oro_email.email.address.helper
            - @oro_email.email.entity.builder=
            - @oro_email.email.owner.provider
            - @oro_email.email.activity.manager
            - @oro_security.security_facade.link
            - @event_dispatcher

    oro_email.workflow.action.send_email:
        class: %oro_email.workflow.action.send_email.class%
        arguments:
            - @oro_workflow.context_accessor
            - @oro_email.mailer.processor
            - @oro_email.email.address.helper
            - @oro_entity.entity_name_resolver
        calls:
            - [setLogger, [@logger]]
        tags:
            - { name: oro_workflow.action, alias: send_email }

    oro_email.workflow.action.send_email_template:
        class: %oro_email.workflow.action.send_email_template.class%
        arguments:
            - @oro_workflow.context_accessor
            - @oro_email.mailer.processor
            - @oro_email.email.address.helper
            - @oro_entity.entity_name_resolver
            - @oro_email.email_renderer
            - @doctrine.orm.entity_manager
            - @validator
        calls:
            - [setLogger, [@logger]]
        tags:
            - { name: oro_workflow.action, alias: send_email_template }

    oro_email.helper.datagrid.emails:
        class: %oro_email.helper.datagrid.emails.class%
        arguments:
            - @oro_entity.doctrine_helper
            - @oro_email.email_synchronization_manager
            - @oro_activity.manager
            - %oro_user.entity.class%

    oro_email.listener.datagrid.email:
        class: %oro_email.listener.datagrid.email.class%
        arguments:
            - @oro_email.datagrid_query_factory
        tags:
            - { name: kernel.event_listener, event: oro_datagrid.datagrid.build.after.base-email-grid, method: onBuildAfter }

    oro_email.listener.datagrid.activity:
        class: %oro_email.listener.datagrid.activity.class%
        arguments:
            - @oro_email.helper.datagrid.emails
            - @oro_entity.routing_helper
        tags:
            - { name: kernel.event_listener, event: oro_datagrid.datagrid.build.after.activity-email-grid, method: onBuildAfter }

    oro_email.listener.datagrid.recent_emails.inbox:
        class: %oro_email.listener.datagrid.user_emails.recent.class%
        arguments:
            - @oro_email.helper.datagrid.emails
            - @oro_email.datagrid_query_factory
        tags:
          - { name: kernel.event_listener, event: oro_datagrid.datagrid.build.after.dashboard-recent-emails-inbox-grid, method: onBuildAfter }

    oro_email.listener.datagrid.recent_emails.sent:
        class: %oro_email.listener.datagrid.user_emails.recent.class%
        arguments:
            - @oro_email.helper.datagrid.emails
            - @oro_email.datagrid_query_factory
        tags:
          - { name: kernel.event_listener, event: oro_datagrid.datagrid.build.after.dashboard-recent-emails-sent-grid, method: onBuildAfter }

    oro_email.listener.datagrid.recent_emails.new:
        class: %oro_email.listener.datagrid.user_emails.recent.class%
        arguments:
            - @oro_email.helper.datagrid.emails
            - @oro_email.datagrid_query_factory
        tags:
          - { name: kernel.event_listener, event: oro_datagrid.datagrid.build.after.dashboard-recent-emails-new-grid, method: onBuildAfter }

    oro_email.email_synchronization_manager:
        class: %oro_email.email_synchronization_manager.class%
        arguments:
            - @service_container

    oro_email.known_email_address_checker_factory:
        class: %oro_email.known_email_address_checker_factory.class%
        public: false
        scope: prototype
        arguments:
            - @doctrine
            - @oro_email.email.address.manager
            - @oro_email.email.address.helper
            - @oro_email.email.owner.provider.storage
            - %oro_email.email_sync_exclusions%

    oro_email.email.activity.manager:
        class: %oro_email.email.activity.manager.class%
        arguments:
            - @oro_activity.manager
            - @oro_email.activity_list.provider
            - @oro_email.email.thread.provider

    oro_email.email.thread.provider:
        class: %oro_email.email.thread.provider.class%

    oro_email.email.thread.manager:
        class: %oro_email.email.thread.manager.class%
        arguments:
            - @oro_email.email.thread.provider

    oro_email.email.manager:
        class: %oro_email.email.manager.class%
        arguments:
            - @doctrine.orm.entity_manager
            - @oro_email.email.thread.manager
            - @oro_email.email.thread.provider
            - @oro_email.email.flag.manager
            - @security.context

    oro_email.twig.extension.email:
        class: %oro_email.twig.extension.email.class%
        arguments:
            - @oro_email.email_holder_helper
            - @oro_email.email.address.helper
            - @oro_email.manager.email_attachment_manager
            - @doctrine.orm.entity_manager
            - @oro_entity.routing_helper
        tags:
            - { name: twig.extension }

    oro_email.listener.search_listener:
          class: %oro_email.listener.search_listener.class%
          tags:
              - { name: kernel.event_listener, event: oro_search.prepare_entity_map, method: prepareEntityMapEvent, priority: 10 }

    oro_email.activity_list.provider:
        class: %oro_email.activity_list.provider.class%
        arguments:
           - @oro_entity.doctrine_helper
           - @oro_entity_config.link.entity_manager
           - @oro_entity.entity_name_resolver
           - @router
           - @oro_entity_config.config_manager
           - @oro_email.email.thread.provider
           - @oro_ui.html_tag_helper
        tags:
           - {name: oro_activity_list.provider, priority: 30}

    oro_email.manager.email_attachment_manager:
        class: %oro_email.manager.email_attachment_manager.class%
        arguments:
            - @knp_gaufrette.filesystem_map
            - @doctrine.orm.entity_manager
            - @kernel
            - @oro_security.security_facade.link
            - @oro_attachment.validator.file_config_validator
            - @oro_attachment.config

    oro_email.listener.email_body_add_listener:
        class: %oro_email.listener.email_body_add_listener.class%
        arguments:
            - @oro_email.manager.email_attachment_manager
            - @oro_entity_config.provider.attachment
            - @oro_email.activity_list.provider
            - @oro_security.security_facade.link
            - @oro_activity_list.provider.chain
            - @doctrine.orm.entity_manager
        tags:
            - { name: kernel.event_listener, event: oro_email.email_body_added, method: linkToScope, priority: 10 }
            - { name: kernel.event_listener, event: oro_email.email_body_added, method: updateActivityDescription, priority: 20 }

    oro_email.provider.email_attachment_provider:
        class: %oro_email.provider.email_attachment_provider.class%
        arguments:
            - @oro_email.email.thread.provider
            - @doctrine.orm.entity_manager
            - @oro_attachment.provider.attachment
            - @oro_email.email_attachment_transformer

    oro_email.email_attachment_transformer:
        class: %oro_email.email_attachment_transformer.class%
        arguments:
            - @knp_gaufrette.filesystem_map
            - @oro_email.form.factory

    oro_email.email_importance_transformer:
        class: Oro\Bundle\EmailBundle\Form\DataTransformer\EmailImportanceApiTransformer

    oro_email.email_body_type_transformer:
        class: Oro\Bundle\EmailBundle\Form\DataTransformer\EmailBodyTypeApiTransformer

    oro_email.acl.voter.email_voter:
        class: %oro_email.acl.voter.email_voter.class%
        arguments:
            - @service_container
        tags:
            - { name: security.voter }

    oro_email.entity_alias_provider:
        class: Oro\Bundle\EmailBundle\Provider\EmailEntityAliasProvider
        public: false
        arguments:
            - @oro_email.email.address.manager
        tags:
            - { name: oro_entity.alias_provider }

    oro_email.manager.email_activity.api:
        class: %oro_email.manager.email_activity.api.class%
        parent: oro_soap.manager.entity_manager.abstract
        arguments:
            - %oro_email.email.entity.class%
            - @doctrine.orm.entity_manager
            - @oro_activity.manager

    oro_email.email.flag.manager:
        class: %oro_email.email.flag.manager.class%
        arguments:
            - @oro_email.email_flag_manager_loader_selector
<<<<<<< HEAD
            - @doctrine.orm.entity_manager
        calls:
            - [setLogger, [@logger]]
=======
            - @doctrine.orm.entity_manager
>>>>>>> 3e27ad4f
<|MERGE_RESOLUTION|>--- conflicted
+++ resolved
@@ -589,10 +589,6 @@
         class: %oro_email.email.flag.manager.class%
         arguments:
             - @oro_email.email_flag_manager_loader_selector
-<<<<<<< HEAD
             - @doctrine.orm.entity_manager
         calls:
-            - [setLogger, [@logger]]
-=======
-            - @doctrine.orm.entity_manager
->>>>>>> 3e27ad4f
+            - [setLogger, [@logger]]