parameters:
    oro_email.email.entity.class:                 Oro\Bundle\EmailBundle\Entity\Email
    oro_email.email_folder.entity.class:          Oro\Bundle\EmailBundle\Entity\EmailFolder
    oro_email.email_folder.model.class:           Oro\Bundle\EmailBundle\Model\FolderType
    oro_email.email.cache.manager.class:          Oro\Bundle\EmailBundle\Cache\EmailCacheManager
    oro_email.email_holder_helper.class:          Oro\Bundle\EmailBundle\Tools\EmailHolderHelper
    oro_email.email.address.helper.class:         Oro\Bundle\EmailBundle\Tools\EmailAddressHelper
    oro_email.email.address.manager.class:        Oro\Bundle\EmailBundle\Entity\Manager\EmailAddressManager
    oro_email.email.owner.provider.class:         Oro\Bundle\EmailBundle\Entity\Provider\EmailOwnerProvider
    oro_email.email.owner.provider.storage.class: Oro\Bundle\EmailBundle\Entity\Provider\EmailOwnerProviderStorage
    oro_email.email.owner.manager.class:          Oro\Bundle\EmailBundle\Entity\Manager\EmailOwnerManager
    oro_email.email.model.builder.helper.class:   Oro\Bundle\EmailBundle\Builder\Helper\EmailModelBuilderHelper
    oro_email.email.entity.builder.class:         Oro\Bundle\EmailBundle\Builder\EmailEntityBuilder
    oro_email.email.model.builder.class:          Oro\Bundle\EmailBundle\Builder\EmailModelBuilder
    oro_email.email.entity.batch_processor.class: Oro\Bundle\EmailBundle\Builder\EmailEntityBatchProcessor
    oro_email.email_body_loader_selector.class:   Oro\Bundle\EmailBundle\Provider\EmailBodyLoaderSelector
    oro_email.listener.entity_listener.class:     Oro\Bundle\EmailBundle\EventListener\EntityListener
    oro_email.manager.email.api.class:            Oro\Bundle\EmailBundle\Entity\Manager\EmailApiEntityManager
    oro_email.entity.cache.warmer.class:          Oro\Bundle\EmailBundle\Cache\EntityCacheWarmer
    oro_email.entity.cache.clearer.class:         Oro\Bundle\EmailBundle\Cache\EntityCacheClearer
    oro_email.direct_mailer.class:                Oro\Bundle\EmailBundle\Mailer\DirectMailer
    oro_email.mailer.processor.class:             Oro\Bundle\EmailBundle\Mailer\Processor
    oro_email.email.activity.manager.class:       Oro\Bundle\EmailBundle\Entity\Manager\EmailActivityManager
    oro_email.email_synchronization_manager.class:  Oro\Bundle\EmailBundle\Sync\EmailSynchronizationManager
    oro_email.known_email_address_checker_factory.class: Oro\Bundle\EmailBundle\Sync\KnownEmailAddressCheckerFactory
    oro_email.twig.extension.email.class:         Oro\Bundle\EmailBundle\Twig\EmailExtension
    oro_email.email.manager.class:                Oro\Bundle\EmailBundle\Entity\Manager\EmailManager
    oro_email.email.thread.manager.class:         Oro\Bundle\EmailBundle\Entity\Manager\EmailThreadManager
    oro_email.email.thread.provider.class:        Oro\Bundle\EmailBundle\Entity\Provider\EmailThreadProvider
<<<<<<< HEAD
=======
    oro_email.manager.email_attachment_manager.class: Oro\Bundle\EmailBundle\Manager\EmailAttachmentManager
    oro_email.manager.email_context_manager.class: Oro\Bundle\EmailBundle\Manager\EmailContextManager
>>>>>>> 393383dd

    oro_email.emailtemplate.entity.class: Oro\Bundle\EmailBundle\Entity\EmailTemplate

    # Email template API
    oro_email.manager.emailtemplate.api.class: Oro\Bundle\SoapBundle\Entity\Manager\ApiEntityManager

    # Entity config event listener
    oro_email.listener.config_subscriber.class: Oro\Bundle\EmailBundle\EventListener\ConfigSubscriber

    # Providers
    oro_email.emailtemplate.variable_provider.class: Oro\Bundle\EmailBundle\Provider\VariablesProvider
    oro_email.emailtemplate.variable_provider.entity.class: Oro\Bundle\EmailBundle\Provider\EntityVariablesProvider
    oro_email.emailtemplate.variable_provider.system.class: Oro\Bundle\EmailBundle\Provider\SystemVariablesProvider
    oro_email.emailtemplate.variable_provider.user.class: Oro\Bundle\EmailBundle\Provider\LoggedUserVariablesProvider
    oro_email.activity_list.provider.class: Oro\Bundle\EmailBundle\Provider\EmailActivityListProvider

    # Cache keys
    oro_email.cache.available_in_template_key: 'oro_email.available_in_template_fields'

    # Email renderer, twig instance
    oro_email.email_renderer.class: Oro\Bundle\EmailBundle\Provider\EmailRenderer
    oro_email.twig.email_security_policy.class: Twig_Sandbox_SecurityPolicy

    oro_email.helper.datagrid.emails.class:           Oro\Bundle\EmailBundle\Datagrid\EmailGridHelper
    oro_email.datagrid_query_factory.class:           Oro\Bundle\EmailBundle\Datagrid\EmailQueryFactory
    oro_email.emailtemplate.datagrid_view_list.class: Oro\Bundle\EmailBundle\Datagrid\EmailTemplatesViewList
    oro_email.emailtemplate.datagrid_helper.class:    Oro\Bundle\EmailBundle\Datagrid\EmailTemplateGridHelper
    oro_email.emailfolder.datagrid_view_list.class:   Oro\Bundle\EmailBundle\Datagrid\EmailFolderViewList

    # Datagrid event listeners
    oro_email.listener.datagrid.email.class:        Oro\Bundle\EmailBundle\EventListener\Datagrid\EmailGridListener
    oro_email.listener.datagrid.activity.class:     Oro\Bundle\EmailBundle\EventListener\Datagrid\ActivityGridListener
    oro_email.listener.datagrid.user_emails.recent.class: Oro\Bundle\EmailBundle\EventListener\Datagrid\RecentEmailGridListener
    oro_email.listener.datagrid.user_emails.main.class:   Oro\Bundle\EmailBundle\EventListener\Datagrid\MainUserEmailGridListener

    # Email Action for workflows
    oro_email.workflow.action.send_email.class: Oro\Bundle\EmailBundle\Workflow\Action\SendEmail
    oro_email.workflow.action.send_email_template.class: Oro\Bundle\EmailBundle\Workflow\Action\SendEmailTemplate

    oro_email.listener.search_listener.class: Oro\Bundle\EmailBundle\EventListener\SearchListener
    oro_email.listener.email_body_add_listener.class: Oro\Bundle\EmailBundle\EventListener\EmailBodyAddListener
    oro_email.listener.email_create_listener.class: Oro\Bundle\EmailBundle\EventListener\EmailCreateListener

    # Validators
    oro_email.validator.email_template_syntax_validator.class: Oro\Bundle\EmailBundle\Validator\EmailTemplateSyntaxValidator
    oro_email.validator.email_address_validator.class: Oro\Bundle\EmailBundle\Validator\EmailAddressValidator
    oro_email.validator.email_recipients_validator.class: Oro\Bundle\EmailBundle\Validator\EmailRecipientsValidator

    oro_email.manager.email_attachment_manager.class: Oro\Bundle\EmailBundle\Manager\EmailAttachmentManager
    oro_email.provider.email_attachment_provider.class: Oro\Bundle\EmailBundle\Provider\EmailAttachmentProvider

services:
    oro_email.entity.cache.warmer:
        class: %oro_email.entity.cache.warmer.class%
        arguments:
            - @oro_email.email.owner.provider.storage
            - %oro_email.entity.cache_dir%
            - %oro_email.entity.cache_namespace%
            - %oro_email.entity.proxy_name_template%
            - @kernel
        tags:
            - { name: kernel.cache_warmer, priority: 30 }

    oro_email.entity.cache.clearer:
        class: %oro_email.entity.cache.clearer.class%
        arguments:
            - %oro_email.entity.cache_dir%
            - %oro_email.entity.proxy_name_template%
        tags:
            - { name: kernel.cache_clearer }

    oro_email.email.cache.manager:
        class: %oro_email.email.cache.manager.class%
        arguments:
            - @oro_email.email_body_loader_selector
            - @doctrine.orm.entity_manager
            - @event_dispatcher
        calls:
            - [setLogger, [@logger]]

    oro_email.email_holder_helper:
        class: %oro_email.email_holder_helper.class%
        arguments:
            - @oro_entity_config.provider.extend

    oro_email.email.address.helper:
        class: %oro_email.email.address.helper.class%

    oro_email.email_body_loader_selector:
        public: false
        class: %oro_email.email_body_loader_selector.class%

    oro_email.email.address.manager:
        class: %oro_email.email.address.manager.class%
        arguments:
            - %oro_email.entity.cache_namespace%
            - %oro_email.entity.proxy_name_template%

    oro_email.email.owner.provider.storage:
        public: false
        class: %oro_email.email.owner.provider.storage.class%

    oro_email.email.owner.provider:
        public: false
        class: %oro_email.email.owner.provider.class%
        arguments:
            - @oro_email.email.owner.provider.storage

    oro_email.email.owner.manager:
        public: false
        class: %oro_email.email.owner.manager.class%
        arguments:
            - @oro_email.email.owner.provider.storage
            - @oro_email.email.address.manager

    oro_email.email.model.builder.helper:
        class: %oro_email.email.model.builder.helper.class%
        arguments:
            - @oro_entity.routing_helper
            - @oro_email.email.address.helper
            - @oro_locale.formatter.name
            - @security.context
            - @oro_email.email.address.manager
            - @doctrine.orm.entity_manager
            - @oro_email.email.cache.manager
            - @templating

    oro_email.email.entity.builder:
        class: %oro_email.email.entity.builder.class%
        scope: prototype
        arguments:
            - @oro_email.email.entity.batch_processor
            - @oro_email.email.address.manager
            - @oro_email.email.address.helper

    oro_email.email.model.builder:
      class: %oro_email.email.model.builder.class%
      scope: request
      arguments:
          - @oro_email.email.model.builder.helper
          - @request
          - @doctrine.orm.entity_manager
          - @oro_config.user
<<<<<<< HEAD
          - @oro_email.provider.email_attachment_provider
=======
          - @oro_email.activity_list.provider
>>>>>>> 393383dd

    oro_email.email.entity.batch_processor:
        class: %oro_email.email.entity.batch_processor.class%
        public: false
        scope: prototype
        arguments:
            - @oro_email.email.address.manager
            - @oro_email.email.owner.provider

    oro_email.listener.entity_listener:
        class: %oro_email.listener.entity_listener.class%
        arguments:
            - @oro_email.email.owner.manager
            - @oro_email.email.activity.manager
            - @oro_email.email.thread.manager
        tags:
            - { name: doctrine.event_listener, event: onFlush }
            - { name: doctrine.event_listener, event: postFlush }

    oro_email.manager.email.api:
        class: %oro_email.manager.email.api.class%
        parent: oro_soap.manager.entity_manager.abstract
        arguments:
            - %oro_email.email.entity.class%
            - @doctrine.orm.entity_manager

    oro_email.direct_mailer:
        class: %oro_email.direct_mailer.class%
        arguments:
            - @mailer
            - @service_container

    # Email template API
    oro_email.manager.emailtemplate.api:
        class: %oro_email.manager.emailtemplate.api.class%
        parent: oro_soap.manager.entity_manager.abstract
        arguments:
            - %oro_email.emailtemplate.entity.class%
            - @doctrine.orm.entity_manager

    oro_email.cache:
          parent: oro.cache.abstract
          calls:
              - [setNamespace, ['oro_email.cache']]

    # Available variables services
    oro_email.listener.config_subscriber:
        class:      %oro_email.listener.config_subscriber.class%
        arguments:  [@oro_email.cache, %oro_email.cache.available_in_template_key%]
        tags:
            - { name: kernel.event_subscriber}

    # email template twig instance
    oro_email.twig.string_loader:
        class: Twig_Loader_String

    oro_email.email_renderer:
        class: %oro_email.email_renderer.class%
        arguments:
            - @oro_email.twig.string_loader
            -  # twig environment options
              strict_variables: true
            - @oro_email.emailtemplate.variable_provider
            - @oro_email.cache
            - %oro_email.cache.available_in_template_key%
            - @oro_email.twig.email_sandbox
            - @translator
            - @doctrine
        lazy: true

    oro_email.twig.email_security_policy:
        class: %oro_email.twig.email_security_policy.class%
        arguments:
            # tags
            - [ 'app', 'for', 'if', 'spaceless' ]
            # filters
            - [ 'default', 'date', 'escape', 'format', 'length', 'lower', 'nl2br', 'number_format', 'title', 'trim', 'upper' ]
            # methods
            - []
            # properties
            - []
            # functions
            - [ 'date' ]

    oro_email.twig.email_sandbox:
        class: Twig_Extension_Sandbox
        arguments:
            - @oro_email.twig.email_security_policy
            - true # use sandbox globally in instance

    oro_email.emailtemplate.variable_provider:
        class: %oro_email.emailtemplate.variable_provider.class%

    oro_email.emailtemplate.variable_provider.entity:
        class: %oro_email.emailtemplate.variable_provider.entity.class%
        arguments:
            - @translator
            - @oro_entity_config.provider.email
            - @oro_entity_config.provider.entity
            - @doctrine
        lazy: true
        tags:
            - { name: oro_email.emailtemplate.variable_provider, scope: entity }

    oro_email.emailtemplate.variable_provider.system:
        class: %oro_email.emailtemplate.variable_provider.system.class%
        lazy: true
        arguments:
            - @translator
            - @oro_config.user
            - @oro_locale.formatter.date_time
        lazy: true
        tags:
            - { name: oro_email.emailtemplate.variable_provider, scope: system }

    oro_email.emailtemplate.variable_provider.user:
        class: %oro_email.emailtemplate.variable_provider.user.class%
        lazy: true
        arguments:
            - @translator
            - @oro_security.security_facade
            - @oro_locale.formatter.name
            - @oro_config.user
        lazy: true
        tags:
            - { name: oro_email.emailtemplate.variable_provider, scope: system }

    oro_email.validator.email_template_syntax:
        class: %oro_email.validator.email_template_syntax_validator.class%
        arguments:
            - @oro_email.email_renderer
            - @oro_locale.settings
            - @oro_entity_config.provider.entity
            - @translator
        tags:
            - { name: validator.constraint_validator, alias: oro_email.email_template_syntax_validator }

    oro_email.validator.email_address_validator:
        class: %oro_email.validator.email_address_validator.class%
        arguments:
            - @oro_email.email.address.helper
        tags:
            - { name: validator.constraint_validator, alias: oro_email.email_address_validator }

    oro_email.validator.email_recipients:
        class: %oro_email.validator.email_recipients_validator.class%
        tags:
            - { name: validator.constraint_validator, alias: oro_email.email_recipients_validator }

    oro_email.datagrid_query_factory:
        class: %oro_email.datagrid_query_factory.class%
        arguments:
            - @oro_email.email.owner.provider.storage
            - @oro_locale.dql.formatter.name

    oro_email.emailtemplate.datagrid_view_list:
        class: %oro_email.emailtemplate.datagrid_view_list.class%
        arguments:
            - @translator

    oro_email.emailfolder.datagrid_view_list:
        class: %oro_email.emailfolder.datagrid_view_list.class%
        arguments:
            - @translator

    oro_email.emailtemplate.datagrid_helper:
        class: %oro_email.emailtemplate.datagrid_helper.class%
        arguments:
            - @oro_entity.entity_provider
            - @translator

    oro_email.mailer.processor:
        class: %oro_email.mailer.processor.class%
        arguments:
            - @oro_entity.doctrine_helper
            - @oro_email.direct_mailer
            - @oro_email.email.address.helper
            - @oro_email.email.entity.builder=
            - @oro_email.email.owner.provider
            - @oro_email.email.activity.manager
            - @event_dispatcher

    oro_email.workflow.action.send_email:
        class: %oro_email.workflow.action.send_email.class%
        arguments:
            - @oro_workflow.context_accessor
            - @oro_email.mailer.processor
            - @oro_email.email.address.helper
            - @oro_locale.formatter.name
        calls:
            - [setLogger, [@logger]]
        tags:
            - { name: oro_workflow.action, alias: send_email }

    oro_email.workflow.action.send_email_template:
        class: %oro_email.workflow.action.send_email_template.class%
        arguments:
            - @oro_workflow.context_accessor
            - @oro_email.mailer.processor
            - @oro_email.email.address.helper
            - @oro_locale.formatter.name
            - @oro_email.email_renderer
            - @doctrine.orm.entity_manager
            - @validator
        calls:
            - [setLogger, [@logger]]
        tags:
            - { name: oro_workflow.action, alias: send_email_template }

    oro_email.helper.datagrid.emails:
        class: %oro_email.helper.datagrid.emails.class%
        arguments:
            - @oro_entity.doctrine_helper
            - @oro_email.email_synchronization_manager
            - @oro_activity.manager
            - %oro_user.entity.class%

    oro_email.listener.datagrid.email:
        class: %oro_email.listener.datagrid.email.class%
        arguments:
            - @oro_email.datagrid_query_factory
        tags:
            - { name: kernel.event_listener, event: oro_datagrid.datagrid.build.after.base-email-grid, method: onBuildAfter }

    oro_email.listener.datagrid.activity:
        class: %oro_email.listener.datagrid.activity.class%
        arguments:
            - @oro_email.helper.datagrid.emails
            - @oro_entity.routing_helper
        tags:
            - { name: kernel.event_listener, event: oro_datagrid.datagrid.build.after.activity-email-grid, method: onBuildAfter }

    oro_email.listener.datagrid.user_emails.main:
        class: %oro_email.listener.datagrid.user_emails.main.class%
        arguments:
            - @oro_email.helper.datagrid.emails
        tags:
            - { name: kernel.event_listener, event: oro_datagrid.datagrid.build.after.user-email-grid, method: onBuildAfter }

    oro_email.listener.datagrid.recent_emails.inbox:
        class: %oro_email.listener.datagrid.user_emails.recent.class%
        arguments:
            - @oro_email.helper.datagrid.emails
            - @oro_email.datagrid_query_factory
        tags:
          - { name: kernel.event_listener, event: oro_datagrid.datagrid.build.after.dashboard-recent-emails-inbox-grid, method: onBuildAfter }

    oro_email.listener.datagrid.recent_emails.sent:
        class: %oro_email.listener.datagrid.user_emails.recent.class%
        arguments:
            - @oro_email.helper.datagrid.emails
        tags:
          - { name: kernel.event_listener, event: oro_datagrid.datagrid.build.after.dashboard-recent-emails-sent-grid, method: onBuildAfter }

    oro_email.email_synchronization_manager:
        class: %oro_email.email_synchronization_manager.class%
        arguments:
            - @service_container

    oro_email.known_email_address_checker_factory:
        class: %oro_email.known_email_address_checker_factory.class%
        public: false
        scope: prototype
        arguments:
            - @doctrine
            - @oro_email.email.address.manager
            - @oro_email.email.address.helper
            - @oro_email.email.owner.provider.storage
            - %oro_email.email_sync_exclusions%

    oro_email.email.activity.manager:
        class: %oro_email.email.activity.manager.class%
        arguments:
            - @oro_activity.manager
            - @oro_email.activity_list.provider
            - @oro_email.email.thread.provider

    oro_email.email.thread.provider:
        class: %oro_email.email.thread.provider.class%

    oro_email.email.thread.manager:
        class: %oro_email.email.thread.manager.class%
        arguments:
            - @oro_email.email.thread.provider

    oro_email.email.manager:
        class: %oro_email.email.manager.class%
        arguments:
            - @doctrine.orm.entity_manager
            - @oro_email.email.thread.manager

    oro_email.twig.extension.email:
        class: %oro_email.twig.extension.email.class%
        arguments:
            - @oro_email.email_holder_helper
            - @oro_email.email.address.helper
            - @oro_email.manager.email_attachment_manager
            - @doctrine.orm.entity_manager
            - @oro_entity.routing_helper
        tags:
            - { name: twig.extension }

    oro_email.listener.search_listener:
          class: %oro_email.listener.search_listener.class%
          tags:
              - { name: kernel.event_listener, event: oro_search.prepare_entity_map, method: prepareEntityMapEvent, priority: 10 }

    oro_email.activity_list.provider:
        class: %oro_email.activity_list.provider.class%
        arguments:
           - @oro_entity.doctrine_helper
           - @oro_entity_config.link.entity_manager
           - @oro_email.link.formatter.name
           - @router
           - @oro_entity_config.config_manager
           - @oro_email.email.thread.provider
        tags:
           - {name: oro_activity_list.provider, priority: 30}

    oro_email.link.formatter.name:
        tags:
            - { name: oro_service_link,  service: oro_locale.formatter.name }

    oro_email.manager.email_attachment_manager:
        class: %oro_email.manager.email_attachment_manager.class%
        arguments:
            - @knp_gaufrette.filesystem_map
            - @doctrine.orm.entity_manager
            - @kernel
            - @oro_security.security_facade.link
            - @oro_attachment.validator.file_config_validator

    oro_email.manager.email_context_manager:
        class: %oro_email.manager.email_context_manager.class%
        arguments:
            - @oro_email.activity_list.provider
            - @oro_email.email.activity.manager
            - @oro_email.email.thread.provider

    oro_email.listener.email_body_add_listener:
        class: %oro_email.listener.email_body_add_listener.class%
        arguments:
            - @oro_email.manager.email_attachment_manager
            - @oro_entity_config.provider.attachment
            - @oro_email.activity_list.provider
            - @oro_security.security_facade.link
        tags:
<<<<<<< HEAD
            - { name: kernel.event_listener, event: oro_email.email_attachment_manager.email_body_added, method: linkToScopeEvent, priority: 10 }

    oro_email.provider.email_attachment_provider:
        class: %oro_email.provider.email_attachment_provider.class%
        arguments:
            - @oro_email.email.thread.provider
            - @doctrine.orm.entity_manager
            - @oro_attachment.provider.attachment
            - @oro_locale.formatter.date_time
=======
            - { name: kernel.event_listener, event: oro_email.email_body_added, method: linkToScopeEvent, priority: 10 }
>>>>>>> 393383dd
<|MERGE_RESOLUTION|>--- conflicted
+++ resolved
@@ -27,11 +27,7 @@
     oro_email.email.manager.class:                Oro\Bundle\EmailBundle\Entity\Manager\EmailManager
     oro_email.email.thread.manager.class:         Oro\Bundle\EmailBundle\Entity\Manager\EmailThreadManager
     oro_email.email.thread.provider.class:        Oro\Bundle\EmailBundle\Entity\Provider\EmailThreadProvider
-<<<<<<< HEAD
-=======
-    oro_email.manager.email_attachment_manager.class: Oro\Bundle\EmailBundle\Manager\EmailAttachmentManager
     oro_email.manager.email_context_manager.class: Oro\Bundle\EmailBundle\Manager\EmailContextManager
->>>>>>> 393383dd
 
     oro_email.emailtemplate.entity.class: Oro\Bundle\EmailBundle\Entity\EmailTemplate
 
@@ -73,7 +69,6 @@
 
     oro_email.listener.search_listener.class: Oro\Bundle\EmailBundle\EventListener\SearchListener
     oro_email.listener.email_body_add_listener.class: Oro\Bundle\EmailBundle\EventListener\EmailBodyAddListener
-    oro_email.listener.email_create_listener.class: Oro\Bundle\EmailBundle\EventListener\EmailCreateListener
 
     # Validators
     oro_email.validator.email_template_syntax_validator.class: Oro\Bundle\EmailBundle\Validator\EmailTemplateSyntaxValidator
@@ -175,11 +170,8 @@
           - @request
           - @doctrine.orm.entity_manager
           - @oro_config.user
-<<<<<<< HEAD
+          - @oro_email.activity_list.provider
           - @oro_email.provider.email_attachment_provider
-=======
-          - @oro_email.activity_list.provider
->>>>>>> 393383dd
 
     oro_email.email.entity.batch_processor:
         class: %oro_email.email.entity.batch_processor.class%
@@ -512,13 +504,6 @@
             - @oro_security.security_facade.link
             - @oro_attachment.validator.file_config_validator
 
-    oro_email.manager.email_context_manager:
-        class: %oro_email.manager.email_context_manager.class%
-        arguments:
-            - @oro_email.activity_list.provider
-            - @oro_email.email.activity.manager
-            - @oro_email.email.thread.provider
-
     oro_email.listener.email_body_add_listener:
         class: %oro_email.listener.email_body_add_listener.class%
         arguments:
@@ -527,8 +512,7 @@
             - @oro_email.activity_list.provider
             - @oro_security.security_facade.link
         tags:
-<<<<<<< HEAD
-            - { name: kernel.event_listener, event: oro_email.email_attachment_manager.email_body_added, method: linkToScopeEvent, priority: 10 }
+            - { name: kernel.event_listener, event: oro_email.email_body_added, method: linkToScopeEvent, priority: 10 }
 
     oro_email.provider.email_attachment_provider:
         class: %oro_email.provider.email_attachment_provider.class%
@@ -536,7 +520,4 @@
             - @oro_email.email.thread.provider
             - @doctrine.orm.entity_manager
             - @oro_attachment.provider.attachment
-            - @oro_locale.formatter.date_time
-=======
-            - { name: kernel.event_listener, event: oro_email.email_body_added, method: linkToScopeEvent, priority: 10 }
->>>>>>> 393383dd
+            - @oro_locale.formatter.date_time