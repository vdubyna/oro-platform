oro_email_email_view:
    type: entity
    class: OroEmailBundle:Email
    permission: VIEW
    group_name: ""

oro_email_email_create:
    type: entity
    class: OroEmailBundle:EmailUser
    permission: CREATE
    group_name: ""

oro_email_email_edit:
    type: entity
    class: OroEmailBundle:Email
    permission: EDIT
    group_name: ""

oro_email_email_user_edit:
    type: entity
    class: OroEmailBundle:EmailUser
    permission: EDIT
    group_name: ""

<<<<<<< HEAD
oro_email_autoresponserule_view:
    type: entity
    class: OroEmailBundle:AutoResponseRule
    permission: VIEW
    group_name: ""
=======
#oro_email_mailbox_view:
#    type: entity
#    class: OroEmailBundle:Mailbox
#    permission: VIEW
#    group_name: ""
>>>>>>> 4a3b09a2
<|MERGE_RESOLUTION|>--- conflicted
+++ resolved
@@ -22,16 +22,8 @@
     permission: EDIT
     group_name: ""
 
-<<<<<<< HEAD
-oro_email_autoresponserule_view:
-    type: entity
-    class: OroEmailBundle:AutoResponseRule
-    permission: VIEW
-    group_name: ""
-=======
 #oro_email_mailbox_view:
 #    type: entity
 #    class: OroEmailBundle:Mailbox
 #    permission: VIEW
-#    group_name: ""
->>>>>>> 4a3b09a2
+#    group_name: ""