datagrid:
    base-email-grid:
        source:
            acl_resource: oro_email_view
            type: orm
            query:
                select:
                    - e
                    - @oro_email.datagrid_query_factory->getFromEmailExpression
                from:
                    - { table: OroEmailBundle:Email, alias: e }
                join:
                    inner:
                        from_email_address:
                            join: e.fromEmailAddress
                            alias: a

        columns:
            fromEmailAddress:
                type: twig
                label: oro.email.from_name.label
                frontend_type: html
                template: OroEmailBundle:Email:Datagrid/Property/from.html.twig
            subject:
                type: twig
                label: oro.email.subject.label
                frontend_type: html
                template: OroEmailBundle:Email:Datagrid/Property/subject.html.twig
            sentAt:
                label: oro.email.sent_at.label
                frontend_type: datetime
            recipients:
                type: twig
                label: oro.email.recipients.label
                frontend_type: html
                template: OroEmailBundle:Email:Datagrid/Property/recipients.html.twig
        properties:
            id: ~
        sorters:
            columns:
                subject: { data_name: e.subject }
                sentAt:  { data_name: e.sentAt }
            default: { sentAt: %oro_datagrid.extension.orm_sorter.class%::DIRECTION_DESC }
        options:
            entityHint: email

    simplified-email-grid:
        extends: base-email-grid
        options:
            toolbarOptions:
                turnOffToolbarRecordsNumber: 5
                addResetAction: false

    email-grid:
        extends: base-email-grid
        filters:
            columns:
                fromEmailAddress: { type: string,   data_name: a.email }
                subject:          { type: string,   data_name: e.subject }
                sentAt:           { type: datetime, data_name: e.sentAt }

    activity-email-grid:
        extends: email-grid

    user-email-grid:
        extends: email-grid
        source:
            query:
                join:
                    inner:
                        folder:
                            join: e.folders
                            alias: f
                        origin:
                            join: f.origin
                            alias: o
                where:
                    and:
                        - o.id IN (:origin_ids)

    dashboard-recent-emails-grid:
        source:
            type: orm
            query:
                select:
                    - e
                from:
                    - { table: OroEmailBundle:Email, alias: e }
                join:
                    inner:
                        folder:
                            join: e.folders
                            alias: f
                        origin:
                            join: f.origin
                            alias: o
                        from_email_address:
                            join: e.fromEmailAddress
                            alias: a
                where:
                    and:
                        - o.id IN (:origin_ids)
        properties:
            id: ~
        options:
            toolbarOptions:
                hide: true
                pageSize:
                    items: [10]
                    default_per_page: 10

    dashboard-recent-emails-inbox-grid:
        extends: dashboard-recent-emails-grid
        options:
            entityHint: email
        source:
            query:
                select:
                    - @oro_email.datagrid_query_factory->getFromEmailExpression
                where:
                    and:
                        - f.type = '%oro_email.email_folder.entity.class%::INBOX'
        columns:
            receivedAt:
                label: oro.email.received_at.label
                frontend_type: datetime
            fromEmailAddress:
                type: twig
                label: oro.email.from_name.label
                frontend_type: html
                template: OroEmailBundle:Email:Datagrid/Property/from.html.twig
            subject:
                type: twig
                label: oro.email.subject.label
                frontend_type: html
                template: OroEmailBundle:Email:Datagrid/Property/subject.html.twig
        sorters:
            columns:
                receivedAt:  { data_name: e.receivedAt }
            default:
                receivedAt: %oro_datagrid.extension.orm_sorter.class%::DIRECTION_DESC

    dashboard-recent-emails-sent-grid:
        options:
            entityHint: email
        extends: dashboard-recent-emails-grid
        source:
            query:
                where:
                    and:
                        - f.type = '%oro_email.email_folder.entity.class%::SENT'
        columns:
            sentAt:
                label: oro.email.sent_at.label
                frontend_type: datetime
            recipients:
                type: twig
                label: oro.email.recipients.label
                frontend_type: html
                template: OroEmailBundle:Email:Datagrid/Property/recipients.html.twig
            subject:
                type: twig
                label: oro.email.subject.label
                frontend_type: html
                template: OroEmailBundle:Email:Datagrid/Property/subject.html.twig
        sorters:
            columns:
                sentAt:  { data_name: e.sentAt }
            default:
                sentAt: %oro_datagrid.extension.orm_sorter.class%::DIRECTION_DESC

    email-templates:
        source:
            type: orm
            acl_resource: oro_email_emailtemplate_index
            query:
                select:
                    - t.id
                    - t.entityName
                    - t.name
                    - t.type
                    - t.isSystem
                from:
                    - { table: %oro_email.emailtemplate.entity.class%, alias: t }

        columns:
            entityName:
                label:          oro.email.emailtemplate.entity_name.label
                type:           twig
                template:       OroEntityBundle:Datagrid:Property/entity.html.twig
                frontend_type:  html
                context:
                    entity_provider: @oro_entity.entity_provider
            name:
                label:          oro.email.emailtemplate.name.label
            type:
                frontend_type:  select
                label:          oro.email.emailtemplate.type.label
                choices:        @oro_email.emailtemplate.datagrid_helper->getTypeChoices
            isSystem:
                frontend_type:  boolean
                label:          oro.email.emailtemplate.is_system.label
        properties:
            id: ~
            update_link:
                type: url
                route: oro_email_emailtemplate_update
                params: [ id ]
            clone_link:
                type: url
                route: oro_email_emailtemplate_clone
                params: [ id ]
            delete_link:
                type: url
                route: oro_api_delete_emailtemplate
                params: [ id ]

        filters:
            columns:
                entityName:
                    type:      choice
                    data_name: t.entityName
                    options:
                        is_translated_choices: true
                        field_options:
                            multiple:       true
                            choices:        @oro_entity.datagrid_helper->getEntityNames
                name:
                    type:      string
                    data_name: t.name
                type:
                    type:            choice
                    data_name:       t.type
                    options:
                        field_options:
                            choices: @oro_email.emailtemplate.datagrid_helper->getTypeChoices

                isSystem:
                    type:           boolean
                    data_name:      t.isSystem

        sorters:
            columns:
                name:     { data_name: t.name }
                type:     { data_name: t.type }
                isSystem: { data_name: t.isSystem }

        actions:
            update:
                type:         navigate
                label:        oro.email.datagrid.emailtemplate.action.update
                link:         update_link
                icon:         edit
                acl_resource: oro_email_emailtemplate_update
                rowAction:    true
            clone:
                type:         navigate
                label:        oro.email.datagrid.emailtemplate.action.clone
                link:         clone_link
                icon:         copy
                acl_resource: oro_email_emailtemplate_create
            delete:
                type:         delete
                label:        oro.email.datagrid.emailtemplate.action.delete
                acl_resource: oro_email_emailtemplate_delete
                icon:         trash
                link:         delete_link

        action_configuration: @oro_email.emailtemplate.datagrid_helper->getActionConfigurationClosure
        views_list : @oro_email.emailtemplate.datagrid_view_list
<<<<<<< HEAD
        options: { entityHint: email template }

    users-email-grid:
        extends: email-grid
        source:
            query:
                join:
                    inner:
                        folder:
                            join: e.folders
                            alias: f
                        origin:
                            join: f.origin
                            alias: o
                where:
                    and:
                        - o.id IN (:origin_ids)

    my-emails-grid:
        extends: users-email-grid
        properties:
            view_link:
                type: url
                route: oro_email_view
                params: [ id ]
        actions:
            update:
                type:         navigate
                label:        oro.email.datagrid.emails.action.view
                link:         view_link
                icon:         eye-open
                acl_resource: oro_email_view
                rowAction:    true
=======
        options: { entityHint: email template }
>>>>>>> 04a780c7
<|MERGE_RESOLUTION|>--- conflicted
+++ resolved
@@ -77,6 +77,22 @@
                 where:
                     and:
                         - o.id IN (:origin_ids)
+
+    my-emails-grid:
+        extends: user-email-grid
+        properties:
+            view_link:
+                type: url
+                route: oro_email_view
+                params: [ id ]
+        actions:
+            update:
+                type:         navigate
+                label:        oro.email.datagrid.emails.action.view
+                link:         view_link
+                icon:         eye-open
+                acl_resource: oro_email_view
+                rowAction:    true
 
     dashboard-recent-emails-grid:
         source:
@@ -268,40 +284,4 @@
 
         action_configuration: @oro_email.emailtemplate.datagrid_helper->getActionConfigurationClosure
         views_list : @oro_email.emailtemplate.datagrid_view_list
-<<<<<<< HEAD
-        options: { entityHint: email template }
-
-    users-email-grid:
-        extends: email-grid
-        source:
-            query:
-                join:
-                    inner:
-                        folder:
-                            join: e.folders
-                            alias: f
-                        origin:
-                            join: f.origin
-                            alias: o
-                where:
-                    and:
-                        - o.id IN (:origin_ids)
-
-    my-emails-grid:
-        extends: users-email-grid
-        properties:
-            view_link:
-                type: url
-                route: oro_email_view
-                params: [ id ]
-        actions:
-            update:
-                type:         navigate
-                label:        oro.email.datagrid.emails.action.view
-                link:         view_link
-                icon:         eye-open
-                acl_resource: oro_email_view
-                rowAction:    true
-=======
-        options: { entityHint: email template }
->>>>>>> 04a780c7
+        options: { entityHint: email template }