--- conflicted
+++ resolved
@@ -535,29 +535,17 @@
             label:
                 label: oro.email.mailbox.label.label
             imap:
-<<<<<<< HEAD
-                label: oro.email.mailbox.origin.label
-=======
                 label: oro.imap.configuration.use_imap.label
->>>>>>> 2a771175
                 type: twig
                 frontend_type: html
                 data_name: origin
                 template: OroEmailBundle:Mailbox:Datagrid/Property/origin.html.twig
             smtp:
-<<<<<<< HEAD
-                label: oro.email.mailbox.smtp_settings.enabled.label
-                type: twig
-                frontend_type: html
-                data_name: smtpSettings
-                template: OroEmailBundle:Mailbox:Datagrid/Property/smtpSettings.html.twig
-=======
                 label: oro.imap.configuration.use_smtp.label
                 type: twig
                 frontend_type: html
                 data_name: origin
                 template: OroEmailBundle:Mailbox:Datagrid/Property/originSmtp.html.twig
->>>>>>> 2a771175
             processing:
                 data_name: processSettings
                 type: twig
