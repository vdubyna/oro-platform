datagrid:
    emailtemplate:
        columns:
            entityName:
                type: html                         # cell type (JS)
                label: Entity name                 # jsmessages.en.yml
                sortable: true                     # can use sorting (JS, PHP)
                options:                           # custom options (PHP)
                    renderer:
                        type: TwigTemplateProperty
                        params:
                            template: "OroNotificationBundle:EmailNotification:Datagrid/Property/entityName.html.twig"

            name:
                type: text
                label: Template name
                sortable: true

            isSystem:
                type: options
                label: Is System
                sortable: true

            type:
                type: options
                label: Type
                sortable: true

        ############  FILTERS  ################
        filters:
            entityName:
                type: choice                      # filter type (JS, PHP)
                show: true                        # show by default
                options:                          # pass options to filter form type
                    translation_domain: config    # only if custom (PHP)
                    choices: @oro_email.grid.query_builder->getChoicesQuery # implement service/static class call

            name:
                type: text
                show: true

            isSystem:
                type: choice
                show: true
                options:
                    choices: [No, Yes]

            type:
                type: choice
                show: true
                options:
                    choices:
                        html: Html
                        txt:  Plain text

        ############  ROW ACTIONS  ################
        actions:
            rowClick:
                type: redirect
                acl_resource: oro_email_emailtemplate_update
                options:
                    label: Update
                    link:  update_link
                    runOnRowClick: true

            update:
                type: redirect
                acl_resource: oro_email_emailtemplate_update
                options:
                    label: Update
                    link:  update_link
                    icon:  edit

            clone:
                type: redirect
                acl_resource: oro_email_emailtemplate_create
                options:
                    label: Clone
                    link:  clone_link
                    icon:  share

            delete:
                type: delete
                acl_resource: oro_email_emailtemplate_remove
                options:
                    label: Delete
                    link:  delete_link
                    icon:  trash

        ############  PROPERTIES  ################
        properies:
            id:
                type: FieldProperty

            update_link:
                type: UrlProperty
                params:
                    - oro_email_emailtemplate_update
                    - [ id ]

            clone_link:
                type: UrlProperty
<<<<<<< HEAD
                params:
                    - oro_email_emailtemplate_clone
                    - [ id ]
=======
                route: oro_email_emailtemplate_clone
                params: [ id ]
>>>>>>> cf64e3ea

            delete_link:
                type: UrlProperty
                params:
                    - oro_api_delete_emailtemplate
                    - [ id ]

            action_configuration:
                type: ActionConfigurationProperty
                params:
                    - @TODO

        ############  OPTIONS  ################
        options:
            entity_name: %oro_email.emailtemplate.entity.class%
            entity_hint: email template
            route_name:  oro_email_emailtemplate_index
<<<<<<< HEAD
            views_list:  @TODO
=======
            views_list:  @TODO









>>>>>>> cf64e3ea
<|MERGE_RESOLUTION|>--- conflicted
+++ resolved
@@ -94,26 +94,18 @@
 
             update_link:
                 type: UrlProperty
-                params:
-                    - oro_email_emailtemplate_update
-                    - [ id ]
+                route: oro_email_emailtemplate_update
+                params: [ id ]
 
             clone_link:
                 type: UrlProperty
-<<<<<<< HEAD
-                params:
-                    - oro_email_emailtemplate_clone
-                    - [ id ]
-=======
                 route: oro_email_emailtemplate_clone
                 params: [ id ]
->>>>>>> cf64e3ea
 
             delete_link:
                 type: UrlProperty
-                params:
-                    - oro_api_delete_emailtemplate
-                    - [ id ]
+                route: oro_api_delete_emailtemplate
+                params: [ id ]
 
             action_configuration:
                 type: ActionConfigurationProperty
@@ -125,17 +117,4 @@
             entity_name: %oro_email.emailtemplate.entity.class%
             entity_hint: email template
             route_name:  oro_email_emailtemplate_index
-<<<<<<< HEAD
-            views_list:  @TODO
-=======
-            views_list:  @TODO
-
-
-
-
-
-
-
-
-
->>>>>>> cf64e3ea
+            views_list:  @TODO