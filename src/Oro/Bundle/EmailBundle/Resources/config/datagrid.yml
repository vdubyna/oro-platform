datagrid:
    base-email-grid:
        source:
            type: orm
            query:
                select:
                    - partial eu.{id, email, folder}
                    - CASE WHEN eu.seen = true THEN 0 ELSE 1 END as is_new
                from:
                    - { table: OroEmailBundle:EmailUser, alias: eu }
                join:
                    left:
                        -
                            join: eu.email
                            alias: e
                        -
                            join: e.thread
                            alias: thread
                        -
                            join: e.recipients
                            alias: recipients
                        -
                            join: e.recipients
                            alias: r_to
                            conditionType: WITH
                            condition: r_to.type = 'to'
                        -
                            join: e.recipients
                            alias: r_cc_bcc
                            conditionType: WITH
                            condition: r_cc_bcc.type = 'cc' OR r_cc_bcc.type = 'bcc'
                        -
                            join: eu.folder
                            alias: f
                groupBy: eu.id, e.sentAt
        columns:
            mailbox:
                data_name: folder.origin.mailboxName
                label: oro.email.mailbox.label
                frontend_type: string
            contacts:
                data_name: email.contacts
                type: twig
                label: oro.email.contact.label
                frontend_type: html
                template: OroEmailBundle:Email:Datagrid/Property/contacts.html.twig
            subject:
                data_name: email.subject
                type: twig
                label: oro.email.subject.label
                frontend_type: html
                template: OroEmailBundle:Email:Datagrid/Property/subject.html.twig
            attachments:
                data_name: email.attachments
                type: twig
                label:
                frontend_type: html
                template: OroEmailBundle:Email:Datagrid/Property/attachments.html.twig
            sentAt:
                data_name: email.sentAt
                type: twig
                label: oro.email.date.label
                frontend_type: html
                template: OroEmailBundle:Email:Datagrid/Property/date.html.twig
        properties:
            id: ~
        sorters:
            columns:
                subject:  { data_name: e.subject }
                sentAt:   { data_name: e.sentAt }
            default: { sentAt: %oro_datagrid.extension.orm_sorter.class%::DIRECTION_DESC }
        options:
            entityHint: email

    simplified-email-grid:
        extends: base-email-grid
        options:
            toolbarOptions:
                turnOffToolbarRecordsNumber: 5
                addResetAction: false

    email-grid:
        extends: base-email-grid
        source:
            query:
                where:
                    and:
                        - e.head = true
<<<<<<< HEAD
#                        - f.type IN ('%oro_email.email_folder.model.class%::INBOX', '%oro_email.email_folder.model.class%::SENT')
=======
>>>>>>> 359c74c3
        filters:
            columns:
                subject: { type: string,   data_name: e.subject }
                to:      { type: string,   data_name: r_to.name, label: oro.email.to.label }
                ccBcc:   { type: string,   data_name: r_cc_bcc.name, label: oro.email.cc_bcc.label }
                date:    { type: datetime, data_name: e.sentAt, label: oro.email.date_time.label }
                folder:
                    label: oro.email.folder_type.label
                    type: choice
                    options:
                        field_options:
                            multiple: true
                            choices:
                                inbox: oro.email.folder_type.inbox
                                sent: oro.email.folder_type.sent
                                other: oro.email.folder_type.other
                                drafts: oro.email.folder_type.drafts
                                spam: oro.email.folder_type.spam
                                trash: oro.email.folder_type.trash
                    data_name: f.type
                folders:
                    type: multiselect-originfolder
                    data_name: f.id
                    label: oro.email.folders.label
                    options:
                        field_options:
                            multiple: true
                            choices: @oro_email.datagrid.origin_folder.provider->getListTypeChoices
                is_new:
                    label: oro.email.status.label
                    type: choice
                    options:
                        field_options:
                            choices:
                                false: oro.email.status.unread.label
                                true: oro.email.status.read.label
                    data_name: eu.seen
        views_list : @oro_email.emailfolder.datagrid_view_list

    activity-email-grid:
        extends: email-grid

    user-email-grid:
        extends: email-grid

        properties:
            id: ~
            email.id: ~
            view_thread_link:
                type: url
                route: oro_email_thread_view
                params: { id: email.id }
            toggle_seen_link:
                type: url
                route: oro_email_toggle_seen
                params: { id: id }
            row_class_name:
                type: callback
                className: 'email-row-is-readed'
                callable: @oro_email.helper.datagrid.emails->getReadedRowClosure

        actions:
            view_thread:
                type: navigate
                label: oro.grid.action.view
                link: view_thread_link
                icon: eye-open
                rowAction: true
            mark_as_read:
                type: ajax
                label: oro.email.datagrid.emails.action.mark_as_read
                link:  toggle_seen_link
                icon: check
                defaultMessages:
                    success: oro.email.action.success_mark_read
                    error: oro.email.action.error
            mark_as_unread:
                type: ajax
                label: oro.email.datagrid.emails.action.mark_as_unread
                link:  toggle_seen_link
                icon: minus
                defaultMessages:
                    success: oro.email.action.success_mark_unread
                    error: oro.email.action.error
        action_configuration: @oro_email.helper.datagrid.emails->getActionConfigurationClosure
        mass_actions:
            emailmarkread:
                type: emailmarkread
                entity_name: %oro_email.email_user.entity.class%
                data_identifier: eu.id
                label: oro.email.datagrid.emails.action.mark_as_read
                icon: check
            emailmarkunread:
                type: emailmarkunread
                entity_name: %oro_email.email_user.entity.class%
                data_identifier: eu.id
                label: oro.email.datagrid.emails.action.mark_as_unread
                icon: minus

    dashboard-recent-emails-grid:
        source:
            type: orm
            query:
                select:
                    - partial e.{ id, subject, sentAt }
                    - partial eu.{ id, receivedAt, email }
                    - a
                    - CASE WHEN eu.seen = true THEN 0 ELSE 1 END as is_new
                from:
                    - { table: OroEmailBundle:EmailUser, alias: eu }
                join:
                    left:
                        -
                            join: eu.email
                            alias: e
                    inner:
                        - { join: eu.folder, alias: f }
                        - { join: f.origin, alias: o }
                        - { join: e.fromEmailAddress, alias: a }
                where:
                    and:
                        - o.id IN (:origin_ids)
        properties:
            id: ~
            row_class_name:
                type: callback
                className: 'email-row-is-readed'
                callable: @oro_email.helper.datagrid.emails->getReadedRowClosure
        options:
            entityHint: email
            toolbarOptions:
                hide: true
                pageSize:
                    items: [10]
                    default_per_page: 10

    dashboard-recent-emails-inbox-grid:
        extends: dashboard-recent-emails-grid
        source:
            query:
                where:
                    and:
                        - f.type IN ('%oro_email.email_folder.model.class%::INBOX', '%oro_email.email_folder.model.class%::OTHER')
        columns:
            receivedAt:
                type: twig
                label: oro.email.received_at.label
                frontend_type: html
                template: OroEmailBundle:Email:Datagrid/Property/date_long.html.twig
            fromEmailExpression:
                type: twig
                label: oro.email.from_name.label
                frontend_type: html
                template: OroEmailBundle:Email:Datagrid/Property/from.html.twig
            subject:
                data_name: email.subject
                type: twig
                label: oro.email.subject.label
                frontend_type: html
                template: OroEmailBundle:Email:Datagrid/Property/subject.html.twig
        sorters:
            columns:
                fromEmailExpression: { data_name: fromEmailExpression }
                receivedAt:  { data_name: eu.receivedAt }
            default:
                receivedAt: %oro_datagrid.extension.orm_sorter.class%::DIRECTION_DESC

    dashboard-recent-emails-sent-grid:
        extends: dashboard-recent-emails-grid
        source:
            query:
                where:
                    and:
                        - f.type = '%oro_email.email_folder.model.class%::SENT'
        columns:
            sentAt:
                data_name: email.sentAt
                label: oro.email.sent_at.label
                frontend_type: datetime
            recipients:
                data_name: email.recipients
                type: twig
                label: oro.email.recipients.label
                frontend_type: html
                template: OroEmailBundle:Email:Datagrid/Property/recipients.html.twig
            subject:
                data_name: email.subject
                type: twig
                label: oro.email.subject.label
                frontend_type: html
                template: OroEmailBundle:Email:Datagrid/Property/subject.html.twig
        sorters:
            columns:
                sentAt:  { data_name: e.sentAt }
            default:
                sentAt: %oro_datagrid.extension.orm_sorter.class%::DIRECTION_DESC

    dashboard-recent-emails-new-grid:
        extends: dashboard-recent-emails-grid
        source:
            query:
                where:
                    and:
                        - eu.seen = false
                        - f.type IN ('%oro_email.email_folder.model.class%::INBOX', '%oro_email.email_folder.model.class%::OTHER')
        columns:
            receivedAt:
                type: twig
                label: oro.email.received_at.label
                frontend_type: html
                template: OroEmailBundle:Email:Datagrid/Property/date_long.html.twig
            fromEmailExpression:
                type: twig
                label: oro.email.from_name.label
                frontend_type: html
                template: OroEmailBundle:Email:Datagrid/Property/from.html.twig
            subject:
                data_name: email.subject
                type: twig
                label: oro.email.subject.label
                frontend_type: html
                template: OroEmailBundle:Email:Datagrid/Property/subject.html.twig
        sorters:
            columns:
                fromEmailExpression: { data_name: fromEmailExpression }
                receivedAt:  { data_name: eu.receivedAt }
            default:
                receivedAt: %oro_datagrid.extension.orm_sorter.class%::DIRECTION_DESC

    email-templates:
        source:
            type: orm
            acl_resource: oro_email_emailtemplate_index
            query:
                select:
                    - t.id
                    - t.entityName
                    - t.name
                    - t.type
                    - t.isSystem
                from:
                    - { table: %oro_email.emailtemplate.entity.class%, alias: t }

        columns:
            entityName:
                label:          oro.email.emailtemplate.entity_name.label
                type:           twig
                template:       OroEntityBundle:Datagrid:Property/entity.html.twig
                frontend_type:  html
                context:
                    entity_provider: @oro_entity.entity_provider
            name:
                label:          oro.email.emailtemplate.name.label
            type:
                frontend_type:  select
                label:          oro.email.emailtemplate.type.label
                choices:        @oro_email.emailtemplate.datagrid_helper->getTypeChoices
            isSystem:
                frontend_type:  boolean
                label:          oro.email.emailtemplate.is_system.label
        properties:
            id: ~
            update_link:
                type: url
                route: oro_email_emailtemplate_update
                params: [ id ]
            clone_link:
                type: url
                route: oro_email_emailtemplate_clone
                params: [ id ]
            delete_link:
                type: url
                route: oro_api_delete_emailtemplate
                params: [ id ]

        filters:
            columns:
                entityName:
                    type:      choice
                    data_name: t.entityName
                    null_value: _empty_
                    options:
                        field_options:
                            multiple:       true
                            choices:        @oro_email.emailtemplate.datagrid_helper->getEntityNames
                            translatable_options: false
                name:
                    type:      string
                    data_name: t.name
                type:
                    type:            choice
                    data_name:       t.type
                    options:
                        field_options:
                            choices: @oro_email.emailtemplate.datagrid_helper->getTypeChoices

                isSystem:
                    type:           boolean
                    data_name:      t.isSystem

        sorters:
            columns:
                name:     { data_name: t.name }
                type:     { data_name: t.type }
                isSystem: { data_name: t.isSystem }

        actions:
            update:
                type:         navigate
                label:        oro.grid.action.update
                link:         update_link
                icon:         edit
                acl_resource: oro_email_emailtemplate_update
                rowAction:    true
            clone:
                type:         navigate
                label:        oro.grid.action.clone
                link:         clone_link
                icon:         copy
                acl_resource: oro_email_emailtemplate_create
            delete:
                type:         delete
                label:        oro.grid.action.delete
                acl_resource: oro_email_emailtemplate_delete
                icon:         trash
                link:         delete_link
        options:
            entity_pagination: true
        action_configuration: @oro_email.emailtemplate.datagrid_helper->getActionConfigurationClosure
        views_list : @oro_email.emailtemplate.datagrid_view_list
        options: { entityHint: email template }<|MERGE_RESOLUTION|>--- conflicted
+++ resolved
@@ -86,10 +86,6 @@
                 where:
                     and:
                         - e.head = true
-<<<<<<< HEAD
-#                        - f.type IN ('%oro_email.email_folder.model.class%::INBOX', '%oro_email.email_folder.model.class%::SENT')
-=======
->>>>>>> 359c74c3
         filters:
             columns:
                 subject: { type: string,   data_name: e.subject }
