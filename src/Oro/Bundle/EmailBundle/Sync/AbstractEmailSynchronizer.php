--- conflicted
+++ resolved
@@ -468,16 +468,9 @@
         $query = $repo->createQueryBuilder('o')
             ->select(
                 'o'
-<<<<<<< HEAD
                 . ', CASE WHEN o.syncCode = :inProcess OR o.syncCode = :inProcessForce THEN 0 ELSE 1 END AS HIDDEN p1'
-                . ', (COALESCE(o.syncCode, 1000) * 30'
-                . ' + TIMESTAMPDIFF(MINUTE, COALESCE(o.syncCodeUpdatedAt, :min), :now)'
-                . ' / (CASE o.syncCode WHEN :success THEN 100 ELSE 1 END)) AS HIDDEN p2'
-=======
-                . ', CASE WHEN o.syncCode = :inProcess THEN 0 ELSE 1 END AS HIDDEN p1'
                 . ', (TIMESTAMPDIFF(MINUTE, COALESCE(o.syncCodeUpdatedAt, :min), :now)'
                 . ' - (CASE o.syncCode WHEN :success THEN 0 ELSE :timeShift END)) AS HIDDEN p2'
->>>>>>> 1f1da490
             )
             ->where('o.isActive = :isActive AND (o.syncCodeUpdatedAt IS NULL OR o.syncCodeUpdatedAt <= :border)')
             ->orderBy('p1, p2 DESC, o.syncCodeUpdatedAt')
