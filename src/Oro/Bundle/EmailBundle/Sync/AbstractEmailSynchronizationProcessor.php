--- conflicted
+++ resolved
@@ -262,30 +262,18 @@
             $owner,
             $organization
         );
-<<<<<<< HEAD
-        $emailEntity
-            ->addFolder($folder)
-            ->setMessageId($email->getMessageId())
-            ->setMultiMessageId($email->getMultiMessageId())
-            ->setRefs($email->getRefs())
-            ->setXMessageId($email->getXMessageId())
-            ->setXThreadId($email->getXThreadId())
-            ->setSeen($isSeen);
-
-        return $emailEntity;
-=======
 
         $emailUser
             ->setFolder($folder)
             ->setSeen($isSeen)
             ->getEmail()
                 ->setMessageId($email->getMessageId())
+                ->setMultiMessageId($email->getMultiMessageId())
                 ->setRefs($email->getRefs())
                 ->setXMessageId($email->getXMessageId())
                 ->setXThreadId($email->getXThreadId());
 
         return $emailUser;
->>>>>>> 647a8179
     }
 
     /**
