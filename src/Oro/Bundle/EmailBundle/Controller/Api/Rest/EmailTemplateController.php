<?php

namespace Oro\Bundle\EmailBundle\Controller\Api\Rest;

use FOS\RestBundle\Controller\Annotations\Delete;
use FOS\RestBundle\Controller\Annotations\Get;
use FOS\RestBundle\Controller\Annotations\NamePrefix;
use FOS\RestBundle\Controller\Annotations\RouteResource;
use FOS\RestBundle\Util\Codes;
use Nelmio\ApiDocBundle\Annotation\ApiDoc;
use Oro\Bundle\EmailBundle\Entity\EmailTemplate;
use Oro\Bundle\EmailBundle\Entity\Repository\EmailTemplateRepository;
use Oro\Bundle\EmailBundle\Provider\VariablesProvider;
use Oro\Bundle\SecurityBundle\Annotation\Acl;
use Oro\Bundle\SecurityBundle\Annotation\AclAncestor;
use Oro\Bundle\SoapBundle\Controller\Api\Rest\RestController;
use Sensio\Bundle\FrameworkExtraBundle\Configuration\ParamConverter;
use Symfony\Component\HttpFoundation\Response;
use Twig_Error_Loader;
use Twig_Error_Runtime;
use Twig_Error_Syntax;

/**
 * Controller to work with email templates.
 * Provides delete, list, compile, variables actions for email templates.
 *
 * @RouteResource("emailtemplate")
 * @NamePrefix("oro_api_")
 *
 * Controller to work with email templates
 */
class EmailTemplateController extends RestController
{
    /**
     * REST DELETE
     *
     * @param int $id
     *
     * @ApiDoc(
     *      description="Delete email template",
     *      resource=true
     * )
     * @Acl(
     *      id="oro_email_emailtemplate_delete",
     *      type="entity",
     *      class="OroEmailBundle:EmailTemplate",
     *      permission="DELETE"
     * )
     * @Delete(requirements={"id"="\d+"})
     *
     * @return Response
     */
    public function deleteAction($id)
    {
        /** @var EmailTemplate $entity */
        $entity = $this->getManager()->find($id);
        if (!$entity) {
            return $this->handleView($this->view(null, Codes::HTTP_NOT_FOUND));
        }

        /**
         * Deny to remove system templates
         */
        if ($entity->getIsSystem()) {
            return $this->handleView($this->view(null, Codes::HTTP_FORBIDDEN));
        }

        $em = $this->getManager()->getObjectManager();
        $em->remove($entity);
        $em->flush();

        return $this->handleView($this->view(null, Codes::HTTP_NO_CONTENT));
    }

    /**
     * REST GET templates by entity name
     *
     * @param string $entityName
     * @param bool   $includeNonEntity
     * @param bool   $includeSystemTemplates
     *
     * @ApiDoc(
     *     description="Get templates by entity name",
     *     resource=true
     * )
     * @AclAncestor("oro_email_emailtemplate_index")
     * @Get("/emailtemplates/list/{entityName}/{includeNonEntity}/{includeSystemTemplates}",
     *      requirements={"entityName"="\w+", "includeNonEntity"="\d+", "includeSystemTemplates"="\d+"},
     *      defaults={"entityName"=null, "includeNonEntity"=false, "includeSystemTemplates"=true}
     * )
     *
     * @return Response
     */
    public function cgetAction($entityName = null, $includeNonEntity = false, $includeSystemTemplates = true)
    {
        if (!$entityName) {
            return $this->handleView(
                $this->view(null, Codes::HTTP_NOT_FOUND)
            );
        }

        $entityName = $this->get('oro_entity.routing_helper')->resolveEntityClass($entityName);

        /** @var $emailTemplateRepository EmailTemplateRepository */
        $emailTemplateRepository = $this->getDoctrine()->getRepository('OroEmailBundle:EmailTemplate');
<<<<<<< HEAD
        $emailTemplateRepository->setAclHelper($this->get('oro_security.acl_helper'));
=======
>>>>>>> cdb194be

        $templates = $emailTemplateRepository
            ->getTemplateByEntityName(
                $this->get('oro_security.acl_helper'),
                $entityName,
                $this->get('oro_security.token_accessor')->getOrganization(),
                (bool)$includeNonEntity,
                (bool)$includeSystemTemplates
            );

        return $this->handleView(
            $this->view($templates, Codes::HTTP_OK)
        );
    }

    /**
     * REST GET available variables
     *
     * @ApiDoc(
     *     description="Get available variables",
     *     resource=true
     * )
     * @AclAncestor("oro_email_emailtemplate_view")
     * @Get("/emailtemplates/variables")
     *
     * @return Response
     */
    public function getVariablesAction()
    {
        /** @var VariablesProvider $provider */
        $provider = $this->get('oro_email.emailtemplate.variable_provider');

        $data = [
            'system' => $provider->getSystemVariableDefinitions(),
            'entity' => $provider->getEntityVariableDefinitions()
        ];

        return $this->handleView(
            $this->view($data, Codes::HTTP_OK)
        );
    }

    /**
     * REST GET email template
     *
     * @param EmailTemplate $emailTemplate  comes from request parameter {id}
     *                                      that transformed to entity by param converter
     * @param int           $entityId       entity id of class defined by $emailTemplate->getEntityName()
     *
     * @ApiDoc(
     *     description="Get email template subject, type and content",
     *     resource=true
     * )
     * @AclAncestor("oro_email_emailtemplate_view")
     * @Get("/emailtemplates/compiled/{id}/{entityId}",
     *      requirements={"id"="\d+", "entityId"="\d*"}
     * )
     * @ParamConverter("emailTemplate", class="OroEmailBundle:EmailTemplate")
     *
     * @return Response
     */
    public function getCompiledAction(EmailTemplate $emailTemplate, $entityId = null)
    {
        $templateParams = [];

        if ($entityId && $emailTemplate->getEntityName()) {
            $entity = $this->getDoctrine()
                ->getRepository($emailTemplate->getEntityName())
                ->find($entityId);
            if ($entity) {
                $templateParams['entity'] = $entity;
            }
        }

        // no entity found, but entity name defined for template
        if ($emailTemplate->getEntityName() && !isset($templateParams['entity'])) {
            return $this->handleView(
                $this->view(
                    [
                        'message' => sprintf(
                            'entity %s with id=%d not found',
                            $emailTemplate->getEntityName(),
                            $entityId
                        )
                    ],
                    Codes::HTTP_NOT_FOUND
                )
            );
        }

        try {
            [$subject, $body] = $this->get('oro_email.email_renderer')->compileMessage($emailTemplate, $templateParams);

            $view = $this->view(
                [
                    'subject' => $subject,
                    'body' => $body,
                    'type' => $emailTemplate->getType(),
                ],
                Codes::HTTP_OK
            );
        } catch (Twig_Error_Syntax|Twig_Error_Loader|Twig_Error_Runtime $e) {
            $view = $this->view(
                [
                    'reason' => $this->get('translator')->trans('oro.email.emailtemplate.failed_to_compile'),
                ],
                Codes::HTTP_UNPROCESSABLE_ENTITY
            );
        }

        return $this->handleView($view);
    }

    /**
     * {@inheritdoc}
     */
    public function getManager()
    {
        return $this->get('oro_email.manager.emailtemplate.api');
    }

    /**
     * {@inheritdoc}
     */
    public function getForm()
    {
        throw new \BadMethodCallException('Form is not available.');
    }

    /**
     * {@inheritdoc}
     */
    public function getFormHandler()
    {
        throw new \BadMethodCallException('FormHandler is not available.');
    }
}<|MERGE_RESOLUTION|>--- conflicted
+++ resolved
@@ -26,8 +26,6 @@
  *
  * @RouteResource("emailtemplate")
  * @NamePrefix("oro_api_")
- *
- * Controller to work with email templates
  */
 class EmailTemplateController extends RestController
 {
@@ -103,10 +101,6 @@
 
         /** @var $emailTemplateRepository EmailTemplateRepository */
         $emailTemplateRepository = $this->getDoctrine()->getRepository('OroEmailBundle:EmailTemplate');
-<<<<<<< HEAD
-        $emailTemplateRepository->setAclHelper($this->get('oro_security.acl_helper'));
-=======
->>>>>>> cdb194be
 
         $templates = $emailTemplateRepository
             ->getTemplateByEntityName(
