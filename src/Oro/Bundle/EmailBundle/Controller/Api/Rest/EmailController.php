<?php

namespace Oro\Bundle\EmailBundle\Controller\Api\Rest;

use Doctrine\ORM\Tools\Export\ExportException;
use FOS\RestBundle\Controller\Annotations\NamePrefix;
use FOS\RestBundle\Controller\Annotations\RouteResource;
use FOS\RestBundle\Controller\Annotations\QueryParam;
use FOS\RestBundle\Util\Codes;
use FOS\RestBundle\Controller\Annotations\Delete;

use Nelmio\ApiDocBundle\Annotation\ApiDoc;

use Symfony\Component\Config\Definition\Exception\Exception;
use Symfony\Component\HttpFoundation\Response;

use Oro\Bundle\SecurityBundle\Annotation\Acl;
use Oro\Bundle\SecurityBundle\Annotation\AclAncestor;

use Oro\Bundle\SoapBundle\Controller\Api\Rest\RestGetController;

use Oro\Bundle\EmailBundle\Entity\Manager\EmailApiEntityManager;
use Oro\Bundle\EmailBundle\Entity\EmailAddress;
use Oro\Bundle\EmailBundle\Entity\EmailFolder;
use Oro\Bundle\EmailBundle\Entity\EmailBody;
use Oro\Bundle\EmailBundle\Entity\EmailRecipient;
use Oro\Bundle\EmailBundle\Entity\Email;
use Oro\Bundle\EntityBundle\Tools\EntityRoutingHelper;

/**
 * @RouteResource("email")
 * @NamePrefix("oro_api_")
 */
class EmailController extends RestGetController
{
    /**
     * REST GET list
     *
     * @QueryParam(
     *      name="page",
     *      requirements="\d+",
     *      nullable=true,
     *      description="Page number, starting from 1. Defaults to 1."
     * )
     * @QueryParam(
     *      name="limit",
     *      requirements="\d+",
     *      nullable=true,
     *      description="Number of items per page. Defaults to 10."
     * )
     * @ApiDoc(
     *      description="Get all emails",
     *      resource=true
     * )
     * @AclAncestor("oro_email_view")
     * @return Response
     */
    public function cgetAction()
    {
        $page = (int)$this->getRequest()->get('page', 1);
        $limit = (int)$this->getRequest()->get('limit', self::ITEMS_PER_PAGE);

        return $this->handleGetListRequest($page, $limit);
    }

    /**
     * @param integer $entityId Entity id
     *
     * @ApiDoc(
     *      description="Returns an AssociationList object",
     *      resource=true,
     *      statusCodes={
     *          200="Returned when successful",
     *          404="Activity association was not found",
     *      }
     * )
     * @AclAncestor("oro_email_view")
     * @return Response
     */
    public function getAssociationAction($entityId)
    {
        /**
         * @var $entity Email
         */
        $entity = $this->getManager()->find($entityId);
        $associations = $entity->getActivityTargetEntities();

        return $this->handleView(
            $this->view($associations, is_array($associations) ? Codes::HTTP_OK : Codes::HTTP_NOT_FOUND)
        );
    }

    /**
     * Add new association
     *
     * @QueryParam(
     *      name="entityId",
     *      nullable=false,
     *      strict=true,
     *      description="Entity id"
     * )
     * @QueryParam(
     *      name="targetClassName",
     *      nullable=false,
     *      strict=true,
     *      description="Target class name"
     * )
     * @QueryParam(
     *      name="targetId",
     *      nullable=false,
     *      strict=true,
     *      description="Target Id"
     * )
     * @ApiDoc(
     *      description="Add new association",
     *      resource=true
     * )
     * @AclAncestor("oro_email_create")
     */
    public function postAssociationsAction()
    {
        /**
         * @var $entityRoutingHelper EntityRoutingHelper
         */
        $entityRoutingHelper = $this->get('oro_entity.routing_helper');

        $entityId = $this->getRequest()->get('entityId');
        $targetClassName = $this->getRequest()->get('targetClassName');
        $targetId = $this->getRequest()->get('targetId');

        /**
         * @var $entity Email
         */
        $entity = $this->getManager()->find($entityId);
        try {
            if ($entity->supportActivityTarget($targetClassName)) {
                $target = $entityRoutingHelper->getEntity($targetClassName, $targetId);

                if (!$entity->hasActivityTarget($target)) {
                    $entity->addActivityTarget($target);
                    $em = $this->getDoctrine()->getManager();
                    $em->persist($entity);
                    $em->flush();

                    $view = $this->view($entity, Codes::HTTP_OK);
                } else {
                    $view = $this->view([], Codes::HTTP_ALREADY_REPORTED);
                }
            } else {
                $view = $this->view([], Codes::HTTP_NOT_ACCEPTABLE);
            }
        } catch (Exception $e) {
            $view = $this->view([], Codes::HTTP_BAD_REQUEST);
        }

        return $this->buildResponse($view, Codes::HTTP_CREATED, ['entity' => $entity]);
    }

    /**
     * REST DELETE
     *
     * @param int $entityId
     * @param string $targetClassName
     * @param int $targetId
     *
     * @ApiDoc(
     *      description="Delete Association",
     *      resource=true
     * )
     * @AclAncestor("oro_email_delete")
     *
     * @Delete("/emails/{entityId}/associations/{targetClassName}/{targetId}")
     *
     * @return Response
     */
    public function deleteAssociationAction($entityId, $targetClassName, $targetId)
    {
        /**
         * @var $entity Email
         */
        $entity = $this->getManager()->find($entityId);
        $entityRoutingHelper = $this->get('oro_entity.routing_helper');
        $em = $this->getDoctrine()->getManager();

        try {
            $target = $entityRoutingHelper->getEntity($targetClassName, $targetId);
            $entity->removeActivityTarget($target);
            $em->persist($entity);
            $em->flush();

<<<<<<< HEAD
            $view = $this->view($entity->getActivityTargetEntities(), Codes::HTTP_OK);
        } catch (\RuntimeException $e) {
            $view = $this->view([], Codes::HTTP_BAD_REQUEST);
=======
            $view = $this->view(['message' => 'Successfully removed'], Codes::HTTP_OK);
        } catch (\RuntimeException $e) {
            $view = $this->view([], Codes::HTTP_BAD_REQUEST);
        } catch (\Exception $e) {
            $view = $this->view(['status'=> 'NOT_FOUND', 'message' => $e->getMessage() ], Codes::HTTP_OK);
>>>>>>> 929ace1e
        }

        return $this->buildResponse($view, Codes::HTTP_LOOP_DETECTED, ['id' => $entityId, 'entity' => $entity]);
    }


    /**
     * REST DELETE
     *
     * @param int $entityId
     *
     * @ApiDoc(
     *      description="Delete Associations",
     *      resource=true
     * )
     * @return Response
     * @AclAncestor("oro_email_delete")
     *
     */
    public function deleteAssociationsAction($entityId)
    {
        /**
         * @var $entity Email
         */
        $entity = $this->getManager()->find($entityId);
        $associations = $entity->getActivityTargetEntities();
        $em = $this->getDoctrine()->getManager();
        try {
            foreach ($associations as $association) {
                $entity->removeActivityTarget(($association));
            }
            $em->persist($entity);
            $em->flush();

            $view = $this->view($entity->getActivityTargetEntities(), Codes::HTTP_OK);
        } catch (\RuntimeException $e) {
            $view = $this->view([], Codes::HTTP_BAD_REQUEST);
        }

        return $this->buildResponse($view, Codes::HTTP_LOOP_DETECTED, []);
    }

    /**
     * REST GET item
     *
     * @param string $id
     *
     * @ApiDoc(
     *      description="Get email",
     *      resource=true
     * )
     * @AclAncestor("oro_email_view")
     * @return Response
     */
    public function getAction($id)
    {
        return $this->handleGetRequest($id);
    }

    /**
     * {@inheritdoc}
     */
    protected function transformEntityField($field, &$value)
    {
        switch ($field) {
            case 'fromEmailAddress':
                if ($value) {
                    /** @var EmailAddress $value */
                    $value = $value->getEmail();
                }
                break;
            case 'folder':
                if ($value) {
                    /** @var EmailFolder $value */
                    $value = $value->getFullName();
                }
                break;
            case 'emailBody':
                if ($value) {
                    /** @var EmailBody $value */
                    $value = array(
                        'content' => $value->getBodyContent(),
                        'isText' => $value->getBodyIsText(),
                        'hasAttachments' => $value->getHasAttachments(),
                    );
                }
                break;
            case 'recipients':
                if ($value) {
                    $result = array();
                    /** @var $recipient EmailRecipient */
                    foreach ($value as $index => $recipient) {
                        $result[$index] = array(
                            'name' => $recipient->getName(),
                            'type' => $recipient->getType(),
                            'emailAddress' => $recipient->getEmailAddress() ?
                                $recipient->getEmailAddress()->getEmail()
                                : null,
                        );
                    }
                    $value = $result;
                }
                break;
            default:
                parent::transformEntityField($field, $value);
        }
    }

    /**
     * Get entity manager
     *
     * @return EmailApiEntityManager
     */
    public function getManager()
    {
        return $this->container->get('oro_email.manager.email.api');
    }
}<|MERGE_RESOLUTION|>--- conflicted
+++ resolved
@@ -188,17 +188,11 @@
             $em->persist($entity);
             $em->flush();
 
-<<<<<<< HEAD
-            $view = $this->view($entity->getActivityTargetEntities(), Codes::HTTP_OK);
-        } catch (\RuntimeException $e) {
-            $view = $this->view([], Codes::HTTP_BAD_REQUEST);
-=======
             $view = $this->view(['message' => 'Successfully removed'], Codes::HTTP_OK);
         } catch (\RuntimeException $e) {
             $view = $this->view([], Codes::HTTP_BAD_REQUEST);
         } catch (\Exception $e) {
             $view = $this->view(['status'=> 'NOT_FOUND', 'message' => $e->getMessage() ], Codes::HTTP_OK);
->>>>>>> 929ace1e
         }
 
         return $this->buildResponse($view, Codes::HTTP_LOOP_DETECTED, ['id' => $entityId, 'entity' => $entity]);
