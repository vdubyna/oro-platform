--- conflicted
+++ resolved
@@ -17,15 +17,6 @@
 use Oro\Bundle\SoapBundle\Request\Parameters\Filter\StringToArrayParameterFilter;
 use Oro\Bundle\EmailBundle\Entity\Manager\EmailApiEntityManager;
 use Oro\Bundle\EmailBundle\Entity\Email;
-<<<<<<< HEAD
-use Oro\Bundle\EmailBundle\Entity\EmailAddress;
-use Oro\Bundle\EmailBundle\Entity\EmailBody;
-use Oro\Bundle\EmailBundle\Entity\EmailFolder;
-use Oro\Bundle\EmailBundle\Entity\EmailRecipient;
-use Oro\Bundle\EntityBundle\Tools\EntityRoutingHelper;
-use Oro\Bundle\EntityConfigBundle\Config\ConfigManager;
-=======
->>>>>>> 3e8e78ce
 
 /**
  * @RouteResource("email")
@@ -131,232 +122,6 @@
     }
 
     /**
-<<<<<<< HEAD
-     * {@inheritdoc}
-     */
-    public function handleGetListRequest($page = 1, $limit = self::ITEMS_PER_PAGE, $filters = [], $joins = [])
-    {
-        $manager = $this->getManager();
-        $qb = $manager->getListQueryBuilder($limit, $page, $filters, null, $joins);
-
-        $entities = array_filter(
-            $qb->getQuery()->getResult(),
-            function ($entity) {
-                return $this->get('oro_security.security_facade')->isGranted('VIEW', $entity);
-            }
-        );
-        $result = $this->getPreparedItems($entities);
-
-        return $this->buildResponse($result, self::ACTION_LIST, ['result' => $result, 'query' => $qb]);
-    }
-
-    /**
-     * @param integer $entityId Entity id
-     *
-     * @ApiDoc(
-     *      description="Returns an AssociationList object",
-     *      resource=true,
-     *      statusCodes={
-     *          200="Returned when successful",
-     *          404="Activity association was not found",
-     *      }
-     * )
-     * @AclAncestor("oro_email_email_view")
-     * @return Response
-     */
-    public function getAssociationAction($entityId)
-    {
-        /**
-         * @var $entity Email
-         */
-        $entity = $this->getManager()->find($entityId);
-
-        if (!$entity) {
-            return $this->handleView($this->view('', Codes::HTTP_NOT_FOUND));
-        }
-
-        if (!$this->assertEmailAccessGranted('VIEW', $entity)) {
-            return $this->handleView($this->view('', Codes::HTTP_FORBIDDEN));
-        }
-
-        $associations = $entity->getActivityTargetEntities();
-        $this->filterUserAssociation($associations);
-
-        return $this->handleView(
-            $this->view($associations, is_array($associations) ? Codes::HTTP_OK : Codes::HTTP_NOT_FOUND)
-        );
-    }
-
-    /**
-     * @param integer $entityId Entity id
-     *
-     * @ApiDoc(
-     *      description="Returns an AssociationList object",
-     *      resource=true,
-     *      statusCodes={
-     *          200="Returned when successful",
-     *          404="Activity association was not found",
-     *      }
-     * )
-     * @AclAncestor("oro_email_email_view")
-     * @return Response
-     */
-    public function getAssociationsDataAction($entityId)
-    {
-        /** @var $entity Email */
-        $entity = $this->getManager()->find($entityId);
-        if (!$entity) {
-            return $this->handleView($this->view('', Codes::HTTP_NOT_FOUND));
-        }
-
-        if (!$this->assertEmailAccessGranted('VIEW', $entity)) {
-            return $this->handleView($this->view('', Codes::HTTP_FORBIDDEN));
-        }
-
-        /** @var $entityRoutingHelper EntityRoutingHelper */
-        $entityRoutingHelper  = $this->get('oro_entity.routing_helper');
-        $entityConfigProvider = $this->get('oro_entity_config.provider.entity');
-        /** @var $configManager ConfigManager */
-        $configManager = $this->container->get('oro_entity_config.config_manager');
-        $nameFormatter = $this->get('oro_locale.formatter.name');
-        $router        = $this->get('router');
-        $associations  = $entity->getActivityTargetEntities();
-        $this->filterUserAssociation($associations);
-        $itemsArray = [];
-
-        foreach ($associations as $association) {
-            $className = ClassUtils::getClass($association);
-            $title     = $nameFormatter->format($association);
-            if ($title === '') {
-                $title = $association->getEmail();
-            } elseif ($title === null) {
-                $title = $association->getId();
-            }
-            $metadata = $configManager->getEntityMetadata($className);
-            $route    = $metadata->getRoute('view', false);
-            $link     = false;
-            if ($metadata->routeView) {
-                $link = $router->generate($route, ['id' => $association->getId()]);
-            }
-            $config = $entityConfigProvider->getConfig($className);
-
-            if ($title) {
-                $itemsArray[] = [
-                    'entityId'        => $entity->getId(),
-                    'targetId'        => $association->getId(),
-                    'targetClassName' => $entityRoutingHelper->encodeClassName($className),
-                    'title'           => $title,
-                    'icon'            => $config->get('icon'),
-                    'link'            => $link
-                ];
-            }
-        }
-
-        return $this->handleView(
-            $this->view($itemsArray, is_array($associations) ? Codes::HTTP_OK : Codes::HTTP_NOT_FOUND)
-        );
-    }
-
-    /**
-     * Add new association
-     *
-     * @QueryParam(
-     *      name="entityId",
-     *      nullable=false,
-     *      strict=true,
-     *      description="Entity id"
-     * )
-     * @QueryParam(
-     *      name="targetClassName",
-     *      nullable=false,
-     *      strict=true,
-     *      description="Target class name"
-     * )
-     * @QueryParam(
-     *      name="targetId",
-     *      nullable=false,
-     *      strict=true,
-     *      description="Target Id"
-     * )
-     * @ApiDoc(
-     *      description="Add new association",
-     *      resource=true
-     * )
-     * @AclAncestor("oro_email_email_create")
-     */
-    public function postAssociationsAction()
-    {
-        /**
-         * @var $entityRoutingHelper EntityRoutingHelper
-         */
-        $entityRoutingHelper = $this->get('oro_entity.routing_helper');
-        $translator          = $this->get('translator');
-
-        $entityId        = $this->getRequest()->get('entityId');
-        $targetClassName = $this->getRequest()->get('targetClassName');
-        $targetClassName = $entityRoutingHelper->decodeClassName($targetClassName);
-        $targetId        = $this->getRequest()->get('targetId');
-
-        /**
-         * @var $entity Email
-         */
-        $entity = $this->getManager()->find($entityId);
-
-        if (!$entity) {
-            return $this->handleView($this->view([
-                'status'  => 'error',
-                'message' => $translator->trans('oro.email.not_found', ['%id%' => $entityId])
-            ], Codes::HTTP_NOT_FOUND));
-        }
-
-        if (!$this->assertEmailAccessGranted('EDIT', $entity)) {
-            return $this->handleView($this->view([
-                'status'  => 'error',
-                'message' => $translator->trans('oro.email.forbidden', ['%id%'=>$entityId])
-            ], Codes::HTTP_FORBIDDEN));
-        }
-
-        try {
-            if ($entity->supportActivityTarget($targetClassName)) {
-                $target = $entityRoutingHelper->getEntity($targetClassName, $targetId);
-
-                if (!$entity->hasActivityTarget($target)) {
-                    $this->get('oro_email.email.manager')->addContextToEmailThread($entity, $target);
-                    $response = ['status' => 'success', 'message' => $translator->trans('oro.email.contexts.added')];
-                } else {
-                    $response = [
-                        'status'  => 'warning',
-                        'message' => $translator->trans('oro.email.contexts.added.already')
-                    ];
-                }
-            } else {
-                $response = [
-                    'status'  => 'error',
-                    'message' => $translator->trans('oro.email.contexts.type.not_supported')
-                ];
-            }
-
-            $view = $this->view($response, Codes::HTTP_OK);
-        } catch (Exception $e) {
-            $view = $this->view([], Codes::HTTP_BAD_REQUEST);
-        }
-
-        return $this->buildResponse($view, Codes::HTTP_CREATED, ['entity' => $entity]);
-    }
-
-    /**
-     * Delete Association.
-     *
-     * @param int    $entityId
-     * @param string $targetClassName
-     * @param int    $targetId
-     *
-     * @ApiDoc(
-     *      description="Delete Association",
-     *      resource=true
-     * )
-     * @AclAncestor("oro_email_email_edit")
-=======
      * Returns email context data.
      *
      * @param int $id The email id
@@ -365,9 +130,8 @@
      *      description="Returns email context data",
      *      resource=true
      * )
->>>>>>> 3e8e78ce
      *
-     * @AclAncestor("oro_email_view")
+     * @AclAncestor("oro_email_email_view")
      *
      * @return Response
      */
@@ -379,129 +143,10 @@
             return $this->buildNotFoundResponse();
         }
 
-<<<<<<< HEAD
-        if (!$this->assertEmailAccessGranted('EDIT', $entity)) {
-            return $this->handleView($this->view([
-                'status'  => 'error',
-                'message' => $translator->trans('oro.email.forbidden', ['%id%'=>$entityId])
-            ], Codes::HTTP_FORBIDDEN));
-        }
 
-        try {
-            $entityRoutingHelper = $this->get('oro_entity.routing_helper');
-            $target              = $entityRoutingHelper->getEntity($targetClassName, $targetId);
-            $this->get('oro_email.email.manager')->deleteContextFromEmailThread($entity, $target);
-            $view = $this->view([
-                'status'  => 'success',
-                'message' => $translator->trans('oro.email.contexts.removed')
-            ], Codes::HTTP_OK);
-        } catch (\RuntimeException $e) {
-            $view = $this->view(['status' => 'error', 'message' => $e->getMessage()], Codes::HTTP_BAD_REQUEST);
-        } catch (\Exception $e) {
-            $view = $this->view(['status' => 'error', 'message' => $e->getMessage()], Codes::HTTP_OK);
-        }
-
-        return $this->buildResponse($view, Codes::HTTP_LOOP_DETECTED, ['id' => $entityId, 'entity' => $entity]);
-    }
-
-    /**
-     * GET single item
-     *
-     * @param  mixed $id
-     *
-     * @return Response
-     */
-    public function handleGetRequest($id)
-    {
-        $manager = $this->getManager();
-
-        $result = $manager->find($id);
-        if ($result) {
-            if (!$this->assertEmailAccessGranted('VIEW', $result)) {
-                return $this->handleView($this->view('', Codes::HTTP_FORBIDDEN));
-            }
-
-            $result = $this->getPreparedItem($result);
-        }
-
-        return $this->buildResponse(
-            $result ?: '',
-            self::ACTION_READ,
-            ['result' => $result],
-            $result ? Codes::HTTP_OK : Codes::HTTP_NOT_FOUND
-        );
-    }
-
-    /**
-     * {@inheritdoc}
-     */
-    protected function transformEntityField($field, &$value)
-    {
-        switch ($field) {
-            case 'fromEmailAddress':
-                if ($value) {
-                    /** @var EmailAddress $value */
-                    $value = $value->getEmail();
-                }
-                break;
-            case 'folder':
-                if ($value) {
-                    /** @var EmailFolder $value */
-                    $value = $value->getFullName();
-                }
-                break;
-            case 'emailBody':
-                if ($value) {
-                    /** @var EmailBody $value */
-                    $value = array(
-                        'content' => $value->getBodyContent(),
-                        'isText' => $value->getBodyIsText(),
-                        'hasAttachments' => $value->getHasAttachments()
-                    );
-                }
-                break;
-            case 'recipients':
-                if ($value) {
-                    $result = array();
-                    /** @var $recipient EmailRecipient */
-                    foreach ($value as $index => $recipient) {
-                        $result[$index] = array(
-                            'name' => $recipient->getName(),
-                            'type' => $recipient->getType(),
-                            'emailAddress' => $recipient->getEmailAddress() ?
-                                $recipient->getEmailAddress()->getEmail()
-                                : null
-                        );
-                    }
-                    $value = $result;
-                }
-                break;
-            default:
-                parent::transformEntityField($field, $value);
-        }
-    }
-
-    /**
-     * @param array|null $associations
-     */
-    protected function filterUserAssociation(&$associations)
-    {
-        if (!$associations) {
-            return;
-        }
-        $user = $this->get('security.context')->getToken()->getUser();
-        foreach ($associations as $key => $association) {
-            $userClassName        = ClassUtils::getClass($user);
-            $associationClassName = ClassUtils::getClass($association);
-            if ($userClassName === $associationClassName && $user->getId() === $association->getId()) {
-                unset($associations[$key]);
-            }
-        }
-=======
         $result = $this->getManager()->getEmailContext($email);
 
         return $this->buildResponse($result, self::ACTION_LIST, ['result' => $result]);
->>>>>>> 3e8e78ce
     }
 
     /**
