--- conflicted
+++ resolved
@@ -21,11 +21,8 @@
 use Oro\Bundle\SoapBundle\Request\Parameters\Filter\StringToArrayParameterFilter;
 use Oro\Bundle\EmailBundle\Entity\Manager\EmailApiEntityManager;
 use Oro\Bundle\EmailBundle\Entity\Email;
-<<<<<<< HEAD
+use Oro\Bundle\EmailBundle\Cache\EmailCacheManager;
 use Oro\Bundle\EmailBundle\Provider\EmailRecipientsProvider;
-=======
-use Oro\Bundle\EmailBundle\Cache\EmailCacheManager;
->>>>>>> 41e4a30d
 
 /**
  * @RouteResource("email")
@@ -158,7 +155,6 @@
     }
 
     /**
-<<<<<<< HEAD
      * @param Request $request
      *
      * @return Response
@@ -188,7 +184,9 @@
         }
 
         return new Response(json_encode(['results' => $results]), Codes::HTTP_OK);
-=======
+    }
+
+    /**
      * Get email cache manager
      *
      * @return EmailCacheManager
@@ -196,7 +194,6 @@
     protected function getEmailCacheManager()
     {
         return $this->container->get('oro_email.email.cache.manager');
->>>>>>> 41e4a30d
     }
 
     /**
