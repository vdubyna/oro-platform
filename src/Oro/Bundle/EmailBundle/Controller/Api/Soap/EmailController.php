--- conflicted
+++ resolved
@@ -98,11 +98,7 @@
      * @Soap\Param("targetClassName", phpType = "string")
      * @Soap\Param("targetId", phpType = "int")
      * @Soap\Result(phpType = "boolean")
-<<<<<<< HEAD
-     * @AclAncestor("oro_email_update")
-=======
      * @AclAncestor("oro_email_email_user_edit")
->>>>>>> c159c062
      */
     public function postAssociationsAction($id, $targetClassName, $targetId)
     {
@@ -147,11 +143,7 @@
      * @Soap\Param("targetClassName", phpType = "string")
      * @Soap\Param("targetId", phpType = "int")
      * @Soap\Result(phpType = "boolean")
-<<<<<<< HEAD
-     * @AclAncestor("oro_email_update")
-=======
      * @AclAncestor("oro_email_email_user_edit")
->>>>>>> c159c062
      */
     public function deleteAssociationAction($id, $targetClassName, $targetId)
     {
