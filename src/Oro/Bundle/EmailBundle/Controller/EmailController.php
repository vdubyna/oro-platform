<?php

namespace Oro\Bundle\EmailBundle\Controller;

use Doctrine\ORM\Query;

use Symfony\Bundle\FrameworkBundle\Controller\Controller;
use Symfony\Component\HttpFoundation\JsonResponse;
use Symfony\Component\HttpFoundation\Request;
use Symfony\Component\HttpFoundation\Response;
use Symfony\Component\Routing\Generator\UrlGeneratorInterface;
use Symfony\Component\Security\Core\Exception\AccessDeniedException;

use Sensio\Bundle\FrameworkExtraBundle\Configuration\Route;
use Sensio\Bundle\FrameworkExtraBundle\Configuration\Template;

use Oro\Bundle\EmailBundle\Cache\EmailCacheManager;
use Oro\Bundle\EmailBundle\Entity\Manager\EmailManager;
use Oro\Bundle\EmailBundle\Entity\Email;
use Oro\Bundle\EmailBundle\Entity\EmailAttachment;
use Oro\Bundle\EmailBundle\Entity\EmailBody;
use Oro\Bundle\EmailBundle\Form\Model\Email as EmailModel;
use Oro\Bundle\EmailBundle\Decoder\ContentDecoder;
use Oro\Bundle\EmailBundle\Exception\LoadEmailBodyException;
use Oro\Bundle\EntityConfigBundle\Provider\ConfigProvider;
use Oro\Bundle\SecurityBundle\Annotation\AclAncestor;

/**
 * Class EmailController
 *
 * @package Oro\Bundle\EmailBundle\Controller
 *
 * @SuppressWarnings(PHPMD.TooManyMethods)
 */
class EmailController extends Controller
{
    /**
     * @Route("/view/{id}", name="oro_email_view", requirements={"id"="\d+"})
     * @Template
     */
    public function viewAction(Email $entity)
    {
        try {
            $this->getEmailCacheManager()->ensureEmailBodyCached($entity);
            $noBodyFound = false;
        } catch (LoadEmailBodyException $e) {
            $noBodyFound = true;
        }
        $this->setSeenStatus($entity);

        return [
            'entity' => $entity,
            'noBodyFound' => $noBodyFound,
            'target' => $this->getTargetEntity($entity),
            'hasGrantReattach' => $this->isAttachmentCreationGranted(),
            'targetEntityData' => $this->getTargetEntityConfig()
        ];
    }

    /**
     * @Route("/view/thread/{id}", name="oro_email_thread_view", requirements={"id"="\d+"})
     * @AclAncestor("oro_email_email_view")
     * @Template("OroEmailBundle:Email/Thread:view.html.twig")
     */
    public function viewThreadAction(Email $entity)
    {
<<<<<<< HEAD
        $this->assertEmailViewGranted($entity);

        $this->setSeenStatus($entity);

=======
>>>>>>> 54f2354e
        return ['entity' => $entity];
    }

    /**
     * @Route("/widget/thread/{id}", name="oro_email_thread_widget", requirements={"id"="\d+"})
     * @Template("OroEmailBundle:Email/widget:thread.html.twig")
     */
    public function threadWidgetAction(Email $entity)
    {
        $emails = $this->get('oro_email.email.thread.provider')->getThreadEmails(
            $this->get('doctrine')->getManager(),
            $entity
        );
        $emails = array_filter($emails, function ($email) {
            return $this->get('security.context')->isGranted('VIEW', $email);
        });
        $this->loadEmailBody($emails);

        return [
            'entity' => $entity,
            'thread' => $emails,
            'target' => $this->getTargetEntity(),
            'hasGrantReattach' => $this->isAttachmentCreationGranted(),
            'routeParameters' => $this->getTargetEntityConfig(),
            'renderContexts' => $this->getRequest()->get('renderContexts', true)
        ];
    }

    /**
     * @Route("/view-items", name="oro_email_items_view")
     * @Template
     */
    public function itemsAction()
    {
        $emails = [];
        $ids = $this->prepareArrayParam('ids');
        if (count($ids) !== 0) {
            $emails = $this->get('doctrine')->getRepository("OroEmailBundle:Email")->findEmailsByIds($ids);
        }
        $this->loadEmailBody($emails);

        $items = array_filter($emails, function ($email) {
            return $this->get('security.context')->isGranted('VIEW', $email);
        });

        return [
            'items' => $items,
            'target' => $this->getTargetEntity(),
            'hasGrantReattach' => $this->isAttachmentCreationGranted(),
            'routeParameters' => $this->getTargetEntityConfig()
        ];
    }

    /**
     * @Route("/view-group/{id}", name="oro_email_view_group", requirements={"id"="\d+"})
     * @AclAncestor("oro_email_email_view")
     * @Template
     */
    public function viewGroupAction(Email $email)
    {
        $results = $this->get('oro_activity_list.manager')->getGroupedEntities(
            $email,
            $this->getRequest()->get('targetActivityClass'),
            $this->getRequest()->get('targetActivityId'),
            $this->getRequest()->get('_wid'),
            $this->get('oro_filter.datetime_range_filter')->getMetadata()
        );

        return ['results' => $results];
    }


    /**
     * This action is used to render the list of emails associated with the given entity
     * on the view page of this entity
     *
     * @Route(
     *      "/activity/view/{entityClass}/{entityId}",
     *      name="oro_email_activity_view"
     * )
     *
     * @Template
     */
    public function activityAction($entityClass, $entityId)
    {
        $entity = $this->get('oro_entity.routing_helper')->getEntity($entityClass, $entityId);
        if (!$this->get('oro_security.security_facade')->isGranted('VIEW', $entity)) {
            throw new AccessDeniedException();
        }

        return [
            'entity' => $entity
        ];
    }

    /**
     * @Route("/create")
     * @AclAncestor("oro_email_email_create")
     * @Template("OroEmailBundle:Email:update.html.twig")
     */
    public function createAction()
    {
        $emailModel = $this->get('oro_email.email.model.builder')->createEmailModel();
        return $this->process($emailModel);
    }

    /**
     * @Route("/reply/{id}", name="oro_email_email_reply", requirements={"id"="\d+"})
     * @AclAncestor("oro_email_email_create")
     * @Template("OroEmailBundle:Email:update.html.twig")
     */
    public function replyAction(Email $email)
    {
        $emailModel = $this->get('oro_email.email.model.builder')->createReplyEmailModel($email);
        return $this->process($emailModel);
    }

    /**
     * @Route("/forward/{id}", name="oro_email_email_forward", requirements={"id"="\d+"})
     * @AclAncestor("oro_email_email_create")
     * @Template("OroEmailBundle:Email:update.html.twig")
     */
    public function forwardAction(Email $email)
    {
        $emailModel = $this->get('oro_email.email.model.builder')->createForwardEmailModel($email);
        return $this->process($emailModel);
    }

    /**
     * Get the given email body content
     *
     * @Route("/body/{id}", name="oro_email_body", requirements={"id"="\d+"})
     * @AclAncestor("oro_email_email_view")
     */
    public function bodyAction(EmailBody $entity)
    {
//        $this->assertEmailAccessGranted('VIEW', $entity->getEmail());

        return new Response($entity->getBodyContent());
    }

    /**
     * Get a response for download the given email attachment
     *
     * @Route("/attachment/{id}", name="oro_email_attachment", requirements={"id"="\d+"})
     * @AclAncestor("oro_email_email_view")
     */
    public function attachmentAction(EmailAttachment $entity)
    {
//        $this->assertEmailAccessGranted('VIEW', $entity->getEmailBody()->getEmail());

        $response = new Response();
        $response->headers->set('Content-Type', $entity->getContentType());
        $response->headers->set('Content-Disposition', sprintf('attachment; filename="%s"', $entity->getFileName()));
        $response->headers->set('Pragma', 'no-cache');
        $response->headers->set('Expires', '0');
        $content = ContentDecoder::decode(
            $entity->getContent()->getContent(),
            $entity->getContent()->getContentTransferEncoding()
        );
        $response->setContent($content);

        return $response;
    }

    /**
     * Link attachment to entity
     *
     * @Route("/attachment/{id}/link", name="oro_email_attachment_link", requirements={"id"="\d+"})
     * @AclAncestor("oro_email_email_edit")
     */
    public function linkAction(EmailAttachment $emailAttachment)
    {
//        $this->assertEmailAccessGranted('EDIT', $emailAttachment->getEmailBody()->getEmail());

        try {
            $entity = $this->getTargetEntity();
            $this->get('oro_email.manager.email_attachment_manager')
                ->linkEmailAttachmentToTargetEntity($emailAttachment, $entity);
            $result = [];
        } catch (\Exception $e) {
            $result = [
                'error' => $e->getMessage()
            ];
        }

        return new JsonResponse($result);
    }

    /**
     * @Route("/widget", name="oro_email_widget_emails")
     * @Template
     *
     * @param Request $request
     * @return array
     */
    public function emailsAction(Request $request)
    {
        return [
            'datagridParameters' => $request->query->all()
        ];
    }

    /**
     * @Route("/base-widget", name="oro_email_widget_base_emails")
     * @Template
     *
     * @param Request $request
     * @return array
     */
    public function baseEmailsAction(Request $request)
    {
        return [
            'datagridParameters' => $request->query->all()
        ];
    }

    /**
     * @Route("/user-emails", name="oro_email_user_emails")
     * @AclAncestor("oro_email_email_view")
     * @Template
     */
    public function userEmailsAction()
    {
        return [];
    }

    /**
     * @Route("/context/{id}", name="oro_email_context", requirements={"id"="\d+"})
     * @Template("OroEmailBundle:Email:context.html.twig")
     * @AclAncestor("oro_email_email_view")
     *
     * @param Email $emailEntity
     *
     * @return array
     */
    public function contextAction(Email $emailEntity)
    {
        $entityTargets = $this->get('oro_entity.entity_context_provider')->getSupportedTargets($emailEntity);
        return [
            'sourceEntity' => $emailEntity,
            'entityTargets' => $entityTargets,
            'params' => [
                'grid_path' => $this->generateUrl(
                    'oro_email_context_grid',
                    ['activityId' => $emailEntity->getId()],
                    UrlGeneratorInterface::ABSOLUTE_URL
                )
            ]
        ];
    }

    /**
     * @Route("/context/grid/{activityId}/{entityClass}", name="oro_email_context_grid")
     * @Template("OroDataGridBundle:Grid:widget/widget.html.twig")
     * @param string $entityClass
     * @param string $activityId
     * @return array
     */
    public function contextGridAction($activityId, $entityClass = null)
    {
        $gridName = $this->get('oro_entity.entity_context_provider')->getContextGridByEntity($entityClass);
        return [
            'gridName' => $gridName,
            'multiselect' => false,
            'params' => ['activityId' => $activityId],
            'renderParams' => []
        ];
    }

    /**
<<<<<<< HEAD
     * @Route("/toggle_seen/{id}", name="oro_email_toggle_seen", requirements={"id"="\d+"})
     * @param Email $emailEntity
     * @return array
     */
    public function toggleSeenAction(Email $emailEntity)
    {
        if (!$this->getEmailHelper()->isEmailEditGranted($emailEntity)) {
            return new JsonResponse(
                [
                    'message' => $this
                        ->get('translator')
                        ->trans('oro.email.datagrid.emails.action.enable_to_change_status'),
                    'successful' => false
                ]
            );
        }

        $emailUser = $this
            ->get('doctrine')
            ->getRepository('OroEmailBundle:EmailUser')
            ->findByEmailAndOwner($emailEntity, $this->getUser());

        if ($emailUser) {
            $this->getEmailManager()->toggleEmailUserSeen($emailUser);
        }

        return new JsonResponse(['successful' => (bool)$emailUser]);
    }

    /**
     * @return EmailHelper
     */
    protected function getEmailHelper()
    {
        return $this->get('oro_email.email_helper');
    }

    /**
     * @param Email $entity
     *
     * @throws AccessDeniedException
     */
    protected function assertEmailViewGranted(Email $entity)
    {
        if (!$this->getEmailHelper()->isEmailViewGranted($entity)) {
            throw new AccessDeniedException();
        }
    }

    /**
=======
>>>>>>> 54f2354e
     * Get email cache manager
     *
     * @return EmailCacheManager
     */
    protected function getEmailCacheManager()
    {
        return $this->container->get('oro_email.email.cache.manager');
    }

    /**
     * Get email cache manager
     *
     * @return EmailManager
     */
    protected function getEmailManager()
    {
        return $this->container->get('oro_email.email.manager');
    }

    /**
     * @param EmailModel $emailModel
     *
     * @return array
     */
    protected function process(EmailModel $emailModel)
    {
        $responseData = [
            'entity' => $emailModel,
            'saved' => false,
            'appendSignature' => (bool)$this->get('oro_config.user')->get('oro_email.append_signature'),
        ];
        if ($this->get('oro_email.form.handler.email')->process($emailModel)) {
            $responseData['saved'] = true;
        }
        $responseData['form'] = $this->get('oro_email.form.email')->createView();

        return $responseData;
    }

    /**
     * @param Email[] $emails
     */
    protected function loadEmailBody(array $emails)
    {
        foreach ($emails as $email) {
            try {
                $this->getEmailCacheManager()->ensureEmailBodyCached($email);
            } catch (LoadEmailBodyException $e) {
                // do nothing
            }
        }
    }

    /**
     * @param string $param
     *
     * @return array
     */
    protected function prepareArrayParam($param)
    {
        $result = [];
        $ids = $this->getRequest()->get($param);
        if ($ids) {
            if (is_string($ids)) {
                $ids = explode(',', $ids);
            }
            if (is_array($ids)) {
                $result = array_map(
                    function ($id) {
                        return (int)$id;
                    },
                    $ids
                );
            }
        }

        return $result;
    }

    /**
     * Get target entity parameters
     *
     * @param bool $encode
     *
     * @return array
     */
    protected function getTargetEntityConfig($encode = true)
    {
        $entityRoutingHelper = $this->get('oro_entity.routing_helper');
        $targetEntityClass = $entityRoutingHelper->getEntityClassName($this->getRequest(), 'targetActivityClass');
        $targetEntityId = $entityRoutingHelper->getEntityId($this->getRequest(), 'targetActivityId');
        if ($encode) {
            $targetEntityClass = $entityRoutingHelper->encodeClassName($targetEntityClass);
        }
        if (null === $targetEntityClass || null === $targetEntityId) {
            return [];
        }
        return [
            'entityClass' => $targetEntityClass,
            'entityId' => $targetEntityId
        ];
    }

    /**
     * Get target entity
     *
     * @return object|null
     */
    protected function getTargetEntity()
    {
        $entityRoutingHelper = $this->get('oro_entity.routing_helper');
        $targetEntityClass = $entityRoutingHelper->getEntityClassName($this->getRequest(), 'targetActivityClass');
        $targetEntityId = $entityRoutingHelper->getEntityId($this->getRequest(), 'targetActivityId');
        if (!$targetEntityClass || !$targetEntityId) {
            return null;
        }
        return $entityRoutingHelper->getEntity($targetEntityClass, $targetEntityId);
    }

    /**
     * @return bool
     */
    protected function isAttachmentCreationGranted()
    {
        $enabledAttachment = false;
        $entityRoutingHelper = $this->get('oro_entity.routing_helper');
        $entityClassName = $entityRoutingHelper->getEntityClassName($this->getRequest(), 'targetActivityClass');
        if (null !== $entityClassName) {
            /** @var ConfigProvider $targetConfigProvider */
            $targetConfigProvider = $this->get('oro_entity_config.provider.attachment');
            if ($targetConfigProvider->hasConfig($entityClassName)) {
                $enabledAttachment = (bool)$targetConfigProvider->getConfig($entityClassName)->get('enabled');
            }
        }
        $createGrant = $this->get('oro_security.security_facade')
            ->isGranted('CREATE', 'entity:' . 'Oro\Bundle\AttachmentBundle\Entity\Attachment');

        return $enabledAttachment && $createGrant;
    }

<<<<<<< HEAD
    /**
     * @param Email $entity
     */
    protected function setSeenStatus(Email $entity)
    {
        // todo: CRM-2482 - move to manager
        $emailUser = $this->getDoctrine()->getManager()
            ->getRepository('OroEmailBundle:EmailUser')
            ->findByEmailAndOwner($entity, $this->getUser());
        if ($emailUser) {
            $this->getEmailManager()->setEmailUserSeen($emailUser);
        }
    }
=======
//    /**
//     * @param string $attribute
//     * @param Email $entity
//     *
//     * @throws AccessDeniedException
//     */
//    protected function assertEmailAccessGranted($attribute, Email $entity)
//    {
//        if (!$this->get('oro_security.security_facade')->isGranted($attribute, $entity)) {
//            throw new AccessDeniedException();
//        }
//    }
>>>>>>> 54f2354e
}<|MERGE_RESOLUTION|>--- conflicted
+++ resolved
@@ -64,13 +64,8 @@
      */
     public function viewThreadAction(Email $entity)
     {
-<<<<<<< HEAD
-        $this->assertEmailViewGranted($entity);
-
         $this->setSeenStatus($entity);
-
-=======
->>>>>>> 54f2354e
+        
         return ['entity' => $entity];
     }
 
@@ -342,7 +337,6 @@
     }
 
     /**
-<<<<<<< HEAD
      * @Route("/toggle_seen/{id}", name="oro_email_toggle_seen", requirements={"id"="\d+"})
      * @param Email $emailEntity
      * @return array
@@ -359,42 +353,20 @@
                 ]
             );
         }
-
+    
         $emailUser = $this
             ->get('doctrine')
             ->getRepository('OroEmailBundle:EmailUser')
             ->findByEmailAndOwner($emailEntity, $this->getUser());
-
+    
         if ($emailUser) {
             $this->getEmailManager()->toggleEmailUserSeen($emailUser);
         }
-
+    
         return new JsonResponse(['successful' => (bool)$emailUser]);
     }
 
     /**
-     * @return EmailHelper
-     */
-    protected function getEmailHelper()
-    {
-        return $this->get('oro_email.email_helper');
-    }
-
-    /**
-     * @param Email $entity
-     *
-     * @throws AccessDeniedException
-     */
-    protected function assertEmailViewGranted(Email $entity)
-    {
-        if (!$this->getEmailHelper()->isEmailViewGranted($entity)) {
-            throw new AccessDeniedException();
-        }
-    }
-
-    /**
-=======
->>>>>>> 54f2354e
      * Get email cache manager
      *
      * @return EmailCacheManager
@@ -535,7 +507,6 @@
         return $enabledAttachment && $createGrant;
     }
 
-<<<<<<< HEAD
     /**
      * @param Email $entity
      */
@@ -549,7 +520,7 @@
             $this->getEmailManager()->setEmailUserSeen($emailUser);
         }
     }
-=======
+
 //    /**
 //     * @param string $attribute
 //     * @param Email $entity
@@ -562,5 +533,4 @@
 //            throw new AccessDeniedException();
 //        }
 //    }
->>>>>>> 54f2354e
 }