--- conflicted
+++ resolved
@@ -503,7 +503,6 @@
 
         return $enabledAttachment && $createGrant;
     }
-<<<<<<< HEAD
 
     /**
      * @param Email $entity
@@ -518,19 +517,4 @@
             $this->getEmailManager()->setEmailUserSeen($emailUser);
         }
     }
-
-//    /**
-//     * @param string $attribute
-//     * @param Email $entity
-//     *
-//     * @throws AccessDeniedException
-//     */
-//    protected function assertEmailAccessGranted($attribute, Email $entity)
-//    {
-//        if (!$this->get('oro_security.security_facade')->isGranted($attribute, $entity)) {
-//            throw new AccessDeniedException();
-//        }
-//    }
-=======
->>>>>>> 3e3352af
 }