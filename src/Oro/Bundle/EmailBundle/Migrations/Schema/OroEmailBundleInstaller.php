<?php

namespace Oro\Bundle\EmailBundle\Migrations\Schema;

use Doctrine\DBAL\Schema\Schema;

use Oro\Bundle\MigrationBundle\Migration\Installation;
use Oro\Bundle\MigrationBundle\Migration\QueryBag;
use Oro\Bundle\EmailBundle\Migrations\Schema\v1_0\OroEmailBundle;
use Oro\Bundle\EmailBundle\Migrations\Schema\v1_1\OroEmailBundle as OroEmailBundle11;
use Oro\Bundle\EmailBundle\Migrations\Schema\v1_3\OroEmailBundle as OroEmailBundle13;
use Oro\Bundle\EmailBundle\Migrations\Schema\v1_4\OroEmailBundle as OroEmailBundle14;
use Oro\Bundle\EmailBundle\Migrations\Schema\v1_7\OroEmailBundle as OroEmailBundle17;
use Oro\Bundle\EmailBundle\Migrations\Schema\v1_8\OroEmailBundle as OroEmailBundle18;
use Oro\Bundle\EmailBundle\Migrations\Schema\v1_9\OroEmailBundle as OroEmailBundle19;
use Oro\Bundle\EmailBundle\Migrations\Schema\v1_12\OroEmailBundle as OroEmailBundle112_1;
use Oro\Bundle\EmailBundle\Migrations\Schema\v1_12\RemoveOldSchema as OroEmailBundle112_2;
<<<<<<< HEAD
use Oro\Bundle\EmailBundle\Migrations\Schema\v1_13\AddStatusField as OroEmailBundle113;
=======
use Oro\Bundle\EmailBundle\Migrations\Schema\v1_13\OroEmailBundle as OroEmailBundle113;
>>>>>>> c33092f9

class OroEmailBundleInstaller implements Installation
{
    /**
     * {@inheritdoc}
     */
    public function getMigrationVersion()
    {
        return 'v1_13';
    }

    /**
     * {@inheritdoc}
     */
    public function up(Schema $schema, QueryBag $queries)
    {
        OroEmailBundle::oroEmailTable($schema, true, false);
        OroEmailBundle::oroEmailAddressTable($schema);
        OroEmailBundle::oroEmailAttachmentTable($schema);
        OroEmailBundle::oroEmailAttachmentContentTable($schema);
        OroEmailBundle::oroEmailBodyTable($schema);
        OroEmailBundle::oroEmailFolderTable($schema);
        OroEmailBundle::oroEmailOriginTable($schema);
        OroEmailBundle::oroEmailRecipientTable($schema);
        OroEmailBundle11::oroEmailToFolderRelationTable($schema);

        OroEmailBundle::oroEmailTemplateTable($schema);
        OroEmailBundle::oroEmailTemplateTranslationTable($schema);

        OroEmailBundle::oroEmailForeignKeys($schema, false);
        OroEmailBundle::oroEmailAttachmentForeignKeys($schema);
        OroEmailBundle::oroEmailAttachmentContentForeignKeys($schema);
        OroEmailBundle::oroEmailBodyForeignKeys($schema);
        OroEmailBundle::oroEmailFolderForeignKeys($schema);
        OroEmailBundle::oroEmailRecipientForeignKeys($schema);

        OroEmailBundle::oroEmailTemplateTranslationForeignKeys($schema);

        OroEmailBundle13::addOrganization($schema);

        OroEmailBundle14::addColumns($schema);

        OroEmailBundle17::addTable($schema);
        OroEmailBundle17::addColumns($schema);
        OroEmailBundle17::addForeignKeys($schema);

        OroEmailBundle18::addAttachmentRelation($schema);
        OroEmailBundle19::changeAttachmentRelation($schema);

        OroEmailBundle112_1::changeEmailToEmailBodyRelation($schema);
        OroEmailBundle112_1::splitEmailEntity($schema);
        OroEmailBundle112_2::removeOldSchema($schema);
<<<<<<< HEAD
        OroEmailBundle113::addChangedStatusAt($schema);
        OroEmailBundle113::addPostQueries($queries);
=======

        OroEmailBundle113::addColumnMultiMessageId($schema);
>>>>>>> c33092f9
    }
}<|MERGE_RESOLUTION|>--- conflicted
+++ resolved
@@ -15,11 +15,8 @@
 use Oro\Bundle\EmailBundle\Migrations\Schema\v1_9\OroEmailBundle as OroEmailBundle19;
 use Oro\Bundle\EmailBundle\Migrations\Schema\v1_12\OroEmailBundle as OroEmailBundle112_1;
 use Oro\Bundle\EmailBundle\Migrations\Schema\v1_12\RemoveOldSchema as OroEmailBundle112_2;
-<<<<<<< HEAD
 use Oro\Bundle\EmailBundle\Migrations\Schema\v1_13\AddStatusField as OroEmailBundle113;
-=======
-use Oro\Bundle\EmailBundle\Migrations\Schema\v1_13\OroEmailBundle as OroEmailBundle113;
->>>>>>> c33092f9
+use Oro\Bundle\EmailBundle\Migrations\Schema\v1_14\AddStatusField as OroEmailBundle114;
 
 class OroEmailBundleInstaller implements Installation
 {
@@ -28,7 +25,7 @@
      */
     public function getMigrationVersion()
     {
-        return 'v1_13';
+        return 'v1_14';
     }
 
     /**
@@ -72,12 +69,11 @@
         OroEmailBundle112_1::changeEmailToEmailBodyRelation($schema);
         OroEmailBundle112_1::splitEmailEntity($schema);
         OroEmailBundle112_2::removeOldSchema($schema);
-<<<<<<< HEAD
-        OroEmailBundle113::addChangedStatusAt($schema);
-        OroEmailBundle113::addPostQueries($queries);
-=======
+       
+        OroEmailBundle113::addColumnMultiMessageId($schema);
 
-        OroEmailBundle113::addColumnMultiMessageId($schema);
->>>>>>> c33092f9
+        OroEmailBundle114::addChangedStatusAt($schema);
+        OroEmailBundle114::addPostQueries($queries);
+
     }
 }