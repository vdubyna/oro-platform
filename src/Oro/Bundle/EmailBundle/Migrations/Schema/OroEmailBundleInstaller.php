<?php

namespace Oro\Bundle\EmailBundle\Migrations\Schema;

use Doctrine\DBAL\Schema\Schema;

use Oro\Bundle\MigrationBundle\Migration\Installation;
use Oro\Bundle\MigrationBundle\Migration\QueryBag;
use Oro\Bundle\EmailBundle\Migrations\Schema\v1_0\OroEmailBundle;
use Oro\Bundle\EmailBundle\Migrations\Schema\v1_1\OroEmailBundle as OroEmailBundle11;
use Oro\Bundle\EmailBundle\Migrations\Schema\v1_3\OroEmailBundle as OroEmailBundle13;
use Oro\Bundle\EmailBundle\Migrations\Schema\v1_4\OroEmailBundle as OroEmailBundle14;
use Oro\Bundle\EmailBundle\Migrations\Schema\v1_7\OroEmailBundle as OroEmailBundle17;
use Oro\Bundle\EmailBundle\Migrations\Schema\v1_8\OroEmailBundle as OroEmailBundle18;
use Oro\Bundle\EmailBundle\Migrations\Schema\v1_9\OroEmailBundle as OroEmailBundle19;
<<<<<<< HEAD
use Oro\Bundle\EmailBundle\Migrations\Schema\v1_12\OroEmailBundle as OroEmailBundle112;
=======
use Oro\Bundle\EmailBundle\Migrations\Schema\v1_12\OroEmailBundle as OroEmailBundle112_1;
use Oro\Bundle\EmailBundle\Migrations\Schema\v1_12\RemoveOldSchema as OroEmailBundle112_2;
use Oro\Bundle\EmailBundle\Migrations\Schema\v1_13\OroEmailBundle as OroEmailBundle113;
use Oro\Bundle\EmailBundle\Migrations\Schema\v1_14\OroEmailBundle as OroEmailBundle114;
>>>>>>> de43c1ca

class OroEmailBundleInstaller implements Installation
{
    /**
     * {@inheritdoc}
     */
    public function getMigrationVersion()
    {
<<<<<<< HEAD
        return 'v1_12';
=======
        return 'v1_14';
>>>>>>> de43c1ca
    }

    /**
     * {@inheritdoc}
     */
    public function up(Schema $schema, QueryBag $queries)
    {
        OroEmailBundle::oroEmailTable($schema, true, false);
        OroEmailBundle::oroEmailAddressTable($schema);
        OroEmailBundle::oroEmailAttachmentTable($schema);
        OroEmailBundle::oroEmailAttachmentContentTable($schema);
        OroEmailBundle::oroEmailBodyTable($schema);
        OroEmailBundle::oroEmailFolderTable($schema);
        OroEmailBundle::oroEmailOriginTable($schema);
        OroEmailBundle::oroEmailRecipientTable($schema);
        OroEmailBundle11::oroEmailToFolderRelationTable($schema);

        OroEmailBundle::oroEmailTemplateTable($schema);
        OroEmailBundle::oroEmailTemplateTranslationTable($schema);

        OroEmailBundle::oroEmailForeignKeys($schema, false);
        OroEmailBundle::oroEmailAttachmentForeignKeys($schema);
        OroEmailBundle::oroEmailAttachmentContentForeignKeys($schema);
        OroEmailBundle::oroEmailBodyForeignKeys($schema);
        OroEmailBundle::oroEmailFolderForeignKeys($schema);
        OroEmailBundle::oroEmailRecipientForeignKeys($schema);

        OroEmailBundle::oroEmailTemplateTranslationForeignKeys($schema);

        OroEmailBundle13::addOrganization($schema);

        OroEmailBundle14::addColumns($schema);

        OroEmailBundle17::addTable($schema);
        OroEmailBundle17::addColumns($schema);
        OroEmailBundle17::addForeignKeys($schema);

        OroEmailBundle18::addAttachmentRelation($schema);
        OroEmailBundle19::changeAttachmentRelation($schema);

<<<<<<< HEAD
        OroEmailBundle112::addEmbeddedContentIdField($schema);
=======
        OroEmailBundle112_1::changeEmailToEmailBodyRelation($schema);
        OroEmailBundle112_1::splitEmailEntity($schema);
        OroEmailBundle112_2::removeOldSchema($schema);

        OroEmailBundle113::addColumnMultiMessageId($schema);

        OroEmailBundle114::addEmbeddedContentIdField($schema);
>>>>>>> de43c1ca
    }
}<|MERGE_RESOLUTION|>--- conflicted
+++ resolved
@@ -13,14 +13,10 @@
 use Oro\Bundle\EmailBundle\Migrations\Schema\v1_7\OroEmailBundle as OroEmailBundle17;
 use Oro\Bundle\EmailBundle\Migrations\Schema\v1_8\OroEmailBundle as OroEmailBundle18;
 use Oro\Bundle\EmailBundle\Migrations\Schema\v1_9\OroEmailBundle as OroEmailBundle19;
-<<<<<<< HEAD
-use Oro\Bundle\EmailBundle\Migrations\Schema\v1_12\OroEmailBundle as OroEmailBundle112;
-=======
 use Oro\Bundle\EmailBundle\Migrations\Schema\v1_12\OroEmailBundle as OroEmailBundle112_1;
 use Oro\Bundle\EmailBundle\Migrations\Schema\v1_12\RemoveOldSchema as OroEmailBundle112_2;
 use Oro\Bundle\EmailBundle\Migrations\Schema\v1_13\OroEmailBundle as OroEmailBundle113;
 use Oro\Bundle\EmailBundle\Migrations\Schema\v1_14\OroEmailBundle as OroEmailBundle114;
->>>>>>> de43c1ca
 
 class OroEmailBundleInstaller implements Installation
 {
@@ -29,11 +25,7 @@
      */
     public function getMigrationVersion()
     {
-<<<<<<< HEAD
-        return 'v1_12';
-=======
         return 'v1_14';
->>>>>>> de43c1ca
     }
 
     /**
@@ -74,9 +66,6 @@
         OroEmailBundle18::addAttachmentRelation($schema);
         OroEmailBundle19::changeAttachmentRelation($schema);
 
-<<<<<<< HEAD
-        OroEmailBundle112::addEmbeddedContentIdField($schema);
-=======
         OroEmailBundle112_1::changeEmailToEmailBodyRelation($schema);
         OroEmailBundle112_1::splitEmailEntity($schema);
         OroEmailBundle112_2::removeOldSchema($schema);
@@ -84,6 +73,5 @@
         OroEmailBundle113::addColumnMultiMessageId($schema);
 
         OroEmailBundle114::addEmbeddedContentIdField($schema);
->>>>>>> de43c1ca
     }
 }