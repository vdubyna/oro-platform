--- conflicted
+++ resolved
@@ -13,13 +13,10 @@
 use Oro\Bundle\EmailBundle\Migrations\Schema\v1_7\OroEmailBundle as OroEmailBundle17;
 use Oro\Bundle\EmailBundle\Migrations\Schema\v1_8\OroEmailBundle as OroEmailBundle18;
 use Oro\Bundle\EmailBundle\Migrations\Schema\v1_9\OroEmailBundle as OroEmailBundle19;
-<<<<<<< HEAD
-use Oro\Bundle\EmailBundle\Migrations\Schema\v1_14\OroEmailBundle as OroEmailBundle114;
-=======
 use Oro\Bundle\EmailBundle\Migrations\Schema\v1_12\OroEmailBundle as OroEmailBundle112_1;
 use Oro\Bundle\EmailBundle\Migrations\Schema\v1_12\RemoveOldSchema as OroEmailBundle112_2;
 use Oro\Bundle\EmailBundle\Migrations\Schema\v1_13\OroEmailBundle as OroEmailBundle113;
->>>>>>> d7c2dafc
+use Oro\Bundle\EmailBundle\Migrations\Schema\v1_14\OroEmailBundle as OroEmailBundle114;
 
 class OroEmailBundleInstaller implements Installation
 {
@@ -28,11 +25,7 @@
      */
     public function getMigrationVersion()
     {
-<<<<<<< HEAD
-        return 'v1_12';
-=======
-        return 'v1_13';
->>>>>>> d7c2dafc
+        return 'v1_14';
     }
 
     /**
@@ -73,14 +66,12 @@
         OroEmailBundle18::addAttachmentRelation($schema);
         OroEmailBundle19::changeAttachmentRelation($schema);
 
-<<<<<<< HEAD
-        OroEmailBundle114::addEmbeddedContentIdField($schema);
-=======
         OroEmailBundle112_1::changeEmailToEmailBodyRelation($schema);
         OroEmailBundle112_1::splitEmailEntity($schema);
         OroEmailBundle112_2::removeOldSchema($schema);
 
         OroEmailBundle113::addColumnMultiMessageId($schema);
->>>>>>> d7c2dafc
+
+        OroEmailBundle114::addEmbeddedContentIdField($schema);
     }
 }