--- conflicted
+++ resolved
@@ -15,11 +15,8 @@
 use Oro\Bundle\EmailBundle\Migrations\Schema\v1_9\OroEmailBundle as OroEmailBundle19;
 use Oro\Bundle\EmailBundle\Migrations\Schema\v1_12\OroEmailBundle as OroEmailBundle112_1;
 use Oro\Bundle\EmailBundle\Migrations\Schema\v1_12\RemoveOldSchema as OroEmailBundle112_2;
-<<<<<<< HEAD
 use Oro\Bundle\EmailBundle\Migrations\Schema\v1_13\AddStatusField as OroEmailBundle113;
-=======
 use Oro\Bundle\EmailBundle\Migrations\Schema\v1_13\OroEmailBundle as OroEmailBundle113;
->>>>>>> c33092f9
 
 class OroEmailBundleInstaller implements Installation
 {
@@ -72,12 +69,9 @@
         OroEmailBundle112_1::changeEmailToEmailBodyRelation($schema);
         OroEmailBundle112_1::splitEmailEntity($schema);
         OroEmailBundle112_2::removeOldSchema($schema);
-<<<<<<< HEAD
         OroEmailBundle113::addChangedStatusAt($schema);
         OroEmailBundle113::addPostQueries($queries);
-=======
 
         OroEmailBundle113::addColumnMultiMessageId($schema);
->>>>>>> c33092f9
     }
 }