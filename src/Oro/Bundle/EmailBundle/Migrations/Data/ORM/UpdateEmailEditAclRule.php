--- conflicted
+++ resolved
@@ -80,14 +80,12 @@
     protected function updateUserRole(AclManager $manager)
     {
         $oid = $manager->getOid('entity:Oro\Bundle\EmailBundle\Entity\Email');
+        $extension = $manager->getExtensionSelector()->select($oid);
+        $maskBuilders = $extension->getAllMaskBuilders();
+
         $roles = $this->getRoles();
         foreach ($roles as $role) {
             $sid = $manager->getSid($role);
-<<<<<<< HEAD
-            $oid = $manager->getOid('entity:Oro\Bundle\EmailBundle\Entity\Email');
-
-            $extension = $manager->getExtensionSelector()->select($oid);
-            $maskBuilders = $extension->getAllMaskBuilders();
 
             foreach ($maskBuilders as $maskBuilder) {
                 foreach (['VIEW_SYSTEM', 'CREATE_SYSTEM', 'EDIT_SYSTEM'] as $permission) {
@@ -98,13 +96,6 @@
 
                 $manager->setPermission($sid, $oid, $maskBuilder->get());
             }
-=======
-            $maskBuilder = $manager->getMaskBuilder($oid)
-                ->add('VIEW_SYSTEM')
-                ->add('CREATE_SYSTEM')
-                ->add('EDIT_SYSTEM');
-            $manager->setPermission($sid, $oid, $maskBuilder->get());
->>>>>>> 14013d96
         }
     }
 
