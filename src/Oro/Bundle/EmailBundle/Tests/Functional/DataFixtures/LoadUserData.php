<?php

namespace Oro\Bundle\EmailBundle\Tests\Functional\DataFixtures;

use Doctrine\Common\DataFixtures\AbstractFixture;
use Doctrine\Common\Persistence\ObjectManager;

use Symfony\Component\DependencyInjection\ContainerAwareInterface;
use Symfony\Component\DependencyInjection\ContainerInterface;

use Oro\Bundle\EmailBundle\Entity\InternalEmailOrigin;
use Oro\Bundle\EmailBundle\Entity\EmailFolder;

class LoadUserData extends AbstractFixture implements ContainerAwareInterface
{
    /**
     * @var ContainerInterface
     */
    protected $container;

    /**
     * {@inheritdoc}
     */
    public function setContainer(ContainerInterface $container = null)
    {
        $this->container = $container;
    }

    /**
     * {@inheritdoc}
     */
    public function load(ObjectManager $manager)
    {
        $userManager = $this->container->get('oro_user.manager');
        $organization = $manager->getRepository('OroOrganizationBundle:Organization')->getFirst();
<<<<<<< HEAD
        $role  = $manager->getRepository('OroUserBundle:Role')->findOneBy(array('role' => 'ROLE_ADMINISTRATOR'));
=======
        $role = $manager->getRepository('OroUserBundle:Role')->findOneBy(array('role' => 'ROLE_ADMINISTRATOR'));
>>>>>>> 97c9ec19

        $user = $userManager->createUser();
        $user->setUsername('simple_user')
            ->setPlainPassword('simple_password')
            ->setEmail('simple_user@example.com')
            ->setOrganization($organization)
            ->setEnabled(true)
            ->addRole($role);
        $folder = new EmailFolder();
        $folder->setName('sent');
        $folder->setFullName('sent');
        $folder->setType('sent');
        $origin = new InternalEmailOrigin();
        $origin->setName('simple_user_origin_name');
        $origin->setIsActive(true);
        $origin->addFolder($folder);
<<<<<<< HEAD
=======
        $origin->setOwner($user);
        $origin->setOrganization($organization);
>>>>>>> 97c9ec19
        $user->addEmailOrigin($origin);

        $userManager->updateUser($user);

        $user2 = $userManager->createUser();
        $user2->setUsername('simple_user2')
            ->setPlainPassword('simple_password2')
            ->setEmail('simple_user2@example.com')
            ->setOrganization($organization)
            ->setEnabled(true);
        $folder2 = new EmailFolder();
        $folder2->setName('sent');
        $folder2->setFullName('sent');
        $folder2->setType('sent');
        $origin2 = new InternalEmailOrigin();
        $origin2->setName('simple_user_origin_name_2');
        $origin2->setIsActive(true);
        $origin2->addFolder($folder2);
<<<<<<< HEAD
=======
        $origin2->setOwner($user2);
        $origin2->setOrganization($organization);
>>>>>>> 97c9ec19
        $user2->addEmailOrigin($origin);

        $userManager->updateUser($user2);

        $this->setReference($user->getUsername(), $user);
        $this->setReference($user2->getUsername(), $user2);
    }
}<|MERGE_RESOLUTION|>--- conflicted
+++ resolved
@@ -33,11 +33,7 @@
     {
         $userManager = $this->container->get('oro_user.manager');
         $organization = $manager->getRepository('OroOrganizationBundle:Organization')->getFirst();
-<<<<<<< HEAD
-        $role  = $manager->getRepository('OroUserBundle:Role')->findOneBy(array('role' => 'ROLE_ADMINISTRATOR'));
-=======
         $role = $manager->getRepository('OroUserBundle:Role')->findOneBy(array('role' => 'ROLE_ADMINISTRATOR'));
->>>>>>> 97c9ec19
 
         $user = $userManager->createUser();
         $user->setUsername('simple_user')
@@ -54,11 +50,8 @@
         $origin->setName('simple_user_origin_name');
         $origin->setIsActive(true);
         $origin->addFolder($folder);
-<<<<<<< HEAD
-=======
         $origin->setOwner($user);
         $origin->setOrganization($organization);
->>>>>>> 97c9ec19
         $user->addEmailOrigin($origin);
 
         $userManager->updateUser($user);
@@ -77,11 +70,8 @@
         $origin2->setName('simple_user_origin_name_2');
         $origin2->setIsActive(true);
         $origin2->addFolder($folder2);
-<<<<<<< HEAD
-=======
         $origin2->setOwner($user2);
         $origin2->setOrganization($organization);
->>>>>>> 97c9ec19
         $user2->addEmailOrigin($origin);
 
         $userManager->updateUser($user2);
