<?php

namespace Oro\Bundle\EmailBundle\Tests\Functional\DataFixtures;

use Doctrine\Common\DataFixtures\AbstractFixture;
use Doctrine\Common\DataFixtures\DependentFixtureInterface;
use Doctrine\Common\Persistence\ObjectManager;
use Oro\Bundle\EmailBundle\Entity\EmailTemplate;
use Oro\Bundle\UserBundle\Entity\User;
use Symfony\Component\DependencyInjection\ContainerAwareInterface;
use Symfony\Component\DependencyInjection\ContainerInterface;

class LoadEmailTemplateData extends AbstractFixture implements ContainerAwareInterface, DependentFixtureInterface
{
    const NO_ENTITY_NAME_TEMPLATE_REFERENCE = 'emailTemplate1';
    const NOT_SYSTEM_TEMPLATE_REFERENCE = 'emailTemplate2';
    const NOT_SYSTEM_VISIBLE_WITH_ENTITY_TEMPLATE_REFERENCE = 'emailTemplate3';
    const SYSTEM_WITH_ENTITY_TEMPLATE_REFERENCE = 'emailTemplate4';
    const NOT_SYSTEM_NO_ENTITY_TEMPLATE_REFERENCE = 'emailTemplate5';
    const SYSTEM_NOT_VISIBLE_WITH_ENTITY_TEMPLATE_REFERENCE = 'emailTemplate6';
    const NOT_SYSTEM_NOT_VISIBLE_WITH_ENTITY_TEMPLATE_REFERENCE = 'emailTemplate7';
    const SYSTEM_FAIL_TO_COMPILE = 'emailTemplate8';
    const OWNER_USER_REFERENCE = 'simple_user';
    const ENTITY_NAME = 'Entity\Name';

    /** @var ContainerInterface */
    private $container;

    /**
     * {@inheritdoc}
     */
    public function getDependencies()
    {
        return [LoadUserData::class];
    }

    /**
     * {@inheritdoc}
     */
    public function setContainer(ContainerInterface $container = null)
    {
        $this->container = $container;
    }

    /**
     * @param ObjectManager $manager
     */
    public function load(ObjectManager $manager)
    {
        $owner = $this->getReference(self::OWNER_USER_REFERENCE);

        $emailTemplate1 = new EmailTemplate('no_entity_name', 'test Application, etc.');
        $emailTemplate1->setOrganization($owner->getOrganization());
        $emailTemplate2 = new EmailTemplate('test_template', 'test Application, etc');
        $emailTemplate2->setEntityName(User::class);
        $emailTemplate2->setOrganization($owner->getOrganization());

        $emailTemplate3 = new EmailTemplate('no_system', 'test Application, etc');
        $emailTemplate3->setIsSystem(false);
        $emailTemplate3->setEntityName(self::ENTITY_NAME);
        $emailTemplate3->setOrganization($owner->getOrganization());
<<<<<<< HEAD

        $emailTemplate4 = new EmailTemplate('system', 'test {{ system.appFullName }} etc');
        $emailTemplate4->setIsSystem(true);
        $emailTemplate4->setEntityName(self::ENTITY_NAME);
        $emailTemplate4->setOrganization($owner->getOrganization());

        $emailTemplate5 = new EmailTemplate('no_system_no_entity', 'test {{ system.appFullName }} etc');
        $emailTemplate5->setIsSystem(false);
        $emailTemplate5->setOrganization($owner->getOrganization());

        $emailTemplate6 = new EmailTemplate('system_not_visible', 'test {{ system.appFullName }} etc');
=======
        $emailTemplate4 = new EmailTemplate('system', 'test Application, etc');
        $emailTemplate4->setIsSystem(true);
        $emailTemplate4->setEntityName(self::ENTITY_NAME);
        $emailTemplate4->setOrganization($owner->getOrganization());
        $emailTemplate5 = new EmailTemplate('no_system_no_entity', 'test Application, etc');
        $emailTemplate5->setIsSystem(false);
        $emailTemplate5->setOrganization($owner->getOrganization());
        $emailTemplate6 = new EmailTemplate('system_not_visible', 'test Application etc');
>>>>>>> b16216fb
        $emailTemplate6->setIsSystem(true);
        $emailTemplate6->setVisible(false);
        $emailTemplate6->setEntityName(self::ENTITY_NAME);
        $emailTemplate6->setOrganization($owner->getOrganization());
<<<<<<< HEAD

        $emailTemplate7 = new EmailTemplate('not_system_not_visible', 'test {{ system.appFullName }} etc');
=======
        $emailTemplate7 = new EmailTemplate('not_system_not_visible', 'test Application etc');
>>>>>>> b16216fb
        $emailTemplate7->setIsSystem(false);
        $emailTemplate7->setVisible(false);
        $emailTemplate7->setEntityName(self::ENTITY_NAME);
        $emailTemplate7->setOrganization($owner->getOrganization());

        $emailTemplate8 = new EmailTemplate('system_fail_to_compile', 'test {{ entity.notExistingProperty }} etc');
        $emailTemplate8->setIsSystem(true);
        $emailTemplate8->setOrganization($owner->getOrganization());

        $manager->persist($emailTemplate1);
        $manager->persist($emailTemplate2);
        $manager->persist($emailTemplate3);
        $manager->persist($emailTemplate4);
        $manager->persist($emailTemplate5);
        $manager->persist($emailTemplate6);
        $manager->persist($emailTemplate7);
        $manager->persist($emailTemplate8);
        $manager->flush();

        $this->setReference('emailTemplate1', $emailTemplate1);
        $this->setReference('emailTemplate2', $emailTemplate2);
        $this->setReference('emailTemplate3', $emailTemplate3);
        $this->setReference('emailTemplate4', $emailTemplate4);
        $this->setReference('emailTemplate5', $emailTemplate5);
        $this->setReference('emailTemplate6', $emailTemplate6);
        $this->setReference('emailTemplate7', $emailTemplate7);
        $this->setReference('emailTemplate8', $emailTemplate8);
    }
}<|MERGE_RESOLUTION|>--- conflicted
+++ resolved
@@ -59,38 +59,23 @@
         $emailTemplate3->setIsSystem(false);
         $emailTemplate3->setEntityName(self::ENTITY_NAME);
         $emailTemplate3->setOrganization($owner->getOrganization());
-<<<<<<< HEAD
 
-        $emailTemplate4 = new EmailTemplate('system', 'test {{ system.appFullName }} etc');
+        $emailTemplate4 = new EmailTemplate('system', 'test Application, etc');
         $emailTemplate4->setIsSystem(true);
         $emailTemplate4->setEntityName(self::ENTITY_NAME);
         $emailTemplate4->setOrganization($owner->getOrganization());
 
-        $emailTemplate5 = new EmailTemplate('no_system_no_entity', 'test {{ system.appFullName }} etc');
+        $emailTemplate5 = new EmailTemplate('no_system_no_entity', 'test Application, etc');
         $emailTemplate5->setIsSystem(false);
         $emailTemplate5->setOrganization($owner->getOrganization());
 
-        $emailTemplate6 = new EmailTemplate('system_not_visible', 'test {{ system.appFullName }} etc');
-=======
-        $emailTemplate4 = new EmailTemplate('system', 'test Application, etc');
-        $emailTemplate4->setIsSystem(true);
-        $emailTemplate4->setEntityName(self::ENTITY_NAME);
-        $emailTemplate4->setOrganization($owner->getOrganization());
-        $emailTemplate5 = new EmailTemplate('no_system_no_entity', 'test Application, etc');
-        $emailTemplate5->setIsSystem(false);
-        $emailTemplate5->setOrganization($owner->getOrganization());
         $emailTemplate6 = new EmailTemplate('system_not_visible', 'test Application etc');
->>>>>>> b16216fb
         $emailTemplate6->setIsSystem(true);
         $emailTemplate6->setVisible(false);
         $emailTemplate6->setEntityName(self::ENTITY_NAME);
         $emailTemplate6->setOrganization($owner->getOrganization());
-<<<<<<< HEAD
 
-        $emailTemplate7 = new EmailTemplate('not_system_not_visible', 'test {{ system.appFullName }} etc');
-=======
         $emailTemplate7 = new EmailTemplate('not_system_not_visible', 'test Application etc');
->>>>>>> b16216fb
         $emailTemplate7->setIsSystem(false);
         $emailTemplate7->setVisible(false);
         $emailTemplate7->setEntityName(self::ENTITY_NAME);
