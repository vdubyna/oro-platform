--- conflicted
+++ resolved
@@ -78,60 +78,7 @@
         return $result['id'];
     }
 
-<<<<<<< HEAD
-    public function testGetAssociation()
-    {
-        $this->getAssociation(self::INCORRECT_ID);
-        $this->getJsonResponseContent($this->client->getResponse(), 404);
-
-        $id = $this->getReference('email_1')->getId();
-        $this->getAssociation($id);
-        $result = $this->getJsonResponseContent($this->client->getResponse(), 200);
-
-        $this->assertNotEmpty($result);
-        $this->assertCount(2, $result);
-    }
-
-    public function testDeleteAssociation()
-    {
-        $userId = $this->getReference('simple_user2')->getId();
-        $this->deleteAssociation(self::INCORRECT_ID, 'Oro\Bundle\UserBundle\Entity\User', $userId);
-        $this->getJsonResponseContent($this->client->getResponse(), 404);
-
-        $id     = $this->getReference('email_1')->getId();
-        $userId = $this->getReference('simple_user2')->getId();
-        $this->deleteAssociation($id, 'Oro\Bundle\UserBundle\Entity\User', $userId);
-        $this->getJsonResponseContent($this->client->getResponse(), 200);
-    }
-
-    public function testPostAssociation()
-    {
-        $userId = $this->getReference('simple_user2')->getId();
-        $this->postAssociation(self::INCORRECT_ID, 'Oro\Bundle\UserBundle\Entity\User', $userId);
-        $this->getJsonResponseContent($this->client->getResponse(), 404);
-
-        $id     = $this->getReference('email_1')->getId();
-        $userId = $this->getReference('simple_user2')->getId();
-
-        $this->getAssociation($id);
-        $result = $this->getJsonResponseContent($this->client->getResponse(), 200);
-
-        $this->assertCount(1, $result);
-
-        $this->postAssociation($id, 'Oro\Bundle\UserBundle\Entity\User', $userId);
-        $this->getJsonResponseContent($this->client->getResponse(), 200);
-
-        $this->getAssociation($id);
-        $result = $this->getJsonResponseContent($this->client->getResponse(), 200);
-        $this->assertNotEmpty($result);
-        $this->assertCount(2, $result);
-    }
-
-
-    protected function getAssociationData($id)
-=======
     public function testGetEmailContext()
->>>>>>> 3e8e78ce
     {
         $this->client->request(
             'GET',
