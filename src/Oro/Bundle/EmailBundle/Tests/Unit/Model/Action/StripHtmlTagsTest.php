--- conflicted
+++ resolved
@@ -4,11 +4,7 @@
 
 use Oro\Bundle\EmailBundle\Model\Action\StripHtmlTags;
 use Oro\Bundle\UIBundle\Tools\HtmlTagHelper;
-<<<<<<< HEAD
-use Oro\Component\ConfigExpression\Model\ContextAccessor;
-=======
 use Oro\Component\Action\Model\ContextAccessor;
->>>>>>> 6f75191e
 
 class StripHtmlTagsTest extends \PHPUnit_Framework_TestCase
 {
@@ -23,11 +19,7 @@
 
     public function setUp()
     {
-<<<<<<< HEAD
-        $this->contextAccessor = $this->getMock('Oro\Component\ConfigExpression\Model\ContextAccessor');
-=======
         $this->contextAccessor = $this->getMock('Oro\Component\Action\Model\ContextAccessor');
->>>>>>> 6f75191e
 
         $this->helper = $this->getMockBuilder('Oro\Bundle\UIBundle\Tools\HtmlTagHelper')
             ->disableOriginalConstructor()
@@ -79,11 +71,7 @@
     }
 
     /**
-<<<<<<< HEAD
-     * @expectedException \Oro\Component\ConfigExpression\Exception\InvalidParameterException
-=======
      * @expectedException \Oro\Component\Action\Exception\InvalidParameterException
->>>>>>> 6f75191e
      */
     public function testInitializeWithMissingOption()
     {
