--- conflicted
+++ resolved
@@ -9,11 +9,7 @@
 use Oro\Bundle\EmailBundle\Entity\Repository\MailboxRepository;
 use Oro\Bundle\EmailBundle\Mailbox\MailboxProcessStorage;
 use Oro\Bundle\EmailBundle\Model\Action\RequestMailboxes;
-<<<<<<< HEAD
-use Oro\Component\ConfigExpression\Model\ContextAccessor;
-=======
 use Oro\Component\Action\Model\ContextAccessor;
->>>>>>> 6f75191e
 
 class RequestMailboxesTest extends \PHPUnit_Framework_TestCase
 {
@@ -34,11 +30,7 @@
 
     public function setUp()
     {
-<<<<<<< HEAD
-        $this->contextAccessor = $this->getMock('Oro\Component\ConfigExpression\Model\ContextAccessor');
-=======
         $this->contextAccessor = $this->getMock('Oro\Component\Action\Model\ContextAccessor');
->>>>>>> 6f75191e
 
         $this->mailboxProcessStorage = $this->getMockBuilder('Oro\Bundle\EmailBundle\Mailbox\MailboxProcessStorage')
             ->disableOriginalConstructor()
