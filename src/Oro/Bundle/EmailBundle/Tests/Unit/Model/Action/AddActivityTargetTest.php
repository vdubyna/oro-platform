--- conflicted
+++ resolved
@@ -9,11 +9,7 @@
 use Oro\Bundle\EmailBundle\Entity\Manager\EmailActivityManager;
 use Oro\Bundle\EmailBundle\Model\Action\AddActivityTarget;
 use Oro\Bundle\UserBundle\Entity\User;
-<<<<<<< HEAD
-use Oro\Component\ConfigExpression\Model\ContextAccessor;
-=======
 use Oro\Component\Action\Model\ContextAccessor;
->>>>>>> 6f75191e
 
 class AddActivityTargetTest extends \PHPUnit_Framework_TestCase
 {
@@ -34,11 +30,7 @@
 
     public function setUp()
     {
-<<<<<<< HEAD
-        $this->contextAccessor = $this->getMock('Oro\Component\ConfigExpression\Model\ContextAccessor');
-=======
         $this->contextAccessor = $this->getMock('Oro\Component\Action\Model\ContextAccessor');
->>>>>>> 6f75191e
 
         $this->emailActivityManager = $this->getMockBuilder(
             'Oro\Bundle\EmailBundle\Entity\Manager\EmailActivityManager'
@@ -163,11 +155,7 @@
     }
 
     /**
-<<<<<<< HEAD
-     * @expectedException \Oro\Component\ConfigExpression\Exception\InvalidParameterException
-=======
      * @expectedException \Oro\Component\Action\Exception\InvalidParameterException
->>>>>>> 6f75191e
      */
     public function testInitializeWithMissingRequiredOption()
     {
