<?php

namespace Oro\Bundle\EmailBundle\Tests\Unit\Workflow\Action;

use Doctrine\Common\Persistence\ObjectManager;

use Symfony\Component\Validator\Validator;

use Oro\Bundle\EmailBundle\Tools\EmailAddressHelper;
use Oro\Bundle\EmailBundle\Form\Model\Email;
use Oro\Bundle\EmailBundle\Workflow\Action\SendEmail;
use Oro\Bundle\EmailBundle\Workflow\Action\SendEmailTemplate;
use Oro\Bundle\EmailBundle\Provider\EmailRenderer;
use Oro\Bundle\EmailBundle\Entity\Repository\EmailTemplateRepository;
use Oro\Bundle\EmailBundle\Model\EmailTemplateInterface;

class SendEmailTemplateTest extends \PHPUnit_Framework_TestCase
{
    /**
     * @var \PHPUnit_Framework_MockObject_MockObject
     */
    protected $contextAccessor;

    /**
     * @var \PHPUnit_Framework_MockObject_MockObject
     */
    protected $emailProcessor;

    /**
     * @var \PHPUnit_Framework_MockObject_MockObject
     */
    protected $entityNameResolver;

    /**
     * @var \PHPUnit_Framework_MockObject_MockObject
     */
    protected $dispatcher;

    /**
     * @var EmailRenderer|\PHPUnit_Framework_MockObject_MockObject
     */
    protected $renderer;

    /**
     * @var ObjectManager|\PHPUnit_Framework_MockObject_MockObject
     */
    protected $objectManager;

    /**
     * @var EmailTemplateRepository|\PHPUnit_Framework_MockObject_MockObject
     */
    protected $objectRepository;

    /**
     * @var EmailTemplateInterface|\PHPUnit_Framework_MockObject_MockObject
     */
    protected $emailTemplate;

    /**
     * @var Validator|\PHPUnit_Framework_MockObject_MockObject
     */
    protected $validator;

    /**
     * @var SendEmail
     */
    protected $action;

    protected function setUp()
    {
<<<<<<< HEAD
        $this->contextAccessor = $this->getMockBuilder('Oro\Component\ConfigExpression\Model\ContextAccessor')
=======
        $this->contextAccessor = $this->getMockBuilder('Oro\Component\Action\Model\ContextAccessor')
>>>>>>> 6f75191e
            ->disableOriginalConstructor()
            ->getMock();
        $this->emailProcessor = $this->getMockBuilder('Oro\Bundle\EmailBundle\Mailer\Processor')
            ->disableOriginalConstructor()
            ->getMock();
        $this->entityNameResolver = $this->getMockBuilder('Oro\Bundle\EntityBundle\Provider\EntityNameResolver')
            ->disableOriginalConstructor()
            ->getMock();
        $this->dispatcher = $this->getMockBuilder('Symfony\Component\EventDispatcher\EventDispatcher')
            ->disableOriginalConstructor()
            ->getMock();
        $this->renderer = $this->getMockBuilder('Oro\Bundle\EmailBundle\Provider\EmailRenderer')
            ->disableOriginalConstructor()
            ->getMock();
        $this->validator = $this->getMock('Symfony\Component\Validator\Validator\ValidatorInterface');
        $this->objectManager = $this->getMockBuilder('Doctrine\Common\Persistence\ObjectManager')
            ->disableOriginalConstructor()
            ->getMock();
        $this->objectRepository = $this->getMockBuilder(
            'Oro\Bundle\EmailBundle\Entity\Repository\EmailTemplateRepository'
        )
            ->disableOriginalConstructor()
            ->getMock();
        $logger = $this->getMock('Psr\Log\LoggerInterface');
        $this->objectManager->expects($this->any())
            ->method('getRepository')
            ->willReturn($this->objectRepository);

        $this->emailTemplate = $this->getMock('Oro\Bundle\EmailBundle\Model\EmailTemplateInterface');

        $this->action = new SendEmailTemplate(
            $this->contextAccessor,
            $this->emailProcessor,
            new EmailAddressHelper(),
            $this->entityNameResolver,
            $this->renderer,
            $this->objectManager,
            $this->validator
        );
        $this->action->setLogger($logger);

        $this->action->setDispatcher($this->dispatcher);
    }

    /**
     * @param array $options
     * @param string $exceptionName
     * @param string $exceptionMessage
     * @dataProvider initializeExceptionDataProvider
     */
    public function testInitializeException(array $options, $exceptionName, $exceptionMessage)
    {
        $this->setExpectedException($exceptionName, $exceptionMessage);
        $this->action->initialize($options);
    }

    /**
     * @return array
     */
    public function initializeExceptionDataProvider()
    {
        return [
            'no from' => [
                'options' => ['to' => 'test@test.com', 'template' => 'test', 'entity' => new \stdClass()],
<<<<<<< HEAD
                'exceptionName' => '\Oro\Component\ConfigExpression\Exception\InvalidParameterException',
=======
                'exceptionName' => '\Oro\Component\Action\Exception\InvalidParameterException',
>>>>>>> 6f75191e
                'exceptionMessage' => 'From parameter is required'
            ],
            'no from email' => [
                'options' => [
                    'to' => 'test@test.com', 'template' => 'test', 'entity' => new \stdClass(),
                    'from' => ['name' => 'Test']
                ],
<<<<<<< HEAD
                'exceptionName' => '\Oro\Component\ConfigExpression\Exception\InvalidParameterException',
=======
                'exceptionName' => '\Oro\Component\Action\Exception\InvalidParameterException',
>>>>>>> 6f75191e
                'exceptionMessage' => 'Email parameter is required'
            ],
            'no to' => [
                'options' => ['from' => 'test@test.com', 'template' => 'test', 'entity' => new \stdClass()],
<<<<<<< HEAD
                'exceptionName' => '\Oro\Component\ConfigExpression\Exception\InvalidParameterException',
=======
                'exceptionName' => '\Oro\Component\Action\Exception\InvalidParameterException',
>>>>>>> 6f75191e
                'exceptionMessage' => 'To parameter is required'
            ],
            'no to email' => [
                'options' => [
                    'from' => 'test@test.com', 'template' => 'test', 'entity' => new \stdClass(),
                    'to' => ['name' => 'Test']
                ],
<<<<<<< HEAD
                'exceptionName' => '\Oro\Component\ConfigExpression\Exception\InvalidParameterException',
=======
                'exceptionName' => '\Oro\Component\Action\Exception\InvalidParameterException',
>>>>>>> 6f75191e
                'exceptionMessage' => 'Email parameter is required'
            ],
            'no to email in one of addresses' => [
                'options' => [
                    'from' => 'test@test.com', 'template' => 'test', 'entity' => new \stdClass(),
                    'to' => ['test@test.com', ['name' => 'Test']]
                ],
<<<<<<< HEAD
                'exceptionName' => '\Oro\Component\ConfigExpression\Exception\InvalidParameterException',
=======
                'exceptionName' => '\Oro\Component\Action\Exception\InvalidParameterException',
>>>>>>> 6f75191e
                'exceptionMessage' => 'Email parameter is required'
            ],
            'no template' => [
                'options' => ['from' => 'test@test.com', 'to' => 'test@test.com', 'entity' => new \stdClass()],
<<<<<<< HEAD
                'exceptionName' => '\Oro\Component\ConfigExpression\Exception\InvalidParameterException',
=======
                'exceptionName' => '\Oro\Component\Action\Exception\InvalidParameterException',
>>>>>>> 6f75191e
                'exceptionMessage' => 'Template parameter is required'
            ],
            'no entity' => [
                'options' => ['from' => 'test@test.com', 'to' => 'test@test.com', 'template' => 'test'],
<<<<<<< HEAD
                'exceptionName' => '\Oro\Component\ConfigExpression\Exception\InvalidParameterException',
=======
                'exceptionName' => '\Oro\Component\Action\Exception\InvalidParameterException',
>>>>>>> 6f75191e
                'exceptionMessage' => 'Entity parameter is required'
            ],
        ];
    }

    /**
     * @dataProvider optionsDataProvider
     * @param array $options
     * @param array $expected
     */
    public function testInitialize($options, $expected)
    {
        $this->assertSame($this->action, $this->action->initialize($options));
        $this->assertAttributeEquals($expected, 'options', $this->action);
    }

    public function optionsDataProvider()
    {
        return [
            'simple' => [
                [
                    'from' => 'test@test.com',
                    'to' => 'test@test.com',
                    'template' => 'test',
                    'entity' => new \stdClass()
                ],
                [
                    'from' => 'test@test.com',
                    'to' => ['test@test.com'],
                    'template' => 'test',
                    'entity' => new \stdClass()
                ]
            ],
            'simple with name' => [
                [
                    'from' => 'Test <test@test.com>',
                    'to' => 'Test <test@test.com>',
                    'template' => 'test',
                    'entity' => new \stdClass()
                ],
                [
                    'from' => 'Test <test@test.com>',
                    'to' => ['Test <test@test.com>'],
                    'template' => 'test',
                    'entity' => new \stdClass()
                ]
            ],
            'extended' => [
                [
                    'from' => [
                        'name' => 'Test',
                        'email' => 'test@test.com'
                    ],
                    'to' => [
                        'name' => 'Test',
                        'email' => 'test@test.com'
                    ],
                    'template' => 'test',
                    'entity' => new \stdClass()
                ],
                [
                    'from' => [
                        'name' => 'Test',
                        'email' => 'test@test.com'
                    ],
                    'to' => [
                        [
                            'name' => 'Test',
                            'email' => 'test@test.com'
                        ]
                    ],
                    'template' => 'test',
                    'entity' => new \stdClass()
                ]
            ],
            'multiple to' => [
                [
                    'from' => [
                        'name' => 'Test',
                        'email' => 'test@test.com'
                    ],
                    'to' => [
                        [
                            'name' => 'Test',
                            'email' => 'test@test.com'
                        ],
                        'test@test.com',
                        'Test <test@test.com>'
                    ],
                    'template' => 'test',
                    'entity' => new \stdClass()
                ],
                [
                    'from' => [
                        'name' => 'Test',
                        'email' => 'test@test.com'
                    ],
                    'to' => [
                        [
                            'name' => 'Test',
                            'email' => 'test@test.com'
                        ],
                        'test@test.com',
                        'Test <test@test.com>'
                    ],
                    'template' => 'test',
                    'entity' => new \stdClass()
                ]
            ]
        ];
    }

    /**
     * Test with expected \Doctrine\ORM\EntityNotFoundException for the case, when template does not found
     *
     * @expectedException \Doctrine\ORM\EntityNotFoundException
     */
    public function testExecuteWithoutTemplateEntity()
    {
        $options = [
            'from' => 'test@test.com',
            'to' => 'test@test.com',
            'template' => 'test',
            'subject' => 'subject',
            'body' => 'body',
            'entity' => new \stdClass(),
        ];
        $context = [];
        $this->contextAccessor->expects($this->any())
            ->method('getValue')
            ->will($this->returnArgument(1));
        $this->entityNameResolver->expects($this->any())
            ->method('getName')
            ->will(
                $this->returnCallback(
                    function () {
                        return '_Formatted';
                    }
                )
            );

        $this->objectRepository->expects($this->once())
            ->method('findByName')
            ->with($options['template'])
            ->willReturn(null);

        $this->emailTemplate->expects($this->never())
            ->method('getType')
            ->willReturn('txt');
        $this->renderer->expects($this->never())
            ->method('compileMessage')
            ->willReturn([$options['subject'], $options['body']]);

        $emailEntity = $this->getMockBuilder('\Oro\Bundle\EmailBundle\Entity\Email')
            ->disableOriginalConstructor()
            ->getMock();
        $this->emailProcessor->expects($this->never())
            ->method('process');
        if (array_key_exists('attribute', $options)) {
            $this->contextAccessor->expects($this->once())
                ->method('setValue')
                ->with($context, $options['attribute'], $emailEntity);
        }
        $this->action->initialize($options);
        $this->action->execute($context);
    }

    public function testExecuteWithInvalidEmail()
    {
        $this->setExpectedException('\Symfony\Component\Validator\Exception\ValidatorException', 'test');
        $options = [
            'from' => 'invalidemailaddress',
            'to' => 'test@test.com',
            'template' => 'test',
            'subject' => 'subject',
            'body' => 'body',
            'entity' => new \stdClass(),
        ];
        $context = [];
        $this->contextAccessor->expects($this->any())
            ->method('getValue')
            ->will($this->returnArgument(1));
        $this->entityNameResolver->expects($this->any())
            ->method('getName')
            ->will(
                $this->returnCallback(
                    function () {
                        return '_Formatted';
                    }
                )
            );

        $violationList = $this->getMockBuilder('Symfony\Component\Validator\ConstraintViolationList')
            ->disableOriginalConstructor()
            ->getMock();
        $violationList->expects($this->once())
            ->method('count')
            ->willReturn(1);
        $violationListInterface =
            $this->getMockBuilder('Symfony\Component\Validator\ConstraintViolationInterface')
            ->disableOriginalConstructor()
            ->getMock();
        $violationListInterface->expects($this->once())
            ->method('getMessage')
            ->willReturn('test');
        $violationList->expects($this->once())
            ->method('get')
            ->willReturn($violationListInterface);
        $this->validator->expects($this->once())
            ->method('validate')
            ->willReturn($violationList);

        $this->objectRepository->expects($this->never())
            ->method('findByName')
            ->with($options['template'])
            ->willReturn($this->emailTemplate);

        $this->emailTemplate->expects($this->never())
            ->method('getType')
            ->willReturn('txt');
        $this->renderer->expects($this->never())
            ->method('compileMessage')
            ->willReturn([$options['subject'], $options['body']]);

        $emailEntity = $this->getMockBuilder('\Oro\Bundle\EmailBundle\Entity\Email')
            ->disableOriginalConstructor()
            ->getMock();
        $this->emailProcessor->expects($this->never())
            ->method('process');
        if (array_key_exists('attribute', $options)) {
            $this->contextAccessor->expects($this->once())
                ->method('setValue')
                ->with($context, $options['attribute'], $emailEntity);
        }
        $this->action->initialize($options);
        $this->action->execute($context);
    }

    /**
     * @dataProvider executeOptionsDataProvider
     * @param array $options
     * @param array $expected
     */
    public function testExecute($options, $expected)
    {
        $context = [];
        $this->contextAccessor->expects($this->any())
            ->method('getValue')
            ->will($this->returnArgument(1));
        $this->entityNameResolver->expects($this->any())
            ->method('getName')
            ->will(
                $this->returnCallback(
                    function () {
                        return '_Formatted';
                    }
                )
            );

        $this->objectRepository->expects($this->once())
            ->method('findByName')
            ->with($options['template'])
            ->willReturn($this->emailTemplate);

        $this->emailTemplate->expects($this->once())
            ->method('getType')
            ->willReturn('txt');
        $this->renderer->expects($this->once())
            ->method('compileMessage')
            ->willReturn([$expected['subject'], $expected['body']]);

        $self = $this;
        $emailUserEntity = $this->getMockBuilder('\Oro\Bundle\EmailBundle\Entity\EmailUser')
            ->disableOriginalConstructor()
            ->setMethods(['getEmail'])
            ->getMock();
        $emailEntity = $this->getMock('\Oro\Bundle\EmailBundle\Entity\Email');
        $emailUserEntity->expects($this->any())
            ->method('getEmail')
            ->willReturn($emailEntity);
        $this->emailProcessor->expects($this->once())
            ->method('process')
            ->with($this->isInstanceOf('Oro\Bundle\EmailBundle\Form\Model\Email'))
            ->will(
                $this->returnCallback(
                    function (Email $model) use ($emailUserEntity, $expected, $self) {
                        $self->assertEquals($expected['body'], $model->getBody());
                        $self->assertEquals($expected['subject'], $model->getSubject());
                        $self->assertEquals($expected['from'], $model->getFrom());
                        $self->assertEquals($expected['to'], $model->getTo());
                        $self->assertEquals('txt', $model->getType());

                        return $emailUserEntity;
                    }
                )
            );
        if (array_key_exists('attribute', $options)) {
            $this->contextAccessor->expects($this->once())
                ->method('setValue')
                ->with($context, $options['attribute'], $emailEntity);
        }
        $this->action->initialize($options);
        $this->action->execute($context);
    }

    /**
     * @SuppressWarnings(PHPMD.ExcessiveMethodLength)
     *
     * @return array
     */
    public function executeOptionsDataProvider()
    {
        $nameMock = $this->getMockBuilder('Oro\Bundle\LocaleBundle\Model\FirstNameInterface')
            ->getMock();
        $nameMock->expects($this->any())
            ->method('getFirstName')
            ->will($this->returnValue('NAME'));

        return [
            'simple' => [
                [
                    'from' => 'test@test.com',
                    'to' => 'test@test.com',
                    'template' => 'test',
                    'entity' => new \stdClass(),
                ],
                [
                    'from' => 'test@test.com',
                    'to' => ['test@test.com'],
                    'subject' => 'Test subject',
                    'body' => 'Test body',
                ]
            ],
            'simple with name' => [
                [
                    'from' => 'Test <test@test.com>',
                    'to' => 'Test <test@test.com>',
                    'template' => 'test',
                    'entity' => new \stdClass(),
                ],
                [
                    'from' => 'Test <test@test.com>',
                    'to' => ['Test <test@test.com>'],
                    'subject' => 'Test subject',
                    'body' => 'Test body',
                ]
            ],
            'extended' => [
                [
                    'from' => [
                        'name' => 'Test',
                        'email' => 'test@test.com'
                    ],
                    'to' => [
                        'name' => 'Test',
                        'email' => 'test@test.com'
                    ],
                    'template' => 'test',
                    'entity' => new \stdClass(),
                ],
                [
                    'from' => 'Test <test@test.com>',
                    'to' => ['Test <test@test.com>'],
                    'subject' => 'Test subject',
                    'body' => 'Test body',
                ]
            ],
            'extended with name formatting' => [
                [
                    'from' => [
                        'name' => $nameMock,
                        'email' => 'test@test.com'
                    ],
                    'to' => [
                        'name' => $nameMock,
                        'email' => 'test@test.com'
                    ],
                    'template' => 'test',
                    'entity' => new \stdClass(),
                ],
                [
                    'from' => '_Formatted <test@test.com>',
                    'to' => ['_Formatted <test@test.com>'],
                    'subject' => 'Test subject',
                    'body' => 'Test body',
                ]
            ],
            'multiple to' => [
                [
                    'from' => [
                        'name' => 'Test',
                        'email' => 'test@test.com'
                    ],
                    'to' => [
                        [
                            'name' => 'Test',
                            'email' => 'test@test.com'
                        ],
                        'test@test.com',
                        'Test <test@test.com>'
                    ],
                    'template' => 'test',
                    'entity' => new \stdClass(),
                    'attribute' => 'attr'
                ],
                [
                    'from' => 'Test <test@test.com>',
                    'to' => [
                        'Test <test@test.com>',
                        'test@test.com',
                        'Test <test@test.com>'
                    ],
                    'subject' => 'Test subject',
                    'body' => 'Test body',
                ]
            ]
        ];
    }
}<|MERGE_RESOLUTION|>--- conflicted
+++ resolved
@@ -68,11 +68,7 @@
 
     protected function setUp()
     {
-<<<<<<< HEAD
-        $this->contextAccessor = $this->getMockBuilder('Oro\Component\ConfigExpression\Model\ContextAccessor')
-=======
         $this->contextAccessor = $this->getMockBuilder('Oro\Component\Action\Model\ContextAccessor')
->>>>>>> 6f75191e
             ->disableOriginalConstructor()
             ->getMock();
         $this->emailProcessor = $this->getMockBuilder('Oro\Bundle\EmailBundle\Mailer\Processor')
@@ -137,11 +133,7 @@
         return [
             'no from' => [
                 'options' => ['to' => 'test@test.com', 'template' => 'test', 'entity' => new \stdClass()],
-<<<<<<< HEAD
-                'exceptionName' => '\Oro\Component\ConfigExpression\Exception\InvalidParameterException',
-=======
-                'exceptionName' => '\Oro\Component\Action\Exception\InvalidParameterException',
->>>>>>> 6f75191e
+                'exceptionName' => '\Oro\Component\Action\Exception\InvalidParameterException',
                 'exceptionMessage' => 'From parameter is required'
             ],
             'no from email' => [
@@ -149,20 +141,12 @@
                     'to' => 'test@test.com', 'template' => 'test', 'entity' => new \stdClass(),
                     'from' => ['name' => 'Test']
                 ],
-<<<<<<< HEAD
-                'exceptionName' => '\Oro\Component\ConfigExpression\Exception\InvalidParameterException',
-=======
-                'exceptionName' => '\Oro\Component\Action\Exception\InvalidParameterException',
->>>>>>> 6f75191e
+                'exceptionName' => '\Oro\Component\Action\Exception\InvalidParameterException',
                 'exceptionMessage' => 'Email parameter is required'
             ],
             'no to' => [
                 'options' => ['from' => 'test@test.com', 'template' => 'test', 'entity' => new \stdClass()],
-<<<<<<< HEAD
-                'exceptionName' => '\Oro\Component\ConfigExpression\Exception\InvalidParameterException',
-=======
-                'exceptionName' => '\Oro\Component\Action\Exception\InvalidParameterException',
->>>>>>> 6f75191e
+                'exceptionName' => '\Oro\Component\Action\Exception\InvalidParameterException',
                 'exceptionMessage' => 'To parameter is required'
             ],
             'no to email' => [
@@ -170,11 +154,7 @@
                     'from' => 'test@test.com', 'template' => 'test', 'entity' => new \stdClass(),
                     'to' => ['name' => 'Test']
                 ],
-<<<<<<< HEAD
-                'exceptionName' => '\Oro\Component\ConfigExpression\Exception\InvalidParameterException',
-=======
-                'exceptionName' => '\Oro\Component\Action\Exception\InvalidParameterException',
->>>>>>> 6f75191e
+                'exceptionName' => '\Oro\Component\Action\Exception\InvalidParameterException',
                 'exceptionMessage' => 'Email parameter is required'
             ],
             'no to email in one of addresses' => [
@@ -182,29 +162,17 @@
                     'from' => 'test@test.com', 'template' => 'test', 'entity' => new \stdClass(),
                     'to' => ['test@test.com', ['name' => 'Test']]
                 ],
-<<<<<<< HEAD
-                'exceptionName' => '\Oro\Component\ConfigExpression\Exception\InvalidParameterException',
-=======
-                'exceptionName' => '\Oro\Component\Action\Exception\InvalidParameterException',
->>>>>>> 6f75191e
+                'exceptionName' => '\Oro\Component\Action\Exception\InvalidParameterException',
                 'exceptionMessage' => 'Email parameter is required'
             ],
             'no template' => [
                 'options' => ['from' => 'test@test.com', 'to' => 'test@test.com', 'entity' => new \stdClass()],
-<<<<<<< HEAD
-                'exceptionName' => '\Oro\Component\ConfigExpression\Exception\InvalidParameterException',
-=======
-                'exceptionName' => '\Oro\Component\Action\Exception\InvalidParameterException',
->>>>>>> 6f75191e
+                'exceptionName' => '\Oro\Component\Action\Exception\InvalidParameterException',
                 'exceptionMessage' => 'Template parameter is required'
             ],
             'no entity' => [
                 'options' => ['from' => 'test@test.com', 'to' => 'test@test.com', 'template' => 'test'],
-<<<<<<< HEAD
-                'exceptionName' => '\Oro\Component\ConfigExpression\Exception\InvalidParameterException',
-=======
-                'exceptionName' => '\Oro\Component\Action\Exception\InvalidParameterException',
->>>>>>> 6f75191e
+                'exceptionName' => '\Oro\Component\Action\Exception\InvalidParameterException',
                 'exceptionMessage' => 'Entity parameter is required'
             ],
         ];
