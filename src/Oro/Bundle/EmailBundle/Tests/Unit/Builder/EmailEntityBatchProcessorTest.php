<?php

namespace Oro\Bundle\EmailBundle\Tests\Unit\Builder;

use Oro\Bundle\EmailBundle\Builder\EmailEntityBatchProcessor;
use Oro\Bundle\EmailBundle\Entity\EmailAddress;
use Oro\Bundle\EmailBundle\Entity\Manager\EmailAddressManager;
use Oro\Bundle\EmailBundle\Entity\Email;
use Oro\Bundle\EmailBundle\Entity\EmailFolder;
use Oro\Bundle\EmailBundle\Entity\EmailRecipient;
use Oro\Bundle\EmailBundle\Tests\Unit\ReflectionUtil;

class EmailEntityBatchProcessorTest extends \PHPUnit_Framework_TestCase
{
    /**
     * @var EmailEntityBatchProcessor
     */
    private $batch;

    /**
     * @var EmailAddressManager
     */
    private $addrManager;

    /** @var \PHPUnit_Framework_MockObject_MockObject */
    private $ownerProvider;

    protected function setUp()
    {
        $this->ownerProvider = $this->getMockBuilder('Oro\Bundle\EmailBundle\Entity\Provider\EmailOwnerProvider')
            ->disableOriginalConstructor()
            ->getMock();
        $this->addrManager = new EmailAddressManager(
            'Oro\Bundle\EmailBundle\Tests\Unit\Entity\TestFixtures',
            'Test%sProxy'
        );
        $this->batch = new EmailEntityBatchProcessor($this->addrManager, $this->ownerProvider);
    }

    public function testAddEmail()
    {
        $this->batch->addEmail(new Email());
        $this->assertCount(1, ReflectionUtil::getProtectedProperty($this->batch, 'emails'));
    }

    public function testAddAddress()
    {
        $this->batch->addAddress($this->addrManager->newEmailAddress()->setEmail('Test@example.com'));
        $this->assertCount(1, ReflectionUtil::getProtectedProperty($this->batch, 'addresses'));

        $this->assertEquals('Test@example.com', $this->batch->getAddress('TeST@example.com')->getEmail());
        $this->assertNull($this->batch->getAddress('Another@example.com'));

        $this->setExpectedException('LogicException');
        $this->batch->addAddress($this->addrManager->newEmailAddress()->setEmail('TEST@example.com'));
    }

    public function testAddFolder()
    {
        $folder = new EmailFolder();
        $folder->setType('sent');
        $folder->setName('Test');
        $folder->setFullName('Test');
        $this->batch->addFolder($folder);
        $this->assertCount(1, ReflectionUtil::getProtectedProperty($this->batch, 'folders'));

        $this->assertEquals('Test', $this->batch->getFolder('sent', 'TeST')->getFullName());
        $this->assertNull($this->batch->getFolder('sent', 'Another'));

        $folder1 = new EmailFolder();
        $folder1->setType('trash');
        $folder1->setName('Test');
        $folder1->setFullName('Test');
        $this->batch->addFolder($folder1);
        $this->assertCount(2, ReflectionUtil::getProtectedProperty($this->batch, 'folders'));

        $this->assertEquals('Test', $this->batch->getFolder('trash', 'TeST')->getFullName());
        $this->assertNull($this->batch->getFolder('trash', 'Another'));

        $this->setExpectedException('LogicException');
        $folder2 = new EmailFolder();
        $folder2->setType('sent');
        $folder2->setName('TEST');
        $folder2->setFullName('TEST');
        $this->batch->addFolder($folder2);
    }

    public function testAddOrigin()
    {
        $origin = $this->getMockBuilder('Oro\Bundle\EmailBundle\Entity\EmailOrigin')->getMock();
        $origin->expects($this->any())->method('getId')->will($this->returnValue(1));
        $this->batch->addOrigin($origin);
        $this->assertCount(1, ReflectionUtil::getProtectedProperty($this->batch, 'origins'));

        $this->assertEquals(1, $this->batch->getOrigin(1)->getId());
        $this->assertNull($this->batch->getOrigin(123));

        $this->setExpectedException('LogicException');
        $origin1 = $this->getMockBuilder('Oro\Bundle\EmailBundle\Entity\EmailOrigin')->getMock();
        $origin1->expects($this->any())->method('getId')->will($this->returnValue(1));
        $this->batch->addOrigin($origin1);
    }

    /**
     * @SuppressWarnings(PHPMD.ExcessiveMethodLength)
     */
    public function testPersist()
    {
        $origin = $this->getMockBuilder('Oro\Bundle\EmailBundle\Entity\EmailOrigin')->getMock();
        $origin->expects($this->any())->method('getId')->will($this->returnValue(1));
        $this->batch->addOrigin($origin);

        $folder = new EmailFolder();
        $folder->setName('Exist');
        $folder->setFullName('Exist');
        $folder->setOrigin($origin);
<<<<<<< HEAD
=======

>>>>>>> 42407701
        $this->batch->addFolder($folder);
        $newFolder = new EmailFolder();
        $newFolder->setName('New');
        $newFolder->setFullName('New');
        $newFolder->setOrigin($origin);
        $this->batch->addFolder($newFolder);

        $dbFolder = new EmailFolder();
        $dbFolder->setName('DbExist');
        $dbFolder->setFullName('DbExist');
        $dbFolder->setOrigin($origin);

        $addr = $this->addrManager->newEmailAddress()->setEmail('Exist');
        $this->batch->addAddress($addr);
        $newAddr = $this->addrManager->newEmailAddress()->setEmail('New');
        $this->batch->addAddress($newAddr);

        $dbAddr = $this->addrManager->newEmailAddress()->setEmail('DbExist');

        $email1 = new Email();
<<<<<<< HEAD
        $email1->setMessageId('email1');
=======
>>>>>>> 42407701
        $email1->addFolder($folder);
        $email1->setFromEmailAddress($addr);
        $this->addEmailRecipient($email1, $addr);
        $this->addEmailRecipient($email1, $newAddr);
        $this->batch->addEmail($email1);

        $email2 = new Email();
<<<<<<< HEAD
        $email2->setMessageId('email2');
=======
>>>>>>> 42407701
        $email2->addFolder($newFolder);
        $email2->setFromEmailAddress($newAddr);
        $this->addEmailRecipient($email2, $addr);
        $this->addEmailRecipient($email2, $newAddr);
        $this->batch->addEmail($email2);

        $email3 = new Email();
        $email3->setMessageId('some_email');
        $email3->addFolder($folder);
        $email3->setFromEmailAddress($newAddr);
        $this->addEmailRecipient($email3, $addr);
        $this->addEmailRecipient($email3, $newAddr);
        $this->batch->addEmail($email3);

        $email4 = new Email();
        $email4->setMessageId('some_email');
        $email4->addFolder($folder);
        $email4->setFromEmailAddress($newAddr);
        $this->addEmailRecipient($email4, $addr);
        $this->addEmailRecipient($email4, $newAddr);
        $this->batch->addEmail($email4);

        $existingEmail = new Email();
        $existingEmail->setMessageId('some_email');
        $existingEmail->addFolder($dbFolder);
        $existingEmail->setFromEmailAddress($newAddr);
        $this->addEmailRecipient($existingEmail, $addr);
        $this->addEmailRecipient($existingEmail, $newAddr);

        $em = $this->getMockBuilder('Doctrine\ORM\EntityManager')
            ->disableOriginalConstructor()
            ->getMock();
        $folderRepo = $this->getMockBuilder('Doctrine\ORM\EntityRepository')
            ->disableOriginalConstructor()
            ->getMock();
        $addrRepo = $this->getMockBuilder('Doctrine\ORM\EntityRepository')
            ->disableOriginalConstructor()
            ->getMock();
        $emailRepo = $this->getMockBuilder('Doctrine\ORM\EntityRepository')
            ->disableOriginalConstructor()
            ->getMock();
        $em->expects($this->exactly(3))
            ->method('getRepository')
            ->will(
                $this->returnValueMap(
                    array(
                        array('OroEmailBundle:EmailFolder', $folderRepo),
                        array('Oro\Bundle\EmailBundle\Tests\Unit\Entity\TestFixtures\TestEmailAddressProxy', $addrRepo),
                        array('OroEmailBundle:Email', $emailRepo),
                    )
                )
            );

        $folderRepo->expects($this->exactly(2))
            ->method('findOneBy')
            ->will(
                $this->returnCallback(
                    function ($c) use (&$dbFolder) {
                        return $c['fullName'] === 'Exist' ? $dbFolder : null;
                    }
                )
            );
        $addrRepo->expects($this->exactly(2))
            ->method('findOneBy')
            ->will(
                $this->returnCallback(
                    function ($c) use (&$dbAddr) {
                        return $c['email'] === 'Exist' ? $dbAddr : null;
                    }
                )
            );
        $emailRepo->expects($this->once())
            ->method('findBy')
            ->with(array('messageId' => array('email1', 'email2', 'some_email')))
            ->will($this->returnValue([$existingEmail]));

        $em->expects($this->exactly(5))
            ->method('persist')
            ->with(
                $this->logicalOr(
                    $this->identicalTo($newFolder),
                    $this->identicalTo($newAddr),
                    $this->identicalTo($email1),
                    $this->identicalTo($email2),
                    $this->identicalTo($existingEmail)
                )
            );

        $owner = $this->getMock('Oro\Bundle\EmailBundle\Entity\EmailOwnerInterface');

        $this->ownerProvider->expects($this->any())
            ->method('findEmailOwner')
            ->will($this->returnValue($owner));

        $this->batch->persist($em);

        $this->assertCount(1, $email1->getFolders());
        $this->assertCount(1, $email2->getFolders());
        $this->assertTrue($origin === $email1->getFolders()->first()->getOrigin());
        $this->assertTrue($origin === $email2->getFolders()->first()->getOrigin());
        $this->assertSame($dbFolder, $email1->getFolders()->first());
        $this->assertSame($newFolder, $email2->getFolders()->first());
        $this->assertTrue($dbAddr === $email1->getFromEmailAddress());
        $this->assertNull($email1->getFromEmailAddress()->getOwner());
        $this->assertTrue($newAddr === $email2->getFromEmailAddress());
        $this->assertTrue($owner === $email2->getFromEmailAddress()->getOwner());
        $email1Recipients = $email1->getRecipients();
        $this->assertTrue($dbAddr === $email1Recipients[0]->getEmailAddress());
        $this->assertNull($email1Recipients[0]->getEmailAddress()->getOwner());
        $this->assertTrue($newAddr === $email1Recipients[1]->getEmailAddress());
        $this->assertTrue($owner === $email1Recipients[1]->getEmailAddress()->getOwner());
        $email2Recipients = $email2->getRecipients();
        $this->assertTrue($dbAddr === $email2Recipients[0]->getEmailAddress());
        $this->assertNull($email2Recipients[0]->getEmailAddress()->getOwner());
        $this->assertTrue($newAddr === $email2Recipients[1]->getEmailAddress());
        $this->assertTrue($owner === $email2Recipients[1]->getEmailAddress()->getOwner());

    }

    /**
     * @param Email        $email
     * @param EmailAddress $addr
     */
    protected function addEmailRecipient(Email $email, EmailAddress $addr)
    {
        $recipient = new EmailRecipient();
        $recipient->setEmailAddress($addr);

        $email->addRecipient($recipient);
    }
}<|MERGE_RESOLUTION|>--- conflicted
+++ resolved
@@ -114,10 +114,7 @@
         $folder->setName('Exist');
         $folder->setFullName('Exist');
         $folder->setOrigin($origin);
-<<<<<<< HEAD
-=======
-
->>>>>>> 42407701
+
         $this->batch->addFolder($folder);
         $newFolder = new EmailFolder();
         $newFolder->setName('New');
@@ -138,10 +135,7 @@
         $dbAddr = $this->addrManager->newEmailAddress()->setEmail('DbExist');
 
         $email1 = new Email();
-<<<<<<< HEAD
         $email1->setMessageId('email1');
-=======
->>>>>>> 42407701
         $email1->addFolder($folder);
         $email1->setFromEmailAddress($addr);
         $this->addEmailRecipient($email1, $addr);
@@ -149,10 +143,7 @@
         $this->batch->addEmail($email1);
 
         $email2 = new Email();
-<<<<<<< HEAD
         $email2->setMessageId('email2');
-=======
->>>>>>> 42407701
         $email2->addFolder($newFolder);
         $email2->setFromEmailAddress($newAddr);
         $this->addEmailRecipient($email2, $addr);
