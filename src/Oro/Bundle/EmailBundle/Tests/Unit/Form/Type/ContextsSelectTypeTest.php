--- conflicted
+++ resolved
@@ -69,9 +69,6 @@
         $builder = $this->getMock('Symfony\Component\Form\FormBuilderInterface');
         $builder->expects($this->once())
             ->method('addViewTransformer');
-<<<<<<< HEAD
-        $type = new ContextsSelectType($this->em);
-=======
         $type = new ContextsSelectType(
             $this->em,
             $this->configManager,
@@ -79,7 +76,6 @@
             $this->mapper,
             $this->securityFacade
         );
->>>>>>> 87937610
         $type->buildForm($builder, []);
     }
 
