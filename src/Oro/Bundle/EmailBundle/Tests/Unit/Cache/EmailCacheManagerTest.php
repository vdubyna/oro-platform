--- conflicted
+++ resolved
@@ -67,60 +67,5 @@
             ->method('flush');
 
         $this->manager->ensureEmailBodyCached($email);
-<<<<<<< HEAD
-
-        $this->assertSame($emailBody, $email->getEmailBody());
-    }
-
-    /**
-     * @expectedException \Oro\Bundle\EmailBundle\Exception\EmailBodyNotFoundException
-     * @expectedExceptionMessage Cannot find a body for "test email" email.
-     */
-    public function testEnsureEmailBodyCachedNotFound()
-    {
-        $email = new Email();
-        ReflectionUtil::setId($email, 123);
-        $email->setSubject('test email');
-        $emailBody = new EmailBody();
-        $emailUser = new EmailUser();
-
-        $origin = new TestEmailOrigin();
-        $folder = new EmailFolder();
-        $folder->setOrigin($origin);
-        $emailUser->setOrigin($origin);
-        $emailUser->addFolder($folder);
-        $email->addEmailUser($emailUser);
-
-        $exception = new EmailBodyNotFoundException($email);
-
-        $loader = $this->getMock('Oro\Bundle\EmailBundle\Provider\EmailBodyLoaderInterface');
-
-        $this->selector->expects($this->once())
-            ->method('select')
-            ->with($this->identicalTo($origin))
-            ->will($this->returnValue($loader));
-        $loader->expects($this->once())
-            ->method('loadEmailBody')
-            ->will($this->throwException($exception));
-
-        $this->em->expects($this->never())
-            ->method('persist');
-        $this->em->expects($this->never())
-            ->method('flush');
-
-        $this->logger->expects($this->once())
-            ->method('info')
-            ->with(
-                'Load email body failed. Email id: 123. Error: Cannot find a body for "test email" email.',
-                ['exception' => $exception]
-            );
-        $this->logger->expects($this->never())
-            ->method('warning');
-
-        $this->manager->ensureEmailBodyCached($email);
-
-        $this->assertSame($emailBody, $email->getEmailBody());
-=======
->>>>>>> ca2ac9a5
     }
 }