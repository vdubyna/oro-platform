--- conflicted
+++ resolved
@@ -53,17 +53,8 @@
         return $this->lastName;
     }
 
-<<<<<<< HEAD
-    /**
-     * {@inheritdoc}
-     */
-    public function getEmailOwnerName()
-    {
-        return $this->firstName . ' ' . $this->lastName;
-=======
     public function getOrganization()
     {
         return $this->organization;
->>>>>>> 2a771175
     }
 }