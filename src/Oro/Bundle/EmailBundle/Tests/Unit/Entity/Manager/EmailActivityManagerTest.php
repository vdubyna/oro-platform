--- conflicted
+++ resolved
@@ -188,17 +188,7 @@
 
         $this->emailThreadProvider->expects($this->never())
             ->method('getThreadEmails')
-<<<<<<< HEAD
-            ->will($this->returnValue([$email2]));
-=======
             ->will($this->returnValue([$email]));
-
-        $this->emailActivityListProvider->expects($this->exactly(2))
-            ->method('getTargetEntities')
-            ->will($this->returnValue([]));
-
-        $this->manager->handlePostFlush(new PostFlushEventArgs($entityManager));
->>>>>>> 2e4aaf9e
     }
 
     public function testHandleOnFlushWithoutNewEmails()
@@ -236,6 +226,7 @@
         $this->addEmailRecipient($email, $this->owners[2]);
         $this->addEmailRecipient($email, $this->owners[3]);
         $this->addEmailRecipient($email, $this->owners[0]);
+        $this->addEmailRecipient($email, $this->owners[1]);
         $this->addEmailRecipient($email, null);
 
         return $email;
