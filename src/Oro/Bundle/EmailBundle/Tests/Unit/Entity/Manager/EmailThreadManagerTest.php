--- conflicted
+++ resolved
@@ -50,33 +50,20 @@
         $uow = $this->getMockBuilder('\Doctrine\ORM\UnitOfWork')
             ->disableOriginalConstructor()
             ->getMock();
-<<<<<<< HEAD
-        $entityManager->expects($this->exactly(4))
-=======
         $entityManager->expects($this->exactly(3))
->>>>>>> c827126c
             ->method('getUnitOfWork')
             ->will($this->returnValue($uow));
         $entityManager->expects($this->exactly(2))
             ->method('persist');
-<<<<<<< HEAD
-        $entityManager->expects($this->exactly(3))
-=======
         $entityManager->expects($this->exactly(2))
->>>>>>> c827126c
             ->method('getClassMetadata')
             ->will($this->returnValue($metaClass));
 
         $uow->expects($this->once())
             ->method('getScheduledEntityInsertions')
             ->will($this->returnValue([$email, new \stdClass()]));
-<<<<<<< HEAD
-        $uow->expects($this->exactly(3))
-            ->method('recomputeSingleEntityChangeSet');
-=======
         $uow->expects($this->exactly(2))
             ->method('computeChangeSet');
->>>>>>> c827126c
 
         $this->manager->handleOnFlush(new OnFlushEventArgs($entityManager));
     }
