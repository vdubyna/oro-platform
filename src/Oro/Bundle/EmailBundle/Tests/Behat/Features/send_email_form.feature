--- conflicted
+++ resolved
@@ -50,16 +50,6 @@
       | CONTACT       | SUBJECT                                  |
       | Charlie Sheen | Test Template Subject Test Template Body |
 
-<<<<<<< HEAD
-  Scenario: Check if email template can be used
-    Given I click My Emails in user menu
-    And I follow "Compose"
-    When fill "Email Form" with:
-      | Body           | This is test mail with template error |
-      | To             | Charlie Sheen                         |
-      | Subject        | Behat test                            |
-    And I select "export_result" from "Apply template"
-=======
   Scenario: Create email template with error with no entity
     Given I go to System/ Emails/ Templates
     When I click "Create Email Template"
@@ -94,7 +84,6 @@
     And I click "Yes, Proceed"
     And I should see that "Body" contains "Test N/A Body"
     When I select "test_error_template_no_entity" from "Apply template"
->>>>>>> cdb194be
     And I click "Yes, Proceed"
     Then I should see "This email template can't be used"
     And click "Send"
