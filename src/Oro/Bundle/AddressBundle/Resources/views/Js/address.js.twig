--- conflicted
+++ resolved
@@ -1,17 +1,7 @@
-<<<<<<< HEAD
 <script type="text/html" id="template-addressbook-item">
-    <div class="clearfix">
-        <div class="title-item"><%= label %></div>
-        <div class="map-actions">
-            <button class="btn" title="<%= _.__('Edit') %>"><i class="icon-edit hide-text"><%= _.__('Edit') %></i></button>
-            <% if (!primary) { %><button class="btn" title="<%= _.__('Remove') %>"><i class="icon-remove hide-text"><%= _.__('Remove') %></i></button><% } %>
-        </div>
-=======
-<script type="text/html" id="template-contact-address">
     <div class="map-actions">
         <button class="btn" title="<%= _.__('Edit') %>"><i class="icon-pencil hide-text"><%= _.__('Edit') %></i></button>
         <% if (!primary) { %><button class="btn" title="<%= _.__('Remove') %>"><i class="icon-remove hide-text"><%= _.__('Remove') %></i></button><% } %>
->>>>>>> f4c1e696
     </div>
     <div class="title-item"><%= label %></div>
     <ul class="inline">
