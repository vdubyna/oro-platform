--- conflicted
+++ resolved
@@ -48,14 +48,10 @@
             - Length:
                   max: 255
 
-<<<<<<< HEAD
         organization:
             - Length:
                   max: 255
 
-# Prevent required values for all child of AbstractAddress
-=======
->>>>>>> a46d5189
 Oro\Bundle\AddressBundle\Entity\Address:
     constraints:
         - Oro\Bundle\AddressBundle\Validator\Constraints\ValidRegion: ~
