--- conflicted
+++ resolved
@@ -8,10 +8,6 @@
         'oroaddress/js/region/collection': 'bundles/oroaddress/js/region/collection.js'
         'oroaddress/js/region/model': 'bundles/oroaddress/js/region/model.js'
         'oroaddress/js/region/view': 'bundles/oroaddress/js/region/view.js'
-<<<<<<< HEAD
         'oroaddress/js/app/views/address-book-view': 'bundles/oroaddress/js/app/views/address-book-view.js'
         'oro/datagrid/action/map-action': 'bundles/oroaddress/js/datagrid/action/map-action.js'
-=======
-        'oro/datagrid/action/map-action': 'bundles/oroaddress/js/datagrid/action/map-action.js'
-        'oroaddress/js/app/views/address-collection-view': 'bundles/oroaddress/js/app/views/address-collection-view.js'
->>>>>>> 8f3b4db5
+        'oroaddress/js/app/views/address-collection-view': 'bundles/oroaddress/js/app/views/address-collection-view.js'