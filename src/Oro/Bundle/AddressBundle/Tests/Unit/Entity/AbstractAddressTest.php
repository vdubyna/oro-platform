--- conflicted
+++ resolved
@@ -240,14 +240,7 @@
 
     public function testIsRegionValidNoCountry()
     {
-<<<<<<< HEAD
-        /** @var \PHPUnit_Framework_MockObject_MockObject|ExecutionContext $context */
-        $context = $this->getMockBuilder('Symfony\Component\Validator\ExecutionContext')
-            ->disableOriginalConstructor()
-            ->getMock();
-=======
         $context = $this->getMock('Symfony\Component\Validator\Context\ExecutionContextInterface');
->>>>>>> 6278553a
         $context->expects($this->never())
             ->method('addViolationAt');
 
@@ -265,14 +258,7 @@
             ->method('hasRegions')
             ->will($this->returnValue(false));
 
-<<<<<<< HEAD
-        /** @var \PHPUnit_Framework_MockObject_MockObject|ExecutionContext $context */
-        $context = $this->getMockBuilder('Symfony\Component\Validator\ExecutionContext')
-            ->disableOriginalConstructor()
-            ->getMock();
-=======
         $context = $this->getMock('Symfony\Component\Validator\Context\ExecutionContextInterface');
->>>>>>> 6278553a
         $context->expects($this->never())
             ->method('addViolationAt');
 
@@ -294,14 +280,7 @@
             ->method('getName')
             ->will($this->returnValue('Country'));
 
-<<<<<<< HEAD
-        /** @var \PHPUnit_Framework_MockObject_MockObject|ExecutionContext $context */
-        $context = $this->getMockBuilder('Symfony\Component\Validator\ExecutionContext')
-            ->disableOriginalConstructor()
-            ->getMock();
-=======
         $context = $this->getMock('Symfony\Component\Validator\Context\ExecutionContextInterface');
->>>>>>> 6278553a
         $context->expects($this->once())
             ->method('getPropertyPath')
             ->will($this->returnValue('test'));
