--- conflicted
+++ resolved
@@ -216,12 +216,8 @@
         foreach ($regions as $region) {
             $this->client->request(
                 'GET',
-<<<<<<< HEAD
-                $this->client->generate('oro_api_get_region'), array('id' => $region['combined_code'])
-=======
                 $this->client->generate('oro_api_get_region'),
                 array('id' => $region['combined_code'])
->>>>>>> 6505fb66
             );
             /** @var $result Response */
             $result = $this->client->getResponse();
@@ -240,27 +236,6 @@
      */
     public function testGetCountryRegion()
     {
-<<<<<<< HEAD
-            $this->client->request(
-                'GET',
-                $this->client->generate('oro_api_country_get_regions', array('country' => 'US'))
-            );
-            /** @var $result Response */
-            $result = $this->client->getResponse();
-            ToolsAPI::assertJsonResponse($result, 200);
-            $result = ToolsAPI::jsonToArray($result->getContent());
-            foreach ($result as $region) {
-                $this->client->request(
-                    'GET',
-                    $this->client->generate('oro_api_get_region'), array('id' => $region['combined_code'])
-                );
-                /** @var $result Response */
-                $expectedResult = $this->client->getResponse();
-                ToolsAPI::assertJsonResponse($expectedResult, 200);
-                $expectedResult = ToolsAPI::jsonToArray($expectedResult->getContent());
-                $this->assertEquals($expectedResult, $region);
-            }
-=======
         $this->client->request(
             'GET',
             $this->client->generate('oro_api_country_get_regions', array('country' => 'US'))
@@ -281,6 +256,5 @@
             $expectedResult = ToolsAPI::jsonToArray($expectedResult->getContent());
             $this->assertEquals($expectedResult, $region);
         }
->>>>>>> 6505fb66
     }
 }