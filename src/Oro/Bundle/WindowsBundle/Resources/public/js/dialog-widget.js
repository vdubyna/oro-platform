--- conflicted
+++ resolved
@@ -61,12 +61,9 @@
 
             this.options.dialogOptions.close = runner(closeHandlers);
 
-<<<<<<< HEAD
             this.on('beforeContentLoad', _.bind(this._showLoading, this));
             this.on('contentLoad', _.bind(this._hideLoading, this));
-=======
             this.on('widgetRender', _.bind(this._initAdjustHeight, this));
->>>>>>> 7c70c5cf
             this.on('contentLoadError', _.bind(this.loadErrorHandler, this));
         },
 
