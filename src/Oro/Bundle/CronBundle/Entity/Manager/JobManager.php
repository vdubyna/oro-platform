<?php

namespace Oro\Bundle\CronBundle\Entity\Manager;

use Doctrine\ORM\EntityManager;
use Doctrine\ORM\QueryBuilder;
use Doctrine\Common\Util\ClassUtils;

use JMS\JobQueueBundle\Entity\Job;
use Symfony\Component\PropertyAccess\PropertyAccess;

class JobManager
{
    /**
     * @var \Doctrine\ORM\EntityManager
     */
    private $em;

    public function __construct(EntityManager $em)
    {
        $this->em = $em;
    }

    /**
     * Returns basic query instance to get collection with all job instances
     *
     * @return QueryBuilder
     */
    public function getListQuery()
    {
        $qb = $this->em->createQueryBuilder();

        return $qb
            ->select('j')
            ->from('JMSJobQueueBundle:Job', 'j')
            ->where($qb->expr()->isNull('j.originalJob'))
            ->orderBy('j.createdAt', 'DESC');
    }

    public function getRelatedEntities(Job $job)
    {
        $related = array();

        foreach ($job->getRelatedEntities() as $entity) {
            $class = ClassUtils::getClass($entity);

            $related[] = array(
                'class' => $class,
                'id'    => json_encode($this->em->getClassMetadata($class)->getIdentifierValues($entity)),
                'raw'   => $entity,
            );
        }

        return $related;
    }

    public function getJobStatistics(Job $job)
    {
        $statisticData         = array();
        $dataPerCharacteristic = array();

        $stmt = $this->em->getConnection()->prepare('SELECT * FROM jms_job_statistics WHERE job_id = :jobId');
        $stmt->execute(array('jobId' => $job->getId()));
        $statistics = $stmt->fetchAll();

        $propertyAccess = PropertyAccess::createPropertyAccessor();
        foreach ($statistics as $row) {
            $dataPerCharacteristic[$propertyAccess->getValue($row, '[characteristic]')][] = array(
                $propertyAccess->getValue($row, '[createdAt]'),
                $propertyAccess->getValue($row, '[charValue]')
            );
        }

        if ($dataPerCharacteristic) {
            $statisticData = array(array_merge(array('Time'), $chars = array_keys($dataPerCharacteristic)));
            $startTime     = strtotime($dataPerCharacteristic[$chars[0]][0][0]);
            $endTime       = strtotime(
                $dataPerCharacteristic[$chars[0]][count($dataPerCharacteristic[$chars[0]])-1][0]
            );
            $scaleFactor   = $endTime - $startTime > 300 ? 1/60 : 1;

            // This assumes that we have the same number of rows for each characteristic.
            for ($i = 0, $c = count(reset($dataPerCharacteristic)); $i < $c; $i++) {
                $row = array((strtotime($dataPerCharacteristic[$chars[0]][$i][0]) - $startTime) * $scaleFactor);

                foreach ($chars as $name) {
                    $value = (float) $dataPerCharacteristic[$name][$i][1];

                    switch ($name) {
                        case 'memory':
                            $value /= 1024 * 1024;
                            break;
                    }

                    $row[] = $value;
                }

                $statisticData[] = $row;
            }
        }

        return $statisticData;
    }

    /**
     * Return count of current running jobs by given name
     *
     * @param string $commandName
     * @return int
     */
    public function getRunningJobsCount($commandName)
    {
        return (int) $this->em
            ->getRepository('JMSJobQueueBundle:Job')
            ->createQueryBuilder('j')
            ->select('COUNT(j.id)')
            ->andWhere('j.command=:commandName')
            ->andWhere('j.state=:stateName')
            ->setParameter('commandName', $commandName)
            ->setParameter('stateName', Job::STATE_RUNNING)
            ->getQuery()
            ->getSingleScalarResult();
    }

    /**
     * @param string      $name
     * @param null|string $args
     *
     * @return bool
     */
    public function hasJobInQueue($name, $args = null)
    {
        $qb = $this->em->getRepository('JMSJobQueueBundle:Job')
            ->createQueryBuilder('j');

        $qb->select('count(j.id)')
            ->andWhere('j.command=:command')
            ->andWhere('j.state in (:stateName)')
            ->setParameter('command', $name)
<<<<<<< HEAD
            ->setParameter('stateName', [Job::STATE_RUNNING, Job::STATE_PENDING]);
=======
            ->setParameter('stateName', [Job::STATE_NEW, Job::STATE_RUNNING, Job::STATE_PENDING]);
>>>>>>> b94ad075

        if ($args) {
            $qb->andWhere($qb->expr()->like('cast(j.args as text)', ':args'));
            $qb->setParameter('args', $args);
        }

        return $qb->getQuery()->getSingleScalarResult() > 0;
    }
}<|MERGE_RESOLUTION|>--- conflicted
+++ resolved
@@ -137,11 +137,7 @@
             ->andWhere('j.command=:command')
             ->andWhere('j.state in (:stateName)')
             ->setParameter('command', $name)
-<<<<<<< HEAD
-            ->setParameter('stateName', [Job::STATE_RUNNING, Job::STATE_PENDING]);
-=======
             ->setParameter('stateName', [Job::STATE_NEW, Job::STATE_RUNNING, Job::STATE_PENDING]);
->>>>>>> b94ad075
 
         if ($args) {
             $qb->andWhere($qb->expr()->like('cast(j.args as text)', ':args'));
