<?php

namespace Oro\Bundle\CronBundle\Tests\Functinal\Command;

use Cron\CronExpression;
use Oro\Bundle\CronBundle\Async\Topics;
use Oro\Bundle\CronBundle\Helper\CronHelper;
use Oro\Bundle\CronBundle\Tests\Functional\Command\DataFixtures\LoadScheduleData;
use Oro\Bundle\MessageQueueBundle\Test\Functional\MessageQueueExtension;
use Oro\Bundle\TestFrameworkBundle\Test\WebTestCase;
use Oro\Bundle\FeatureToggleBundle\Checker\FeatureChecker;

/**
 * @dbIsolation
 */
class CronCommandTest extends WebTestCase
{
    use MessageQueueExtension;

    protected function setUp()
    {
        $this->initClient();

        $this->loadFixtures([
            LoadScheduleData::class
        ]);
    }

    public function testShouldRunAndScheduleIfCommandDue()
    {
        $this->mockCronHelper(true);

        $result = $this->runCommand('oro:cron', ['-vvv']);
        $this->assertNotEmpty($result);

        $this->assertContains('Scheduling run for command oro:test', $result);
        $this->assertContains('All commands scheduled', $result);
    }

    public function testShouldRunAndNotScheduleIfNotCommandDue()
    {
        $this->mockCronHelper(false);

        $result = $this->runCommand('oro:cron', ['-vvv']);

        $this->assertNotEmpty($result);
        $this->assertContains('Skipping command oro:test', $result);
        $this->assertContains('All commands scheduled', $result);
    }

    public function testShouldSendMessageIfCommandDue()
    {
        $this->mockCronHelper(true);

        $this->runCommand('oro:cron');

        $messages = self::getMessageCollector()->getTopicSentMessages(Topics::RUN_COMMAND);

        $this->assertGreaterThan(0, $messages);

        $message = $messages[0];

        $this->assertInternalType('array', $message);
        $this->assertArrayHasKey('message', $message);
        $this->assertInternalType('array', $message['message']);
        $this->assertArrayHasKey('command', $message['message']);
        $this->assertArrayHasKey('arguments', $message['message']);
    }

<<<<<<< HEAD
    public function testDisabledAllJobs()
    {
        $this->mockCronHelper();
        $this->mockFeatureChecker();
        $command = $this->application->find('oro:cron');
        $commandTester = new CommandTester($command);
        $commandTester->execute([
            'command' => $command->getName(),
            '--skipCheckDaemon' => true,
        ]);

        $result = $this->runCommand(CronCommand::COMMAND_NAME, ['-vvv' => true]);
        $this->assertNotEmpty($result);

        $this->assertEquals("\nAll commands finished\n", $result);
    }

    /**
     * @param string $key
     * @param string $result
     */
    protected function checkMessage($key, $result)
    {
        $messages = [
            'allJobNew' => [
                'Processing command "oro:cron:integration:sync": new command found, setting up schedule..',
                'Processing command "oro:cron:batch:cleanup": new command found, setting up schedule..',
                'Processing command "oro:cron:cleanup": new command found, setting up schedule..',
                'Processing command "oro:cron:imap-sync": new command found, setting up schedule..',
                'Processing command "oro:cron:import-tracking": new command found, setting up schedule..',
                'Processing command "oro:cron:tracking:parse": new command found, setting up schedule..',
                'Processing command "oro:cron:send-reminders": new command found, setting up schedule..',
                'Processing command "oro:cron:cleanup --dry-run": added to job queue'
            ],
            'AllJobAlreadyExist' => [
                'Processing command "oro:cron:integration:sync": already exists in job queue',
                'Processing command "oro:cron:batch:cleanup": already exists in job queue',
                'Processing command "oro:cron:cleanup": already exists in job queue',
                'Processing command "oro:cron:imap-sync": already exists in job queue',
                'Processing command "oro:cron:import-tracking": already exists in job queue',
                'Processing command "oro:cron:tracking:parse": already exists in job queue',
                'Processing command "oro:cron:send-reminders": already exists in job queue',
                'Processing command "oro:cron:cleanup --dry-run": already exists in job queue'
            ],
            'AllJobAdded' => [
                'Processing command "oro:cron:integration:sync": added to job queue',
                'Processing command "oro:cron:batch:cleanup": added to job queue',
                'Processing command "oro:cron:cleanup": added to job queue',
                'Processing command "oro:cron:imap-sync": added to job queue',
                'Processing command "oro:cron:import-tracking": added to job queue',
                'Processing command "oro:cron:tracking:parse": added to job queue',
                'Processing command "oro:cron:send-reminders": added to job queue',
                'Processing command "oro:cron:cleanup --dry-run": already exists in job queue'
            ],
            'AllJobSkip' => [
                'Processing command "oro:cron:integration:sync": skipped',
                'Processing command "oro:cron:batch:cleanup": skipped',
                'Processing command "oro:cron:cleanup": skipped',
                'Processing command "oro:cron:imap-sync": skipped',
                'Processing command "oro:cron:import-tracking": skipped',
                'Processing command "oro:cron:tracking:parse": skipped',
                'Processing command "oro:cron:send-reminders": skipped',
                'Processing command "oro:cron:cleanup --dry-run": skipped'
            ],
        ];

        foreach ($messages[$key] as $message) {
            $this->assertContains($message, $result);
        }
=======
    public function testShouldNotSendMessagesIfNotCommandDue()
    {
        $this->mockCronHelper(false);

        $this->runCommand('oro:cron');

        $messages = self::getSentMessages();

        $this->assertCount(0, $messages);
>>>>>>> 4dde8b12
    }

    /**
     * @param bool|false $isDue
     */
    protected function mockCronHelper($isDue = false)
    {
        $mockCronHelper = $this->getMockBuilder(CronHelper::class)
            ->disableOriginalConstructor()
            ->getMock();

        $cronExpression = $this->getMockBuilder(CronExpression::class)
            ->disableOriginalConstructor()
            ->getMock();
        $cronExpression->expects($this->any())->method('isDue')->willReturn($isDue);

        $mockCronHelper->expects($this->any())->method('createCron')->willReturn($cronExpression);

        $this->getContainer()->set('oro_cron.helper.cron', $mockCronHelper);
    }

    protected function mockFeatureChecker()
    {
        $featureChecker = $this->getMockBuilder(FeatureChecker::class)
            ->disableOriginalConstructor()
            ->getMock();

        $featureChecker->expects($this->any())
            ->method('isResourceEnabled')
            ->with($this->anything())
            ->willReturn(false);

        $this->getContainer()->set('oro_featuretoggle.checker.feature_checker', $featureChecker);
    }
}<|MERGE_RESOLUTION|>--- conflicted
+++ resolved
@@ -67,24 +67,6 @@
         $this->assertArrayHasKey('arguments', $message['message']);
     }
 
-<<<<<<< HEAD
-    public function testDisabledAllJobs()
-    {
-        $this->mockCronHelper();
-        $this->mockFeatureChecker();
-        $command = $this->application->find('oro:cron');
-        $commandTester = new CommandTester($command);
-        $commandTester->execute([
-            'command' => $command->getName(),
-            '--skipCheckDaemon' => true,
-        ]);
-
-        $result = $this->runCommand(CronCommand::COMMAND_NAME, ['-vvv' => true]);
-        $this->assertNotEmpty($result);
-
-        $this->assertEquals("\nAll commands finished\n", $result);
-    }
-
     /**
      * @param string $key
      * @param string $result
@@ -137,17 +119,6 @@
         foreach ($messages[$key] as $message) {
             $this->assertContains($message, $result);
         }
-=======
-    public function testShouldNotSendMessagesIfNotCommandDue()
-    {
-        $this->mockCronHelper(false);
-
-        $this->runCommand('oro:cron');
-
-        $messages = self::getSentMessages();
-
-        $this->assertCount(0, $messages);
->>>>>>> 4dde8b12
     }
 
     /**
