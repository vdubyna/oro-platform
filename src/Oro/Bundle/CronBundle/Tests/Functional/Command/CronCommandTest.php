<?php

namespace Oro\Bundle\CronBundle\Tests\Functinal\Command;

use Cron\CronExpression;
use Oro\Bundle\CronBundle\Async\Topics;
use Oro\Bundle\CronBundle\Helper\CronHelper;
use Oro\Bundle\CronBundle\Tests\Functional\Command\DataFixtures\LoadScheduleData;
use Oro\Bundle\MessageQueueBundle\Test\Functional\MessageQueueExtension;
use Oro\Bundle\TestFrameworkBundle\Test\WebTestCase;

/**
 * @dbIsolation
 */
class CronCommandTest extends WebTestCase
{
    use MessageQueueExtension;

    protected function setUp()
    {
        $this->initClient();

        $this->loadFixtures([
            LoadScheduleData::class
        ]);
    }

    public function testShouldRunAndScheduleIfCommandDue()
    {
        $this->mockCronHelper(true);

        $result = $this->runCommand('oro:cron', ['-vvv']);
        $this->assertNotEmpty($result);

        $this->assertContains('Scheduling run for command oro:test', $result);
        $this->assertContains('All commands scheduled', $result);
    }

    public function testShouldRunAndNotScheduleIfNotCommandDue()
    {
        $this->mockCronHelper(false);

        $result = $this->runCommand('oro:cron', ['-vvv']);

        $this->assertNotEmpty($result);
        $this->assertContains('Skipping command oro:test', $result);
        $this->assertContains('All commands scheduled', $result);
    }

    public function testShouldSendMessageIfCommandDue()
    {
        $this->mockCronHelper(true);

        $this->runCommand('oro:cron');

        $messages = self::getMessageCollector()->getTopicSentMessages(Topics::RUN_COMMAND);

        $this->assertGreaterThan(0, $messages);

        $message = $messages[0];

        $this->assertInternalType('array', $message);
        $this->assertArrayHasKey('message', $message);
        $this->assertInternalType('array', $message['message']);
        $this->assertArrayHasKey('command', $message['message']);
        $this->assertArrayHasKey('arguments', $message['message']);
    }

    public function testShouldNotSendMessagesIfNotCommandDue()
    {
<<<<<<< HEAD
        $messages = [
            'allJobNew' => [
                'Processing command "oro:cron:integration:sync": new command found, setting up schedule..',
                'Processing command "oro:cron:batch:cleanup": new command found, setting up schedule..',
                'Processing command "oro:cron:cleanup": new command found, setting up schedule..',
                'Processing command "oro:cron:imap-sync": new command found, setting up schedule..',
                'Processing command "oro:cron:send-reminders": new command found, setting up schedule..',
                'Processing command "oro:cron:cleanup --dry-run": added to job queue'
            ],
            'AllJobAlreadyExist' => [
                'Processing command "oro:cron:integration:sync": already exists in job queue',
                'Processing command "oro:cron:batch:cleanup": already exists in job queue',
                'Processing command "oro:cron:cleanup": already exists in job queue',
                'Processing command "oro:cron:imap-sync": already exists in job queue',
                'Processing command "oro:cron:send-reminders": already exists in job queue',
                'Processing command "oro:cron:cleanup --dry-run": already exists in job queue'
            ],
            'AllJobAdded' => [
                'Processing command "oro:cron:integration:sync": added to job queue',
                'Processing command "oro:cron:batch:cleanup": added to job queue',
                'Processing command "oro:cron:cleanup": added to job queue',
                'Processing command "oro:cron:imap-sync": added to job queue',
                'Processing command "oro:cron:send-reminders": added to job queue',
                'Processing command "oro:cron:cleanup --dry-run": already exists in job queue'
            ],
            'AllJobSkip' => [
                'Processing command "oro:cron:integration:sync": skipped',
                'Processing command "oro:cron:batch:cleanup": skipped',
                'Processing command "oro:cron:cleanup": skipped',
                'Processing command "oro:cron:imap-sync": skipped',
                'Processing command "oro:cron:send-reminders": skipped',
                'Processing command "oro:cron:cleanup --dry-run": skipped'
            ]
        ];

        foreach ($messages[$key] as $message) {
            $this->assertContains($message, $result);
        }
=======
        $this->mockCronHelper(false);

        $this->runCommand('oro:cron');

        $messages = self::getSentMessages();

        $this->assertCount(0, $messages);
>>>>>>> cb26dbd5
    }

    /**
     * @param bool|false $isDue
     */
    protected function mockCronHelper($isDue = false)
    {
        $mockCronHelper = $this->getMockBuilder(CronHelper::class)
            ->disableOriginalConstructor()
            ->getMock();

        $cronExpression = $this->getMockBuilder(CronExpression::class)
            ->disableOriginalConstructor()
            ->getMock();
        $cronExpression->expects($this->any())->method('isDue')->willReturn($isDue);

        $mockCronHelper->expects($this->any())->method('createCron')->willReturn($cronExpression);

        $this->getContainer()->set('oro_cron.helper.cron', $mockCronHelper);
    }
}<|MERGE_RESOLUTION|>--- conflicted
+++ resolved
@@ -68,46 +68,6 @@
 
     public function testShouldNotSendMessagesIfNotCommandDue()
     {
-<<<<<<< HEAD
-        $messages = [
-            'allJobNew' => [
-                'Processing command "oro:cron:integration:sync": new command found, setting up schedule..',
-                'Processing command "oro:cron:batch:cleanup": new command found, setting up schedule..',
-                'Processing command "oro:cron:cleanup": new command found, setting up schedule..',
-                'Processing command "oro:cron:imap-sync": new command found, setting up schedule..',
-                'Processing command "oro:cron:send-reminders": new command found, setting up schedule..',
-                'Processing command "oro:cron:cleanup --dry-run": added to job queue'
-            ],
-            'AllJobAlreadyExist' => [
-                'Processing command "oro:cron:integration:sync": already exists in job queue',
-                'Processing command "oro:cron:batch:cleanup": already exists in job queue',
-                'Processing command "oro:cron:cleanup": already exists in job queue',
-                'Processing command "oro:cron:imap-sync": already exists in job queue',
-                'Processing command "oro:cron:send-reminders": already exists in job queue',
-                'Processing command "oro:cron:cleanup --dry-run": already exists in job queue'
-            ],
-            'AllJobAdded' => [
-                'Processing command "oro:cron:integration:sync": added to job queue',
-                'Processing command "oro:cron:batch:cleanup": added to job queue',
-                'Processing command "oro:cron:cleanup": added to job queue',
-                'Processing command "oro:cron:imap-sync": added to job queue',
-                'Processing command "oro:cron:send-reminders": added to job queue',
-                'Processing command "oro:cron:cleanup --dry-run": already exists in job queue'
-            ],
-            'AllJobSkip' => [
-                'Processing command "oro:cron:integration:sync": skipped',
-                'Processing command "oro:cron:batch:cleanup": skipped',
-                'Processing command "oro:cron:cleanup": skipped',
-                'Processing command "oro:cron:imap-sync": skipped',
-                'Processing command "oro:cron:send-reminders": skipped',
-                'Processing command "oro:cron:cleanup --dry-run": skipped'
-            ]
-        ];
-
-        foreach ($messages[$key] as $message) {
-            $this->assertContains($message, $result);
-        }
-=======
         $this->mockCronHelper(false);
 
         $this->runCommand('oro:cron');
@@ -115,7 +75,6 @@
         $messages = self::getSentMessages();
 
         $this->assertCount(0, $messages);
->>>>>>> cb26dbd5
     }
 
     /**
