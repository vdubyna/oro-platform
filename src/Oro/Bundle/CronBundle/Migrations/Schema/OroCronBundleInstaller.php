<?php

namespace Oro\Bundle\CronBundle\Migrations\Schema;

use Doctrine\DBAL\Schema\Schema;
use Oro\Bundle\MigrationBundle\Migration\Installation;
use Oro\Bundle\MigrationBundle\Migration\QueryBag;

class OroCronBundleInstaller implements Installation
{
    /**
     * {@inheritdoc}
     */
    public function getMigrationVersion()
    {
<<<<<<< HEAD
        return 'v1_4';
=======
        return 'v2_0';
>>>>>>> 21b94d71
    }

    /**
     * {@inheritdoc}
     */
    public function up(Schema $schema, QueryBag $queries)
    {
        /** Tables generation **/
<<<<<<< HEAD
        $this->createJmsJobDependenciesTable($schema);
        $this->createJmsJobRelatedEntitiesTable($schema);
        $this->createJmsJobStatisticsTable($schema);
        $this->createJmsJobsTable($schema);
        $this->createJmsCronJobsTable($schema);

        $this->createOroCronScheduleTable($schema);

        /** Foreign keys generation **/
        $this->addJmsJobDependenciesForeignKeys($schema);
        $this->addJmsJobRelatedEntitiesForeignKeys($schema);
        $this->addJmsJobsForeignKeys($schema);
    }

    /**
     * Create jms_job_dependencies table
     *
     * @param Schema $schema
     */
    protected function createJmsJobDependenciesTable(Schema $schema)
    {
        $table = $schema->createTable('jms_job_dependencies');
        $table->addColumn('source_job_id', 'bigint', ['unsigned' => true]);
        $table->addColumn('dest_job_id', 'bigint', ['unsigned' => true]);
        $table->setPrimaryKey(['source_job_id', 'dest_job_id']);
        $table->addIndex(['source_job_id'], 'IDX_8DCFE92CBD1F6B4F', []);
        $table->addIndex(['dest_job_id'], 'IDX_8DCFE92C32CF8D4C', []);
    }

    /**
     * Create jms_job_related_entities table
     *
     * @param Schema $schema
     */
    protected function createJmsJobRelatedEntitiesTable(Schema $schema)
    {
        $table = $schema->createTable('jms_job_related_entities');
        $table->addColumn('job_id', 'bigint', ['unsigned' => true]);
        $table->addColumn('related_class', 'string', ['length' => 150]);
        $table->addColumn('related_id', 'string', ['length' => 100]);
        $table->setPrimaryKey(['job_id', 'related_class', 'related_id']);
        $table->addIndex(['job_id'], 'IDX_E956F4E2BE04EA9', []);
    }

    /**
     * Create jms_job_statistics table
     *
     * @param Schema $schema
     */
    protected function createJmsJobStatisticsTable(Schema $schema)
    {
        $table = $schema->createTable('jms_job_statistics');
        $table->addColumn('job_id', 'bigint', ['unsigned' => true]);
        $table->addColumn('characteristic', 'string', ['length' => 30]);
        $table->addColumn('createdAt', 'datetime', []);
        $table->addColumn('charValue', 'float', []);
        $table->setPrimaryKey(['job_id', 'characteristic', 'createdAt']);
    }

    /**
     * Create jms_jobs table
     *
     * @param Schema $schema
     */
    protected function createJmsJobsTable(Schema $schema)
    {
        $table = $schema->createTable('jms_jobs');
        $table->addColumn('id', 'bigint', ['unsigned' => true, 'autoincrement' => true]);
        $table->addColumn('state', 'string', ['length' => 15]);
        $table->addColumn('createdAt', 'datetime', []);
        $table->addColumn('startedAt', 'datetime', ['notnull' => false]);
        $table->addColumn('checkedAt', 'datetime', ['notnull' => false]);
        $table->addColumn('executeAfter', 'datetime', ['notnull' => false]);
        $table->addColumn('closedAt', 'datetime', ['notnull' => false]);
        $table->addColumn('command', 'string', ['length' => 255]);
        $table->addColumn('args', 'json_array', []);
        $table->addColumn('output', 'text', ['notnull' => false]);
        $table->addColumn('errorOutput', 'text', ['notnull' => false]);
        $table->addColumn('exitCode', 'smallint', ['notnull' => false, 'unsigned' => true]);
        $table->addColumn('maxRuntime', 'smallint', ['unsigned' => true]);
        $table->addColumn('maxRetries', 'smallint', ['unsigned' => true]);
        $table->addColumn('stackTrace', 'jms_job_safe_object', ['notnull' => false]);
        $table->addColumn('runtime', 'smallint', ['notnull' => false, 'unsigned' => true]);
        $table->addColumn('memoryUsage', 'integer', ['notnull' => false, 'unsigned' => true]);
        $table->addColumn('memoryUsageReal', 'integer', ['notnull' => false, 'unsigned' => true]);
        $table->addColumn('originalJob_id', 'bigint', ['notnull' => false, 'unsigned' => true]);
        $table->addColumn('queue', 'string', ['length' => Job::MAX_QUEUE_LENGTH]);
        $table->addColumn('priority', 'smallint', ['notnull' => true]);
        $table->addColumn('workerName', 'string', ['length' => 50, 'notnull' => false]);
        $table->setPrimaryKey(['id']);
        $table->addIndex(['originalJob_id'], 'IDX_704ADB9349C447F1', []);
        $table->addIndex(['command'], 'cmd_search_index', []);
        $table->addIndex(['state', 'priority', 'id'], 'sorting_index', []);
=======
        $this->createOroCronScheduleTable($schema);
>>>>>>> 21b94d71
    }

    /**
     * Create oro_cron_schedule table
     *
     * @param Schema $schema
     */
    public function createJmsCronJobsTable(Schema $schema)
    {
        $table = $schema->createTable('jms_cron_jobs');
        $table->addColumn('id', 'integer', ['unsigned' => true, 'autoincrement' => true]);
        $table->addColumn('command', 'string', ['length' => 200 ]);
        $table->addColumn('lastRunAt', 'datetime', ['notnull' => true]);
        $table->setPrimaryKey(['id']);
        $table->addUniqueIndex(['command'], 'UNIQ_55F5ED428ECAEAD4', []);
    }

    /**
     * Create oro_cron_schedule table
     *
     * @param Schema $schema
     */
    protected function createOroCronScheduleTable(Schema $schema)
    {
        $table = $schema->createTable('oro_cron_schedule');
        $table->addColumn('id', 'integer', ['autoincrement' => true]);
        $table->addColumn('command', 'string', ['length' => 255]);
        $table->addColumn('args', 'json_array', []);
        $table->addColumn('args_hash', 'string', ['length' => 32]);
        $table->addColumn('definition', 'string', ['notnull' => false, 'length' => 100]);
        $table->setPrimaryKey(['id']);
        $table->addUniqueIndex(['command', 'args_hash', 'definition'], 'UQ_COMMAND');
    }
}<|MERGE_RESOLUTION|>--- conflicted
+++ resolved
@@ -13,11 +13,7 @@
      */
     public function getMigrationVersion()
     {
-<<<<<<< HEAD
-        return 'v1_4';
-=======
         return 'v2_0';
->>>>>>> 21b94d71
     }
 
     /**
@@ -26,118 +22,7 @@
     public function up(Schema $schema, QueryBag $queries)
     {
         /** Tables generation **/
-<<<<<<< HEAD
-        $this->createJmsJobDependenciesTable($schema);
-        $this->createJmsJobRelatedEntitiesTable($schema);
-        $this->createJmsJobStatisticsTable($schema);
-        $this->createJmsJobsTable($schema);
-        $this->createJmsCronJobsTable($schema);
-
         $this->createOroCronScheduleTable($schema);
-
-        /** Foreign keys generation **/
-        $this->addJmsJobDependenciesForeignKeys($schema);
-        $this->addJmsJobRelatedEntitiesForeignKeys($schema);
-        $this->addJmsJobsForeignKeys($schema);
-    }
-
-    /**
-     * Create jms_job_dependencies table
-     *
-     * @param Schema $schema
-     */
-    protected function createJmsJobDependenciesTable(Schema $schema)
-    {
-        $table = $schema->createTable('jms_job_dependencies');
-        $table->addColumn('source_job_id', 'bigint', ['unsigned' => true]);
-        $table->addColumn('dest_job_id', 'bigint', ['unsigned' => true]);
-        $table->setPrimaryKey(['source_job_id', 'dest_job_id']);
-        $table->addIndex(['source_job_id'], 'IDX_8DCFE92CBD1F6B4F', []);
-        $table->addIndex(['dest_job_id'], 'IDX_8DCFE92C32CF8D4C', []);
-    }
-
-    /**
-     * Create jms_job_related_entities table
-     *
-     * @param Schema $schema
-     */
-    protected function createJmsJobRelatedEntitiesTable(Schema $schema)
-    {
-        $table = $schema->createTable('jms_job_related_entities');
-        $table->addColumn('job_id', 'bigint', ['unsigned' => true]);
-        $table->addColumn('related_class', 'string', ['length' => 150]);
-        $table->addColumn('related_id', 'string', ['length' => 100]);
-        $table->setPrimaryKey(['job_id', 'related_class', 'related_id']);
-        $table->addIndex(['job_id'], 'IDX_E956F4E2BE04EA9', []);
-    }
-
-    /**
-     * Create jms_job_statistics table
-     *
-     * @param Schema $schema
-     */
-    protected function createJmsJobStatisticsTable(Schema $schema)
-    {
-        $table = $schema->createTable('jms_job_statistics');
-        $table->addColumn('job_id', 'bigint', ['unsigned' => true]);
-        $table->addColumn('characteristic', 'string', ['length' => 30]);
-        $table->addColumn('createdAt', 'datetime', []);
-        $table->addColumn('charValue', 'float', []);
-        $table->setPrimaryKey(['job_id', 'characteristic', 'createdAt']);
-    }
-
-    /**
-     * Create jms_jobs table
-     *
-     * @param Schema $schema
-     */
-    protected function createJmsJobsTable(Schema $schema)
-    {
-        $table = $schema->createTable('jms_jobs');
-        $table->addColumn('id', 'bigint', ['unsigned' => true, 'autoincrement' => true]);
-        $table->addColumn('state', 'string', ['length' => 15]);
-        $table->addColumn('createdAt', 'datetime', []);
-        $table->addColumn('startedAt', 'datetime', ['notnull' => false]);
-        $table->addColumn('checkedAt', 'datetime', ['notnull' => false]);
-        $table->addColumn('executeAfter', 'datetime', ['notnull' => false]);
-        $table->addColumn('closedAt', 'datetime', ['notnull' => false]);
-        $table->addColumn('command', 'string', ['length' => 255]);
-        $table->addColumn('args', 'json_array', []);
-        $table->addColumn('output', 'text', ['notnull' => false]);
-        $table->addColumn('errorOutput', 'text', ['notnull' => false]);
-        $table->addColumn('exitCode', 'smallint', ['notnull' => false, 'unsigned' => true]);
-        $table->addColumn('maxRuntime', 'smallint', ['unsigned' => true]);
-        $table->addColumn('maxRetries', 'smallint', ['unsigned' => true]);
-        $table->addColumn('stackTrace', 'jms_job_safe_object', ['notnull' => false]);
-        $table->addColumn('runtime', 'smallint', ['notnull' => false, 'unsigned' => true]);
-        $table->addColumn('memoryUsage', 'integer', ['notnull' => false, 'unsigned' => true]);
-        $table->addColumn('memoryUsageReal', 'integer', ['notnull' => false, 'unsigned' => true]);
-        $table->addColumn('originalJob_id', 'bigint', ['notnull' => false, 'unsigned' => true]);
-        $table->addColumn('queue', 'string', ['length' => Job::MAX_QUEUE_LENGTH]);
-        $table->addColumn('priority', 'smallint', ['notnull' => true]);
-        $table->addColumn('workerName', 'string', ['length' => 50, 'notnull' => false]);
-        $table->setPrimaryKey(['id']);
-        $table->addIndex(['originalJob_id'], 'IDX_704ADB9349C447F1', []);
-        $table->addIndex(['command'], 'cmd_search_index', []);
-        $table->addIndex(['state', 'priority', 'id'], 'sorting_index', []);
-=======
-        $this->createOroCronScheduleTable($schema);
->>>>>>> 21b94d71
-    }
-
-    /**
-     * Create oro_cron_schedule table
-     *
-     * @param Schema $schema
-     */
-    public function createJmsCronJobsTable(Schema $schema)
-    {
-        $table = $schema->createTable('jms_cron_jobs');
-        $table->addColumn('id', 'integer', ['unsigned' => true, 'autoincrement' => true]);
-        $table->addColumn('command', 'string', ['length' => 200 ]);
-        $table->addColumn('lastRunAt', 'datetime', ['notnull' => true]);
-        $table->setPrimaryKey(['id']);
-        $table->addUniqueIndex(['command'], 'UNIQ_55F5ED428ECAEAD4', []);
     }
 
     /**
