<?php

namespace Oro\Bundle\CronBundle\Command;

use Doctrine\Common\Collections\ArrayCollection;
use Doctrine\Common\Persistence\ObjectManager;
use Doctrine\Common\Persistence\ObjectRepository;
use Oro\Bundle\CronBundle\Engine\CommandRunnerInterface;
use Oro\Bundle\CronBundle\Entity\Schedule;
use Oro\Bundle\CronBundle\Helper\CronHelper;
use Symfony\Bundle\FrameworkBundle\Command\ContainerAwareCommand;
use Symfony\Component\Console\Input\InputInterface;
use Symfony\Component\Console\Output\OutputInterface;

class CronCommand extends ContainerAwareCommand
{
    /**
     * {@inheritdoc}
     */
    protected function configure()
    {
        $this
            ->setName('oro:cron')
            ->setDescription('Cron commands launcher')
        ;
    }

    /**
     * {@inheritdoc}
     */
    protected function execute(InputInterface $input, OutputInterface $output)
    {
        // check for maintenance mode - do not run cron jobs if it is switched on
        if ($this->getContainer()->get('oro_platform.maintenance')->isOn()) {
            $output->writeln('');
            $output->writeln('<error>System is in maintenance mode, aborting</error>');

            return;
        }

        $schedules = $this->getAllSchedules();
<<<<<<< HEAD
        $em = $this->getEntityManager('JMSJobQueueBundle:Job');

        $jobs = $this->processCommands($output, $this->getApplication()->all('oro:cron'), $schedules);
        $jobs = array_merge($jobs, $this->processSchedules($output, $schedules));

        array_walk($jobs, [$em, 'persist']);

        $em->flush();

        $output->writeln('', OutputInterface::VERBOSITY_DEBUG);
        $output->writeln('All commands finished', OutputInterface::VERBOSITY_DEBUG);
    }

    /**
     * This method accepts commands which implements CronCommandInterface and should have default definition.
     * All these commands must be used without parameters (just command name), so these commands should have default
     * values for any options (arguments) and they should use them.
     *
     * @param OutputInterface $output
     * @param array|Command[]|CronCommandInterface[] $commands
     * @param Collection|Schedule[] $schedules
     *
     * @return array|Job[]
     */
    protected function processCommands(OutputInterface $output, array $commands, Collection $schedules)
    {
        $jobs = [];
        $em = $this->getEntityManager('OroCronBundle:Schedule');
        $featureChecker = $this->getContainer()->get('oro_featuretoggle.checker.feature_checker');

        foreach ($commands as $name => $command) {
            if (!$featureChecker->isResourceEnabled($name, 'cron_jobs')) {
                continue;
            }

            $output->write(
                sprintf('Processing command "<info>%s</info>": ', $name),
                false,
                OutputInterface::VERBOSITY_DEBUG
            );

            if ($this->skipCommand($output, $command)) {
                continue;
            }

            $matchedSchedules = $this->matchSchedules($schedules, $name);
            foreach ($matchedSchedules as $schedule) {
                $schedules->removeElement($schedule);
            }

            if (0 === count($matchedSchedules)) {
                $em->persist($this->createSchedule($output, $command, $name));

                continue;
            }

            $schedule = $matchedSchedules->first();
            $this->checkDefinition($command, $schedule);

            $maxCountConcurrentJobs = self::DEFAULT_MAX_COUNT_CONCURRENT_JOBS;
            if ($command instanceof CronCommandConcurrentJobsInterface) {
                $maxCountConcurrentJobs = $command->getMaxJobsCount();
            }

            if ($job = $this->createJob($output, $schedule, $maxCountConcurrentJobs)) {
                $jobs[] = $job;
            }
        }

        $em->flush();

        return $jobs;
    }

    /**
     * @param OutputInterface $output
     * @param Collection|Schedule[] $schedules
     *
     * @return array|Job[]
     */
    protected function processSchedules(OutputInterface $output, Collection $schedules)
    {
        $jobs = [];
        $featureChecker = $this->getContainer()->get('oro_featuretoggle.checker.feature_checker');

        foreach ($schedules as $schedule) {
            if (!$featureChecker->isResourceEnabled($schedule->getCommand(), 'cron_jobs')) {
                continue;
            }

            if (!$this->getApplication()->has($schedule->getCommand())) {
                continue;
            }

            $arguments = $schedule->getArguments() ? ' ' . implode(' ', $schedule->getArguments()) : '';

            $output->write(
                sprintf('Processing command "<info>%s%s</info>": ', $schedule->getCommand(), $arguments),
                false,
                OutputInterface::VERBOSITY_DEBUG
            );

            if ($job = $this->createJob($output, $schedule)) {
                $jobs[] = $job;
            }
        }

        return $jobs;
    }

    /**
     * @param OutputInterface $output
     * @param Command $command
     *
     * @return bool
     */
    protected function skipCommand(OutputInterface $output, Command $command)
    {
        if (!$command instanceof CronCommandInterface) {
            $output->writeln(
                sprintf(
                    '<error>Unable to setup, command "<info>%s</info>" must be instance ' .
                    'of CronCommandInterface</error>',
                    $command->getName()
                )
            );

            return true;
        }

        if (!$command->getDefaultDefinition()) {
            $output->writeln(
                sprintf(
                    '<error>no cron definition found, check command "<info>%s</info>"</error>',
                    $command->getName()
                )
            );

            return true;
        }

        return false;
    }

    /**
     * @param Collection|Schedule[] $schedules
     * @param string $name
     * @param array $arguments
     *
     * @return Collection
     */
    protected function matchSchedules(Collection $schedules, $name, array $arguments = [])
    {
        return $schedules->filter(
            function (Schedule $schedule) use ($name, $arguments) {
                return $schedule->getCommand() === $name && $schedule->getArguments() == $arguments;
            }
        );
    }

    /**
     * @param OutputInterface $output
     * @param CronCommandInterface $command
     * @param string $name
     * @param array $arguments
     *
     * @return Schedule
     */
    protected function createSchedule(
        OutputInterface $output,
        CronCommandInterface $command,
        $name,
        array $arguments = []
    ) {
        $output->writeln(
            '<comment>new command found, setting up schedule..</comment>',
            OutputInterface::VERBOSITY_DEBUG
        );

        $schedule = new Schedule();
        $schedule
            ->setCommand($name)
            ->setDefinition($command->getDefaultDefinition())
            ->setArguments($arguments);

        return $schedule;
    }

    /**
     * @param CronCommandInterface $command
     * @param Schedule $schedule
     */
    protected function checkDefinition(CronCommandInterface $command, Schedule $schedule)
    {
        $defaultDefinition = $command->getDefaultDefinition();
        if ($schedule->getDefinition() !== $defaultDefinition) {
            $schedule->setDefinition($defaultDefinition);
        }
    }

    /**
     * @param OutputInterface $output
     * @param Schedule $schedule
     * @param integer $maxJobsCount
     *
     * @return null|Job
     */
    protected function createJob(
        OutputInterface $output,
        Schedule $schedule,
        $maxJobsCount = self::DEFAULT_MAX_COUNT_CONCURRENT_JOBS
    ) {
        $cron = $this->getContainer()->get('oro_cron.helper.cron')->createCron($schedule->getDefinition());
        $arguments = array_values($schedule->getArguments());

        /**
         * @todo Add "Oro timezone" setting as parameter to isDue method
         */
        if ($cron->isDue()) {
            if (!$this->hasJobInQueue($schedule->getCommand(), $arguments)
                || $this->getJobsInQueueCount($schedule->getCommand(), $arguments) < $maxJobsCount
            ) {
                $job = new Job($schedule->getCommand(), $arguments);

                $output->writeln('<comment>added to job queue</comment>', OutputInterface::VERBOSITY_DEBUG);

                return $job;
=======

        foreach ($schedules as $schedule) {
            $cronExpression = $this->getCronHelper()->createCron($schedule->getDefinition());
            if ($cronExpression->isDue()) {
                $output->writeln(
                    'Scheduling run for command '.$schedule->getCommand(),
                    OutputInterface::VERBOSITY_DEBUG
                );
                $this->getCommandRunner()->run($schedule->getCommand(), $schedule->getArguments());
>>>>>>> 4dde8b12
            } else {
                $output->writeln('Skipping command '.$schedule->getCommand(), OutputInterface::VERBOSITY_DEBUG);
            }
        }

        $output->writeln('All commands scheduled', OutputInterface::VERBOSITY_DEBUG);
    }

    /**
     * @param string $className
     * @return ObjectManager
     */
    protected function getEntityManager($className)
    {
        return $this->getContainer()->get('doctrine')->getManagerForClass($className);
    }

    /**
     * @param string $className
     * @return ObjectRepository
     */
    private function getRepository($className)
    {
        return $this->getEntityManager($className)->getRepository($className);
    }

    /**
     * @return ArrayCollection|Schedule[]
     */
    private function getAllSchedules()
    {
        return new ArrayCollection($this->getRepository('OroCronBundle:Schedule')->findAll());
    }

    /**
     * @return CronHelper
     */
    private function getCronHelper()
    {
        return $this->getContainer()->get('oro_cron.helper.cron');
    }

    /**
     * @return CommandRunnerInterface
     */
    private function getCommandRunner()
    {
        return $this->getContainer()->get('oro_cron.async.command_runner');
    }
}<|MERGE_RESOLUTION|>--- conflicted
+++ resolved
@@ -39,235 +39,6 @@
         }
 
         $schedules = $this->getAllSchedules();
-<<<<<<< HEAD
-        $em = $this->getEntityManager('JMSJobQueueBundle:Job');
-
-        $jobs = $this->processCommands($output, $this->getApplication()->all('oro:cron'), $schedules);
-        $jobs = array_merge($jobs, $this->processSchedules($output, $schedules));
-
-        array_walk($jobs, [$em, 'persist']);
-
-        $em->flush();
-
-        $output->writeln('', OutputInterface::VERBOSITY_DEBUG);
-        $output->writeln('All commands finished', OutputInterface::VERBOSITY_DEBUG);
-    }
-
-    /**
-     * This method accepts commands which implements CronCommandInterface and should have default definition.
-     * All these commands must be used without parameters (just command name), so these commands should have default
-     * values for any options (arguments) and they should use them.
-     *
-     * @param OutputInterface $output
-     * @param array|Command[]|CronCommandInterface[] $commands
-     * @param Collection|Schedule[] $schedules
-     *
-     * @return array|Job[]
-     */
-    protected function processCommands(OutputInterface $output, array $commands, Collection $schedules)
-    {
-        $jobs = [];
-        $em = $this->getEntityManager('OroCronBundle:Schedule');
-        $featureChecker = $this->getContainer()->get('oro_featuretoggle.checker.feature_checker');
-
-        foreach ($commands as $name => $command) {
-            if (!$featureChecker->isResourceEnabled($name, 'cron_jobs')) {
-                continue;
-            }
-
-            $output->write(
-                sprintf('Processing command "<info>%s</info>": ', $name),
-                false,
-                OutputInterface::VERBOSITY_DEBUG
-            );
-
-            if ($this->skipCommand($output, $command)) {
-                continue;
-            }
-
-            $matchedSchedules = $this->matchSchedules($schedules, $name);
-            foreach ($matchedSchedules as $schedule) {
-                $schedules->removeElement($schedule);
-            }
-
-            if (0 === count($matchedSchedules)) {
-                $em->persist($this->createSchedule($output, $command, $name));
-
-                continue;
-            }
-
-            $schedule = $matchedSchedules->first();
-            $this->checkDefinition($command, $schedule);
-
-            $maxCountConcurrentJobs = self::DEFAULT_MAX_COUNT_CONCURRENT_JOBS;
-            if ($command instanceof CronCommandConcurrentJobsInterface) {
-                $maxCountConcurrentJobs = $command->getMaxJobsCount();
-            }
-
-            if ($job = $this->createJob($output, $schedule, $maxCountConcurrentJobs)) {
-                $jobs[] = $job;
-            }
-        }
-
-        $em->flush();
-
-        return $jobs;
-    }
-
-    /**
-     * @param OutputInterface $output
-     * @param Collection|Schedule[] $schedules
-     *
-     * @return array|Job[]
-     */
-    protected function processSchedules(OutputInterface $output, Collection $schedules)
-    {
-        $jobs = [];
-        $featureChecker = $this->getContainer()->get('oro_featuretoggle.checker.feature_checker');
-
-        foreach ($schedules as $schedule) {
-            if (!$featureChecker->isResourceEnabled($schedule->getCommand(), 'cron_jobs')) {
-                continue;
-            }
-
-            if (!$this->getApplication()->has($schedule->getCommand())) {
-                continue;
-            }
-
-            $arguments = $schedule->getArguments() ? ' ' . implode(' ', $schedule->getArguments()) : '';
-
-            $output->write(
-                sprintf('Processing command "<info>%s%s</info>": ', $schedule->getCommand(), $arguments),
-                false,
-                OutputInterface::VERBOSITY_DEBUG
-            );
-
-            if ($job = $this->createJob($output, $schedule)) {
-                $jobs[] = $job;
-            }
-        }
-
-        return $jobs;
-    }
-
-    /**
-     * @param OutputInterface $output
-     * @param Command $command
-     *
-     * @return bool
-     */
-    protected function skipCommand(OutputInterface $output, Command $command)
-    {
-        if (!$command instanceof CronCommandInterface) {
-            $output->writeln(
-                sprintf(
-                    '<error>Unable to setup, command "<info>%s</info>" must be instance ' .
-                    'of CronCommandInterface</error>',
-                    $command->getName()
-                )
-            );
-
-            return true;
-        }
-
-        if (!$command->getDefaultDefinition()) {
-            $output->writeln(
-                sprintf(
-                    '<error>no cron definition found, check command "<info>%s</info>"</error>',
-                    $command->getName()
-                )
-            );
-
-            return true;
-        }
-
-        return false;
-    }
-
-    /**
-     * @param Collection|Schedule[] $schedules
-     * @param string $name
-     * @param array $arguments
-     *
-     * @return Collection
-     */
-    protected function matchSchedules(Collection $schedules, $name, array $arguments = [])
-    {
-        return $schedules->filter(
-            function (Schedule $schedule) use ($name, $arguments) {
-                return $schedule->getCommand() === $name && $schedule->getArguments() == $arguments;
-            }
-        );
-    }
-
-    /**
-     * @param OutputInterface $output
-     * @param CronCommandInterface $command
-     * @param string $name
-     * @param array $arguments
-     *
-     * @return Schedule
-     */
-    protected function createSchedule(
-        OutputInterface $output,
-        CronCommandInterface $command,
-        $name,
-        array $arguments = []
-    ) {
-        $output->writeln(
-            '<comment>new command found, setting up schedule..</comment>',
-            OutputInterface::VERBOSITY_DEBUG
-        );
-
-        $schedule = new Schedule();
-        $schedule
-            ->setCommand($name)
-            ->setDefinition($command->getDefaultDefinition())
-            ->setArguments($arguments);
-
-        return $schedule;
-    }
-
-    /**
-     * @param CronCommandInterface $command
-     * @param Schedule $schedule
-     */
-    protected function checkDefinition(CronCommandInterface $command, Schedule $schedule)
-    {
-        $defaultDefinition = $command->getDefaultDefinition();
-        if ($schedule->getDefinition() !== $defaultDefinition) {
-            $schedule->setDefinition($defaultDefinition);
-        }
-    }
-
-    /**
-     * @param OutputInterface $output
-     * @param Schedule $schedule
-     * @param integer $maxJobsCount
-     *
-     * @return null|Job
-     */
-    protected function createJob(
-        OutputInterface $output,
-        Schedule $schedule,
-        $maxJobsCount = self::DEFAULT_MAX_COUNT_CONCURRENT_JOBS
-    ) {
-        $cron = $this->getContainer()->get('oro_cron.helper.cron')->createCron($schedule->getDefinition());
-        $arguments = array_values($schedule->getArguments());
-
-        /**
-         * @todo Add "Oro timezone" setting as parameter to isDue method
-         */
-        if ($cron->isDue()) {
-            if (!$this->hasJobInQueue($schedule->getCommand(), $arguments)
-                || $this->getJobsInQueueCount($schedule->getCommand(), $arguments) < $maxJobsCount
-            ) {
-                $job = new Job($schedule->getCommand(), $arguments);
-
-                $output->writeln('<comment>added to job queue</comment>', OutputInterface::VERBOSITY_DEBUG);
-
-                return $job;
-=======
 
         foreach ($schedules as $schedule) {
             $cronExpression = $this->getCronHelper()->createCron($schedule->getDefinition());
@@ -277,7 +48,6 @@
                     OutputInterface::VERBOSITY_DEBUG
                 );
                 $this->getCommandRunner()->run($schedule->getCommand(), $schedule->getArguments());
->>>>>>> 4dde8b12
             } else {
                 $output->writeln('Skipping command '.$schedule->getCommand(), OutputInterface::VERBOSITY_DEBUG);
             }
