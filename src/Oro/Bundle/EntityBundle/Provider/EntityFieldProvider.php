<?php

namespace Oro\Bundle\EntityBundle\Provider;

use Symfony\Bridge\Doctrine\ManagerRegistry;
use Symfony\Component\Translation\Translator;

use Doctrine\ORM\Mapping\ClassMetadata;
use Doctrine\ORM\Mapping\ClassMetadataInfo;
use Doctrine\ORM\EntityManager;

use Oro\Bundle\EntityBundle\ORM\EntityClassResolver;
use Oro\Bundle\EntityBundle\Exception\InvalidEntityException;

use Oro\Bundle\EntityConfigBundle\Provider\ConfigProvider;
use Oro\Bundle\EntityConfigBundle\Config\Id\FieldConfigId;
use Oro\Bundle\EntityConfigBundle\Config\Id\EntityConfigId;
use Oro\Bundle\EntityConfigBundle\Tools\ConfigHelper;

use Oro\Bundle\EntityExtendBundle\Tools\ExtendConfigDumper;

/**
 * @SuppressWarnings(PHPMD.ExcessiveClassComplexity)
 * TODO: passing parameter $withExclusions into getFields method should be refactored
 */
class EntityFieldProvider
{
    /** @var EntityProvider */
    protected $entityProvider;

    /** @var VirtualFieldProviderInterface */
    protected $virtualFieldProvider;

    /** @var ExclusionProviderInterface */
    protected $exclusionProvider;

    /** @var ConfigProvider */
    protected $entityConfigProvider;

    /** @var ConfigProvider */
    protected $extendConfigProvider;

    /** @var EntityClassResolver */
    protected $entityClassResolver;

    /** @var Translator */
    protected $translator;

    /** @var ManagerRegistry */
    protected $doctrine;

    /** @var array */
    protected $hiddenFields;

    /**
     * Constructor
     *
     * @param ConfigProvider      $entityConfigProvider
     * @param ConfigProvider      $extendConfigProvider
     * @param EntityClassResolver $entityClassResolver
     * @param ManagerRegistry     $doctrine
     * @param Translator          $translator
     * @param array               $hiddenFields
     */
    public function __construct(
        ConfigProvider $entityConfigProvider,
        ConfigProvider $extendConfigProvider,
        EntityClassResolver $entityClassResolver,
        ManagerRegistry $doctrine,
        Translator $translator,
        $hiddenFields
    ) {
        $this->entityConfigProvider = $entityConfigProvider;
        $this->extendConfigProvider = $extendConfigProvider;
        $this->entityClassResolver  = $entityClassResolver;
        $this->doctrine             = $doctrine;
        $this->translator           = $translator;
        $this->hiddenFields         = $hiddenFields;
    }

    /**
     * Sets entity provider
     *
     * @param EntityProvider $entityProvider
     */
    public function setEntityProvider(EntityProvider $entityProvider)
    {
        $this->entityProvider = $entityProvider;
    }

    /**
     * Sets virtual field provider
     *
     * @param VirtualFieldProviderInterface $virtualFieldProvider
     */
    public function setVirtualFieldProvider(VirtualFieldProviderInterface $virtualFieldProvider)
    {
        $this->virtualFieldProvider = $virtualFieldProvider;
    }

    /**
     * Sets exclusion provider
     *
     * @param ExclusionProviderInterface $exclusionProvider
     */
    public function setExclusionProvider(ExclusionProviderInterface $exclusionProvider)
    {
        $this->exclusionProvider = $exclusionProvider;
    }

    /**
     * Returns fields for the given entity
     *
     * @param string $entityName         Entity name. Can be full class name or short form: Bundle:Entity.
     * @param bool   $withRelations      Indicates whether association fields should be returned as well.
     * @param bool   $withVirtualFields  Indicates whether virtual fields should be returned as well.
     * @param bool   $withEntityDetails  Indicates whether details of related entity should be returned as well.
     * @param bool   $withUnidirectional Indicates whether Unidirectional association fields should be returned.
     * @param bool   $withExclusions     Indicates whether exclusion logic should be applied.
     * @param bool   $translate          Flag means that label, plural label should be translated
     *
     * @return array of fields sorted by field label (relations follows fields)
     *                                       .       'name'          - field name
     *                                       .       'type'          - field type
     *                                       .       'label'         - field label
     *                                       If a field is an identifier (primary key in terms of a database)
     *                                       .       'identifier'    - true for an identifier field
     *                                       If a field represents a relation and $withRelations = true
     *                                       the following attributes are added:
     *                                       .       'relation_type'       - relation type
     *                                       .       'related_entity_name' - entity full class name
     *                                       If a field represents a relation and $withEntityDetails = true
     *                                       the following attributes are added:
     *                                       .       'related_entity_label'        - entity label
     *                                       .       'related_entity_plural_label' - entity plural label
     *                                       .       'related_entity_icon'         - an icon associated with an entity
     */
    public function getFields(
        $entityName,
        $withRelations = false,
        $withVirtualFields = false,
        $withEntityDetails = false,
        $withUnidirectional = false,
        $withExclusions = true,
        $translate = true
    ) {
        $result    = [];
        $className = $this->entityClassResolver->getEntityClass($entityName);
        $em        = $this->getManagerForClass($className);

        $this->addFields($result, $className, $em, $withVirtualFields, $withExclusions, $translate);
        if ($withRelations) {
            $this->addRelations(
                $result,
                $className,
                $em,
                $withEntityDetails,
                $withExclusions,
                $translate
            );

            if ($withUnidirectional) {
                $this->addUnidirectionalRelations(
                    $result,
                    $className,
                    $em,
                    $withEntityDetails,
                    $withExclusions,
                    $translate
                );
            }
        }
        $this->sortFields($result);

        return $result;
    }

    /**
     * Adds entity fields to $result
     *
     * @param array         $result
     * @param string        $className
     * @param EntityManager $em
     * @param bool          $withVirtualFields
     * @param bool          $withExclusions
     * @param bool          $translate
     */
    protected function addFields(
        array &$result,
        $className,
        EntityManager $em,
        $withVirtualFields,
        $withExclusions,
        $translate
    ) {
        // only configurable entities are supported
        if ($this->entityConfigProvider->hasConfig($className)) {
            $metadata = $em->getClassMetadata($className);

            // add regular fields
            foreach ($metadata->getFieldNames() as $fieldName) {
                if ($this->isIgnoredField($metadata, $fieldName)) {
                    continue;
                }

                if ($withExclusions && $this->exclusionProvider->isIgnoredField($metadata, $fieldName)) {
                    continue;
                }

                $fieldLabel = $this->getFieldLabel($className, $fieldName);
                $this->addField(
                    $result,
                    $fieldName,
                    $metadata->getTypeOfField($fieldName),
                    $fieldLabel,
                    $metadata->isIdentifier($fieldName),
                    $translate
                );
            }

            // add virtual fields
            if ($withVirtualFields) {
                $this->addVirtualFields($result, $metadata, $withExclusions, $translate);
            }
        }
    }

<<<<<<< HEAD
                    $this->addField(
                        $result,
                        $fieldName,
                        $config['query']['select']['return_type'],
                        ConfigHelper::getTranslationKey('entity', 'label', $className, $fieldName),
                        false,
                        $translate
                    );
                }
=======
    /**
     * Adds entity virtual fields to $result
     *
     * @param array         $result
     * @param ClassMetadata $metadata
     * @param bool          $withExclusions
     * @param bool          $translate
     */
    protected function addVirtualFields(
        array &$result,
        ClassMetadata $metadata,
        $withExclusions,
        $translate
    ) {
        $className     = $metadata->getName();
        $virtualFields = $this->virtualFieldProvider->getVirtualFields($className);
        foreach ($virtualFields as $fieldName) {
            if ($this->isIgnoredField($metadata, $fieldName)) {
                continue;
            }

            if ($withExclusions && $this->exclusionProvider->isIgnoredField($metadata, $fieldName)) {
                continue;
>>>>>>> 2ac8e0ed
            }

            $query      = $this->virtualFieldProvider->getVirtualFieldQuery($className, $fieldName);
            $fieldLabel = isset($query['select']['label'])
                ? $query['select']['label']
                : ConfigHelper::getTranslationKey('label', $className, $fieldName);

            $this->addField(
                $result,
                $fieldName,
                $query['select']['return_type'],
                $fieldLabel,
                false,
                $translate
            );
        }
    }

    /**
     * Checks if the given field should be ignored
     *
     * @param ClassMetadata $metadata
     * @param string        $fieldName
     *
     * @return bool
     */
    protected function isIgnoredField(ClassMetadata $metadata, $fieldName)
    {
        // @todo: use of $this->hiddenFields is a temporary solution (https://magecore.atlassian.net/browse/BAP-4142)
        if (isset($this->hiddenFields[$metadata->getName()][$fieldName])) {
            return true;
        }

        return false;
    }

    /**
     * Adds a field to $result
     *
     * @param array  $result
     * @param string $name
     * @param string $type
     * @param string $label
     * @param bool   $isIdentifier
     * @param bool   $translate
     */
    protected function addField(array &$result, $name, $type, $label, $isIdentifier, $translate)
    {
        $field = array(
            'name'  => $name,
            'type'  => $type,
            'label' => $translate ? $this->translator->trans($label) : $label
        );
        if ($isIdentifier) {
            $field['identifier'] = true;
        }
        $result[] = $field;
    }

    /**
     * Adds entity relations to $result
     *
     * @param array         $result
     * @param string        $className
     * @param EntityManager $em
     * @param bool          $withEntityDetails
     * @param bool          $withExclusions
     * @param bool          $translate
     */
    protected function addRelations(
        array &$result,
        $className,
        EntityManager $em,
        $withEntityDetails,
        $withExclusions,
        $translate
    ) {
        // only configurable entities are supported
        if (!$this->entityConfigProvider->hasConfig($className)) {
            return;
        }

        $metadata         = $em->getClassMetadata($className);
        $associationNames = $metadata->getAssociationNames();
        foreach ($associationNames as $associationName) {
            $targetClassName = $metadata->getAssociationTargetClass($associationName);
            if ($this->entityConfigProvider->hasConfig($targetClassName)) {
                if ($this->isIgnoredRelation($metadata, $associationName)) {
                    continue;
                }

                if ($withExclusions && $this->exclusionProvider->isIgnoredRelation($metadata, $associationName)) {
                    continue;
                }

                $targetFieldName = $metadata->getAssociationMappedByTargetField($associationName);
                $targetMetadata  = $em->getClassMetadata($targetClassName);
                $fieldLabel      = $this->getFieldLabel($className, $associationName);

                $this->addRelation(
                    $result,
                    $associationName,
                    $targetMetadata->getTypeOfField($targetFieldName),
                    $fieldLabel,
                    $this->getRelationType($className, $associationName),
                    $targetClassName,
                    $withEntityDetails,
                    $translate
                );
            }
        }
    }

    /**
     * Adds remote entities relations to $className entity into $result
     *
     * @param array         $result
     * @param string        $className
     * @param EntityManager $em
     * @param bool          $withEntityDetails
     * @param bool          $withExclusions
     * @param bool          $translate
     */
    protected function addUnidirectionalRelations(
        array &$result,
        $className,
        EntityManager $em,
        $withEntityDetails,
        $withExclusions,
        $translate
    ) {
        $relations = $this->getUnidirectionalRelations($em, $className);
        foreach ($relations as $name => $mapping) {
            $relatedClassName = $mapping['sourceEntity'];
            $fieldName        = $mapping['fieldName'];
            $classMetadata    = $em->getClassMetadata($relatedClassName);
            $labelType        = ($mapping['type'] & ClassMetadataInfo::TO_ONE) ? 'label' : 'plural_label';

            if ($this->isIgnoredRelation($classMetadata, $fieldName)) {
                continue;
            }

            if ($withExclusions && $this->exclusionProvider->isIgnoredRelation($classMetadata, $fieldName)) {
                continue;
            }

            if ($translate) {
                $label =
                    $this->translator->trans(
                        $this->entityConfigProvider->getConfig($relatedClassName, $fieldName)->get('label')
                    ) .
                    ' (' .
                    $this->translator->trans(
                        $this->entityConfigProvider->getConfig($relatedClassName)->get($labelType)
                    ) .
                    ')';
            } else {
                $label =
                    $this->entityConfigProvider->getConfig($relatedClassName, $fieldName)->get('label') .
                    ' (' . $this->entityConfigProvider->getConfig($relatedClassName)->get($labelType) . ')';
            }

            $this->addRelation(
                $result,
                $name,
                $classMetadata->getTypeOfField($fieldName),
                $label,
                $this->getRelationType($relatedClassName, $fieldName),
                $relatedClassName,
                $withEntityDetails,
                $translate
            );
        }
    }

    /**
     * Return mapping data for entities that has one-way link to $className entity
     *
     * @param EntityManager $em
     * @param string        $className
     * @return array
     */
    protected function getUnidirectionalRelations(EntityManager $em, $className)
    {
        $relations = [];

        /** @var EntityConfigId[] $entityConfigIds */
        $entityConfigIds = $this->entityConfigProvider->getIds();
        foreach ($entityConfigIds as $entityConfigId) {
            /** @var ClassMetadata $classMetadata */
            $classMetadata  = $em->getClassMetadata($entityConfigId->getClassName());
            $targetMappings = $classMetadata->getAssociationMappings();
            if (empty($targetMappings)) {
                continue;
            }

            foreach ($targetMappings as $mapping) {
                if ($mapping['isOwningSide']
                    && empty($mapping['inversedBy'])
                    && $mapping['targetEntity'] === $className
                ) {
                    $relations[$mapping['sourceEntity'] . '::' . $mapping['fieldName']] = $mapping;
                }
            }
        }

        return $relations;
    }

    /**
     * Checks if the given relation should be ignored
     *
     * @param ClassMetadata $metadata
     * @param string        $associationName
     *
     * @return bool
     */
    protected function isIgnoredRelation(ClassMetadata $metadata, $associationName)
    {
        // skip 'default_' extend field
        if (strpos($associationName, ExtendConfigDumper::DEFAULT_PREFIX) === 0) {
            $guessedFieldName = substr($associationName, strlen(ExtendConfigDumper::DEFAULT_PREFIX));
            if ($this->isExtendField($metadata->name, $guessedFieldName)) {
                return true;
            }
        }

        return false;
    }

    /**
     * Adds a relation to $result
     *
     * @param array  $result
     * @param string $name
     * @param string $type
     * @param string $label
     * @param string $relationType
     * @param string $relatedEntityName
     * @param bool   $withEntityDetails
     * @param bool   $translate
     */
    protected function addRelation(
        array &$result,
        $name,
        $type,
        $label,
        $relationType,
        $relatedEntityName,
        $withEntityDetails,
        $translate
    ) {
        if ($translate) {
            $label = $this->translator->trans($label);
        }

        $relation = [
            'name'                => $name,
            'type'                => $type,
            'label'               => $label,
            'relation_type'       => $relationType,
            'related_entity_name' => $relatedEntityName
        ];

        if ($withEntityDetails) {
            $this->addEntityDetails($relatedEntityName, $relation, $translate);
        }

        $result[] = $relation;
    }

    /**
     * @param string $relatedEntityName
     * @param array  $relation
     * @param bool   $translate
     *
     * @return array
     */
    protected function addEntityDetails($relatedEntityName, array &$relation, $translate)
    {
        $entity = $this->entityProvider->getEntity($relatedEntityName, $translate);
        foreach ($entity as $key => $val) {
            if (!in_array($key, ['name'])) {
                $relation['related_entity_' . $key] = $val;
            }
        }

        return $relation;
    }

    /**
     * Gets doctrine entity manager for the given class
     *
     * @param string $className
     * @return EntityManager
     * @throws InvalidEntityException
     */
    protected function getManagerForClass($className)
    {
        $manager = null;
        try {
            $manager = $this->doctrine->getManagerForClass($className);
        } catch (\ReflectionException $ex) {
            // ignore not found exception
        }
        if (!$manager) {
            throw new InvalidEntityException(sprintf('The "%s" entity was not found.', $className));
        }

        return $manager;
    }

    /**
     * Checks whether the given field is extend or not.
     *
     * @param string $className
     * @param string $fieldName
     * @return bool
     */
    protected function isExtendField($className, $fieldName)
    {
        if ($this->extendConfigProvider->hasConfig($className, $fieldName)) {
            if ($this->extendConfigProvider->getConfig($className, $fieldName)->is('extend')) {
                return true;
            }
        }

        return false;
    }

    /**
     * Gets a field label
     *
     * @param string $className
     * @param string $fieldName
     * @return string
     */
    protected function getFieldLabel($className, $fieldName)
    {
        if ($this->entityConfigProvider->hasConfig($className, $fieldName)) {
            return $this->entityConfigProvider->getConfig($className, $fieldName)->get('label');
        }

        return $fieldName;
    }

    /**
     * Gets a relation type
     *
     * @param string $className
     * @param string $fieldName
     * @return string
     */
    protected function getRelationType($className, $fieldName)
    {
        if ($this->entityConfigProvider->hasConfig($className, $fieldName)) {
            /** @var FieldConfigId $configId */
            $configId = $this->entityConfigProvider->getConfig($className, $fieldName)->getId();

            return $configId->getFieldType();
        }

        return '';
    }

    /**
     * Sorts fields by its label (relations follows fields)
     *
     * @param array $fields
     */
    protected function sortFields(array &$fields)
    {
        usort(
            $fields,
            function ($a, $b) {
                if (isset($a['related_entity_name']) !== isset($b['related_entity_name'])) {
                    if (isset($a['related_entity_name'])) {
                        return 1;
                    }
                    if (isset($b['related_entity_name'])) {
                        return -1;
                    }
                }

                return strcasecmp($a['label'], $b['label']);
            }
        );
    }
}<|MERGE_RESOLUTION|>--- conflicted
+++ resolved
@@ -225,17 +225,6 @@
         }
     }
 
-<<<<<<< HEAD
-                    $this->addField(
-                        $result,
-                        $fieldName,
-                        $config['query']['select']['return_type'],
-                        ConfigHelper::getTranslationKey('entity', 'label', $className, $fieldName),
-                        false,
-                        $translate
-                    );
-                }
-=======
     /**
      * Adds entity virtual fields to $result
      *
@@ -259,13 +248,12 @@
 
             if ($withExclusions && $this->exclusionProvider->isIgnoredField($metadata, $fieldName)) {
                 continue;
->>>>>>> 2ac8e0ed
             }
 
             $query      = $this->virtualFieldProvider->getVirtualFieldQuery($className, $fieldName);
             $fieldLabel = isset($query['select']['label'])
                 ? $query['select']['label']
-                : ConfigHelper::getTranslationKey('label', $className, $fieldName);
+                : ConfigHelper::getTranslationKey('entity', 'label', $className, $fieldName);
 
             $this->addField(
                 $result,
