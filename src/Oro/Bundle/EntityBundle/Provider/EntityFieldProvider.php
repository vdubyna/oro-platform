--- conflicted
+++ resolved
@@ -246,30 +246,14 @@
                 continue;
             }
 
-<<<<<<< HEAD
-                    $query      = $this->virtualFieldProvider->getVirtualFieldQuery($className, $fieldName);
-                    $fieldLabel = isset($query['select']['label'])
-                        ? $query['select']['label']
-                        : ConfigHelper::getTranslationKey('entity', 'label', $className, $fieldName);
-                    $this->addField(
-                        $result,
-                        $fieldName,
-                        $query['select']['return_type'],
-                        $fieldLabel,
-                        false,
-                        $translate
-                    );
-                }
-=======
             if ($withExclusions && $this->exclusionProvider->isIgnoredField($metadata, $fieldName)) {
                 continue;
->>>>>>> 2ac8e0ed
             }
 
             $query      = $this->virtualFieldProvider->getVirtualFieldQuery($className, $fieldName);
             $fieldLabel = isset($query['select']['label'])
                 ? $query['select']['label']
-                : ConfigHelper::getTranslationKey('label', $className, $fieldName);
+                : ConfigHelper::getTranslationKey('entity', 'label', $className, $fieldName);
 
             $this->addField(
                 $result,
