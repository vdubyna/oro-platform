--- conflicted
+++ resolved
@@ -230,20 +230,13 @@
                         continue;
                     }
 
-<<<<<<< HEAD
-                    $query      = $this->virtualFieldProvider->getVirtualFieldQuery($className, $fieldName);
-                    $fieldLabel = isset($query['select']['label'])
-                        ? $query['select']['label']
-                        : ConfigHelper::getTranslationKey('entity', 'label', $className, $fieldName);
-=======
                     $query = $this->virtualFieldProvider->getVirtualFieldQuery($className, $fieldName);
                     if (isset($query['select']['label'])) {
                         $fieldLabel = $query['select']['label'];
                     } else {
-                        $fieldLabel = ConfigHelper::getTranslationKey('label', $className, $fieldName);
+                        $fieldLabel = ConfigHelper::getTranslationKey('entity', 'label', $className, $fieldName);
                     }
 
->>>>>>> ab586553
                     $this->addField(
                         $result,
                         $fieldName,
