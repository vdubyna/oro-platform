--- conflicted
+++ resolved
@@ -246,27 +246,8 @@
                 continue;
             }
 
-<<<<<<< HEAD
-                    $query = $this->virtualFieldProvider->getVirtualFieldQuery($className, $fieldName);
-                    if (isset($query['select']['label'])) {
-                        $fieldLabel = $query['select']['label'];
-                    } else {
-                        $fieldLabel = ConfigHelper::getTranslationKey('entity', 'label', $className, $fieldName);
-                    }
-
-                    $this->addField(
-                        $result,
-                        $fieldName,
-                        $query['select']['return_type'],
-                        $fieldLabel,
-                        false,
-                        $translate
-                    );
-                }
-=======
             if ($withExclusions && $this->exclusionProvider->isIgnoredField($metadata, $fieldName)) {
                 continue;
->>>>>>> 1ee56bcf
             }
 
             $query      = $this->virtualFieldProvider->getVirtualFieldQuery($className, $fieldName);
