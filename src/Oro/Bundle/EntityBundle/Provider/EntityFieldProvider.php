<?php

namespace Oro\Bundle\EntityBundle\Provider;

use Symfony\Bridge\Doctrine\ManagerRegistry;
use Symfony\Component\Translation\Translator;

use Doctrine\ORM\Mapping\ClassMetadata;
use Doctrine\ORM\Mapping\ClassMetadataInfo;
use Doctrine\ORM\EntityManager;

use Oro\Bundle\EntityBundle\ORM\EntityClassResolver;
use Oro\Bundle\EntityBundle\Exception\InvalidEntityException;

use Oro\Bundle\EntityConfigBundle\Provider\ConfigProvider;
use Oro\Bundle\EntityConfigBundle\Config\Id\FieldConfigId;
use Oro\Bundle\EntityConfigBundle\Config\Id\EntityConfigId;
use Oro\Bundle\EntityConfigBundle\Tools\ConfigHelper;
use Oro\Bundle\EntityExtendBundle\Tools\ExtendConfigDumper;

/**
 * @SuppressWarnings(PHPMD.ExcessiveClassComplexity)
 */
class EntityFieldProvider
{
<<<<<<< HEAD
    /** @var EntityProvider */
    protected $entityProvider;

=======
>>>>>>> 326297b5
    /** @var ConfigProvider */
    protected $entityConfigProvider;

    /** @var ConfigProvider */
    protected $extendConfigProvider;

    /** @var EntityClassResolver */
    protected $entityClassResolver;

<<<<<<< HEAD
=======
    /** @var Translator */
    protected $translator;

>>>>>>> 326297b5
    /** @var ManagerRegistry */
    protected $doctrine;

    /** @var Translator */
    protected $translator;

<<<<<<< HEAD
    /** @ var EntityHierarchyProvider */
    protected $entityHierarchyProvider;

=======
>>>>>>> 326297b5
    /** @var array */
    protected $virtualFields;

    /** @var array */
    protected $hiddenFields;

    /**
<<<<<<< HEAD
     * Constructor
     *
     * @param ConfigProvider          $entityConfigProvider
     * @param ConfigProvider          $extendConfigProvider
     * @param EntityClassResolver     $entityClassResolver
     * @param ManagerRegistry         $doctrine
     * @param Translator              $translator
     * @param EntityHierarchyProvider $entityHierarchyProvider
     * @param array                   $virtualFields
     * @param array                   $hiddenFields
=======
     * @param ConfigProvider               $entityConfigProvider
     * @param ConfigProvider               $extendConfigProvider
     * @param EntityClassResolver          $entityClassResolver
     * @param ManagerRegistry              $doctrine
     * @param Translator                   $translator
     * @param array                        $virtualFields
     * @param array                        $hiddenFields
>>>>>>> 326297b5
     */
    public function __construct(
        ConfigProvider $entityConfigProvider,
        ConfigProvider $extendConfigProvider,
        EntityClassResolver $entityClassResolver,
        ManagerRegistry $doctrine,
        Translator $translator,
        EntityHierarchyProvider $entityHierarchyProvider,
        $virtualFields,
        $hiddenFields
    ) {
        $this->entityConfigProvider    = $entityConfigProvider;
        $this->extendConfigProvider    = $extendConfigProvider;
        $this->entityClassResolver     = $entityClassResolver;
        $this->translator              = $translator;
        $this->doctrine                = $doctrine;
        $this->virtualFields           = $virtualFields;
        $this->hiddenFields            = $hiddenFields;
        $this->entityHierarchyProvider = $entityHierarchyProvider;
    }

    /**
     * Sets entity provider
     *
     * @param EntityProvider $entityProvider
     */
    public function setEntityProvider(EntityProvider $entityProvider)
    {
        $this->entityProvider = $entityProvider;
    }

    /**
     * Returns fields for the given entity
     *
     * @param string $entityName             Entity name. Can be full class name or short form: Bundle:Entity.
     * @param bool   $withRelations          Indicates whether association fields should be returned as well.
     * @param bool   $withVirtualFields      Indicates whether virtual fields should be returned as well.
     * @param bool   $withEntityDetails      Indicates whether details of related entity should be returned as well.
     * @param bool   $withUnidirectional     Indicates whether Unidirectional association fields should be returned.
     * @param bool   $translate              Flag means that label, plural label should be translated
     *
     * @return array of fields sorted by field label (relations follows fields)
     *                                       .       'name'          - field name
     *                                       .       'type'          - field type
     *                                       .       'label'         - field label
     *                                       If a field is an identifier (primary key in terms of a database)
     *                                       .       'identifier'    - true for an identifier field
     *                                       If a field represents a relation and $withRelations = true
     *                                       the following attributes are added:
     *                                       .       'relation_type'       - relation type
     *                                       .       'related_entity_name' - entity full class name
     *                                       If a field represents a relation and $withEntityDetails = true
     *                                       the following attributes are added:
     *                                       .       'related_entity_label'        - entity label
     *                                       .       'related_entity_plural_label' - entity plural label
     *                                       .       'related_entity_icon'         - an icon associated with an entity
     */
    public function getFields(
        $entityName,
        $withRelations = false,
        $withVirtualFields = false,
        $withEntityDetails = false,
        $withUnidirectional = false,
        $translate = true
    ) {
        $result    = [];
        $className = $this->entityClassResolver->getEntityClass($entityName);
        $em        = $this->getManagerForClass($className);

        $this->addFields($result, $className, $em, $withVirtualFields, $translate);
        if ($withRelations) {
            $this->addRelations(
                $result,
                $className,
                $em,
                $withEntityDetails,
                $translate
            );

            if ($withUnidirectional) {
                $this->addUnidirectionalRelations(
                    $result,
                    $className,
                    $em,
                    $withEntityDetails,
                    $translate
                );
            }
        }
        $this->sortFields($result);

        return $result;
    }

    /**
     * Adds entity fields to $result
     *
     * @param array         $result
     * @param string        $className
     * @param EntityManager $em
     * @param bool          $withVirtualFields
     * @param bool          $translate
     */
    protected function addFields(array &$result, $className, EntityManager $em, $withVirtualFields, $translate)
    {
        // only configurable entities are supported
        if ($this->entityConfigProvider->hasConfig($className)) {
            $metadata = $em->getClassMetadata($className);

            // add regular fields
            foreach ($metadata->getFieldNames() as $fieldName) {
                if ($this->isIgnoredField($metadata, $fieldName)) {
                    continue;
                }

                $fieldLabel = $this->getFieldLabel($className, $fieldName);
                $this->addField(
                    $result,
                    $fieldName,
                    $metadata->getTypeOfField($fieldName),
                    $fieldLabel,
                    $metadata->isIdentifier($fieldName),
                    $translate
                );
            }

            // add virtual fields
            if ($withVirtualFields) {
                $virtualFields = [];

                /**
                 * add regular virtual fields by class name
                 */
                if (isset($this->virtualFields[$className])) {
                    $virtualFields = array_merge(
                        $virtualFields,
                        $this->virtualFields[$className]
                    );
                }

                /**
                 * add virtual fields by hierarchy
                 *
                 * e.g. OroCRMContactBundle:ContactAddress extends OroAddressBundle:AbstractAddress
                 * and AbstractAddress has configured virtual field in entity_virtual_fields.yml
                 *
                 * oro_entity_virtual_fields:
                 *   Oro\Bundle\AddressBundle\Entity\AbstractAddress:
                 *     country_virtual_field:
                 *       query:
                 *         select:
                 *           expr: country.name
                 *           return_type: string
                 *         join:
                 *           left:
                 *             - { join: entity.country, alias: country }
                 */
                $hierarchy = $this->entityHierarchyProvider->getHierarchyForClassName($className);
                foreach ($hierarchy as $hierarchyClassName) {
                    if (isset($this->virtualFields[$hierarchyClassName])) {
                        $virtualFields = array_merge(
                            $virtualFields,
                            $this->virtualFields[$hierarchyClassName]
                        );
                    }
                }

                foreach ($virtualFields as $fieldName => $config) {
                    if ($this->isIgnoredField($metadata, $fieldName)) {
                        continue;
                    }

                    $this->addField(
                        $result,
                        $fieldName,
                        $config['query']['select']['return_type'],
                        ConfigHelper::getTranslationKey('label', $className, $fieldName),
                        false,
                        $translate
                    );
                }
            }
        }
    }

    /**
     * Checks if the given field should be ignored
     *
     * @param ClassMetadata $metadata
     * @param string        $fieldName
     *
     * @return bool
     */
    protected function isIgnoredField(ClassMetadata $metadata, $fieldName)
    {
        // @todo: use of $this->hiddenFields is a temporary solution (https://magecore.atlassian.net/browse/BAP-4142)
        if (isset($this->hiddenFields[$metadata->name][$fieldName])) {
            return true;
        }

        return false;
    }

    /**
     * Adds a field to $result
     *
     * @param array  $result
     * @param string $name
     * @param string $type
     * @param string $label
     * @param bool   $isIdentifier
     * @param bool   $translate
     */
    protected function addField(array &$result, $name, $type, $label, $isIdentifier, $translate)
    {
        $field = array(
            'name'  => $name,
            'type'  => $type,
            'label' => $translate ? $this->translator->trans($label) : $label
        );
        if ($isIdentifier) {
            $field['identifier'] = true;
        }
        $result[] = $field;
    }

    /**
     * Adds entity relations to $result
     *
     * @param array         $result
     * @param string        $className
     * @param EntityManager $em
     * @param bool          $withEntityDetails
     * @param bool          $translate
     */
    protected function addRelations(
        array &$result,
        $className,
        EntityManager $em,
        $withEntityDetails,
        $translate
    ) {
        // only configurable entities are supported
        if (!$this->entityConfigProvider->hasConfig($className)) {
            return;
        }

        $metadata         = $em->getClassMetadata($className);
        $associationNames = $metadata->getAssociationNames();
        foreach ($associationNames as $associationName) {
            $targetClassName = $metadata->getAssociationTargetClass($associationName);
            if ($this->entityConfigProvider->hasConfig($targetClassName)) {
                if ($this->isIgnoredRelation($metadata, $associationName)) {
                        continue;
                }

                $targetFieldName = $metadata->getAssociationMappedByTargetField($associationName);
                $targetMetadata  = $em->getClassMetadata($targetClassName);
                $fieldLabel      = $this->getFieldLabel($className, $associationName);

                $this->addRelation(
                    $result,
                    $associationName,
                    $targetMetadata->getTypeOfField($targetFieldName),
                    $fieldLabel,
                    $this->getRelationType($className, $associationName),
                    $targetClassName,
                    $withEntityDetails,
                    $translate
                );
            }
        }
    }

    /**
     * Adds remote entities relations to $className entity into $result
     *
     * @param array         $result
     * @param string        $className
     * @param EntityManager $em
     * @param bool          $withEntityDetails
     * @param bool          $translate
     */
    protected function addUnidirectionalRelations(
        array &$result,
        $className,
        EntityManager $em,
        $withEntityDetails,
        $translate
    ) {
        $relations = $this->getUnidirectionalRelations($em, $className);
        foreach ($relations as $name => $mapping) {
            $relatedClassName = $mapping['sourceEntity'];
            $fieldName        = $mapping['fieldName'];
            $classMetadata    = $em->getClassMetadata($relatedClassName);
            $labelType        = ($mapping['type'] & ClassMetadataInfo::TO_ONE) ? 'label' : 'plural_label';

            if ($this->isIgnoredRelation($classMetadata, $fieldName)) {
                continue;
            }

            if ($translate) {
                $label =
                    $this->translator->trans(
                        $this->entityConfigProvider->getConfig($relatedClassName, $fieldName)->get('label')
                    ) .
                    ' (' .
                    $this->translator->trans(
                        $this->entityConfigProvider->getConfig($relatedClassName)->get($labelType)
                    ) .
                    ')';
            } else {
                $label =
                    $this->entityConfigProvider->getConfig($relatedClassName, $fieldName)->get('label') .
                    ' (' . $this->entityConfigProvider->getConfig($relatedClassName)->get($labelType) . ')';
            }

            $this->addRelation(
                $result,
                $name,
                $classMetadata->getTypeOfField($fieldName),
                $label,
                $this->getRelationType($relatedClassName, $fieldName),
                $relatedClassName,
                $withEntityDetails,
                $translate
            );
        }
    }

    /**
     * Return mapping data for entities that has one-way link to $className entity
     *
     * @param EntityManager $em
     * @param string        $className
     * @return array
     */
    protected function getUnidirectionalRelations(EntityManager $em, $className)
    {
        $relations = [];

        /** @var EntityConfigId[] $entityConfigIds */
        $entityConfigIds = $this->entityConfigProvider->getIds();
        foreach ($entityConfigIds as $entityConfigId) {
            /** @var ClassMetadata $classMetadata */
            $classMetadata  = $em->getClassMetadata($entityConfigId->getClassName());
            $targetMappings = $classMetadata->getAssociationMappings();
            if (empty($targetMappings)) {
                continue;
            }

            foreach ($targetMappings as $mapping) {
                if ($mapping['isOwningSide']
                    && empty($mapping['inversedBy'])
                    && $mapping['targetEntity'] === $className
                ) {
                    $relations[$mapping['sourceEntity'] . '::' . $mapping['fieldName']] = $mapping;
                }
            }
        }

        return $relations;
    }

    /**
     * Checks if the given relation should be ignored
     *
     * @param ClassMetadata $metadata
     * @param string        $associationName
     *
     * @return bool
     */
    protected function isIgnoredRelation(ClassMetadata $metadata, $associationName)
    {
        // skip 'default_' extend field
        if (strpos($associationName, ExtendConfigDumper::DEFAULT_PREFIX) === 0) {
            $guessedFieldName = substr($associationName, strlen(ExtendConfigDumper::DEFAULT_PREFIX));
            if ($this->isExtendField($metadata->name, $guessedFieldName)) {
                return true;
            }
        }

        return false;
    }

    /**
     * Adds a relation to $result
     *
     * @param array  $result
     * @param string $name
     * @param string $type
     * @param string $label
     * @param string $relationType
     * @param string $relatedEntityName
     * @param bool   $withEntityDetails
     * @param bool   $translate
     */
    protected function addRelation(
        array &$result,
        $name,
        $type,
        $label,
        $relationType,
        $relatedEntityName,
        $withEntityDetails,
        $translate
    ) {
        if ($translate) {
            $label = $this->translator->trans($label);
        }

        $relation = [
            'name'                => $name,
            'type'                => $type,
            'label'               => $label,
            'relation_type'       => $relationType,
            'related_entity_name' => $relatedEntityName
        ];

        if ($withEntityDetails) {
            $this->addEntityDetails($relatedEntityName, $relation, $translate);
        }

        $result[] = $relation;
    }

    /**
     * @param string $relatedEntityName
     * @param array  $relation
     * @param bool   $translate
     *
     * @return array
     */
    protected function addEntityDetails($relatedEntityName, array &$relation, $translate)
    {
        $entity = $this->entityProvider->getEntity($relatedEntityName, $translate);
        foreach ($entity as $key => $val) {
            if (!in_array($key, ['name'])) {
                $relation['related_entity_' . $key] = $val;
            }
        }

        return $relation;
    }

    /**
     * Gets doctrine entity manager for the given class
     *
     * @param string $className
     * @return EntityManager
     * @throws InvalidEntityException
     */
    protected function getManagerForClass($className)
    {
        $manager = null;
        try {
            $manager = $this->doctrine->getManagerForClass($className);
        } catch (\ReflectionException $ex) {
            // ignore not found exception
        }
        if (!$manager) {
            throw new InvalidEntityException(sprintf('The "%s" entity was not found.', $className));
        }

        return $manager;
    }

    /**
     * Checks whether the given field is extend or not.
     *
     * @param string $className
     * @param string $fieldName
     * @return bool
     */
    protected function isExtendField($className, $fieldName)
    {
        if ($this->extendConfigProvider->hasConfig($className, $fieldName)) {
            if ($this->extendConfigProvider->getConfig($className, $fieldName)->is('extend')) {
                return true;
            }
        }

        return false;
    }

    /**
     * Gets a field label
     *
     * @param string $className
     * @param string $fieldName
     * @return string
     */
    protected function getFieldLabel($className, $fieldName)
    {
        if ($this->entityConfigProvider->hasConfig($className, $fieldName)) {
            return $this->entityConfigProvider->getConfig($className, $fieldName)->get('label');
        }

        return $fieldName;
    }

    /**
     * Gets a relation type
     *
     * @param string $className
     * @param string $fieldName
     * @return string
     */
    protected function getRelationType($className, $fieldName)
    {
        if ($this->entityConfigProvider->hasConfig($className, $fieldName)) {
            /** @var FieldConfigId $configId */
            $configId = $this->entityConfigProvider->getConfig($className, $fieldName)->getId();

            return $configId->getFieldType();
        }

        return '';
    }

    /**
     * Sorts fields by its label (relations follows fields)
     *
     * @param array $fields
     */
    protected function sortFields(array &$fields)
    {
        usort(
            $fields,
            function ($a, $b) {
                if (isset($a['related_entity_name']) !== isset($b['related_entity_name'])) {
                    if (isset($a['related_entity_name'])) {
                        return 1;
                    }
                    if (isset($b['related_entity_name'])) {
                        return -1;
                    }
                }

                return strcasecmp($a['label'], $b['label']);
            }
        );
    }
}<|MERGE_RESOLUTION|>--- conflicted
+++ resolved
@@ -23,12 +23,9 @@
  */
 class EntityFieldProvider
 {
-<<<<<<< HEAD
     /** @var EntityProvider */
     protected $entityProvider;
 
-=======
->>>>>>> 326297b5
     /** @var ConfigProvider */
     protected $entityConfigProvider;
 
@@ -38,24 +35,15 @@
     /** @var EntityClassResolver */
     protected $entityClassResolver;
 
-<<<<<<< HEAD
-=======
     /** @var Translator */
     protected $translator;
 
->>>>>>> 326297b5
     /** @var ManagerRegistry */
     protected $doctrine;
 
-    /** @var Translator */
-    protected $translator;
-
-<<<<<<< HEAD
     /** @ var EntityHierarchyProvider */
     protected $entityHierarchyProvider;
 
-=======
->>>>>>> 326297b5
     /** @var array */
     protected $virtualFields;
 
@@ -63,7 +51,6 @@
     protected $hiddenFields;
 
     /**
-<<<<<<< HEAD
      * Constructor
      *
      * @param ConfigProvider          $entityConfigProvider
@@ -74,15 +61,6 @@
      * @param EntityHierarchyProvider $entityHierarchyProvider
      * @param array                   $virtualFields
      * @param array                   $hiddenFields
-=======
-     * @param ConfigProvider               $entityConfigProvider
-     * @param ConfigProvider               $extendConfigProvider
-     * @param EntityClassResolver          $entityClassResolver
-     * @param ManagerRegistry              $doctrine
-     * @param Translator                   $translator
-     * @param array                        $virtualFields
-     * @param array                        $hiddenFields
->>>>>>> 326297b5
      */
     public function __construct(
         ConfigProvider $entityConfigProvider,
