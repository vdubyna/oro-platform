--- conflicted
+++ resolved
@@ -18,16 +18,13 @@
     /** @var  AuthorizationChecker */
     protected $securityService;
 
-<<<<<<< HEAD
     /** @var EntityRoutingHelper */
     protected $entityRoutingHelper;
 
-=======
     /**
      * @param EntityFieldManager $entityDataManager
      * @param AuthorizationChecker $securityService
      */
->>>>>>> 690150a6
     public function __construct(
         EntityFieldManager $entityDataManager,
         AuthorizationChecker $securityService,
@@ -39,7 +36,6 @@
     }
 
     /**
-<<<<<<< HEAD
      * @param $className
      * @param $id
      * @param $data
@@ -48,16 +44,6 @@
      * @throws \Exception
      */
     public function patch($className, $id, $data)
-=======
-     * @param $entity
-     * @param $data
-     *
-     * @return mixed
-     *
-     * @throws \Exception
-     */
-    public function patch($entity, $data)
->>>>>>> 690150a6
     {
         $entity = $this->getEntity($className, $id);
 
