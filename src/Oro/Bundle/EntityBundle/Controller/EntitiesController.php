--- conflicted
+++ resolved
@@ -21,13 +21,9 @@
 use Oro\Bundle\EntityConfigBundle\Config\ConfigInterface;
 use Oro\Bundle\EntityConfigBundle\Provider\ConfigProvider;
 
-<<<<<<< HEAD
-use Oro\Bundle\EntityExtendBundle\Tools\Generator;
 use Oro\Bundle\SecurityBundle\SecurityFacade;
 use Symfony\Component\Security\Core\Exception\AccessDeniedException;
-=======
 use Oro\Bundle\EntityExtendBundle\Tools\ExtendConfigDumper;
->>>>>>> 579ae928
 
 /**
  * Entities controller.
@@ -132,12 +128,8 @@
             'entity'        => $record,
             'entity_fields' => $result,
             'id'            => $id,
-<<<<<<< HEAD
-            'entity_config' => $entityConfig,
+            'entity_config' => $entityConfigProvider->getConfig($extendEntityName),
             'entity_class'  => $extendEntityName,
-=======
-            'entity_config' => $entityConfigProvider->getConfig($extendEntityName),
->>>>>>> 579ae928
         );
     }
 
