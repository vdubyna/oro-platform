--- conflicted
+++ resolved
@@ -62,25 +62,18 @@
      */
     public function getFieldsAction($entityName)
     {
-<<<<<<< HEAD
-=======
         /** @var ProviderManager $providerManager */
         $providerManager = $this->get('oro_entity.provider_manager');
 
         /** @var EntityFieldRecursiveProvider $provider */
         $provider = $providerManager->selectByParams($entityName, $this->getRequest()->query);
 
->>>>>>> cbf163a1
         $entityName         = str_replace('_', '\\', $entityName);
         $withRelations      = ('1' == $this->getRequest()->query->get('with-relations'));
         $withEntityDetails  = ('1' == $this->getRequest()->query->get('with-entity-details'));
         $withUnidirectional = ('1' == $this->getRequest()->query->get('with-unidirectional'));
-<<<<<<< HEAD
-        $deepLevel         = $this->getRequest()->query->has('deep-level')
-=======
         $withVirtualFields  = ('1' == $this->getRequest()->query->get('with-virtual-fields'));
         $deepLevel          = $this->getRequest()->query->has('deep-level')
->>>>>>> cbf163a1
             ? (int)$this->getRequest()->query->get('deep-level')
             : 0;
         $lastDeepLevelRelations = ('1' === $this->getRequest()->query->get('last-deep-level-relations'));
