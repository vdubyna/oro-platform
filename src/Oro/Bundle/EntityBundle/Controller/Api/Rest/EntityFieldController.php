<?php

namespace Oro\Bundle\EntityBundle\Controller\Api\Rest;

use Symfony\Component\HttpFoundation\Response;

use FOS\RestBundle\Controller\Annotations\NamePrefix;
use FOS\RestBundle\Controller\Annotations\RouteResource;
use FOS\RestBundle\Controller\Annotations\QueryParam;
use FOS\RestBundle\Controller\Annotations\Get;
use FOS\RestBundle\Controller\FOSRestController;
use FOS\RestBundle\Routing\ClassResourceInterface;
use FOS\Rest\Util\Codes;

use Nelmio\ApiDocBundle\Annotation\ApiDoc;

use Oro\Bundle\EntityBundle\Provider\EntityFieldProvider;
use Oro\Bundle\EntityBundle\Exception\InvalidEntityException;

/**
 * @RouteResource("entity")
 * @NamePrefix("oro_api_")
 */
class EntityFieldController extends FOSRestController implements ClassResourceInterface
{
    /**
     * Get entity fields.
     *
     * @param string $entityName Entity full class name; backslashes (\) should be replaced with underscore (_).
     *
     * @QueryParam(
     *      name="with-relations", requirements="(1)|(0)", nullable=true, strict=true, default="0",
     *      description="Indicates whether association fields should be returned as well.")
     * @QueryParam(
     *      name="with-virtual-fields", requirements="(1)|(0)", nullable=true, strict=true, default="0",
     *      description="Indicates whether virtual fields should be returned as well.")
     * @QueryParam(
     *      name="with-entity-details", requirements="(1)|(0)", nullable=true, strict=true, default="0",
     *      description="Indicates whether details of related entity should be returned as well.")
     * @QueryParam(
     *      name="with-unidirectional", requirements="(1)|(0)",
     *      description="Indicates whether Unidirectional association fields should be returned.")
     * @QueryParam(
     *      name="deep-level", requirements="\d+", nullable=true, strict=true, default="0",
     *      description="The maximum deep level of related entities.")
     * @QueryParam(
     *      name="last-deep-level-relations", requirements="(1)|(0)",
     *      nullable=true, strict=true, default="0",
     *      description="Indicates whether fields for the last deep level of related entities should be returned.")
     * @Get(name="oro_api_get_entity_fields", requirements={"entityName"="((\w+)_)+(\w+)"})
     * @ApiDoc(
     *      description="Get entity fields",
     *      resource=true
     * )
     *
     * @return Response
     */
    public function getFieldsAction($entityName)
    {
<<<<<<< HEAD
        $entityName         = str_replace('_', '\\', $entityName);
        $withRelations      = ('1' == $this->getRequest()->query->get('with-relations'));
        $withEntityDetails  = ('1' == $this->getRequest()->query->get('with-entity-details'));
        $withUnidirectional = ('1' == $this->getRequest()->query->get('with-unidirectional'));
=======
        $entityName        = str_replace('_', '\\', $entityName);
        $withRelations     = ('1' == $this->getRequest()->query->get('with-relations'));
        $withVirtualFields = ('1' == $this->getRequest()->query->get('with-virtual-fields'));
        $withEntityDetails = ('1' == $this->getRequest()->query->get('with-entity-details'));
>>>>>>> c3142da0
        $deepLevel         = $this->getRequest()->query->has('deep-level')
            ? (int)$this->getRequest()->query->get('deep-level')
            : 0;
        $lastDeepLevelRelations = ('1' == $this->getRequest()->query->get('last-deep-level-relations'));

        $statusCode = Codes::HTTP_OK;
        /** @var EntityFieldProvider $provider */
        $provider = $this->get('oro_entity.entity_field_provider');
        try {
            $result = $provider->getFields(
                $entityName,
                $withRelations,
                $withVirtualFields,
                $withEntityDetails,
                $withUnidirectional,
                $deepLevel,
                $lastDeepLevelRelations
            );
        } catch (InvalidEntityException $ex) {
            $statusCode = Codes::HTTP_NOT_FOUND;
            $result     = array('message' => $ex->getMessage());
        }

        return $this->handleView($this->view($result, $statusCode));
    }
}<|MERGE_RESOLUTION|>--- conflicted
+++ resolved
@@ -57,17 +57,12 @@
      */
     public function getFieldsAction($entityName)
     {
-<<<<<<< HEAD
         $entityName         = str_replace('_', '\\', $entityName);
         $withRelations      = ('1' == $this->getRequest()->query->get('with-relations'));
         $withEntityDetails  = ('1' == $this->getRequest()->query->get('with-entity-details'));
         $withUnidirectional = ('1' == $this->getRequest()->query->get('with-unidirectional'));
-=======
-        $entityName        = str_replace('_', '\\', $entityName);
-        $withRelations     = ('1' == $this->getRequest()->query->get('with-relations'));
-        $withVirtualFields = ('1' == $this->getRequest()->query->get('with-virtual-fields'));
-        $withEntityDetails = ('1' == $this->getRequest()->query->get('with-entity-details'));
->>>>>>> c3142da0
+        $withVirtualFields  = ('1' == $this->getRequest()->query->get('with-virtual-fields'));
+
         $deepLevel         = $this->getRequest()->query->has('deep-level')
             ? (int)$this->getRequest()->query->get('deep-level')
             : 0;
