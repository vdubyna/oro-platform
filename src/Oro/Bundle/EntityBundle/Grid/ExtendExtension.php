<?php

namespace Oro\Bundle\EntityBundle\Grid;

use Doctrine\ORM\Query\Expr\From;
use Doctrine\ORM\QueryBuilder;

use Oro\Bundle\DataGridBundle\Datagrid\Common\DatagridConfiguration;
use Oro\Bundle\DataGridBundle\Datasource\DatasourceInterface;
use Oro\Bundle\DataGridBundle\Datasource\Orm\OrmDatasource;
use Oro\Bundle\DataGridBundle\Extension\Formatter\Configuration as FormatterConfiguration;
use Oro\Bundle\DataGridBundle\Extension\Sorter\Configuration as OrmSorterConfiguration;
use Oro\Bundle\DataGridBundle\Extension\AbstractExtension;
use Oro\Bundle\DataGridBundle\Extension\Formatter\Property\PropertyInterface;
use Oro\Bundle\EntityConfigBundle\Config\ConfigManager;
use Oro\Bundle\EntityConfigBundle\Config\Id\FieldConfigId;
use Oro\Bundle\EntityExtendBundle\EntityConfig\ExtendScope;
use Oro\Bundle\FilterBundle\Filter\FilterUtility;
use Oro\Bundle\FilterBundle\Form\Type\Filter\NumberFilterType;
use Oro\Bundle\FilterBundle\Grid\Extension\Configuration as FilterConfiguration;

class ExtendExtension extends AbstractExtension
{
    const EXTEND_ENTITY_CONFIG_PATH = '[extended_entity_name]';

    /** @var  ConfigManager */
    protected $cm;

    public function __construct(ConfigManager $cm)
    {
        $this->cm = $cm;
    }

    /**
     * {@inheritDoc}
     */
    public function isApplicable(DatagridConfiguration $config)
    {
        return $config->offsetGetByPath(self::EXTEND_ENTITY_CONFIG_PATH, false) !== false;
    }

    /**
     * {@inheritDoc}
     */
    public function processConfigs(DatagridConfiguration $config)
    {
        $entityName = $this->getExtendedEntityNameByConfig($config);

        $entityProvider = $this->cm->getProvider('entity');
        $fields         = $this->getDynamicFields($entityName);
        foreach ($fields as $field) {
            $fieldName     = $field->getFieldName();
            $fieldConfig   = $entityProvider->getConfigById($field);
            $filterOptions = [];
            switch ($field->getFieldType()) {
                case 'integer':
                case 'smallint':
                case 'bigint':
                    $type       = PropertyInterface::TYPE_INTEGER;
                    $filterType = 'number';
                    break;
                case 'decimal':
                case 'float':
                    $type                       = PropertyInterface::TYPE_DECIMAL;
                    $filterType                 = 'number';
                    $filterOptions['data_type'] = NumberFilterType::DATA_DECIMAL;
                    break;
                case 'boolean':
                    $type = $filterType = PropertyInterface::TYPE_BOOLEAN;
                    break;
                case 'date':
                    $type = $filterType = PropertyInterface::TYPE_DATE;
                    break;
                case 'money':
                    $filterType = 'number';
                    $type = PropertyInterface::TYPE_CURRENCY;
                    break;
                case 'percent':
                    $filterType = 'percent';
                    $type = PropertyInterface::TYPE_PERCENT;
                    break;
                default:
                    $type = $filterType = PropertyInterface::TYPE_STRING;
            }
            $config->offsetSetByPath(
                sprintf('[%s][%s]', FormatterConfiguration::COLUMNS_KEY, $fieldName),
                [
                    'label'                              => $fieldConfig->get('label') ? : $field->getFieldName(),
                    PropertyInterface::FRONTEND_TYPE_KEY => $type
                ]
            );

            $config->offsetSetByPath(
                sprintf('%s[%s]', OrmSorterConfiguration::COLUMNS_PATH, $fieldName),
                [
                    PropertyInterface::DATA_NAME_KEY => $fieldName,
                ]
            );

            $config->offsetSetByPath(
                sprintf('%s[%s]', FilterConfiguration::COLUMNS_PATH, $fieldName),
                [
                    FilterUtility::TYPE_KEY         => $filterType,
                    FilterUtility::DATA_NAME_KEY    => $fieldName,
                    FilterUtility::ENABLED_KEY      => false,
                    FilterUtility::FORM_OPTIONS_KEY => $filterOptions
                ]
            );
        }
    }

    /**
     * {@inheritDoc}
     */
    public function visitDatasource(DatagridConfiguration $config, DatasourceInterface $datasource)
    {
        $entityName = $this->getExtendedEntityNameByConfig($config);

        $fields = $this->getDynamicFields($entityName);
        if ($datasource instanceof OrmDatasource && !empty($fields)) {
            /** @var QueryBuilder $qb */
            $qb        = $datasource->getQueryBuilder();
            $fromParts = $qb->getDQLPart('from');
            $alias     = false;

            /** @var From $fromPart */
            foreach ($fromParts as $fromPart) {
                if ($this->prepareEntityName($fromPart->getFrom()) == $entityName) {
                    $alias = $fromPart->getAlias();
                }
            }

            if ($alias === false) {
                // add entity if it not exists in from clause
                $alias = 'o';
                $qb->from($entityName, $alias);
            }

            foreach ($fields as $field) {
                $fieldName = $field->getFieldName();
                $qb->addSelect(sprintf('%s.%s', $alias, $fieldName));

                // set real "data name" for filters and sorters
                $config->offsetSetByPath(
                    sprintf(
                        '%s[%s][%s]',
                        OrmSorterConfiguration::COLUMNS_PATH,
                        $fieldName,
                        PropertyInterface::DATA_NAME_KEY
                    ),
                    sprintf('%s.%s', $alias, $fieldName)
                );
                $config->offsetSetByPath(
                    sprintf(
                        '%s[%s][%s]',
                        FilterConfiguration::COLUMNS_PATH,
                        $fieldName,
                        FilterUtility::DATA_NAME_KEY
                    ),
                    sprintf('%s.%s', $alias, $fieldName)
                );
            }
        }
    }

    /**
     * {@inheritDoc}
     */
    public function getPriority()
    {
        return 250;
    }

    /**
     * Convert entityName to the full format
     *
     * @param  string $entityName
     * @return string
     */
    protected function prepareEntityName($entityName)
    {
        return $this->cm->getEntityManager()->getClassMetadata($entityName)->getName();
    }

    /**
     * @param DatagridConfiguration $config
     * @return string extended entity class name
     */
    protected function getExtendedEntityNameByConfig(DatagridConfiguration $config)
    {
<<<<<<< HEAD
        return $this->prepareEntityName($config->offsetGetByPath(self::EXTEND_ENTITY_CONFIG_PATH));
=======
        $entityName = $config->offsetGetByPath(self::EXTEND_ENTITY_CONFIG_PATH);
        return $this->cm->getEntityManager()->getClassMetadata($entityName)->getName();
>>>>>>> 1c38fe27
    }

    /**
     * Get list of dynamic fields to show
     *
     * @param string $entityName
     *
     * @return FieldConfigId[]
     */
    protected function getDynamicFields($entityName)
    {
        $fields = [];
        if ($this->cm->hasConfig($entityName)) {
            $entityProvider   = $this->cm->getProvider('entity');
            $extendProvider   = $this->cm->getProvider('extend');
            $datagridProvider = $this->cm->getProvider('datagrid');

            $fieldIds = $entityProvider->getIds($entityName);
            foreach ($fieldIds as $fieldId) {
                $extendConfig = $extendProvider->getConfigById($fieldId);
                if ($extendConfig->is('owner', ExtendScope::OWNER_CUSTOM)
                    && $datagridProvider->getConfigById($fieldId)->is('is_visible')
                    && !$extendConfig->is('state', ExtendScope::STATE_NEW)
                    && !$extendConfig->is('is_deleted')
                ) {
                    $fields[] = $fieldId;
                }
            }
        }

        return $fields;
    }
}<|MERGE_RESOLUTION|>--- conflicted
+++ resolved
@@ -184,16 +184,12 @@
 
     /**
      * @param DatagridConfiguration $config
+     * @throws \Exception when class was not found by $entityName
      * @return string extended entity class name
      */
     protected function getExtendedEntityNameByConfig(DatagridConfiguration $config)
     {
-<<<<<<< HEAD
         return $this->prepareEntityName($config->offsetGetByPath(self::EXTEND_ENTITY_CONFIG_PATH));
-=======
-        $entityName = $config->offsetGetByPath(self::EXTEND_ENTITY_CONFIG_PATH);
-        return $this->cm->getEntityManager()->getClassMetadata($entityName)->getName();
->>>>>>> 1c38fe27
     }
 
     /**
