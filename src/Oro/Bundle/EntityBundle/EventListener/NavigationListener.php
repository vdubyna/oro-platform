<?php

namespace Oro\Bundle\EntityBundle\EventListener;

use Symfony\Component\Translation\Translator;

<<<<<<< HEAD
=======
use Oro\Bundle\EntityConfigBundle\Config\Config;
>>>>>>> 0a76b685
use Oro\Bundle\EntityConfigBundle\Config\ConfigManager;
use Oro\Bundle\EntityConfigBundle\Provider\ConfigProvider;
use Oro\Bundle\EntityExtendBundle\EntityConfig\ExtendScope;
use Oro\Bundle\NavigationBundle\Event\ConfigureMenuEvent;
use Oro\Bundle\SecurityBundle\SecurityFacade;

class NavigationListener
{
    /**
     * @var SecurityFacade
     */
    protected $securityFacade;

    /** @var ConfigManager $configManager */
    protected $configManager;

    /** @var  Translator */
    protected $translator;

    /**
     * @param SecurityFacade $securityFacade
     * @param ConfigManager  $configManager
     * @param Translator     $translator
     */
    public function __construct(
        SecurityFacade $securityFacade,
        ConfigManager $configManager,
        Translator $translator
    ) {
        $this->securityFacade       = $securityFacade;
        $this->configManager        = $configManager;
        $this->translator           = $translator;
    }

    /**
     * @param ConfigureMenuEvent $event
     */
    public function onNavigationConfigure(ConfigureMenuEvent $event)
    {
        $menu     = $event->getMenu();
        $children = array();

        $entitiesMenuItem = $menu->getChild('system_tab')->getChild('entities_list');
        if ($entitiesMenuItem) {
            /** @var ConfigProvider $entityConfigProvider */
            $entityConfigProvider = $this->configManager->getProvider('entity');

            /** @var ConfigProvider $entityExtendProvider */
            $entityExtendProvider = $this->configManager->getProvider('extend');

            $extendConfigs = $entityExtendProvider->getConfigs();

            foreach ($extendConfigs as $extendConfig) {
<<<<<<< HEAD
                if ($extendConfig->is('is_extend')
                    && $extendConfig->get('owner') == ExtendScope::OWNER_CUSTOM
                    && $extendConfig->in(
                        'state',
                        [ExtendScope::STATE_ACTIVE, ExtendScope::STATE_UPDATE]
                    )
                ) {
=======
                if ($this->checkAvailability($extendConfig)) {
>>>>>>> 0a76b685
                    $config = $entityConfigProvider->getConfig($extendConfig->getId()->getClassname());
                    if (!class_exists($config->getId()->getClassName()) ||
                        !$this->securityFacade->hasLoggedUser() ||
                        !$this->securityFacade->isGranted('VIEW', 'entity:' . $config->getId()->getClassName())
                    ) {
                        continue;
                    }

                    $children[$config->get('label')] = array(
                        'label'   => $this->translator->trans($config->get('label')),
                        'options' => array(
                            'route'           => 'oro_entity_index',
                            'routeParameters' => array(
                                'entityName' => str_replace('\\', '_', $config->getId()->getClassName())
                            ),
                            'extras'          => array(
                                'safe_label' => true,
                                'routes'     => array('oro_entity_*')
                            ),
                        )
                    );
                }
            }

            sort($children);
            foreach ($children as $child) {
                $entitiesMenuItem->addChild($child['label'], $child['options']);
            }
        }

    }

    /**
     * @param Config $extendConfig
     *
     * @return bool
     */
    protected function checkAvailability(Config $extendConfig)
    {
        return
            $extendConfig->is('is_extend')
            && $extendConfig->get('owner') == ExtendScope::OWNER_CUSTOM
            && $extendConfig->in(
                'state',
                [ExtendScope::STATE_ACTIVE, ExtendScope::STATE_UPDATE]
            );
    }
}<|MERGE_RESOLUTION|>--- conflicted
+++ resolved
@@ -4,10 +4,7 @@
 
 use Symfony\Component\Translation\Translator;
 
-<<<<<<< HEAD
-=======
 use Oro\Bundle\EntityConfigBundle\Config\Config;
->>>>>>> 0a76b685
 use Oro\Bundle\EntityConfigBundle\Config\ConfigManager;
 use Oro\Bundle\EntityConfigBundle\Provider\ConfigProvider;
 use Oro\Bundle\EntityExtendBundle\EntityConfig\ExtendScope;
@@ -61,17 +58,7 @@
             $extendConfigs = $entityExtendProvider->getConfigs();
 
             foreach ($extendConfigs as $extendConfig) {
-<<<<<<< HEAD
-                if ($extendConfig->is('is_extend')
-                    && $extendConfig->get('owner') == ExtendScope::OWNER_CUSTOM
-                    && $extendConfig->in(
-                        'state',
-                        [ExtendScope::STATE_ACTIVE, ExtendScope::STATE_UPDATE]
-                    )
-                ) {
-=======
                 if ($this->checkAvailability($extendConfig)) {
->>>>>>> 0a76b685
                     $config = $entityConfigProvider->getConfig($extendConfig->getId()->getClassname());
                     if (!class_exists($config->getId()->getClassName()) ||
                         !$this->securityFacade->hasLoggedUser() ||
