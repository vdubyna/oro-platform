<?php

namespace Oro\Bundle\EntityBundle\ORM;

use Doctrine\Common\Collections\Criteria;
use Doctrine\Common\Persistence\ManagerRegistry;
use Doctrine\Common\Persistence\ObjectManager;
use Doctrine\Common\Util\ClassUtils;
use Doctrine\ORM\EntityManager;
use Doctrine\ORM\EntityRepository;
use Doctrine\ORM\Mapping\ClassMetadata;
use Doctrine\ORM\QueryBuilder;
use Doctrine\ORM\PersistentCollection;

use Oro\Bundle\EntityBundle\Exception;

class DoctrineHelper
{
    /**
     * @var ManagerRegistry
     */
    protected $registry;

    /**
<<<<<<< HEAD
=======
     * @var ShortMetadataProvider
     */
    private $shortMetadataProvider;

    /**
     * @var EntityManager[]
     */
    private $managers = [];

    /**
     * @var array
     */
    private $managersMap = [];

    /**
>>>>>>> b8b5e6b0
     * @param ManagerRegistry $registry
     */
    public function __construct(ManagerRegistry $registry)
    {
        $this->registry = $registry;
    }

    /**
     * Gets a real class name for an entity.
     *
     * @param object|string $entityOrClass An entity object, entity class name or entity proxy class name
     *
     * @return string
     */
    public function getEntityClass($entityOrClass)
    {
        if (is_object($entityOrClass)) {
            return ClassUtils::getClass($entityOrClass);
        }

        if (strpos($entityOrClass, ':') !== false) {
            list($namespaceAlias, $simpleClassName) = explode(':', $entityOrClass, 2);
            return $this->registry->getAliasNamespace($namespaceAlias) . '\\' . $simpleClassName;
        }

        return ClassUtils::getRealClass($entityOrClass);
    }

    /**
     * Extracts the identifier values of the given entity.
     *
     * @param object $entity An entity object
     *
     * @return array
     */
    public function getEntityIdentifier($entity)
    {
        // check if we can use getId method to fast get the identifier
        if (method_exists($entity, 'getId')) {
            // @todo This code doesn't support composite keys.
            return ['id' => $entity->getId()];
        }

        return $this
            ->getEntityMetadata($entity)
            ->getIdentifierValues($entity);
    }

    /**
     * Check whether an entity is new
     *
     * @param object $entity An entity object
     *
     * @return bool
     */
    public function isNewEntity($entity)
    {
        $identifierValues = $this->getEntityMetadata($entity)->getIdentifierValues($entity);

        return count($identifierValues) === 0;
    }

    /**
     * Gets the root entity alias of the query.
     *
     * @param QueryBuilder $qb
     * @param bool         $throwException
     *
     * @return string|null
     *
     * @throws Exception\InvalidEntityException
     *
     * @deprecated since 1.9. Use QueryUtils::getSingleRootAlias instead
     */
    public function getSingleRootAlias(QueryBuilder $qb, $throwException = true)
    {
        return QueryUtils::getSingleRootAlias($qb, $throwException);
    }

    /**
     * Extracts the single identifier value of the given entity.
     *
     * @param object $entity         An entity object
     * @param bool   $throwException Whether to throw exception in case the entity has several identifier fields
     *
     * @return mixed|null
     *
     * @throws Exception\InvalidEntityException
     */
    public function getSingleEntityIdentifier($entity, $throwException = true)
    {
        $entityIdentifier = $this->getEntityIdentifier($entity);

        $result = null;
        if (count($entityIdentifier) > 1) {
            if ($throwException) {
                throw new Exception\InvalidEntityException(
                    sprintf(
                        'Can\'t get single identifier for "%s" entity.',
                        $this->getEntityClass($entity)
                    )
                );
            }
        } else {
            $result = $entityIdentifier ? reset($entityIdentifier) : null;
        }

        return $result;
    }

    /**
     * Gets an array of identifier field names for the given entity or class.
     *
     * @param object|string $entityOrClass An entity object, entity class name or entity proxy class name
     *
     * @return string[]
     */
    public function getEntityIdentifierFieldNames($entityOrClass)
    {
        return $this
            ->getEntityMetadata($entityOrClass)
            ->getIdentifierFieldNames();
    }

    /**
     * Gets an array of identifier field names for the given entity class.
     *
     * @param string $entityClass The real class name of an entity
     *
     * @return string[]
     */
    public function getEntityIdentifierFieldNamesForClass($entityClass)
    {
        return $this
            ->getEntityMetadataForClass($entityClass)
            ->getIdentifierFieldNames();
    }

    /**
     * Gets the name of the single id field.
     *
     * @param object|string $entityOrClass  An entity object, entity class name or entity proxy class name
     * @param bool          $throwException Whether to throw exception in case the entity has several identifier fields
     *
     * @return string|null
     *
     * @throws Exception\InvalidEntityException
     */
    public function getSingleEntityIdentifierFieldName($entityOrClass, $throwException = true)
    {
        $fieldNames = $this->getEntityIdentifierFieldNames($entityOrClass);

        $result = null;
        if (count($fieldNames) > 1) {
            if ($throwException) {
                throw new Exception\InvalidEntityException(
                    sprintf(
                        'Can\'t get single identifier field name for "%s" entity.',
                        $this->getEntityClass($entityOrClass)
                    )
                );
            }
        } else {
            $result = $fieldNames ? reset($fieldNames) : null;
        }

        return $result;
    }

    /**
     * Gets the type of the single id field.
     *
     * @param object|string $entityOrClass  An entity object, entity class name or entity proxy class name
     * @param bool          $throwException Whether to throw exception in case the entity has several identifier fields
     *
     * @return string|null
     *
     * @throws Exception\InvalidEntityException
     */
    public function getSingleEntityIdentifierFieldType($entityOrClass, $throwException = true)
    {
        $metadata   = $this->getEntityMetadata($entityOrClass);
        $fieldNames = $metadata->getIdentifierFieldNames();

        $result = null;
        if (count($fieldNames) !== 1) {
            if ($throwException) {
                throw new Exception\InvalidEntityException(
                    sprintf(
                        'Can\'t get single identifier field type for "%s" entity.',
                        $this->getEntityClass($entityOrClass)
                    )
                );
            }
        } else {
            $result = $metadata->getTypeOfField(reset($fieldNames));
        }

        return $result;
    }

    /**
     * Checks whether the given entity or class is manageable.
     *
     * @param object|string $entityOrClass An entity object, entity class name or entity proxy class name
     *
     * @return bool
     */
    public function isManageableEntity($entityOrClass)
    {
        return null !== $this->getEntityManager($entityOrClass, false);
    }

    /**
     * Checks whether the given class is manageable entity.
     *
     * @param string $entityClass The real class name of an entity
     *
     * @return bool
     */
    public function isManageableEntityClass($entityClass)
    {
        return null !== $this->getEntityManagerForClass($entityClass, false);
    }

    /**
     * Gets the ORM metadata descriptor for the given entity or class.
     *
     * @param object|string $entityOrClass  An entity object, entity class name or entity proxy class name
     * @param bool          $throwException Whether to throw exception in case the entity is not manageable
     *
     * @return ClassMetadata|null
     *
     * @throws Exception\NotManageableEntityException if the EntityManager was not found and $throwException is TRUE
     */
    public function getEntityMetadata($entityOrClass, $throwException = true)
    {
        return $this->getEntityMetadataForClass(
            $this->getEntityClass($entityOrClass),
            $throwException
        );
    }

    /**
     * Gets the ORM metadata descriptor for the given entity class.
     *
     * @param string $entityClass    The real class name of an entity
     * @param bool   $throwException Whether to throw exception in case the entity is not manageable
     *
     * @return ClassMetadata|null
     *
     * @throws Exception\NotManageableEntityException if the EntityManager was not found and $throwException is TRUE
     */
    public function getEntityMetadataForClass($entityClass, $throwException = true)
    {
        $manager = $this->getEntityManagerForClass($entityClass, $throwException);

        return null !== $manager
            ? $manager->getClassMetadata($entityClass)
            : null;
    }

    /**
     * Gets short form of metadata for all entities registered in a given entity manager.
     * Use this method if you need only FQCN of entities and "mapped superclass" flag.
     * Using of this method instead of getAllMetadata() gives significant performance gain.
     *
     * @param ObjectManager $manager        The entity manager
     * @param bool          $throwException Whether to throw exception in case if metadata cannot be retrieved
     *
     * @return ShortClassMetadata[]
     */
    public function getAllShortMetadata(ObjectManager $manager, $throwException = true)
    {
        if (null === $this->shortMetadataProvider) {
            $this->shortMetadataProvider = $this->createShortMetadataProvider();
        }

        return $this->shortMetadataProvider->getAllShortMetadata($manager, $throwException);
    }

    /**
     * Gets the EntityManager associated with the given entity or class.
     *
     * @param object|string $entityOrClass  An entity object, entity class name or entity proxy class name
     * @param bool          $throwException Whether to throw exception in case the entity is not manageable
     *
     * @return EntityManager|null
     *
     * @throws Exception\NotManageableEntityException if the EntityManager was not found and $throwException is TRUE
     */
    public function getEntityManager($entityOrClass, $throwException = true)
    {
        return $this->getEntityManagerForClass(
            $this->getEntityClass($entityOrClass),
            $throwException
        );
    }

    /**
     * Gets the EntityManager associated with the given class.
     *
     * @param string $entityClass    The real class name of an entity
     * @param bool   $throwException Whether to throw exception in case the entity is not manageable
     *
     * @return EntityManager|null
     *
     * @throws Exception\NotManageableEntityException if the EntityManager was not found and $throwException is TRUE
     */
    public function getEntityManagerForClass($entityClass, $throwException = true)
    {
        $manager = $this->registry->getManagerForClass($entityClass);
        if (null === $manager && $throwException) {
            throw new Exception\NotManageableEntityException($entityClass);
        }

        return $manager;
    }

    /**
     * Gets the repository for the given entity or class.
     *
     * @param object|string $entityOrClass An entity object, entity class name or entity proxy class name
     *
     * @return EntityRepository
     */
    public function getEntityRepository($entityOrClass)
    {
        return $this->getEntityRepositoryForClass(
            $this->getEntityClass($entityOrClass)
        );
    }

    /**
     * Gets the repository for the given entity class.
     *
     * @param string $entityClass The real class name of an entity
     *
     * @return EntityRepository
     */
    public function getEntityRepositoryForClass($entityClass)
    {
        return $this
            ->getEntityManagerForClass($entityClass)
            ->getRepository($entityClass);
    }

    /**
     * Gets a reference to the entity identified by the given class and identifier
     * without actually loading it, if the entity is not yet loaded.
     *
     * @param string $entityClass The class name of an entity
     * @param mixed  $entityId    The identifier of an entity
     *
     * @return object
     */
    public function getEntityReference($entityClass, $entityId)
    {
        return $this
            ->getEntityManager($entityClass)
            ->getReference($entityClass, $entityId);
    }

    /**
     * Finds an entity by its identifier.
     *
     * @param string $entityClass The class name of an entity
     * @param mixed  $entityId    The identifier of an entity
     *
     * @return object|null
     */
    public function getEntity($entityClass, $entityId)
    {
        return $this
            ->getEntityRepository($entityClass)
            ->find($entityId);
    }

    /**
     * Creates a new instance of the mapped class, without invoking the constructor.
     *
     * @param string $entityClass The class name of an entity
     *
     * @return object
     */
    public function createEntityInstance($entityClass)
    {
        return $this
            ->getEntityMetadata($entityClass)
            ->newInstance();
    }

    /**
     * Calculates the page offset
     *
     * @param int $page  The page number
     * @param int $limit The maximum number of items per page
     *
     * @return int
     *
     * @deprecated since 1.9. Use QueryUtils::getPageOffset instead
     */
    public function getPageOffset($page, $limit)
    {
        return QueryUtils::getPageOffset($page, $limit);
    }

    /**
     * Applies the given joins for the query builder
     *
     * @param QueryBuilder $qb
     * @param array|null   $joins
     *
     * @deprecated since 1.9. Use QueryUtils::applyJoins instead
     */
    public function applyJoins(QueryBuilder $qb, $joins)
    {
        QueryUtils::applyJoins($qb, $joins);
    }

    /**
     * Checks the given criteria and converts them to Criteria object if needed
     *
     * @param Criteria|array|null $criteria
     *
     * @return Criteria
     *
     * @deprecated since 1.9. Use QueryUtils::normalizeCriteria instead
     */
    public function normalizeCriteria($criteria)
    {
        return QueryUtils::normalizeCriteria($criteria);
    }

    /**
     * @param object $entity
     */
    public function refreshIncludingUnitializedRelations($entity)
    {
        $em = $this->getEntityManager($entity);
        $em->refresh($entity);

        $metadata = $this->getEntityMetadata($entity);
        $associationMappings = array_filter(
            $metadata->associationMappings,
            function ($assoc) {
                return $assoc['isCascadeRefresh'];
            }
        );

        foreach ($associationMappings as $assoc) {
            $relatedEntities = $metadata->reflFields[$assoc['fieldName']]->getValue($entity);
            if (!$relatedEntities instanceof PersistentCollection || $relatedEntities->isInitialized()) {
                continue;
            }

            array_map([$em, 'refresh'], $relatedEntities->toArray());
        }
    }

    /**
     * @return ShortMetadataProvider
     */
    protected function createShortMetadataProvider()
    {
        return new ShortMetadataProvider();
    }
}<|MERGE_RESOLUTION|>--- conflicted
+++ resolved
@@ -22,24 +22,11 @@
     protected $registry;
 
     /**
-<<<<<<< HEAD
-=======
      * @var ShortMetadataProvider
      */
     private $shortMetadataProvider;
 
     /**
-     * @var EntityManager[]
-     */
-    private $managers = [];
-
-    /**
-     * @var array
-     */
-    private $managersMap = [];
-
-    /**
->>>>>>> b8b5e6b0
      * @param ManagerRegistry $registry
      */
     public function __construct(ManagerRegistry $registry)
