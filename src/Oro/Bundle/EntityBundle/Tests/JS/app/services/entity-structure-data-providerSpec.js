--- conflicted
+++ resolved
@@ -542,15 +542,9 @@
                 }).toThrow(jasmine.any(Error));
             });
 
-<<<<<<< HEAD
             it('error on invalid relative property path to path', function() {
-                var propertyPath = 'foo.bar';
+                const propertyPath = 'foo.bar';
                 expect(dataProvider.getPathByRelativePropertyPathSafely(propertyPath)).toEqual('');
-=======
-            it('error on invalid property path to path', function() {
-                const propertyPath = 'foo.bar';
-                expect(dataProvider.getPathByPropertyPathSafely(propertyPath)).toEqual('');
->>>>>>> 80ffa6f5
                 expect(errorHandler.handle).toHaveBeenCalledWith(jasmine.any(Error));
                 expect(function() {
                     dataProvider.getPathByRelativePropertyPath(propertyPath);
