<?php

namespace Oro\Bundle\EntityBundle\Tests\Unit\ORM;

use Doctrine\Common\Cache\Cache;
use Oro\Bundle\EntityBundle\Model\EntityAlias;
use Oro\Bundle\EntityBundle\ORM\EntityAliasResolver;
use Oro\Bundle\EntityBundle\Provider\EntityAliasLoader;
use Oro\Bundle\EntityBundle\Provider\EntityAliasStorage;
use Oro\Component\Config\Cache\ConfigCacheStateInterface;
use Psr\Log\LoggerInterface;

class EntityAliasResolverTest extends \PHPUnit\Framework\TestCase
{
    /** @var \PHPUnit\Framework\MockObject\MockObject|EntityAliasLoader */
    private $loader;

    /** @var \PHPUnit\Framework\MockObject\MockObject|Cache */
    private $cache;

    /** @var \PHPUnit\Framework\MockObject\MockObject|LoggerInterface */
    private $logger;

    /** @var \PHPUnit\Framework\MockObject\MockObject|ConfigCacheStateInterface */
    private $configCacheState;

    /** @var EntityAliasResolver */
    private $entityAliasResolver;

    protected function setUp()
    {
        $this->loader = $this->createMock(EntityAliasLoader::class);
        $this->cache = $this->createMock(Cache::class);
        $this->logger = $this->createMock(LoggerInterface::class);
        $this->configCacheState = $this->createMock(ConfigCacheStateInterface::class);

        $this->entityAliasResolver = new EntityAliasResolver(
            $this->loader,
            $this->cache,
            $this->logger
        );
    }

    private function setLoadExpectations()
    {
        $this->cache->expects(self::once())
            ->method('fetch')
            ->with('entity_aliases')
            ->willReturn(false);

        $this->loader->expects(self::once())
            ->method('load')
            ->willReturnCallback(function (EntityAliasStorage $storage) {
                $storage->addEntityAlias(
                    'Test\Entity1',
                    new EntityAlias('entity1_alias', 'entity1_plural_alias')
                );
            });
    }

    public function testHasAliasForUnknownEntity()
    {
        $this->setLoadExpectations();

        self::assertFalse(
            $this->entityAliasResolver->hasAlias('Test\UnknownEntity')
        );
    }

    /**
     * @expectedException \Oro\Bundle\EntityBundle\Exception\EntityAliasNotFoundException
     * @expectedExceptionMessage An alias for "Test\UnknownEntity" entity not found.
     */
    public function testGetAliasForUnknownEntity()
    {
        $this->setLoadExpectations();

        $this->entityAliasResolver->getAlias('Test\UnknownEntity');
    }

    /**
     * @expectedException \Oro\Bundle\EntityBundle\Exception\EntityAliasNotFoundException
     * @expectedExceptionMessage A plural alias for "Test\UnknownEntity" entity not found.
     */
    public function testGetPluralAliasForUnknownEntity()
    {
        $this->setLoadExpectations();

        $this->entityAliasResolver->getPluralAlias('Test\UnknownEntity');
    }

    /**
     * @expectedException \Oro\Bundle\EntityBundle\Exception\EntityAliasNotFoundException
     * @expectedExceptionMessage The alias "unknown" is not associated with any entity class.
     */
    public function testGetClassByAliasForUnknownAlias()
    {
        $this->setLoadExpectations();

        $this->entityAliasResolver->getClassByAlias('unknown');
    }

    /**
     * @expectedException \Oro\Bundle\EntityBundle\Exception\EntityAliasNotFoundException
     * @expectedExceptionMessage The plural alias "unknown" is not associated with any entity class.
     */
    public function testGetClassByPluralAliasForUnknownAlias()
    {
        $this->setLoadExpectations();

        $this->entityAliasResolver->getClassByPluralAlias('unknown');
    }

    public function testHasAlias()
    {
        $this->setLoadExpectations();

        self::assertTrue(
            $this->entityAliasResolver->hasAlias('Test\Entity1')
        );
    }

    public function testGetAlias()
    {
        $this->setLoadExpectations();

        self::assertEquals(
            'entity1_alias',
            $this->entityAliasResolver->getAlias('Test\Entity1')
        );
    }

    public function testGetPluralAlias()
    {
        $this->setLoadExpectations();

        self::assertEquals(
            'entity1_plural_alias',
            $this->entityAliasResolver->getPluralAlias('Test\Entity1')
        );
    }

    public function testGetClassByAlias()
    {
        $this->setLoadExpectations();

        self::assertEquals(
            'Test\Entity1',
            $this->entityAliasResolver->getClassByAlias('entity1_alias')
        );
    }

    public function testGetClassByPluralAlias()
    {
        $this->setLoadExpectations();

        self::assertEquals(
            'Test\Entity1',
            $this->entityAliasResolver->getClassByPluralAlias('entity1_plural_alias')
        );
    }

    public function testGetAll()
    {
        $this->setLoadExpectations();

        self::assertEquals(
            ['Test\Entity1' => new EntityAlias('entity1_alias', 'entity1_plural_alias')],
            $this->entityAliasResolver->getAll()
        );
    }

    public function testWarmUpCache()
    {
        $this->cache->expects(self::once())
            ->method('delete')
            ->with('entity_aliases');

        $this->setLoadExpectations();

        $this->entityAliasResolver->warmUpCache();
    }

    public function testClearCache()
    {
        $this->cache->expects(self::once())
            ->method('delete')
            ->with('entity_aliases');

        $this->entityAliasResolver->clearCache();
    }

    public function testLoad()
    {
        $loadedStorage = new EntityAliasStorage();
        $loadedStorage->addEntityAlias('Test\Entity1', new EntityAlias('entity1_alias', 'entity1_plural_alias'));

        $this->cache->expects(self::once())
            ->method('fetch')
            ->with('entity_aliases')
            ->willReturn(false);
        $this->cache->expects(self::once())
            ->method('save')
<<<<<<< HEAD
            ->with('entity_aliases', $loadedStorage);

        $this->loader->expects(self::once())
            ->method('load')
            ->willReturnCallback(function (EntityAliasStorage $storage) {
                $storage->addEntityAlias(
                    'Test\Entity1',
                    new EntityAlias('entity1_alias', 'entity1_plural_alias')
                );
            });

        self::assertEquals(
            ['Test\Entity1' => new EntityAlias('entity1_alias', 'entity1_plural_alias')],
            $this->entityAliasResolver->getAll()
        );
    }

    public function testLoadWithConfigCacheStateWhenConfigCacheIsNotChangeable()
    {
        $this->entityAliasResolver->setConfigCacheState($this->configCacheState);

        $loadedStorage = new EntityAliasStorage();
        $loadedStorage->addEntityAlias('Test\Entity1', new EntityAlias('entity1_alias', 'entity1_plural_alias'));

        $this->cache->expects(self::once())
            ->method('fetch')
            ->with('entity_aliases')
            ->willReturn(false);
        $this->cache->expects(self::once())
            ->method('save')
            ->with('entity_aliases', $loadedStorage);

        $this->configCacheState->expects(self::once())
            ->method('isCacheChangeable')
            ->willReturn(false);
        $this->configCacheState->expects(self::never())
            ->method('isCacheFresh');
        $this->configCacheState->expects(self::never())
            ->method('getCacheTimestamp');
=======
            ->with('entity_aliases', [null, $loadedStorage]);
>>>>>>> dd9408e8

        $this->loader->expects(self::once())
            ->method('load')
            ->willReturnCallback(function (EntityAliasStorage $storage) {
                $storage->addEntityAlias(
                    'Test\Entity1',
                    new EntityAlias('entity1_alias', 'entity1_plural_alias')
                );
            });

        self::assertEquals(
            ['Test\Entity1' => new EntityAlias('entity1_alias', 'entity1_plural_alias')],
            $this->entityAliasResolver->getAll()
        );
    }

    public function testLoadFromCache()
    {
        $storage = new EntityAliasStorage();
        $storage->addEntityAlias('Test\Entity1', new EntityAlias('entity1_alias', 'entity1_plural_alias'));

        $this->cache->expects(self::once())
            ->method('fetch')
            ->with('entity_aliases')
            ->willReturn([null, $storage]);

        $this->loader->expects(self::never())
            ->method('load');

        self::assertEquals(
            ['Test\Entity1' => new EntityAlias('entity1_alias', 'entity1_plural_alias')],
            $this->entityAliasResolver->getAll()
        );
    }

    public function testLoadFromCacheWithConfigCacheStateWhenConfigCacheTimestampIsNull()
    {
        $this->entityAliasResolver->setConfigCacheState($this->configCacheState);

        $storage = new EntityAliasStorage();
        $storage->addEntityAlias('Test\Entity1', new EntityAlias('entity1_alias', 'entity1_plural_alias'));

        $this->cache->expects(self::once())
            ->method('fetch')
            ->with('entity_aliases')
            ->willReturn([null, $storage]);

        $this->configCacheState->expects(self::once())
            ->method('isCacheFresh')
            ->with(self::isNull())
            ->willReturn(true);

        $this->loader->expects(self::never())
            ->method('load');

        self::assertEquals(
            ['Test\Entity1' => new EntityAlias('entity1_alias', 'entity1_plural_alias')],
            $this->entityAliasResolver->getAll()
        );
    }

    public function testLoadFromCacheWithConfigCacheStateWhenConfigCacheIsFresh()
    {
        $this->entityAliasResolver->setConfigCacheState($this->configCacheState);

        $timestamp = 123;

        $storage = new EntityAliasStorage();
        $storage->addEntityAlias('Test\Entity1', new EntityAlias('entity1_alias', 'entity1_plural_alias'));

        $this->cache->expects(self::once())
            ->method('fetch')
            ->with('entity_aliases')
            ->willReturn([$timestamp, $storage]);

        $this->configCacheState->expects(self::once())
            ->method('isCacheFresh')
            ->with($timestamp)
            ->willReturn(true);

        $this->loader->expects(self::never())
            ->method('load');

        self::assertEquals(
            ['Test\Entity1' => new EntityAlias('entity1_alias', 'entity1_plural_alias')],
            $this->entityAliasResolver->getAll()
        );
    }

<<<<<<< HEAD
    public function testLoadFromCacheWithConfigCacheStateWhenConfigCacheIsNotChangeable()
    {
        $this->entityAliasResolver->setConfigCacheState($this->configCacheState);

        $storage = new EntityAliasStorage();
        $storage->addEntityAlias('Test\Entity1', new EntityAlias('entity1_alias', 'entity1_plural_alias'));

        $this->cache->expects(self::once())
            ->method('fetch')
            ->with('entity_aliases')
            ->willReturn($storage);

        $this->configCacheState->expects(self::once())
            ->method('isCacheChangeable')
            ->willReturn(false);

        $this->loader->expects(self::never())
            ->method('load');

        self::assertEquals(
            ['Test\Entity1' => new EntityAlias('entity1_alias', 'entity1_plural_alias')],
            $this->entityAliasResolver->getAll()
        );
    }

    public function testLoadFromCacheWithConfigCacheStateWhenConfigCacheIsChangeableAndFresh()
    {
        $this->entityAliasResolver->setConfigCacheState($this->configCacheState);

        $timestamp = 123;

        $storage = new EntityAliasStorage();
        $storage->addEntityAlias('Test\Entity1', new EntityAlias('entity1_alias', 'entity1_plural_alias'));

        $this->cache->expects(self::once())
            ->method('fetch')
            ->with('entity_aliases')
            ->willReturn([$timestamp, $storage]);

        $this->configCacheState->expects(self::once())
            ->method('isCacheChangeable')
            ->willReturn(true);
        $this->configCacheState->expects(self::once())
            ->method('isCacheFresh')
            ->with($timestamp)
            ->willReturn(true);

        $this->loader->expects(self::never())
            ->method('load');

        self::assertEquals(
            ['Test\Entity1' => new EntityAlias('entity1_alias', 'entity1_plural_alias')],
            $this->entityAliasResolver->getAll()
        );
    }

    public function testLoadFromCacheWithConfigCacheStateWhenConfigCacheIsChangeableAndDirty()
=======
    public function testLoadFromCacheWithConfigCacheStateWhenConfigCacheIsDirty()
>>>>>>> dd9408e8
    {
        $this->entityAliasResolver->setConfigCacheState($this->configCacheState);

        $previousTimestamp = 123;
        $newTimestamp = 124;

        $cachedStorage = new EntityAliasStorage();
        $cachedStorage->addEntityAlias('Test\Entity2', new EntityAlias('entity2_alias', 'entity2_plural_alias'));

        $loadedStorage = new EntityAliasStorage();
        $loadedStorage->addEntityAlias('Test\Entity1', new EntityAlias('entity1_alias', 'entity1_plural_alias'));

        $this->cache->expects(self::once())
            ->method('fetch')
            ->with('entity_aliases')
            ->willReturn([$previousTimestamp, $cachedStorage]);
        $this->cache->expects(self::once())
            ->method('save')
            ->with('entity_aliases', [$newTimestamp, $loadedStorage]);

<<<<<<< HEAD
        $this->configCacheState->expects(self::exactly(2))
            ->method('isCacheChangeable')
            ->willReturn(true);
=======
>>>>>>> dd9408e8
        $this->configCacheState->expects(self::once())
            ->method('isCacheFresh')
            ->with($previousTimestamp)
            ->willReturn(false);
        $this->configCacheState->expects(self::once())
            ->method('getCacheTimestamp')
            ->willReturn($newTimestamp);

        $this->loader->expects(self::once())
            ->method('load')
            ->willReturnCallback(function (EntityAliasStorage $storage) {
                $storage->addEntityAlias(
                    'Test\Entity1',
                    new EntityAlias('entity1_alias', 'entity1_plural_alias')
                );
            });

        self::assertEquals(
            ['Test\Entity1' => new EntityAlias('entity1_alias', 'entity1_plural_alias')],
            $this->entityAliasResolver->getAll()
        );
    }
}<|MERGE_RESOLUTION|>--- conflicted
+++ resolved
@@ -201,8 +201,7 @@
             ->willReturn(false);
         $this->cache->expects(self::once())
             ->method('save')
-<<<<<<< HEAD
-            ->with('entity_aliases', $loadedStorage);
+            ->with('entity_aliases', [null, $loadedStorage]);
 
         $this->loader->expects(self::once())
             ->method('load')
@@ -219,9 +218,88 @@
         );
     }
 
-    public function testLoadWithConfigCacheStateWhenConfigCacheIsNotChangeable()
+    public function testLoadFromCache()
+    {
+        $storage = new EntityAliasStorage();
+        $storage->addEntityAlias('Test\Entity1', new EntityAlias('entity1_alias', 'entity1_plural_alias'));
+
+        $this->cache->expects(self::once())
+            ->method('fetch')
+            ->with('entity_aliases')
+            ->willReturn([null, $storage]);
+
+        $this->loader->expects(self::never())
+            ->method('load');
+
+        self::assertEquals(
+            ['Test\Entity1' => new EntityAlias('entity1_alias', 'entity1_plural_alias')],
+            $this->entityAliasResolver->getAll()
+        );
+    }
+
+    public function testLoadFromCacheWithConfigCacheStateWhenConfigCacheTimestampIsNull()
     {
         $this->entityAliasResolver->setConfigCacheState($this->configCacheState);
+
+        $storage = new EntityAliasStorage();
+        $storage->addEntityAlias('Test\Entity1', new EntityAlias('entity1_alias', 'entity1_plural_alias'));
+
+        $this->cache->expects(self::once())
+            ->method('fetch')
+            ->with('entity_aliases')
+            ->willReturn([null, $storage]);
+
+        $this->configCacheState->expects(self::once())
+            ->method('isCacheFresh')
+            ->with(self::isNull())
+            ->willReturn(true);
+
+        $this->loader->expects(self::never())
+            ->method('load');
+
+        self::assertEquals(
+            ['Test\Entity1' => new EntityAlias('entity1_alias', 'entity1_plural_alias')],
+            $this->entityAliasResolver->getAll()
+        );
+    }
+
+    public function testLoadFromCacheWithConfigCacheStateWhenConfigCacheIsFresh()
+    {
+        $this->entityAliasResolver->setConfigCacheState($this->configCacheState);
+
+        $timestamp = 123;
+
+        $storage = new EntityAliasStorage();
+        $storage->addEntityAlias('Test\Entity1', new EntityAlias('entity1_alias', 'entity1_plural_alias'));
+
+        $this->cache->expects(self::once())
+            ->method('fetch')
+            ->with('entity_aliases')
+            ->willReturn([$timestamp, $storage]);
+
+        $this->configCacheState->expects(self::once())
+            ->method('isCacheFresh')
+            ->with($timestamp)
+            ->willReturn(true);
+
+        $this->loader->expects(self::never())
+            ->method('load');
+
+        self::assertEquals(
+            ['Test\Entity1' => new EntityAlias('entity1_alias', 'entity1_plural_alias')],
+            $this->entityAliasResolver->getAll()
+        );
+    }
+
+    public function testLoadFromCacheWithConfigCacheStateWhenConfigCacheIsDirty()
+    {
+        $this->entityAliasResolver->setConfigCacheState($this->configCacheState);
+
+        $previousTimestamp = 123;
+        $newTimestamp = 124;
+
+        $cachedStorage = new EntityAliasStorage();
+        $cachedStorage->addEntityAlias('Test\Entity2', new EntityAlias('entity2_alias', 'entity2_plural_alias'));
 
         $loadedStorage = new EntityAliasStorage();
         $loadedStorage->addEntityAlias('Test\Entity1', new EntityAlias('entity1_alias', 'entity1_plural_alias'));
@@ -229,21 +307,18 @@
         $this->cache->expects(self::once())
             ->method('fetch')
             ->with('entity_aliases')
+            ->willReturn([$previousTimestamp, $cachedStorage]);
+        $this->cache->expects(self::once())
+            ->method('save')
+            ->with('entity_aliases', [$newTimestamp, $loadedStorage]);
+
+        $this->configCacheState->expects(self::once())
+            ->method('isCacheFresh')
+            ->with($previousTimestamp)
             ->willReturn(false);
-        $this->cache->expects(self::once())
-            ->method('save')
-            ->with('entity_aliases', $loadedStorage);
-
         $this->configCacheState->expects(self::once())
-            ->method('isCacheChangeable')
-            ->willReturn(false);
-        $this->configCacheState->expects(self::never())
-            ->method('isCacheFresh');
-        $this->configCacheState->expects(self::never())
-            ->method('getCacheTimestamp');
-=======
-            ->with('entity_aliases', [null, $loadedStorage]);
->>>>>>> dd9408e8
+            ->method('getCacheTimestamp')
+            ->willReturn($newTimestamp);
 
         $this->loader->expects(self::once())
             ->method('load')
@@ -259,187 +334,4 @@
             $this->entityAliasResolver->getAll()
         );
     }
-
-    public function testLoadFromCache()
-    {
-        $storage = new EntityAliasStorage();
-        $storage->addEntityAlias('Test\Entity1', new EntityAlias('entity1_alias', 'entity1_plural_alias'));
-
-        $this->cache->expects(self::once())
-            ->method('fetch')
-            ->with('entity_aliases')
-            ->willReturn([null, $storage]);
-
-        $this->loader->expects(self::never())
-            ->method('load');
-
-        self::assertEquals(
-            ['Test\Entity1' => new EntityAlias('entity1_alias', 'entity1_plural_alias')],
-            $this->entityAliasResolver->getAll()
-        );
-    }
-
-    public function testLoadFromCacheWithConfigCacheStateWhenConfigCacheTimestampIsNull()
-    {
-        $this->entityAliasResolver->setConfigCacheState($this->configCacheState);
-
-        $storage = new EntityAliasStorage();
-        $storage->addEntityAlias('Test\Entity1', new EntityAlias('entity1_alias', 'entity1_plural_alias'));
-
-        $this->cache->expects(self::once())
-            ->method('fetch')
-            ->with('entity_aliases')
-            ->willReturn([null, $storage]);
-
-        $this->configCacheState->expects(self::once())
-            ->method('isCacheFresh')
-            ->with(self::isNull())
-            ->willReturn(true);
-
-        $this->loader->expects(self::never())
-            ->method('load');
-
-        self::assertEquals(
-            ['Test\Entity1' => new EntityAlias('entity1_alias', 'entity1_plural_alias')],
-            $this->entityAliasResolver->getAll()
-        );
-    }
-
-    public function testLoadFromCacheWithConfigCacheStateWhenConfigCacheIsFresh()
-    {
-        $this->entityAliasResolver->setConfigCacheState($this->configCacheState);
-
-        $timestamp = 123;
-
-        $storage = new EntityAliasStorage();
-        $storage->addEntityAlias('Test\Entity1', new EntityAlias('entity1_alias', 'entity1_plural_alias'));
-
-        $this->cache->expects(self::once())
-            ->method('fetch')
-            ->with('entity_aliases')
-            ->willReturn([$timestamp, $storage]);
-
-        $this->configCacheState->expects(self::once())
-            ->method('isCacheFresh')
-            ->with($timestamp)
-            ->willReturn(true);
-
-        $this->loader->expects(self::never())
-            ->method('load');
-
-        self::assertEquals(
-            ['Test\Entity1' => new EntityAlias('entity1_alias', 'entity1_plural_alias')],
-            $this->entityAliasResolver->getAll()
-        );
-    }
-
-<<<<<<< HEAD
-    public function testLoadFromCacheWithConfigCacheStateWhenConfigCacheIsNotChangeable()
-    {
-        $this->entityAliasResolver->setConfigCacheState($this->configCacheState);
-
-        $storage = new EntityAliasStorage();
-        $storage->addEntityAlias('Test\Entity1', new EntityAlias('entity1_alias', 'entity1_plural_alias'));
-
-        $this->cache->expects(self::once())
-            ->method('fetch')
-            ->with('entity_aliases')
-            ->willReturn($storage);
-
-        $this->configCacheState->expects(self::once())
-            ->method('isCacheChangeable')
-            ->willReturn(false);
-
-        $this->loader->expects(self::never())
-            ->method('load');
-
-        self::assertEquals(
-            ['Test\Entity1' => new EntityAlias('entity1_alias', 'entity1_plural_alias')],
-            $this->entityAliasResolver->getAll()
-        );
-    }
-
-    public function testLoadFromCacheWithConfigCacheStateWhenConfigCacheIsChangeableAndFresh()
-    {
-        $this->entityAliasResolver->setConfigCacheState($this->configCacheState);
-
-        $timestamp = 123;
-
-        $storage = new EntityAliasStorage();
-        $storage->addEntityAlias('Test\Entity1', new EntityAlias('entity1_alias', 'entity1_plural_alias'));
-
-        $this->cache->expects(self::once())
-            ->method('fetch')
-            ->with('entity_aliases')
-            ->willReturn([$timestamp, $storage]);
-
-        $this->configCacheState->expects(self::once())
-            ->method('isCacheChangeable')
-            ->willReturn(true);
-        $this->configCacheState->expects(self::once())
-            ->method('isCacheFresh')
-            ->with($timestamp)
-            ->willReturn(true);
-
-        $this->loader->expects(self::never())
-            ->method('load');
-
-        self::assertEquals(
-            ['Test\Entity1' => new EntityAlias('entity1_alias', 'entity1_plural_alias')],
-            $this->entityAliasResolver->getAll()
-        );
-    }
-
-    public function testLoadFromCacheWithConfigCacheStateWhenConfigCacheIsChangeableAndDirty()
-=======
-    public function testLoadFromCacheWithConfigCacheStateWhenConfigCacheIsDirty()
->>>>>>> dd9408e8
-    {
-        $this->entityAliasResolver->setConfigCacheState($this->configCacheState);
-
-        $previousTimestamp = 123;
-        $newTimestamp = 124;
-
-        $cachedStorage = new EntityAliasStorage();
-        $cachedStorage->addEntityAlias('Test\Entity2', new EntityAlias('entity2_alias', 'entity2_plural_alias'));
-
-        $loadedStorage = new EntityAliasStorage();
-        $loadedStorage->addEntityAlias('Test\Entity1', new EntityAlias('entity1_alias', 'entity1_plural_alias'));
-
-        $this->cache->expects(self::once())
-            ->method('fetch')
-            ->with('entity_aliases')
-            ->willReturn([$previousTimestamp, $cachedStorage]);
-        $this->cache->expects(self::once())
-            ->method('save')
-            ->with('entity_aliases', [$newTimestamp, $loadedStorage]);
-
-<<<<<<< HEAD
-        $this->configCacheState->expects(self::exactly(2))
-            ->method('isCacheChangeable')
-            ->willReturn(true);
-=======
->>>>>>> dd9408e8
-        $this->configCacheState->expects(self::once())
-            ->method('isCacheFresh')
-            ->with($previousTimestamp)
-            ->willReturn(false);
-        $this->configCacheState->expects(self::once())
-            ->method('getCacheTimestamp')
-            ->willReturn($newTimestamp);
-
-        $this->loader->expects(self::once())
-            ->method('load')
-            ->willReturnCallback(function (EntityAliasStorage $storage) {
-                $storage->addEntityAlias(
-                    'Test\Entity1',
-                    new EntityAlias('entity1_alias', 'entity1_plural_alias')
-                );
-            });
-
-        self::assertEquals(
-            ['Test\Entity1' => new EntityAlias('entity1_alias', 'entity1_plural_alias')],
-            $this->entityAliasResolver->getAll()
-        );
-    }
 }