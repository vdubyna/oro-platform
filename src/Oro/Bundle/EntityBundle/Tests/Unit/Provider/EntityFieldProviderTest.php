<?php

namespace Oro\Bundle\EntityBundle\Tests\Unit\Provider;

use Oro\Bundle\EntityBundle\Provider\EntityProvider;
use Oro\Bundle\EntityBundle\Provider\EntityFieldProvider;
use Oro\Bundle\EntityConfigBundle\Config\Config;
use Oro\Bundle\EntityConfigBundle\Config\Id\EntityConfigId;
use Oro\Bundle\EntityConfigBundle\Config\Id\FieldConfigId;

class EntityFieldProviderTest extends \PHPUnit_Framework_TestCase
{
    /** @var \PHPUnit_Framework_MockObject_MockObject */
    private $entityConfigProvider;

    /** @var \PHPUnit_Framework_MockObject_MockObject */
    private $extendConfigProvider;

    /** @var \PHPUnit_Framework_MockObject_MockObject */
    private $entityClassResolver;

    /** @var \PHPUnit_Framework_MockObject_MockObject */
    private $doctrine;

    /** @var EntityFieldProvider */
    private $provider;

    protected function setUp()
    {
        $this->entityConfigProvider = $this->getMockBuilder('Oro\Bundle\EntityConfigBundle\Provider\ConfigProvider')
            ->disableOriginalConstructor()
            ->getMock();
        $this->extendConfigProvider = $this->getMockBuilder('Oro\Bundle\EntityConfigBundle\Provider\ConfigProvider')
            ->disableOriginalConstructor()
            ->getMock();
        $this->entityClassResolver  = $this->getMockBuilder('Oro\Bundle\EntityBundle\ORM\EntityClassResolver')
            ->disableOriginalConstructor()
            ->getMock();
        $this->entityClassResolver->expects($this->any())
            ->method('getEntityClass')
            ->will(
                $this->returnCallback(
                    function ($entityName) {
                        return str_replace(':', '\\Entity\\', $entityName);
                    }
                )
            );

        $translator = $this->getMockBuilder('Symfony\Component\Translation\Translator')
            ->disableOriginalConstructor()
            ->getMock();
        $translator->expects($this->any())
            ->method('trans')
            ->will($this->returnArgument(0));

        $entityProvider = new EntityProvider(
            $this->entityConfigProvider,
            $this->extendConfigProvider,
            $this->entityClassResolver,
            $translator
        );

        $this->doctrine = $this->getMockBuilder('Symfony\Bridge\Doctrine\ManagerRegistry')
            ->disableOriginalConstructor()
            ->getMock();

        $this->provider = new EntityFieldProvider(
            $this->entityConfigProvider,
            $this->extendConfigProvider,
            $this->entityClassResolver,
            $this->doctrine,
            $translator,
            [],
            []
        );
        $this->provider->setEntityProvider($entityProvider);
    }

    public function testGetFieldsNoEntityConfig()
    {
        $entityName      = 'Acme:Test';
        $entityClassName = 'Acme\Entity\Test';

        $em = $this->getMockBuilder('Doctrine\ORM\EntityManager')
            ->disableOriginalConstructor()
            ->getMock();
        $this->doctrine->expects($this->any())
            ->method('getManagerForClass')
            ->with($entityClassName)
            ->will($this->returnValue($em));

        $this->entityConfigProvider->expects($this->any())
            ->method('hasConfig')
            ->with($entityClassName)
            ->will($this->returnValue(false));

        $result = $this->provider->getFields($entityName);
        $this->assertEquals([], $result);
    }

    public function testGetFieldsWithDefaultParameters()
    {
        $config = [
            'Acme\Entity\Test' => [
                'config' => [
                    'label'        => 'Test Label',
                    'plural_label' => 'Test Plural Label',
                    'icon'         => 'icon-test',
                ],
                'fields' => [
                    'field1' => [
                        'type'       => 'integer',
                        'identifier' => true,
                        'config'     => [
                            'label' => 'C',
                        ]
                    ],
                    'field2' => [
                        'type'   => 'string',
                        'config' => [
                            'label' => 'B',
                        ]
                    ],
                    'field3' => [
                        'type'   => 'string',
                        'config' => [
                            'label' => 'A',
                        ]
                    ],
                    'field4' => [
                        'type' => 'string',
                    ],
                ]
            ]
        ];
        $this->prepare($config);

        $result   = $this->provider->getFields('Acme:Test');
        $expected = [
            [
                'name'  => 'field3',
                'type'  => 'string',
                'label' => 'A',
            ],
            [
                'name'  => 'field2',
                'type'  => 'string',
                'label' => 'B',
            ],
            [
                'name'       => 'field1',
                'type'       => 'integer',
                'label'      => 'C',
                'identifier' => true
            ],
            [
                'name'  => 'field4',
                'type'  => 'string',
                'label' => 'field4',
            ],
        ];

        $this->assertEquals($expected, $result);
    }

    public function testGetFieldsWithRelations()
    {
        $this->prepareWithRelations();
        $result   = $this->provider->getFields('Acme:Test', true);
        $expected = [
            [
                'name'  => 'field3',
                'type'  => 'string',
                'label' => 'A',
            ],
            [
                'name'  => 'field2',
                'type'  => 'string',
                'label' => 'B',
            ],
            [
                'name'       => 'field1',
                'type'       => 'integer',
                'label'      => 'C',
                'identifier' => true
            ],
            [
                'name'  => 'field4',
                'type'  => 'string',
                'label' => 'field4',
            ],
            [
                'name'                => 'rel1',
                'type'                => 'integer',
                'label'               => 'Rel1',
                'relation_type'       => 'ref-many',
                'related_entity_name' => 'Acme\Entity\Test1'
            ],
        ];

        $this->assertEquals($expected, $result);
    }

    public function testGetFieldsWithRelationsAndDeepLevel()
    {
        $this->prepareWithRelations();
        $result   = $this->provider->getFields('Acme:Test', true, false, false, 1);
        $expected = [
            [
                'name'  => 'field3',
                'type'  => 'string',
                'label' => 'A',
            ],
            [
                'name'  => 'field2',
                'type'  => 'string',
                'label' => 'B',
            ],
            [
                'name'       => 'field1',
                'type'       => 'integer',
                'label'      => 'C',
                'identifier' => true
            ],
            [
                'name'  => 'field4',
                'type'  => 'string',
                'label' => 'field4',
            ],
            [
                'name'                  => 'rel1',
                'type'                  => 'integer',
                'label'                 => 'Rel1',
                'relation_type'         => 'ref-many',
                'related_entity_name'   => 'Acme\Entity\Test1',
                'related_entity_fields' => [
                    [
                        'name'  => 'Test1field2',
                        'type'  => 'string',
                        'label' => 'A'
                    ],
                    [
                        'name'       => 'id',
                        'type'       => 'integer',
                        'label'      => 'B',
                        'identifier' => true
                    ],
                ]
            ],
        ];

        $this->assertEquals($expected, $result);
    }

    public function testGetFieldsWithRelationsAndDeepLevelAndEntityDetails()
    {
        $this->prepareWithRelations();
<<<<<<< HEAD
        $result   = $this->provider->getFields('Acme:Test', true, true, false, 1);
=======
        $result   = $this->provider->getFields('Acme:Test', true, false, true, 1);
>>>>>>> c3142da0
        $expected = [
            [
                'name'  => 'field3',
                'type'  => 'string',
                'label' => 'A',
            ],
            [
                'name'  => 'field2',
                'type'  => 'string',
                'label' => 'B',
            ],
            [
                'name'       => 'field1',
                'type'       => 'integer',
                'label'      => 'C',
                'identifier' => true
            ],
            [
                'name'  => 'field4',
                'type'  => 'string',
                'label' => 'field4',
            ],
            [
                'name'                        => 'rel1',
                'type'                        => 'integer',
                'label'                       => 'Rel1',
                'relation_type'               => 'ref-many',
                'related_entity_name'         => 'Acme\Entity\Test1',
                'related_entity_label'        => 'Test1 Label',
                'related_entity_plural_label' => 'Test1 Plural Label',
                'related_entity_icon'         => 'icon-test1',
                'related_entity_fields'       => [
                    [
                        'name'  => 'Test1field2',
                        'type'  => 'string',
                        'label' => 'A'
                    ],
                    [
                        'name'       => 'id',
                        'type'       => 'integer',
                        'label'      => 'B',
                        'identifier' => true
                    ],
                ]
            ],
        ];

        $this->assertEquals($expected, $result);
    }

    public function testGetFieldsWithRelationsAndDeepLevelAndLastLevelRelations()
    {
        $this->prepareWithRelations();
        $result   = $this->provider->getFields('Acme:Test', true, false, false, 1, true);
        $expected = [
            [
                'name'  => 'field3',
                'type'  => 'string',
                'label' => 'A',
            ],
            [
                'name'  => 'field2',
                'type'  => 'string',
                'label' => 'B',
            ],
            [
                'name'       => 'field1',
                'type'       => 'integer',
                'label'      => 'C',
                'identifier' => true
            ],
            [
                'name'  => 'field4',
                'type'  => 'string',
                'label' => 'field4',
            ],
            [
                'name'                  => 'rel1',
                'type'                  => 'integer',
                'label'                 => 'Rel1',
                'relation_type'         => 'ref-many',
                'related_entity_name'   => 'Acme\Entity\Test1',
                'related_entity_fields' => [
                    [
                        'name'  => 'Test1field2',
                        'type'  => 'string',
                        'label' => 'A'
                    ],
                    [
                        'name'       => 'id',
                        'type'       => 'integer',
                        'label'      => 'B',
                        'identifier' => true
                    ],
                ]
            ],
        ];

        $this->assertEquals($expected, $result);
    }

    public function testGetFieldsWithRelationsAndDeepLevelAndLastLevelRelationsAndEntityDetails()
    {
        $this->prepareWithRelations();
<<<<<<< HEAD
        $result   = $this->provider->getFields('Acme:Test', true, true, false, 1, true);
=======
        $result   = $this->provider->getFields('Acme:Test', true, false, true, 1, true);
>>>>>>> c3142da0
        $expected = [
            [
                'name'  => 'field3',
                'type'  => 'string',
                'label' => 'A',
            ],
            [
                'name'  => 'field2',
                'type'  => 'string',
                'label' => 'B',
            ],
            [
                'name'       => 'field1',
                'type'       => 'integer',
                'label'      => 'C',
                'identifier' => true
            ],
            [
                'name'  => 'field4',
                'type'  => 'string',
                'label' => 'field4',
            ],
            [
                'name'                        => 'rel1',
                'type'                        => 'integer',
                'label'                       => 'Rel1',
                'relation_type'               => 'ref-many',
                'related_entity_name'         => 'Acme\Entity\Test1',
                'related_entity_label'        => 'Test1 Label',
                'related_entity_plural_label' => 'Test1 Plural Label',
                'related_entity_icon'         => 'icon-test1',
                'related_entity_fields'       => [
                    [
                        'name'  => 'Test1field2',
                        'type'  => 'string',
                        'label' => 'A'
                    ],
                    [
                        'name'       => 'id',
                        'type'       => 'integer',
                        'label'      => 'B',
                        'identifier' => true
                    ],
                    [
                        'name' => 'rel1',
                        'type' => 'integer',
                        'label' => 'Rel11',
                        'relation_type' => 'ref-one',
                        'related_entity_name' => 'Acme\Entity\Test11',
                        'related_entity_label' => 'Test11 Label',
                        'related_entity_plural_label' => 'Test11 Plural Label',
                        'related_entity_icon' => 'icon-test11'
                    ],
                ]
            ],
        ];

        $this->assertEquals($expected, $result);
    }

    public function testGetFieldsWithRelationsAndDeepLevelAndWithUnidirectional()
    {
        $this->prepareWithRelations();

        $this->entityConfigProvider->expects($this->any())
            ->method('getIds')
            ->will($this->returnValue([new EntityConfigId('entity', 'Acme\\Entity\\Test22')]));

        $result   = $this->provider->getFields('Acme:Test1', true, false, true, 1, false, false);
        $expected = [
            [
                'name'  => 'Test1field2',
                'type'  => 'string',
                'label' => 'A'
            ],
            [
                'name'       => 'id',
                'type'       => 'integer',
                'label'      => 'B',
                'identifier' => true
            ],
            [
                'name' => 'rel1',
                'type' => 'integer',
                'label' => 'Rel11',
                'relation_type' => 'ref-one',
                'related_entity_name' => 'Acme\Entity\Test11',
                'related_entity_fields' => [
                    [
                        'name' => 'Test11field2',
                        'type' => 'string',
                        'label' => 'A',
                    ],
                    [
                        'name' => 'id',
                        'type' => 'integer',
                        'label' => 'B',
                        'identifier' => 1
                    ]
                ]
            ],
            [
                'name' => 'Acme\Entity\Test22::Test22field1',
                'type' => 'ref-one',
                'label' => 'Test22 Label (A)',
                'relation_type'         => 'ref-one',
                'related_entity_name'   => 'Acme\Entity\Test22',
                'related_entity_fields' => [
                    [
                        'name'  => 'Test22field1',
                        'type'  => 'ref-one',
                        'label' => 'A'
                    ],
                    [
                        'name' => 'id',
                        'type' => 'integer',
                        'label' => 'B',
                        'identifier' => 1
                    ]
                ]
            ]
        ];

        $this->assertEquals($expected, $result);
    }

    /**
     * @SuppressWarnings(PHPMD.NPathComplexity)
     * @SuppressWarnings(PHPMD.CyclomaticComplexity)
     * @SuppressWarnings(PHPMD.ExcessiveMethodLength)
     */
    protected function prepare($config)
    {
        $metadata = [];
        foreach ($config as $entityClassName => $entityData) {
            $entityMetadata             = $this->getMockBuilder('Doctrine\ORM\Mapping\ClassMetadata')
                ->disableOriginalConstructor()
                ->getMock();
            $metadata[$entityClassName] = $entityMetadata;

            $fieldNames       = [];
            $fieldTypes       = [];
            $fieldIdentifiers = [];
            foreach ($entityData['fields'] as $fieldName => $fieldData) {
                $fieldNames[]       = $fieldName;
                $fieldTypes[]       = [$fieldName, $fieldData['type']];
                $fieldIdentifiers[] = [$fieldName, isset($fieldData['identifier']) ? $fieldData['identifier'] : false];
            }
            $entityMetadata->expects($this->any())
                ->method('getFieldNames')
                ->will($this->returnValue($fieldNames));
            $entityMetadata->expects($this->any())
                ->method('isIdentifier')
                ->will($this->returnValueMap($fieldIdentifiers));
            $entityMetadata->expects($this->any())
                ->method('getAssociationMappings')
                ->will(
                    $this->returnValue(
                        [
                            [
                                'targetEntity' => 'Acme\Entity\Test1',
                                'inversedBy'   => null,
                                'sourceEntity' => 'Acme\Entity\Test22',
                                'fieldName'    => 'Test22field1',
                                'type'         => 2
                            ]
                        ]
                    )
                );


            if (isset($entityData['relations'])) {
                $relNames         = [];
                $relTargetClasses = [];
                foreach ($entityData['relations'] as $relName => $relData) {
                    $fieldTypes[]       = [$relName, $relData['type']];
                    $relNames[]         = $relName;
                    $relTargetClasses[] = [$relName, $relData['target_class']];
                }
                $entityMetadata->expects($this->any())
                    ->method('getAssociationNames')
                    ->will($this->returnValue($relNames));
                $entityMetadata->expects($this->any())
                    ->method('getAssociationTargetClass')
                    ->will($this->returnValueMap($relTargetClasses));
                $entityMetadata->expects($this->any())
                    ->method('getAssociationMappedByTargetField')
                    ->will($this->returnValue('id'));
            }
            $entityMetadata->expects($this->any())
                ->method('getTypeOfField')
                ->will($this->returnValueMap($fieldTypes));
        }

        $em = $this->getMockBuilder('Doctrine\ORM\EntityManager')
            ->disableOriginalConstructor()
            ->getMock();
        $em->expects($this->any())
            ->method('getClassMetadata')
            ->will(
                $this->returnCallback(
                    function ($entityClassName) use (&$metadata) {
                        return $metadata[$entityClassName];
                    }
                )
            );
        $this->doctrine->expects($this->any())
            ->method('getManagerForClass')
            ->will($this->returnValue($em));

        $this->entityConfigProvider->expects($this->any())
            ->method('hasConfig')
            ->will(
                $this->returnCallback(
                    function ($className, $fieldName) use (&$config) {
                        if (isset($config[$className])) {
                            if ($fieldName === null) {
                                return true;
                            }
                            if (isset($config[$className]['fields'][$fieldName]['config'])) {
                                return true;
                            }
                            if (isset($config[$className]['relations'][$fieldName]['config'])) {
                                return true;
                            }
                        }

                        return false;
                    }
                )
            );
        $this->entityConfigProvider->expects($this->any())
            ->method('getConfig')
            ->will(
                $this->returnCallback(
                    function ($className, $fieldName) use (&$config) {
                        if (isset($config[$className])) {
                            if ($fieldName === null) {
                                return $this->getEntityConfig($className, $config[$className]['config']);
                            }
                            if (isset($config[$className]['fields'][$fieldName]['config'])) {
                                return $this->getEntityFieldConfig(
                                    $className,
                                    $fieldName,
                                    $config[$className]['fields'][$fieldName]['type'],
                                    $config[$className]['fields'][$fieldName]['config']
                                );
                            }
                            if (isset($config[$className]['relations'][$fieldName]['config'])) {
                                return $this->getEntityFieldConfig(
                                    $className,
                                    $fieldName,
                                    $config[$className]['relations'][$fieldName]['type'],
                                    $config[$className]['relations'][$fieldName]['config']
                                );
                            }
                        }

                        return null;
                    }
                )
            );
    }

    /**
     * @SuppressWarnings(PHPMD.ExcessiveMethodLength)
     */
    protected function prepareWithRelations()
    {
        $config = [
            'Acme\Entity\Test'    => [
                'config'    => [
                    'label'        => 'Test Label',
                    'plural_label' => 'Test Plural Label',
                    'icon'         => 'icon-test',
                ],
                'fields'    => [
                    'field1' => [
                        'type'       => 'integer',
                        'identifier' => true,
                        'config'     => [
                            'label' => 'C',
                        ]
                    ],
                    'field2' => [
                        'type'   => 'string',
                        'config' => [
                            'label' => 'B',
                        ]
                    ],
                    'field3' => [
                        'type'   => 'string',
                        'config' => [
                            'label' => 'A',
                        ]
                    ],
                    'field4' => [
                        'type' => 'string',
                    ],
                ],
                'relations' => [
                    'rel1' => [
                        'target_class' => 'Acme\Entity\Test1',
                        'type'         => 'ref-many',
                        'config'       => [
                            'label' => 'Rel1',
                        ]
                    ],
                ]
            ],
            'Acme\Entity\Test1'   => [
                'config'    => [
                    'label'        => 'Test1 Label',
                    'plural_label' => 'Test1 Plural Label',
                    'icon'         => 'icon-test1',
                ],
                'fields'    => [
                    'id'          => [
                        'type'       => 'integer',
                        'identifier' => true,
                        'config'     => [
                            'label' => 'B',
                        ]
                    ],
                    'Test1field2' => [
                        'type'   => 'string',
                        'config' => [
                            'label' => 'A',
                        ]
                    ],
                ],
                'relations' => [
                    'rel1' => [
                        'target_class' => 'Acme\Entity\Test11',
                        'type'         => 'ref-one',
                        'config'       => [
                            'label' => 'Rel11',
                        ]
                    ],
                ]
            ],
            'Acme\Entity\Test11'  => [
                'config'    => [
                    'label'        => 'Test11 Label',
                    'plural_label' => 'Test11 Plural Label',
                    'icon'         => 'icon-test11',
                ],
                'fields'    => [
                    'id'           => [
                        'type'       => 'integer',
                        'identifier' => true,
                        'config'     => [
                            'label' => 'B',
                        ]
                    ],
                    'Test11field2' => [
                        'type'   => 'string',
                        'config' => [
                            'label' => 'A',
                        ]
                    ],
                ],
                'relations' => [
                    'rel1' => [
                        'target_class' => 'Acme\Entity\Test111',
                        'type'         => 'ref-one',
                        'config'       => [
                            'label' => 'Rel111',
                        ]
                    ],
                ]
            ],
            'Acme\Entity\Test111' => [
                'config' => [
                    'label'        => 'Test111 Label',
                    'plural_label' => 'Test111 Plural Label',
                    'icon'         => 'icon-test111',
                ],
                'fields' => [
                    'id'            => [
                        'type'       => 'integer',
                        'identifier' => true,
                        'config'     => [
                            'label' => 'B',
                        ]
                    ],
                    'Test111field2' => [
                        'type'   => 'string',
                        'config' => [
                            'label' => 'A',
                        ]
                    ],
                ],
            ],
            'Acme\Entity\Test22' => [
                'config' => [
                    'label' => 'Test22 Label',
                    'plural_label' => 'Test22 Plural Label',
                    'icon'         => 'icon-test22',
                ],
                'fields' => [
                    'id'            => [
                        'type'       => 'integer',
                        'identifier' => true,
                        'config'     => [
                            'label' => 'B',
                        ]
                    ],
                    'Test22field1' => [
                        'type'   => 'ref-one',
                        'config' => [
                            'label' => 'A',
                        ]
                    ],
                ]
            ]
        ];
        $this->prepare($config);
    }

    protected function getEntityConfig($entityClassName, $values)
    {
        $entityConfigId = new EntityConfigId('entity', $entityClassName);
        $entityConfig   = new Config($entityConfigId);
        $entityConfig->setValues($values);

        return $entityConfig;
    }

    protected function getEntityFieldConfig($entityClassName, $fieldName, $fieldType, $values)
    {
        $entityFieldConfigId = new FieldConfigId('entity', $entityClassName, $fieldName, $fieldType);
        $entityFieldConfig   = new Config($entityFieldConfigId);
        $entityFieldConfig->setValues($values);

        return $entityFieldConfig;
    }

    protected function getEntityIds($entityClassName, $config)
    {
        $result = [];
        foreach ($config[$entityClassName]['fields'] as $fieldName => $fieldConfig) {
            $result[] = new FieldConfigId('entity', $entityClassName, $fieldName, $fieldConfig['type']);
        }

        return $result;
    }
}<|MERGE_RESOLUTION|>--- conflicted
+++ resolved
@@ -204,7 +204,7 @@
     public function testGetFieldsWithRelationsAndDeepLevel()
     {
         $this->prepareWithRelations();
-        $result   = $this->provider->getFields('Acme:Test', true, false, false, 1);
+        $result   = $this->provider->getFields('Acme:Test', true, false, false, false, 1);
         $expected = [
             [
                 'name'  => 'field3',
@@ -255,11 +255,7 @@
     public function testGetFieldsWithRelationsAndDeepLevelAndEntityDetails()
     {
         $this->prepareWithRelations();
-<<<<<<< HEAD
-        $result   = $this->provider->getFields('Acme:Test', true, true, false, 1);
-=======
-        $result   = $this->provider->getFields('Acme:Test', true, false, true, 1);
->>>>>>> c3142da0
+        $result   = $this->provider->getFields('Acme:Test', true, false, true, false, 1);
         $expected = [
             [
                 'name'  => 'field3',
@@ -313,7 +309,7 @@
     public function testGetFieldsWithRelationsAndDeepLevelAndLastLevelRelations()
     {
         $this->prepareWithRelations();
-        $result   = $this->provider->getFields('Acme:Test', true, false, false, 1, true);
+        $result   = $this->provider->getFields('Acme:Test', true, false, false, false, 1, true);
         $expected = [
             [
                 'name'  => 'field3',
@@ -364,11 +360,7 @@
     public function testGetFieldsWithRelationsAndDeepLevelAndLastLevelRelationsAndEntityDetails()
     {
         $this->prepareWithRelations();
-<<<<<<< HEAD
-        $result   = $this->provider->getFields('Acme:Test', true, true, false, 1, true);
-=======
-        $result   = $this->provider->getFields('Acme:Test', true, false, true, 1, true);
->>>>>>> c3142da0
+        $result   = $this->provider->getFields('Acme:Test', true, false, true, false, 1, true);
         $expected = [
             [
                 'name'  => 'field3',
@@ -437,7 +429,7 @@
             ->method('getIds')
             ->will($this->returnValue([new EntityConfigId('entity', 'Acme\\Entity\\Test22')]));
 
-        $result   = $this->provider->getFields('Acme:Test1', true, false, true, 1, false, false);
+        $result   = $this->provider->getFields('Acme:Test1', true, false, false, true, 1, false, false);
         $expected = [
             [
                 'name'  => 'Test1field2',
