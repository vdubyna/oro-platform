<?php

namespace Oro\Bundle\EntityBundle\Helper;

use Doctrine\ORM\Mapping\ClassMetadata;

use Oro\Bundle\EntityConfigBundle\Metadata\EntityMetadata;
use Rhumsaa\Uuid\Console\Exception;

use Oro\Bundle\EntityConfigBundle\Metadata\EntityMetadata;

use Symfony\Component\PropertyAccess\PropertyAccess;

class DictionaryHelper
{
    const DEFAULT_SEARCH_FIELD = 'label';

    /** @var \Symfony\Component\PropertyAccess\PropertyAccessor */
    protected $accessor;

    public function __construct()
    {
        $this->accessor = PropertyAccess::createPropertyAccessor();
    }

    /**
     * @param ClassMetadata $metadata
     * @return mixed
     */
    public function getNamePrimaryKeyField(ClassMetadata $metadata)
    {
        $idNames = $metadata->getIdentifierFieldNames();
        if (count($idNames) !== 1) {
            throw new Exception(
                sprintf('Primary key for entity %s is absent or contains more than one field', $metadata->getName())
            );
        }

        return $idNames[0];
    }

    /**
     * @param ClassMetadata  $doctrineMetadata
     * @param EntityMetadata $entityMetadata
     *
<<<<<<< HEAD
     * @return string
     * @throws \LogicException
     */
    public function getNameLabelField(ClassMetadata $doctrineMetadata, EntityMetadata $entityMetadata)
    {
        $fieldNames = $doctrineMetadata->getFieldNames();

        if (isset($entityMetadata->defaultValues['grouping']['dictionaryValueField'])) {
            $fieldName = $entityMetadata->defaultValues['grouping']['dictionaryValueField'];
            if (in_array($fieldName, $fieldNames)) {
                return $fieldName;
            }
        }

        foreach ($this->getDefaultValueFields() as $fieldName) {
            if (in_array($fieldName, $fieldNames)) {
                return $fieldName;
            }
        }

        throw new \LogicException(sprintf('Value field is not configured for class %s', $doctrineMetadata->getName()));
    }

    /**
     * @return array
     */
    protected function getDefaultValueFields()
    {
        return ['label', 'name'];
=======
     * @return array
     * @throws \LogicException
     */
    public function getSearchFields(ClassMetadata $doctrineMetadata, EntityMetadata $entityMetadata)
    {
        $fieldNames = $doctrineMetadata->getFieldNames();

        if (isset($entityMetadata->defaultValues['dictionary']['search_fields'])) {
            $searchFields = $entityMetadata->defaultValues['dictionary']['search_fields'];
            foreach ($searchFields as $key => $searchField) {
                if (!in_array($searchField, $fieldNames)) {
                    unset($fieldNames[$key]);
                }
            }
        }

        if (!empty($searchFields)) {
            return $searchFields;
        } elseif (in_array(self::DEFAULT_SEARCH_FIELD, $fieldNames)) {
            return [self::DEFAULT_SEARCH_FIELD];
        }

        throw new \LogicException(
            sprintf('Search fields are not configured for class %s', $doctrineMetadata->getName())
        );
    }

    /**
     * @param ClassMetadata  $doctrineMetadata
     * @param EntityMetadata $entityMetadata
     *
     * @return string|null
     */
    public function getRepresentationField(ClassMetadata $doctrineMetadata, EntityMetadata $entityMetadata)
    {
        $fieldNames = $doctrineMetadata->getFieldNames();

        if (isset($entityMetadata->defaultValues['dictionary']['representation_field'])) {
            $representationField = $entityMetadata->defaultValues['dictionary']['representation_field'];
            if (in_array($representationField, $fieldNames)) {
                return $representationField;
            }
        }

        return null;
>>>>>>> d58c7d0b
    }
}<|MERGE_RESOLUTION|>--- conflicted
+++ resolved
@@ -4,7 +4,6 @@
 
 use Doctrine\ORM\Mapping\ClassMetadata;
 
-use Oro\Bundle\EntityConfigBundle\Metadata\EntityMetadata;
 use Rhumsaa\Uuid\Console\Exception;
 
 use Oro\Bundle\EntityConfigBundle\Metadata\EntityMetadata;
@@ -43,37 +42,6 @@
      * @param ClassMetadata  $doctrineMetadata
      * @param EntityMetadata $entityMetadata
      *
-<<<<<<< HEAD
-     * @return string
-     * @throws \LogicException
-     */
-    public function getNameLabelField(ClassMetadata $doctrineMetadata, EntityMetadata $entityMetadata)
-    {
-        $fieldNames = $doctrineMetadata->getFieldNames();
-
-        if (isset($entityMetadata->defaultValues['grouping']['dictionaryValueField'])) {
-            $fieldName = $entityMetadata->defaultValues['grouping']['dictionaryValueField'];
-            if (in_array($fieldName, $fieldNames)) {
-                return $fieldName;
-            }
-        }
-
-        foreach ($this->getDefaultValueFields() as $fieldName) {
-            if (in_array($fieldName, $fieldNames)) {
-                return $fieldName;
-            }
-        }
-
-        throw new \LogicException(sprintf('Value field is not configured for class %s', $doctrineMetadata->getName()));
-    }
-
-    /**
-     * @return array
-     */
-    protected function getDefaultValueFields()
-    {
-        return ['label', 'name'];
-=======
      * @return array
      * @throws \LogicException
      */
@@ -119,6 +87,5 @@
         }
 
         return null;
->>>>>>> d58c7d0b
     }
 }