--- conflicted
+++ resolved
@@ -67,13 +67,8 @@
         /**
          * Converts collection in to an object that is used for API requests
          *
-<<<<<<< HEAD
-         * @param {Object?} options
-         * @return {Object.<string, {data: Array.<EntityModel.identifier>}>}
-=======
          * @param {Object} [options]
-         * @return {Object<string, {data: Array<Object>}>}
->>>>>>> a5a19d23
+         * @return {Object.<string, {data: Array.<Object>}>}
          */
         toJSON: function(options) {
             var data = this.map(function(model) {
