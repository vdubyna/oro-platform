define(function(require) {
    'use strict';

<<<<<<< HEAD
    var EntityStructureDataProvider;
    var _ = require('underscore');
    var EntityError = require('oroentity/js/entity-error');
    var errorHandler = require('oroentity/js/app/services/entity-structure-error-handler');
    var EntityTreeNode = require('oroentity/js/app/services/entity-tree-node');
=======
    const _ = require('underscore');
    const EntityError = require('oroentity/js/entity-error');
    const errorHandler = require('oroentity/js/app/services/entity-structure-error-handler');
>>>>>>> 80ffa6f5
    /** @type {Registry} */
    const registry = require('oroui/js/app/services/registry');
    const EntityStructuresCollection = require('oroentity/js/app/models/entitystructures-collection');
    const fieldFilterers = require('oroentity/js/app/services/entity-field-filterers');
    const BaseClass = require('oroui/js/base-class');

    /**
     * Filter function for entity fields
     *
     * @callback fieldsFilterer
     * @param {string} entityName
     * @param {Array.<Object>} entityFields
     * @return {Array.<Object>}
     */

    /**
     * @typedef {Object} FilterConfig
     * @property {Object.<string, boolean>} [optionsFilter] acceptable entity's and fields' options
     *  example:
     *      {auditable: true, configurable: true, unidirectional: false}
     * @property {[Object|string]} [exclude]
     * @property {[Object|string]} [include]
     * @property {fieldsFilterer|null} [fieldsFilterer]
     * @property {boolean} [isRestrictiveWhitelist]
     * @property {Object.<string, Object.<string, boolean>>} [fieldsFilterWhitelist]
     * @property {Object.<string, Object.<string, boolean>>} [fieldsFilterBlacklist]
     * @property {Object.<string, Object.<string, Object>>} [fieldsDataUpdate]
     */

    /**
     * Field signature, base information of entity field
     *
     * @typedef {Object} FieldSignature
     * @property {string} field - name of field
     * @property {string} entity - class name of related entity, that can be assigned to the field
     * @property {string} parent_entity - class name of parent entity
     * @property {string} [type] - field type
     *      example: 'string', 'text', 'integer', 'decimal', 'float', 'percent', 'date', 'boolean' and other
     * @property {string} [relationType] - field's relation type
     *      example: 'manyToOne', 'manyToMany', 'oneToMany', 'oneToOne'
     * @property {boolean} [identifier] - flag of field is the identifier of entity
     */

    /**
     * Error handler object used to handle EntityError in the safe methods
     *
     * @typedef {Object} ErrorHandler
     * @property {function(EntityError)} handle takes care of EntityError inside methods with "Safely" suffix
     * @property {Function} handleOutdatedDataError is used for handling error of outdated cache
     */

    /**
     * Parsed field path to the chain with an extra information for each part
     * Example:
     *  [{
     *      entity: {Object},
     *      path: "",
     *      basePath: ""
     *  }, {
     *      entity: {Object},
     *      field: {Object},
     *      path: "account",
     *      basePath: "account+Oro\[...]\Account"
     *  }, {
     *      entity: {Object},
     *      field: {Object},
     *      path: "account+Oro\[...]\Account::contacts",
     *      basePath: "account+Oro\[...]\Account::contacts+Oro\[...]Contact"
     *  }, {
     *      field: {Object},
     *      path: "account+Oro\[...]\Account::contacts+Oro\[...]\Contact::firstName"
     *  }]
     *
     * @typedef {Array.<{entity: {Object}, field: {Object}, path: {string}, basePath: {string}}>} EntityFieldChain
     */

    /**
     * Identifier of field (field path), goes from root entity and consist of
     *  '`fieldName`+`entityName`::`fieldName`+`entityName`::`fieldName`'
     * Example:
     *  account+Oro\[...]\Account::contacts+Oro\[...]\Contact::firstName
     *
     * @typedef {string} fieldId
     */

    /**
     * Property path of field, goes from root entity and consist of
     *  '`fieldName`.`fieldName`.`fieldName`'
     * Example:
     *  account.contacts.firstName
     *
     * @typedef {string} propertyPath
     */

    const EntityStructureDataProvider = BaseClass.extend(/** @lends EntityStructureDataProvider.prototype */{
        cidPrefix: 'esdp',

        /**
         * @type {ErrorHandler}
         */
        errorHandler: errorHandler,

        /**
         * @type {EntityStructuresCollection}
         */
        collection: null,

        /**
         * @type {EntityModel}
         */
        rootEntity: null,

        /**
         * @type {string}
         */
        rootEntityClassName: void 0,

        /**
         * Flag says if only fields from whitelist has to be represented in results
         *
         * @type {boolean}
         */
        isRestrictiveWhitelist: false,

        /**
         * Whitelist of fields that has NOT to be filtered out
         *  first key is entity class name
         *  second key is field name
         *  the value is boolean flag, means the field has to be included to results
         *
         *  examples:
         *      {'Oro\\Bundle\\UserBundle\\Entity\\User': {groups: true}} - groups field of User entity
         *          has to be included to results, despite it might not pass the filters
         *
         * @type {Object.<string, Object.<string, boolean>>}
         */
        fieldsFilterWhitelist: null,

        /**
         * Blacklist of fields that HAS to be filtered out
         *  first key is entity class name
         *  second key is field name
         *  the value is boolean flag, means the field has to be excluded from results
         *
         *  examples:
         *      {'Oro\\Bundle\\UserBundle\\Entity\\User': {groups: true}} - groups field of User entity
         *          has to be excluded from results, despite it might pass the filters
         *
         * @type {Object.<string, Object.<string, boolean>>}
         */
        fieldsFilterBlacklist: null,

        /**
         * DataUpdate that has to be applied to fields of filtered results
         *
         *  examples:
         *      {'Oro\\Bundle\\UserBundle\\Entity\\User': {
         *          groups: {type: 'enum'},  // groups field of User entity will be represented as enum
         *          viewHistory: {type: 'collection', label: 'View history'} // new field will be added
         *      }}
         *
         * @type {Object.<string, Object.<string, Object>>}
         */
        fieldsDataUpdate: null,

        /**
         * Array of rule objects or strings that will be used for entries filtering
         *  examples:
         *      ['relationType'] - will exclude all entries that has 'relationType' key (means relational fields)
         *      [{type: 'date'}] - will exclude all entries that has property "type" equals to "date"
         * @type {[Object|string]}
         */
        exclude: null,

        /**
         * Format same as exclude option
         * @type {[Object|string]}
         */
        include: null,

        /**
         * List of acceptable options of entities and fields, is used for filtering
         *  example:
         *      {auditable: true, configurable: true, unidirectional: false}
         * @type {Object.<string, boolean>}
         */
        optionsFilter: null,

        /**
         * Same as optionsFilter, but filtered from options that require special filterer method
         * @type {Object.<string, boolean>}
         */
        regularOptionsFilter: null,

        /**
         * List of filterer functions are used to filter entity fields
         *
         * @type {Object.<string, Function>}
         */
        fieldFilterers: null,

        /**
         * Allow to define advances filter function for entity fields
         *
         * @type {fieldsFilterer|null}
         */
        fieldsFilterer: null,

        /**
         * @inheritdoc
         */
        constructor: function EntityStructureDataProvider(options) {
            EntityStructureDataProvider.__super__.constructor.call(this, options);
        },

        /**
         * @inheritdoc
         * @param {Object} options
         * @param {EntityStructuresCollection} options.collection
         * @param {string} [options.rootEntity] class name of root entity
         * @param {string} [options.filterPreset] name of filter preset
         * @param {Object.<string, boolean>} [options.optionsFilter] acceptable entity's and fields' options
         *  example:
         *      {auditable: true, configurable: true, unidirectional: false}
         * @param {[Object|string]} [options.exclude]
         * @param {[Object|string]} [options.include]
         * @param {fieldsFilterer} [options.fieldsFilterer]
         * @param {boolean} [options.isRestrictiveWhitelist]
         * @param {Object.<string, Object.<string, boolean>>} [options.fieldsFilterWhitelist]
         * @param {Object.<string, Object.<string, boolean>>} [options.fieldsFilterBlacklist]
         * @param {Object.<string, Object.<string, Object>>} [options.fieldsDataUpdate]
         */
        initialize: function(options) {
            _.extend(this, _.pick(options, 'collection', 'errorHandler'));
            if (!(this.collection instanceof EntityStructuresCollection)) {
                throw new TypeError('The option `collection` has to be an instance of `EntityStructuresCollection`');
            }

            this.fieldFilterers = {};
            this._toggleFilterer('relationToAvailableEntity', true);
            if (options.filterPreset) {
                this.setFilterPreset(options.filterPreset);
            }
            this._configureFilter(_.pick(options, _.keys(EntityStructureDataProvider._filterConfigDefaults)));

            if (options.rootEntity) {
                this.rootEntityClassName = options.rootEntity;
            }

            this.collection.ensureSync().then(this.onCollectionSync.bind(this));

            EntityStructureDataProvider.__super__.initialize.call(this, options);
        },

        /**
         * @inheritdoc
         */
        dispose: function() {
            delete this.collection;
            delete this.fieldFilterers;
            EntityStructureDataProvider.__super__.dispose.call(this);
        },

        /**
         * Handles collection sync action and updates the provider
         */
        onCollectionSync: function() {
            const className = this.rootEntityClassName;
            if (!this.disposed && className && (!this.rootEntity || this.rootEntity.get('className') !== className)) {
                this.setRootEntityClassName(className);
            }
        },

        /**
         * Finds EntityModel in collection by className and preserves search result in property
         *
         * @param {string} className class name of entity, like 'Oro\Bundle\UserBundle\Entity\User'
         */
        setRootEntityClassName: function(className) {
            this.rootEntityClassName = className || void 0;
            this.rootEntity = className ? this.collection.getEntityModelByClassName(className) : null;
        },

        _configureFilter: function(filterConfig) {
            if (filterConfig.optionsFilter) {
                this.setOptionsFilter(filterConfig.optionsFilter);
            }
            if (filterConfig.exclude) {
                this.setExcludeRules(filterConfig.exclude);
            }
            if (filterConfig.include) {
                this.setIncludeRules(filterConfig.include);
            }
            _.extend(this, _.omit(filterConfig, 'optionsFilter', 'exclude', 'include'));
        },

        /**
         * Configure filters on the base of preset name
         *
         * @param {string} presetName
         */
        setFilterPreset: function(presetName) {
            if (!(presetName in EntityStructureDataProvider._filterPresets)) {
                throw new TypeError('Filter preset `' + presetName + '` is not defined');
            }
            var filterConfig = EntityStructureDataProvider._filterPresets[presetName];
            this._configureFilter(_.defaults(filterConfig, EntityStructureDataProvider._filterConfigDefaults));
        },

        /**
         * Defines options filter
         *  example:
         *     {auditable: true, configurable: true, unidirectional: false}
         *
         * @param {Object.<string, boolean>} optionsFilter
         */
        setOptionsFilter: function(optionsFilter) {
            this.optionsFilter = optionsFilter || {};
            const specialOptions = ['exclude', 'unidirectional', 'auditable', 'relation'];
            this.regularOptionsFilter = _.omit(this.optionsFilter, specialOptions);
            this._toggleFilterer('options', !_.isEmpty(this.regularOptionsFilter));
            _.each(specialOptions, function(option) {
                this._toggleFilterer(option, option in this.optionsFilter);
            }, this);
        },

        /**
         * Defines exclude rules for fields
         *  examples:
         *      ['relationType'] - will exclude all entries that has 'relationType' key (means relational fields)
         *      [{type: 'date'}] - will exclude all entries that has property "type" equals to "date"
         *
         * @param {[Object|string]} exclude
         */
        setExcludeRules: function(exclude) {
            this.exclude = exclude;
            this._toggleFilterer('excludeByRules', !_.isEmpty(this.exclude));
        },

        /**
         * Defines include rules for fields
         *  examples:
         *      ['relationType'] - will include all entries that has 'relationType' key (means relational fields)
         *      [{type: 'date'}] - will include all entries that has property "type" equals to "date"
         *
         * @param {[Object|string]} include
         */
        setIncludeRules: function(include) {
            this.include = include;
            this._toggleFilterer('includeByRules', !_.isEmpty(this.include));
        },

        /**
         * Switches on/off filterer function
         *
         * @param {string} name
         * @param {boolean} flag
         * @protected
         */
        _toggleFilterer: function(name, flag) {
            if (flag) {
                this.fieldFilterers[name] = fieldFilterers[name];
            } else {
                delete this.fieldFilterers[name];
            }
        },

        /**
         * Return list of routes for entity pages
         * example:
         *      {name: 'oro_user_index', view: 'oro_user_view'}
         *
         * @returns {Object.<string, string>}
         */
        getEntityRoutes: function() {
            return this.rootEntity && this.rootEntity.get('routes') || {};
        },

        /**
         * Filters fields of entity
         *  first check if the field in white or black list
         *  then matches field to filterers
         *
         * @param {Object} entityData
         * @param {string} entityData.className
         * @param {Array.<Object>} entityData.fields
         * @protected
         */
        _filterEntityFields: function(entityData) {
            var entityClassName = entityData.className;
            if (!_.isEmpty(this.fieldFilterers)) {
                entityData.fields = _.filter(entityData.fields, function(field) {
                    return this._isWhitelistedField(entityClassName, field) ||
                        !this.isRestrictiveWhitelist &&
                        !this._isBlacklistedField(entityClassName, field) &&
                        this._matchFieldFilterers(entityClassName, field);
                }, this);
            }

            if (this.fieldsFilterer) {
                entityData.fields = this.fieldsFilterer(entityClassName, entityData.fields);
            }
        },

        /**
         * Check if the field matches all filterers functions
         *
         * @param {string} entityClassName
         * @param {Object} field
         * @return {boolean}
         * @protected
         */
        _matchFieldFilterers: function(entityClassName, field) {
            return _.every(this.fieldFilterers, function(filterer) {
                return filterer.call(this, field, entityClassName);
            }, this);
        },

        /**
         * Check if field is in the white list
         *
         * @param {string} entityClassName
         * @param {Object} field
         * @return {boolean}
         * @protected
         */
        _isWhitelistedField: function(entityClassName, field) {
            return _.result(_.result(this.fieldsFilterWhitelist, entityClassName), field.name, false);
        },

        /**
         * Check if field is in the black list
         *
         * @param {string} entityClassName
         * @param {Object} field
         * @return {boolean}
         * @protected
         */
        _isBlacklistedField: function(entityClassName, field) {
            return _.result(_.result(this.fieldsFilterBlacklist, entityClassName), field.name, false);
        },

        /**
         * Extracts entity data from the model
         *
         * @param {EntityModel} entityModel
         * @return {Object}
         * @protected
         */
        _extractEntityData: function(entityModel) {
<<<<<<< HEAD
            var entityData = entityModel.getAttributes();
            entityData.fields = entityData.fields.map(this._extractFieldData.bind(this, entityData));
            this._filterEntityFields(entityData);
            this._applyEntityFieldsUpdates(entityData);
            if (entityData.options) {
                entityData.options = _.clone(entityData.options);
            }
            if (entityData.routes) {
                entityData.routes = _.clone(entityData.routes);
            }
            return entityData;
        },

        /**
         * Extracts field data from original
         *
         * @param {Object} entityData
         * @param {Object} fieldData
         * @return {Object}
         * @protected
         */
        _extractFieldData: function(entityData, fieldData) {
            fieldData = _.clone(fieldData);
            fieldData.parentEntity = entityData;
            if (fieldData.relationType && _.contains(['enum', 'multiEnum'], fieldData.type)) {
                // @todo, should be fixed in API
                // `enum` or `multiEnum` field has to be with empty relationType
                // same as `tag` and `dictionary` types
                fieldData.relationType = '';
            }
            Object.defineProperty(fieldData, 'relatedEntity', {
                get: _.partial(function(provider) {
                    var relatedEntityModel;
                    if (this.relatedEntityName && this.relationType) {
                        relatedEntityModel = provider.collection.getEntityModelByClassName(this.relatedEntityName);
                    }
                    return relatedEntityModel ? provider._extractEntityData(relatedEntityModel) : null;
                }, this),
                enumerable: true
=======
            const attrs = entityModel.getAttributes();
            attrs.fields = attrs.fields.map(function(fieldData) {
                fieldData = _.clone(fieldData);
                fieldData.entity = attrs;
                if (attrs.className) {
                    fieldData.entityClassName = attrs.className;
                }
                if (fieldData.relationType && _.contains(['enum', 'multiEnum'], fieldData.type)) {
                    // @todo, should be fixed in API
                    // `enum` or `multiEnum` field has to be with empty relationType
                    // same as `tag` and `dictionary` types
                    fieldData.relationType = '';
                }
                if (fieldData.options) {
                    fieldData.options = _.clone(fieldData.options);
                }
                return fieldData;
>>>>>>> 80ffa6f5
            });
            if (fieldData.options) {
                fieldData.options = _.clone(fieldData.options);
            }
            return fieldData;
        },

        /**
         * Applies field data updates
         *
         * @param {Object} entityData
         * @param {string} entityData.className
         * @param {Array.<Object>} entityData.fields
         * @protected
         */
        _applyEntityFieldsUpdates: function(entityData) {
            var fields = entityData.fields;
            var fieldsDataUpdate = _.result(this.fieldsDataUpdate, entityData.className);
            if (!fieldsDataUpdate) {
                return;
            }
            _.each(fieldsDataUpdate, function(fieldUpdate, fieldName) {
                fieldUpdate = _.defaults({name: fieldName}, _.omit(fieldUpdate, 'entity', 'relatedEntity'));
                var field = _.findWhere(fields, {name: fieldName});
                if (field) {
                    _.extend(field, fieldUpdate);
                } else {
                    fields.push(this._extractFieldData(entityData, fieldUpdate));
                }
            }, this);
        },

        /**
         * Parses path-string and returns array of objects
         *  in case fieldId is invalid, throws EntityError with proper error message
         *
         * @param {fieldId} fieldId
         * @return {EntityFieldChain}
         * @throws {EntityError} -- in case invalid fieldId
         */
        pathToEntityChain: function(fieldId) {
            let entityModel;
            if (!this.rootEntity) {
                return [];
            }

            const chain = [{
                entity: this._extractEntityData(this.rootEntity),
                path: '',
                basePath: ''
            }];

            if (!fieldId) {
                return this.rootEntity ? chain : [];
            }

            try {
                _.each(fieldId.split('+'), function(part, i) {
                    let fieldName;
                    let entityClassName;
                    let pos;

                    if (i === 0) {
                        // first item is always just a field name
                        fieldName = part;
                    } else {
                        pos = part.indexOf('::');
                        if (pos !== -1) {
                            entityClassName = part.slice(0, pos);
                            fieldName = part.slice(pos + 2);
                        } else {
                            entityClassName = part;
                        }
                    }

                    if (entityClassName) {
                        // set entity for previous chain part
                        entityModel = this.collection.getEntityModelByClassName(entityClassName);
                        chain[i].entity = this._extractEntityData(entityModel);
                    }

                    if (fieldName) {
                        part = {
                            // take field from entity of previous chain part
                            field: _.find(chain[i].entity.fields, {name: fieldName})
                        };
                        chain.push(part);
                        part.path = this.entityChainToPath(chain);
                        if (part.field.relatedEntityName) {
                            part.basePath = part.path + '+' + part.field.relatedEntityName;
                        }
                    }
                }, this);
            } catch (e) {
                throw new EntityError('Can not build entity chain by given path "' + fieldId + '"');
            }

            return chain;
        },

        /**
         * Parses path-string and returns array of objects
         *  in case fieldId is invalid, handles the error and returns empty chain
         *
         * @param {fieldId} fieldId
         * @return {EntityFieldChain}
         */
        pathToEntityChainSafely: function(fieldId) {
            let chain;

            try {
                chain = this.pathToEntityChain(fieldId);
            } catch (error) {
                this.errorHandler.handle(error);
            }

            return chain || [];
        },

        /**
         * Check path-string if it is valid
         *
         * @param {fieldId} fieldId
         * @return {boolean}
         */
        validatePath: function(fieldId) {
            let isValid = true;

            try {
                this.pathToEntityChain(fieldId);
            } catch (ex) {
                isValid = false;
            }

            return isValid;
        },

        /**
         * Parses path-string and returns array of objects and trims trailing field
         *  in case fieldId is invalid, throws EntityError with proper error message
         *
         * @param {fieldId} fieldId
         * @return {EntityFieldChain}
         * @throws {EntityError} -- in case invalid fieldId
         */
        pathToEntityChainExcludeTrailingField: function(fieldId) {
            const chain = this.pathToEntityChain(fieldId);
            // if last item in the chain is a field -- trim it
            return _.last(chain).entity === void 0 ? chain.slice(0, -1) : chain;
        },

        /**
         * Parses path-string and returns array of objects and trims trailing field
         *  in case fieldId is invalid, handles the error and returns empty chain
         *
         * @param {fieldId} fieldId
         * @return {EntityFieldChain}
         */
        pathToEntityChainExcludeTrailingFieldSafely: function(fieldId) {
            let chain;

            try {
                chain = this.pathToEntityChainExcludeTrailingField(fieldId);
            } catch (error) {
                this.errorHandler.handle(error);
            }

            return chain || [];
        },

        /**
         * Combines path-string from array of objects
         *  in case entity field chain is invalid, throws EntityError with proper error message
         *
         * @param {EntityFieldChain} chain
         * @return {fieldId}
         * @throws {EntityError} -- in case invalid chain
         */
        entityChainToPath: function(chain) {
            try {
                chain = _.map(chain.slice(1), function(part) {
                    let result = part.field.name;
                    if (part.entity) {
                        result += '+' + part.entity.className;
                    }
                    return result;
                });
            } catch (e) {
                throw new EntityError('Can not build field path from given chain');
            }

            const path = chain.join('::');

            return path;
        },

        /**
         * Combines path-string from array of objects
         *  in case entity field chain is invalid, handles the error and returns empty field path
         *
         * @param {EntityFieldChain} chain
         * @return {fieldId}
         */
        entityChainToPathSafely: function(chain) {
            let path;

            try {
                path = this.entityChainToPath(chain);
            } catch (error) {
                this.errorHandler.handle(error);
            }

            return path || '';
        },

        /**
         * Prepares the object with field's info which can be matched for conditions
         *  in case invalid entity field path, handles the error and returns null as field signature
         *
         * @param {fieldId} fieldId - field Path
         * @return {FieldSignature|null}
         */
        getFieldSignatureSafely: function(fieldId) {
            let signature = null;
            let chain;

            if (!fieldId) {
                return signature;
            }

            try {
                chain = this.pathToEntityChain(fieldId);
            } catch (error) {
                this.errorHandler.handle(error);
                return signature;
            }

            const part = _.last(chain);
            if (part && part.field) {
                signature = _.pick(part.field, 'type', 'relationType');
                if (_.result(part.field.options, 'identifier')) {
                    signature.identifier = true;
                }
                signature.field = part.field.name;
                signature.entity = chain[chain.length - 2].entity.className;
                if (chain.length > 2) {
                    signature.parent_entity = chain[chain.length - 3].entity.className;
                }
            }

            return signature;
        },

        /**
         * Converts Field Path to Property Path
         *
         * @param {fieldId} fieldId
         * @return {propertyPath}
         */
<<<<<<< HEAD
        getRelativePropertyPathByPath: function(fieldId) {
            var fields = [];
=======
        getPropertyPathByPath: function(fieldId) {
            const fields = [];
>>>>>>> 80ffa6f5
            _.each(fieldId.split('+'), function(part, i) {
                let field;
                if (i === 0) {
                    // first item is always just a field name
                    fields.push(part);
                } else {
                    // field name can contain '::'
                    // thus cut off entity name with first entrance '::',
                    // remaining part is a field name
                    field = part.split('::').slice(1).join('::');
                    if (field) {
                        fields.push(field);
                    }
                }
            });

            return fields.join('.');
        },

        /**
         * Converts property path to field path
         *  in case invalid property path, throws EntityError with proper error message
         *
         * @param {propertyPath} propertyPath
         * @return {fieldId}
         * @throws {EntityError} -- in case invalid property path
         */
<<<<<<< HEAD
        getPathByRelativePropertyPath: function(propertyPath) {
            var parts;
            var properties = propertyPath.split('.');
            var entityModel = this.rootEntity;
=======
        getPathByPropertyPath: function(propertyPath) {
            let parts;
            const properties = propertyPath.split('.');
            let entityModel = this.rootEntity;
>>>>>>> 80ffa6f5
            try {
                parts = _.map(properties.slice(0, properties.length - 1), function(fieldName) {
                    let part = fieldName;
                    const fieldData = _.find(entityModel.get('fields'), {name: fieldName});
                    if (fieldData.relatedEntityName) {
                        entityModel = this.collection.getEntityModelByClassName(fieldData.relatedEntityName);
                        part += '+' + fieldData.relatedEntityName;
                    }
                    return part;
                }, this);

                parts.push(properties[properties.length - 1]);
            } catch (e) {
                throw new EntityError('Can not define field path by given property path "' + propertyPath + '"');
            }
            return parts.join('::');
        },

        /**
         * Converts property path to field path
         *  in case invalid property path, handles the error and returns empty field path
         *
         * @param {propertyPath} propertyPath
         * @return {fieldId}
         */
<<<<<<< HEAD
        getPathByRelativePropertyPathSafely: function(propertyPath) {
            var fieldId;
=======
        getPathByPropertyPathSafely: function(propertyPath) {
            let fieldId;
>>>>>>> 80ffa6f5

            try {
                fieldId = this.getPathByRelativePropertyPath(propertyPath);
            } catch (error) {
                this.errorHandler.handle(error);
            }

            return fieldId || '';
        },

        /**
         * Creates EntityTree object that allows to navigate over entities and their relations
         *
         * @return {Object}
         * @protected
         */
        _getEntityTree: function() {
            var entityTree = {};
            var properties = {};

            this.collection.each(function(entityModel) {
                var entityName = entityModel.get('alias') || entityModel.get('className');
                properties[entityName] = {
                    get: this._getEntityTreeNode.bind(this, entityModel),
                    enumerable: true
                };
            }, this);

            Object.defineProperties(entityTree, properties);

            return entityTree;
        },

        /**
         * Creates EntityTreeNode for the EntityModel and its field, if the fieldName is specified
         *
         * @param {EntityModel} entityModel
         * @param {string} [fieldName]
         * @return {EntityTreeNode}
         * @protected
         */
        _getEntityTreeNode: function(entityModel, fieldName) {
            var properties = this._getEntityTreeNodeProperties(entityModel, fieldName);
            return new EntityTreeNode(properties);
        },

        /**
         * Prepares properties definition object for EntityTreeNode by the EntityModel and its field (if specified)
         *
         * @param {EntityModel} entityModel
         * @param {string} [fieldName]
         * @return {Object}
         * @protected
         */
        _getEntityTreeNodeProperties: function(entityModel, fieldName) {
            var properties = {};
            var entityData = this._extractEntityData(entityModel);

            if (fieldName) {
                var fieldData = _.find(entityData.fields, {name: fieldName});
                if (fieldData.relatedEntityName) {
                    var relatedEntityModel = this.collection.getEntityModelByClassName(fieldData.relatedEntityName);
                    if (relatedEntityModel) {
                        _.extend(properties, this._getEntityTreeNodeProperties(relatedEntityModel));
                    }
                }
                _.extend(properties, {
                    __field: {
                        get: function() {
                            var entityData = this._extractEntityData(entityModel);
                            return _.find(entityData.fields, {name: fieldName});
                        }.bind(this)
                    }
                });
            } else {
                _.each(entityData.fields, function(fieldData) {
                    properties[fieldData.name] = {
                        get: this._getEntityTreeNode.bind(this, entityModel, fieldData.name),
                        enumerable: true
                    };
                }, this);
                _.extend(properties, {
                    __entity: {
                        get: this._extractEntityData.bind(this, entityModel)
                    }
                });
            }

            return properties;
        },

        /**
         * Parses string of property path and returns EntityTreeNode for it
         *  examples:
         *   - 'user' node represents user entity
         *   - 'Oro\Bundle\UserBundle\Entity\User' node of same entity
         *   - 'user.owner' node represents user.owner field and businessunit entity (related entity)
         *   - 'user.owner.id' node represents businessunit.id field
         *
         * @param {string} propertyPath
         * @return {Object|undefined}
         */
        getEntityTreeNodeByPropertyPath: function(propertyPath) {
            var fieldName;
            var fieldData;
            var entityModel;
            var entity;
            var path;

            if (!propertyPath) {
                return;
            }

            path = propertyPath.split('.');
            entity = path.shift();
            entityModel = this.collection.getEntityModelByClassName(entity);
            if (!entityModel) {
                entityModel = this.collection.find({alias: entity});
            }

            while (entityModel && path.length) {
                fieldName = path.shift();
                fieldData = _.find(this._extractEntityData(entityModel).fields, {name: fieldName});
                if (!fieldData || path.length && !(fieldData.relatedEntityName && fieldData.relationType)) {
                    // field with specified name doesn't exist in model
                    // or relation to next level is not available
                    return;
                }
                if (path.length) {
                    // if it is not last element of path -- it is relation to next entity
                    entityModel = this.collection.getEntityModelByClassName(fieldData.relatedEntityName);
                }
            }

            return entityModel ? this._getEntityTreeNode(entityModel, fieldName) : void 0;
        }
    }, /** @lends EntityStructureDataProvider */{
        /**
         * @type {Object.<string, FilterConfig>}
         * @protected
         * @static
         */
        _filterPresets: {},

        /**
         * Creates instance of data provider and returns it with the promise object
         *
         * @param {Object=} options
         * @param {string} [options.rootEntity] class name of root entity
         * @param {string} [options.filterPreset] name of filter preset
         * @param {Object.<string, boolean>} [options.optionsFilter] acceptable entity's and fields' options
         *  example:
         *      {auditable: true, configurable: true, unidirectional: false}
         * @param {[Object|string]} [options.exclude]
         *  examples:
         *      ['relationType'] - will exclude all entries that has 'relationType' key (means relational fields)
         *      [{type: 'date'}] - will exclude all entries that has property "type" equals to "date"
         * @param {[Object|string]} [options.include]
         *  examples:
         *      ['relationType'] - will include all entries that has 'relationType' key (means relational fields)
         *      [{type: 'date'}] - will include all entries that has property "type" equals to "date"
         * @param {fieldsFilterer} [options.fieldsFilterer]
         * @param {boolean} [options.isRestrictiveWhitelist] - says if only fields from whitelist
         *  has to be represented in results
         * @param {Object.<string, Object.<string, boolean>>} [options.fieldsFilterWhitelist]
         *  whitelist of fields that has NOT to be filtered out
         *  examples:
         *      {'Oro\\Bundle\\UserBundle\\Entity\\User': {groups: true}} - groups field of User entity
         *          has to be included to results, despite it might not pass the filters
         * @param {Object.<string, Object.<string, boolean>>} [options.fieldsFilterBlacklist]
         *  blacklist of fields that HAS to be filtered out
         *  examples:
         *      {'Oro\\Bundle\\UserBundle\\Entity\\User': {groups: true}} - groups field of User entity
         *          has to be excluded from results, despite it might pass the filters
         * @param {Object.<string, Object.<string, Object>>} [options.fieldsDataUpdate]
         *  DataUpdate that has to be applied to fields of filtered results
         *  examples:
         *      {'Oro\\Bundle\\UserBundle\\Entity\\User': {
         *          groups: {type: 'enum'},  // groups field of User entity will be represented as enum
         *          viewHistory: {type: 'collection', label: 'View history'} // new field will be added
         *      }}
         * @param {RegistryApplicant} applicant
         * @return {Promise.<EntityStructureDataProvider>}
         * @static
         */
        createDataProvider: function(options, applicant) {
            let collection = registry.fetch(EntityStructuresCollection.prototype.globalId, applicant);
            if (!collection) {
                collection = new EntityStructuresCollection();
                registry.put(collection, applicant);
            }

            const provider = new EntityStructureDataProvider(_.defaults({
                collection: collection
            }, options));
            provider.listenToOnce(applicant, 'dispose', provider.dispose);
            provider.listenToOnce(collection, 'proxy-cache:stale-data-in-use', function() {
                provider.errorHandler.handleOutdatedDataError();
            });

            return collection.ensureSync().then(function() {
                return provider;
            });
        },

        /**
         * Filters passed fields by rules
         *
         * @param {Array.<Object>} fields
         * @param {[Object|string]} rules
         * @param {boolean} [include=false]
         * @return {Array}
         * @static
         */
        filterFields: function(fields, rules, include) {
            return _.filter(fields, function(field) {
                return Boolean(include) === fieldFilterers.anyRule(field, rules);
            });
        },

        /**
         * Defines shortcut for filter configurations
         *  it helps to reuse filter configurations
         *
         * @param {string} name
         * @param {FilterConfig} filterConfig
         * @static
         */
        defineFilterPreset: function(name, filterConfig) {
            if (name in EntityStructureDataProvider._filterPresets) {
                throw new Error('Filter preset with `' + name + '` name already defined');
            }
            EntityStructureDataProvider._filterPresets[name] = filterConfig;
        },

        /**
         * @type {FilterConfig}
         * @static
         * @protected
         */
        _filterConfigDefaults: {
            optionsFilter: {},
            exclude: [],
            include: [],
            fieldsFilterer: null,
            isRestrictiveWhitelist: false,
            fieldsFilterWhitelist: {},
            fieldsFilterBlacklist: {},
            fieldsDataUpdate: {}
        }
    });

    Object.defineProperties(EntityStructureDataProvider.prototype, {
        /**
         * Returns EntityTree object that allows to navigate over entities and their relations.
         * Each node can represent entity or/and field.
         *  - root nodes are only entities
         *  - leaf nodes are only fields
         *  - intermediate nodes are both fields and entities, since they represent relation fields
         * Entity node has magic property __entity, returns information about the entity
         * Field node has magic property __field, returns information about the field
         * Both nodes have magic properties __isField and __isEntity
         *
         * @type {Object}
         * @memberOf {EntityStructureDataProvider.prototype}
         */
        entityTree: {
            get: EntityStructureDataProvider.prototype._getEntityTree,
            enumerable: true
        }
    });

    /**
     * @export oroentity/js/app/services/entity-structure-data-provider
     */
    return EntityStructureDataProvider;
});<|MERGE_RESOLUTION|>--- conflicted
+++ resolved
@@ -1,17 +1,10 @@
 define(function(require) {
     'use strict';
 
-<<<<<<< HEAD
-    var EntityStructureDataProvider;
-    var _ = require('underscore');
-    var EntityError = require('oroentity/js/entity-error');
-    var errorHandler = require('oroentity/js/app/services/entity-structure-error-handler');
-    var EntityTreeNode = require('oroentity/js/app/services/entity-tree-node');
-=======
     const _ = require('underscore');
     const EntityError = require('oroentity/js/entity-error');
     const errorHandler = require('oroentity/js/app/services/entity-structure-error-handler');
->>>>>>> 80ffa6f5
+    var EntityTreeNode = require('oroentity/js/app/services/entity-tree-node');
     /** @type {Registry} */
     const registry = require('oroui/js/app/services/registry');
     const EntityStructuresCollection = require('oroentity/js/app/models/entitystructures-collection');
@@ -462,7 +455,6 @@
          * @protected
          */
         _extractEntityData: function(entityModel) {
-<<<<<<< HEAD
             var entityData = entityModel.getAttributes();
             entityData.fields = entityData.fields.map(this._extractFieldData.bind(this, entityData));
             this._filterEntityFields(entityData);
@@ -487,6 +479,9 @@
         _extractFieldData: function(entityData, fieldData) {
             fieldData = _.clone(fieldData);
             fieldData.parentEntity = entityData;
+            if (entityData.className) {
+                fieldData.entityClassName = entityData.className;
+            }
             if (fieldData.relationType && _.contains(['enum', 'multiEnum'], fieldData.type)) {
                 // @todo, should be fixed in API
                 // `enum` or `multiEnum` field has to be with empty relationType
@@ -502,25 +497,6 @@
                     return relatedEntityModel ? provider._extractEntityData(relatedEntityModel) : null;
                 }, this),
                 enumerable: true
-=======
-            const attrs = entityModel.getAttributes();
-            attrs.fields = attrs.fields.map(function(fieldData) {
-                fieldData = _.clone(fieldData);
-                fieldData.entity = attrs;
-                if (attrs.className) {
-                    fieldData.entityClassName = attrs.className;
-                }
-                if (fieldData.relationType && _.contains(['enum', 'multiEnum'], fieldData.type)) {
-                    // @todo, should be fixed in API
-                    // `enum` or `multiEnum` field has to be with empty relationType
-                    // same as `tag` and `dictionary` types
-                    fieldData.relationType = '';
-                }
-                if (fieldData.options) {
-                    fieldData.options = _.clone(fieldData.options);
-                }
-                return fieldData;
->>>>>>> 80ffa6f5
             });
             if (fieldData.options) {
                 fieldData.options = _.clone(fieldData.options);
@@ -780,13 +756,8 @@
          * @param {fieldId} fieldId
          * @return {propertyPath}
          */
-<<<<<<< HEAD
         getRelativePropertyPathByPath: function(fieldId) {
-            var fields = [];
-=======
-        getPropertyPathByPath: function(fieldId) {
             const fields = [];
->>>>>>> 80ffa6f5
             _.each(fieldId.split('+'), function(part, i) {
                 let field;
                 if (i === 0) {
@@ -814,17 +785,10 @@
          * @return {fieldId}
          * @throws {EntityError} -- in case invalid property path
          */
-<<<<<<< HEAD
         getPathByRelativePropertyPath: function(propertyPath) {
-            var parts;
-            var properties = propertyPath.split('.');
-            var entityModel = this.rootEntity;
-=======
-        getPathByPropertyPath: function(propertyPath) {
             let parts;
             const properties = propertyPath.split('.');
             let entityModel = this.rootEntity;
->>>>>>> 80ffa6f5
             try {
                 parts = _.map(properties.slice(0, properties.length - 1), function(fieldName) {
                     let part = fieldName;
@@ -850,13 +814,8 @@
          * @param {propertyPath} propertyPath
          * @return {fieldId}
          */
-<<<<<<< HEAD
         getPathByRelativePropertyPathSafely: function(propertyPath) {
-            var fieldId;
-=======
-        getPathByPropertyPathSafely: function(propertyPath) {
             let fieldId;
->>>>>>> 80ffa6f5
 
             try {
                 fieldId = this.getPathByRelativePropertyPath(propertyPath);
