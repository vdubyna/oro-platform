parameters:
    oro_entity.listener.navigation_listener.class:                                     Oro\Bundle\EntityBundle\EventListener\NavigationListener
    oro_entity.owner.entity_config_subscriber.class:                                   Oro\Bundle\EntityBundle\EventListener\EntityConfigSubscriber
    oro_entity.datagrid_helper.class:                                                  Oro\Bundle\EntityBundle\Grid\GridHelper
    oro_entity.event_listener.custom_entity_grid_listener.class:                       Oro\Bundle\EntityBundle\EventListener\CustomEntityGridListener
    oro_entity.event_listener.entity_relation_grid_listener.class:                     Oro\Bundle\EntityBundle\EventListener\EntityRelationGridListener
    oro_entity.event_listener.entity_modify_created_updated_properties_listener.class: Oro\Bundle\EntityBundle\EventListener\ModifyCreatedAndUpdatedPropertiesListener
    oro_entity.entity_hierarchy_provider.class:                                        Oro\Bundle\EntityBundle\Provider\EntityHierarchyProvider
    oro_entity.exclusion_provider.config.class:                                        Oro\Bundle\EntityBundle\Provider\ConfigExclusionProvider
    oro_entity.exclusion_provider.chain.class:                                         Oro\Bundle\EntityBundle\Provider\ChainExclusionProvider
    oro_entity.dictionary_value_list_provider.class:                                   Oro\Bundle\EntityBundle\Provider\ChainDictionaryValueListProvider
    oro_entity.exclusion_provider.dictionary.class:                                    Oro\Bundle\EntityBundle\Provider\DictionaryExclusionProvider
    oro_entity.virtual_relation_provider.config.class:                                 Oro\Bundle\EntityBundle\Provider\ConfigVirtualRelationProvider
    oro_entity.virtual_relation_provider.chain.class:                                  Oro\Bundle\EntityBundle\Provider\ChainVirtualRelationProvider
    oro_entity.virtual_field_provider.class:                                           Oro\Bundle\EntityBundle\Provider\ConfigVirtualFieldProvider
    oro_entity.virtual_field_provider.chain.class:                                     Oro\Bundle\EntityBundle\Provider\ChainVirtualFieldProvider
    oro_entity.virtual_field_provider.dictionary.class:                                Oro\Bundle\EntityBundle\Provider\DictionaryVirtualFieldProvider
    oro_entity.virtual_field_provider.enum.class:                                      Oro\Bundle\EntityBundle\Provider\EnumVirtualFieldProvider
    oro_entity.entity_provider.class:                                                  Oro\Bundle\EntityBundle\Provider\EntityProvider
    oro_entity.entity_field_provider.class:                                            Oro\Bundle\EntityBundle\Provider\EntityFieldProvider
    oro_entity.entity_field_list_provider.class:                                       Oro\Bundle\EntityBundle\Provider\EntityWithFieldsProvider
    oro_entity.twig.extension.entity.class:                                            Oro\Bundle\EntityBundle\Twig\EntityExtension
    oro_entity.routing_helper.class:                                                   Oro\Bundle\EntityBundle\Tools\EntityRoutingHelper
    oro_entity.extension.unique_entity_extension.class:                                Oro\Bundle\EntityBundle\Form\Extension\UniqueEntityExtension

    # override default Doctrine event manager class
    doctrine.dbal.connection.event_manager.class:                  Oro\Bundle\EntityBundle\Event\OroEventManager

    oro_entity.listener.orm.generated_value_strategy_listener.class: Oro\Bundle\EntityBundle\EventListener\ORM\GeneratedValueStrategyListener

    oro_entity.migration.extension.change_type.class: Oro\Bundle\EntityBundle\Migrations\Extension\ChangeTypeExtension
    oro_entity.entity_context_provider.class:                Oro\Bundle\EntityBundle\Provider\EntityContextProvider
    oro_entity.entity_alias_resolver.class:                  Oro\Bundle\EntityBundle\ORM\EntityAliasResolver
    oro_entity.entity_alias_config_bag.class:                Oro\Bundle\EntityBundle\Provider\EntityAliasConfigBag
    oro_entity.entity_alias_provider.class:                  Oro\Bundle\EntityBundle\Provider\EntityAliasProvider
    oro_entity.entity_class_name_helper.class:               Oro\Bundle\EntityBundle\Tools\EntityClassNameHelper
    oro_entity.entity_name_resolver.class:                   Oro\Bundle\EntityBundle\Provider\EntityNameResolver
    oro_entity.entity_name_provider.default.class:           Oro\Bundle\EntityBundle\Provider\EntityNameProvider
    oro_entity.entity_class_name_provider.default.class:     Oro\Bundle\EntityBundle\Provider\EntityClassNameProvider
    oro_entity.dictionary_value_list_provider.default.class: Oro\Bundle\EntityBundle\Provider\DictionaryValueListProvider

    # managers
    oro_entity.manager.dictionary.api.class:                 Oro\Bundle\EntityBundle\Entity\Manager\DictionaryApiEntityManager

    # halpers
    oro_entity.helper.dictionary.class:                      Oro\Bundle\EntityBundle\Helper\DictionaryHelper

services:
    oro_entity.listener.navigation_listener:
        class: %oro_entity.listener.navigation_listener.class%
        arguments:
            - @oro_security.security_facade
            - @oro_entity_config.config_manager
            - @translator
        tags:
            - { name: kernel.event_listener, event: oro_menu.configure.application_menu, method: onNavigationConfigure }

    oro_entity.extension.unique_entity_extension:
        class: %oro_entity.extension.unique_entity_extension.class%
        arguments:
            - @validator
            - @translator
            - @oro_entity_config.provider.entity
        tags:
            - { name: form.type_extension, alias: form }

    oro_entity.owner.entity_config_subscriber:
        class: %oro_entity.owner.entity_config_subscriber.class%
        tags:
            - { name: kernel.event_subscriber }

    oro_entity.datagrid_helper:
        class: %oro_entity.datagrid_helper.class%
        arguments:
            - @oro_entity.entity_provider

    oro_entity.event_listener.custom_entity_grid_listener:
        class: %oro_entity.event_listener.custom_entity_grid_listener.class%
        arguments:
            - @router
        tags:
            - { name: kernel.event_listener, event: oro_datagrid.datagrid.build.before.custom-entity-grid, method: onBuildBefore }

    oro_entity.event_listener.entity_modify_created_updated_properties_listener:
        class:  %oro_entity.event_listener.entity_modify_created_updated_properties_listener.class%
        arguments:
            - @security.token_storage
        tags:
            - { name: doctrine.event_listener, event: onFlush }

    oro_entity.event_listener.entity_relation_grid_listener:
        class: %oro_entity.event_listener.entity_relation_grid_listener.class%
        arguments:
            - @oro_entity_config.config_manager
        calls:
            - [setRequest, [@?request=]]
        tags:
            - { name: kernel.event_listener, event: oro_datagrid.datagrid.build.before.entity-relation-grid, method: onBuildBefore }
            - { name: kernel.event_listener, event: oro_datagrid.datagrid.build.after.entity-relation-grid, method: onBuildAfter }

    oro_entity.entity_provider.abstract:
        abstract: true
        arguments:
            - @oro_entity_config.provider.entity
            - @oro_entity_config.provider.extend
            - @oro_entity.orm.entity_class_resolver
            - @translator
        calls:
            - [setExclusionProvider, [@oro_entity.exclusion_provider]]

    oro_entity.entity_provider:
        class: %oro_entity.entity_provider.class%
        parent: oro_entity.entity_provider.abstract

    oro_entity.entity_field_provider.abstract:
        abstract: true
        arguments:
            - @oro_entity_config.provider.entity
            - @oro_entity_config.provider.extend
            - @oro_entity.orm.entity_class_resolver
            - @oro_entity_extend.extend.field_type_helper
            - @doctrine
            - @translator
            - %oro_entity.hidden_fields%
        calls:
            - [setEntityProvider, [@oro_entity.entity_provider]]
            - [setVirtualFieldProvider, [@oro_entity.virtual_field_provider]]
            - [setVirtualRelationProvider, [@oro_entity.virtual_relation_provider.chain]]
            - [setExclusionProvider, [@oro_entity.exclusion_provider]]

    oro_entity.exclusion_provider:
        class: %oro_entity.exclusion_provider.chain.class%

    oro_entity.exclusion_provider.config:
        class: %oro_entity.exclusion_provider.config.class%
        arguments:
            - @oro_entity.entity_hierarchy_provider
            - %oro_entity.exclusions%
        tags:
            - { name: oro_entity.exclusion_provider.default }

    oro_entity.exclusion_provider.dictionary:
        class: %oro_entity.exclusion_provider.dictionary.class%
        arguments:
            - @oro_entity_config.provider.grouping

    oro_entity.virtual_field_provider.chain:
        class: %oro_entity.virtual_field_provider.chain.class%

    oro_entity.virtual_field_provider:
        class: %oro_entity.virtual_field_provider.class%
        arguments:
            - @oro_entity.entity_hierarchy_provider
            - %oro_entity.virtual_fields%
        tags:
            - { name: oro_entity.virtual_field_provider, priority: 0 }

    oro_entity.virtual_field_provider.dictionary:
        class: %oro_entity.virtual_field_provider.dictionary.class%
        arguments:
            - @oro_entity_config.provider.grouping
            - @oro_entity_config.provider.dictionary
            - @doctrine
        tags:
            - { name: oro_entity.virtual_field_provider, priority: 100 }

    oro_entity.virtual_field_provider.enum:
        class: %oro_entity.virtual_field_provider.enum.class%
        arguments:
            - @oro_entity_config.provider.extend
            - @doctrine
        tags:
            - { name: oro_entity.virtual_field_provider, priority: 100 }

    oro_entity.virtual_relation_provider.chain:
        class: %oro_entity.virtual_relation_provider.chain.class%

    oro_entity.virtual_relation_provider.config:
        class: %oro_entity.virtual_relation_provider.config.class%
        arguments:
            - @oro_entity.entity_hierarchy_provider
            - %oro_entity.virtual_relations%
        tags:
            - { name: oro_entity.virtual_relation_provider, priority: 0 }

    oro_entity.entity_hierarchy_provider:
        class: %oro_entity.entity_hierarchy_provider.class%
        arguments:
            - @oro_entity_config.provider.extend
            - @doctrine

    oro_entity.entity_field_provider:
        class: %oro_entity.entity_field_provider.class%
        parent: oro_entity.entity_field_provider.abstract

    oro_entity.entity_field_list_provider:
        class: %oro_entity.entity_field_list_provider.class%
        arguments:
            - @oro_entity.entity_field_provider
            - @oro_entity.entity_provider

    oro_entity.twig.extension.entity:
        class: %oro_entity.twig.extension.entity.class%
        arguments:
            - @oro_entity.entity_identifier_accessor
            - @oro_entity.routing_helper
            - @oro_entity.entity_name_resolver
        tags:
            - { name: twig.extension }

    oro_entity.routing_helper:
        class: %oro_entity.routing_helper.class%
        arguments:
            - @oro_entity.entity_class_name_helper
            - @oro_entity.doctrine_helper
            - @router

    oro_entity.listener.orm.generated_value_strategy_listener:
        class: %oro_entity.listener.orm.generated_value_strategy_listener.class%
        arguments:
            - %database_driver%
        tags:
            - { name: doctrine.event_listener, event: loadClassMetadata }

    oro_entity.migration.extension.change_type:
        class: %oro_entity.migration.extension.change_type.class%
        tags:
            - { name: oro_migration.extension, extension_name: change_type }

    oro_entity.entity_context_provider:
        class: %oro_entity.entity_context_provider.class%
        arguments:
            - @oro_entity.routing_helper
            - @oro_entity.entity_provider
            - @oro_entity_config.provider.entity

    oro_entity.entity_alias.cache.warmer:
        class: Oro\Bundle\EntityBundle\Cache\EntityAliasCacheWarmer
        arguments:
            - @oro_entity.entity_alias_resolver
        tags:
            - { name: kernel.cache_warmer }

    oro_entity.entity_alias_resolver:
        class: %oro_entity.entity_alias_resolver.class%
        arguments:
            - @doctrine
            - %kernel.debug%
        lazy: true

    oro_entity.entity_alias_config_bag:
        class: %oro_entity.entity_alias_config_bag.class%
        public: false
        arguments:
            - %oro_entity.entity_aliases%
            - %oro_entity.entity_alias_exclusions%

    oro_entity.entity_alias_provider:
        class: %oro_entity.entity_alias_provider.class%
        public: false
        arguments:
            - @oro_entity.entity_alias_config_bag
        tags:
            - { name: oro_entity.alias_provider, priority: -100 }

    oro_entity.entity_class_name_helper:
        class: %oro_entity.entity_class_name_helper.class%
        arguments:
            - @oro_entity.entity_alias_resolver

    oro_entity.entity_name_resolver:
        class: %oro_entity.entity_name_resolver.class%
        arguments:
            - %oro_entity.entity_name_format.default%
            - %oro_entity.entity_name_formats%

    oro_entity.entity_name_provider.default:
        class: %oro_entity.entity_name_provider.default.class%
        public: false
        arguments:
            - @doctrine
        tags:
            - { name: oro_entity.name_provider, priority: -100 }

    oro_entity.entity_class_name_provider:
        class: Oro\Bundle\EntityBundle\Provider\ChainEntityClassNameProvider
        public: false

    oro_entity.entity_class_name_provider.default:
        class: %oro_entity.entity_class_name_provider.default.class%
        public: false
        arguments:
            - @oro_entity_config.config_manager
            - @translator
        tags:
            - { name: oro_entity.class_name_provider, priority: -100 }

    oro_entity.dictionary_value_list_provider.default:
        class: %oro_entity.dictionary_value_list_provider.default.class%
        public: false
        arguments:
            - @oro_entity_config.config_manager
            - @doctrine
        tags:
            - { name: oro_entity.dictionary_value_list_provider, priority: -100 }

    oro_entity.dictionary_value_list_provider:
        class: %oro_entity.dictionary_value_list_provider.class%
        public: false

    oro_entity.routing.options_resolver.dictionary_entity:
        class: Oro\Bundle\EntityBundle\Routing\DictionaryEntityRouteOptionsResolver
        public: false
        arguments:
            - @oro_entity.dictionary_value_list_provider
            - @oro_entity.entity_alias_resolver
            - @oro_entity.entity_class_name_helper
        tags:
            - { name: routing.options_resolver }

    oro_entity.api_doc_handler.dictionary:
        class: Oro\Bundle\EntityBundle\Routing\DictionaryEntityApiDocHandler
        public: false
        arguments:
            - @oro_entity.entity_alias_resolver
            - @oro_entity.entity_class_name_provider
        tags:
            - { name: nelmio_api_doc.extractor.handler }

    oro_entity.manager.dictionary.api:
        class: %oro_entity.manager.dictionary.api.class%
        parent: oro_soap.manager.entity_manager.abstract
        arguments:
            - @doctrine.orm.entity_manager
            - @oro_entity.dictionary_value_list_provider
            - @oro_entity.helper.dictionary
            - @oro_entity_config.config_manager
<<<<<<< HEAD
=======
            - @property_accessor
>>>>>>> d58c7d0b

    oro_entity.helper.dictionary:
        class: %oro_entity.helper.dictionary.class%<|MERGE_RESOLUTION|>--- conflicted
+++ resolved
@@ -335,10 +335,7 @@
             - @oro_entity.dictionary_value_list_provider
             - @oro_entity.helper.dictionary
             - @oro_entity_config.config_manager
-<<<<<<< HEAD
-=======
             - @property_accessor
->>>>>>> d58c7d0b
 
     oro_entity.helper.dictionary:
         class: %oro_entity.helper.dictionary.class%