--- conflicted
+++ resolved
@@ -109,14 +109,13 @@
         tags:
             - { name: oro_entity.virtual_field_provider }
 
-<<<<<<< HEAD
     oro_entity.exclude_field_provider:
         class: %oro_entity.exclude_field_provider.class%
         arguments:
             - @oro_entity.entity_hierarchy_provider
             - %oro_entity.exclude%
             - @oro_entity.orm.entity_class_resolver
-=======
+
     oro_entity.virtual_field_provider.dictionary:
         class: %oro_entity.virtual_field_provider.dictionary.class%
         arguments:
@@ -125,7 +124,6 @@
             - @doctrine
         tags:
             - { name: oro_entity.virtual_field_provider, priority: 100 }
->>>>>>> 56c722fd
 
     oro_entity.entity_field_provider:
         class: %oro_entity.entity_field_provider.class%
