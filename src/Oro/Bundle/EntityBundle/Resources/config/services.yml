parameters:
    # override Doctrine Registry
    doctrine.class: Oro\Bundle\EntityBundle\ORM\Registry
    # override Doctrine event manager
    doctrine.dbal.connection.event_manager.class: Oro\Bundle\EntityBundle\Event\OroEventManager
    # override Doctrine MappingDriverChain
    doctrine.orm.metadata.driver_chain.class: Oro\Bundle\EntityBundle\ORM\MappingDriverChain

    oro_entity.listener.navigation_listener.class:                                     Oro\Bundle\EntityBundle\EventListener\NavigationListener
    oro_entity.datagrid_helper.class:                                                  Oro\Bundle\EntityBundle\Grid\GridHelper
    oro_entity.event_listener.custom_entity_grid_listener.class:                       Oro\Bundle\EntityBundle\EventListener\CustomEntityGridListener
    oro_entity.event_listener.entity_relation_grid_listener.class:                     Oro\Bundle\EntityBundle\EventListener\EntityRelationGridListener
    oro_entity.event_listener.entity_modify_created_updated_properties_listener.class: Oro\Bundle\EntityBundle\EventListener\ModifyCreatedAndUpdatedPropertiesListener
    oro_entity.exclusion_provider.config.class:                                        Oro\Bundle\EntityBundle\Provider\ConfigExclusionProvider
    oro_entity.exclusion_provider.chain.class:                                         Oro\Bundle\EntityBundle\Provider\ChainExclusionProvider
    oro_entity.dictionary_value_list_provider.class:                                   Oro\Bundle\EntityBundle\Provider\ChainDictionaryValueListProvider
    oro_entity.virtual_relation_provider.config.class:                                 Oro\Bundle\EntityBundle\Provider\ConfigVirtualRelationProvider
    oro_entity.virtual_relation_provider.chain.class:                                  Oro\Bundle\EntityBundle\Provider\ChainVirtualRelationProvider
    oro_entity.virtual_field_provider.class:                                           Oro\Bundle\EntityBundle\Provider\ConfigVirtualFieldProvider
    oro_entity.virtual_field_provider.chain.class:                                     Oro\Bundle\EntityBundle\Provider\ChainVirtualFieldProvider
    oro_entity.virtual_field_provider.dictionary.class:                                Oro\Bundle\EntityBundle\Provider\DictionaryVirtualFieldProvider
    oro_entity.virtual_field_provider.enum.class:                                      Oro\Bundle\EntityBundle\Provider\EnumVirtualFieldProvider
    oro_entity.entity_provider.class:                                                  Oro\Bundle\EntityBundle\Provider\EntityProvider
    oro_entity.entity_field_provider.class:                                            Oro\Bundle\EntityBundle\Provider\EntityFieldProvider
    oro_entity.entity_field_list_provider.class:                                       Oro\Bundle\EntityBundle\Provider\EntityWithFieldsProvider
    oro_entity.twig.extension.entity.class:                                            Oro\Bundle\EntityBundle\Twig\EntityExtension
    oro_entity.routing_helper.class:                                                   Oro\Bundle\EntityBundle\Tools\EntityRoutingHelper
    oro_entity.extension.unique_entity_extension.class:                                Oro\Bundle\EntityBundle\Form\Extension\UniqueEntityExtension
    oro_entity.listener.orm.generated_value_strategy_listener.class: Oro\Bundle\EntityBundle\EventListener\ORM\GeneratedValueStrategyListener
    oro_entity.migration.extension.change_type.class: Oro\Bundle\EntityBundle\Migrations\Extension\ChangeTypeExtension
    oro_entity.entity_alias_resolver.class:                  Oro\Bundle\EntityBundle\ORM\EntityAliasResolver
    oro_entity.entity_alias_config_bag.class:                Oro\Bundle\EntityBundle\Provider\EntityAliasConfigBag
    oro_entity.entity_alias_provider.class:                  Oro\Bundle\EntityBundle\Provider\EntityAliasProvider
    oro_entity.entity_class_name_helper.class:               Oro\Bundle\EntityBundle\Tools\EntityClassNameHelper
    oro_entity.entity_name_resolver.class:                   Oro\Bundle\EntityBundle\Provider\EntityNameResolver
    oro_entity.entity_name_provider.default.class:           Oro\Bundle\EntityBundle\Provider\EntityNameProvider
    oro_entity.entity_class_name_provider.default.class:     Oro\Bundle\EntityBundle\Provider\EntityClassNameProvider
    oro_entity.dictionary_value_list_provider.default.class: Oro\Bundle\EntityBundle\Provider\DictionaryValueListProvider
    oro_entity.orm.mapping.additional_metadata_provider.class: Oro\Bundle\EntityBundle\ORM\Mapping\AdditionalMetadataProvider

    # managers
    oro_entity.manager.dictionary.api.class:                 Oro\Bundle\EntityBundle\Entity\Manager\DictionaryApiEntityManager
    oro_entity.manager.entity_field_manager.class:           Oro\Bundle\EntityBundle\Entity\Manager\Field\EntityFieldManager
    oro_entity.manager.entity_field_validator.class:         Oro\Bundle\EntityBundle\Entity\Manager\Field\EntityFieldValidator

    # managers/api
    oro_entity.manager.api.entity_data_api_manager.class:    Oro\Bundle\EntityBundle\Manager\Api\EntityDataApiManager

    # form
    oro_entity.form.entity_field.form_builder.class:         Oro\Bundle\EntityBundle\Form\EntityField\FormBuilder

    oro_entity.form.entity_field.handler.base_handler.class: Oro\Bundle\EntityBundle\Form\EntityField\Handler\EntityApiBaseHandler
    oro_entity.form.entity_field.handler.processor.handler_processor.class:  Oro\Bundle\EntityBundle\Form\EntityField\Handler\Processor\EntityApiHandlerProcessor

    # halpers
    oro_entity.helper.dictionary.class:                      Oro\Bundle\EntityBundle\Helper\DictionaryHelper

services:
    oro_entity.entity_manager_bag:
        public: false
        class: Oro\Bundle\EntityBundle\ORM\ManagerBag
        arguments:
            - '@doctrine'

    oro_entity.listener.navigation_listener:
        class: %oro_entity.listener.navigation_listener.class%
        arguments:
            - '@oro_security.security_facade'
            - '@oro_entity_config.config_manager'
            - '@translator'
        tags:
            - { name: kernel.event_listener, event: oro_menu.configure.application_menu, method: onNavigationConfigure }

    oro_entity.extension.unique_entity_extension:
        class: %oro_entity.extension.unique_entity_extension.class%
        arguments:
            - '@validator'
            - '@translator'
            - '@oro_entity_config.provider.entity'
            - '@oro_entity.doctrine_helper'
        tags:
            - { name: form.type_extension, alias: form, extended_type: 'Symfony\Component\Form\Extension\Core\Type\FormType' }

    oro_entity.owner.entity_config_listener:
        class: Oro\Bundle\EntityBundle\EventListener\EntityConfigListener
        tags:
            - { name: kernel.event_listener, event: oro.entity_config.field.create, method: createField }

    oro_entity.datagrid_helper:
        class: %oro_entity.datagrid_helper.class%
        arguments:
            - '@oro_entity.entity_provider'

    oro_entity.event_listener.custom_entity_grid_listener:
        class: %oro_entity.event_listener.custom_entity_grid_listener.class%
        arguments:
            - '@router'
        tags:
            - { name: kernel.event_listener, event: oro_datagrid.datagrid.build.before.custom-entity-grid, method: onBuildBefore }

    oro_entity.event_listener.entity_modify_created_updated_properties_listener:
        class:  %oro_entity.event_listener.entity_modify_created_updated_properties_listener.class%
        arguments:
            - '@security.token_storage'
        tags:
            - { name: doctrine.event_listener, event: onFlush, priority: 100 }

    oro_entity.event_listener.entity_relation_grid_listener:
        class: %oro_entity.event_listener.entity_relation_grid_listener.class%
        arguments:
            - '@oro_entity_config.config_manager'
            - '@oro_entity.doctrine_helper'
        calls:
            - [setRequest, ["@?request="]]
        tags:
            - { name: kernel.event_listener, event: oro_datagrid.datagrid.build.before.entity-relation-grid, method: onBuildBefore }
            - { name: kernel.event_listener, event: oro_datagrid.datagrid.build.after.entity-relation-grid, method: onBuildAfter }

    oro_entity.entity_provider.abstract:
        abstract: true
        arguments:
            - '@oro_entity_config.provider.entity'
            - '@oro_entity_config.provider.extend'
            - '@oro_entity.orm.entity_class_resolver'
            - '@translator'
        calls:
            - [setExclusionProvider,  ['@oro_entity.exclusion_provider']]

    oro_entity.entity_provider:
        class: %oro_entity.entity_provider.class%
        parent: oro_entity.entity_provider.abstract

    oro_entity.entity_field_provider.abstract:
        abstract: true
        arguments:
            - '@oro_entity_config.provider.entity'
            - '@oro_entity_config.provider.extend'
            - '@oro_entity.orm.entity_class_resolver'
            - '@oro_entity_extend.extend.field_type_helper'
            - '@doctrine'
            - '@translator'
            - %oro_entity.hidden_fields%
        calls:
            - [setEntityProvider, ['@oro_entity.entity_provider']]
            - [setVirtualFieldProvider, ['@oro_entity.virtual_field_provider.chain']]
            - [setVirtualRelationProvider, ['@oro_entity.virtual_relation_provider.chain']]
            - [setExclusionProvider, ['@oro_entity.exclusion_provider']]

    oro_entity.exclusion_provider:
        class: %oro_entity.exclusion_provider.chain.class%

    oro_entity.exclusion_provider.config:
        class: %oro_entity.exclusion_provider.config.class%
        arguments:
            - '@oro_entity.entity_hierarchy_provider.all'
            - %oro_entity.exclusions%
        tags:
            - { name: oro_entity.exclusion_provider.default }
            - { name: oro_entity.exclusion_provider.api, priority: 50 }

    oro_entity.virtual_field_provider.chain:
        class: %oro_entity.virtual_field_provider.chain.class%

    oro_entity.virtual_field_provider:
        class: %oro_entity.virtual_field_provider.class%
        arguments:
            - '@oro_entity.entity_hierarchy_provider.all'
            - %oro_entity.virtual_fields%
        tags:
            - { name: oro_entity.virtual_field_provider, priority: 0 }

    oro_entity.virtual_field_provider.dictionary:
        class: %oro_entity.virtual_field_provider.dictionary.class%
        arguments:
            - '@oro_entity_config.provider.grouping'
            - '@oro_entity_config.provider.dictionary'
            - '@doctrine'
        tags:
            - { name: oro_entity.virtual_field_provider, priority: 100 }

    oro_entity.virtual_field_provider.enum:
        class: %oro_entity.virtual_field_provider.enum.class%
        arguments:
            - '@oro_entity_config.provider.extend'
            - '@doctrine'
        tags:
            - { name: oro_entity.virtual_field_provider, priority: 100 }

    oro_entity.virtual_relation_provider.chain:
        class: %oro_entity.virtual_relation_provider.chain.class%

    oro_entity.virtual_relation_provider.config:
        class: %oro_entity.virtual_relation_provider.config.class%
        arguments:
            - '@oro_entity.entity_hierarchy_provider.all'
            - %oro_entity.virtual_relations%
        tags:
            - { name: oro_entity.virtual_relation_provider, priority: 0 }

    oro_entity.entity_hierarchy_provider:
        class: Oro\Bundle\EntityBundle\Provider\EntityHierarchyProvider
        public: false
        arguments:
            - '@oro_entity.doctrine_helper'
            - '@oro_entity_config.provider.extend'

    oro_entity.entity_hierarchy_provider.all:
        class: Oro\Bundle\EntityBundle\Provider\AllEntityHierarchyProvider
        public: false
        arguments:
            - '@oro_entity.doctrine_helper'
            - '@oro_entity_config.provider.extend'
            - '@oro_entity.entity_manager_bag'

    oro_entity.entity_field_provider:
        class: %oro_entity.entity_field_provider.class%
        parent: oro_entity.entity_field_provider.abstract

    oro_entity.entity_field_provider.link:
        tags:
            - { name: oro_service_link,  service: oro_entity.entity_field_provider }

    oro_entity.entity_field_list_provider:
        class: %oro_entity.entity_field_list_provider.class%
        arguments:
            - '@oro_entity.entity_field_provider'
            - '@oro_entity.entity_provider'

    oro_entity.exclusion_provider.by_alias:
        class: Oro\Bundle\EntityBundle\Provider\AliasedEntityExclusionProvider
        public: false
        arguments:
            - '@oro_entity.entity_alias_resolver'
        tags:
            - { name: oro_entity.exclusion_provider.api, priority: 40 }

    oro_entity.twig.extension.entity:
        class: %oro_entity.twig.extension.entity.class%
        arguments:
            - '@oro_entity.entity_identifier_accessor'
            - '@oro_entity.routing_helper'
            - '@oro_entity.entity_name_resolver'
            - '@oro_entity.entity_alias_resolver'
        tags:
            - { name: twig.extension }

    oro_entity.routing_helper:
        class: %oro_entity.routing_helper.class%
        arguments:
            - '@oro_entity.entity_class_name_helper'
            - '@oro_entity.doctrine_helper'
            - '@router'

    oro_entity.listener.orm.generated_value_strategy_listener:
        class: %oro_entity.listener.orm.generated_value_strategy_listener.class%
        arguments:
            - %database_driver%
        tags:
            - { name: doctrine.event_listener, event: loadClassMetadata }

    oro_entity.migration.extension.change_type:
        class: %oro_entity.migration.extension.change_type.class%
        tags:
            - { name: oro_migration.extension, extension_name: change_type }

    oro_entity.entity_alias.cache.warmer:
        class: Oro\Bundle\EntityBundle\Cache\EntityAliasCacheWarmer
        arguments:
            - '@oro_entity.entity_alias_resolver'
        tags:
            - { name: kernel.cache_warmer }

    oro_entity.additional_metadata.cache.warmer:
        class: Oro\Bundle\EntityBundle\Cache\AdditionalMetadataCacheWarmer
        arguments:
            - '@oro_entity.orm.mapping.additional_metadata_provider'
        tags:
            - { name: kernel.cache_warmer }

    oro_entity.entity_alias_resolver:
        class: %oro_entity.entity_alias_resolver.class%
        arguments:
            - '@oro_entity.entity_alias_loader'
            - '@oro_entity.entity_alias_cache'
            - %kernel.debug%
        calls:
            - [ setLogger, [ '@logger' ] ]
        lazy: true

    oro_entity.entity_alias_cache:
        parent: oro.cache.abstract
        public: false
        calls:
            - [ setNamespace, [ 'oro_entity_aliases' ] ]

    oro_entity.entity_alias_loader:
        class: Oro\Bundle\EntityBundle\Provider\EntityAliasLoader
        public: false
        lazy: true

    oro_entity.entity_class_provider.orm:
        class: Oro\Bundle\EntityBundle\ORM\OrmEntityClassProvider
        public: false
        arguments:
            - '@oro_entity.doctrine_helper'
            - '@oro_entity.entity_manager_bag'
        tags:
            - { name: oro_entity.class_provider }

    oro_entity.entity_alias_config_bag:
        class: %oro_entity.entity_alias_config_bag.class%
        public: false
        arguments:
            - %oro_entity.entity_aliases%
            - %oro_entity.entity_alias_exclusions%

    oro_entity.entity_alias_provider:
        class: %oro_entity.entity_alias_provider.class%
        public: false
        arguments:
            - '@oro_entity.entity_alias_config_bag'
        tags:
            - { name: oro_entity.alias_provider, priority: -100 }
            - { name: oro_entity.class_provider }

    oro_entity.entity_class_name_helper:
        class: %oro_entity.entity_class_name_helper.class%
        arguments:
            - '@oro_entity.entity_alias_resolver'

    oro_entity.entity_name_resolver:
        class: %oro_entity.entity_name_resolver.class%
        arguments:
            - %oro_entity.entity_name_format.default%
            - %oro_entity.entity_name_formats%

    oro_entity.entity_name_provider.default:
        class: %oro_entity.entity_name_provider.default.class%
        public: false
        arguments:
            - '@doctrine'
        tags:
            - { name: oro_entity.name_provider, priority: -100 }

    oro_entity.entity_class_name_provider:
        class: Oro\Bundle\EntityBundle\Provider\ChainEntityClassNameProvider
        public: false

    oro_entity.entity_class_name_provider.default:
        class: %oro_entity.entity_class_name_provider.default.class%
        public: false
        arguments:
            - '@oro_entity_config.config_manager'
            - '@translator'
        tags:
            - { name: oro_entity.class_name_provider, priority: -100 }

    oro_entity.dictionary_value_list_provider.default:
        class: %oro_entity.dictionary_value_list_provider.default.class%
        public: false
        arguments:
            - '@oro_entity_config.config_manager'
            - '@doctrine'
        tags:
            - { name: oro_entity.dictionary_value_list_provider, priority: -100 }

    oro_entity.orm.mapping.additional_metadata_provider:
        class: %oro_entity.orm.mapping.additional_metadata_provider.class%
        arguments:
            - '@doctrine'
            - '@doctrine.orm.default_metadata_cache'

    oro_entity.dictionary_value_list_provider:
        class: %oro_entity.dictionary_value_list_provider.class%
        public: false

    oro_entity.routing.options_resolver.dictionary_entity:
        class: Oro\Bundle\EntityBundle\Routing\DictionaryEntityRouteOptionsResolver
        public: false
        arguments:
            - '@oro_entity.dictionary_value_list_provider'
            - '@oro_entity.entity_alias_resolver'
            - '@oro_entity.entity_class_name_helper'
        calls:
            - [ setLogger, [ '@logger' ] ]
        tags:
            - { name: routing.options_resolver }

    oro_entity.api_doc_handler.dictionary:
        class: Oro\Bundle\EntityBundle\Routing\DictionaryEntityApiDocHandler
        public: false
        arguments:
            - '@oro_entity.entity_alias_resolver'
            - '@oro_entity.entity_class_name_provider'
        tags:
            - { name: nelmio_api_doc.extractor.handler }

    oro_entity.manager.dictionary.api:
        class: %oro_entity.manager.dictionary.api.class%
        parent: oro_soap.manager.entity_manager.abstract
        arguments:
            - '@doctrine.orm.entity_manager'
            - '@oro_entity.dictionary_value_list_provider'
            - '@oro_entity.helper.dictionary'
            - '@oro_entity_config.config_manager'
            - '@property_accessor'

    oro_entity.helper.dictionary:
        class: %oro_entity.helper.dictionary.class%

    oro_entity.manager.entity_field_manager:
        class: %oro_entity.manager.entity_field_manager.class%
        scope: request
        arguments:
            - '@doctrine'
            - '@oro_entity.form.entity_field.form_builder'
            - '@oro_entity.form.entity_field.handler.base_handler'
            - '@oro_entity.routing_helper'
            - '@oro_security.owner.ownership_metadata_provider'
            - '@oro_entity.manager.entity_field_validator'

    oro_entity.form.entity_field.form_builder:
            class: %oro_entity.form.entity_field.form_builder.class%
            arguments:
                - '@form.factory'
                - '@doctrine'

    oro_entity.form.entity_field.handler.base_handler:
        class: %oro_entity.form.entity_field.handler.base_handler.class%
        scope: request
        arguments:
            - '@doctrine'
            - '@oro_entity.form.entity_field.handler.processor.handler_processor'

    oro_entity.form.entity_field.handler.processor.handler_processor:
        class: %oro_entity.form.entity_field.handler.processor.handler_processor.class%

    oro_entity.manager.api.entity_data_api_manager:
        class: %oro_entity.manager.api.entity_data_api_manager.class%
        scope: request
        arguments:
            - '@oro_entity.manager.entity_field_manager'
            - '@security.authorization_checker'
            - '@oro_entity.routing_helper'

    oro_entity.manager.entity_field_validator:
        class: %oro_entity.manager.entity_field_validator.class%
        arguments:
            - '@doctrine'
<<<<<<< HEAD
            - '@translator'

    oro_entity.avatar_provider:
        class: Oro\Bundle\EntityBundle\Provider\ChainEntityAvatarProvider

    oro_entity.entity_to_string_transformer:
        class: Oro\Bundle\EntityBundle\Form\DataTransformer\EntityToStringTransformer
        arguments:
            - '@oro_entity.doctrine_helper'
=======
            - '@translator'
>>>>>>> ebef6799
<|MERGE_RESOLUTION|>--- conflicted
+++ resolved
@@ -447,16 +447,9 @@
         class: %oro_entity.manager.entity_field_validator.class%
         arguments:
             - '@doctrine'
-<<<<<<< HEAD
-            - '@translator'
-
-    oro_entity.avatar_provider:
-        class: Oro\Bundle\EntityBundle\Provider\ChainEntityAvatarProvider
+            - '@translator'
 
     oro_entity.entity_to_string_transformer:
         class: Oro\Bundle\EntityBundle\Form\DataTransformer\EntityToStringTransformer
         arguments:
-            - '@oro_entity.doctrine_helper'
-=======
-            - '@translator'
->>>>>>> ebef6799
+            - '@oro_entity.doctrine_helper'