--- conflicted
+++ resolved
@@ -142,17 +142,10 @@
             - '@translator'
             - %oro_entity.hidden_fields%
         calls:
-<<<<<<< HEAD
-            - [setEntityProvider,  ['@oro_entity.entity_provider']]
-            - [setVirtualFieldProvider,  ['@oro_entity.virtual_field_provider']]
-            - [setVirtualRelationProvider,  ['@oro_entity.virtual_relation_provider.chain']]
-            - [setExclusionProvider,  ['@oro_entity.exclusion_provider']]
-=======
             - [setEntityProvider, ['@oro_entity.entity_provider']]
             - [setVirtualFieldProvider, ['@oro_entity.virtual_field_provider']]
             - [setVirtualRelationProvider, ['@oro_entity.virtual_relation_provider.chain']]
             - [setExclusionProvider, ['@oro_entity.exclusion_provider']]
->>>>>>> cc95d8f6
 
     oro_entity.exclusion_provider:
         class: %oro_entity.exclusion_provider.chain.class%
