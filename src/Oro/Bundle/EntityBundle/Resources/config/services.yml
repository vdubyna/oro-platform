parameters:
    # override Doctrine Registry
    doctrine.class: Oro\Bundle\EntityBundle\ORM\Registry
    # override Doctrine event manager
    doctrine.dbal.connection.event_manager.class: Oro\Bundle\EntityBundle\Event\OroEventManager
    # override Doctrine MappingDriverChain
    doctrine.orm.metadata.driver_chain.class: Oro\Bundle\EntityBundle\ORM\MappingDriverChain

    # format that is used by default to get a human-readable text representation of an entity
    oro_entity.entity_name_format.default: full

    oro_entity.listener.navigation_listener.class:                                     Oro\Bundle\EntityBundle\EventListener\NavigationListener
    oro_entity.datagrid_helper.class:                                                  Oro\Bundle\EntityBundle\Grid\GridHelper
    oro_entity.helper.field_helper.class:                                              Oro\Bundle\EntityBundle\Helper\FieldHelper
    oro_entity.event_listener.custom_entity_grid_listener.class:                       Oro\Bundle\EntityBundle\EventListener\CustomEntityGridListener
    oro_entity.event_listener.entity_relation_grid_listener.class:                     Oro\Bundle\EntityBundle\EventListener\EntityRelationGridListener
    oro_entity.event_listener.entity_modify_created_updated_properties_listener.class: Oro\Bundle\EntityBundle\EventListener\ModifyCreatedAndUpdatedPropertiesListener
    oro_entity.exclusion_provider.chain.class:                                         Oro\Bundle\EntityBundle\Provider\ChainExclusionProvider
    oro_entity.entity_provider.class:                                                  Oro\Bundle\EntityBundle\Provider\EntityProvider
    oro_entity.entity_field_provider.class:                                            Oro\Bundle\EntityBundle\Provider\EntityFieldProvider
    oro_entity.entity_field_list_provider.class:                                       Oro\Bundle\EntityBundle\Provider\EntityWithFieldsProvider
    oro_entity.routing_helper.class:                                                   Oro\Bundle\EntityBundle\Tools\EntityRoutingHelper
    oro_entity.extension.unique_entity_extension.class:                                Oro\Bundle\EntityBundle\Form\Extension\UniqueEntityExtension
    oro_entity.listener.orm.generated_value_strategy_listener.class: Oro\Bundle\EntityBundle\EventListener\ORM\GeneratedValueStrategyListener
    oro_entity.migration.extension.change_type.class: Oro\Bundle\EntityBundle\Migrations\Extension\ChangeTypeExtension
    oro_entity.entity_alias_resolver.class:                  Oro\Bundle\EntityBundle\ORM\EntityAliasResolver
    oro_entity.entity_class_name_helper.class:               Oro\Bundle\EntityBundle\Tools\EntityClassNameHelper
    oro_entity.entity_class_name_provider.default.class:     Oro\Bundle\EntityBundle\Provider\EntityClassNameProvider
    oro_entity.dictionary_value_list_provider.default.class: Oro\Bundle\EntityBundle\Provider\DictionaryValueListProvider
    oro_entity.orm.mapping.additional_metadata_provider.class: Oro\Bundle\EntityBundle\ORM\Mapping\AdditionalMetadataProvider

    # managers
    oro_entity.manager.dictionary.api.class:                 Oro\Bundle\EntityBundle\Entity\Manager\DictionaryApiEntityManager
    oro_entity.manager.entity_field_manager.class:           Oro\Bundle\EntityBundle\Entity\Manager\Field\EntityFieldManager
    oro_entity.manager.entity_field_validator.class:         Oro\Bundle\EntityBundle\Entity\Manager\Field\EntityFieldValidator

    # managers/api
    oro_entity.manager.api.entity_data_api_manager.class:    Oro\Bundle\EntityBundle\Manager\Api\EntityDataApiManager

    # form
    oro_entity.form.entity_field.form_builder.class:         Oro\Bundle\EntityBundle\Form\EntityField\FormBuilder

    oro_entity.form.entity_field.handler.base_handler.class: Oro\Bundle\EntityBundle\Form\EntityField\Handler\EntityApiBaseHandler
    oro_entity.form.entity_field.handler.processor.handler_processor.class:  Oro\Bundle\EntityBundle\Form\EntityField\Handler\Processor\EntityApiHandlerProcessor

services:
    oro_entity.entity_manager_bag:
        class: Oro\Bundle\EntityBundle\ORM\ManagerBag
        public: false
        arguments:
            - '@doctrine'

<<<<<<< HEAD
    oro_entity.entity_configuration.provider:
        class: Oro\Bundle\EntityBundle\Provider\EntityConfigurationProvider
        public: false
        parent: oro.static_config_provider.abstract
        arguments:
            - '%kernel.cache_dir%/oro/entity.php'
            - '%kernel.debug%'
=======
    oro_entity.converter.doctrine.orm.decorator:
        class: 'Oro\Bundle\EntityBundle\Request\ParamConverter\DoctrineParamConverterDecorator'
        decorates: 'sensio_framework_extra.converter.doctrine.orm'
        decoration_priority: -256 # should be at the top of the decoration chain
        arguments:
            - '@oro_entity.converter.doctrine.orm.decorator.inner'
>>>>>>> 048a852e

    oro_entity.listener.navigation_listener:
        class: '%oro_entity.listener.navigation_listener.class%'
        arguments:
            - '@security.authorization_checker'
            - '@oro_security.token_accessor'
            - '@oro_entity_config.config_manager'
            - '@translator'
        tags:
            - { name: kernel.event_listener, event: oro_menu.configure.application_menu, method: onNavigationConfigure }

    oro_entity.extension.unique_entity_extension:
        class: '%oro_entity.extension.unique_entity_extension.class%'
        arguments:
            - '@validator'
            - '@translator'
            - '@oro_entity_config.provider.entity'
            - '@oro_entity.doctrine_helper'
        tags:
            - { name: form.type_extension, alias: form, extended_type: 'Symfony\Component\Form\Extension\Core\Type\FormType' }

    oro_entity.owner.entity_config_listener:
        class: Oro\Bundle\EntityBundle\EventListener\EntityConfigListener
        tags:
            - { name: kernel.event_listener, event: oro.entity_config.field.create, method: createField }

    oro_entity.datagrid_helper:
        class: '%oro_entity.datagrid_helper.class%'
        arguments:
            - '@oro_entity.entity_provider'

    oro_entity.event_listener.custom_entity_grid_listener:
        class: '%oro_entity.event_listener.custom_entity_grid_listener.class%'
        arguments:
            - '@router'
        tags:
            - { name: kernel.event_listener, event: oro_datagrid.datagrid.build.before.custom-entity-grid, method: onBuildBefore }

    oro_entity.event_listener.entity_modify_created_updated_properties_listener:
        class:  '%oro_entity.event_listener.entity_modify_created_updated_properties_listener.class%'
        arguments:
            - '@security.token_storage'
        tags:
            - { name: doctrine.event_listener, event: onFlush, priority: 100 }

    oro_entity.event_listener.entity_relation_grid_listener:
        class: '%oro_entity.event_listener.entity_relation_grid_listener.class%'
        arguments:
            - '@oro_entity_config.config_manager'
            - '@oro_entity.doctrine_helper'
        tags:
            - { name: kernel.event_listener, event: oro_datagrid.datagrid.build.before.entity-relation-grid, method: onBuildBefore }
            - { name: kernel.event_listener, event: oro_datagrid.datagrid.build.after.entity-relation-grid, method: onBuildAfter }

    oro_entity.entity_provider.abstract:
        abstract: true
        arguments:
            - '@oro_entity_config.provider.entity'
            - '@oro_entity_config.provider.extend'
            - '@oro_entity.orm.entity_class_resolver'
            - '@translator'
            - '@oro_featuretoggle.checker.feature_checker'
        calls:
            - [setExclusionProvider,  ['@oro_entity.exclusion_provider']]

    oro_entity.entity_provider:
        class: '%oro_entity.entity_provider.class%'
        parent: oro_entity.entity_provider.abstract

    oro_entity.entity_field_provider.abstract:
        abstract: true
        arguments:
            - '@oro_entity_config.provider.entity'
            - '@oro_entity_config.provider.extend'
            - '@oro_entity.orm.entity_class_resolver'
            - '@oro_entity_extend.extend.field_type_helper'
            - '@doctrine'
            - '@translator'
            - '%oro_entity.hidden_fields%'
        calls:
            - [setEntityProvider, ['@oro_entity.entity_provider']]
            - [setVirtualFieldProvider, ['@oro_entity.virtual_field_provider.chain']]
            - [setVirtualRelationProvider, ['@oro_entity.virtual_relation_provider.chain']]
            - [setExclusionProvider, ['@oro_entity.exclusion_provider']]

    oro_entity.exclusion_provider:
        class: '%oro_entity.exclusion_provider.chain.class%'

    oro_entity.exclusion_provider.config:
        class: Oro\Bundle\EntityBundle\Provider\ConfigExclusionProvider
        public: false
        arguments:
            - '@oro_entity.entity_hierarchy_provider.all'
            - '@oro_entity.entity_configuration.provider'
        tags:
            - { name: oro_entity.exclusion_provider.default }
            - { name: oro_entity.exclusion_provider.api, priority: 50 }

    oro_entity.virtual_field_provider.chain:
        class: Oro\Bundle\EntityBundle\Provider\ChainVirtualFieldProvider
        lazy: true
        arguments:
            - [] # providers. Set by Oro\Bundle\EntityBundle\DependencyInjection\Compiler\VirtualFieldProvidersCompilerPass
            - '@oro_entity_config.provider.extend'

    oro_entity.virtual_field_provider:
        class: Oro\Bundle\EntityBundle\Provider\ConfigVirtualFieldProvider
        public: false
        arguments:
            - '@oro_entity.entity_hierarchy_provider.all'
            - '@oro_entity.entity_configuration.provider'
        tags:
            - { name: oro_entity.virtual_field_provider }

    oro_entity.virtual_field_provider.cache.dictionary:
        parent: oro.cache.abstract.without_memory_cache
        public: false
        calls:
            - [ setNamespace, [ 'oro_dictionary_virtual_fields' ] ]

    oro_entity.virtual_field_provider.dictionary:
        class: Oro\Bundle\EntityBundle\Provider\DictionaryVirtualFieldProvider
        public: false
        arguments:
            - '@oro_entity_config.config_manager'
            - '@doctrine'
            - '@translator'
            - '@oro_entity.virtual_field_provider.cache.dictionary'
        tags:
            - { name: oro_entity.virtual_field_provider, priority: 100 }
            - { name: kernel.event_listener, event: oro.entity_config.post_flush, method: clearCache }

    oro_entity.virtual_field_provider.enum:
        class: Oro\Bundle\EntityBundle\Provider\EnumVirtualFieldProvider
        public: false
        arguments:
            - '@oro_entity_config.config_manager'
        tags:
            - { name: oro_entity.virtual_field_provider, priority: 100 }

    oro_entity.virtual_relation_provider.chain:
        class: Oro\Bundle\EntityBundle\Provider\ChainVirtualRelationProvider
        lazy: true
        arguments:
            - [] # providers. Set by Oro\Bundle\EntityBundle\DependencyInjection\Compiler\VirtualRelationProvidersCompilerPass
            - '@oro_entity_config.provider.extend'

    oro_entity.virtual_relation_provider.config:
        class: Oro\Bundle\EntityBundle\Provider\ConfigVirtualRelationProvider
        public: false
        arguments:
            - '@oro_entity.entity_hierarchy_provider.all'
            - '@oro_entity.entity_configuration.provider'
        tags:
            - { name: oro_entity.virtual_relation_provider }

    oro_entity.entity_hierarchy_provider:
        class: Oro\Bundle\EntityBundle\Provider\EntityHierarchyProvider
        public: false
        arguments:
            - '@oro_entity.doctrine_helper'
            - '@oro_entity_config.provider.extend'

    oro_entity.entity_hierarchy_provider.all:
        class: Oro\Bundle\EntityBundle\Provider\AllEntityHierarchyProvider
        public: false
        arguments:
            - '@oro_entity.doctrine_helper'
            - '@oro_entity_config.provider.extend'
            - '@oro_entity.entity_manager_bag'

    oro_entity.entity_field_provider:
        class: '%oro_entity.entity_field_provider.class%'
        parent: oro_entity.entity_field_provider.abstract

    oro_entity.entity_field_provider.link:
        tags:
            - { name: oro_service_link,  service: oro_entity.entity_field_provider }

    oro_entity.entity_field_list_provider:
        class: '%oro_entity.entity_field_list_provider.class%'
        arguments:
            - '@oro_entity.entity_field_provider'
            - '@oro_entity.entity_provider'
            - '@oro_entity_config.helper.entity_config'

    oro_entity.format.simple_array:
        class: Oro\Bundle\EntityBundle\Formatter\SimpleArrayFormatter
        public: false
        arguments:
            - '@translator'
        tags:
            - { name: oro_formatter, formatter: simple_array, data_type: simple_array }

    oro_entity.twig.extension.entity:
        class: Oro\Bundle\EntityBundle\Twig\EntityExtension
        public: false
        arguments:
            - '@service_container'
        tags:
            - { name: twig.extension }

    oro_entity.routing_helper:
        class: '%oro_entity.routing_helper.class%'
        arguments:
            - '@oro_entity.entity_class_name_helper'
            - '@oro_entity.doctrine_helper'
            - '@router'

    oro_entity.listener.orm.generated_value_strategy_listener:
        class: '%oro_entity.listener.orm.generated_value_strategy_listener.class%'
        arguments:
            - '%database_driver%'
        tags:
            - { name: doctrine.event_listener, event: loadClassMetadata }

    oro_entity.migration.extension.change_type:
        class: '%oro_entity.migration.extension.change_type.class%'
        tags:
            - { name: oro_migration.extension, extension_name: change_type }

    oro_entity.entity_alias.cache.warmer:
        class: Oro\Component\Config\Cache\ConfigCacheWarmer
        public: false
        arguments:
            - '@oro_entity.entity_alias_resolver'
        tags:
            - { name: kernel.cache_warmer }

    oro_entity.additional_metadata.cache.warmer:
        class: Oro\Bundle\EntityBundle\Cache\AdditionalMetadataCacheWarmer
        public: false
        arguments:
            - '@oro_entity.orm.mapping.additional_metadata_provider'
        tags:
            - { name: kernel.cache_warmer }

    oro_entity.entity_alias_resolver:
        class: '%oro_entity.entity_alias_resolver.class%'
        arguments:
            - '@oro_entity.entity_alias_loader'
            - '@oro_entity.entity_alias_cache'
            - '@logger'
        calls:
            - [ setConfigCacheState, [ '@oro_entity.entity_alias_config_cache_state' ] ]

    oro_entity.entity_alias_config_cache_state:
        alias: oro_entity.entity_configuration.provider
        public: false

    oro_entity.entity_alias_cache:
        parent: oro.cache.abstract.without_memory_cache
        public: false
        calls:
            - [ setNamespace, [ 'oro_entity_aliases' ] ]

    oro_entity.entity_alias_loader:
        class: Oro\Bundle\EntityBundle\Provider\EntityAliasLoader
        public: false
        lazy: true

    oro_entity.entity_alias_duplicate_resolver:
        class: Oro\Bundle\EntityBundle\Provider\DuplicateEntityAliasResolver
        public: false
        arguments:
            - '@oro_entity_config.config_manager'

    oro_entity.entity_class_provider.orm:
        class: Oro\Bundle\EntityBundle\ORM\OrmEntityClassProvider
        public: false
        arguments:
            - '@oro_entity.doctrine_helper'
            - '@oro_entity.entity_manager_bag'
        tags:
            - { name: oro_entity.class_provider }

    oro_entity.entity_alias_config_bag:
        class: Oro\Bundle\EntityBundle\Provider\EntityAliasConfigBag
        public: false
        arguments:
            - '@oro_entity.entity_configuration.provider'

    oro_entity.entity_alias_provider:
        class: Oro\Bundle\EntityBundle\Provider\EntityAliasProvider
        public: false
        arguments:
            - '@oro_entity.entity_alias_config_bag'
        tags:
            - { name: oro_entity.alias_provider, priority: -100 }
            - { name: oro_entity.class_provider }

    oro_entity.entity_class_name_helper:
        class: '%oro_entity.entity_class_name_helper.class%'
        arguments:
            - '@oro_entity.entity_alias_resolver'

    oro_entity.entity_name_resolver:
        class: Oro\Bundle\EntityBundle\Provider\EntityNameResolver
        arguments:
            - !tagged oro_entity.name_provider
            - '%oro_entity.entity_name_format.default%'
            - '@oro_entity.entity_configuration.provider'

    oro_entity.entity_name_provider.default:
        class: Oro\Bundle\EntityBundle\Provider\EntityNameProvider
        public: false
        arguments:
            - '@doctrine'
            - '@oro_entity_config.provider.extend'
        tags:
            - { name: oro_entity.name_provider, priority: -90 }

    oro_entity.entity_name_provider.dictionary:
        class: Oro\Bundle\EntityBundle\Provider\DictionaryEntityNameProvider
        public: false
        arguments:
            - '@oro_entity_config.config_manager'
            - '@doctrine'
            - '@property_accessor'
        tags:
            - { name: oro_entity.name_provider, priority: -85 }

    oro_entity.entity_name_provider.fallback:
        class: Oro\Bundle\EntityBundle\Provider\FallbackEntityNameProvider
        public: false
        arguments:
            - '@doctrine'
            - '@translator'
        tags:
            - { name: oro_entity.name_provider, priority: -100 }

    oro_entity.entity_class_name_provider:
        class: Oro\Bundle\EntityBundle\Provider\ChainEntityClassNameProvider
        public: false

    oro_entity.entity_class_name_provider.default:
        class: '%oro_entity.entity_class_name_provider.default.class%'
        public: false
        arguments:
            - '@oro_entity_config.config_manager'
            - '@translator'
        tags:
            - { name: oro_entity.class_name_provider, priority: -100 }

    oro_entity.dictionary_value_list_provider.default:
        class: '%oro_entity.dictionary_value_list_provider.default.class%'
        public: false
        arguments:
            - '@oro_entity_config.config_manager'
            - '@doctrine'
        tags:
            - { name: oro_entity.dictionary_value_list_provider, priority: -100 }

    oro_entity.orm.mapping.additional_metadata_provider:
        class: '%oro_entity.orm.mapping.additional_metadata_provider.class%'
        arguments:
            - '@doctrine'
            - '@doctrine.orm.default_metadata_cache'

    oro_entity.dictionary_value_list_provider:
        class: Oro\Bundle\EntityBundle\Provider\ChainDictionaryValueListProvider
        public: false
        arguments:
            - !tagged oro_entity.dictionary_value_list_provider

    oro_entity.routing.options_resolver.dictionary_entity:
        class: Oro\Bundle\EntityBundle\Routing\DictionaryEntityRouteOptionsResolver
        public: false
        arguments:
            - '@oro_entity.dictionary_value_list_provider'
            - '@oro_entity.entity_alias_resolver'
            - '@logger'
        tags:
            - { name: oro.api.routing_options_resolver, view: default }

    oro_entity.api_doc_handler.dictionary:
        class: Oro\Bundle\EntityBundle\Routing\DictionaryEntityApiDocHandler
        public: false
        arguments:
            - '@oro_entity.entity_alias_resolver'
            - '@oro_entity.entity_class_name_provider'
        tags:
            - { name: nelmio_api_doc.extractor.handler }

    oro_entity.manager.dictionary.api:
        class: '%oro_entity.manager.dictionary.api.class%'
        parent: oro_soap.manager.entity_manager.abstract
        arguments:
            - '@doctrine.orm.entity_manager'
            - '@oro_entity.dictionary_value_list_provider'
            - '@oro_entity_config.config_manager'
            - '@oro_entity.entity_name_resolver'

    oro_entity.manager.entity_field_manager:
        class: '%oro_entity.manager.entity_field_manager.class%'
        arguments:
            - '@doctrine'
            - '@oro_entity.form.entity_field.form_builder'
            - '@oro_entity.form.entity_field.handler.base_handler'
            - '@oro_entity.routing_helper'
            - '@oro_security.owner.ownership_metadata_provider'
            - '@oro_entity.manager.entity_field_validator'

    oro_entity.form.entity_field.form_builder:
            class: '%oro_entity.form.entity_field.form_builder.class%'
            arguments:
                - '@form.factory'
                - '@doctrine'

    oro_entity.form.entity_field.handler.base_handler:
        class: '%oro_entity.form.entity_field.handler.base_handler.class%'
        arguments:
            - '@doctrine'
            - '@oro_entity.form.entity_field.handler.processor.handler_processor'

    oro_entity.form.entity_field.handler.processor.handler_processor:
        class: '%oro_entity.form.entity_field.handler.processor.handler_processor.class%'

    oro_entity.manager.api.entity_data_api_manager:
        class: '%oro_entity.manager.api.entity_data_api_manager.class%'
        arguments:
            - '@oro_entity.manager.entity_field_manager'
            - '@security.authorization_checker'
            - '@oro_entity.routing_helper'

    oro_entity.manager.entity_field_validator:
        class: '%oro_entity.manager.entity_field_validator.class%'
        arguments:
            - '@doctrine'
            - '@translator'

    oro_entity.helper.field_helper:
        class: '%oro_entity.helper.field_helper.class%'
        arguments:
            - '@oro_entity.entity_field_provider'
            - '@oro_entity_config.provider.importexport'
            - '@oro_entity_extend.extend.field_type_helper'

    oro_entity.helper.relation_helper:
        class: 'Oro\Bundle\EntityBundle\Helper\RelationHelper'
        arguments:
            - '@oro_entity.virtual_relation_provider.chain'

    oro_entity.entity_reference_to_string_transformer:
        class: Oro\Bundle\EntityBundle\Form\DataTransformer\EntityReferenceToStringTransformer
        arguments:
            - '@oro_entity.doctrine_helper'

    oro_entity.database_checker.state_manager:
        class: Oro\Bundle\EntityBundle\Tools\CheckDatabaseStateManager
        arguments:
            - [] # database checkers. filled by DatabaseCheckerCompilerPass

    oro_entity.database.trigger_driver.mysql:
        class: 'Oro\Bundle\EntityBundle\ORM\TriggerDriver\PdoMysql'
        public: false
        arguments:
             - '@oro_entity.doctrine_helper'

    oro_entity.database.trigger_driver.pgsql:
        class: 'Oro\Bundle\EntityBundle\ORM\TriggerDriver\PdoPgsql'
        public: false
        arguments:
             - '@oro_entity.doctrine_helper'

    oro_entity.database_triggers.manager.abstract:
        class: 'Oro\Bundle\EntityBundle\Manager\Db\EntityTriggerManager'
        abstract: true
        calls:
            - [addDriver, ['@oro_entity.database.trigger_driver.mysql']]
            - [addDriver, ['@oro_entity.database.trigger_driver.pgsql']]

    oro_entity.doctrine.field_updates_checker:
        class: Oro\Component\DoctrineUtils\ORM\FieldUpdatesChecker
        arguments:
            - '@doctrine'
            - '@property_accessor'

    oro_entity.entity_structure_cache:
        parent: oro.cache.abstract
        public: false
        calls:
            - [ setNamespace, [ 'oro_entity_structure' ] ]

    oro_entity.listener.clear_entity_structure_cache:
        class: Oro\Bundle\EntityBundle\EventListener\ClearEntityStructureCacheListener
        arguments:
            - '@oro_entity.entity_structure_cache'
        tags:
            - { name: kernel.event_listener, event: oro.entity_config.post_flush, method: clearCache, priority: -255 }

    oro_entity.provider.structure_data:
        class: 'Oro\Bundle\EntityBundle\Provider\EntityStructureDataProvider'
        public: false
        arguments:
            - '@event_dispatcher'
            - '@oro_entity.entity_field_list_provider'
            - '@oro_entity.entity_class_name_helper'
            - '@translator'
            - '@oro_entity.entity_structure_cache'

    oro_entity.listener.structure_options.aliases:
        class: 'Oro\Bundle\EntityBundle\EventListener\EntityAliasStructureOptionsListener'
        arguments:
            - '@oro_entity.entity_alias_resolver'
        tags:
            - { name: kernel.event_listener, event: oro_entity.structure.options, method: onOptionsRequest }

    oro_entity.listener.structure_options.exclusion:
        class: 'Oro\Bundle\EntityBundle\EventListener\EntityExclusionStructureOptionsListener'
        arguments:
            - '@doctrine'
            - '@oro_entity.exclusion_provider'
        tags:
            - { name: kernel.event_listener, event: oro_entity.structure.options, method: onOptionsRequest }

    oro_entity.listener.structure_options.identifier:
        class: 'Oro\Bundle\EntityBundle\EventListener\EntityIdentifierStructureOptionsListener'
        arguments:
            - '@doctrine'
        tags:
            - { name: kernel.event_listener, event: oro_entity.structure.options, method: onOptionsRequest }

    oro_entity.listener.structure_options.virtual:
        class: 'Oro\Bundle\EntityBundle\EventListener\EntityVirtualStructureOptionsListener'
        arguments:
            - '@oro_entity.virtual_field_provider.chain'
        tags:
            - { name: kernel.event_listener, event: oro_entity.structure.options, method: onOptionsRequest }

    oro_entity.importexport.event_listeners.entity_fallback_value_headers_listener:
        class: Oro\Bundle\EntityBundle\ImportExport\EventListeners\EntityFieldFallbackValueHeadersListener
        tags:
            - { name: kernel.event_listener, event: oro.import_export.after_load_entity_rules_and_backend_headers, method: afterLoadEntityRulesAndBackendHeaders }

    oro_entity.importexport.event_listeners.entity_fallback_value_clean_listener:
        class: Oro\Bundle\EntityBundle\ImportExport\EventListeners\EntityFieldFallbackValueMergeListener
        arguments:
             - '@oro_entity.helper.field_helper'
             - '@oro_entity.doctrine_helper'
        tags:
            - { name: kernel.event_listener, event: oro_importexport.strategy.process_after, method: onProcessAfter }

    oro_entity.importexport.normalizer.entity_fallback_value:
        class: 'Oro\Bundle\EntityBundle\ImportExport\Serializer\EntityFieldFallbackValueNormalizer'
        arguments:
             - '@oro_entity.fallback.resolver.entity_fallback_resolver'
             - '@oro_locale.settings'
        tags:
            - { name: oro_importexport.normalizer, priority: 20 }

    oro_entity.validator.constraint.related_entity_field_fallback_value:
        class: Oro\Bundle\EntityBundle\Validator\Constraints\RelatedEntityFieldFallbackValueConstraintValidator
        arguments:
            - '@oro_entity.fallback.resolver.entity_fallback_resolver'
        tags:
            - { name: validator.constraint_validator, alias: oro_entity.related_entity_field_fallback_value_validator}<|MERGE_RESOLUTION|>--- conflicted
+++ resolved
@@ -50,7 +50,6 @@
         arguments:
             - '@doctrine'
 
-<<<<<<< HEAD
     oro_entity.entity_configuration.provider:
         class: Oro\Bundle\EntityBundle\Provider\EntityConfigurationProvider
         public: false
@@ -58,14 +57,13 @@
         arguments:
             - '%kernel.cache_dir%/oro/entity.php'
             - '%kernel.debug%'
-=======
+
     oro_entity.converter.doctrine.orm.decorator:
         class: 'Oro\Bundle\EntityBundle\Request\ParamConverter\DoctrineParamConverterDecorator'
         decorates: 'sensio_framework_extra.converter.doctrine.orm'
         decoration_priority: -256 # should be at the top of the decoration chain
         arguments:
             - '@oro_entity.converter.doctrine.orm.decorator.inner'
->>>>>>> 048a852e
 
     oro_entity.listener.navigation_listener:
         class: '%oro_entity.listener.navigation_listener.class%'
