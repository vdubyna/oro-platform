parameters:
    oro_entity.listener.navigation_listener.class:                 Oro\Bundle\EntityBundle\EventListener\NavigationListener
    oro_entity.owner.entity_config_subscriber.class:               Oro\Bundle\EntityBundle\EventListener\EntityConfigSubscriber
    oro_entity.datagrid_helper.class:                              Oro\Bundle\EntityBundle\Grid\GridHelper
    oro_entity.event_listener.custom_entity_grid_listener.class:   Oro\Bundle\EntityBundle\EventListener\CustomEntityGridListener
    oro_entity.event_listener.entity_relation_grid_listener.class: Oro\Bundle\EntityBundle\EventListener\EntityRelationGridListener
    oro_entity.entity_hierarchy_provider.class:                    Oro\Bundle\EntityBundle\Provider\EntityHierarchyProvider
    oro_entity.exclusion_provider.config.class:                    Oro\Bundle\EntityBundle\Provider\ConfigExclusionProvider
    oro_entity.exclusion_provider.chain.class:                     Oro\Bundle\EntityBundle\Provider\ChainExclusionProvider
    oro_entity.exclusion_provider.dictionary.class:                Oro\Bundle\EntityBundle\Provider\DictionaryExclusionProvider
    oro_entity.virtual_relation_provider.class:                    Oro\Bundle\EntityBundle\Provider\ConfigVirtualRelationProvider
    oro_entity.virtual_field_provider.class:                       Oro\Bundle\EntityBundle\Provider\ConfigVirtualFieldProvider
    oro_entity.virtual_field_provider.chain.class:                 Oro\Bundle\EntityBundle\Provider\ChainVirtualFieldProvider
    oro_entity.virtual_field_provider.dictionary.class:            Oro\Bundle\EntityBundle\Provider\DictionaryVirtualFieldProvider
    oro_entity.virtual_field_provider.enum.class:                  Oro\Bundle\EntityBundle\Provider\EnumVirtualFieldProvider
    oro_entity.virtual_relation_provider.class:                    Oro\Bundle\EntityBundle\Provider\ConfigVirtualRelationProvider
    oro_entity.entity_provider.class:                              Oro\Bundle\EntityBundle\Provider\EntityProvider
    oro_entity.entity_field_provider.class:                        Oro\Bundle\EntityBundle\Provider\EntityFieldProvider
    oro_entity.entity_field_list_provider.class:                   Oro\Bundle\EntityBundle\Provider\EntityWithFieldsProvider
    oro_entity.twig.extension.entity.class:                        Oro\Bundle\EntityBundle\Twig\EntityExtension
    oro_entity.routing_helper.class:                               Oro\Bundle\EntityBundle\Tools\EntityRoutingHelper
    oro_entity.extension.unique_entity_extension.class:            Oro\Bundle\EntityBundle\Form\Extension\UniqueEntityExtension

    # override default Doctrine event manager class
    doctrine.dbal.connection.event_manager.class:                  Oro\Bundle\EntityBundle\Event\OroEventManager

    oro_entity.listener.orm.generated_value_strategy_listener.class: Oro\Bundle\EntityBundle\EventListener\ORM\GeneratedValueStrategyListener

    oro_entity.migration.extension.change_type.class: Oro\Bundle\EntityBundle\Migrations\Extension\ChangeTypeExtension
services:
    oro_entity.listener.navigation_listener:
        class: %oro_entity.listener.navigation_listener.class%
        arguments:
            - @oro_security.security_facade
            - @oro_entity_config.config_manager
            - @translator
        tags:
            - { name: kernel.event_listener, event: oro_menu.configure.application_menu, method: onNavigationConfigure }

    oro_entity.extension.unique_entity_extension:
        class: %oro_entity.extension.unique_entity_extension.class%
        arguments:
            - @validator
            - @translator
            - @oro_entity_config.provider.entity
        tags:
            - { name: form.type_extension, alias: form }

    oro_entity.owner.entity_config_subscriber:
        class: %oro_entity.owner.entity_config_subscriber.class%
        tags:
            - { name: kernel.event_subscriber }

    oro_entity.datagrid_helper:
        class: %oro_entity.datagrid_helper.class%
        arguments:
            - @oro_entity.entity_provider

    oro_entity.event_listener.custom_entity_grid_listener:
        class: %oro_entity.event_listener.custom_entity_grid_listener.class%
        arguments:
            - @router
        tags:
            - { name: kernel.event_listener, event: oro_datagrid.datagrid.build.before.custom-entity-grid, method: onBuildBefore }

    oro_entity.event_listener.entity_relation_grid_listener:
        class: %oro_entity.event_listener.entity_relation_grid_listener.class%
        arguments:
            - @oro_entity_config.config_manager
        calls:
            - [setRequest, [@?request=]]
        tags:
            - { name: kernel.event_listener, event: oro_datagrid.datagrid.build.before.entity-relation-grid, method: onBuildBefore }
            - { name: kernel.event_listener, event: oro_datagrid.datagrid.build.after.entity-relation-grid, method: onBuildAfter }

    oro_entity.entity_provider.abstract:
        abstract: true
        arguments:
            - @oro_entity_config.provider.entity
            - @oro_entity_config.provider.extend
            - @oro_entity.orm.entity_class_resolver
            - @translator
        calls:
            - [setExclusionProvider, [@oro_entity.exclusion_provider]]

    oro_entity.entity_provider:
        class: %oro_entity.entity_provider.class%
        parent: oro_entity.entity_provider.abstract

    oro_entity.entity_field_provider.abstract:
        abstract: true
        arguments:
            - @oro_entity_config.provider.entity
            - @oro_entity_config.provider.extend
            - @oro_entity.orm.entity_class_resolver
            - @oro_entity_extend.extend.field_type_helper
            - @doctrine
            - @translator
            - %oro_entity.hidden_fields%
        calls:
            - [setEntityProvider, [@oro_entity.entity_provider]]
            - [setVirtualFieldProvider, [@oro_entity.virtual_field_provider]]
            - [setVirtualRelationProvider, [@oro_entity.virtual_relation_provider]]
            - [setExclusionProvider, [@oro_entity.exclusion_provider]]

    oro_entity.exclusion_provider:
        class: %oro_entity.exclusion_provider.chain.class%

    oro_entity.exclusion_provider.config:
        class: %oro_entity.exclusion_provider.config.class%
        arguments:
            - @oro_entity.entity_hierarchy_provider
            - %oro_entity.exclusions%
        tags:
            - { name: oro_entity.exclusion_provider.default }

    oro_entity.exclusion_provider.dictionary:
        class: %oro_entity.exclusion_provider.dictionary.class%
        arguments:
            - @oro_entity_config.provider.grouping

    oro_entity.virtual_field_provider:
        class: %oro_entity.virtual_field_provider.class%
        arguments:
            - @oro_entity.entity_hierarchy_provider
            - %oro_entity.virtual_fields%

    oro_entity.virtual_relation_provider:
        class: %oro_entity.virtual_relation_provider.class%
        arguments:
            - @oro_entity.entity_hierarchy_provider
<<<<<<< HEAD
            - [] # %oro_entity.virtual_relations%
=======
            - %oro_entity.virtual_relations%
>>>>>>> 82e59ee0

    oro_entity.virtual_field_provider.dictionary:
        class: %oro_entity.virtual_field_provider.dictionary.class%
        arguments:
            - @oro_entity_config.provider.grouping
            - @oro_entity_config.provider.dictionary
            - @doctrine

    oro_entity.virtual_field_provider.enum:
        class: %oro_entity.virtual_field_provider.enum.class%
        arguments:
            - @oro_entity_config.provider.extend
            - @doctrine

    oro_entity.entity_hierarchy_provider:
        class: %oro_entity.entity_hierarchy_provider.class%
        arguments:
            - @oro_entity_config.provider.extend
            - @doctrine

    oro_entity.entity_field_provider:
        class: %oro_entity.entity_field_provider.class%
        parent: oro_entity.entity_field_provider.abstract

    oro_entity.entity_field_list_provider:
        class: %oro_entity.entity_field_list_provider.class%
        arguments:
            - @oro_entity.entity_field_provider
            - @oro_entity.entity_provider

    oro_entity.twig.extension.entity:
        class: %oro_entity.twig.extension.entity.class%
        arguments:
            - @oro_entity.entity_identifier_accessor
            - @oro_entity.routing_helper
        tags:
            - { name: twig.extension }

    oro_entity.routing_helper:
        class: %oro_entity.routing_helper.class%
        arguments:
            - @oro_entity.doctrine_helper
            - @router

    oro_entity.listener.orm.generated_value_strategy_listener:
        class: %oro_entity.listener.orm.generated_value_strategy_listener.class%
        arguments:
            - %database_driver%
        tags:
            - { name: doctrine.event_listener, event: loadClassMetadata }

    oro_entity.migration.extension.change_type:
        class: %oro_entity.migration.extension.change_type.class%
        tags:
            - { name: oro_migration.extension, extension_name: change_type }<|MERGE_RESOLUTION|>--- conflicted
+++ resolved
@@ -13,7 +13,6 @@
     oro_entity.virtual_field_provider.chain.class:                 Oro\Bundle\EntityBundle\Provider\ChainVirtualFieldProvider
     oro_entity.virtual_field_provider.dictionary.class:            Oro\Bundle\EntityBundle\Provider\DictionaryVirtualFieldProvider
     oro_entity.virtual_field_provider.enum.class:                  Oro\Bundle\EntityBundle\Provider\EnumVirtualFieldProvider
-    oro_entity.virtual_relation_provider.class:                    Oro\Bundle\EntityBundle\Provider\ConfigVirtualRelationProvider
     oro_entity.entity_provider.class:                              Oro\Bundle\EntityBundle\Provider\EntityProvider
     oro_entity.entity_field_provider.class:                        Oro\Bundle\EntityBundle\Provider\EntityFieldProvider
     oro_entity.entity_field_list_provider.class:                   Oro\Bundle\EntityBundle\Provider\EntityWithFieldsProvider
@@ -129,11 +128,7 @@
         class: %oro_entity.virtual_relation_provider.class%
         arguments:
             - @oro_entity.entity_hierarchy_provider
-<<<<<<< HEAD
-            - [] # %oro_entity.virtual_relations%
-=======
             - %oro_entity.virtual_relations%
->>>>>>> 82e59ee0
 
     oro_entity.virtual_field_provider.dictionary:
         class: %oro_entity.virtual_field_provider.dictionary.class%
