--- conflicted
+++ resolved
@@ -1,20 +1,13 @@
 doctrine:
     dbal:
         types:
-<<<<<<< HEAD
-            percent: Oro\DBAL\Types\PercentType
-            money:   Oro\DBAL\Types\MoneyType
-            object:  Oro\DBAL\Types\ObjectType
-            array:   Oro\DBAL\Types\ArrayType
-            duration: Oro\Bundle\EntityBundle\DoctrineExtensions\DBAL\Types\DurationType
-=======
             percent:      Oro\DBAL\Types\PercentType
             money:        Oro\DBAL\Types\MoneyType
             object:       Oro\DBAL\Types\ObjectType
             array:        Oro\DBAL\Types\ArrayType
             config_object:  Oro\Bundle\EntityBundle\DBAL\Types\ConfigObjectType
+            duration: Oro\Bundle\EntityBundle\DoctrineExtensions\DBAL\Types\DurationType
 
->>>>>>> 7a179ec0
     orm:
         dql:
             datetime_functions:
