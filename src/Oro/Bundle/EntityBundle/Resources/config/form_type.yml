parameters:
<<<<<<< HEAD
    oro_entity.form.type.custom_entity.class:         Oro\Bundle\EntityBundle\Form\Type\CustomEntityType
    oro_entity.form.type.entity_choice.class:         Oro\Bundle\EntityBundle\Form\Type\EntityChoiceType
    oro_entity.form.type.entity_field_choice.class:   Oro\Bundle\EntityBundle\Form\Type\EntityFieldChoiceType
    oro_entity.form.type.entity_select.class:         Oro\Bundle\EntityBundle\Form\Type\EntitySelectType
    oro_entity.form.handler.entity_select.class:      Oro\Bundle\EntityBundle\Form\Handler\EntitySelectHandler
=======
    oro_entity.form.type.custom_entity.class:                  Oro\Bundle\EntityBundle\Form\Type\CustomEntityType
    oro_entity.form.type.option_select.class:                  Oro\Bundle\EntityBundle\Form\Type\OptionSelectType
    oro_entity.form.type.entity_select.class:                  Oro\Bundle\EntityBundle\Form\Type\EntitySelectType
    oro_entity.form.handler.entity_select.class:               Oro\Bundle\EntityBundle\Form\Handler\EntitySelectHandler
>>>>>>> fa0247cf

services:
    oro_entity.form.type.custom_entity:
        class: %oro_entity.form.type.custom_entity.class%
        arguments:
            - @oro_entity_config.config_manager
            - @router
        tags:
            - { name: form.type, alias: custom_entity_type }

<<<<<<< HEAD
    oro_entity.form.type.entity_choice:
        class: %oro_entity.form.type.entity_choice.class%
        arguments:
            - @oro_entity.entity_provider
        tags:
            - { name: form.type, alias: oro_entity_choice }

    oro_entity.form.type.entity_field_choice:
        class: %oro_entity.form.type.entity_field_choice.class%
        arguments:
            - @oro_entity.entity_field_provider
            - @translator
        tags:
            - { name: form.type, alias: oro_entity_field_choice }
=======
    oro_entity.form.type.option_select:
        class:                                                %oro_entity.form.type.option_select.class%
        arguments:
            - @oro_entity_config.config_manager
        tags:
            - { name: form.type, alias: oro_option_select }
>>>>>>> fa0247cf

    oro_entity.form.type.entity_select:
        class: %oro_entity.form.type.entity_select.class%
        arguments:
            - @doctrine.orm.entity_manager
        tags:
            - { name: form.type, alias: oro_entity_select }

    oro_entity.form.handler.entity_select:
        class: %oro_entity.form.handler.entity_select.class%
        arguments:
            - @doctrine.orm.entity_manager
        tags:
            - { name: oro_form.autocomplete.search_handler, alias: entity_select, acl_resource: oro_search }<|MERGE_RESOLUTION|>--- conflicted
+++ resolved
@@ -1,16 +1,10 @@
 parameters:
-<<<<<<< HEAD
-    oro_entity.form.type.custom_entity.class:         Oro\Bundle\EntityBundle\Form\Type\CustomEntityType
-    oro_entity.form.type.entity_choice.class:         Oro\Bundle\EntityBundle\Form\Type\EntityChoiceType
-    oro_entity.form.type.entity_field_choice.class:   Oro\Bundle\EntityBundle\Form\Type\EntityFieldChoiceType
-    oro_entity.form.type.entity_select.class:         Oro\Bundle\EntityBundle\Form\Type\EntitySelectType
-    oro_entity.form.handler.entity_select.class:      Oro\Bundle\EntityBundle\Form\Handler\EntitySelectHandler
-=======
     oro_entity.form.type.custom_entity.class:                  Oro\Bundle\EntityBundle\Form\Type\CustomEntityType
+    oro_entity.form.type.entity_choice.class:                  Oro\Bundle\EntityBundle\Form\Type\EntityChoiceType
+    oro_entity.form.type.entity_field_choice.class:            Oro\Bundle\EntityBundle\Form\Type\EntityFieldChoiceType
     oro_entity.form.type.option_select.class:                  Oro\Bundle\EntityBundle\Form\Type\OptionSelectType
     oro_entity.form.type.entity_select.class:                  Oro\Bundle\EntityBundle\Form\Type\EntitySelectType
     oro_entity.form.handler.entity_select.class:               Oro\Bundle\EntityBundle\Form\Handler\EntitySelectHandler
->>>>>>> fa0247cf
 
 services:
     oro_entity.form.type.custom_entity:
@@ -21,7 +15,6 @@
         tags:
             - { name: form.type, alias: custom_entity_type }
 
-<<<<<<< HEAD
     oro_entity.form.type.entity_choice:
         class: %oro_entity.form.type.entity_choice.class%
         arguments:
@@ -36,14 +29,13 @@
             - @translator
         tags:
             - { name: form.type, alias: oro_entity_field_choice }
-=======
+
     oro_entity.form.type.option_select:
         class:                                                %oro_entity.form.type.option_select.class%
         arguments:
             - @oro_entity_config.config_manager
         tags:
             - { name: form.type, alias: oro_option_select }
->>>>>>> fa0247cf
 
     oro_entity.form.type.entity_select:
         class: %oro_entity.form.type.entity_select.class%
