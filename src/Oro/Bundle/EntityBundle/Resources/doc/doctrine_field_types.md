## Doctrine field types ##

Some entities have fields which data is money or percents.

For this data was created new field types - money and percent.

**money** field type allow to store money data. It's an alias to decimal(19,4) type.

You can use this field type like:

```php
    /**
     * @var decimal
     *
     * @ORM\Column(name="tax_amount", type="money")
     */
    protected $taxAmount;
```

**percent** field type allow to store percent data. It's an alias to float type.

You can use this field type like:

```php
    /**
     * @var float
     *
     * @ORM\Column(name="percent_field", type="percent")
     */
    protected $percentField;
```

This two data types are available in extend fields. You can create new fields with this types. Additionally in view pages, in grids and in edit pages this fields will be automatically formatted with currency or percent formatters.

In grid, for percent data type will be automatically generated percent filter.

<<<<<<< HEAD

**duration** field type allow to store time duration in seconds. It's an alias to integer type.
=======
**config_object** type that maps and converts `Oro\Component\Config\Common\ConfigObject` based on PHP’s JSON encoding functions. Values retrieved from the database are always converted to `Oro\Component\Config\Common\ConfigObject` or null if no data is present.
>>>>>>> 7a179ec0

You can use this field type like:

```php
    /**
<<<<<<< HEAD
     * @var int
     *
     * @ORM\Column(name="duration", type="duration")
     */
    protected $duration;
=======
     * @var \Oro\Component\Config\Common\ConfigObject
     *
     * @ORM\Column(name="map_config", type="config_object")
     */
    protected $mapConfigField;
>>>>>>> 7a179ec0
```<|MERGE_RESOLUTION|>--- conflicted
+++ resolved
@@ -34,28 +34,29 @@
 
 In grid, for percent data type will be automatically generated percent filter.
 
-<<<<<<< HEAD
-
-**duration** field type allow to store time duration in seconds. It's an alias to integer type.
-=======
 **config_object** type that maps and converts `Oro\Component\Config\Common\ConfigObject` based on PHP’s JSON encoding functions. Values retrieved from the database are always converted to `Oro\Component\Config\Common\ConfigObject` or null if no data is present.
->>>>>>> 7a179ec0
 
 You can use this field type like:
 
 ```php
     /**
-<<<<<<< HEAD
+     * @var \Oro\Component\Config\Common\ConfigObject
+     *
+     * @ORM\Column(name="map_config", type="config_object")
+     */
+    protected $mapConfigField;
+```
+
+
+**duration** field type allow to store time duration in seconds. It's an alias to integer type.
+
+You can use this field type like:
+
+```php
+    /**
      * @var int
      *
      * @ORM\Column(name="duration", type="duration")
      */
     protected $duration;
-=======
-     * @var \Oro\Component\Config\Common\ConfigObject
-     *
-     * @ORM\Column(name="map_config", type="config_object")
-     */
-    protected $mapConfigField;
->>>>>>> 7a179ec0
 ```