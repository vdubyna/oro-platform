{% extends 'OroUIBundle:actions:update.html.twig' %}
{% form_theme form with 'OroUIBundle:Form:fields.html.twig' %}

<<<<<<< HEAD
{% oro_title_set({params : {"%entityName%": 'Item #'~entity.id|default('N/A') }}) %}
{% set formAction = path('oro_entity_update', {'entity_id': entity_id, id: entity.id}) %}
=======
{% oro_title_set({params : {"%entityName%": record.id ? 'Item #'~record.id : 'New '~entity_config.get('label') }}) %}

{% set formAction = path('oro_entity_update', {'entity_id': entity_id, id: record.id}) %}
>>>>>>> ab7aec4d

{% set entityClass = entity_config.getId.getClassName|replace('\\', '_') %}
{% set audit_entity_id = entity.id %}
{% set audit_title  = entity_config.get('label')|default('N/A') %}

{% block navButtons %}
    {{ UI.button({'path' : path('oro_entity_index', {id: entity_id}), 'title' : 'Cancel', 'label' : 'Cancel'}) }}

    {{ UI.saveAndStayButton() }}
    {{ UI.saveAndCloseButton() }}
{% endblock navButtons %}

{% block pageHeader %}
    {% set breadcrumbs = {
        'entity':      'entity',
        'indexPath':   path('oro_entityconfig_index'),
        'indexLabel': 'Entities',
<<<<<<< HEAD
        'entityTitle': 'Item #'~entity.id|default('N/A'),
=======
        'entityTitle': record.id ? 'Item #'~record.id|default('N/A') : 'New '~entity_config.get('label'),
>>>>>>> ab7aec4d
        'additional': [
            {
                'indexPath'  : path('oro_entity_index', {id: entity_id}),
                'indexLabel' : entity_config.get('label')|default('N/A')
            },
        ]
    } %}

    {{ parent() }}
{% endblock pageHeader %}

{% block stats %}
    {{ parent() }}
{% endblock stats %}

{% block content_data %}
    {% set id = 'custom_entity-update' %}
    {% set dataBlocks = form_data_blocks(form) %}
    {% set data = {
        'formErrors': form_errors(form)? form_errors(form) : null,
        'dataBlocks': dataBlocks
    }%}

    {{ parent() }}
{% endblock content_data %}<|MERGE_RESOLUTION|>--- conflicted
+++ resolved
@@ -1,14 +1,9 @@
 {% extends 'OroUIBundle:actions:update.html.twig' %}
 {% form_theme form with 'OroUIBundle:Form:fields.html.twig' %}
 
-<<<<<<< HEAD
-{% oro_title_set({params : {"%entityName%": 'Item #'~entity.id|default('N/A') }}) %}
-{% set formAction = path('oro_entity_update', {'entity_id': entity_id, id: entity.id}) %}
-=======
-{% oro_title_set({params : {"%entityName%": record.id ? 'Item #'~record.id : 'New '~entity_config.get('label') }}) %}
+{% oro_title_set({params : {"%entityName%": entity.id ? 'Item #'~entity.id : 'New '~entity_config.get('label') }}) %}
 
 {% set formAction = path('oro_entity_update', {'entity_id': entity_id, id: record.id}) %}
->>>>>>> ab7aec4d
 
 {% set entityClass = entity_config.getId.getClassName|replace('\\', '_') %}
 {% set audit_entity_id = entity.id %}
@@ -26,11 +21,7 @@
         'entity':      'entity',
         'indexPath':   path('oro_entityconfig_index'),
         'indexLabel': 'Entities',
-<<<<<<< HEAD
-        'entityTitle': 'Item #'~entity.id|default('N/A'),
-=======
-        'entityTitle': record.id ? 'Item #'~record.id|default('N/A') : 'New '~entity_config.get('label'),
->>>>>>> ab7aec4d
+        'entityTitle': entity.id ? 'Item #'~entity.id|default('N/A') : 'New '~entity_config.get('label'),
         'additional': [
             {
                 'indexPath'  : path('oro_entity_index', {id: entity_id}),
