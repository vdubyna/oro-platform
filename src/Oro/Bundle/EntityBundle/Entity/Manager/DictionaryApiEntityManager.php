<?php

namespace Oro\Bundle\EntityBundle\Entity\Manager;

use Doctrine\Common\Persistence\ObjectManager;
use Doctrine\ORM\QueryBuilder;
use Doctrine\ORM\Query;

<<<<<<< HEAD
=======
use Symfony\Component\PropertyAccess\PropertyAccessor;

>>>>>>> d58c7d0b
use Oro\Bundle\EntityBundle\Helper\DictionaryHelper;
use Oro\Bundle\EntityBundle\Provider\ChainDictionaryValueListProvider;
use Oro\Bundle\EntityConfigBundle\Config\ConfigManager;
use Oro\Bundle\SoapBundle\Entity\Manager\ApiEntityManager;

class DictionaryApiEntityManager extends ApiEntityManager
{
    /** @var ChainDictionaryValueListProvider */
    protected $dictionaryProvider;

    /** @var DictionaryHelper */
    protected $dictionaryHelper;

    protected $entityConfigManager;

    /**
     * @var ConfigManager
     */
    protected $entityConfigManager;

    /**
     * @var PropertyAccessor
     */
    protected $propertyAccessor;

    /**
     * @param ObjectManager $om
     * @param ChainDictionaryValueListProvider $dictionaryProvider
     * @param DictionaryHelper $dictionaryHelper
     * @param ConfigManager $entityConfigManager
<<<<<<< HEAD
=======
     * @param PropertyAccessor $propertyAccessor
>>>>>>> d58c7d0b
     */
    public function __construct(
        ObjectManager $om,
        ChainDictionaryValueListProvider $dictionaryProvider,
        DictionaryHelper $dictionaryHelper,
<<<<<<< HEAD
        ConfigManager $entityConfigManager
=======
        ConfigManager $entityConfigManager,
        PropertyAccessor $propertyAccessor
>>>>>>> d58c7d0b
    ) {
        parent::__construct(null, $om);
        $this->dictionaryProvider = $dictionaryProvider;
        $this->dictionaryHelper = $dictionaryHelper;
        $this->entityConfigManager = $entityConfigManager;
<<<<<<< HEAD
=======
        $this->propertyAccessor = $propertyAccessor;
>>>>>>> d58c7d0b
    }

    /**
     * {@inheritdoc}
     */
    protected function getSerializationConfig()
    {
        return $this->dictionaryProvider->getSerializationConfig($this->class);
    }

    /**
     * {@inheritdoc}
     */
    public function getListQueryBuilder($limit = 10, $page = 1, $criteria = [], $orderBy = null, $joins = [])
    {
        $qb = $this->dictionaryProvider->getValueListQueryBuilder($this->class);
        if ($qb instanceof QueryBuilder) {
            if ($limit >= 0) {
                $qb->setMaxResults($limit);
                $qb->setFirstResult($this->getOffset($page, $limit));
            }
            if ($orderBy) {
                $qb->orderBy($orderBy);
            }
        } elseif (null !== $qb) {
            throw new \RuntimeException(
                sprintf(
                    'Expected instance of Doctrine\ORM\QueryBuilder, "%s" given.',
                    is_object($qb) ? get_class($qb) : gettype($qb)
                )
            );
        }

        return $qb;
    }

    /**
     * Search entities by search query
     *
     * @param $searchQuery
     *
     * @return array
     */
    public function findValueBySearchQuery($searchQuery)
    {
        $entityMetadata = $this->entityConfigManager->getEntityMetadata($this->class);

        $keyField = $this->dictionaryHelper->getNamePrimaryKeyField($this->getMetadata());
<<<<<<< HEAD
        $labelField = $this->dictionaryHelper->getNameLabelField(
            $this->getMetadata(),
            $this->entityConfigManager->getEntityMetadata($this->class)
        );
=======
        $searchFields = $this->dictionaryHelper->getSearchFields($this->getMetadata(), $entityMetadata);
        $representationField = $this->dictionaryHelper->getRepresentationField($this->getMetadata(), $entityMetadata);
>>>>>>> d58c7d0b

        $qb = $this->getListQueryBuilder(10, 1, [], null, []);
        if (!empty($searchQuery)) {
            foreach ($searchFields as $searchField) {
                $qb->orWhere('e.' . $searchField . ' LIKE :translated_title');
            }
            $qb->setParameter('translated_title', '%' . $searchQuery . '%');
        }

        $query = $qb->getQuery();
        $query->setHint(
            Query::HINT_CUSTOM_OUTPUT_WALKER,
            'Gedmo\\Translatable\\Query\\TreeWalker\\TranslationWalker'
        );
        $results = $query->getResult();

        return $this->prepareData($results, $keyField, $searchFields, $representationField);
    }

    /**
     * Search entities by primary key
     *
     * @param $keys[]
     *
     * @return array
     */
    public function findValueByPrimaryKey($keys)
    {
        $entityMetadata = $this->entityConfigManager->getEntityMetadata($this->class);

        $keyField = $this->dictionaryHelper->getNamePrimaryKeyField($this->getMetadata());
<<<<<<< HEAD
        $labelField = $this->dictionaryHelper->getNameLabelField(
            $this->getMetadata(),
            $this->entityConfigManager->getEntityMetadata($this->class)
        );
=======
        $searchFields = $this->dictionaryHelper->getSearchFields($this->getMetadata(), $entityMetadata);
        $representationField = $this->dictionaryHelper->getRepresentationField($this->getMetadata(), $entityMetadata);
>>>>>>> d58c7d0b

        $qb = $this->getListQueryBuilder(-1, 1, [], null, []);
        $qb->andWhere('e.' . $keyField . ' in (:keys)');
        $qb->setParameter('keys', $keys);

        $query = $qb->getQuery();
        $results = $query->getResult();

        return $this->prepareData($results, $keyField, $searchFields, $representationField);
    }

    /**
     * @param array $results
     * @param string $keyField
     * @param array $searchFields
     * @param string $representationField
     *
     * @return array
     */
    protected function prepareData($results, $keyField, $searchFields, $representationField)
    {
        $prepared = [];
        foreach ($results as $result) {
            $id = $value = $this->propertyAccessor->getValue($result, $keyField);
            if ($representationField !== null) {
                $text = $this->propertyAccessor->getValue($result, $representationField);
            } else {
                $text = implode(' ', array_map(function ($field) use ($result) {
                    return $this->propertyAccessor->getValue($result, $field);
                }, $searchFields));
            }

            $prepared[] = [
                'id' => $id,
                'value' => $value,
                'text' => $text,
            ];
        }

        return $prepared;
    }
}<|MERGE_RESOLUTION|>--- conflicted
+++ resolved
@@ -6,11 +6,8 @@
 use Doctrine\ORM\QueryBuilder;
 use Doctrine\ORM\Query;
 
-<<<<<<< HEAD
-=======
 use Symfony\Component\PropertyAccess\PropertyAccessor;
 
->>>>>>> d58c7d0b
 use Oro\Bundle\EntityBundle\Helper\DictionaryHelper;
 use Oro\Bundle\EntityBundle\Provider\ChainDictionaryValueListProvider;
 use Oro\Bundle\EntityConfigBundle\Config\ConfigManager;
@@ -23,8 +20,6 @@
 
     /** @var DictionaryHelper */
     protected $dictionaryHelper;
-
-    protected $entityConfigManager;
 
     /**
      * @var ConfigManager
@@ -41,30 +36,20 @@
      * @param ChainDictionaryValueListProvider $dictionaryProvider
      * @param DictionaryHelper $dictionaryHelper
      * @param ConfigManager $entityConfigManager
-<<<<<<< HEAD
-=======
      * @param PropertyAccessor $propertyAccessor
->>>>>>> d58c7d0b
      */
     public function __construct(
         ObjectManager $om,
         ChainDictionaryValueListProvider $dictionaryProvider,
         DictionaryHelper $dictionaryHelper,
-<<<<<<< HEAD
-        ConfigManager $entityConfigManager
-=======
         ConfigManager $entityConfigManager,
         PropertyAccessor $propertyAccessor
->>>>>>> d58c7d0b
     ) {
         parent::__construct(null, $om);
         $this->dictionaryProvider = $dictionaryProvider;
         $this->dictionaryHelper = $dictionaryHelper;
         $this->entityConfigManager = $entityConfigManager;
-<<<<<<< HEAD
-=======
         $this->propertyAccessor = $propertyAccessor;
->>>>>>> d58c7d0b
     }
 
     /**
@@ -113,15 +98,8 @@
         $entityMetadata = $this->entityConfigManager->getEntityMetadata($this->class);
 
         $keyField = $this->dictionaryHelper->getNamePrimaryKeyField($this->getMetadata());
-<<<<<<< HEAD
-        $labelField = $this->dictionaryHelper->getNameLabelField(
-            $this->getMetadata(),
-            $this->entityConfigManager->getEntityMetadata($this->class)
-        );
-=======
         $searchFields = $this->dictionaryHelper->getSearchFields($this->getMetadata(), $entityMetadata);
         $representationField = $this->dictionaryHelper->getRepresentationField($this->getMetadata(), $entityMetadata);
->>>>>>> d58c7d0b
 
         $qb = $this->getListQueryBuilder(10, 1, [], null, []);
         if (!empty($searchQuery)) {
@@ -153,15 +131,8 @@
         $entityMetadata = $this->entityConfigManager->getEntityMetadata($this->class);
 
         $keyField = $this->dictionaryHelper->getNamePrimaryKeyField($this->getMetadata());
-<<<<<<< HEAD
-        $labelField = $this->dictionaryHelper->getNameLabelField(
-            $this->getMetadata(),
-            $this->entityConfigManager->getEntityMetadata($this->class)
-        );
-=======
         $searchFields = $this->dictionaryHelper->getSearchFields($this->getMetadata(), $entityMetadata);
         $representationField = $this->dictionaryHelper->getRepresentationField($this->getMetadata(), $entityMetadata);
->>>>>>> d58c7d0b
 
         $qb = $this->getListQueryBuilder(-1, 1, [], null, []);
         $qb->andWhere('e.' . $keyField . ' in (:keys)');
