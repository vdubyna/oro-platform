--- conflicted
+++ resolved
@@ -10,7 +10,6 @@
 use Oro\Bundle\AttachmentBundle\Provider\FileNameProviderInterface;
 use Oro\Bundle\AttachmentBundle\Provider\FileUrlProviderInterface;
 use Symfony\Bundle\FrameworkBundle\Controller\AbstractController;
-use Symfony\Component\HttpFoundation\Request;
 use Symfony\Component\HttpFoundation\Response;
 use Symfony\Component\HttpFoundation\Session\SessionInterface;
 use Symfony\Component\Routing\Annotation\Route;
@@ -28,14 +27,13 @@
      * @param int    $id
      * @param string $filename
      * @param string $action
-     * @param Request $request
      *
      * @return Response
      */
-    public function getFileAction(int $id, string $filename, string $action, Request $request): Response
+    public function getFileAction(int $id, string $filename, string $action): Response
     {
         $file = $this->getFileByIdAndFileName($id, $filename);
-        $this->closeSession($request);
+        $this->unlockSession();
 
         $response = new Response();
         $response->headers->set('Cache-Control', 'no-cache, no-store, must-revalidate');
@@ -69,18 +67,11 @@
      *
      * @return Response
      */
-<<<<<<< HEAD
-    public function getResizedAttachmentImageAction($id, $width, $height, $filename, Request $request)
+    public function getResizedAttachmentImageAction(int $id, int $width, int $height, string $filename): Response
     {
         $file = $this->getFileByIdAndFileName($id, $filename);
-        $this->closeSession($request);
-=======
-    public function getResizedAttachmentImageAction(int $id, int $width, int $height, string $filename): Response
-    {
         $this->unlockSession();
->>>>>>> a7ac5c54
 
-        $file = $this->getFileByIdAndFileName($id, $filename);
         $binary = $this->getImageResizeManager()->resize($file, $width, $height);
         if (!$binary) {
             throw $this->createNotFoundException();
@@ -101,18 +92,11 @@
      *
      * @return Response
      */
-<<<<<<< HEAD
-    public function getFilteredImageAction($id, $filter, $filename, Request $request)
+    public function getFilteredImageAction(int $id, string $filter, string $filename): Response
     {
         $file = $this->getFileByIdAndFileName($id, $filename);
-        $this->closeSession($request);
-=======
-    public function getFilteredImageAction(int $id, string $filter, string $filename): Response
-    {
         $this->unlockSession();
->>>>>>> a7ac5c54
 
-        $file = $this->getFileByIdAndFileName($id, $filename);
         $binary = $this->getImageResizeManager()->applyFilter($file, $filter);
         if (!$binary) {
             throw $this->createNotFoundException();
@@ -122,22 +106,7 @@
     }
 
     /**
-<<<<<<< HEAD
-     * @param Request $request
-     */
-    private function closeSession(Request $request): void
-    {
-        $session = $request->getSession();
-        if (null !== $session && $session->isStarted()) {
-            $session->save();
-        }
-    }
-
-    /**
-     * @param int $id
-=======
      * @param int    $id
->>>>>>> a7ac5c54
      * @param string $fileName
      *
      * @return File
