<?php

namespace Oro\Bundle\AttachmentBundle\Controller;

use Oro\Bundle\AttachmentBundle\Entity\Attachment;
use Oro\Bundle\AttachmentBundle\Form\Handler\AttachmentHandler;
use Oro\Bundle\AttachmentBundle\Form\Type\AttachmentType;
use Oro\Bundle\AttachmentBundle\Manager\AttachmentManager;
use Oro\Bundle\EntityBundle\Tools\EntityRoutingHelper;
use Oro\Bundle\EntityExtendBundle\Tools\ExtendHelper;
use Oro\Bundle\SecurityBundle\Annotation\Acl;
use Sensio\Bundle\FrameworkExtraBundle\Configuration\Template;
use Symfony\Bundle\FrameworkBundle\Controller\AbstractController;
use Symfony\Component\Form\FormInterface;
use Symfony\Component\HttpFoundation\Request;
use Symfony\Component\Routing\Annotation\Route;
use Symfony\Component\Security\Acl\Util\ClassUtils;

/**
<<<<<<< HEAD
 * CRUD Controller for Attachments
=======
 * The controller for Attachment entity.
>>>>>>> b5a13ce9
 */
class AttachmentController extends AbstractController
{
    /**
     * @Route(
     *      "attachment/view/widget/{entityClass}/{entityId}",
     *      name="oro_attachment_widget_attachments"
     * )
     * @Acl(
     *      id="oro_attachment_view",
     *      type="entity",
     *      class="OroAttachmentBundle:Attachment",
     *      permission="VIEW"
     * )
     * @Template("@OroAttachment/Attachment/attachments.html.twig")
     */
    public function widgetAction($entityClass, $entityId)
    {
        $entityClass = $this->getEntityRoutingHelper()->resolveEntityClass($entityClass);
        return [
            'entityId'    => $entityId,
            'entityField' => ExtendHelper::buildAssociationName($entityClass),
        ];
    }

    /**
     * @Route("attachment/create/{entityClass}/{entityId}", name="oro_attachment_create")
     *
     * @Template("@OroAttachment/Attachment/update.html.twig")
     * @Acl(
     *      id="oro_attachment_create",
     *      type="entity",
     *      class="OroAttachmentBundle:Attachment",
     *      permission="CREATE"
     * )
     * @param Request $request
     * @param mixed $entityClass
     * @param mixed $entityId
     * @return array
     */
    public function createAction(Request $request, $entityClass, $entityId)
    {
        $entityRoutingHelper = $this->getEntityRoutingHelper();

        $entity      = $entityRoutingHelper->getEntity($entityClass, $entityId);
        $entityClass = get_class($entity);

        $attachmentEntity = new Attachment();
        $attachmentEntity->setTarget($entity);

        $form       = $this->createForm(
            AttachmentType::class,
            $attachmentEntity,
            ['parentEntityClass' => $entityClass, 'checkEmptyFile' => true]
        );

        $formAction = $entityRoutingHelper->generateUrlByRequest(
            'oro_attachment_create',
            $request,
            $entityRoutingHelper->getRouteParameters($entityClass, $entityId)
        );

        return $this->update($form, $formAction);
    }

    /**
     *
     * @Route("attachment/update/{id}", name="oro_attachment_update")
     *
     * @Template("@OroAttachment/Attachment/update.html.twig")
     * @Acl(
     *      id="oro_attachment_update",
     *      type="entity",
     *      class="OroAttachmentBundle:Attachment",
     *      permission="EDIT"
     * )
     * @param Request $request
     * @param Attachment $attachment
     * @return array
     */
    public function updateAction(Request $request, Attachment $attachment)
    {
        $formAction = $request->getUri();
        $form       = $this->createForm(
            AttachmentType::class,
            $attachment,
            [
                'parentEntityClass' => ClassUtils::getRealClass($attachment->getTarget()),
                'checkEmptyFile'    => false,
                'allowDelete'       => false
            ]
        );
        return $this->update($form, $formAction, true);
    }

    /**
     * @param FormInterface $form
     * @param string        $formAction
     * @param bool          $update
     *
     * @return array
     */
    protected function update(FormInterface $form, $formAction, $update = false)
    {
        $entity       = $form->getData();
        $responseData = [
            'entity' => $entity,
            'saved'  => false
        ];

        if ($update) {
            $responseData['update'] = true;
        }

        if ($this->get(AttachmentHandler::class)->process($form)) {
            $responseData['saved'] = true;
        } else {
            $responseData['form']       = $form->createView();
            $responseData['formAction'] = $formAction;
        }

        return $responseData;
    }

    /**
     * @return EntityRoutingHelper
     */
    protected function getEntityRoutingHelper(): EntityRoutingHelper
    {
        return $this->get(EntityRoutingHelper::class);
    }

    /**
     * @return AttachmentManager
     */
    protected function getAttachmentManager(): AttachmentManager
    {
        return $this->get(AttachmentManager::class);
    }

    /**
     * {@inheritdoc}
     */
    public static function getSubscribedServices()
    {
        return array_merge(
            parent::getSubscribedServices(),
            [
                EntityRoutingHelper::class,
                AttachmentHandler::class,
                AttachmentManager::class,
            ]
        );
    }
}<|MERGE_RESOLUTION|>--- conflicted
+++ resolved
@@ -17,11 +17,7 @@
 use Symfony\Component\Security\Acl\Util\ClassUtils;
 
 /**
-<<<<<<< HEAD
- * CRUD Controller for Attachments
-=======
  * The controller for Attachment entity.
->>>>>>> b5a13ce9
  */
 class AttachmentController extends AbstractController
 {
