<?php

namespace Oro\Bundle\AttachmentBundle\Entity;

use Doctrine\ORM\Mapping as ORM;

use Symfony\Component\HttpFoundation\File\File;

use Oro\Bundle\EntityConfigBundle\Metadata\Annotation\Config;
use Oro\Bundle\AttachmentBundle\Model\ExtendAttachment;

/**
 * Attachment
 *
 * @ORM\Table(name="oro_attachment")
 * @ORM\Entity()
 * @ORM\HasLifecycleCallbacks()
 * @Config(
<<<<<<< HEAD
 *  defaultValues={
 *      "entity"={
 *          "icon"="icon-file"
 *      },
 *      "note"={
 *          "immutable"=true
 *      }
 *  }
=======
 *      defaultValues={
 *          "entity"={
 *              "icon"="icon-file"
 *          },
 *          "note"={
 *              "immutable"=true
 *          },
 *          "activity"={
 *              "immutable"=true
 *          }
 *      }
>>>>>>> e90c0e57
 * )
 */
class Attachment extends ExtendAttachment
{
    /**
     * @var integer
     *
     * @ORM\Column(name="id", type="integer")
     * @ORM\Id
     * @ORM\GeneratedValue(strategy="AUTO")
     */
    protected $id;

    /**
     * @var string
     *
     * @ORM\Column(name="filename", type="string", length=255, nullable=true)
     */
    protected $filename;

    /**
     * @var string
     *
     * @ORM\Column(name="extension", type="string", length=10, nullable=true)
     */
    protected $extension;

    /**
     * @var string
     *
     * @ORM\Column(name="mime_type", type="string", length=100, nullable=true)
     */
    protected $mimeType;

    /**
     * @var string
     *
     * @ORM\Column(name="original_filename", type="string", length=255, nullable=true)
     */
    protected $originalFilename;

    /**
     * @var integer
     *
     * @ORM\Column(name="file_size", type="integer", nullable=true)
     */
    protected $fileSize;

    /**
     * @var \DateTime
     *
     * @ORM\Column(name="created_at", type="datetime")
     */
    protected $createdAt;

    /**
     * @var \DateTime
     *
     * @ORM\Column(name="updated_at", type="datetime")
     */
    protected $updatedAt;

    /**
     * @var File $file
     */
    protected $file;

    /**
     * @var bool
     */
    protected $emptyFile;

    /**
     * Get id
     *
     * @return integer 
     */
    public function getId()
    {
        return $this->id;
    }

    /**
     * Set filename
     *
     * @param string $filename
     * @return Attachment
     */
    public function setFilename($filename)
    {
        $this->filename = $filename;

        return $this;
    }

    /**
     * Get filename
     *
     * @return string 
     */
    public function getFilename()
    {
        return $this->filename;
    }

    /**
     * Set originalFilename
     *
     * @param string $originalFilename
     * @return Attachment
     */
    public function setOriginalFilename($originalFilename)
    {
        $this->originalFilename = $originalFilename;

        return $this;
    }

    /**
     * Get originalFilename
     *
     * @return string 
     */
    public function getOriginalFilename()
    {
        return $this->originalFilename;
    }

    /**
     * Set createdAt
     *
     * @param \DateTime $createdAt
     * @return Attachment
     */
    public function setCreatedAt($createdAt)
    {
        $this->createdAt = $createdAt;

        return $this;
    }

    /**
     * Get createdAt
     *
     * @return \DateTime 
     */
    public function getCreatedAt()
    {
        return $this->createdAt;
    }

    /**
     * Set updatedAt
     *
     * @param \DateTime $updatedAt
     * @return Attachment
     */
    public function setUpdatedAt($updatedAt)
    {
        $this->updatedAt = $updatedAt;

        return $this;
    }

    /**
     * Get updatedAt
     *
     * @return \DateTime 
     */
    public function getUpdatedAt()
    {
        return $this->updatedAt;
    }

    /**
     * @param File $file
     */
    public function setFile(File $file)
    {
        $this->file = $file;
    }

    /**
     * @return File
     */
    public function getFile()
    {
        return $this->file;
    }

    /**
     * @param $extension
     * @return $this
     */
    public function setExtension($extension)
    {
        $this->extension = $extension;

        return $this;
    }

    /**
     * @return string
     */
    public function getExtension()
    {
        return $this->extension;
    }

    /**
     * @param $emptyFile
     * @return $this
     */
    public function setEmptyFile($emptyFile)
    {
        $this->emptyFile = $emptyFile;

        return $this;
    }

    /**
     * @return boolean
     */
    public function isEmptyFile()
    {
        return $this->emptyFile;
    }

    /**
     * @param $mimeType
     * @return $this
     */
    public function setMimeType($mimeType)
    {
        $this->mimeType = $mimeType;

        return $this;
    }

    /**
     * @return string
     */
    public function getMimeType()
    {
        return $this->mimeType;
    }

    /**
     * @param $fileSize
     * @return $this
     */
    public function setFileSize($fileSize)
    {
        $this->fileSize = $fileSize;

        return $this;
    }

    /**
     * @return int
     */
    public function getFileSize()
    {
        return $this->fileSize;
    }

    /**
     * Pre persist event handler
     *
     * @ORM\PrePersist
     */
    public function prePersist()
    {
        $this->createdAt = new \DateTime('now', new \DateTimeZone('UTC'));
        $this->updatedAt = clone $this->createdAt;
    }

    /**
     * Pre update event handler
     *
     * @ORM\PreUpdate
     */
    public function preUpdate()
    {
        $this->updatedAt = new \DateTime('now', new \DateTimeZone('UTC'));
    }

    public function __toString()
    {
        return (string) $this->getFilename()
            ? $this->getFilename() . ' (' . $this->getOriginalFilename() . ')'
            : '';
    }
}<|MERGE_RESOLUTION|>--- conflicted
+++ resolved
@@ -16,16 +16,6 @@
  * @ORM\Entity()
  * @ORM\HasLifecycleCallbacks()
  * @Config(
-<<<<<<< HEAD
- *  defaultValues={
- *      "entity"={
- *          "icon"="icon-file"
- *      },
- *      "note"={
- *          "immutable"=true
- *      }
- *  }
-=======
  *      defaultValues={
  *          "entity"={
  *              "icon"="icon-file"
@@ -37,7 +27,6 @@
  *              "immutable"=true
  *          }
  *      }
->>>>>>> e90c0e57
  * )
  */
 class Attachment extends ExtendAttachment
