--- conflicted
+++ resolved
@@ -4,8 +4,6 @@
 
 use Symfony\Component\Form\AbstractType;
 use Symfony\Component\Form\FormBuilderInterface;
-use Symfony\Component\Form\FormEvent;
-use Symfony\Component\Form\FormEvents;
 use Symfony\Component\OptionsResolver\OptionsResolverInterface;
 
 class AttachmentType extends AbstractType
@@ -23,16 +21,10 @@
             'file',
             'oro_file',
             [
-<<<<<<< HEAD
                 'label' => 'oro.attachment.file.label',
                 'required' => true,
                 'checkEmptyFile' => $options['checkEmptyFile'],
                 'allowDelete' => $options['allowDelete']
-=======
-                'label'          => 'oro.attachment.file.label',
-                'required'       => true,
-                'checkEmptyFile' => $options['checkEmptyFile']
->>>>>>> 36ee643d
             ]
         );
 
@@ -63,14 +55,9 @@
             [
                 'data_class'         => 'Oro\Bundle\AttachmentBundle\Entity\Attachment',
                 'cascade_validation' => true,
-<<<<<<< HEAD
-                'parentEntityClass' => '',
-                'checkEmptyFile' => false,
-                'allowDelete' => true,
-=======
                 'parentEntityClass'  => '',
-                'checkEmptyFile'     => false
->>>>>>> 36ee643d
+                'checkEmptyFile'     => false,
+                'allowDelete'        => true,
             ]
         );
     }
