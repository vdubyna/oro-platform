--- conflicted
+++ resolved
@@ -119,18 +119,9 @@
         $attachmentFieldName
     ) {
         $schemaConfig = $entityExtendConfig->get('schema');
-<<<<<<< HEAD
-
-        if ($entityExtendConfig->has('extend_class')) {
-            $extendClass  = $entityExtendConfig->get('extend_class');
-        } else {
-            $extendClass  = $schemaConfig['class'];
-        }
-=======
         $extendClass = $entityExtendConfig->has('extend_class') ?
             $entityExtendConfig->get('extend_class') :
             $schemaConfig['class'];
->>>>>>> bca452d5
 
         unset($schemaConfig['doctrine'][$extendClass]['fields'][$attachmentFieldName]);
         unset($schemaConfig['property'][$attachmentFieldName]);
