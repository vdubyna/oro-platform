{
    "name": "oro/attachment-bundle",
    "type": "symfony-bundle",
    "description": "BAP Attachment Bundle",
    "keywords": ["BAP", "Attachment", "File", "Image"],
    "license": "MIT",
    "require": {
        "php": ">=5.3.3",
        "symfony/symfony": ">=2.1",
<<<<<<< HEAD
        "oro/entity-extend-bundle": "dev-master"
=======
        "liip/imagine-bundle": "dev-master",
        "knplabs/knp-gaufrette-bundle": "dev-master"
>>>>>>> e8e98d5f
    },
    "autoload": {
        "psr-0": { "Oro\\Bundle\\AttachmentBundle": "" }
    },
    "target-dir": "Oro/Bundle/AttachmentBundle",
    "minimum-stability": "dev",
    "extra": {
        "branch-alias": {
            "dev-master": "1.0-dev"
        }
    }
}<|MERGE_RESOLUTION|>--- conflicted
+++ resolved
@@ -7,12 +7,8 @@
     "require": {
         "php": ">=5.3.3",
         "symfony/symfony": ">=2.1",
-<<<<<<< HEAD
-        "oro/entity-extend-bundle": "dev-master"
-=======
         "liip/imagine-bundle": "dev-master",
         "knplabs/knp-gaufrette-bundle": "dev-master"
->>>>>>> e8e98d5f
     },
     "autoload": {
         "psr-0": { "Oro\\Bundle\\AttachmentBundle": "" }
