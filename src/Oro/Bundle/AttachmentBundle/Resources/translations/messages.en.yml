oro:
    attachment:
        block_titles:
            attachments.label:  Attachments management

        enabled:              Enable attachments
        maxsize:              Max allowed file size
        mimetypes:            Allowed mime types

        file:
            entity_label:            File
            entity_plural_label:     Files
            entity_description:      File storage

            id.label:                Id
            filename.label:          File name
            original_filename.label: Original file name
            filepath.label:          File path
            created_at.label:        Created
            updated_at.label:        Updated
            owner.label:             Owner
            extension.label:         Extension
            file.label:              File
            delete_file.label:       Delete
            file_size.label:         File size
            mime_type.label:         Mime type

        config:
            file_size.label:     File size
            thumb_width.label:   Thumbnail width
            thumb_height.label:  Thumbnail height
            attachment.label:    Upload Settings
            mime_types.label:    Mime types
            upload_mime_types.label:       File mime types
            upload_image_mime_types.label: Image mime types

<<<<<<< HEAD
=======
        id.label:                Id
        filename.label:          File name
        original_filename.label: Original file name
        filepath.label:          File path
        created_at.label:        Created
        updated_at.label:        Updated
        owner.label:             Owner
        extension.label:         Extension
        file.label:              File
        delete_file.label:       Delete
        file_size.label:         File size
        mime_type.label:         Mime type
        comment.label:           Comment
        action:
            add:                 Add Attachment
>>>>>>> c9d35e6b
    entity_extend:
        form:
            data_type:
                file:  File
                image: Image<|MERGE_RESOLUTION|>--- conflicted
+++ resolved
@@ -34,24 +34,9 @@
             upload_mime_types.label:       File mime types
             upload_image_mime_types.label: Image mime types
 
-<<<<<<< HEAD
-=======
-        id.label:                Id
-        filename.label:          File name
-        original_filename.label: Original file name
-        filepath.label:          File path
-        created_at.label:        Created
-        updated_at.label:        Updated
-        owner.label:             Owner
-        extension.label:         Extension
-        file.label:              File
-        delete_file.label:       Delete
-        file_size.label:         File size
-        mime_type.label:         Mime type
-        comment.label:           Comment
         action:
             add:                 Add Attachment
->>>>>>> c9d35e6b
+
     entity_extend:
         form:
             data_type:
