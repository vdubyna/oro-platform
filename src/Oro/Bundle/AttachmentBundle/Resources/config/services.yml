--- conflicted
+++ resolved
@@ -1,6 +1,13 @@
 parameters:
-<<<<<<< HEAD
     oro_attachment.entity_extend.dumper_extension.class: Oro\Bundle\AttachmentBundle\Tools\AttachmentExtendConfigDumperExtension
+
+    oro_attachment.form.type.file.class: Oro\Bundle\AttachmentBundle\Form\FileType
+    oro_attachment.form.type.image.class: Oro\Bundle\AttachmentBundle\Form\ImageType
+    oro_attachment.form.file_subscriber.class: Oro\Bundle\AttachmentBundle\Form\EventSubscriber\FileSubscriber
+
+    oro_attachment.manager.attachment_manager.class: Oro\Bundle\AttachmentBundle\Manager\AttachmentManager
+    oro_attachment.listener.attachment_listener.class: Oro\Bundle\AttachmentBundle\EventListener\AttachmentListener
+    oro_attachment.twig.attachment_extension.class: Oro\Bundle\AttachmentBundle\Twig\AttachmentExtension
 
 services:
     oro_attachment.entity_extend.dumper_extension:
@@ -9,15 +16,7 @@
             - @oro_entity_config.config_manager
         tags:
             - { name: oro_entity_extend.dumper_extension }
-=======
-    oro_attachment.form.type.file.class: Oro\Bundle\AttachmentBundle\Form\FileType
-    oro_attachment.form.type.image.class: Oro\Bundle\AttachmentBundle\Form\ImageType
-    oro_attachment.form.file_subscriber.class: Oro\Bundle\AttachmentBundle\Form\EventSubscriber\FileSubscriber
-    oro_attachment.manager.attachment_manager.class: Oro\Bundle\AttachmentBundle\Manager\AttachmentManager
-    oro_attachment.listener.attachment_listener.class: Oro\Bundle\AttachmentBundle\EventListener\AttachmentListener
-    oro_attachment.twig.attachment_extension.class: Oro\Bundle\AttachmentBundle\Twig\AttachmentExtension
 
-services:
     oro_attachment.form.type.file:
         class: %oro_attachment.form.type.file.class%
         calls:
@@ -50,5 +49,4 @@
         class: %oro_attachment.twig.attachment_extension.class%
         arguments: [@oro_attachment.manager, @liip_imagine.cache.manager]
         tags:
-            - { name: twig.extension }
->>>>>>> e8e98d5f
+            - { name: twig.extension }