parameters:
    oro_attachment.manager.attachment_manager.class:     Oro\Bundle\AttachmentBundle\Manager\AttachmentManager
    oro_attachment.listener.file_listener.class:   Oro\Bundle\AttachmentBundle\EventListener\FileListener
    oro_attachment.twig.file_extension.class:      Oro\Bundle\AttachmentBundle\Twig\FileExtension

    oro_attachment.entity_config_dumper.extension.class:  Oro\Bundle\AttachmentBundle\Tools\AttachmentEntityConfigDumperExtension
    oro_attachment.config_dumper.extension.class:         Oro\Bundle\AttachmentBundle\Tools\AttachmentsConfigDumperExtension
    oro_attachment.attachments.generator.extension.class: Oro\Bundle\AttachmentBundle\Tools\AttachmentsGeneratorExtension
    oro_attachment.migration.extension.attachment.class:  Oro\Bundle\AttachmentBundle\Migration\Extension\AttachmentExtension

<<<<<<< HEAD
    oro_attachment.serializer.file_normalizer.class:     Oro\Bundle\AttachmentBundle\ImportExport\FileNormalizer

=======
    oro_attachment.serializer.attachment_normalizer:     Oro\Bundle\AttachmentBundle\ImportExport\AttachmentNormalizer
    oro_attachment.placeholder.filter.class:             Oro\Bundle\AttachmentBundle\Placeholder\PlaceholderFilter
    oro_attachment.attachment_grid_listener:             Oro\Bundle\AttachmentBundle\EventListener\AttachmentGridListener
>>>>>>> c9d35e6b
services:
    oro_attachment.manager:
        class: %oro_attachment.manager.attachment_manager.class%
        arguments: [@knp_gaufrette.filesystem_map, @router, @oro_security.security_facade.link, %oro_attachment.files%]

    oro_attachment.listener.file_listener:
        class: %oro_attachment.listener.file_listener.class%
        arguments: [@oro_attachment.manager]
        tags:
            - { name: doctrine.event_listener, event: prePersist }
            - { name: doctrine.event_listener, event: preUpdate }
            - { name: doctrine.event_listener, event: postPersist }
            - { name: doctrine.event_listener, event: postUpdate }

    oro_attachment.twig.file_extension:
        class: %oro_attachment.twig.file_extension.class%
        arguments: [@oro_attachment.manager, @oro_entity_config.config_manager]
        tags:
            - { name: twig.extension }

    oro_attachment.entity_config_dumper.extension:
        class: %oro_attachment.entity_config_dumper.extension.class%
        arguments:
            - @oro_entity_extend.relation_builder
        tags:
            - { name: oro_entity_extend.entity_config_dumper_extension }

    oro_attachment.attachments.config_dumper.extension:
        class: %oro_attachment.config_dumper.extension.class%
        parent: oro_entity_extend.config_dumper_extension
        tags:
            - { name: oro_entity_extend.entity_config_dumper_extension }

    oro_attachment.attachments.generator.extension:
        class: %oro_attachment.attachments.generator.extension.class%
        tags:
            - { name: oro_entity_extend.entity_generator_extension }


    oro_attachment.migration.extension.attachment:
        class: %oro_attachment.migration.extension.attachment.class%
        arguments:
            - @oro_entity_extend.migration.options_manager
        tags:
            - { name: oro_migration.extension, extension_name: attachment }

    oro_attachment.serializer.file_normalizer:
        class: %oro_attachment.serializer.file_normalizer.class%
        calls:
            - [setAttachmentManager, [@oro_attachment.manager]]
            - [setValidator, [@oro_attachment.validator.file_config_validator]]
        tags:
            - { name: oro_importexport.normalizer}

    oro_attachment.placeholder.filter:
        class: %oro_attachment.placeholder.filter.class%
        arguments:
            - @oro_entity_config.provider.attachment

    oro_attachment.event_listener.attachment_grid_listener:
        class: %oro_attachment.attachment_grid_listener%
        arguments:
            - [entityId]
        tags:
            - { name: kernel.event_listener, event: oro_datagrid.datagrid.build.after.attachment-grid, method: onBuildAfter }
            - { name: kernel.event_listener, event: oro_datagrid.datagrid.build.before.attachment-grid, method: onBuildBefore }<|MERGE_RESOLUTION|>--- conflicted
+++ resolved
@@ -8,14 +8,11 @@
     oro_attachment.attachments.generator.extension.class: Oro\Bundle\AttachmentBundle\Tools\AttachmentsGeneratorExtension
     oro_attachment.migration.extension.attachment.class:  Oro\Bundle\AttachmentBundle\Migration\Extension\AttachmentExtension
 
-<<<<<<< HEAD
     oro_attachment.serializer.file_normalizer.class:     Oro\Bundle\AttachmentBundle\ImportExport\FileNormalizer
 
-=======
-    oro_attachment.serializer.attachment_normalizer:     Oro\Bundle\AttachmentBundle\ImportExport\AttachmentNormalizer
     oro_attachment.placeholder.filter.class:             Oro\Bundle\AttachmentBundle\Placeholder\PlaceholderFilter
     oro_attachment.attachment_grid_listener:             Oro\Bundle\AttachmentBundle\EventListener\AttachmentGridListener
->>>>>>> c9d35e6b
+
 services:
     oro_attachment.manager:
         class: %oro_attachment.manager.attachment_manager.class%
