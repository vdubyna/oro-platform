parameters:
    oro_attachment.form.type.class:                       Oro\Bundle\AttachmentBundle\Form\Type\AttachmentType
    oro_attachment.form.type.file_config.class:           Oro\Bundle\AttachmentBundle\Form\Type\FileConfigType
    oro_attachment.form.type.file.class:                  Oro\Bundle\AttachmentBundle\Form\Type\FileType
    oro_attachment.form.type.image.class:                 Oro\Bundle\AttachmentBundle\Form\Type\ImageType
    oro_attachment.form.file_subscriber.class:            Oro\Bundle\AttachmentBundle\Form\EventSubscriber\FileSubscriber
    oro_attachment.validator.file_config_validator.class: Oro\Bundle\AttachmentBundle\Validator\ConfigFileValidator
    oro_attachment.form.handler.attachment.class:         Oro\Bundle\AttachmentBundle\Form\Handler\AttachmentHandler

services:
    oro_attachment.form.type:
        class: %oro_attachment.form.type.class%
        tags:
            - { name: form.type, alias: oro_attachment }

    oro_attachment.form.type.file_config:
        class: %oro_attachment.form.type.file_config.class%
        arguments:
            - '@oro_entity_config.config_manager'
        tags:
            - { name: form.type, alias: oro_attachment_file_config }

    oro_attachment.form.type.file:
        class: %oro_attachment.form.type.file.class%
        calls:
            - [setEventSubscriber,  ['@oro_attachment.form.file_subscriber']]
        tags:
            - { name: form.type, alias: oro_file }

    oro_attachment.form.type.image:
        class: %oro_attachment.form.type.image.class%
        tags:
            - { name: form.type, alias: oro_image }

    oro_attachment.form.file_subscriber:
        class: %oro_attachment.form.file_subscriber.class%
<<<<<<< HEAD
        arguments:  ['@oro_attachment.validator.file_config_validator']

    oro_attachment.validator.file_config_validator:
        class: %oro_attachment.validator.file_config_validator.class%
        arguments:  ['@validator', '@oro_entity_config.config_manager', '@oro_config.global']
=======
        arguments: ['@oro_attachment.validator.file_config_validator']

    oro_attachment.validator.file_config_validator:
        class: %oro_attachment.validator.file_config_validator.class%
        arguments: ['@validator', '@oro_entity_config.config_manager', '@oro_config.global']
>>>>>>> cc95d8f6

    oro_attachment.form.handler.attachment:
        class: %oro_attachment.form.handler.attachment.class%
        scope: request
        arguments:
            - '@request'
            - '@doctrine.orm.entity_manager'<|MERGE_RESOLUTION|>--- conflicted
+++ resolved
@@ -34,19 +34,11 @@
 
     oro_attachment.form.file_subscriber:
         class: %oro_attachment.form.file_subscriber.class%
-<<<<<<< HEAD
-        arguments:  ['@oro_attachment.validator.file_config_validator']
-
-    oro_attachment.validator.file_config_validator:
-        class: %oro_attachment.validator.file_config_validator.class%
-        arguments:  ['@validator', '@oro_entity_config.config_manager', '@oro_config.global']
-=======
         arguments: ['@oro_attachment.validator.file_config_validator']
 
     oro_attachment.validator.file_config_validator:
         class: %oro_attachment.validator.file_config_validator.class%
         arguments: ['@validator', '@oro_entity_config.config_manager', '@oro_config.global']
->>>>>>> cc95d8f6
 
     oro_attachment.form.handler.attachment:
         class: %oro_attachment.form.handler.attachment.class%
