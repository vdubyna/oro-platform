--- conflicted
+++ resolved
@@ -95,17 +95,7 @@
         arguments:
             - '@oro_featuretoggle.checker.feature_checker'
         tags:
-<<<<<<< HEAD
             - { name: oro_entity.exclusion_provider.api }
-=======
-            - { name: oro_entity.exclusion_provider.api }
-
-    oro_featuretoggle.block_type_extension.feature_toggle:
-        class: Oro\Bundle\FeatureToggleBundle\Layout\Block\FeatureToggleExtension
-        arguments:
-            - '@oro_featuretoggle.checker.feature_checker'
-        tags:
-            - { name: layout.block_type_extension, alias: block }
 
     oro_featuretoggle.event_listener.system_config:
         class: 'Oro\Bundle\FeatureToggleBundle\EventListener\ConfigListener'
@@ -115,5 +105,4 @@
             - '@oro_featuretoggle.checker.feature_checker'
         tags:
             - { name: kernel.event_listener, event: oro_config.settings_before_save, method: onSettingsSaveBefore }
-            - { name: kernel.event_listener, event: oro_config.update_after, method: onUpdateAfter }
->>>>>>> 393e35e7
+            - { name: kernel.event_listener, event: oro_config.update_after, method: onUpdateAfter }