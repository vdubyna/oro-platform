services:
    oro_featuretoggle.cache.provider.features:
        parent: oro.cache.abstract
        public: false
        calls:
            - [ setNamespace, [ 'oro_featuretoggle_features' ] ]

    oro_featuretoggle.configuration.provider:
        class: 'Oro\Bundle\FeatureToggleBundle\Configuration\ConfigurationProvider'
        arguments:
            - []
            - '%kernel.bundles%'
            - '@oro_featuretoggle.configuration'
            - '@oro_featuretoggle.cache.provider.features'

    oro_featuretoggle.configuration.manager:
        class: 'Oro\Bundle\FeatureToggleBundle\Configuration\ConfigurationManager'
        arguments:
            - '@oro_featuretoggle.configuration.provider'

    oro_featuretoggle.cache.clearer:
        class: 'Oro\Bundle\FeatureToggleBundle\Cache\CacheClearer'
        public: false
        arguments:
            - '@oro_featuretoggle.configuration.provider'
        tags:
            - { name: kernel.cache_clearer }

    oro_featuretoggle.cache.warmer:
        class: 'Oro\Bundle\FeatureToggleBundle\Cache\CacheWarmer'
        public: false
        arguments:
            - '@oro_featuretoggle.configuration.provider'
        tags:
            - { name: kernel.cache_warmer }

    oro_featuretoggle.configuration:
        class: 'Oro\Bundle\FeatureToggleBundle\Configuration\FeatureToggleConfiguration'

    oro_featuretoggle.checker.feature_checker:
        class: Oro\Bundle\FeatureToggleBundle\Checker\FeatureChecker
        public: false
        arguments:
<<<<<<< HEAD
            - '@oro_featuretoggle.configuration.provider'
            - []

    oro_featuretoggle.voter.config_voter:
        class: 'Oro\Bundle\FeatureToggleBundle\Checker\Voter\ConfigVoter'
        arguments:
            - '@oro_config.manager'
            - '@oro_featuretoggle.configuration.manager'
=======
            - '@oro_featuretoggle.configuration.manager'
            - []

    oro_featuretoggle.layout.data_provider.feature_provider:
        class: 'Oro\Bundle\FeatureToggleBundle\Layout\DataProvider\FeatureProvider'
        arguments:
            - '@oro_featuretoggle.checker.feature_checker'
        tags:
            - { name: layout.data_provider, alias: feature }
>>>>>>> 16eacc00
<|MERGE_RESOLUTION|>--- conflicted
+++ resolved
@@ -41,16 +41,6 @@
         class: Oro\Bundle\FeatureToggleBundle\Checker\FeatureChecker
         public: false
         arguments:
-<<<<<<< HEAD
-            - '@oro_featuretoggle.configuration.provider'
-            - []
-
-    oro_featuretoggle.voter.config_voter:
-        class: 'Oro\Bundle\FeatureToggleBundle\Checker\Voter\ConfigVoter'
-        arguments:
-            - '@oro_config.manager'
-            - '@oro_featuretoggle.configuration.manager'
-=======
             - '@oro_featuretoggle.configuration.manager'
             - []
 
@@ -60,4 +50,9 @@
             - '@oro_featuretoggle.checker.feature_checker'
         tags:
             - { name: layout.data_provider, alias: feature }
->>>>>>> 16eacc00
+
+    oro_featuretoggle.voter.config_voter:
+        class: 'Oro\Bundle\FeatureToggleBundle\Checker\Voter\ConfigVoter'
+        arguments:
+            - '@oro_config.manager'
+            - '@oro_featuretoggle.configuration.manager'