--- conflicted
+++ resolved
@@ -51,14 +51,6 @@
         tags:
             - { name: layout.data_provider, alias: feature }
 
-<<<<<<< HEAD
-    oro_featuretoggle.event_listener.request:
-        class: 'Oro\Bundle\FeatureToggleBundle\EventListener\RequestListener'
-        arguments:
-            - '@oro_featuretoggle.checker.feature_checker'
-        tags:
-            - { name: kernel.event_listener, event: kernel.request, method: onRequest }
-=======
     oro_featuretoggle.voter.config_voter:
         class: 'Oro\Bundle\FeatureToggleBundle\Checker\Voter\ConfigVoter'
         arguments:
@@ -66,4 +58,10 @@
             - '@oro_featuretoggle.configuration.manager'
         tags:
             - { name: oro_featuretogle.voter }
->>>>>>> 6462345d
+
+    oro_featuretoggle.event_listener.request:
+        class: 'Oro\Bundle\FeatureToggleBundle\EventListener\RequestListener'
+        arguments:
+            - '@oro_featuretoggle.checker.feature_checker'
+        tags:
+            - { name: kernel.event_listener, event: kernel.request, method: onRequest }