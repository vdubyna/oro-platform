services:
    oro_featuretoggle.cache.provider.features:
        parent: oro.cache.abstract
        public: false
        calls:
            - [ setNamespace, [ 'oro_featuretoggle_features' ] ]

    oro_featuretoggle.configuration.provider:
        class: 'Oro\Bundle\FeatureToggleBundle\Configuration\ConfigurationProvider'
        arguments:
            - []
            - '%kernel.bundles%'
            - '@oro_featuretoggle.configuration'
            - '@oro_featuretoggle.cache.provider.features'

    oro_featuretoggle.configuration.manager:
        class: 'Oro\Bundle\FeatureToggleBundle\Configuration\ConfigurationManager'
        arguments:
            - '@oro_featuretoggle.configuration.provider'

    oro_featuretoggle.cache.clearer:
        class: 'Oro\Bundle\FeatureToggleBundle\Cache\CacheClearer'
        public: false
        arguments:
            - '@oro_featuretoggle.configuration.provider'
        tags:
            - { name: kernel.cache_clearer }

    oro_featuretoggle.cache.warmer:
        class: 'Oro\Bundle\FeatureToggleBundle\Cache\CacheWarmer'
        public: false
        arguments:
            - '@oro_featuretoggle.configuration.provider'
        tags:
            - { name: kernel.cache_warmer }

    oro_featuretoggle.configuration:
        class: 'Oro\Bundle\FeatureToggleBundle\Configuration\FeatureToggleConfiguration'

    oro_featuretoggle.checker.feature_checker:
        class: Oro\Bundle\FeatureToggleBundle\Checker\FeatureChecker
        public: false
        arguments:
            - '@oro_featuretoggle.configuration.manager'
            - []

    oro_featuretoggle.layout.data_provider.feature_provider:
        class: 'Oro\Bundle\FeatureToggleBundle\Layout\DataProvider\FeatureProvider'
        arguments:
            - '@oro_featuretoggle.checker.feature_checker'
        tags:
            - { name: layout.data_provider, alias: feature }

    oro_featuretoggle.voter.config_voter:
        class: 'Oro\Bundle\FeatureToggleBundle\Checker\Voter\ConfigVoter'
        arguments:
            - '@oro_config.manager'
            - '@oro_featuretoggle.configuration.manager'
        tags:
            - { name: oro_featuretogle.voter }

<<<<<<< HEAD
    oro_featuretoggle.provider.api_exclusion_provider:
        class: Oro\Bundle\FeatureToggleBundle\Provider\ApiExclusionProvider
        public: false
        arguments:
            - '@oro_featuretoggle.checker.feature_checker'
        tags:
            - { name: oro_entity.exclusion_provider.api }
=======
    oro_featuretoggle.event_listener.request:
        class: 'Oro\Bundle\FeatureToggleBundle\EventListener\RequestListener'
        arguments:
            - '@oro_featuretoggle.checker.feature_checker'
        tags:
            - { name: kernel.event_listener, event: kernel.request, method: onRequest }
>>>>>>> c805be9d
<|MERGE_RESOLUTION|>--- conflicted
+++ resolved
@@ -59,19 +59,17 @@
         tags:
             - { name: oro_featuretogle.voter }
 
-<<<<<<< HEAD
+    oro_featuretoggle.event_listener.request:
+        class: 'Oro\Bundle\FeatureToggleBundle\EventListener\RequestListener'
+        arguments:
+            - '@oro_featuretoggle.checker.feature_checker'
+        tags:
+            - { name: kernel.event_listener, event: kernel.request, method: onRequest }
+
     oro_featuretoggle.provider.api_exclusion_provider:
         class: Oro\Bundle\FeatureToggleBundle\Provider\ApiExclusionProvider
         public: false
         arguments:
             - '@oro_featuretoggle.checker.feature_checker'
         tags:
-            - { name: oro_entity.exclusion_provider.api }
-=======
-    oro_featuretoggle.event_listener.request:
-        class: 'Oro\Bundle\FeatureToggleBundle\EventListener\RequestListener'
-        arguments:
-            - '@oro_featuretoggle.checker.feature_checker'
-        tags:
-            - { name: kernel.event_listener, event: kernel.request, method: onRequest }
->>>>>>> c805be9d
+            - { name: oro_entity.exclusion_provider.api }