<?php

namespace Oro\Bundle\FeatureToggleBundle\Configuration;

use Doctrine\Common\Cache\CacheProvider;
use Oro\Bundle\FeatureToggleBundle\Exception\CircularReferenceException;
use Oro\Component\Config\Merger\ConfigurationMerger;
use Symfony\Component\Config\Definition\Exception\InvalidConfigurationException;

class ConfigurationProvider
{
    const INTERNAL = '__internal__';
    const FEATURES = '__features__';
    const BY_RESOURCE = 'by_resource';
    const DEPENDENCIES = 'dependencies';
<<<<<<< HEAD
    const DEPENDENCY_KEY = 'dependencies';
=======
    const DEPENDENT_FEATURES = 'dependent_features';
    const DEPENDENCY_KEY = 'dependency';
>>>>>>> 393e35e7

    /**
     * @var array
     */
    protected $rawConfiguration;

    /**
     * @var array
     */
    protected $kernelBundles;

    /**
     * @var FeatureToggleConfiguration
     */
    protected $configuration;

    /**
     * @var CacheProvider
     */
    protected $cache;

    /**
     * @param array $rawConfiguration
     * @param array $kernelBundles
     * @param FeatureToggleConfiguration $configuration
     * @param CacheProvider $cache
     */
    public function __construct(
        array $rawConfiguration,
        array $kernelBundles,
        FeatureToggleConfiguration $configuration,
        CacheProvider $cache
    ) {
        $this->rawConfiguration = $rawConfiguration;
        $this->kernelBundles = array_values($kernelBundles);
        $this->configuration = $configuration;
        $this->cache = $cache;
    }

    public function warmUpCache()
    {
        $this->clearCache();
        $this->cache->save(FeatureToggleConfiguration::ROOT, $this->resolveConfiguration());
    }

    public function clearCache()
    {
        $this->cache->delete(FeatureToggleConfiguration::ROOT);
    }

    /**
     * @param bool $ignoreCache
     * @return array
     */
    public function getFeaturesConfiguration($ignoreCache = false)
    {
        return $this->getConfiguration($ignoreCache)[self::FEATURES];
    }

    /**
     * @param bool $ignoreCache
     * @return array
     */
    public function getResourcesConfiguration($ignoreCache = false)
    {
        return $this->getConfiguration($ignoreCache)[self::INTERNAL][self::BY_RESOURCE];
    }

    /**
     * @param bool $ignoreCache
     * @return array
     */
    public function getDependenciesConfiguration($ignoreCache = false)
    {
        return $this->getConfiguration($ignoreCache)[self::INTERNAL][self::DEPENDENCIES];
    }

    /**
     * @param bool $ignoreCache
     * @return array
     */
    public function getDependentsConfiguration($ignoreCache = false)
    {
        return $this->getConfiguration($ignoreCache)[self::INTERNAL][self::DEPENDENT_FEATURES];
    }

    /**
     * @param bool $ignoreCache
     * @return array
     * @throws InvalidConfigurationException
     */
    protected function getConfiguration($ignoreCache = false)
    {
        if (!$ignoreCache && $this->cache->contains(FeatureToggleConfiguration::ROOT)) {
            $configuration = $this->cache->fetch(FeatureToggleConfiguration::ROOT);
        } else {
            $configuration = $this->resolveConfiguration();

            if (!$ignoreCache) {
                $this->warmUpCache();
            }
        }

        return $configuration;
    }

    /**
     * @return array
     */
    protected function resolveConfiguration()
    {
        $data = [
            self::FEATURES => [],
            self::INTERNAL => [
                self::DEPENDENCIES => [],
                self::BY_RESOURCE => []
            ]
        ];
        $configs = $this->getMergedConfigs();
        if (count($configs) > 0) {
            $data[self::FEATURES] = $this->configuration->processConfiguration($configs);
            $data[self::INTERNAL][self::DEPENDENCIES] = $this->resolveDependencies($data[self::FEATURES]);
            $data[self::INTERNAL][self::DEPENDENT_FEATURES] = $this->resolveDependentFeatures(
                $data[self::INTERNAL][self::DEPENDENCIES]
            );
            $data[self::INTERNAL][self::BY_RESOURCE] = $this->resolveResources($data[self::FEATURES]);
        }

        return $data;
    }

    /**
     * @param array $data
     * @return array
     */
    protected function resolveResources(array $data)
    {
        $resourceFeatures = [];
        foreach ($data as $feature => $resourceItems) {
            foreach ($resourceItems as $resourceName => $items) {
                if (is_array($items) && $resourceName !== self::DEPENDENCY_KEY) {
                    foreach ($items as $item) {
                        $resourceFeatures[$resourceName][$item][] = $feature;
                    }
                }
            }
        }

        return $resourceFeatures;
    }

    /**
     * @param array $data
     * @return array
     * @throws CircularReferenceException
     */
    protected function resolveDependencies(array $data)
    {
        $featureDependencies = [];
        foreach (array_keys($data) as $feature) {
            $dependsOn = $this->getFeatureDependencies($feature, $data);
            $featureDependencies[$feature] = array_unique($dependsOn);
        }

        return $featureDependencies;
    }
    
    /**
     * @param array $data
     * @return array
     * @throws CircularReferenceException
     */
    protected function resolveDependentFeatures(array $data)
    {
        $featureDependents = [];
        foreach (array_keys($data) as $feature) {
            $dependent = $this->getFeatureDependents($feature, $data);
            $featureDependents[$feature] = array_unique($dependent);
        }

        return $featureDependents;
    }

    /**
     * @param string $feature
     * @param array $data
     * @param array $topLevelDependencies
     * @return array
     * @throws CircularReferenceException
     */
    protected function getFeatureDependencies($feature, array $data, array $topLevelDependencies = [])
    {
        $hasDependencies = !empty($data[$feature][self::DEPENDENCY_KEY]);
        $dependsOnFeatures = [];
        if ($hasDependencies) {
            $dependsOnFeatures = $hasDependencies ? $data[$feature][self::DEPENDENCY_KEY] : [];
            if (count(array_intersect($dependsOnFeatures, $topLevelDependencies)) > 0) {
                throw new CircularReferenceException(
                    sprintf('Feature "%s" has circular reference on itself', $feature)
                );
            }

            foreach ($data[$feature][self::DEPENDENCY_KEY] as $dependsOnFeature) {
                $dependsOnFeatures = array_merge(
                    $dependsOnFeatures,
                    $this->getFeatureDependencies(
                        $dependsOnFeature,
                        $data,
                        array_merge($topLevelDependencies, $dependsOnFeatures)
                    )
                );
            }
        }

        return $dependsOnFeatures;
    }

    /**
     * @param string $feature
     * @param array $dependenciesData
     * @return array
     */
    protected function getFeatureDependents($feature, array $dependenciesData)
    {
        $depended = [];
        foreach ($dependenciesData as $featureName => $dependencies) {
            if (in_array($feature, $dependencies, true)) {
                $depended[] = $featureName;
            }
        }
        
        return $depended;
    }

    /**
     * @return array
     */
    protected function getMergedConfigs()
    {
        $merger = new ConfigurationMerger($this->kernelBundles);

        return $merger->mergeConfiguration($this->rawConfiguration);
    }
}<|MERGE_RESOLUTION|>--- conflicted
+++ resolved
@@ -13,12 +13,8 @@
     const FEATURES = '__features__';
     const BY_RESOURCE = 'by_resource';
     const DEPENDENCIES = 'dependencies';
-<<<<<<< HEAD
+    const DEPENDENT_FEATURES = 'dependent_features';
     const DEPENDENCY_KEY = 'dependencies';
-=======
-    const DEPENDENT_FEATURES = 'dependent_features';
-    const DEPENDENCY_KEY = 'dependency';
->>>>>>> 393e35e7
 
     /**
      * @var array
@@ -185,7 +181,7 @@
 
         return $featureDependencies;
     }
-    
+
     /**
      * @param array $data
      * @return array
@@ -249,7 +245,7 @@
                 $depended[] = $featureName;
             }
         }
-        
+
         return $depended;
     }
 
