--- conflicted
+++ resolved
@@ -39,11 +39,8 @@
                 'routes' => [],
                 'configuration' => [],
                 'entities' => [],
-<<<<<<< HEAD
+                'field_configs' => [],
                 'cron_jobs' => [],
-=======
-                'field_configs' => [],
->>>>>>> 2af4ecda
             ]
         ];
 
@@ -60,11 +57,8 @@
                 'routes' => ['oro_feature_route'],
                 'configuration' => ['oro_feature', 'oro_another'],
                 'entities' => [],
-<<<<<<< HEAD
+                'field_configs' => [],
                 'cron_jobs' => [],
-=======
-                'field_configs' => [],
->>>>>>> 2af4ecda
             ],
         ];
 
@@ -76,11 +70,8 @@
                 'routes' => ['oro_feature_route'],
                 'configuration' => ['oro_feature', 'oro_another'],
                 'entities' => [],
-<<<<<<< HEAD
+                'field_configs' => [],
                 'cron_jobs' => [],
-=======
-                'field_configs' => [],
->>>>>>> 2af4ecda
             ]
         ];
 
