--- conflicted
+++ resolved
@@ -40,16 +40,9 @@
         $table = $schema->createTable('oro_language');
         $table->addColumn('id', 'integer', ['autoincrement' => true]);
         $table->addColumn('organization_id', 'integer', ['notnull' => false]);
-<<<<<<< HEAD
-        $table->addColumn('user_owner_id', 'integer', ['notnull' => false]);
-        $table->addColumn('code', 'string', ['length' => 16]);
-        $table->addColumn('enabled', 'boolean', ['default' => false]);
-        $table->addColumn('installed_build_date', 'date', ['notnull' => false]);
-=======
         $table->addColumn('code', 'string', ['length' => 16]);
         $table->addColumn('enabled', 'boolean', ['default' => false]);
         $table->addColumn('installed_build_date', 'datetime', ['notnull' => false]);
->>>>>>> 542dd4e4
         $table->addColumn('created_at', 'datetime', []);
         $table->addColumn('updated_at', 'datetime', []);
         $table->setPrimaryKey(['id']);
@@ -89,14 +82,5 @@
             ['id'],
             ['onDelete' => 'SET NULL', 'onUpdate' => null]
         );
-<<<<<<< HEAD
-        $table->addForeignKeyConstraint(
-            $schema->getTable('oro_user'),
-            ['user_owner_id'],
-            ['id'],
-            ['onDelete' => 'SET NULL', 'onUpdate' => null]
-        );
-=======
->>>>>>> 542dd4e4
     }
 }