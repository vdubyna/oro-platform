--- conflicted
+++ resolved
@@ -10,6 +10,7 @@
 use Symfony\Component\Translation\MessageSelector;
 use Symfony\Bundle\FrameworkBundle\Translation\Translator as BaseTranslator;
 
+use Oro\Bundle\TranslationBundle\Entity\Translation;
 use Oro\Bundle\TranslationBundle\Strategy\TranslationStrategyProvider;
 
 /**
@@ -335,15 +336,10 @@
             : null;
 
         foreach ($this->dynamicResources as $items) {
-<<<<<<< HEAD
             if (!$defaultLocale) {
                 foreach ($items as $item) {
-                    $this->addResource($item['format'], $item['resource'], $item['locale'], $item['domain']);
+                    $this->addResource($item['format'], $item['resource'], $item['code'], $item['domain']);
                 }
-=======
-            foreach ($items as $item) {
-                $this->addResource($item['format'], $item['resource'], $item['code'], $item['domain']);
->>>>>>> 5f198d9f
             }
         }
 
