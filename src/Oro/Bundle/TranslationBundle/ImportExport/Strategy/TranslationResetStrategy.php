--- conflicted
+++ resolved
@@ -19,18 +19,10 @@
         if ($entity instanceof Translation) {
             $language = $entity->getLanguage();
             if ($language && empty($this->processedLanguages[$language->getId()])) {
-<<<<<<< HEAD
-                $this->context->incrementDeleteCount(
-                    $this->translationManager->getCountByLanguage($language)
-                );
-
-                $this->translationManager->deleteByLanguage($language);
-=======
                 $repository = $this->getTranslationRepository();
 
                 $this->context->incrementDeleteCount($repository->getCountByLanguage($language));
                 $repository->deleteByLanguage($language);
->>>>>>> c6f206d9
 
                 $this->processedLanguages[$language->getId()] = true;
             }
