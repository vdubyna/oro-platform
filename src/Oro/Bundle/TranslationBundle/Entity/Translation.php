--- conflicted
+++ resolved
@@ -5,16 +5,9 @@
 use Doctrine\ORM\Mapping as ORM;
 
 /**
- * "utf8_bin" required for mysql to support case-sensitive values for "key" column
- *
  * @ORM\Entity(repositoryClass="Oro\Bundle\TranslationBundle\Entity\Repository\TranslationRepository")
-<<<<<<< HEAD
- * @ORM\Table(name="oro_translation", options={"collate"="utf8_bin", "charset"="utf8"}, uniqueConstraints={
- *      @ORM\UniqueConstraint(name="language_key_uniq", columns={"language_id", "key_id"})
-=======
  * @ORM\Table(name="oro_translation", uniqueConstraints={
  *      @ORM\UniqueConstraint(name="language_key_uniq", columns={"language_id", "translation_key_id"})
->>>>>>> c6f206d9
  * })
  */
 class Translation
@@ -36,11 +29,7 @@
      * @var TranslationKey
      *
      * @ORM\ManyToOne(targetEntity="Oro\Bundle\TranslationBundle\Entity\TranslationKey")
-<<<<<<< HEAD
-     * @ORM\JoinColumn(name="key_id", referencedColumnName="id", onDelete="CASCADE", nullable=false)
-=======
      * @ORM\JoinColumn(name="translation_key_id", referencedColumnName="id", onDelete="CASCADE", nullable=false)
->>>>>>> c6f206d9
      */
     protected $translationKey;
 
