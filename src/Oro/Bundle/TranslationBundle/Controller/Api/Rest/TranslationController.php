<?php

namespace Oro\Bundle\TranslationBundle\Controller\Api\Rest;

use FOS\RestBundle\Controller\Annotations\NamePrefix;
use FOS\RestBundle\Controller\Annotations\Patch;
use FOS\RestBundle\Controller\Annotations\QueryParam;
<<<<<<< HEAD
use FOS\RestBundle\Controller\Annotations\Patch;
=======
use FOS\RestBundle\Controller\Annotations\RouteResource;
>>>>>>> c6f206d9
use FOS\RestBundle\Controller\FOSRestController;
use FOS\RestBundle\Util\Codes;

use Nelmio\ApiDocBundle\Annotation\ApiDoc;

use Symfony\Component\HttpFoundation\Response;

use Oro\Bundle\SecurityBundle\Annotation\AclAncestor;
use Oro\Bundle\SoapBundle\Controller\Api\Rest\RestGetController;
use Oro\Bundle\SoapBundle\Handler\Context;

use Oro\Bundle\TranslationBundle\Entity\Translation;
use Oro\Bundle\TranslationBundle\Manager\TranslationManager;

/**
 * @RouteResource("translation")
 * @NamePrefix("oro_api_")
 */
class TranslationController extends FOSRestController
{
    /**
     * Get translations.
     *
     * @QueryParam(
     *      name="page",
     *      requirements="\d+",
     *      nullable=true,
     *      description="Page number, starting from 1. Defaults to 1."
     * )
     * @QueryParam(
     *      name="limit",
     *      requirements="\d+",
     *      nullable=true,
     *      description="Number of items per page. Defaults to 10."
     * )
     * @QueryParam(
     *      name="domain",
     *      requirements=".+",
     *      nullable=true,
     *      description="The translation domain. Defaults to 'messages'."
     * )
     * @QueryParam(
     *      name="locale",
     *      requirements=".+",
     *      nullable=true,
     *      description="The translation locale."
     * )
     * @ApiDoc(
     *      description="Get translations",
     *      resource=true
     * )
     *
     * @return Response
     */
    public function cgetAction()
    {
        $page   = (int)$this->getRequest()->get('page', 1);
        $limit  = (int)$this->getRequest()->get('limit', RestGetController::ITEMS_PER_PAGE);
        $domain = $this->getRequest()->get('domain', 'messages');

        $result = $this->get('translator')->getTranslations([$domain]);

        $data = [];
        if (isset($result[$domain]) && is_array($result[$domain])) {
            $slice = array_slice(
                $result[$domain],
                $page > 0 ? ($page - 1) * $limit : 0,
                $limit
            );
            foreach ($slice as $key => $val) {
                $data[] = ['key' => $key, 'value' => $val];
            }
        }

        $view     = $this->view($data, Codes::HTTP_OK);
        $response = parent::handleView($view);

        $responseContext = [
            'result'     => $data,
            'totalCount' => function () use ($result, $domain) {
                return isset($result[$domain]) && is_array($result[$domain])
                    ? count($result[$domain])
                    : 0;
            },
        ];

        $includeHandler = $this->get('oro_soap.handler.include');
        $includeHandler->handle(
            new Context(
                $this,
                $this->get('request'),
                $response,
                RestGetController::ACTION_LIST,
                $responseContext
            )
        );

        return $response;
    }

    /**
     * @param string $locale
     * @param string $domain
     * @param string $key
     *
     * @return Response
     *
<<<<<<< HEAD
     * @Patch("translations/{locale}/{domain}/{key}/update")
     * @AclAncestor("oro_translation_language_translate")
     */
    public function updateAction($locale, $domain, $key)
=======
     * @Patch("translations/{locale}/{domain}/{key}/patch")
     * @AclAncestor("oro_translation_language_translate")
     */
    public function patchAction($locale, $domain, $key)
>>>>>>> c6f206d9
    {
        $data = json_decode($this->get('request_stack')->getCurrentRequest()->getContent(), true);

        /* @var $translationManager TranslationManager */
        $translationManager = $this->get('oro_translation.manager.translation');

        $translation = $translationManager->saveValue($key, $data['value'], $locale, $domain, Translation::SCOPE_UI);
        $translationManager->flush();

        $translated = null !== $translation;

        $response = [
            'status' => $translated,
            'id' => $translated ? $translation->getId() : '',
            'value' => $translated ? $translation->getValue() : '',
        ];

        return parent::handleView($this->view($response, Codes::HTTP_OK));
    }
}<|MERGE_RESOLUTION|>--- conflicted
+++ resolved
@@ -5,11 +5,7 @@
 use FOS\RestBundle\Controller\Annotations\NamePrefix;
 use FOS\RestBundle\Controller\Annotations\Patch;
 use FOS\RestBundle\Controller\Annotations\QueryParam;
-<<<<<<< HEAD
-use FOS\RestBundle\Controller\Annotations\Patch;
-=======
 use FOS\RestBundle\Controller\Annotations\RouteResource;
->>>>>>> c6f206d9
 use FOS\RestBundle\Controller\FOSRestController;
 use FOS\RestBundle\Util\Codes;
 
@@ -117,17 +113,10 @@
      *
      * @return Response
      *
-<<<<<<< HEAD
-     * @Patch("translations/{locale}/{domain}/{key}/update")
-     * @AclAncestor("oro_translation_language_translate")
-     */
-    public function updateAction($locale, $domain, $key)
-=======
      * @Patch("translations/{locale}/{domain}/{key}/patch")
      * @AclAncestor("oro_translation_language_translate")
      */
     public function patchAction($locale, $domain, $key)
->>>>>>> c6f206d9
     {
         $data = json_decode($this->get('request_stack')->getCurrentRequest()->getContent(), true);
 
