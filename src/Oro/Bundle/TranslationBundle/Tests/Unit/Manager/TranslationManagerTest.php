--- conflicted
+++ resolved
@@ -20,11 +20,8 @@
 
 class TranslationManagerTest extends \PHPUnit_Framework_TestCase
 {
-<<<<<<< HEAD
-=======
     use EntityTrait;
 
->>>>>>> e5f93b9d
     /** @var \PHPUnit_Framework_MockObject_MockObject|Registry */
     protected $registry;
 
@@ -176,8 +173,6 @@
         $manager->flush();
     }
 
-<<<<<<< HEAD
-=======
     public function testFlushTranslationWithoutValue()
     {
         $key = 'test.key';
@@ -206,7 +201,6 @@
         $manager->flush();
     }
 
->>>>>>> e5f93b9d
     public function testFlushWithoutChanges()
     {
         $this->objectManager->expects($this->never())->method($this->anything());
@@ -284,8 +278,6 @@
             $this->jsTranslationDumper
         );
     }
-<<<<<<< HEAD
-=======
 
     /**
      * @param int $id
@@ -313,5 +305,4 @@
             ]
         );
     }
->>>>>>> e5f93b9d
 }