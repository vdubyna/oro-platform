--- conflicted
+++ resolved
@@ -220,13 +220,7 @@
             /** @var TranslationKeyRepository $repo */
             $repo = $this->getEntityRepository(TranslationKey::class);
 
-<<<<<<< HEAD
-            foreach ($repo->findAvailableDomains() as $data) {
-                $this->availableDomains[$data['code']][] = $data;
-            }
-=======
             $this->availableDomains = $repo->findAvailableDomains();
->>>>>>> e9adcc54
         }
 
         $result = [];
