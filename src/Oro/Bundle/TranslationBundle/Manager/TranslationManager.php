<?php

namespace Oro\Bundle\TranslationBundle\Manager;

use Doctrine\Bundle\DoctrineBundle\Registry;
use Doctrine\ORM\EntityManager;
use Doctrine\ORM\EntityRepository;

use Oro\Bundle\TranslationBundle\Entity\Language;
use Oro\Bundle\TranslationBundle\Entity\Repository\LanguageRepository;
use Oro\Bundle\TranslationBundle\Entity\Repository\TranslationKeyRepository;
use Oro\Bundle\TranslationBundle\Entity\Repository\TranslationRepository;
use Oro\Bundle\TranslationBundle\Entity\Translation;
use Oro\Bundle\TranslationBundle\Entity\TranslationKey;
use Oro\Bundle\TranslationBundle\Translation\DynamicTranslationMetadataCache;

class TranslationManager
{
    const DEFAULT_DOMAIN = 'messages';

    /** @var Registry */
    protected $registry;

    /** @var DynamicTranslationMetadataCache */
    protected $dbTranslationMetadataCache;

    /** @var array */
    protected $availableDomains;

    /** @var Language[] */
    protected $languages = [];

    /** @var TranslationKey[] */
    protected $translationKeys = [];

    /** @var TranslationKey[] */
    protected $translationKeysToRemove = [];

    /** @var Translation[] */
    protected $translations = [];

    /**
     * @param Registry $registry
     * @param DynamicTranslationMetadataCache $dbTranslationMetadataCache
     */
    public function __construct(Registry $registry, DynamicTranslationMetadataCache $dbTranslationMetadataCache)
    {
        $this->registry = $registry;
        $this->dbTranslationMetadataCache = $dbTranslationMetadataCache;
    }

    /**
     * @param string $key
     * @param string $value
     * @param string $locale
     * @param string $domain
     *
     * @return Translation
     */
    public function createTranslation($key, $value, $locale, $domain = self::DEFAULT_DOMAIN)
    {
        $cacheKey = $this->getCacheKey($locale, $domain, $key);
        if (!array_key_exists($cacheKey, $this->translations)) {
            $translationValue = new Translation();
            $translationValue
                ->setTranslationKey($this->findTranslationKey($key, $domain))
                ->setLanguage($this->getLanguageByCode($locale))
                ->setValue($value);

            $this->translations[$cacheKey] = $translationValue;
        }

        return $this->translations[$cacheKey];
    }

    /**
     * Update existing translation value or create new one if it does not exist
     *
     * @param string $key
     * @param string $value
     * @param string $locale
     * @param string $domain
     * @param int $scope
     *
     * @return Translation|null
     */
    public function saveTranslation(
        $key,
        $value,
        $locale,
        $domain = self::DEFAULT_DOMAIN,
        $scope = Translation::SCOPE_SYSTEM
    ) {
        /** @var TranslationRepository $repo */
        $repo = $this->getEntityRepository(Translation::class);

        $this->findTranslationKey($key, $domain);

        $translation = $repo->findTranslation($key, $locale, $domain);
        if (!$this->canUpdateTranslation($scope, $translation)) {
            return null;
        }

        if (!$value && null !== $translation) {
            $cacheKey = $this->getCacheKey($locale, $domain, $key);
            $translation->setValue($value);
            $this->translations[$cacheKey] = $translation;

            return null;
        }

        if ($value && null === $translation) {
            $translation = $this->createTranslation($key, $value, $locale, $domain);
        }

        if (null !== $translation) {
            $translation->setValue($value);
            $translation->setScope($scope);

            $cacheKey = $this->getCacheKey($locale, $domain, $key);
            $this->translations[$cacheKey] = $translation;
        }

        return $translation;
    }

    /**
     * Tries to find Translation key and if not found creates new one
     *
     * @param string $key
     * @param string $domain
     *
     * @return TranslationKey
     */
    public function findTranslationKey($key, $domain = self::DEFAULT_DOMAIN)
    {
        $cacheKey = sprintf('%s-%s', $domain, $key);
        if (!array_key_exists($cacheKey, $this->translationKeys)) {
            $translationKey = $this->getEntityRepository(TranslationKey::class)
                ->findOneBy(['key' => $key, 'domain' => $domain]);

            if (!$translationKey) {
                $translationKey = new TranslationKey();
                $translationKey->setKey($key);
                $translationKey->setDomain($domain);
            }

            $this->translationKeys[$cacheKey] = $translationKey;
        }

        return $this->translationKeys[$cacheKey];
    }

    /**
     * Remove Translation Key
     *
     * @param string $key
     * @param string $domain
     */
    public function removeTranslationKey($key, $domain)
    {
        $translationKey = $this->getEntityRepository(TranslationKey::class)
            ->findOneBy(['key' => $key, 'domain' => $domain]);

        if ($translationKey) {
            $cacheKey = sprintf('%s-%s', $domain, $key);
            $this->translationKeys[$cacheKey] = $translationKey;
            $this->translationKeysToRemove[$cacheKey] = $translationKey;
        }
    }

    /**
     * @param int $scope
     * @param Translation|null $translation
     * @return bool
     */
    protected function canUpdateTranslation($scope, Translation $translation = null)
    {
        return null === $translation || $translation->getScope() <= $scope;
    }

    /**
     * Flushes all changes
     *
     * @param bool|false $force
     */
    public function flush($force = false)
    {
        $em = $this->getEntityManager(TranslationKey::class);
        foreach ($this->translationKeys as $translationKey) {
            $em->persist($translationKey);
        }

<<<<<<< HEAD
        // clear local cache
        $this->languages = [];
        $this->translationKeys = [];
        $this->createdTranslationValues = [];
        $this->availableDomains = null;
=======
        foreach ($this->translationKeysToRemove as $translationKey) {
            $em->remove($translationKey);
        }

        $em = $this->getEntityManager(Translation::class);
        foreach ($this->translations as $translation) {
            if (!$translation->getValue()) {
                $em->remove($translation);
            } else {
                $em->persist($translation);
            }
        }

        if ($force) {
            $em->flush();
        } else {
            $entities = array_merge(
                array_values($this->translationKeys),
                array_values($this->translationKeysToRemove),
                array_values($this->translations)
            );

            if ($entities) {
                $em->flush($entities);
            }
        }

        $this->clear();
>>>>>>> 3cc89a8f
    }

    public function clear()
    {
        $this->languages = [];
        $this->translationKeys = [];
        $this->translationKeysToRemove = [];
        $this->translations = [];
        $this->availableDomains = null;
    }

    /**
     * Returns the list of all existing in the database translation domains for the given locales.
     *
     * @param string[] $locales
     *
     * @return array [['code' = '...', 'domain' => '...'], ...]
     */
    public function findAvailableDomainsForLocales(array $locales)
    {
        if (null === $this->availableDomains) {
            /** @var TranslationKeyRepository $repo */
            $repo = $this->getEntityRepository(TranslationKey::class);

            $this->availableDomains = $repo->findAvailableDomains();
        }

        $result = [];
        foreach ($locales as $locale) {
            foreach ($this->availableDomains as $domain) {
                $result[] = [
                    'code' => $locale,
                    'domain' => $domain,
                ];
            }
        }

        return $result;
    }

    /**
     * Returns the list of all existing in the database translation domains
     *
     * @return array
     */
    public function getAvailableDomains()
    {
        /** @var TranslationKeyRepository $repo */
        $repo = $this->getEntityRepository(TranslationKey::class);

        return $repo->findAvailableDomains();
    }

    /**
     * @param string $code
     *
     * @return Language|null
     */
    protected function getLanguageByCode($code)
    {
        if (!array_key_exists($code, $this->languages)) {
            /** @var LanguageRepository $repo */
            $repo = $this->getEntityRepository(Language::class);

            $this->languages[$code] = $repo->findOneBy(['code' => $code]);
        }

        return $this->languages[$code];
    }

    /**
     * @param string|null $locale
     */
    public function invalidateCache($locale = null)
    {
        $this->dbTranslationMetadataCache->updateTimestamp($locale);
    }

    /**
     * @param string $class
     *
     * @return EntityManager|null
     */
    protected function getEntityManager($class)
    {
        return $this->registry->getManagerForClass($class);
    }

    /**
     * @param string $class
     *
     * @return EntityRepository
     */
    protected function getEntityRepository($class)
    {
        return $this->getEntityManager($class)->getRepository($class);
    }

    /**
     * @param string $locale
     * @param string $domain
     * @param string $key
     * @return string
     */
    private function getCacheKey($locale, $domain, $key)
    {
        return sprintf('%s-%s-%s', $locale, $domain, $key);
    }
}<|MERGE_RESOLUTION|>--- conflicted
+++ resolved
@@ -191,13 +191,6 @@
             $em->persist($translationKey);
         }
 
-<<<<<<< HEAD
-        // clear local cache
-        $this->languages = [];
-        $this->translationKeys = [];
-        $this->createdTranslationValues = [];
-        $this->availableDomains = null;
-=======
         foreach ($this->translationKeysToRemove as $translationKey) {
             $em->remove($translationKey);
         }
@@ -226,7 +219,6 @@
         }
 
         $this->clear();
->>>>>>> 3cc89a8f
     }
 
     public function clear()
