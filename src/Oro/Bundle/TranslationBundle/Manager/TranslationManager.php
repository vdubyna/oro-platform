--- conflicted
+++ resolved
@@ -111,7 +111,6 @@
 
         if ($value && null === $translation) {
             $translation = $this->createTranslation($key, $value, $locale, $domain);
-<<<<<<< HEAD
         }
 
         if (null !== $translation) {
@@ -163,59 +162,6 @@
         $translationKey = $this->getEntityRepository(TranslationKey::class)
             ->findOneBy(['key' => $key, 'domain' => $domain]);
 
-=======
-        }
-
-        if (null !== $translation) {
-            $translation->setValue($value);
-            $translation->setScope($scope);
-
-            $cacheKey = $this->getCacheKey($locale, $domain, $key);
-            $this->translations[$cacheKey] = $translation;
-        }
-
-        return $translation;
-    }
-
-    /**
-     * Tries to find Translation key and if not found creates new one
-     *
-     * @param string $key
-     * @param string $domain
-     *
-     * @return TranslationKey
-     */
-    public function findTranslationKey($key, $domain = self::DEFAULT_DOMAIN)
-    {
-        $cacheKey = sprintf('%s-%s', $domain, $key);
-        if (!array_key_exists($cacheKey, $this->translationKeys)) {
-            $translationKey = $this->getEntityRepository(TranslationKey::class)
-                ->findOneBy(['key' => $key, 'domain' => $domain]);
-
-            if (!$translationKey) {
-                $translationKey = new TranslationKey();
-                $translationKey->setKey($key);
-                $translationKey->setDomain($domain);
-            }
-
-            $this->translationKeys[$cacheKey] = $translationKey;
-        }
-
-        return $this->translationKeys[$cacheKey];
-    }
-
-    /**
-     * Remove Translation Key
-     *
-     * @param string $key
-     * @param string $domain
-     */
-    public function removeTranslationKey($key, $domain)
-    {
-        $translationKey = $this->getEntityRepository(TranslationKey::class)
-            ->findOneBy(['key' => $key, 'domain' => $domain]);
-
->>>>>>> e5f93b9d
         if ($translationKey) {
             $cacheKey = sprintf('%s-%s', $domain, $key);
             $this->translationKeys[$cacheKey] = $translationKey;
@@ -245,18 +191,6 @@
             $em->persist($translationKey);
         }
 
-<<<<<<< HEAD
-        foreach ($this->translationKeysToRemove as $translationKey) {
-            $em->remove($translationKey);
-        }
-
-        $em = $this->getEntityManager(Translation::class);
-        foreach ($this->translations as $translation) {
-            if (!$translation->getValue()) {
-                $em->remove($translation);
-            } else {
-                $em->persist($translation);
-=======
         foreach ($this->translationKeysToRemove as $key => $translationKey) {
             if ($translationKey->getId()) {
                 $em->remove($translationKey);
@@ -273,7 +207,6 @@
                 $em->remove($translation);
             } else {
                 unset($this->translations[$key]);
->>>>>>> e5f93b9d
             }
         }
 
