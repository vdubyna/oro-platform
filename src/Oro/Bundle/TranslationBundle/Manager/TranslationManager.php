<?php

namespace Oro\Bundle\TranslationBundle\Manager;

use Doctrine\Bundle\DoctrineBundle\Registry;
use Doctrine\ORM\EntityManager;
use Doctrine\ORM\EntityRepository;

use Oro\Bundle\TranslationBundle\Entity\Language;
use Oro\Bundle\TranslationBundle\Entity\Repository\LanguageRepository;
use Oro\Bundle\TranslationBundle\Entity\Repository\TranslationKeyRepository;
use Oro\Bundle\TranslationBundle\Entity\Repository\TranslationRepository;
use Oro\Bundle\TranslationBundle\Entity\Translation;
use Oro\Bundle\TranslationBundle\Entity\TranslationKey;
use Oro\Bundle\TranslationBundle\Translation\DynamicTranslationMetadataCache;

class TranslationManager
{
    const DEFAULT_DOMAIN = 'messages';

    /** @var Registry */
    protected $registry;

    /** @var DynamicTranslationMetadataCache */
    protected $dbTranslationMetadataCache;

    /** @var array */
    protected $availableDomains;

    /** @var Language[] */
    protected $languages = [];

    /** @var TranslationKey[] */
    protected $translationKeys = [];

    /** @var TranslationKey[] */
    protected $translationKeysToRemove = [];

    /** @var Translation[] */
    protected $translations = [];

    /**
     * @param Registry $registry
     * @param DynamicTranslationMetadataCache $dbTranslationMetadataCache
     */
    public function __construct(Registry $registry, DynamicTranslationMetadataCache $dbTranslationMetadataCache)
    {
        $this->registry = $registry;
        $this->dbTranslationMetadataCache = $dbTranslationMetadataCache;
    }

    /**
     * @param string $key
     * @param string $value
     * @param string $locale
     * @param string $domain
     *
     * @return Translation
     */
<<<<<<< HEAD
    public function createValue(
        $key,
        $value,
        $locale,
        $domain = self::DEFAULT_DOMAIN,
        $persist = false
    ) {
        // TODO: rename to createTranslation

        $cacheKey = sprintf('%s-%s-%s', $locale, $domain, $key);
        if (!array_key_exists($cacheKey, $this->createdTranslationValues)) {
=======
    public function createTranslation($key, $value, $locale, $domain = self::DEFAULT_DOMAIN)
    {
        $cacheKey = $this->getCacheKey($locale, $domain, $key);
        if (!array_key_exists($cacheKey, $this->translations)) {
>>>>>>> c186f93f
            $translationValue = new Translation();
            $translationValue
                ->setTranslationKey($this->findTranslationKey($key, $domain))
                ->setLanguage($this->getLanguageByCode($locale))
                ->setValue($value);

            $this->translations[$cacheKey] = $translationValue;
        }

        return $this->translations[$cacheKey];
    }

    /**
     * Update existing translation value or create new one if it does not exist
     *
     * @param string $key
     * @param string $value
     * @param string $locale
     * @param string $domain
     * @param int $scope
     *
     * @return Translation|null
     */
<<<<<<< HEAD
    public function saveValue($key, $value, $locale, $domain = self::DEFAULT_DOMAIN, $scope = Translation::SCOPE_SYSTEM)
    {
        // TODO: rename to saveTranslation

        /** @var TranslationRepository $repo */
        $repo = $this->getEntityRepository(Translation::class);

        $translationValue = $repo->findTranslation($key, $locale, $domain);
        if (!$this->canUpdateTranslation($scope, $translationValue)) {
=======
    public function saveTranslation(
        $key,
        $value,
        $locale,
        $domain = self::DEFAULT_DOMAIN,
        $scope = Translation::SCOPE_SYSTEM
    ) {
        /** @var TranslationRepository $repo */
        $repo = $this->getEntityRepository(Translation::class);

        $this->findTranslationKey($key, $domain);

        $translation = $repo->findTranslation($key, $locale, $domain);
        if (!$this->canUpdateTranslation($scope, $translation)) {
>>>>>>> c186f93f
            return null;
        }

        if (!$value && null !== $translation) {
            $cacheKey = $this->getCacheKey($locale, $domain, $key);
            $this->translations[$cacheKey] = $translation;

            return null;
        }

        if ($value && null === $translation) {
            $translation = $this->createTranslation($key, $value, $locale, $domain);
        }

        if (null !== $translation) {
            $translation->setValue($value);
            $translation->setScope($scope);

            $cacheKey = $this->getCacheKey($locale, $domain, $key);
            $this->translations[$cacheKey] = $translation;
        }

        return $translation;
    }

    /**
     * Tries to find Translation key and if not found creates new one
     *
     * @param string $key
     * @param string $domain
     *
     * @return TranslationKey
     */
    public function findTranslationKey($key, $domain = self::DEFAULT_DOMAIN)
    {
        $cacheKey = sprintf('%s-%s', $domain, $key);
        if (!array_key_exists($cacheKey, $this->translationKeys)) {
            $translationKey = $this->getEntityRepository(TranslationKey::class)
                ->findOneBy(['key' => $key, 'domain' => $domain]);

            if (!$translationKey) {
                $translationKey = new TranslationKey();
                $translationKey->setKey($key);
                $translationKey->setDomain($domain);
            }

            $this->translationKeys[$cacheKey] = $translationKey;
        }

        return $this->translationKeys[$cacheKey];
    }

    /**
     * Remove Translation Key
     *
     * @param string $key
     * @param string $domain
     */
    public function removeTranslationKey($key, $domain)
    {
        $translationKey = $this->getEntityRepository(TranslationKey::class)
            ->findOneBy(['key' => $key, 'domain' => $domain]);

        if ($translationKey) {
            $cacheKey = sprintf('%s-%s', $domain, $key);
            $this->translationKeys[$cacheKey] = $translationKey;
            $this->translationKeysToRemove[$cacheKey] = $translationKey;
        }
    }

    /**
     * @param int $scope
     * @param Translation|null $translation
     * @return bool
     */
    protected function canUpdateTranslation($scope, Translation $translation = null)
    {
        return null === $translation || $translation->getScope() <= $scope;
    }

    /**
     * Flushes all changes
     *
     * @param bool|false $force
     */
    public function flush($force = false)
    {
        $em = $this->getEntityManager(TranslationKey::class);
        foreach ($this->translationKeys as $translationKey) {
            $em->persist($translationKey);
        }

        foreach ($this->translationKeysToRemove as $translationKey) {
            $em->remove($translationKey);
        }

        $em = $this->getEntityManager(Translation::class);
        foreach ($this->translations as $translation) {
            if (!$translation->getValue()) {
                $em->remove($translation);
            } else {
                $em->persist($translation);
            }
        }

        if ($force) {
            $em->flush();
        } else {
            $entities = array_merge(
                array_values($this->translationKeys),
                array_values($this->translationKeysToRemove),
                array_values($this->translations)
            );

            if ($entities) {
                $em->flush($entities);
            }
        }

        $this->clear();
    }

    public function clear()
    {
        $this->languages = [];
        $this->translationKeys = [];
        $this->translationKeysToRemove = [];
        $this->translations = [];
        $this->availableDomains = null;
    }

    /**
     * Returns the list of all existing in the database translation domains for the given locales.
     *
     * @param string[] $locales
     *
     * @return array [['code' = '...', 'domain' => '...'], ...]
     */
    public function findAvailableDomainsForLocales(array $locales)
    {
        if (null === $this->availableDomains) {
            /** @var TranslationKeyRepository $repo */
            $repo = $this->getEntityRepository(TranslationKey::class);

            $this->availableDomains = $repo->findAvailableDomains();
        }

        $result = [];
        foreach ($locales as $locale) {
            foreach ($this->availableDomains as $domain) {
                $result[] = [
                    'code' => $locale,
                    'domain' => $domain,
                ];
            }
        }

        return $result;
    }

    /**
     * Returns the list of all existing in the database translation domains
     *
     * @return array
     */
    public function getAvailableDomains()
    {
        /** @var TranslationKeyRepository $repo */
        $repo = $this->getEntityRepository(TranslationKey::class);

        return $repo->findAvailableDomains();
    }

    /**
     * @param string $code
     *
     * @return Language|null
     */
    protected function getLanguageByCode($code)
    {
        if (!array_key_exists($code, $this->languages)) {
            /** @var LanguageRepository $repo */
            $repo = $this->getEntityRepository(Language::class);

            $this->languages[$code] = $repo->findOneBy(['code' => $code]);
        }

        return $this->languages[$code];
    }

    /**
     * @param string|null $locale
     */
    public function invalidateCache($locale = null)
    {
        $this->dbTranslationMetadataCache->updateTimestamp($locale);
    }

    /**
     * @param string $class
     *
     * @return EntityManager|null
     */
    protected function getEntityManager($class)
    {
        return $this->registry->getManagerForClass($class);
    }

    /**
     * @param string $class
     *
     * @return EntityRepository
     */
    protected function getEntityRepository($class)
    {
        return $this->getEntityManager($class)->getRepository($class);
    }

    /**
     * @param string $locale
     * @param string $domain
     * @param string $key
     * @return string
     */
    private function getCacheKey($locale, $domain, $key)
    {
        return sprintf('%s-%s-%s', $locale, $domain, $key);
    }
}<|MERGE_RESOLUTION|>--- conflicted
+++ resolved
@@ -57,24 +57,10 @@
      *
      * @return Translation
      */
-<<<<<<< HEAD
-    public function createValue(
-        $key,
-        $value,
-        $locale,
-        $domain = self::DEFAULT_DOMAIN,
-        $persist = false
-    ) {
-        // TODO: rename to createTranslation
-
-        $cacheKey = sprintf('%s-%s-%s', $locale, $domain, $key);
-        if (!array_key_exists($cacheKey, $this->createdTranslationValues)) {
-=======
     public function createTranslation($key, $value, $locale, $domain = self::DEFAULT_DOMAIN)
     {
         $cacheKey = $this->getCacheKey($locale, $domain, $key);
         if (!array_key_exists($cacheKey, $this->translations)) {
->>>>>>> c186f93f
             $translationValue = new Translation();
             $translationValue
                 ->setTranslationKey($this->findTranslationKey($key, $domain))
@@ -98,17 +84,6 @@
      *
      * @return Translation|null
      */
-<<<<<<< HEAD
-    public function saveValue($key, $value, $locale, $domain = self::DEFAULT_DOMAIN, $scope = Translation::SCOPE_SYSTEM)
-    {
-        // TODO: rename to saveTranslation
-
-        /** @var TranslationRepository $repo */
-        $repo = $this->getEntityRepository(Translation::class);
-
-        $translationValue = $repo->findTranslation($key, $locale, $domain);
-        if (!$this->canUpdateTranslation($scope, $translationValue)) {
-=======
     public function saveTranslation(
         $key,
         $value,
@@ -123,7 +98,6 @@
 
         $translation = $repo->findTranslation($key, $locale, $domain);
         if (!$this->canUpdateTranslation($scope, $translation)) {
->>>>>>> c186f93f
             return null;
         }
 
