--- conflicted
+++ resolved
@@ -220,15 +220,8 @@
             - '@oro_translation.oro_translation_adapter'
             - '@oro_translation.service_provider'
             - '@oro_config.global'
-<<<<<<< HEAD
 
     oro_translation.form.type.import:
         class: 'Oro\Bundle\TranslationBundle\Form\Type\TranslationImportType'
         tags:
-            - { name: form.type, alias: oro_translation_import }
-=======
-        calls:
-            - [setClassName, ['%oro_translation.entity.language.class%']]
-        tags:
-            - { name: security.voter }
->>>>>>> 99034e6b
+            - { name: form.type, alias: oro_translation_import }