parameters:
    oro_translation.entity.language.class:                      Oro\Bundle\TranslationBundle\Entity\Language
    oro_translation.entity.translation.class:                   Oro\Bundle\TranslationBundle\Entity\Translation
    oro_translation.entity.translation_key.class:               Oro\Bundle\TranslationBundle\Entity\TranslationKey

    translator.class:                                           Oro\Bundle\TranslationBundle\Translation\Translator
    oro_translation.translation_walker.class:                   Gedmo\Translatable\Query\TreeWalker\TranslationWalker
    oro_translation.controller.class:                           Oro\Bundle\TranslationBundle\Controller\Controller
    oro_translation.extractor.php_code_extractor.class:         Oro\Bundle\TranslationBundle\Extractor\PhpCodeExtractor
    oro_translation.empty_array.loader.class:                   Oro\Bundle\TranslationBundle\Translation\EmptyArrayLoader

    oro_translation.dynamic_translation.metadata.cache.class:   Oro\Bundle\TranslationBundle\Translation\DynamicTranslationMetadataCache

    oro_translation.service_provider.class:                     Oro\Bundle\TranslationBundle\Provider\TranslationServiceProvider
    oro_translation.statistic_provider.class:                   Oro\Bundle\TranslationBundle\Provider\TranslationStatisticProvider
    oro_translation.crowdin.adapter.class:                      Oro\Bundle\TranslationBundle\Provider\CrowdinAdapter
    oro_translation.oro_translation.adapter.class:              Oro\Bundle\TranslationBundle\Provider\OroTranslationAdapter
    oro_translation.guzzle_client.class:                        Guzzle\Http\Client

    oro_translation.twig.translation.extension.class:           Oro\Bundle\TranslationBundle\Twig\TranslationExtension
    oro_translation.packages_provider.class:                    Oro\Bundle\TranslationBundle\Provider\PackagesProvider
    oro_translation.event_listener.language_change.class:       Oro\Bundle\TranslationBundle\EventListener\LanguageChangeListener

    oro_translation.strategy.provider.class:                    Oro\Bundle\TranslationBundle\Strategy\TranslationStrategyProvider
    oro_translation.strategy.default.class:                     Oro\Bundle\TranslationBundle\Strategy\DefaultTranslationStrategy

services:
    oro_translation.controller:
        class: %oro_translation.controller.class%
        arguments:
            - '@translator.default'
            - '@templating'
            - OroTranslationBundle:Translation:translation.js.twig
            - ""
        lazy: true

    oro_translation.extractor.php_code_extractor:
        class: %oro_translation.extractor.php_code_extractor.class%
        arguments:
            - '@service_container'
        tags:
            - { name: translation.extractor, alias: oro_translation_php_extractor }

    oro_translation.service_provider:
        class: %oro_translation.service_provider.class%
        arguments:
            - '@oro_translation.uploader.default_adapter'
            - '@oro_translation.js_dumper'
            - '@translation.loader'
            - '@oro_translation.database_translation.persister'
            - %kernel.cache_dir%
        lazy: true

    oro_translation.statistic_provider:
        class: %oro_translation.statistic_provider.class%
        arguments:
            - '@oro_translation.cache'
            - '@oro_translation.oro_translation_adapter'
            - '@oro_translation.packages_provider'

    # guzzle http client for crowdin
    oro_translation.guzzle_crowdin_client:
        class: %oro_translation.guzzle_client.class%
        arguments:
            - %oro_translation.api.crowdin.endpoint%
        lazy: true

    # guzzle http client for oro proxy
    oro_translation.guzzle_oro_client:
        class: %oro_translation.guzzle_client.class%
        arguments:
            - %oro_translation.api.oro_service.endpoint%
        lazy: true

    oro_translation.uploader.crowdin_adapter:
        class: %oro_translation.crowdin.adapter.class%
        arguments:
            - '@oro_translation.guzzle_crowdin_client'

    oro_translation.oro_translation_adapter:
        class: %oro_translation.oro_translation.adapter.class%
        arguments:
            - '@oro_translation.guzzle_oro_client'
        calls:
            - [ setApiKey, [ %oro_translation.api.oro_service.key% ] ]
            - [ setLogger, [ '@logger' ] ]

    oro_translation.database_translation.metadata.cache:
        class: %oro_translation.dynamic_translation.metadata.cache.class%
        arguments:
            - '@oro_translation.database_translation.metadata.cache_impl'

    oro_translation.database_translation.metadata.cache_impl:
        public: false
        parent: oro.cache.abstract
        calls:
            - [ setNamespace, [ 'oro_db_trans_metadata' ] ]

    oro_translation.database_translation.persister:
        class: 'Oro\Bundle\TranslationBundle\Translation\DatabasePersister'
        arguments:
            - '@doctrine'
            - '@oro_translation.manager.translation'

    oro_translation.database_translation.loader:
        class: 'Oro\Bundle\TranslationBundle\Translation\OrmTranslationLoader'
        arguments:
            - '@doctrine'
        tags:
            - { name: translation.loader, alias: oro_database_translation }

    oro_translation.empty_array.loader:
        class: %oro_translation.empty_array.loader.class%

    oro_translation.cache:
        parent: oro.cache.abstract
        calls:
            - [setNamespace, [ 'oro_trans' ] ]

    oro_translation.resource.cache:
        public: false
        class: Doctrine\Common\Cache\ArrayCache

    oro_translation.js_dumper:
        class: 'Oro\Bundle\TranslationBundle\Provider\JsTranslationDumper'
        arguments:
            - '@oro_translation.controller'
            - '@router'
            - %oro_translation.js_translation.domains%
            - %kernel.root_dir%
            - '@oro_translation.provider.language'
        lazy: true

    oro_translation.twig.translation.extension:
        class: %oro_translation.twig.translation.extension.class%
        arguments:
            - %oro_translation.debug_translator%
        tags:
            - { name: twig.extension }

    oro_translation.distribution.package_manager.link:
        tags:
            - { name: oro_service_link,  service: oro_distribution.package_manager }

    oro_translation.packages_provider:
        class: %oro_translation.packages_provider.class%
        arguments:
            - '@oro_translation.distribution.package_manager.link'
            - %kernel.bundles%
            - %kernel.root_dir%
            - %oro_distribution.composer_cache_home%

    oro_translation.query_hint.translatable:
        public: false
        abstract: true
        tags:
            -
                name: oro_entity.query_hint
                hint: oro_translation.translatable
                alias: HINT_TRANSLATABLE
                output_walker: %oro_translation.translation_walker.class%

    oro_translation.event_listener.language_change:
        class: %oro_translation.event_listener.language_change.class%
        arguments:
            - '@oro_translation.database_translation.metadata.cache'
        tags:
            - { name: kernel.event_listener, event: oro_config.update_after, method: onConfigUpdate }

    oro_translation.event_listener.translation:
        class: 'Oro\Bundle\TranslationBundle\EventListener\TranslationListener'
        lazy: true
        arguments:
            - '@oro_translation.database_translation.metadata.cache'
            - 'import.language_translations_import_from_csv'
        tags:
            - {name: kernel.event_listener, event: oro.import_export.after_job_execution, method: onAfterImportTranslations}

    oro_translation.strategy.default:
        class: '%oro_translation.strategy.default.class%'
        public: false
        arguments:
            - '@oro_translation.provider.language'
            - '%installed%'

    oro_translation.strategy.provider:
        class: '%oro_translation.strategy.provider.class%'
        arguments:
            - '@oro_translation.strategy.default'

    oro_translation.listener.datagrid.language:
        class: 'Oro\Bundle\TranslationBundle\EventListener\Datagrid\LanguageListener'
        arguments:
            - '@oro_translation.helper.language'
            - '@oro_entity.doctrine_helper'
            - '@oro_datagrid.grid_configuration.helper'
        tags:
            - { name: kernel.event_listener, event: oro_datagrid.orm_datasource.result.after.oro-translation-language-grid, method: onResultAfter }
            - { name: kernel.event_listener, event: oro_datagrid.datagrid.build.before.oro-translation-language-grid, method: onBuildBefore }

    oro_translation.repository.language:
        class: 'Oro\Bundle\TranslationBundle\Entity\Repository\LanguageRepository'
        parent: oro_entity.abstract_repository
        arguments:
            - '%oro_translation.entity.language.class%'

    oro_translation.provider.translation_context:
        class: 'Oro\Bundle\TranslationBundle\Provider\TranslationContextProvider'

    oro_translation.extension.translation_context_resolver:
        class: 'Oro\Bundle\TranslationBundle\Extension\TranslationContextResolver'
        arguments:
            - '@translator'
        tags:
            - { name: oro_translation.extension.translation_context_resolver, priority: 100 }

    oro_translation.provider.language:
        class: 'Oro\Bundle\TranslationBundle\Provider\LanguageProvider'
        arguments:
            - '@oro_translation.repository.language'
            - '@oro_locale.settings'
            - '@oro_security.acl_helper'

    oro_translation.helper.language:
        class: 'Oro\Bundle\TranslationBundle\Helper\LanguageHelper'
        arguments:
            - '@oro_translation.statistic_provider'
            - '@oro_translation.packages_provider'
            - '@oro_translation.oro_translation_adapter'
            - '@oro_translation.service_provider'
            - '@oro_config.global'

    oro_translation.manager.translation:
        class: 'Oro\Bundle\TranslationBundle\Manager\TranslationManager'
        arguments:
            - '@doctrine'
<<<<<<< HEAD
            - '@oro_translation.provider.language'
            - '@oro_translation.database_translation.metadata.cache'
            - '@translator.default'
            - '%kernel.cache_dir%/translations'
=======
            - '@oro_translation.database_translation.metadata.cache'
>>>>>>> c6f206d9

    oro_translation.filter.language:
        class: 'Oro\Bundle\TranslationBundle\Filter\LanguageFilter'
        parent: oro_filter.entity_filter
        tags:
            - { name: oro_filter.extension.orm_filter.filter, type: language, datasource: orm }<|MERGE_RESOLUTION|>--- conflicted
+++ resolved
@@ -234,14 +234,7 @@
         class: 'Oro\Bundle\TranslationBundle\Manager\TranslationManager'
         arguments:
             - '@doctrine'
-<<<<<<< HEAD
-            - '@oro_translation.provider.language'
             - '@oro_translation.database_translation.metadata.cache'
-            - '@translator.default'
-            - '%kernel.cache_dir%/translations'
-=======
-            - '@oro_translation.database_translation.metadata.cache'
->>>>>>> c6f206d9
 
     oro_translation.filter.language:
         class: 'Oro\Bundle\TranslationBundle\Filter\LanguageFilter'
