operations:
    oro_translation_language_add:
        label: oro.translation.action.add
        acl_resource: oro_translation_language_create
        applications: [default]
        routes:
            - oro_translation_language_index
        button_options:
            icon: icon-plus
        frontend_options:
            options:
                height: 50
                okText: oro.translation.action.add
        attributes:
            language_code:
                label: oro.translation.language.entity_label
                type: string
        form_options:
            attribute_fields:
                language_code:
                    form_type: oro_translation_add_language
                    options:
                        required: true
        actions:
            - '@create_entity':
                class: Oro\Bundle\TranslationBundle\Entity\Language
                attribute: $.language
                data:
                    code: $.language_code
                flush: true
            - '@flash_message':
                message: oro.translation.language.message.added
                type: 'success'
            - '@refresh_grid': oro-translation-language-grid

    oro_translation_language_disable:
        label: oro.translation.action.disable
        acl_resource: [EDIT, $.data]
        applications: [default]
        datagrids:
            - oro-translation-language-grid
        order: 10
        button_options:
            icon: icon-remove
        preactions:
            - '@call_service_method':
                service: oro_translation.helper.language
                method: isDefaultLanguage
                method_parameters: [$.data]
                attribute: $.isDefaultLanguage
        preconditions:
            '@and':
                - '@not_equal': [$code, 'en']
                - '@equal': [$.isDefaultLanguage, false]
                - '@equal': [$enabled, true]
        actions:
            - '@run_action_group':
                action_group: oro_translation_language_set_enabled
                parameters_mapping:
                    data: $.data
                    value: false
            - '@flash_message':
                message: oro.translation.language.message.disabled
                type: 'success'
            - '@refresh_grid': oro-translation-language-grid

    oro_translation_language_enable:
        label: oro.translation.action.enable
        acl_resource: [EDIT, $.data]
        applications: [default]
        datagrids:
            - oro-translation-language-grid
        order: 10
        button_options:
            icon: icon-ok
        preconditions:
            '@equal': [$enabled, false]
        actions:
            - '@run_action_group':
                action_group: oro_translation_language_set_enabled
                parameters_mapping:
                    data: $.data
                    value: true
            - '@flash_message':
                message: oro.translation.language.message.enabled
                type: 'success'
            - '@refresh_grid': oro-translation-language-grid

    oro_translation_language_import:
        label: oro.translation.action.import
        acl_resource: [TRANSLATE, $.data]
        datagrids:
            - oro-translation-language-grid
        order: 20
        datagrid_options:
            data:
                type: import
                entity_class: 'Oro\Bundle\TranslationBundle\Entity\Translation'
                importProcessor: 'oro_translation_translation'
                importJob: 'language_translations_import_from_csv'
        button_options:
            icon: download-alt
            data:
                options:
                    refreshPageOnSuccess: $.isDefaultLanguage
                    importTitle: $.importTitle
                    datagridName: ~
                    routeOptions:
                        language_code: $code
        preconditions:
            @acl: oro_importexport_import
        preactions:
            - '@call_service_method':
                service: oro_translation.helper.language
                method: isDefaultLanguage
                method_parameters: [$.data]
                attribute: $.isDefaultLanguage
            - '@trans':
                attribute: $.entityLabel
                id: 'oro.translation.language.entity_label'
            - '@trans':
                attribute: $.importTitle
                id: 'oro.importexport.import.entity'
            - '@format_string':
                attribute: $.importTitle
                string: $.importTitle
                arguments:
                    entityName: $.entityLabel

    oro_translation_language_export:
        acl_resource: [TRANSLATE, $.data]
        datagrids:
            - oro-translation-language-grid
        label: oro.translation.action.export
        order: 30
        datagrid_options:
            data:
                type: export
                entity_class: 'Oro\Bundle\TranslationBundle\Entity\Translation'
                exportProcessor: 'oro_translation_translation'
                exportJob: 'language_translations_export_to_csv'
        button_options:
            icon: upload-alt
            data:
                options:
                    filePrefix: $.filePrefix
                    routeOptions:
                        language_code: $code
        preconditions:
            @acl: oro_importexport_export
        preactions:
            - '@format_string':
                attribute: $.filePrefix
                string: 'translations-%%lang%%'
                arguments:
                    lang: $code

    oro_translation_language_load_base:
        label: oro.translation.action.install
        acl_resource: [TRANSLATE, $.data]
        frontend_options:
            template: 'OroTranslationBundle:Operation:loadLanguage.html.twig'
            options:
                height: 100
            title_parameters:
                '%%language%%': $.languageName
        button_options:
            data:
                fullRedirect: true
        attributes:
            language_code:
                label: 'Language code'
                type: string
        form_init:
            - '@call_service_method':
                service: oro_translation.helper.language
                method: getLanguageStatistic
                method_parameters: [$code]
                attribute: $.stat
        form_options:
            attribute_fields:
                language_code:
                    form_type: hidden
                    options:
                        required: true
            attribute_default_values:
                language_code: $code
        preactions:
            - '@call_service_method':
                service: oro_locale.formatter.language_code
                method: formatLocale
                method_parameters: [$code]
                attribute: $.languageName
            - '@call_service_method':
                service: oro_translation.helper.language
                method: isDefaultLanguage
                method_parameters: [$.data]
                attribute: $.isDefaultLanguage
        actions:
            - '@call_service_method':
                service: oro_translation.helper.language
                method: downloadLanguageFile
                method_parameters: [$.language_code]
                attribute: $.fileDir
            - '@run_action_group':
                action_group: oro_translation_language_load_translations
                parameters_mapping:
                    code: $.language_code
                    fileDir: $.fileDir
                results:
                    installed: $.installed
            - '@tree':
                conditions:
                    '@equal': [$.installed, true]
                actions:
                    - '@run_action_group':
                        action_group: oro_translation_language_update_build_date
                        parameters_mapping:
                            code: $.language_code
                            date: '$.stat[lastBuildDate]'
                    - '@flash_message':
                        message: $.successMessage
                        type: 'success'
            - '@tree':
                conditions:
                    '@equal': [$.installed, false]
                actions:
                    - '@flash_message':
                        message: $.errorMessage
                        type: 'error'
            - '@refresh_grid': 
                conditions: 
                    '@equal': [$.isDefaultLanguage, false]
                parameters: 
                    - oro-translation-language-grid

    oro_translation_language_install:
        extends: oro_translation_language_load_base
        label: oro.translation.action.install
        datagrids:
            - oro-translation-language-grid
        button_options:
            icon: icon-cloud-download
        frontend_options:
            title: oro.translation.action.install.title
            options:
                okText: oro.translation.action.install
        preactions:
            - '@assign_value': [$.successMessage, 'oro.translation.language.message.installed']
            - '@assign_value': [$.errorMessage, 'oro.translation.language.error.install']
            - '@call_service_method':
                service: oro_translation.helper.language
                method: isAvailableInstallTranslates
                method_parameters: [$.data]
                attribute: $.isAvailableInstall
        preconditions:
            '@equal': [$.isAvailableInstall, true]

    oro_translation_language_update:
        extends: oro_translation_language_load_base
        datagrids:
            - oro-translation-language-grid
        label: oro.translation.action.update
        button_options:
            icon: icon-cloud-download
        frontend_options:
            title: oro.translation.action.update.title
            options:
                okText: oro.translation.action.update
        preactions:
            - '@assign_value': [$.successMessage, 'oro.translation.language.message.updated']
            - '@assign_value': [$.errorMessage, 'oro.translation.language.error.update']
            - '@call_service_method':
                service: oro_translation.helper.language
                method: isAvailableUpdateTranslates
                method_parameters: [$.data]
                attribute: $.isAvailableUpdate
        preconditions:
            '@equal': [$.isAvailableUpdate, true]

    oro_translation_rebuild_cache:
        label: oro.translation.action.rebuild_cache.label
        applications: [default]
        routes:
            - oro_translation_translation_index
        button_options:
            icon: icon-refresh
        acl_resource: oro_translation_translation_update
        actions:
            - '@call_service_method':
                service: oro_translation.manager.translation
                method: rebuildCache
            - '@flash_message':
                message: oro.translation.translation.message.rebuild_cache
                type: 'success'

action_groups:
    oro_translation_language_set_enabled:
        parameters:
            data:
                type: Oro\Bundle\TranslationBundle\Entity\Language
            value:
                type: boolean
        acl_resource: [EDIT, $.data]
        conditions:
            '@not_equal': [$.data.enabled, $.value]
        actions:
            - '@assign_value': [$.data.enabled, $.value]
            - '@flush_entity': $.data

    oro_translation_language_load_translations:
        parameters:
            code:
                type: string
            fileDir:
                type: string
<<<<<<< HEAD
        acl_resource: [TRANSLATE, $.data]
=======
        acl_resource: oro_translation_translation_update
>>>>>>> 13880bad
        conditions:
            '@not_empty': [$.fileDir]
        actions:
            - '@call_service_method':
                service: oro_translation.service_provider
                method: loadTranslatesFromFile
                method_parameters: [$.fileDir, $.code]
                attribute: $.installed

    oro_translation_language_update_build_date:
        parameters:
            code:
                type: string
            date:
                type: datetime
<<<<<<< HEAD
        acl_resource: [TRANSLATE, $.data]
=======
        acl_resource: oro_translation_translation_update
>>>>>>> 13880bad
        actions:
            - '@find_entity':
                class: 'Oro\Bundle\TranslationBundle\Entity\Language'
                where:
                    code: $.code
                attribute: $.language
            - '@assign_value': [$.language.installedBuildDate, $.date]
            - '@flush_entity': $.language<|MERGE_RESOLUTION|>--- conflicted
+++ resolved
@@ -314,11 +314,7 @@
                 type: string
             fileDir:
                 type: string
-<<<<<<< HEAD
-        acl_resource: [TRANSLATE, $.data]
-=======
         acl_resource: oro_translation_translation_update
->>>>>>> 13880bad
         conditions:
             '@not_empty': [$.fileDir]
         actions:
@@ -334,11 +330,7 @@
                 type: string
             date:
                 type: datetime
-<<<<<<< HEAD
-        acl_resource: [TRANSLATE, $.data]
-=======
         acl_resource: oro_translation_translation_update
->>>>>>> 13880bad
         actions:
             - '@find_entity':
                 class: 'Oro\Bundle\TranslationBundle\Entity\Language'
