datagrids:
    oro-translation-language-grid:
        acl_resource: oro_translation_language_index
        source:
            type: orm
            query:
                select:
                    - language.id
                    - language.code
                    - language.enabled
                    - language.createdAt
                    - language.updatedAt
                from:
                    - { table: %oro_translation.entity.language.class%, alias: language }
        columns:
            code:
                label: oro.translation.language.entity_label
                type: twig
                frontend_type: html
                template: OroTranslationBundle:Language:Datagrid/code.html.twig
            enabled:
                label: oro.translation.language.enabled.label
                type: twig
                frontend_type: html
                template: OroTranslationBundle:Language:Datagrid/enabled.html.twig
            translationCompleteness: ~
            translationStatus: ~
            createdAt:
                label: oro.ui.created_at
                frontend_type: datetime
                renderable: false
            updatedAt:
                label: oro.ui.updated_at
                frontend_type: datetime
                renderable: false
        sorters:
            columns:
                enabled:
                    data_name: language.enabled
                createdAt:
                    data_name: language.createdAt
                updatedAt:
                    data_name: language.updatedAt
            default:
                code: %oro_datagrid.extension.orm_sorter.class%::DIRECTION_DESC
        filters:
            columns:
                code:
                    type: choice
                    data_name: language.code
                    options:
                        field_options:
                            choices: "@oro_translation.provider.language->getAvailableLanguages"
                enabled:
                    type: choice
                    data_name: CAST(language.enabled as int)
                    options:
                        field_options:
                            choices:
                                true: oro.translation.language.enabled.label
                                false: oro.translation.language.disabled.label
                createdAt:
                    type:      datetime
                    data_name: language.createdAt
                    enabled:   false
                updatedAt:
                    type:      datetime
                    data_name: language.updatedAt
                    enabled:   false
        properties:
            id: ~
    oro-translation-translations-grid:
        acl_resource: oro_translation_translation_index
        source:
            type: orm
            query:
                select:
                    - translation.id
                    - language.code
                    - translation.value
<<<<<<< HEAD
                    - translationKey.key
                    - translationKey.domain
=======
                    - translationKey.key as _key
                    - translationKey.domain as _domain
                    - (CASE WHEN translation.value IS NULL THEN 0 ELSE 1 END) as _status
>>>>>>> 4c8775f5
                from:
                    - { table: '%oro_translation.entity.language.class%', alias: language }
                join:
                    inner:
                        -
                            join: '%oro_translation.entity.translation_key.class%'
                            alias: translationKey
                            conditionType: WITH
                            condition: 1 = 1
                    left:
                        -
                            join: '%oro_translation.entity.translation.class%'
                            alias: translation
                            conditionType: WITH
<<<<<<< HEAD
                            condition: translation.language = language AND translation.translationKey = translationKey
        columns:
=======
                            condition: 'translation.language = language AND translation.translationKey = translationKey'
                where:
                    and:
                        - translationKey = translationKey
        columns:
            id:
                label: oro.translation.translation.id
                renderable: false
>>>>>>> 4c8775f5
            code:
                label: oro.translation.translation.language.label
                type: twig
                frontend_type: html
                template: OroTranslationBundle:Language:Datagrid/code.html.twig
<<<<<<< HEAD
=======
            _status:
                label: oro.translation.translation.status.label
                type: twig
                frontend_type: html
                template: OroTranslationBundle:Translation:Datagrid/status.html.twig
                renderable: false
>>>>>>> 4c8775f5
            originalValue:
                label: oro.translation.translation.original_value.label
                type: twig
                frontend_type: html
                template: OroTranslationBundle:Translation:Datagrid/originalValue.html.twig
<<<<<<< HEAD
            value: ~
            key: ~
            domain: ~
            context: 
                label: oro.translation.translation.context.label
        sorters:
            columns:
                key:
                    data_name: translationKey.key
                domain:
                    data_name: translationKey.domain
                value:
                    data_name: translation.value
=======
            value:
                label: oro.translation.translation.value.label
            _key:
                label: oro.translation.translation_key.key.label
                renderable: false
            _domain:
                label: oro.translation.translation_key.domain.label
                renderable: false
        sorters:
            multiple_sorting: true
            columns:
                code:
                    data_name: language.code
                _status:
                    data_name: _status
                value:
                    data_name: translation.value
                _key:
                    data_name: _key
                _domain:
                    data_name: _domain
>>>>>>> 4c8775f5
            default:
                code: %oro_datagrid.extension.orm_sorter.class%::DIRECTION_DESC
        filters:
            columns:
                code:
                    type: choice
                    data_name: language.code
                    options:
                        field_options:
                            choices: "@oro_translation.provider.language->getAvailableLanguages"
<<<<<<< HEAD
        properties:
            id: ~
            context: 
                type: callback
                callable: ["@oro_translation.provider.translation_context", "resolveContext"]
                params: 
                    - key
=======
                _status:
                    type: choice
                    data_name: CAST(_status as int)
                    options:
                        field_options:
                            choices:
                                true: 'oro.translation.translation.status.translated'
                                false: 'oro.translation.translation.status.untranslated'
                value:
                    type: string
                    data_name: translation.value
                _key:
                    type: string
                    enabled: false
                    data_name: _key
                _domain:
                    type: choice
                    data_name: _domain
                    enabled: false
                    options:
                        field_options:
                            choices: "@oro_translation.manager.translation->getAvailableDomains"
        properties:
            id: ~
>>>>>>> 4c8775f5
<|MERGE_RESOLUTION|>--- conflicted
+++ resolved
@@ -78,14 +78,9 @@
                     - translation.id
                     - language.code
                     - translation.value
-<<<<<<< HEAD
-                    - translationKey.key
-                    - translationKey.domain
-=======
                     - translationKey.key as _key
                     - translationKey.domain as _domain
                     - (CASE WHEN translation.value IS NULL THEN 0 ELSE 1 END) as _status
->>>>>>> 4c8775f5
                 from:
                     - { table: '%oro_translation.entity.language.class%', alias: language }
                 join:
@@ -100,53 +95,27 @@
                             join: '%oro_translation.entity.translation.class%'
                             alias: translation
                             conditionType: WITH
-<<<<<<< HEAD
-                            condition: translation.language = language AND translation.translationKey = translationKey
-        columns:
-=======
                             condition: 'translation.language = language AND translation.translationKey = translationKey'
-                where:
-                    and:
-                        - translationKey = translationKey
         columns:
             id:
-                label: oro.translation.translation.id
+                label: oro.translation.translation.id.label
                 renderable: false
->>>>>>> 4c8775f5
             code:
                 label: oro.translation.translation.language.label
                 type: twig
                 frontend_type: html
                 template: OroTranslationBundle:Language:Datagrid/code.html.twig
-<<<<<<< HEAD
-=======
             _status:
                 label: oro.translation.translation.status.label
                 type: twig
                 frontend_type: html
                 template: OroTranslationBundle:Translation:Datagrid/status.html.twig
                 renderable: false
->>>>>>> 4c8775f5
             originalValue:
                 label: oro.translation.translation.original_value.label
                 type: twig
                 frontend_type: html
                 template: OroTranslationBundle:Translation:Datagrid/originalValue.html.twig
-<<<<<<< HEAD
-            value: ~
-            key: ~
-            domain: ~
-            context: 
-                label: oro.translation.translation.context.label
-        sorters:
-            columns:
-                key:
-                    data_name: translationKey.key
-                domain:
-                    data_name: translationKey.domain
-                value:
-                    data_name: translation.value
-=======
             value:
                 label: oro.translation.translation.value.label
             _key:
@@ -154,6 +123,9 @@
                 renderable: false
             _domain:
                 label: oro.translation.translation_key.domain.label
+                renderable: false
+            context:
+                label: oro.translation.translation.context.label
                 renderable: false
         sorters:
             multiple_sorting: true
@@ -168,9 +140,8 @@
                     data_name: _key
                 _domain:
                     data_name: _domain
->>>>>>> 4c8775f5
             default:
-                code: %oro_datagrid.extension.orm_sorter.class%::DIRECTION_DESC
+                code: '%oro_datagrid.extension.orm_sorter.class%::DIRECTION_DESC'
         filters:
             columns:
                 code:
@@ -179,15 +150,6 @@
                     options:
                         field_options:
                             choices: "@oro_translation.provider.language->getAvailableLanguages"
-<<<<<<< HEAD
-        properties:
-            id: ~
-            context: 
-                type: callback
-                callable: ["@oro_translation.provider.translation_context", "resolveContext"]
-                params: 
-                    - key
-=======
                 _status:
                     type: choice
                     data_name: CAST(_status as int)
@@ -212,4 +174,8 @@
                             choices: "@oro_translation.manager.translation->getAvailableDomains"
         properties:
             id: ~
->>>>>>> 4c8775f5
+            context:
+                type: callback
+                callable: ["@oro_translation.provider.translation_context", "resolveContext"]
+                params:
+                    - key