datagrids:
    oro-translation-language-grid:
        acl_resource: oro_translation_language_index
        source:
            type: orm
            query:
                select:
                    - language.id
                    - language.code
                    - language.enabled
                    - language.createdAt
                    - language.updatedAt
                    - CONCAT_WS(' ', languageOwner.firstName, languageOwner.lastName) as ownerName
                    - languageOwner.id as owner
                from:
                    - { table: '%oro_translation.entity.language.class%', alias: language }
                join:
                    left:
                        - { join: language.owner, alias: languageOwner }
        inline_editing:
            enable: true
            behaviour: enable_selected
            entity_name: '%oro_translation.entity.language.class%'
        columns:
            language:
                label: oro.translation.language.entity_label
            ownerName:
                label: oro.translation.language.owner.label
                frontend_type: relation
                inline_editing:
                    enable: true
                    editor:
                        view: oroform/js/app/views/editor/related-id-relation-editor-view
                        view_options:
                            value_field_name: owner
                    autocomplete_api_accessor:
                        class: orouser/js/tools/acl-users-search-api-accessor
                        permission_check_entity_name: Oro_Bundle_TranslationBundle_Entity_Language
                        permission: EDIT
                renderable: false
            enabled:
                label: oro.translation.language.enabled.label
                type: twig
                frontend_type: html
                template: OroTranslationBundle:Language:Datagrid/enabled.html.twig
            translationCompleteness: ~
            translationStatus: ~
            createdAt:
                label: oro.ui.created_at
                frontend_type: datetime
                renderable: false
            updatedAt:
                label: oro.ui.updated_at
                frontend_type: datetime
                renderable: false
        sorters:
            columns:
                enabled:
                    data_name: language.enabled
                createdAt:
                    data_name: language.createdAt
                updatedAt:
                    data_name: language.updatedAt
<<<<<<< HEAD
            disable_default_sorting: true
=======
>>>>>>> 9d4628d7
        filters:
            columns:
                language:
                    type: language
                    data_name: language
                    options:
                        field_options:
                            multiple: true
                enabled:
                    type: choice
                    data_name: CAST(language.enabled as int)
                    options:
                        field_options:
                            choices:
                                true: oro.translation.language.status.enabled
                                false: oro.translation.language.status.disabled
                createdAt:
                    type:      datetime
                    data_name: language.createdAt
                    enabled:   false
                updatedAt:
                    type:      datetime
                    data_name: language.updatedAt
                    enabled:   false
        properties:
            id: ~
            owner: ~
            language:
                type: callback
                callable: ["@oro_locale.formatter.language_code", "formatLocale"]
                params:
                    - code

    oro-translation-translations-grid:
        acl_resource: oro_translation_translation_index
        source:
            type: orm
            query:
                # aliases `value`, `key` and `domain` is required for filters and building right condition
                select:
                    - translation.id
                    - language.code
                    - translation.value as value
                    - translationKey.key as key
                    - translationKey.domain as domain
                    - (CASE WHEN translation.value IS NULL THEN 0 ELSE 1 END) as status
                from:
                    - { table: '%oro_translation.entity.language.class%', alias: language }
                join:
                    inner:
                        -
                            join: '%oro_translation.entity.translation_key.class%'
                            alias: translationKey
                            conditionType: WITH
                            condition: 1 = 1 # always true (required for DQLBuilder due require conditionType when joining on Entity class)
                    left:
                        -
                            join: '%oro_translation.entity.translation.class%'
                            alias: translation
                            conditionType: WITH
                            condition: 'translation.language = language AND translation.translationKey = translationKey'
        inline_editing:
            enable: true
            behaviour: enable_selected
            entity_name: '%oro_translation.entity.translation.class%'
            acl_resource: oro_translation_language_translate
        columns:
            id:
                label: oro.translation.translation.id.label
                renderable: false
            language:
                label: oro.translation.translation.language.label
            status:
                label: oro.translation.translation.status.label
                frontend_type: boolean
            originalValue:
                label: oro.translation.translation.original_value.label
                type: twig
                frontend_type: html
                template: OroTranslationBundle:Translation:Datagrid/originalValue.html.twig
            value:
                label: oro.translation.translation.value.label
                inline_editing:
                    enable: true
                    editor:
                        view: orotranslation/js/app/views/editor/text-editor-view
                    save_api_accessor:
                        route: oro_api_patch_translation
                        query_parameter_names:
                            - key
                            - locale
                            - domain 
            key:
                label: oro.translation.translation_key.key.label
            domain:
                label: oro.translation.translation_key.domain.label
            context:
                label: oro.translation.translation.context.label
        sorters:
            multiple_sorting: true
            columns:
                language:
                    data_name: language.id
                status:
                    data_name: status
                value:
                    data_name: value
                key:
                    data_name: key
                domain:
                    data_name: domain
            default:
                language: %oro_datagrid.extension.orm_sorter.class%::DIRECTION_ASC                    
        filters:
            columns:
                language:
                    type: language
                    data_name: language
                    options:
                        field_options:
                            multiple: true
                status:
                    type: boolean
                    data_name: CAST(status as int)
                value:
                    type: string
                    data_name: value
                key:
                    type: string
                    data_name: key
                domain:
                    type: choice
                    data_name: domain
                    options:
                        field_options:
                            choices: "@oro_translation.manager.translation->getAvailableDomains"
                            multiple: true
        properties:
            id: ~
            context:
                type: callback
                callable: ["@oro_translation.provider.translation_context", "resolveContext"]
                params:
                    - key
            locale:
                data_name: code
            language:
                type: callback
                callable: ["@oro_locale.formatter.language_code", "formatLocale"]
                params:
                    - code<|MERGE_RESOLUTION|>--- conflicted
+++ resolved
@@ -61,10 +61,7 @@
                     data_name: language.createdAt
                 updatedAt:
                     data_name: language.updatedAt
-<<<<<<< HEAD
             disable_default_sorting: true
-=======
->>>>>>> 9d4628d7
         filters:
             columns:
                 language:
@@ -156,7 +153,7 @@
                         query_parameter_names:
                             - key
                             - locale
-                            - domain 
+                            - domain
             key:
                 label: oro.translation.translation_key.key.label
             domain:
@@ -177,7 +174,7 @@
                 domain:
                     data_name: domain
             default:
-                language: %oro_datagrid.extension.orm_sorter.class%::DIRECTION_ASC                    
+                language: %oro_datagrid.extension.orm_sorter.class%::DIRECTION_ASC
         filters:
             columns:
                 language:
