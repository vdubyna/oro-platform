datagrids:
    oro-translation-language-grid:
        acl_resource: oro_translation_language_index
        source:
            type: orm
            query:
                select:
                    - language.id
                    - language.code
                    - language.enabled
                    - language.createdAt
                    - language.updatedAt
                    - CONCAT_WS(' ', languageOwner.firstName, languageOwner.lastName) as ownerName
                    - languageOwner.id as owner
                from:
                    - { table: '%oro_translation.entity.language.class%', alias: language }
                join:
                    left:
                        - { join: language.owner, alias: languageOwner }
        inline_editing:
            enable: true
            behaviour: enable_selected
            entity_name: '%oro_translation.entity.language.class%'
        columns:
            language:
                label: oro.translation.language.entity_label
            ownerName:
<<<<<<< HEAD
                acl_resource: oro_translation_language_update
=======
>>>>>>> c6f206d9
                label: oro.translation.language.owner.label
                frontend_type: relation
                inline_editing:
                    enable: true
                    editor:
                        view: oroform/js/app/views/editor/related-id-relation-editor-view
                        view_options:
                            value_field_name: owner
                    autocomplete_api_accessor:
                        class: orouser/js/tools/acl-users-search-api-accessor
                        permission_check_entity_name: Oro_Bundle_TranslationBundle_Entity_Language
                        permission: EDIT
                renderable: false
            enabled:
                label: oro.translation.language.enabled.label
                type: twig
                frontend_type: html
                template: OroTranslationBundle:Language:Datagrid/enabled.html.twig
            translationCompleteness: ~
            translationStatus: ~
            createdAt:
                label: oro.ui.created_at
                frontend_type: datetime
                renderable: false
            updatedAt:
                label: oro.ui.updated_at
                frontend_type: datetime
                renderable: false
        sorters:
            columns:
                enabled:
                    data_name: language.enabled
                createdAt:
                    data_name: language.createdAt
                updatedAt:
                    data_name: language.updatedAt
<<<<<<< HEAD
            default:
                code: '%oro_datagrid.extension.orm_sorter.class%::DIRECTION_DESC'
=======
>>>>>>> c6f206d9
        filters:
            columns:
                language:
                    type: language
                    data_name: language
                    options:
                        field_options:
                            multiple: true
                enabled:
                    type: choice
                    data_name: CAST(language.enabled as int)
                    options:
                        field_options:
                            choices:
                                true: oro.translation.language.status.enabled
                                false: oro.translation.language.status.disabled
                createdAt:
                    type:      datetime
                    data_name: language.createdAt
                    enabled:   false
                updatedAt:
                    type:      datetime
                    data_name: language.updatedAt
                    enabled:   false
        properties:
            id: ~
            owner: ~
            language:
                type: callback
                callable: ["@oro_locale.formatter.language_code", "formatLocale"]
                params:
                    - code

    oro-translation-translations-grid:
        acl_resource: oro_translation_translation_index
        source:
            type: orm
            query:
                # aliases `value`, `key` and `domain` is required for filters and building right condition
                select:
                    - translation.id
                    - language.code
                    - translation.value as value
                    - translationKey.key as key
                    - translationKey.domain as domain
                    - (CASE WHEN translation.value IS NULL THEN 0 ELSE 1 END) as status
                from:
                    - { table: '%oro_translation.entity.language.class%', alias: language }
                join:
                    inner:
                        -
                            join: '%oro_translation.entity.translation_key.class%'
                            alias: translationKey
                            conditionType: WITH
                            condition: 1 = 1 # always true (required for DQLBuilder due require conditionType when joining on Entity class)
                    left:
                        -
                            join: '%oro_translation.entity.translation.class%'
                            alias: translation
                            conditionType: WITH
                            condition: 'translation.language = language AND translation.translationKey = translationKey'
        inline_editing:
            enable: true
            behaviour: enable_selected
            entity_name: '%oro_translation.entity.translation.class%'
            acl_resource: oro_translation_language_translate
        columns:
            id:
                label: oro.translation.translation.id.label
                renderable: false
            language:
                label: oro.translation.translation.language.label
            status:
                label: oro.translation.translation.status.label
                frontend_type: boolean
            originalValue:
                label: oro.translation.translation.original_value.label
                type: twig
                frontend_type: html
                template: OroTranslationBundle:Translation:Datagrid/originalValue.html.twig
            value:
                label: oro.translation.translation.value.label
                inline_editing:
                    enable: true
                    editor:
                        view: orotranslation/js/app/views/editor/text-editor-view
                    save_api_accessor:
<<<<<<< HEAD
                        route: oro_api_update_translation
=======
                        route: oro_api_patch_translation
>>>>>>> c6f206d9
                        query_parameter_names:
                            - key
                            - locale
                            - domain 
            key:
                label: oro.translation.translation_key.key.label
            domain:
                label: oro.translation.translation_key.domain.label
            context:
                label: oro.translation.translation.context.label
        sorters:
            multiple_sorting: true
            columns:
                language:
                    data_name: language.id
                status:
                    data_name: status
                value:
                    data_name: value
                key:
                    data_name: key
                domain:
                    data_name: domain
            default:
                language: %oro_datagrid.extension.orm_sorter.class%::DIRECTION_ASC                    
        filters:
            columns:
                language:
                    type: language
                    data_name: language
                    options:
                        field_options:
                            multiple: true
                status:
                    type: boolean
                    data_name: CAST(status as int)
                value:
                    type: string
                    data_name: value
                key:
                    type: string
                    data_name: key
                domain:
                    type: choice
                    data_name: domain
                    options:
                        field_options:
                            choices: "@oro_translation.manager.translation->getAvailableDomains"
                            multiple: true
        properties:
            id: ~
            context:
                type: callback
                callable: ["@oro_translation.provider.translation_context", "resolveContext"]
                params:
                    - key
            locale:
                data_name: code
            language:
                type: callback
                callable: ["@oro_locale.formatter.language_code", "formatLocale"]
                params:
                    - code<|MERGE_RESOLUTION|>--- conflicted
+++ resolved
@@ -25,10 +25,6 @@
             language:
                 label: oro.translation.language.entity_label
             ownerName:
-<<<<<<< HEAD
-                acl_resource: oro_translation_language_update
-=======
->>>>>>> c6f206d9
                 label: oro.translation.language.owner.label
                 frontend_type: relation
                 inline_editing:
@@ -65,11 +61,6 @@
                     data_name: language.createdAt
                 updatedAt:
                     data_name: language.updatedAt
-<<<<<<< HEAD
-            default:
-                code: '%oro_datagrid.extension.orm_sorter.class%::DIRECTION_DESC'
-=======
->>>>>>> c6f206d9
         filters:
             columns:
                 language:
@@ -157,11 +148,7 @@
                     editor:
                         view: orotranslation/js/app/views/editor/text-editor-view
                     save_api_accessor:
-<<<<<<< HEAD
-                        route: oro_api_update_translation
-=======
                         route: oro_api_patch_translation
->>>>>>> c6f206d9
                         query_parameter_names:
                             - key
                             - locale
