--- conflicted
+++ resolved
@@ -11,7 +11,7 @@
         enable: 'Enable'
         disable: 'Disable'
         update: 'Update'
-        
+
     language:
         entity_label: 'Language'
         entity_plural_label: 'Languages'
@@ -20,8 +20,6 @@
         code.label: 'Code'
         enabled.label: 'Enabled'
         installed_build_date.label: 'Installed Build Date'
-        owner.label: 'Owner'
-<<<<<<< HEAD
         organization.label: 'Organization'
         status.label: 'Status'
         enabled.label: 'Enabled'
@@ -29,7 +27,4 @@
         translation_completeness.label: 'Translation Completeness'
 
     menu:
-        languages.label: Languages
-=======
-        organization.label: 'Organization'
->>>>>>> 542dd4e4
+        languages.label: Languages