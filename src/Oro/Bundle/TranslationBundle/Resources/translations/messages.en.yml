oro.translation:
    download:
        error: 'Error while downloading package'

    system_configuration:
        fields:
            available_translations.label: 'Available translations'

    action:
        download: 'Download'
        enable: 'Enable'
        disable: 'Disable'
        install: 'Install'
        update: 'Update'

    language:
        entity_label: 'Language'
        entity_plural_label: 'Languages'

        id.label: 'Id'
        code.label: 'Code'
        enabled.label: 'Enabled'
        installed_build_date.label: 'Installed Build Date'
        organization.label: 'Organization'
        translation_status:
            label: 'Translation Status'
            up_to_date: 'Up to date'
            update_needed: 'Available update'
        translation_completeness.label: 'Translation Completeness'

        action:
<<<<<<< HEAD
            disable: 'Disable'
            enable: 'Enable'
=======
            disable.label: 'Disable'
            enable.label: 'Enable'
            add.label: 'Add Language'
>>>>>>> 97a92998

        message:
            disabled: 'Language has been disabled'
            enabled: 'Language has been enabled'
            added: 'Language has been added'

    menu:
        languages.label: Languages<|MERGE_RESOLUTION|>--- conflicted
+++ resolved
@@ -29,14 +29,9 @@
         translation_completeness.label: 'Translation Completeness'
 
         action:
-<<<<<<< HEAD
-            disable: 'Disable'
-            enable: 'Enable'
-=======
             disable.label: 'Disable'
             enable.label: 'Enable'
             add.label: 'Add Language'
->>>>>>> 97a92998
 
         message:
             disabled: 'Language has been disabled'
