--- conflicted
+++ resolved
@@ -58,11 +58,8 @@
             label: 'Status'
             translated: 'Translated'
             untranslated: 'Untranslated'
-<<<<<<< HEAD
-=======
         message:
             rebuild_cache: 'Translation Cache has been rebuilt'
->>>>>>> 4de453ef
 
     translation_key:
         entity_label: 'Translation Key'
