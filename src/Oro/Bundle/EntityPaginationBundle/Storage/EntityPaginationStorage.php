--- conflicted
+++ resolved
@@ -4,15 +4,11 @@
 
 use Symfony\Component\HttpFoundation\Request;
 
-<<<<<<< HEAD
-use Oro\Bundle\ConfigBundle\Config\ConfigManager;
-=======
 use Doctrine\Common\Util\ClassUtils;
 
 use Oro\Bundle\DataGridBundle\Datagrid\Manager;
 use Oro\Bundle\DataGridBundle\Extension\Pager\PagerInterface;
 use Oro\Bundle\EntityBundle\ORM\DoctrineHelper;
->>>>>>> a2b02da3
 
 class EntityPaginationStorage
 {
@@ -31,36 +27,30 @@
     const WITHOUT_LINK     = false;
 
     /**
+     * @var Request
+     */
+    protected $request;
+
+    /**
+     * @var Manager
+     */
+    protected $datagridManager;
+
+    /**
      * @var ConfigManager
      */
     protected $configManager;
-
-    /**
-     * @var Request
-     */
-    protected $request;
-
-    /**
-<<<<<<< HEAD
-     * @param ConfigManager $configManager
-     */
-    public function __construct(ConfigManager $configManager)
-    {
-        $this->configManager = $configManager;
-=======
-     * @var Manager
-     */
-    protected $datagridManager;
 
     /**
      * @param Manager $gridManager
      * @param DoctrineHelper $doctrineHelper
-     */
-    public function __construct(Manager $gridManager, DoctrineHelper $doctrineHelper)
+     * @param ConfigManager $configManager
+     */
+    public function __construct(Manager $gridManager, DoctrineHelper $doctrineHelper, ConfigManager $configManager)
     {
         $this->datagridManager = $gridManager;
         $this->doctrineHelper  = $doctrineHelper;
->>>>>>> a2b02da3
+        $this->configManager = $configManager;
     }
 
     /**
