<?php

namespace Oro\Bundle\EntityPaginationBundle\Tests\Unit\EventListener;

use Doctrine\ORM\Mapping\ClassMetadata;

use Oro\Bundle\DataGridBundle\Datagrid\Common\DatagridConfiguration;
use Oro\Bundle\EntityPaginationBundle\EventListener\EntityPaginationListener;
use Oro\Bundle\DataGridBundle\Event\OrmResultAfter;

class EntityPaginationListenerTest extends \PHPUnit_Framework_TestCase
{
    const ENTITY_NAME = 'test_entity';

    /**
     * @var \PHPUnit_Framework_MockObject_MockObject
     */
    protected $doctrineHelper;

    /**
     * @var \PHPUnit_Framework_MockObject_MockObject
     */
    protected $storage;

    /**
     * @var \PHPUnit_Framework_MockObject_MockObject
     */
    protected $paginationManager;

    /**
     * @var EntityPaginationListener
     */
    protected $listener;

    public function setUp()
    {
        $this->doctrineHelper = $this->getMockBuilder('Oro\Bundle\EntityBundle\ORM\DoctrineHelper')
            ->disableOriginalConstructor()
            ->getMock();

        $this->storage = $this->getMockBuilder('Oro\Bundle\EntityPaginationBundle\Storage\EntityPaginationStorage')
            ->disableOriginalConstructor()
            ->getMock();

        $this->paginationManager =
            $this->getMockBuilder('Oro\Bundle\EntityPaginationBundle\Manager\EntityPaginationManager')
                ->disableOriginalConstructor()
                ->getMock();

        $this->listener = new EntityPaginationListener($this->doctrineHelper, $this->storage, $this->paginationManager);
    }

    public function testOnResultAfterSystemPaginationDisabled()
    {
        $this->paginationManager->expects($this->once())
            ->method('isEnabled')
            ->will($this->returnValue(false));
        $this->paginationManager->expects($this->never())
            ->method('isDatagridApplicable');

        $this->listener->onResultAfter(new OrmResultAfter($this->createGridMock()));
    }

    public function testOnResultAfterGridNotApplicable()
    {
        $this->paginationManager->expects($this->once())
            ->method('isEnabled')
            ->will($this->returnValue(true));
        $this->paginationManager->expects($this->once())
            ->method('isDatagridApplicable')
            ->will($this->returnValue(false));
        $this->storage->expects($this->never())
            ->method('clearData');

<<<<<<< HEAD
        $this->listener->onResultAfter(new OrmResultAfter($this->createGridMock(false)));
=======
        $this->listener->onResultAfter(new OrmResultAfter($this->createGridMock()));
>>>>>>> 87612930
    }

    public function testOnResultClearData()
    {
        $this->paginationManager->expects($this->once())
            ->method('isEnabled')
            ->will($this->returnValue(true));
<<<<<<< HEAD
=======
        $this->paginationManager->expects($this->once())
            ->method('isDatagridApplicable')
            ->will($this->returnValue(true));
>>>>>>> 87612930
        $this->storage->expects($this->once())
            ->method('clearData')
            ->with(self::ENTITY_NAME);

<<<<<<< HEAD
        $this->listener->onResultAfter(new OrmResultAfter($this->createGridMock(true)));
    }

    /**
     * @param bool $isPaginationEnabled
     * @return \PHPUnit_Framework_MockObject_MockObject
     */
    protected function createGridMock($isPaginationEnabled)
    {
        $config = ['options' => ['entity_pagination' => $isPaginationEnabled]];
        $configObject = DatagridConfiguration::create($config);

=======
        $this->listener->onResultAfter(new OrmResultAfter($this->createGridMock()));
    }

    /**
     * @return \PHPUnit_Framework_MockObject_MockObject
     */
    protected function createGridMock()
    {
>>>>>>> 87612930
        $queryBuilder = $this->getMockBuilder('Doctrine\ORM\QueryBuilder')
            ->disableOriginalConstructor()
            ->getMock();
        $queryBuilder->expects($this->any())
            ->method('getRootEntities')
            ->will($this->returnValue([self::ENTITY_NAME]));

        $this->doctrineHelper->expects($this->any())
            ->method('getEntityMetadata')
            ->with(self::ENTITY_NAME)
            ->will($this->returnValue(new ClassMetadata(self::ENTITY_NAME)));

        $dataSource = $this->getMockBuilder('Oro\Bundle\DataGridBundle\Datasource\Orm\OrmDatasource')
            ->disableOriginalConstructor()
            ->getMock();
        $dataSource->expects($this->any())
            ->method('getQueryBuilder')
            ->will($this->returnValue($queryBuilder));

        $dataGrid = $this->getMock('Oro\Bundle\DataGridBundle\Datagrid\DatagridInterface');
        $dataGrid->expects($this->any())
<<<<<<< HEAD
            ->method('getConfig')
            ->will($this->returnValue($configObject));
        $dataGrid->expects($this->any())
=======
>>>>>>> 87612930
            ->method('getDatasource')
            ->will($this->returnValue($dataSource));

        return $dataGrid;
    }
}<|MERGE_RESOLUTION|>--- conflicted
+++ resolved
@@ -72,11 +72,7 @@
         $this->storage->expects($this->never())
             ->method('clearData');
 
-<<<<<<< HEAD
-        $this->listener->onResultAfter(new OrmResultAfter($this->createGridMock(false)));
-=======
         $this->listener->onResultAfter(new OrmResultAfter($this->createGridMock()));
->>>>>>> 87612930
     }
 
     public function testOnResultClearData()
@@ -84,30 +80,13 @@
         $this->paginationManager->expects($this->once())
             ->method('isEnabled')
             ->will($this->returnValue(true));
-<<<<<<< HEAD
-=======
         $this->paginationManager->expects($this->once())
             ->method('isDatagridApplicable')
             ->will($this->returnValue(true));
->>>>>>> 87612930
         $this->storage->expects($this->once())
             ->method('clearData')
             ->with(self::ENTITY_NAME);
 
-<<<<<<< HEAD
-        $this->listener->onResultAfter(new OrmResultAfter($this->createGridMock(true)));
-    }
-
-    /**
-     * @param bool $isPaginationEnabled
-     * @return \PHPUnit_Framework_MockObject_MockObject
-     */
-    protected function createGridMock($isPaginationEnabled)
-    {
-        $config = ['options' => ['entity_pagination' => $isPaginationEnabled]];
-        $configObject = DatagridConfiguration::create($config);
-
-=======
         $this->listener->onResultAfter(new OrmResultAfter($this->createGridMock()));
     }
 
@@ -116,7 +95,6 @@
      */
     protected function createGridMock()
     {
->>>>>>> 87612930
         $queryBuilder = $this->getMockBuilder('Doctrine\ORM\QueryBuilder')
             ->disableOriginalConstructor()
             ->getMock();
@@ -138,12 +116,6 @@
 
         $dataGrid = $this->getMock('Oro\Bundle\DataGridBundle\Datagrid\DatagridInterface');
         $dataGrid->expects($this->any())
-<<<<<<< HEAD
-            ->method('getConfig')
-            ->will($this->returnValue($configObject));
-        $dataGrid->expects($this->any())
-=======
->>>>>>> 87612930
             ->method('getDatasource')
             ->will($this->returnValue($dataSource));
 
