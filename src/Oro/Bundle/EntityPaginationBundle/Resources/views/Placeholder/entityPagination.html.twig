{% if entity is defined and entity %}
    {% set isDataCollected = oro_entity_pagination_collect_data(scope) %}
    {% set pager = oro_entity_pagination_pager(entity, scope) %}

    {% if isDataCollected and pager %}
<<<<<<< HEAD
        <div id="entity-pagination">
            {% set currentRoute = app.request.attributes.get('_route') %}
            {% set currentParams = app.request.attributes.get('_route_params') %}
            {% set queryParams = app.request.query.all %}
            {% set allParams = {'entityName': oro_class_name(entity), 'scope': scope, 'routeName': currentRoute} %}
            {% set allParams = allParams|merge(currentParams) %}
            {% set allParams = allParams|merge(queryParams) %}
=======
        {% set infoMessageShown = oro_entity_pagination_show_info_message(entity, scope) %}
        {% set currentRoute = app.request.attributes.get('_route') %}
        {% set currentParams = app.request.attributes.get('_route_params') %}
        {% set queryParams = app.request.query.all %}
        {% set allParams = {'entityName': oro_class_name(entity), 'scope': scope, 'routeName': currentRoute} %}
        {% set allParams = allParams|merge(currentParams) %}
        {% set allParams = allParams|merge(queryParams) %}
>>>>>>> 52b38002

            <div class="pagination">
                <ul class="icons-holder">
                    <li {% if pager.current == 1 %} class="disabled" {% endif %}><a href="{{ path('oro_entity_pagination_first', allParams) }}">{{ 'oro.entity_pagination.first'|trans }}</a></li>
                    <li {% if pager.current == 1 %} class="disabled" {% endif %}><a href="{{ path('oro_entity_pagination_previous', allParams) }}"><i class="icon-chevron-left hide-text"></i></a></li>
                    <li><div class="pagination-current"> {{ pager.current }} </div></li>
                    <li {% if pager.current == pager.total %} class="disabled" {% endif %}><a href="{{ path('oro_entity_pagination_next', allParams) }}"><i class="icon-chevron-right hide-text"></i></a></li>
                    <li {% if pager.current == pager.total %} class="disabled" {% endif %}><a href="{{ path('oro_entity_pagination_last', allParams) }}">{{ 'oro.entity_pagination.last'|trans }}</a></li>
                </ul>
                <div class="dib pagination-total">of {{ pager.total }} Records</div>
            </div>
        </div>
    {% endif %}
{% endif %}<|MERGE_RESOLUTION|>--- conflicted
+++ resolved
@@ -3,15 +3,6 @@
     {% set pager = oro_entity_pagination_pager(entity, scope) %}
 
     {% if isDataCollected and pager %}
-<<<<<<< HEAD
-        <div id="entity-pagination">
-            {% set currentRoute = app.request.attributes.get('_route') %}
-            {% set currentParams = app.request.attributes.get('_route_params') %}
-            {% set queryParams = app.request.query.all %}
-            {% set allParams = {'entityName': oro_class_name(entity), 'scope': scope, 'routeName': currentRoute} %}
-            {% set allParams = allParams|merge(currentParams) %}
-            {% set allParams = allParams|merge(queryParams) %}
-=======
         {% set infoMessageShown = oro_entity_pagination_show_info_message(entity, scope) %}
         {% set currentRoute = app.request.attributes.get('_route') %}
         {% set currentParams = app.request.attributes.get('_route_params') %}
@@ -19,8 +10,8 @@
         {% set allParams = {'entityName': oro_class_name(entity), 'scope': scope, 'routeName': currentRoute} %}
         {% set allParams = allParams|merge(currentParams) %}
         {% set allParams = allParams|merge(queryParams) %}
->>>>>>> 52b38002
-
+        
+        <div id="entity-pagination">
             <div class="pagination">
                 <ul class="icons-holder">
                     <li {% if pager.current == 1 %} class="disabled" {% endif %}><a href="{{ path('oro_entity_pagination_first', allParams) }}">{{ 'oro.entity_pagination.first'|trans }}</a></li>
