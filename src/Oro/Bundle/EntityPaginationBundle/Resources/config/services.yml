parameters:
    oro_entity_pagination.datagrid.extension.entity_pagination.class: Oro\Bundle\EntityPaginationBundle\Datagrid\EntityPaginationExtension
    oro_entity_pagination.event_listener.entity_pagination.class: Oro\Bundle\EntityPaginationBundle\EventListener\EntityPaginationListener
    oro_entity_pagination.storage.class: Oro\Bundle\EntityPaginationBundle\Storage\EntityPaginationStorage
    oro_entity_pagination.storage.data_collector.class: Oro\Bundle\EntityPaginationBundle\Storage\StorageDataCollector
    oro_entity_pagination.manager.class: Oro\Bundle\EntityPaginationBundle\Manager\EntityPaginationManager
    oro_entity_pagination.navigation.class: Oro\Bundle\EntityPaginationBundle\Navigation\EntityPaginationNavigation
    oro_entity_pagination.twig_extension.entity_pagination.class: Oro\Bundle\EntityPaginationBundle\Twig\EntityPaginationExtension

services:
    oro_entity_pagination.datagrid.extension.orm_entity_pagination:
        class: %oro_entity_pagination.datagrid.extension.entity_pagination.class%
        tags:
            - { name: oro_datagrid.extension }

    oro_entity_pagination.storage:
        class: %oro_entity_pagination.storage.class%
        arguments:
            - @oro_entity.doctrine_helper
            - @oro_entity_pagination.manager
        calls:
            - [ setRequest, [@?request=] ]

    oro_entity_pagination.storage.data_collector:
        class: %oro_entity_pagination.storage.data_collector.class%
        arguments:
            - @oro_datagrid.datagrid.manager
            - @oro_entity.doctrine_helper
            - @oro_security.acl_helper
            - @oro_datagrid.extension.pager.orm.pager
            - @oro_entity_pagination.storage
            - @oro_entity_pagination.manager

    oro_entity_pagination.manager:
        class: %oro_entity_pagination.manager.class%
        arguments:
            - @oro_config.global

    oro_entity_pagination.navigation:
        class: %oro_entity_pagination.navigation.class%
        arguments:
            - @oro_entity.doctrine_helper
            - @oro_security.security_facade
            - @oro_entity_pagination.storage
<<<<<<< HEAD
            - @oro_entity_pagination.manager
=======
>>>>>>> 87612930

    oro_entity_pagination.event_listener.entity_pagination:
        class: %oro_entity_pagination.event_listener.entity_pagination.class%
        arguments:
            - @oro_entity.doctrine_helper
            - @oro_entity_pagination.storage
            - @oro_entity_pagination.manager
        tags:
            - { name: kernel.event_listener, event: oro_datagrid.orm_datasource.result.after, method: onResultAfter }

    oro_entity_pagination.twig_extension.entity_pagination:
        class: %oro_entity_pagination.twig_extension.entity_pagination.class%
        arguments:
            - @oro_entity_pagination.navigation
            - @oro_entity_pagination.storage.data_collector
        calls:
            - [ setRequest, [@?request=] ]
        tags:
            - { name: twig.extension }<|MERGE_RESOLUTION|>--- conflicted
+++ resolved
@@ -42,10 +42,6 @@
             - @oro_entity.doctrine_helper
             - @oro_security.security_facade
             - @oro_entity_pagination.storage
-<<<<<<< HEAD
-            - @oro_entity_pagination.manager
-=======
->>>>>>> 87612930
 
     oro_entity_pagination.event_listener.entity_pagination:
         class: %oro_entity_pagination.event_listener.entity_pagination.class%
