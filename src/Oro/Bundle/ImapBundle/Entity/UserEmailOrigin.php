--- conflicted
+++ resolved
@@ -93,22 +93,22 @@
 
     /**
      * @var string
-<<<<<<< HEAD
+     *
+     * @ORM\Column(name="refresh_token", type="string", length=255, nullable=true)
+     */
+    protected $refreshToken;
+
+    /**
+     * @var \DateTime
+     *
+     * @ORM\Column(name="access_token_expires_at", type="datetime", nullable=true)
+     */
+    protected $accessTokenExpiresAt;
+
+    /**
+     * @var string
      */
     protected $clientId;
-=======
-     *
-     * @ORM\Column(name="refresh_token", type="string", length=255, nullable=true)
-     */
-    protected $refreshToken;
-
-    /**
-     * @var \DateTime
-     *
-     * @ORM\Column(name="access_token_expires_at", type="datetime", nullable=true)
-     */
-    protected $accessTokenExpiresAt;
->>>>>>> 89e3989c
 
     /**
      * Gets the host name of IMAP server
@@ -363,7 +363,46 @@
         return $this;
     }
 
-<<<<<<< HEAD
+    /**
+     * @return string
+     */
+    public function getRefreshToken()
+    {
+        return $this->refreshToken;
+    }
+
+    /**
+     * @param string $refreshToken
+     *
+     * @return UserEmailOrigin
+     */
+    public function setRefreshToken($refreshToken)
+    {
+        $this->refreshToken = $refreshToken;
+
+        return $this;
+    }
+
+    /**
+     * @return \DateTime
+     */
+    public function getAccessTokenExpiresAt()
+    {
+        return $this->accessTokenExpiresAt;
+    }
+
+    /**
+     * @param \DateTime $datetime
+     *
+     * @return UserEmailOrigin
+     */
+    public function setAccessTokenExpiresAt(\DateTime $datetime)
+    {
+        $this->accessTokenExpiresAt = $datetime;
+
+        return $this;
+    }
+
     public function setClientId($value)
     {
         $this->clientId = $value;
@@ -372,45 +411,5 @@
     public function getClientId()
     {
         return $this->clientId;
-=======
-    /**
-     * @return string
-     */
-    public function getRefreshToken()
-    {
-        return $this->refreshToken;
-    }
-
-    /**
-     * @param string $refreshToken
-     *
-     * @return UserEmailOrigin
-     */
-    public function setRefreshToken($refreshToken)
-    {
-        $this->refreshToken = $refreshToken;
-
-        return $this;
-    }
-
-    /**
-     * @return \DateTime
-     */
-    public function getAccessTokenExpiresAt()
-    {
-        return $this->accessTokenExpiresAt;
-    }
-
-    /**
-     * @param \DateTime $datetime
-     *
-     * @return UserEmailOrigin
-     */
-    public function setAccessTokenExpiresAt(\DateTime $datetime)
-    {
-        $this->accessTokenExpiresAt = $datetime;
-
-        return $this;
->>>>>>> 89e3989c
     }
 }