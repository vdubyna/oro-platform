<?php

namespace Oro\Bundle\ImapBundle\Entity;

use Doctrine\ORM\Mapping as ORM;

use Oro\Bundle\EmailBundle\Entity\EmailOrigin;

/**
 * User Email Origin
 *
 * @ORM\Entity
 * @ORM\HasLifecycleCallbacks()
 */
class UserEmailOrigin extends EmailOrigin
{
    /**
     * @var string
     *
     * @ORM\Column(name="imap_host", type="string", length=255, nullable=true)
     */
    protected $imapHost;

    /**
     * @var string
     *
     * @ORM\Column(name="imap_port", type="integer", length=10, nullable=true)
     */
    protected $imapPort;

    /**
     * @var string
     *
     * @ORM\Column(name="smtp_host", type="string", length=255, nullable=true)
     */
    protected $smtpHost;

    /**
     * @var string
     *
     * @ORM\Column(name="smtp_port", type="integer", length=10, nullable=true)
     */
    protected $smtpPort;

    /**
     * The SSL type to be used to connect to IMAP server. Can be empty string, 'ssl' or 'tls'
     *
     * @var string
     *
     * @ORM\Column(name="imap_ssl", type="string", length=3, nullable=true)
     */
    protected $imapEncryption;

    /**
     * The SSL type to be used to connect to SMTP server. Can be empty string, 'ssl' or 'tls'
     *
     * @var string
     *
     * @ORM\Column(name="smtp_encryption", type="string", length=3, nullable=true)
     */
    protected $smtpEncryption;

    /**
     * @var string
     *
     * @ORM\Column(name="imap_user", type="string", length=100, nullable=true)
     */
    protected $user;

    /**
     * Encrypted password. Must be persisted.
     *
     * @var string
     *
     * @ORM\Column(name="imap_password", type="string", length=100, nullable=true)
     */
    protected $password;

    /**
     * Gets the host name of IMAP server
     *
     * @return string
     */
    public function getImapHost()
    {
        return $this->imapHost;
    }

    /**
     * Sets the host name of IMAP server
     *
     * @param string $imapHost
     *
     * @return UserEmailOrigin
     */
    public function setImapHost($imapHost)
    {
        $this->imapHost = $imapHost;

        return $this;
    }

    /**
     * Gets the host name of SMTP server
     *
     * @return string
     */
    public function getSmtpHost()
    {
        return $this->smtpHost;
    }

    /**
     * Sets the host name of SMTP server
     *
     * @param string $smtpHost
     *
     * @return UserEmailOrigin
     */
    public function setSmtpHost($smtpHost)
    {
        $this->smtpHost = $smtpHost;

        return $this;
    }

    /**
     * Gets the port of SMTP server
     *
     * @return int
     */
    public function getSmtpPort()
    {
        return $this->smtpPort;
    }

    /**
     * Sets the port of SMTP server
     *
     * @param int $smtpPort
     *
     * @return UserEmailOrigin
     */
    public function setSmtpPort($smtpPort)
    {
        $this->smtpPort = $smtpPort;

        return $this;
    }

    /**
     * Gets the port of IMAP server
     *
     * @return int
     */
    public function getImapPort()
    {
        return $this->imapPort;
    }

    /**
     * Sets the port of IMAP server
     *
     * @param int $imapPort
     *
     * @return UserEmailOrigin
     */
    public function setImapPort($imapPort)
    {
        $this->imapPort = $imapPort;

        return $this;
    }

    /**
     * Gets the SSL type to be used to connect to IMAP server
     *
     * @return string
     */
    public function getImapEncryption()
    {
        return $this->imapEncryption;
    }

    /**
     * Sets the SSL type to be used to connect to IMAP server
     *
     * @param string $imapEncryption Can be empty string, 'ssl' or 'tls'
     * @return UserEmailOrigin
     */
    public function setImapEncryption($imapEncryption)
    {
        $this->imapEncryption = $imapEncryption;

        return $this;
    }

    /**
     * Gets the SSL type to be used to connect to SMTP server
     *
     * @return string
     */
    public function getSmtpEncryption()
    {
        return $this->smtpEncryption;
    }

    /**
     * Sets the SSL type to be used to connect to SMTP server
     *
     * @param string $smtpEncryption Can be empty string, 'ssl' or 'tls'
     * @return UserEmailOrigin
     */
    public function setSmtpEncryption($smtpEncryption)
    {
        $this->smtpEncryption = $smtpEncryption;

        return $this;
    }

    /**
     * Gets the user name
     *
     * @return string
     */
    public function getUser()
    {
        return $this->user;
    }

    /**
     * Sets the user name
     *
     * @param string $user
     * @return UserEmailOrigin
     */
    public function setUser($user)
    {
        $this->user = $user;

        return $this;
    }

    /**
     * Gets the encrypted password. Before use the password must be decrypted.
     *
     * @return string
     */
    public function getPassword()
    {
        return $this->password;
    }

    /**
     * Sets the password. The password must be encrypted.
     *
     * @param  string $password New encrypted password
     * @return UserEmailOrigin
     */
    public function setPassword($password)
    {
        $this->password = $password;

        return $this;
    }

    /**
     * Check is configured smtp.
     *
     * @return bool
     */
    public function isSmtpConfigured()
    {
        $smtpHost = $this->getSmtpHost();
        $smtpPort = $this->getSmtpPort();
        $user = $this->getUser();
        $password = $this->getPassword();
<<<<<<< HEAD
        $encryption = $this->getSmtpEncryption();
=======
>>>>>>> 98374ba0

        if (!empty($smtpHost) && $smtpPort > 0 && !empty($user) && !empty($password)) {
            return true;
        }

        return false;
    }

    /**
     * Get a human-readable representation of this object.
     *
     * @return string
     */
    public function __toString()
    {
        $host = '';
        if ($this->imapHost) {
            $host = $this->imapHost;
        } elseif ($this->smtpHost) {
            $host = $this->smtpHost;
        }

        return sprintf('%s (%s)', $this->user, $host);
    }

    /**
     * @ORM\PrePersist
     */
    public function beforeSave()
    {
        if ($this->mailboxName === null) {
            $this->mailboxName = $this->user;
        }
    }
}<|MERGE_RESOLUTION|>--- conflicted
+++ resolved
@@ -275,11 +275,6 @@
         $smtpPort = $this->getSmtpPort();
         $user = $this->getUser();
         $password = $this->getPassword();
-<<<<<<< HEAD
-        $encryption = $this->getSmtpEncryption();
-=======
->>>>>>> 98374ba0
-
         if (!empty($smtpHost) && $smtpPort > 0 && !empty($user) && !empty($password)) {
             return true;
         }
