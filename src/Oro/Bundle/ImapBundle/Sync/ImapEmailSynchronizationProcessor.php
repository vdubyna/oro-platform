<?php

namespace Oro\Bundle\ImapBundle\Sync;

use Doctrine\Common\Collections\ArrayCollection;
use Doctrine\ORM\EntityManager;
use Doctrine\ORM\Query;

use Oro\Bundle\EmailBundle\Model\FolderType;
use Oro\Bundle\EmailBundle\Builder\EmailEntityBuilder;
use Oro\Bundle\EmailBundle\Entity\Email as EmailEntity;
use Oro\Bundle\EmailBundle\Entity\EmailFolder;
use Oro\Bundle\EmailBundle\Entity\EmailOrigin;
use Oro\Bundle\EmailBundle\Sync\AbstractEmailSynchronizationProcessor;
use Oro\Bundle\EmailBundle\Sync\KnownEmailAddressCheckerInterface;

use Oro\Bundle\ImapBundle\Connector\Search\SearchQuery;
use Oro\Bundle\ImapBundle\Entity\ImapEmail;
use Oro\Bundle\ImapBundle\Entity\ImapEmailFolder;
use Oro\Bundle\ImapBundle\Entity\Repository\ImapEmailFolderRepository;
use Oro\Bundle\ImapBundle\Entity\Repository\ImapEmailRepository;
use Oro\Bundle\ImapBundle\Mail\Storage\Folder;
use Oro\Bundle\ImapBundle\Mail\Storage\Imap;
use Oro\Bundle\ImapBundle\Manager\ImapEmailManager;
use Oro\Bundle\ImapBundle\Manager\DTO\Email;

/**
 * @SuppressWarnings(PHPMD.ExcessiveClassComplexity)
 */
class ImapEmailSynchronizationProcessor extends AbstractEmailSynchronizationProcessor
{
    /** Determines how many emails can be loaded from IMAP server at once */
    const READ_BATCH_SIZE = 100;

    /** Determines how often "Processed X of N emails" hint should be added to a log */
    const READ_HINT_COUNT = 500;

    /** Determines how often the clearing of outdated folders routine should be executed */
    const CLEANUP_EVERY_N_RUN = 100;

    /** @var ImapEmailManager */
    protected $manager;

    /**
     * Constructor
     *
     * @param EntityManager                     $em
     * @param EmailEntityBuilder                $emailEntityBuilder
     * @param KnownEmailAddressCheckerInterface $knownEmailAddressChecker
     * @param ImapEmailManager                  $manager
     */
    public function __construct(
        EntityManager $em,
        EmailEntityBuilder $emailEntityBuilder,
        KnownEmailAddressCheckerInterface $knownEmailAddressChecker,
        ImapEmailManager $manager
    ) {
        parent::__construct($em, $emailEntityBuilder, $knownEmailAddressChecker);
        $this->manager = $manager;
    }

    /**
     * {@inheritdoc}
     */
    public function process(EmailOrigin $origin, $syncStartTime)
    {
        // make sure that the entity builder is empty
        $this->emailEntityBuilder->clear();

        // iterate through all folders and do a synchronization of emails for each one
        $imapFolders = $this->syncFolders($origin);
        foreach ($imapFolders as $imapFolder) {
            $folder = $imapFolder->getFolder();

            // ask an email server to select the current folder
            $folderName = $folder->getFullName();
            $this->manager->selectFolder($folderName);

            // register the current folder in the entity builder
            $this->emailEntityBuilder->setFolder($folder);

            // build a search query
            $sqb = $this->manager->getSearchQueryBuilder();
            if ($origin->getSynchronizedAt() && $folder->getSynchronizedAt()) {
                if ($folder->getType() === FolderType::SENT) {
                    $sqb->sent($folder->getSynchronizedAt());
                } else {
                    $sqb->received($folder->getSynchronizedAt());
                }
            }

            // sync emails using this search query
            $lastSynchronizedAt = $this->syncEmails($imapFolder, $sqb->get());

            // update synchronization date for the current folder
            $folder->setSynchronizedAt($lastSynchronizedAt > $syncStartTime ? $lastSynchronizedAt : $syncStartTime);
            $this->em->flush($folder);
        }

        // run removing of empty outdated folders every N synchronizations
        if ($origin->getSyncCount() > 0 && $origin->getSyncCount() % self::CLEANUP_EVERY_N_RUN == 0) {
            $this->cleanupOutdatedFolders($origin);
        }
    }

    /**
     * Deletes all empty outdated folders
     *
     * @param EmailOrigin $origin
     */
    protected function cleanupOutdatedFolders(EmailOrigin $origin)
    {
        $this->logger->notice('Removing empty outdated folders ...');

        /** @var ImapEmailFolderRepository $repo */
        $repo        = $this->em->getRepository('OroImapBundle:ImapEmailFolder');
        $imapFolders = $repo->getEmptyOutdatedFoldersByOrigin($origin);
        $folders     = new ArrayCollection();

        foreach ($imapFolders as $imapFolder) {
            $this->logger->notice(sprintf('Remove "%s" folder.', $imapFolder->getFolder()->getFullName()));

            if (!$folders->contains($imapFolder->getFolder())) {
                $folders->add($imapFolder->getFolder());
            }

            $this->em->remove($imapFolder);
        }

        foreach ($folders as $folder) {
            $this->em->remove($folder);
        }

        if (count($imapFolders) > 0) {
            $this->em->flush();
            $this->logger->notice(sprintf('Removed %d folder(s).', count($imapFolders)));
        }
    }

    /**
     * Performs synchronization of folders
     *
     * @param EmailOrigin $origin
     *
     * @return ImapEmailFolder[] The list of folders for which emails need to be synchronized
     */
    protected function syncFolders(EmailOrigin $origin)
    {
        $folders = [];

        $existingImapFolders = $this->getExistingImapFolders($origin);
        $srcFolders          = $this->getFolders();
        foreach ($srcFolders as $srcFolder) {
            $folderFullName = $srcFolder->getGlobalName();
            $uidValidity    = $this->getUidValidity($srcFolder);

            // check if the current folder already exist and has no changes,
            // if so, remove it from the list of existing folders
            $imapFolder = null;
            foreach ($existingImapFolders as $key => $existingImapFolder) {
                if ($existingImapFolder->getUidValidity() === $uidValidity
                    && $existingImapFolder->getFolder()->getFullName() === $folderFullName
                ) {
                    $imapFolder = $existingImapFolder;
                    unset($existingImapFolders[$key]);
                    break;
                }
            }

            // check if new folder need to be created
            if (!$imapFolder) {
                $this->logger->notice(sprintf('Persisting "%s" folder ...', $folderFullName));

                $folder = new EmailFolder();
                $folder
                    ->setFullName($folderFullName)
                    ->setName($srcFolder->getLocalName())
                    ->setType($srcFolder->guessFolderType());
                $origin->addFolder($folder);
                $this->em->persist($folder);

                $imapFolder = new ImapEmailFolder();
                $imapFolder->setFolder($folder);
                $imapFolder->setUidValidity($uidValidity);
                $this->em->persist($imapFolder);

                $this->logger->notice(sprintf('The "%s" folder was persisted.', $folderFullName));
            }

            // save folder to the list of folders to be synchronized
            $folders[] = $imapFolder;
        }

        // mark the rest of existing folders as outdated
        foreach ($existingImapFolders as $imapFolder) {
            $this->logger->notice(
                sprintf('Mark "%s" folder as outdated.', $imapFolder->getFolder()->getFullName())
            );
            $imapFolder->getFolder()->setOutdatedAt(new \DateTime('now', new \DateTimeZone('UTC')));
            $this->em->persist($imapFolder->getFolder());
        }

        $this->em->persist($origin);
        $this->em->flush();

        return $folders;
    }

    /**
     * Gets the list of IMAP folders already stored in a database
     * The outdated folders are ignored
     *
     * @param EmailOrigin $origin
     *
     * @return ImapEmailFolder[]
     */
    protected function getExistingImapFolders(EmailOrigin $origin)
    {
        $this->logger->notice('Loading existing folders ...');

        /** @var ImapEmailFolderRepository $repo */
        $repo        = $this->em->getRepository('OroImapBundle:ImapEmailFolder');
        $imapFolders = $repo->getFoldersByOrigin($origin);

        $this->logger->notice(sprintf('Loaded %d folder(s).', count($imapFolders)));

        return $imapFolders;
    }

    /**
     * Gets all folders from IMAP server
     *
     * @return Folder[]
     */
    protected function getFolders()
    {
        $this->logger->notice('Retrieving folders from an email server ...');

        $srcFolders = $this->manager->getFolders(null, true);

        $folders = [];
        foreach ($srcFolders as $srcFolder) {
            if (!$srcFolder->isSelectable()) {
                continue;
            }
            if ($srcFolder->hasFlag([Folder::FLAG_DRAFTS, Folder::FLAG_SPAM, Folder::FLAG_TRASH, Folder::FLAG_ALL])) {
                continue;
            }

            $folders[] = $srcFolder;
        }

        $this->logger->notice(sprintf('Retrieved %d folder(s).', count($folders)));

        return $folders;
    }

    /**
     * Gets UIDVALIDITY of the given folder
     *
     * @param Folder $folder
     *
     * @return int
     */
    protected function getUidValidity(Folder $folder)
    {
        $this->manager->selectFolder($folder->getGlobalName());

        return $this->manager->getUidValidity();
    }

    /**
     * Performs synchronization of emails retrieved by the given search query in the given folder
     *
     * @param ImapEmailFolder $imapFolder
     * @param SearchQuery     $searchQuery
     *
     * @return \DateTime The max sent date
     */
    protected function syncEmails(ImapEmailFolder $imapFolder, SearchQuery $searchQuery)
    {
        $folder             = $imapFolder->getFolder();
        $folderType         = $folder->getType();
        $lastSynchronizedAt = $folder->getSynchronizedAt();
        $userId             = $this->getUserId($folder->getOrigin());

        $this->logger->notice(sprintf('Loading emails from "%s" folder ...', $folder->getFullName()));
        $this->logger->notice(sprintf('Query: "%s".', $searchQuery->convertToSearchString()));

        $count = $processed = $invalid = $totalInvalid = 0;

        $emails = $this->manager->getEmails($searchQuery);
        $emails->setBatchSize(self::READ_BATCH_SIZE);
        $emails->setBatchCallback(
            function ($batch) {
                $this->registerEmailsInKnownEmailAddressChecker($batch);
            }
        );
        $emails->setConvertErrorCallback(
            function (\Exception $e) use (&$invalid) {
                $invalid++;
                $this->logger->error(
                    sprintf('Error occurred while trying to process email: %s', $e->getMessage()),
                    ['exception' => $e]
                );
            }
        );

        $this->logger->notice(sprintf('Found %d email(s).', $emails->count()));

        $batch = [];
        /** @var Email $email */
        foreach ($emails as $email) {
            $processed++;
            if ($processed % self::READ_HINT_COUNT === 0) {
                $this->logger->notice(
                    sprintf(
                        'Processed %d of %d emails.%s',
                        $processed,
                        $emails->count(),
                        $invalid === 0 ? '' : sprintf(' Detected %d invalid email(s).', $invalid)
                    )
                );
                $totalInvalid += $invalid;
                $invalid = 0;
            }

            if (!$this->isApplicableEmail($email, $folderType, $userId)) {
                continue;
            }

            if ($email->getSentAt() > $lastSynchronizedAt) {
                $lastSynchronizedAt = $email->getSentAt();
            }

            $count++;
            $batch[] = $email;
            if ($count === self::DB_BATCH_SIZE) {
                $this->saveEmails($batch, $imapFolder);
                $count = 0;
                $batch = array();
            }
        }
        if ($count > 0) {
            $this->saveEmails($batch, $imapFolder);
        }

        $totalInvalid += $invalid;
        if ($totalInvalid > 0) {
            $this->logger->warning(
                sprintf('Detected %d invalid email(s) in "%s" folder.', $totalInvalid, $folder->getFullName())
            );
        }

        return $lastSynchronizedAt;
    }

    /**
     * Saves emails into the database
     *
     * @param Email[]         $emails
     * @param ImapEmailFolder $imapFolder
     */
    protected function saveEmails(array $emails, ImapEmailFolder $imapFolder)
    {
        $this->emailEntityBuilder->removeEmails();

        $folder        = $imapFolder->getFolder();
        $existingUids  = $this->getExistingUids($folder, $emails);
        $isMultiFolder = $this->manager->hasCapability(Imap::CAPABILITY_MSG_MULTI_FOLDERS);

        $existingImapEmails = $this->getExistingImapEmails(
            $folder->getOrigin(),
            $this->getNewMessageIds($emails, $existingUids),
            $isMultiFolder
        );

        /** @var ImapEmail[] $newImapEmails */
        $newImapEmails = [];

        foreach ($emails as $email) {
            if (in_array($email->getId()->getUid(), $existingUids)) {
                $this->logger->info(
                    sprintf(
                        'Skip "%s" (UID: %d) email, because it is already synchronised.',
                        $email->getSubject(),
                        $email->getId()->getUid()
                    )
                );
                continue;
            }

            /** @var ImapEmail[] $relatedExistingImapEmails */
            $relatedExistingImapEmails = array_filter(
                $existingImapEmails,
                function (ImapEmail $imapEmail) use ($email) {
                    return $imapEmail->getEmail()->getMessageId() === $email->getMessageId();
                }
            );

            $existingImapEmail = $this->findExistingImapEmail(
                $relatedExistingImapEmails,
                $folder->getType(),
                $isMultiFolder
            );
            if ($existingImapEmail) {
                $this->moveEmailToOtherFolder($existingImapEmail, $imapFolder, $email->getId()->getUid());
            } else {
<<<<<<< HEAD
                $this->logger->notice(
                    sprintf('Persisting "%s" email (UID: %d) ...', $email->getSubject(), $email->getId()->getUid())
                );
                $emailEntity = $this->addEmail($email, $folder, $email->hasFlag("\\Seen"));
                $imapEmail       = $this->createImapEmail(
                    $email->getId()->getUid(),
                    $emailEntity,
                    $imapFolder
                );
                $newImapEmails[] = $imapEmail;
                $this->em->persist($imapEmail);
                $this->logger->notice(sprintf('The "%s" email was persisted.', $email->getSubject()));
=======
                try {
                    $imapEmail       = $this->createImapEmail(
                        $email->getId()->getUid(),
                        $this->addEmail($email, $folder),
                        $imapFolder
                    );
                    $newImapEmails[] = $imapEmail;
                    $this->em->persist($imapEmail);
                    $this->logger->notice(
                        sprintf(
                            'The "%s" (UID: %d) email was persisted.',
                            $email->getSubject(),
                            $email->getId()->getUid()
                        )
                    );
                } catch (\Exception $e) {
                    $this->logger->warning(
                        sprintf(
                            'Failed to persist "%s" (UID: %d) email. Error: %s',
                            $email->getSubject(),
                            $email->getId()->getUid(),
                            $e->getMessage()
                        )
                    );
                }
>>>>>>> 70ab94a8
            }

            $this->removeEmailFromOutdatedFolders($relatedExistingImapEmails);
        }

        $this->emailEntityBuilder->getBatch()->persist($this->em);

        // update references if needed
        $changes = $this->emailEntityBuilder->getBatch()->getChanges();
        foreach ($newImapEmails as $imapEmail) {
            foreach ($changes as $change) {
                if ($change['old'] instanceof EmailEntity && $imapEmail->getEmail() === $change['old']) {
                    $imapEmail->setEmail($change['new']);
                }
            }
        }

        $this->em->flush();
    }

    /**
     * Tries to find IMAP email in the given list of related IMAP emails
     * This method returns ImapEmail object only if exactly one email is found
     * and this email is located in the comparable folder {@see isComparableFolders()}
     *
     * @param ImapEmail[] $imapEmails
     * @param string      $folderType
     * @param bool        $outdatedOnly
     *
     * @return ImapEmail|null
     */
    protected function findExistingImapEmail(array $imapEmails, $folderType, $outdatedOnly)
    {
        if (empty($imapEmails)) {
            return null;
        }
        if (count($imapEmails) === 1) {
            /** @var ImapEmail $imapEmail */
            $imapEmail = reset($imapEmails);
            if ($outdatedOnly && !$imapEmail->getImapFolder()->getFolder()->isOutdated()) {
                return null;
            }
            if (!$this->isComparableFolders($folderType, $imapEmail->getImapFolder()->getFolder()->getType())) {
                return null;
            }

            return $imapEmail;
        }

        /** @var ImapEmail[] $filteredImapEmails */
        $filteredImapEmails = array_filter(
            $imapEmails,
            function (ImapEmail $imapEmail) use ($folderType, $outdatedOnly) {
                return
                    !($outdatedOnly xor $imapEmail->getImapFolder()->getFolder()->isOutdated())
                    && $this->isComparableFolders($folderType, $imapEmail->getImapFolder()->getFolder()->getType());
            }
        );

        return count($filteredImapEmails) === 1
            ? reset($filteredImapEmails)
            : null;
    }

    /**
     * Removes email from all outdated folders
     *
     * @param ImapEmail[] $imapEmails The list of all related IMAP emails
     */
    protected function removeEmailFromOutdatedFolders(array $imapEmails)
    {
        /** @var ImapEmail[] $outdatedImapEmails */
        $outdatedImapEmails = array_filter(
            $imapEmails,
            function (ImapEmail $imapEmail) {
                return $imapEmail->getImapFolder()->getFolder()->isOutdated();
            }
        );
        foreach ($outdatedImapEmails as $imapEmail) {
            $this->removeImapEmailReference($imapEmail);
        }
    }

    /**
     * Moves an email to another folder
     *
     * @param ImapEmail       $imapEmail
     * @param ImapEmailFolder $newImapFolder
     * @param int             $newUid
     */
    protected function moveEmailToOtherFolder(ImapEmail $imapEmail, ImapEmailFolder $newImapFolder, $newUid)
    {
        $this->logger->notice(
            sprintf(
                'Move "%s" (UID: %d) email from "%s" to "%s". New UID: %d.',
                $imapEmail->getEmail()->getSubject(),
                $imapEmail->getUid(),
                $imapEmail->getImapFolder()->getFolder()->getFullName(),
                $newImapFolder->getFolder()->getFullName(),
                $newUid
            )
        );

        $imapEmail->getEmail()->removeFolder($imapEmail->getImapFolder()->getFolder());
        $imapEmail->getEmail()->addFolder($newImapFolder->getFolder());
        $imapEmail->setImapFolder($newImapFolder);
        $imapEmail->setUid($newUid);
    }

    /**
     * Removes an email from a folder linked to the given IMAP email object
     *
     * @param ImapEmail $imapEmail
     */
    protected function removeImapEmailReference(ImapEmail $imapEmail)
    {
        $this->logger->notice(
            sprintf(
                'Remove "%s" (UID: %d) email from "%s".',
                $imapEmail->getEmail()->getSubject(),
                $imapEmail->getUid(),
                $imapEmail->getImapFolder()->getFolder()->getFullName()
            )
        );
        $imapEmail->getEmail()->removeFolder($imapEmail->getImapFolder()->getFolder());
        $this->em->remove($imapEmail);
    }

    /**
     * Gets the list of UIDs of emails already exist in a database
     *
     * @param EmailFolder $folder
     * @param Email[]     $emails
     *
     * @return int[] array if UIDs
     */
    protected function getExistingUids(EmailFolder $folder, array $emails)
    {
        if (empty($emails)) {
            return [];
        }

        $uids = array_map(
            function ($el) {
                /** @var Email $el */
                return $el->getId()->getUid();
            },
            $emails
        );

        /** @var ImapEmailRepository $repo */
        $repo = $this->em->getRepository('OroImapBundle:ImapEmail');

        return $repo->getExistingUids($folder, $uids);
    }

    /**
     * Gets the list of IMAP emails by Message-ID
     *
     * @param EmailOrigin $origin
     * @param string[]    $messageIds
     * @param bool        $outdatedOnly
     *
     * @return ImapEmail[]
     */
    protected function getExistingImapEmails(EmailOrigin $origin, array $messageIds, $outdatedOnly)
    {
        if (empty($messageIds)) {
            return [];
        }

        /** @var ImapEmailRepository $repo */
        $repo = $this->em->getRepository('OroImapBundle:ImapEmail');

        return $outdatedOnly
            ? $repo->getOutdatedEmailsByMessageIds($origin, $messageIds)
            : $repo->getEmailsByMessageIds($origin, $messageIds);
    }

    /**
     * Gets the list of Message-IDs for emails with the given UIDs
     *
     * @param Email[] $emails
     * @param array   $existingUids
     *
     * @return string[]
     */
    protected function getNewMessageIds(array $emails, array $existingUids)
    {
        $result = [];
        foreach ($emails as $email) {
            if (!in_array($email->getId()->getUid(), $existingUids)) {
                $result[] = $email->getMessageId();
            }

        }

        return $result;
    }

    /**
     * Creates new ImapEmail object
     *
     * @param int             $uid
     * @param EmailEntity     $email
     * @param ImapEmailFolder $imapFolder
     *
     * @return ImapEmail
     */
    protected function createImapEmail($uid, EmailEntity $email, ImapEmailFolder $imapFolder)
    {
        $imapEmail = new ImapEmail();
        $imapEmail
            ->setUid($uid)
            ->setEmail($email)
            ->setImapFolder($imapFolder);

        return $imapEmail;
    }
}<|MERGE_RESOLUTION|>--- conflicted
+++ resolved
@@ -406,20 +406,6 @@
             if ($existingImapEmail) {
                 $this->moveEmailToOtherFolder($existingImapEmail, $imapFolder, $email->getId()->getUid());
             } else {
-<<<<<<< HEAD
-                $this->logger->notice(
-                    sprintf('Persisting "%s" email (UID: %d) ...', $email->getSubject(), $email->getId()->getUid())
-                );
-                $emailEntity = $this->addEmail($email, $folder, $email->hasFlag("\\Seen"));
-                $imapEmail       = $this->createImapEmail(
-                    $email->getId()->getUid(),
-                    $emailEntity,
-                    $imapFolder
-                );
-                $newImapEmails[] = $imapEmail;
-                $this->em->persist($imapEmail);
-                $this->logger->notice(sprintf('The "%s" email was persisted.', $email->getSubject()));
-=======
                 try {
                     $imapEmail       = $this->createImapEmail(
                         $email->getId()->getUid(),
@@ -445,7 +431,6 @@
                         )
                     );
                 }
->>>>>>> 70ab94a8
             }
 
             $this->removeEmailFromOutdatedFolders($relatedExistingImapEmails);
