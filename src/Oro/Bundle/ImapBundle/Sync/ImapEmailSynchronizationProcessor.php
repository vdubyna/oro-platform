--- conflicted
+++ resolved
@@ -304,11 +304,7 @@
         $this->logger->notice(sprintf('Loading emails from "%s" folder ...', $folder->getFullName()));
         $this->logger->notice(sprintf('Query: "%s".', $searchQuery->convertToSearchString()));
 
-<<<<<<< HEAD
-        $count = $processed = $invalid = 0;
-=======
         $count = $processed = $invalid = $totalInvalid = 0;
->>>>>>> 45614b57
 
         $emails = $this->manager->getEmails($searchQuery);
         $emails->setBatchSize(self::READ_BATCH_SIZE);
@@ -335,10 +331,6 @@
             $processed++;
             if ($processed % self::READ_HINT_COUNT === 0) {
                 $this->logger->notice(
-<<<<<<< HEAD
-                    sprintf('Processed %d of %d emails %d were invalid ...', $processed, $emails->count(), $invalid)
-                );
-=======
                     sprintf(
                         'Processed %d of %d emails.%s',
                         $processed,
@@ -348,7 +340,6 @@
                 );
                 $totalInvalid += $invalid;
                 $invalid = 0;
->>>>>>> 45614b57
             }
 
             if (!$this->isApplicableEmail($email, $folderType, $userId)) {
