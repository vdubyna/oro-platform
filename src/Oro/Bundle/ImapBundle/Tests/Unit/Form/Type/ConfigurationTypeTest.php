<?php

namespace Oro\Bundle\ImapBundle\Tests\Unit\Form\Type;

use Symfony\Bundle\FrameworkBundle\Translation\Translator;
use Symfony\Component\Form\PreloadedExtension;
use Symfony\Component\Form\Test\FormIntegrationTestCase;

use Oro\Bundle\EmailBundle\Form\Type\EmailFolderType;
use Oro\Bundle\EmailBundle\Form\Type\EmailFolderTreeType;
use Oro\Bundle\FormBundle\Form\Extension\TooltipFormExtension;
use Oro\Bundle\ImapBundle\Entity\UserEmailOrigin;
use Oro\Bundle\ImapBundle\Form\Type\ConfigurationType;
use Oro\Bundle\SecurityBundle\Encoder\Mcrypt;
use Oro\Bundle\SecurityBundle\SecurityFacade;

class ConfigurationTypeTest extends FormIntegrationTestCase
{
    const TEST_PASSWORD = 'somePassword';

    /** @var Mcrypt */
    protected $encryptor;

    /** @var SecurityFacade|\PHPUnit_Framework_MockObject_MockObject */
    protected $securityFacade;

    /** @var Translator|\PHPUnit_Framework_MockObject_MockObject */
    protected $translator;

    protected function setUp()
    {
        $this->encryptor = new Mcrypt('someKey');

        $user = $this->getMockBuilder('Oro\Bundle\UserBundle\Entity\User')
            ->setMethods(['getOrganization'])
            ->getMock();

        $organization = $this->getMock('Oro\Bundle\OrganizationBundle\Entity\Organization');

        $user->expects($this->any())
            ->method('getOrganization')
            ->willReturn($organization);

        $this->securityFacade = $this->getMockBuilder('Oro\Bundle\SecurityBundle\SecurityFacade')
            ->disableOriginalConstructor()
            ->getMock();

        $this->securityFacade->expects($this->any())
            ->method('getLoggerUser')
            ->willReturn($user);

        $this->securityFacade->expects($this->any())
            ->method('getOrganization')
            ->willReturn($organization);

        $this->translator = $this->getMockBuilder('Symfony\Bundle\FrameworkBundle\Translation\Translator')
            ->disableOriginalConstructor()
            ->getMock();

        parent::setUp();
    }

    protected function getExtensions()
    {
        $tooltipExtension = new TooltipFormExtension();

        return array_merge(
            parent::getExtensions(),
            [
                new PreloadedExtension(
                    [
                        'oro_email_email_folder' => new EmailFolderType(),
                        'oro_email_email_folder_tree' => new EmailFolderTreeType(),
                    ],
                    [
                        'text' => [$tooltipExtension],
                        'collection' => [$tooltipExtension],
                    ]
                ),
            ]
        );
    }

    protected function tearDown()
    {
        parent::tearDown();
        unset($this->encryptor);
    }

    /**
     * @param array      $formData
     * @param array|bool $expectedViewData
     *
     * @param array      $expectedModelData
     *
     * @dataProvider setDataProvider
     */
    public function testBindValidData($formData, $expectedViewData, $expectedModelData)
    {
        $type = new ConfigurationType($this->encryptor, $this->securityFacade, $this->translator);
        $form = $this->factory->create($type);
        if ($expectedViewData) {
            $form->submit($formData);
            foreach ($expectedViewData as $name => $value) {
                $this->assertEquals($value, $form->get($name)->getData());
            }

            $entity = $form->getData();
            foreach ($expectedModelData as $name => $value) {
                if ($name == 'password') {
                    $encodedPass = $this->readAttribute($entity, $name);
                    $this->assertEquals($this->encryptor->decryptData($encodedPass), $value);
                } else {
                    $this->assertAttributeEquals($value, $name, $entity);
                }
            }
        } else {
            $form->submit($formData);
            $this->assertNull($form->getData());
        }
    }

    /**
     * @return array
     */
    public function setDataProvider()
    {
        return array(
            'should bind correct data except password' => array(
                array(
<<<<<<< HEAD
                    'imapHost'       => 'someHost',
                    'imapPort'       => '123',
                    'smtpHost'       => '',
                    'smtpPort'       => '',
                    'smtpEncryption' => 'ssl',
                    'user'           => 'someUser',
                    'password'       => self::TEST_PASSWORD,
                ),
                array(
                    'imapHost'       => 'someHost',
                    'imapPort'       => '123',
                    'smtpHost'       => '',
                    'smtpPort'       => '',
                    'smtpEncryption' => 'ssl',
                    'user'           => 'someUser',
                ),
                array(
                    'imapHost'        => 'someHost',
                    'imapPort'        => '123',
                    'smtpHost'        => '',
                    'smtpPort'        => '',
                    'smtpEncryption'  => 'ssl',
                    'user'            => 'someUser',
                    'password'        => self::TEST_PASSWORD
=======
                    'imapHost' => 'someHost',
                    'imapPort' => '123',
                    'smtpHost' => '',
                    'smtpPort' => '',
                    'imapEncryption' => 'ssl',
                    'smtpEncryption' => 'ssl',
                    'user'     => 'someUser',
                    'password' => self::TEST_PASSWORD,
                ),
                array(
                    'imapHost' => 'someHost',
                    'imapPort' => '123',
                    'smtpHost' => '',
                    'smtpPort' => '',
                    'imapEncryption' => 'ssl',
                    'smtpEncryption' => 'ssl',
                    'user'     => 'someUser',
                ),
                array(
                    'imapHost' => 'someHost',
                    'imapPort' => '123',
                    'smtpHost' => '',
                    'smtpPort' => '',
                    'imapEncryption' => 'ssl',
                    'smtpEncryption' => 'ssl',
                    'user'     => 'someUser',
                    'password' => self::TEST_PASSWORD
>>>>>>> 98374ba0
                ),
            ),
            'should not create empty entity' => array(
                array(
<<<<<<< HEAD
                    'imapHost'       => '',
                    'imapPort'       => '',
                    'smtpHost'       => '',
                    'smtpPort'       => '',
                    'smtpEncryption' => '',
                    'user'           => '',
                    'password'       => ''
=======
                    'imapHost' => '',
                    'imapPort' => '',
                    'smtpHost' => '',
                    'smtpPort' => '',
                    'imapEncryption' => '',
                    'smtpEncryption' => '',
                    'user'     => '',
                    'password' => ''
>>>>>>> 98374ba0
                ),
                false,
                false
            )
        );
    }

    /**
     * If submitted empty password, it should be populated from old entity
     */
    public function testBindEmptyPassword()
    {
        $type = new ConfigurationType($this->encryptor, $this->securityFacade, $this->translator);
        $form = $this->factory->create($type);

        $entity = new UserEmailOrigin();
        $entity->setPassword(self::TEST_PASSWORD);

        $form->setData($entity);
        $form->submit(
            array(
<<<<<<< HEAD
                'imapHost'       => 'someHost',
                'imapPort'       => '123',
                'smtpHost'       => '',
                'smtpPort'       => '',
                'smtpEncryption' => 'ssl',
                'user'           => 'someUser',
                'password'       => ''
=======
                'imapHost' => 'someHost',
                'imapPort' => '123',
                'smtpHost' => '',
                'smtpPort' => '',
                'imapEncryption' => 'ssl',
                'smtpEncryption' => 'ssl',
                'user'     => 'someUser',
                'password' => ''
>>>>>>> 98374ba0
            )
        );

        $this->assertEquals(self::TEST_PASSWORD, $entity->getPassword());
    }

    /**
     * In case when user or host field was changed new configuration should be created
     * and old one will be not active
     */
    public function testCreatingNewConfiguration()
    {
        $type = new ConfigurationType($this->encryptor, $this->securityFacade, $this->translator);
        $form = $this->factory->create($type);

        $entity = new UserEmailOrigin();
        $entity->setImapHost('someHost');
        $this->assertTrue($entity->isActive());

        $form->setData($entity);
        $form->submit(
            array(
<<<<<<< HEAD
                'imapHost'       => 'someHost',
                'imapPort'       => '123',
                'smtpHost'       => '',
                'smtpPort'       => '',
                'smtpEncryption' => 'ssl',
                'user'           => 'someUser',
                'password'       => 'somPassword'
=======
                'useImap'  => 1,
                'imapHost' => 'someHostChanged',
                'imapPort' => '123',
                'smtpHost' => '',
                'smtpPort' => '',
                'imapEncryption' => 'ssl',
                'smtpEncryption' => 'ssl',
                'user'     => 'someUser',
                'password' => 'somPassword'
>>>>>>> 98374ba0
            )
        );

        $this->assertNotSame($entity, $form->getData());

        $this->assertInstanceOf('Oro\Bundle\ImapBundle\Entity\UserEmailOrigin', $form->getData());
        $this->assertTrue($form->getData()->isActive());
    }

    /**
     * Case when user submit empty form but have configuration
     * configuration should be not active and relation should be broken
     */
    public function testSubmitEmptyForm()
    {
        $type = new ConfigurationType($this->encryptor, $this->securityFacade, $this->translator);
        $form = $this->factory->create($type);

        $entity = new UserEmailOrigin();
        $this->assertTrue($entity->isActive());

        $form->setData($entity);
        $form->submit(
            array(
<<<<<<< HEAD
                'imapHost'       => '',
                'imapPort'       => '',
                'smtpHost'       => '',
                'smtpPort'       => '',
                'smtpEncryption' => '',
                'user'           => '',
                'password'       => ''
=======
                'imapHost' => '',
                'imapPort' => '',
                'smtpHost' => '',
                'smtpPort' => '',
                'imapEncryption' => '',
                'smtpEncryption' => '',
                'user'     => '',
                'password' => ''
>>>>>>> 98374ba0
            )
        );

        $this->assertNotSame($entity, $form->getData());
        $this->assertNotInstanceOf('Oro\Bundle\ImapBundle\Entity\UserEmailOrigin', $form->getData());
        $this->assertNull($form->getData());
    }
}<|MERGE_RESOLUTION|>--- conflicted
+++ resolved
@@ -128,11 +128,11 @@
         return array(
             'should bind correct data except password' => array(
                 array(
-<<<<<<< HEAD
                     'imapHost'       => 'someHost',
                     'imapPort'       => '123',
                     'smtpHost'       => '',
                     'smtpPort'       => '',
+                    'imapEncryption' => 'ssl',
                     'smtpEncryption' => 'ssl',
                     'user'           => 'someUser',
                     'password'       => self::TEST_PASSWORD,
@@ -142,6 +142,7 @@
                     'imapPort'       => '123',
                     'smtpHost'       => '',
                     'smtpPort'       => '',
+                    'imapEncryption' => 'ssl',
                     'smtpEncryption' => 'ssl',
                     'user'           => 'someUser',
                 ),
@@ -150,60 +151,22 @@
                     'imapPort'        => '123',
                     'smtpHost'        => '',
                     'smtpPort'        => '',
+                    'imapEncryption'  => 'ssl',
                     'smtpEncryption'  => 'ssl',
                     'user'            => 'someUser',
                     'password'        => self::TEST_PASSWORD
-=======
-                    'imapHost' => 'someHost',
-                    'imapPort' => '123',
-                    'smtpHost' => '',
-                    'smtpPort' => '',
-                    'imapEncryption' => 'ssl',
-                    'smtpEncryption' => 'ssl',
-                    'user'     => 'someUser',
-                    'password' => self::TEST_PASSWORD,
-                ),
-                array(
-                    'imapHost' => 'someHost',
-                    'imapPort' => '123',
-                    'smtpHost' => '',
-                    'smtpPort' => '',
-                    'imapEncryption' => 'ssl',
-                    'smtpEncryption' => 'ssl',
-                    'user'     => 'someUser',
-                ),
-                array(
-                    'imapHost' => 'someHost',
-                    'imapPort' => '123',
-                    'smtpHost' => '',
-                    'smtpPort' => '',
-                    'imapEncryption' => 'ssl',
-                    'smtpEncryption' => 'ssl',
-                    'user'     => 'someUser',
-                    'password' => self::TEST_PASSWORD
->>>>>>> 98374ba0
                 ),
             ),
             'should not create empty entity' => array(
                 array(
-<<<<<<< HEAD
                     'imapHost'       => '',
                     'imapPort'       => '',
                     'smtpHost'       => '',
                     'smtpPort'       => '',
+                    'imapEncryption' => '',
                     'smtpEncryption' => '',
                     'user'           => '',
                     'password'       => ''
-=======
-                    'imapHost' => '',
-                    'imapPort' => '',
-                    'smtpHost' => '',
-                    'smtpPort' => '',
-                    'imapEncryption' => '',
-                    'smtpEncryption' => '',
-                    'user'     => '',
-                    'password' => ''
->>>>>>> 98374ba0
                 ),
                 false,
                 false
@@ -225,24 +188,14 @@
         $form->setData($entity);
         $form->submit(
             array(
-<<<<<<< HEAD
                 'imapHost'       => 'someHost',
                 'imapPort'       => '123',
                 'smtpHost'       => '',
                 'smtpPort'       => '',
+                'imapEncryption' => 'ssl',
                 'smtpEncryption' => 'ssl',
                 'user'           => 'someUser',
                 'password'       => ''
-=======
-                'imapHost' => 'someHost',
-                'imapPort' => '123',
-                'smtpHost' => '',
-                'smtpPort' => '',
-                'imapEncryption' => 'ssl',
-                'smtpEncryption' => 'ssl',
-                'user'     => 'someUser',
-                'password' => ''
->>>>>>> 98374ba0
             )
         );
 
@@ -265,25 +218,14 @@
         $form->setData($entity);
         $form->submit(
             array(
-<<<<<<< HEAD
                 'imapHost'       => 'someHost',
                 'imapPort'       => '123',
                 'smtpHost'       => '',
                 'smtpPort'       => '',
+                'imapEncryption' => 'ssl',
                 'smtpEncryption' => 'ssl',
                 'user'           => 'someUser',
                 'password'       => 'somPassword'
-=======
-                'useImap'  => 1,
-                'imapHost' => 'someHostChanged',
-                'imapPort' => '123',
-                'smtpHost' => '',
-                'smtpPort' => '',
-                'imapEncryption' => 'ssl',
-                'smtpEncryption' => 'ssl',
-                'user'     => 'someUser',
-                'password' => 'somPassword'
->>>>>>> 98374ba0
             )
         );
 
@@ -308,24 +250,14 @@
         $form->setData($entity);
         $form->submit(
             array(
-<<<<<<< HEAD
                 'imapHost'       => '',
                 'imapPort'       => '',
                 'smtpHost'       => '',
                 'smtpPort'       => '',
+                'imapEncryption' => '',
                 'smtpEncryption' => '',
                 'user'           => '',
                 'password'       => ''
-=======
-                'imapHost' => '',
-                'imapPort' => '',
-                'smtpHost' => '',
-                'smtpPort' => '',
-                'imapEncryption' => '',
-                'smtpEncryption' => '',
-                'user'     => '',
-                'password' => ''
->>>>>>> 98374ba0
             )
         );
 
