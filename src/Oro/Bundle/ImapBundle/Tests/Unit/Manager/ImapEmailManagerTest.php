--- conflicted
+++ resolved
@@ -203,10 +203,7 @@
                         ['InternalDate', $this->getHeader('Fri, 31 Jun 2011 10:57:57 +1100')],
                         ['Importance', false],
                         ['Message-ID', $this->getHeader('MessageId')],
-<<<<<<< HEAD
-=======
                         ['References', $this->getHeader('References')],
->>>>>>> 45614b57
                         ['X-GM-MSG-ID', $this->getHeader('XMsgId')],
                         ['X-GM-THR-ID', $this->getMultiValueHeader(['XThrId1', 'XThrId2'])],
                         ['X-GM-LABELS', false],
