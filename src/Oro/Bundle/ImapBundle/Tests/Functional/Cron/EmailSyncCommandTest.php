--- conflicted
+++ resolved
@@ -95,8 +95,6 @@
             $this->assertContains($expected, $result);
         }
     }
-<<<<<<< HEAD
-=======
 
     /**
      * @dataProvider commandImapSyncProvider
@@ -203,5 +201,4 @@
             ->method('count')
             ->willReturn($assertCount);
     }
->>>>>>> 811759c0
 }