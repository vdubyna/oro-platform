--- conflicted
+++ resolved
@@ -144,14 +144,6 @@
      */
     public function valid()
     {
-<<<<<<< HEAD
-        // enforce next batch loading if all entries in batch were invalid
-        while (empty($this->batch) && $this->iterator->valid()) {
-            $this->iterator->next();
-        }
-
-=======
->>>>>>> 45614b57
         return isset($this->batch[$this->iterationPos]);
     }
 
@@ -175,29 +167,13 @@
     {
         $this->batch = [];
 
-<<<<<<< HEAD
-        // enforce increment keys
-        $added = 0;
-=======
         $counter = 0;
->>>>>>> 45614b57
         foreach ($batch as $key => $val) {
             try {
                 $email = $this->manager->convertToEmail($val);
             } catch (\Exception $e) {
                 if (null !== $this->onConvertError) {
                     call_user_func($this->onConvertError, $e);
-<<<<<<< HEAD
-
-                    continue;
-                }
-
-                throw $e;
-            }
-
-            $this->batch[$this->iterationPos + $added] = $email;
-            $added++;
-=======
                     $email = null;
                 } else {
                     throw $e;
@@ -209,7 +185,6 @@
                 $this->batch[$this->iterationPos + $counter] = $email;
             }
             $counter++;
->>>>>>> 45614b57
         }
     }
 }