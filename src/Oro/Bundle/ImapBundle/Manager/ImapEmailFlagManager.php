<?php

namespace Oro\Bundle\ImapBundle\Manager;

use Doctrine\ORM\EntityManager;

use Zend\Mail\Storage;

use Oro\Bundle\EntityBundle\ORM\OroEntityManager;
<<<<<<< HEAD
use Oro\Bundle\ImapBundle\Connector\ImapConnector;
=======
>>>>>>> 3e27ad4f
use Oro\Bundle\EmailBundle\Provider\EmailFlagManagerInterface;
use Oro\Bundle\EmailBundle\Entity\EmailFolder;
use Oro\Bundle\EmailBundle\Entity\Email;
use Oro\Bundle\ImapBundle\Connector\ImapConnector;

/**
 * Class ImapEmailFlagManager
 *
 * @package Oro\Bundle\ImapBundle\Manager
 *
 * @SuppressWarnings(PHPMD.CouplingBetweenObjects)
 */
class ImapEmailFlagManager implements EmailFlagManagerInterface
{
    const FLAG_UNSEEN = 'UNSEEN';
    const FLAG_SEEN = '\Seen';

    /** @var ImapConnector */
    protected $connector;

    /**
     * @var EntityManager
     */
    protected $em;

    /**
     * @param ImapConnector $connector
     * @param OroEntityManager $em
     */
    public function __construct(ImapConnector $connector, OroEntityManager $em)
    {
        $this->connector = $connector;
        $this->em = $em;
    }

    /**
     * (@inherit)
     */
    public function setFlags(EmailFolder $folder, Email $email, $flags)
    {
<<<<<<< HEAD
        $uid = $this->getUid($folder->getId(), $email->getId());
        $this->connector->selectFolder($folder->getFullName());
=======
        $repoImapEmail = $this->em->getRepository('OroImapBundle:ImapEmail');
        $uid = $repoImapEmail->getUid($folder->getId(), $email->getId());
>>>>>>> 3e27ad4f
        $this->connector->setFlags($uid, $flags);
    }

    /**
     * (@inherit)
     */
    public function setUnseen(EmailFolder $folder, Email $email)
    {
        $this->setFlags($folder, $email, [self::FLAG_UNSEEN]);
    }

    /**
     * (@inherit)
     */
    public function setSeen(EmailFolder $folder, Email $email)
    {
        $this->setFlags($folder, $email, [self::FLAG_SEEN]);
    }
}<|MERGE_RESOLUTION|>--- conflicted
+++ resolved
@@ -7,14 +7,10 @@
 use Zend\Mail\Storage;
 
 use Oro\Bundle\EntityBundle\ORM\OroEntityManager;
-<<<<<<< HEAD
 use Oro\Bundle\ImapBundle\Connector\ImapConnector;
-=======
->>>>>>> 3e27ad4f
 use Oro\Bundle\EmailBundle\Provider\EmailFlagManagerInterface;
 use Oro\Bundle\EmailBundle\Entity\EmailFolder;
 use Oro\Bundle\EmailBundle\Entity\Email;
-use Oro\Bundle\ImapBundle\Connector\ImapConnector;
 
 /**
  * Class ImapEmailFlagManager
@@ -51,13 +47,9 @@
      */
     public function setFlags(EmailFolder $folder, Email $email, $flags)
     {
-<<<<<<< HEAD
-        $uid = $this->getUid($folder->getId(), $email->getId());
-        $this->connector->selectFolder($folder->getFullName());
-=======
         $repoImapEmail = $this->em->getRepository('OroImapBundle:ImapEmail');
         $uid = $repoImapEmail->getUid($folder->getId(), $email->getId());
->>>>>>> 3e27ad4f
+        $this->connector->selectFolder($folder->getFullName());
         $this->connector->setFlags($uid, $flags);
     }
 
