--- conflicted
+++ resolved
@@ -111,11 +111,7 @@
 
     /**
      * @param Part $multiPart
-<<<<<<< HEAD
-     * @return array
-=======
      * @return Attachment[]
->>>>>>> de43c1ca
      */
     protected function getMultiPartAttachments(Part $multiPart)
     {
@@ -135,9 +131,6 @@
     }
 
     /**
-<<<<<<< HEAD
-     * @param Part $part
-=======
      * The 'Content-Disposition' may be missed, because it is introduced only in RFC 2183.
      * Param 'name' of 'Content-type' may be missed too.
      *
@@ -146,7 +139,6 @@
      *
      * @param Part $part
      *
->>>>>>> de43c1ca
      * @return null|Attachment
      */
     protected function getPartAttachment(Part $part)
@@ -156,14 +148,6 @@
             $name               = $contentType->getParameter('name');
             $contentDisposition = $this->getPartContentDisposition($part);
             if ($name !== null || $contentDisposition !== null) {
-<<<<<<< HEAD
-                // The Content-Disposition may be missed, because it is introduced only in RFC 2183
-                // In this case it is assumed that any part which has ";name="
-                // in the Content-Type is an attachment
-                // param name of Content-type also may be missed
-                // then we will use Content-Disposition header to detect part as attachment
-=======
->>>>>>> de43c1ca
                 return new Attachment($part);
             }
         }
