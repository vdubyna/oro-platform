<?php

namespace Oro\Bundle\ImapBundle\Provider;

use Doctrine\ORM\EntityManager;

use Oro\Bundle\EmailBundle\Entity\EmailFolder;
use Oro\Bundle\EmailBundle\Entity\EmailOrigin;
use Oro\Bundle\EmailBundle\Provider\EmailFlagManagerLoaderInterface;
use Oro\Bundle\EntityBundle\ORM\OroEntityManager;
use Oro\Bundle\ImapBundle\Connector\ImapConnectorFactory;
use Oro\Bundle\ImapBundle\Connector\ImapConfig;
use Oro\Bundle\ImapBundle\Entity\UserEmailOrigin;
use Oro\Bundle\ImapBundle\Manager\ImapEmailFlagManager;
use Oro\Bundle\ImapBundle\Manager\ImapEmailGoogleOauth2Manager;
use Oro\Bundle\SecurityBundle\Encoder\Mcrypt;

/**
 * Class ImapEmailFlagManagerLoader
 * @package Oro\Bundle\ImapBundle\Provider
 */
class ImapEmailFlagManagerLoader implements EmailFlagManagerLoaderInterface
{
    /** @var ImapConnectorFactory */
    protected $connectorFactory;

    /** @var Mcrypt */
    protected $encryptor;

    /**
     * @var ImapEmailGoogleOauth2Manager
     */
    protected $imapEmailGoogleOauth2Manager;

    /**
     * @param ImapConnectorFactory $connectorFactory
     * @param Mcrypt $encryptor
     * @param ImapEmailGoogleOauth2Manager $imapEmailGoogleOauth2Manager
     */
    public function __construct(
        ImapConnectorFactory $connectorFactory,
        Mcrypt $encryptor,
        ImapEmailGoogleOauth2Manager $imapEmailGoogleOauth2Manager
    ) {
        $this->connectorFactory = $connectorFactory;
        $this->encryptor = $encryptor;
        $this->imapEmailGoogleOauth2Manager = $imapEmailGoogleOauth2Manager;
    }

    /**
     * {@inheritdoc}
     */
    public function supports(EmailOrigin $origin)
    {
        return $origin instanceof UserEmailOrigin;
    }

    /**
     * {@inheritdoc}
     */
    public function select(EmailFolder $folder, OroEntityManager $em)
    {
        /** @var UserEmailOrigin $origin */
        $origin = $folder->getOrigin();

        $config = new ImapConfig(
            $origin->getImapHost(),
            $origin->getImapPort(),
            $origin->getImapEncryption(),
            $origin->getUser(),
            $this->encryptor->decryptData($origin->getPassword()),
<<<<<<< HEAD
            $origin->getAccessToken()
=======
            $this->imapEmailGoogleOauth2Manager->getAccessTokenWithCheckingExpiration($origin)
>>>>>>> 89e3989c
        );

        return new ImapEmailFlagManager(
            $this->connectorFactory->createImapConnector($config),
            $em
        );
    }
}<|MERGE_RESOLUTION|>--- conflicted
+++ resolved
@@ -69,11 +69,7 @@
             $origin->getImapEncryption(),
             $origin->getUser(),
             $this->encryptor->decryptData($origin->getPassword()),
-<<<<<<< HEAD
-            $origin->getAccessToken()
-=======
             $this->imapEmailGoogleOauth2Manager->getAccessTokenWithCheckingExpiration($origin)
->>>>>>> 89e3989c
         );
 
         return new ImapEmailFlagManager(
