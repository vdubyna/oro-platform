--- conflicted
+++ resolved
@@ -29,11 +29,7 @@
         $this->createOroEmailFolderImapTable($schema);
         $this->createOroEmailImapTable($schema);
         v13::addSmtpFieldsToOroEmailOriginTable($schema);
-<<<<<<< HEAD
-        v14::addAccessTokenFieldToOroEmailOriginTable($schema);
-=======
         v14::addAccessTokenFieldsToOroEmailOriginTable($schema);
->>>>>>> 89e3989c
 
         /** Foreign keys generation **/
         $this->addOroEmailFolderImapForeignKeys($schema);
