define(['jquery', 'underscore', 'routing', 'orotranslation/js/translator', 'oroui/js/mediator', 'oroui/js/messenger'],
function($, _, routing, __, mediator, messenger) {
    'use strict';

    var routeName = 'oro_imap_connection_check';
    var prefix = 'oro_imap_configuration';

    /**
     * Initialize component
     *
     * @param {Object} options
     * @param {string} options.elementNamePrototype
     */
    return function(options) {
        if (options.elementNamePrototype) {
            var url;

            var $el = $(options._sourceElement);
            var $form = $el.closest('form');

            var isNestedForm = options.elementNamePrototype.indexOf('[') !== -1;
            var elementNamePrototype = isNestedForm ? options.elementNamePrototype.replace(/(.+)\[\w+]$/, '$1') : '';

<<<<<<< HEAD
            var $criticalFields = $('.critical-field :input');
            $criticalFields.change(function() {
                $('.folder-tree').remove();
            });

            $el.click(function () {
=======
            $el.click(function() {
>>>>>>> e0b8890f
                var data = $form.serializeArray();

                if (isNestedForm) {
                    // pick only values from needed nested form
                    data = _.filter(data, function(elData) {
                        return elData.name.indexOf(elementNamePrototype) === 0;
                    });
                    // transform names
                    data = _.map(data, function(field) {
                        field.name = field.name.replace(/.+\[(.+)]$/, prefix + '[$1]');

                        return field;
                    });
                    // clear folders data
                    data = data.splice(0, 6);
                }

                url = routing.generate(routeName);
                if (options.id !== null) {
                    var extraQuery = 'id=' + options.id;
                    var delimiter = url.indexOf('?') === -1 ? '?' : '&';

                    url += (delimiter + extraQuery);
                }

                mediator.execute('showLoading');
                //$el.parent().parent().parent().find('div.control-group').slice(7).remove();
                $('.folder-tree').remove();
                $.post(url, data)
<<<<<<< HEAD
                    .done(function (response) {
                        $el.parent().parent().parent().append(response);
=======
                    .done(function() {
                        messenger.notificationFlashMessage('success', __('oro.imap.connection.success'), {
                            container: $el.parent()
                        });
>>>>>>> e0b8890f
                    })
                    .error(function() {
                        messenger.notificationFlashMessage('error', __('oro.imap.connection.error'), {
                            container: $el.parent()
                        });
                    })
                    .always(function() {
                        mediator.execute('hideLoading');
                    });
            });
        } else {
            // unable to initialize
            $(options._sourceElement).remove();
        }
    };
});<|MERGE_RESOLUTION|>--- conflicted
+++ resolved
@@ -21,16 +21,12 @@
             var isNestedForm = options.elementNamePrototype.indexOf('[') !== -1;
             var elementNamePrototype = isNestedForm ? options.elementNamePrototype.replace(/(.+)\[\w+]$/, '$1') : '';
 
-<<<<<<< HEAD
             var $criticalFields = $('.critical-field :input');
             $criticalFields.change(function() {
                 $('.folder-tree').remove();
             });
 
             $el.click(function () {
-=======
-            $el.click(function() {
->>>>>>> e0b8890f
                 var data = $form.serializeArray();
 
                 if (isNestedForm) {
@@ -57,18 +53,10 @@
                 }
 
                 mediator.execute('showLoading');
-                //$el.parent().parent().parent().find('div.control-group').slice(7).remove();
                 $('.folder-tree').remove();
                 $.post(url, data)
-<<<<<<< HEAD
                     .done(function (response) {
                         $el.parent().parent().parent().append(response);
-=======
-                    .done(function() {
-                        messenger.notificationFlashMessage('success', __('oro.imap.connection.success'), {
-                            container: $el.parent()
-                        });
->>>>>>> e0b8890f
                     })
                     .error(function() {
                         messenger.notificationFlashMessage('error', __('oro.imap.connection.error'), {
