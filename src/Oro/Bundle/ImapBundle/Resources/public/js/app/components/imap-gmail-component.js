--- conflicted
+++ resolved
@@ -96,18 +96,12 @@
             }, _.bind(this.checkAuthorization, this));
         },
 
-<<<<<<< HEAD
-        checkAuthorization: function(response) {
-            this.view.setToken(response.access_token);
-            this.view.setExpiredAt(response.expires_at);
-=======
         /**
          * Handler response from google API  for request to get token
          */
         checkAuthorization: function(result) {
             this.view.setToken(result.access_token);
             this.view.setExpiredAt(result.expires_at);
->>>>>>> ceaf0797
 
             gapi.client.load('gmail', 'v1', _.bind(this.requestProfile, this));
         },
@@ -123,12 +117,6 @@
             request.execute(_.bind(this.responseProfile, this));
         },
 
-<<<<<<< HEAD
-        responseProfile: function(response) {
-            if (response) {
-                this.view.setEmail(response.emailAddress);
-                mediator.trigger('change:systemMailBox:email', {email: response.emailAddress});
-=======
         /**
          * Handler response from google API  for request to get user profile
          */
@@ -140,7 +128,6 @@
                 this.view.setEmail(request.emailAddress);
                 this.view.render();
                 this.requestFormGetFolder();
->>>>>>> ceaf0797
             }
         },
 
