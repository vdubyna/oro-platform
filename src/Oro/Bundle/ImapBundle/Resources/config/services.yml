--- conflicted
+++ resolved
@@ -196,19 +196,20 @@
         tags:
             - { name: kernel.event_listener, event: oro_email.send_email_transport, method: setSmtpTransport }
 
-<<<<<<< HEAD
+    oro_imap.async.clear_inactive_mailbox_message_processor:
+        class: 'Oro\Bundle\ImapBundle\Async\ClearInactiveMailboxMessageProcessor'
+        arguments:
+            - '@oro_imap.manager.clear'
+            - '@oro_message_queue.job.runner'
+            - '@logger'
+        tags:
+            - { name: 'oro_message_queue.client.message_processor' }
+
     oro_imap.async.processor.sync_email:
         scope: prototype
         class: 'Oro\Bundle\ImapBundle\Async\SyncEmailMessageProcessor'
         arguments:
             - '@oro_imap.email_synchronizer'
-=======
-    oro_imap.async.clear_inactive_mailbox_message_processor:
-        class: 'Oro\Bundle\ImapBundle\Async\ClearInactiveMailboxMessageProcessor'
-        arguments:
-            - '@oro_imap.manager.clear'
-            - '@oro_message_queue.job.runner'
->>>>>>> 2481c0f5
             - '@logger'
         tags:
             - { name: 'oro_message_queue.client.message_processor' }