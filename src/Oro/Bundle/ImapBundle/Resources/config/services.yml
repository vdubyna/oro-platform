--- conflicted
+++ resolved
@@ -81,17 +81,15 @@
         tags:
              - { name: form.type, alias: oro_imap_configuration }
 
-<<<<<<< HEAD
+    oro_imap.form.type.check_button:
+        class: %oro_imap.form.type.check_button.class%
+        tags:
+            - { name: form.type, alias: oro_imap_configuration_check }
+
     oro_imap.form.type.choice_account:
         class: %oro_imap.form.type.choice_account.class%
         tags:
              - { name: form.type, alias: oro_imap_choice_account_type }
-=======
-    oro_imap.form.type.check_button:
-        class: %oro_imap.form.type.check_button.class%
-        tags:
-            - { name: form.type, alias: oro_imap_configuration_check }
->>>>>>> 6eaea890
 
     oro_imap.listener.user_email_origin:
         class: %oro_imap.listener.user_email_origin.class%
