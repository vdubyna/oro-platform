parameters:
    oro_imap.connector.factory.class:                Oro\Bundle\ImapBundle\Connector\ImapConnectorFactory
    oro_imap.connector.class:                        Oro\Bundle\ImapBundle\Connector\ImapConnector
    oro_imap.services.factory.class:                 Oro\Bundle\ImapBundle\Connector\ImapServicesFactory
    oro_imap.search_string_manager.gmail.class:      Oro\Bundle\ImapBundle\Connector\Search\GmailSearchStringManager
    oro_imap.search_string_manager.other.class:      Oro\Bundle\ImapBundle\Connector\Search\SearchStringManager
    oro_imap.storage.gmail.class:                    Oro\Bundle\ImapBundle\Mail\Storage\GmailImap
    oro_imap.storage.other.class:                    Oro\Bundle\ImapBundle\Mail\Storage\Imap
    oro_imap.email_body_loader.class:                Oro\Bundle\ImapBundle\Provider\ImapEmailBodyLoader
    oro_imap.email_flag_manager_loader.class:        Oro\Bundle\ImapBundle\Provider\ImapEmailFlagManagerLoader
    oro_imap.email_synchronizer.class:               Oro\Bundle\ImapBundle\Sync\ImapEmailSynchronizer
    oro_imap.email_sync_processor_factory.class:     Oro\Bundle\ImapBundle\Sync\ImapEmailSynchronizationProcessorFactory
    oro_imap.imap_clear_manager.class:               Oro\Bundle\ImapBundle\Manager\ImapClearManager
    oro_imap.workflow.action.dependency_job.class:   Oro\Bundle\ImapBundle\Workflow\Action\DependencyJob

    oro_imap.form.type.configuration.class:          Oro\Bundle\ImapBundle\Form\Type\ConfigurationType
    oro_imap.form.type.check_button.class:           Oro\Bundle\ImapBundle\Form\Type\CheckButtonType
    oro_imap.listener.user_email_origin.class:       Oro\Bundle\ImapBundle\EventListener\UserEmailOriginListener

<<<<<<< HEAD
    oro_imap.form.type.choice_account.class:          Oro\Bundle\ImapBundle\Form\Type\ChoiceAccountType
=======
    oro_imap.form.type.google_sync_checkbox.class:   Oro\Bundle\ImapBundle\Form\Type\GoogleSyncConfigCheckbox

>>>>>>> b8b41998
services:
    oro_imap.connector.factory:
        class: %oro_imap.connector.factory.class%
        arguments:
            - @oro_imap.services.factory
            - %oro_imap.connector.class%

    oro_imap.services.factory:
        public: false
        class: %oro_imap.services.factory.class%
        arguments:
            - # The configuration of IMAP services. The empty key is used to configure IMAP servers which have not any special preferences
                "": [%oro_imap.storage.other.class%, %oro_imap.search_string_manager.other.class%]
                X-GM-EXT-1: [%oro_imap.storage.gmail.class%, %oro_imap.search_string_manager.gmail.class%]

    oro_imap.email_body_loader:
        public: false
        class: %oro_imap.email_body_loader.class%
        arguments:
            - @oro_imap.connector.factory
            - @oro_security.encoder.mcrypt
        tags:
            - { name: oro_email.email_body_loader }

    oro_imap.email_flag_manager_loader:
        public: false
        class: %oro_imap.email_flag_manager_loader.class%
        arguments:
            - @oro_imap.connector.factory
            - @oro_security.encoder.mcrypt
        tags:
            - { name: oro_email.email_flag_manager_loader }

    oro_imap.email_synchronizer:
        scope: prototype
        class: %oro_imap.email_synchronizer.class%
        arguments:
            - @doctrine
            - @oro_email.known_email_address_checker_factory
            - @oro_imap.email_sync_processor_factory
            - @oro_imap.connector.factory
            - @oro_security.encoder.mcrypt
        tags:
            - { name: oro_email.email_synchronizer }

    oro_imap.email_sync_processor_factory:
        class: %oro_imap.email_sync_processor_factory.class%
        public: false
        scope: prototype
        arguments:
            - @doctrine
            - @oro_email.email.entity.builder
            - @oro_email.email.address.helper

    oro_imap.form.type.configuration:
        class: %oro_imap.form.type.configuration.class%
        arguments:
            - @oro_security.encoder.mcrypt
            - @oro_security.security_facade
            - @translator
        tags:
             - { name: form.type, alias: oro_imap_configuration }

    oro_imap.form.type.check_button:
        class: %oro_imap.form.type.check_button.class%
        tags:
            - { name: form.type, alias: oro_imap_configuration_check }

    oro_imap.form.type.choice_account:
        class: %oro_imap.form.type.choice_account.class%
        tags:
             - { name: form.type, alias: oro_imap_choice_account_type }

    oro_imap.form.type.configuration.gmail:
        class: Oro\Bundle\ImapBundle\Form\Type\ConfigurationGmailType
        tags:
             - { name: form.type, alias: oro_imap_configuration_gmail }

    oro_imap.listener.user_email_origin:
        class: %oro_imap.listener.user_email_origin.class%
        arguments:
            - @oro_security.encoder.mcrypt
            - @oro_imap.connector.factory
            - @doctrine
        tags:
            - { name: doctrine.event_listener, event: prePersist }

    oro_imap.manager.clear:
        class: %oro_imap.imap_clear_manager.class%
        arguments:
            - @doctrine.orm.entity_manager
        calls:
            - [setLogger, [@logger]]

    oro_imap.workflow.action.dependency_job:
        class: %oro_imap.workflow.action.dependency_job.class%
        arguments:
            - @oro_workflow.context_accessor
            - @doctrine
        tags:
            - { name: oro_workflow.action, alias: job_add_dependency }

    oro_imap.form.type.google_sync_checkbox:
        class: %oro_imap.form.type.google_sync_checkbox.class%
        tags:
            - { name: form.type, alias: oro_config_google_imap_sync_checkbox }<|MERGE_RESOLUTION|>--- conflicted
+++ resolved
@@ -17,12 +17,9 @@
     oro_imap.form.type.check_button.class:           Oro\Bundle\ImapBundle\Form\Type\CheckButtonType
     oro_imap.listener.user_email_origin.class:       Oro\Bundle\ImapBundle\EventListener\UserEmailOriginListener
 
-<<<<<<< HEAD
-    oro_imap.form.type.choice_account.class:          Oro\Bundle\ImapBundle\Form\Type\ChoiceAccountType
-=======
     oro_imap.form.type.google_sync_checkbox.class:   Oro\Bundle\ImapBundle\Form\Type\GoogleSyncConfigCheckbox
 
->>>>>>> b8b41998
+    oro_imap.form.type.choice_account.class:          Oro\Bundle\ImapBundle\Form\Type\ChoiceAccountType
 services:
     oro_imap.connector.factory:
         class: %oro_imap.connector.factory.class%
