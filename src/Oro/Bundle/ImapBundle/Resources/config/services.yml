parameters:
    oro_imap.connector.factory.class:                Oro\Bundle\ImapBundle\Connector\ImapConnectorFactory
    oro_imap.connector.class:                        Oro\Bundle\ImapBundle\Connector\ImapConnector
    oro_imap.services.factory.class:                 Oro\Bundle\ImapBundle\Connector\ImapServicesFactory
    oro_imap.search_string_manager.gmail.class:      Oro\Bundle\ImapBundle\Connector\Search\GmailSearchStringManager
    oro_imap.search_string_manager.other.class:      Oro\Bundle\ImapBundle\Connector\Search\SearchStringManager
    oro_imap.storage.gmail.class:                    Oro\Bundle\ImapBundle\Mail\Storage\GmailImap
    oro_imap.storage.other.class:                    Oro\Bundle\ImapBundle\Mail\Storage\Imap
    oro_imap.email_body_loader.class:                Oro\Bundle\ImapBundle\Provider\ImapEmailBodyLoader
    oro_imap.email_flag_manager_loader.class:        Oro\Bundle\ImapBundle\Provider\ImapEmailFlagManagerLoader
    oro_imap.email_synchronizer.class:               Oro\Bundle\ImapBundle\Sync\ImapEmailSynchronizer
    oro_imap.email_sync_processor_factory.class:     Oro\Bundle\ImapBundle\Sync\ImapEmailSynchronizationProcessorFactory
    oro_imap.imap_clear_manager.class:               Oro\Bundle\ImapBundle\Manager\ImapClearManager
    oro_imap.workflow.action.dependency_job.class:   Oro\Bundle\ImapBundle\Workflow\Action\DependencyJob

    oro_imap.form.type.configuration.class:          Oro\Bundle\ImapBundle\Form\Type\ConfigurationType
    oro_imap.form.type.check_button.class:           Oro\Bundle\ImapBundle\Form\Type\CheckButtonType
    oro_imap.listener.user_email_origin.class:       Oro\Bundle\ImapBundle\EventListener\UserEmailOriginListener

    oro_imap.form.type.google_sync_checkbox.class:   Oro\Bundle\ImapBundle\Form\Type\GoogleSyncConfigCheckbox

<<<<<<< HEAD
    oro_imap.form.type.choice_account.class:          Oro\Bundle\ImapBundle\Form\Type\ChoiceAccountType
=======
    oro_imap.imap_email_google_oauth2_manager.class: Oro\Bundle\ImapBundle\Manager\ImapEmailGoogleOauth2Manager

>>>>>>> 89e3989c
services:
    oro_imap.connector.factory:
        class: %oro_imap.connector.factory.class%
        arguments:
            - @oro_imap.services.factory
            - %oro_imap.connector.class%

    oro_imap.services.factory:
        public: false
        class: %oro_imap.services.factory.class%
        arguments:
            - # The configuration of IMAP services. The empty key is used to configure IMAP servers which have not any special preferences
                "": [%oro_imap.storage.other.class%, %oro_imap.search_string_manager.other.class%]
                X-GM-EXT-1: [%oro_imap.storage.gmail.class%, %oro_imap.search_string_manager.gmail.class%]

    oro_imap.email_body_loader:
        public: false
        class: %oro_imap.email_body_loader.class%
        arguments:
            - @oro_imap.connector.factory
            - @oro_security.encoder.mcrypt
            - @oro_imap.imap_email_google_oauth2_manager
        tags:
            - { name: oro_email.email_body_loader }

    oro_imap.email_flag_manager_loader:
        public: false
        class: %oro_imap.email_flag_manager_loader.class%
        arguments:
            - @oro_imap.connector.factory
            - @oro_security.encoder.mcrypt
            - @oro_imap.imap_email_google_oauth2_manager
        tags:
            - { name: oro_email.email_flag_manager_loader }

    oro_imap.email_synchronizer:
        scope: prototype
        class: %oro_imap.email_synchronizer.class%
        arguments:
            - @doctrine
            - @oro_email.known_email_address_checker_factory
            - @oro_imap.email_sync_processor_factory
            - @oro_imap.connector.factory
            - @oro_security.encoder.mcrypt
            - @oro_imap.imap_email_google_oauth2_manager
        tags:
            - { name: oro_email.email_synchronizer }

    oro_imap.email_sync_processor_factory:
        class: %oro_imap.email_sync_processor_factory.class%
        public: false
        scope: prototype
        arguments:
            - @doctrine
            - @oro_email.email.entity.builder
            - @oro_email.email.address.helper

    oro_imap.form.type.configuration:
        class: %oro_imap.form.type.configuration.class%
        arguments:
            - @oro_security.encoder.mcrypt
            - @oro_security.security_facade
            - @translator
        tags:
             - { name: form.type, alias: oro_imap_configuration }

    oro_imap.form.type.check_button:
        class: %oro_imap.form.type.check_button.class%
        tags:
            - { name: form.type, alias: oro_imap_configuration_check }

    oro_imap.form.type.choice_account:
        class: %oro_imap.form.type.choice_account.class%
        arguments:
             - @translator
        tags:
             - { name: form.type, alias: oro_imap_choice_account_type }

    oro_imap.form.type.configuration.gmail:
        class: Oro\Bundle\ImapBundle\Form\Type\ConfigurationGmailType
        arguments:
             - @translator
             - @oro_config.user
        tags:
             - { name: form.type, alias: oro_imap_configuration_gmail }

    oro_imap.listener.user_email_origin:
        class: %oro_imap.listener.user_email_origin.class%
        arguments:
            - @oro_security.encoder.mcrypt
            - @oro_imap.connector.factory
            - @doctrine
            - @oro_imap.imap_email_google_oauth2_manager
        tags:
            - { name: doctrine.event_listener, event: prePersist }

    oro_imap.manager.clear:
        class: %oro_imap.imap_clear_manager.class%
        arguments:
            - @doctrine.orm.entity_manager
        calls:
            - [setLogger, [@logger]]

    oro_imap.workflow.action.dependency_job:
        class: %oro_imap.workflow.action.dependency_job.class%
        arguments:
            - @oro_workflow.context_accessor
            - @doctrine
        tags:
            - { name: oro_workflow.action, alias: job_add_dependency }

    oro_imap.form.type.google_sync_checkbox:
        class: %oro_imap.form.type.google_sync_checkbox.class%
        tags:
            - { name: form.type, alias: oro_config_google_imap_sync_checkbox }

<<<<<<< HEAD
    oro_imap.manager.controller.connection:
        class: Oro\Bundle\ImapBundle\Manager\ConnectionManager
        scope: request
        arguments:
            - @oro_user.form.user
            - @form.factory
            - @oro_security.encoder.mcrypt
            - @doctrine
            - @oro_imap.connector.factory
=======
    oro_imap.imap_email_google_oauth2_manager:
        class: %oro_imap.imap_email_google_oauth2_manager.class%
        arguments:
            - @hwi_oauth.http_client
            - @oro_config.global
            - @doctrine
>>>>>>> 89e3989c
<|MERGE_RESOLUTION|>--- conflicted
+++ resolved
@@ -19,12 +19,9 @@
 
     oro_imap.form.type.google_sync_checkbox.class:   Oro\Bundle\ImapBundle\Form\Type\GoogleSyncConfigCheckbox
 
-<<<<<<< HEAD
-    oro_imap.form.type.choice_account.class:          Oro\Bundle\ImapBundle\Form\Type\ChoiceAccountType
-=======
     oro_imap.imap_email_google_oauth2_manager.class: Oro\Bundle\ImapBundle\Manager\ImapEmailGoogleOauth2Manager
 
->>>>>>> 89e3989c
+    oro_imap.form.type.choice_account.class:          Oro\Bundle\ImapBundle\Form\Type\ChoiceAccountType
 services:
     oro_imap.connector.factory:
         class: %oro_imap.connector.factory.class%
@@ -141,7 +138,13 @@
         tags:
             - { name: form.type, alias: oro_config_google_imap_sync_checkbox }
 
-<<<<<<< HEAD
+    oro_imap.imap_email_google_oauth2_manager:
+        class: %oro_imap.imap_email_google_oauth2_manager.class%
+        arguments:
+            - @hwi_oauth.http_client
+            - @oro_config.global
+            - @doctrine
+
     oro_imap.manager.controller.connection:
         class: Oro\Bundle\ImapBundle\Manager\ConnectionManager
         scope: request
@@ -150,12 +153,4 @@
             - @form.factory
             - @oro_security.encoder.mcrypt
             - @doctrine
-            - @oro_imap.connector.factory
-=======
-    oro_imap.imap_email_google_oauth2_manager:
-        class: %oro_imap.imap_email_google_oauth2_manager.class%
-        arguments:
-            - @hwi_oauth.http_client
-            - @oro_config.global
-            - @doctrine
->>>>>>> 89e3989c
+            - @oro_imap.connector.factory