--- conflicted
+++ resolved
@@ -135,13 +135,7 @@
      */
     public function getUidValidity()
     {
-<<<<<<< HEAD
-        if ($this->imap === null) {
-            throw new \LogicException('Cannot get UIDVALIDITY due the connector is in disconnected state.');
-        }
-=======
         $this->ensureConnected();
->>>>>>> 9ad949c8
 
         return $this->imap->getUidValidity();
     }
