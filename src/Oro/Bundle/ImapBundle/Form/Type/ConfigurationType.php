<?php

namespace Oro\Bundle\ImapBundle\Form\Type;

use Doctrine\Common\Collections\ArrayCollection;

use Symfony\Component\Form\AbstractType;
use Symfony\Component\Form\FormEvent;
use Symfony\Component\Form\FormEvents;
use Symfony\Component\Form\FormInterface;
use Symfony\Component\Form\FormBuilderInterface;
use Symfony\Component\OptionsResolver\OptionsResolverInterface;
use Symfony\Component\Translation\TranslatorInterface;

use Oro\Bundle\EmailBundle\Entity\EmailFolder;
use Oro\Bundle\ImapBundle\Entity\UserEmailOrigin;
use Oro\Bundle\SecurityBundle\Encoder\Mcrypt;
use Oro\Bundle\SecurityBundle\SecurityFacade;

class ConfigurationType extends AbstractType
{
    const NAME = 'oro_imap_configuration';

    /** @var Mcrypt */
    protected $encryptor;

    /** @var SecurityFacade */
    protected $securityFacade;

    /** @var TranslatorInterface */
    protected $translator;

    /**
     * @param Mcrypt              $encryptor
     * @param SecurityFacade      $securityFacade
     * @param TranslatorInterface $translator
     */
    public function __construct(
        Mcrypt $encryptor,
        SecurityFacade $securityFacade,
        TranslatorInterface $translator
    ) {
        $this->encryptor = $encryptor;
        $this->securityFacade = $securityFacade;
        $this->translator = $translator;
    }

    /**
     * {@inheritdoc}
     */
    public function buildForm(FormBuilderInterface $builder, array $options)
    {
        $this->modifySettingsFields($builder);
        $this->addPrepopulatePasswordEventListener($builder);
        $this->addNewOriginCreateEventListener($builder);
        $this->addOwnerOrganizationEventListener($builder);
        $this->addApplySyncListener($builder);
        $this->addSetOriginToFoldersListener($builder);
        $this->addEnableSMTPImapListener($builder);
        $this->finalDataCleaner($builder);

        $builder
            ->add('useImap', 'checkbox', [
                'label'    => 'oro.imap.configuration.use_imap.label',
                'attr'     => ['class' => 'imap-config check-connection'],
                'required' => false,
                'mapped'   => false
            ])
            ->add('imapHost', 'text', [
                'label'    => 'oro.imap.configuration.imap_host.label',
                'required' => false,
                'attr'     => ['class' => 'critical-field imap-config check-connection'],
                'tooltip'  => 'oro.imap.configuration.tooltip',
            ])
            ->add('imapPort', 'number', [
                'label'    => 'oro.imap.configuration.imap_port.label',
                'attr'     => ['class' => 'imap-config check-connection'],
                'required' => false
            ])
            ->add('imapEncryption', 'choice', [
                'label'       => 'oro.imap.configuration.imap_encryption.label',
                'choices'     => ['ssl' => 'SSL', 'tls' => 'TLS'],
                'attr'        => ['class' => 'imap-config check-connection'],
                'empty_data'  => null,
                'empty_value' => '',
                'required'    => false
            ])
            ->add('useSmtp', 'checkbox', [
                'label'    => 'oro.imap.configuration.use_smtp.label',
                'attr'     => ['class' => 'smtp-config check-connection'],
                'required' => false,
                'mapped'   => false
            ])
            ->add('smtpHost', 'text', [
                'label'    => 'oro.imap.configuration.smtp_host.label',
                'attr'     => ['class' => 'critical-field smtp-config check-connection'],
                'required' => false,
                'tooltip'  => 'oro.imap.configuration.tooltip',
            ])
            ->add('smtpPort', 'number', [
                'label'    => 'oro.imap.configuration.smtp_port.label',
                'attr'     => ['class' => 'smtp-config check-connection'],
                'required' => false
            ])
            ->add('smtpEncryption', 'choice', [
                'label'       => 'oro.imap.configuration.smtp_encryption.label',
                'choices'     => ['ssl' => 'SSL', 'tls' => 'TLS'],
                'attr'        => ['class' => 'smtp-config check-connection'],
                'empty_data'  => null,
                'empty_value' => '',
                'required'    => false
            ])
            ->add('user', 'text', [
                'label'    => 'oro.imap.configuration.user.label',
                'required' => true,
                'attr'     => ['class' => 'critical-field check-connection'],
                'tooltip'  => 'oro.imap.configuration.tooltip',
            ])
            ->add('password', 'password', [
                'label' => 'oro.imap.configuration.password.label', 'required' => true,
                'attr' => ['class' => 'check-connection']
            ])
            ->add('check_connection', new CheckButtonType(), [
                'label' => $this->translator->trans('oro.imap.configuration.connect_and_retrieve_folders')
            ])
            ->add('folders', 'oro_email_email_folder_tree', [
                'label'   => $this->translator->trans('oro.email.folders.label'),
                'attr'    => ['class' => 'folder-tree'],
                'tooltip' => 'If a folder is uncheked, all the data saved in it will be deleted',
            ]);
    }

    /**
     * @param FormBuilderInterface $builder
     */
    protected function addSetOriginToFoldersListener(FormBuilderInterface $builder)
    {
        $builder->addEventListener(
            FormEvents::POST_SUBMIT,
            function (FormEvent $event) {
                $data = $event->getData();
                if ($data !== null && $data instanceof UserEmailOrigin) {
                    foreach ($data->getFolders() as $folder) {
                        $folder->setOrigin($data);
                    }
                    $event->setData($data);
                }
            }
        );
    }

    /**
     * @param FormBuilderInterface $builder
     */
    protected function addApplySyncListener(FormBuilderInterface $builder)
    {
        $builder->addEventListener(
            FormEvents::PRE_SUBMIT,
            function (FormEvent $event) {
                $data = $event->getData();
                $form = $event->getForm();

                if (array_key_exists('folders', $data)) {
                    /** @var UserEmailOrigin $origin */
                    $origin = $form->getData();

                    if ($origin !== null && $origin->getId() !== null) {
                        $this->applySyncEnabled($origin->getRootFolders(), $data['folders']);

                        $form->remove('folders');
                        unset($data['folders']);
                    }
                } else {
                    $form->remove('folders');
                }
                $event->setData($data);
            },
            5
        );
    }

    /**
     * @param ArrayCollection $folders
     * @param array $data
     */
    protected function applySyncEnabled($folders, $data)
    {
        /** @var EmailFolder $folder */
        foreach ($folders as $folder) {
            $f = array_filter($data, function ($item) use ($folder) {
                return $folder->getFullName() === $item['fullName'];
            });

            $matched = reset($f);
            $syncEnabled = array_key_exists('syncEnabled', $matched);
            $folder->setSyncEnabled($syncEnabled);

            if (array_key_exists('subFolders', $matched) && $folder->hasSubFolders()) {
                $this->applySyncEnabled($folder->getSubFolders(), $matched['subFolders']);
            }
        }
    }

    /**
     * @param FormBuilderInterface $builder
     */
    protected function addPrepopulatePasswordEventListener(FormBuilderInterface $builder)
    {
        $encryptor = $this->encryptor;
        $builder->addEventListener(
            FormEvents::PRE_SUBMIT,
            function (FormEvent $event) use ($encryptor) {
                $data = (array) $event->getData();
                /** @var UserEmailOrigin|null $entity */
                $filtered = array_filter(
                    $data,
                    function ($item) {
                        return !empty($item);
                    }
                );
                if (count($filtered) > 0) {
                    $oldPassword = $event->getForm()->get('password')->getData();
                    if (empty($data['password']) && $oldPassword) {
                        // populate old password
                        $data['password'] = $oldPassword;
                    } else {
                        $data['password'] = $encryptor->encryptData($data['password']);
                    }
                    $event->setData($data);
                } else {
                    $event->getForm()->setData(null);
                    $event->setData([]);
                }
            },
            4
        );
    }

    /**
     * @param FormBuilderInterface $builder
     */
    protected function addNewOriginCreateEventListener(FormBuilderInterface $builder)
    {
        $builder->addEventListener(
            FormEvents::PRE_SUBMIT,
            function (FormEvent $event) {
                $data = (array) $event->getData();
                /** @var UserEmailOrigin|null $entity */
                $entity = $event->getForm()->getData();
                $filtered = array_filter(
                    $data,
                    function ($item) {
                        return !empty($item);
                    }
                );
                if (count($filtered) > 0) {
                    if ($entity instanceof UserEmailOrigin
                        && $entity->getImapHost() !== null
<<<<<<< HEAD
                        && array_key_exists('imapHost', $data) && $data['imapHost'] !== null
                        && array_key_exists('user', $data) && $data['user' !== null]
=======
                        && array_key_exists('imapHost', $data)
                        && $data['imapHost'] !== null
                        && array_key_exists('user', $data)
>>>>>>> 1725ddc1
                        && ($entity->getImapHost() !== $data['imapHost']
                            || $entity->getUser() !== $data['user'])
                    ) {
                        // in case when critical fields were changed new entity should be created
                        $newConfiguration = new UserEmailOrigin();
                        $event->getForm()->setData($newConfiguration);
                    }
                } else {
                    $event->getForm()->setData(null);
                }
            },
            3
        );
    }

    /**
     * @param FormBuilderInterface $builder
     */
    protected function addOwnerOrganizationEventListener(FormBuilderInterface $builder)
    {
        $builder->addEventListener(
            FormEvents::POST_SUBMIT,
            function (FormEvent $event) {
                /** @var UserEmailOrigin $data */
                $data = $event->getData();
                if ($data !== null) {
                    if ($data->getOwner() === null) {
                        $data->setOwner($this->securityFacade->getLoggedUser());
                    }
                    if ($data->getOrganization() === null) {
                        $organization = $this->securityFacade->getOrganization()
                            ? $this->securityFacade->getOrganization()
                            : $this->securityFacade->getLoggedUser()->getOrganization();
                        $data->setOrganization($organization);
                    }

                    $event->setData($data);
                }
            }
        );
    }

    /**
     * @param FormBuilderInterface $builder
     */
    protected function modifySettingsFields(FormBuilderInterface $builder)
    {
        $builder->addEventListener(
            FormEvents::PRE_SUBMIT,
            function (FormEvent $event) {
                $data = (array)$event->getData();
                $entity = $event->getForm()->getData();

                if ($entity instanceof UserEmailOrigin) {
                    if (!array_key_exists('useImap', $data) || $data['useImap'] === 0) {
                        unset($data['imapHost'], $data['imapPort'], $data['imapEncryption']);
                    }
                    if (!array_key_exists('useSmtp', $data) || $data['useSmtp'] === 0) {
                        unset($data['smtpHost'], $data['smtpPort'], $data['smtpEncryption']);
                    }
                    $event->setData($data);
                }
            },
            2
        );
    }

    /**
     * @param FormBuilderInterface $builder
     */
    protected function finalDataCleaner(FormBuilderInterface $builder)
    {
        $builder->addEventListener(
            FormEvents::PRE_SUBMIT,
            function (FormEvent $event) {
                $data = (array)$event->getData();
                $filtered = array_filter(
                    $data,
                    function ($item) {
                        return !empty($item);
                    }
                );

                if (!count($filtered)) {
                    $event->getForm()->remove('useImap');
                    $event->getForm()->remove('useSmtp');
                    $event->getForm()->setData(null);
                }
            },
            1
        );
    }

    /**
     * @param FormBuilderInterface $builder
     */
    public function addEnableSMTPImapListener(FormBuilderInterface $builder)
    {
        $builder->addEventListener(
            FormEvents::POST_SET_DATA,
            function (FormEvent $formEvent) {
                /** @var UserEmailOrigin $data */
                $data = $formEvent->getData();
                if ($data !== null) {
                    $form = $formEvent->getForm();
                    if ($data->getImapHost() !== null) {
                        $form->get('useImap')->setData(true);
                    }
                    if ($data->getSmtpHost() !== null) {
                        $form->get('useSmtp')->setData(true);
                    }
                }
            }
        );
    }

    /**
     * {@inheritdoc}
     */
    public function setDefaultOptions(OptionsResolverInterface $resolver)
    {
        $resolver->setDefaults([
            'data_class'        => 'Oro\\Bundle\\ImapBundle\\Entity\\UserEmailOrigin',
            'required'          => false,
            'validation_groups' => function (FormInterface $form) {
                $groups = [];

                if ($form->has('useImap') && $form->get('useImap')->getData() === true) {
                    $groups[] = 'Imap';
                }
                if ($form->has('useSmtp') && $form->get('useSmtp')->getData() === true) {
                    $groups[] = 'Smtp';
                }

                return $groups;
            },
        ]);
    }

    /**
     * {@inheritdoc}
     */
    public function getName()
    {
        return self::NAME;
    }
}<|MERGE_RESOLUTION|>--- conflicted
+++ resolved
@@ -212,6 +212,7 @@
             function (FormEvent $event) use ($encryptor) {
                 $data = (array) $event->getData();
                 /** @var UserEmailOrigin|null $entity */
+                $entity = $event->getForm()->getData();
                 $filtered = array_filter(
                     $data,
                     function ($item) {
@@ -227,9 +228,8 @@
                         $data['password'] = $encryptor->encryptData($data['password']);
                     }
                     $event->setData($data);
-                } else {
+                } elseif ($entity instanceof UserEmailOrigin) {
                     $event->getForm()->setData(null);
-                    $event->setData([]);
                 }
             },
             4
@@ -256,14 +256,8 @@
                 if (count($filtered) > 0) {
                     if ($entity instanceof UserEmailOrigin
                         && $entity->getImapHost() !== null
-<<<<<<< HEAD
                         && array_key_exists('imapHost', $data) && $data['imapHost'] !== null
                         && array_key_exists('user', $data) && $data['user' !== null]
-=======
-                        && array_key_exists('imapHost', $data)
-                        && $data['imapHost'] !== null
-                        && array_key_exists('user', $data)
->>>>>>> 1725ddc1
                         && ($entity->getImapHost() !== $data['imapHost']
                             || $entity->getUser() !== $data['user'])
                     ) {
@@ -271,7 +265,7 @@
                         $newConfiguration = new UserEmailOrigin();
                         $event->getForm()->setData($newConfiguration);
                     }
-                } else {
+                } elseif ($entity instanceof UserEmailOrigin) {
                     $event->getForm()->setData(null);
                 }
             },
