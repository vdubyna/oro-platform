<?php

namespace Oro\Bundle\ScopeBundle\Manager;

use Oro\Bundle\BatchBundle\ORM\Query\BufferedQueryResultIteratorInterface;
use Oro\Bundle\EntityBundle\Provider\EntityFieldProvider;
use Oro\Bundle\ScopeBundle\Entity\Repository\ScopeRepository;
use Oro\Bundle\ScopeBundle\Entity\Scope;
use Oro\Bundle\ScopeBundle\Model\ScopeCriteria;
use Oro\Component\DependencyInjection\ServiceLink;
use Oro\Component\PropertyAccess\PropertyAccessor;

class ScopeManager
{
    const BASE_SCOPE = 'base_scope';

    /**
     * @var ScopeEntityStorage
     */
    protected $entityStorage;

    /**
     * @var EntityFieldProvider
     */
    protected $entityFieldProvider;

    /**
     * @var ServiceLink
     */
    protected $entityFieldProviderLink;

    /**
     * @var PropertyAccessor
     */
    protected $propertyAccessor;

    /**
     * @var array
     */
    protected $fields;

    /**
     * @param ScopeEntityStorage $entityStorage
     * @param ServiceLink        $entityFieldProviderLink
     */
    public function __construct(ScopeEntityStorage $entityStorage, ServiceLink $entityFieldProviderLink)
    {
        $this->entityStorage = $entityStorage;
        $this->entityFieldProviderLink = $entityFieldProviderLink;
    }

    /**
     * @var ScopeCriteriaProviderInterface[]
     */
    protected $providers = [];

    /**
     * @var array|null
     */
    protected $nullContext = null;

    /**
     * @param string            $scopeType
     * @param array|object|null $context
     * @return Scope|null
     */
    public function find($scopeType, $context = null)
    {
        $criteria = $this->getCriteria($scopeType, $context);

        $scope = $this->getScopeRepository()->findOneByCriteria($criteria);
        if (!$scope) {
            $scope = $this->entityStorage->getScheduledForInsertByCriteria($criteria);
        }

        return $scope;
    }

    /**
     * @param string            $scopeType
     * @param array|object|null $context
     * @return Scope
     */
    public function findMostSuitable($scopeType, $context = null)
    {
        $criteria = $this->getCriteria($scopeType, $context);

        return $this->getScopeRepository()->findMostSuitable($criteria);
    }

    /**
<<<<<<< HEAD
     * @param $scopeType
     * @param null $context
     * @return BufferedQueryResultIteratorInterface|\Oro\Bundle\ScopeBundle\Entity\Scope[]
=======
     * @param string            $scopeType
     * @param array|object|null $context
     * @return BufferedQueryResultIterator|\Oro\Bundle\ScopeBundle\Entity\Scope[]
>>>>>>> cf35cb24
     */
    public function findBy($scopeType, $context = null)
    {
        $criteria = $this->getCriteria($scopeType, $context);

        return $this->getScopeRepository()->findByCriteria($criteria);
    }

    /**
     * @return Scope
     */
    public function findDefaultScope()
    {
        return $this->find(self::BASE_SCOPE, $this->getNullContext());
    }

    /**
     * @param string            $scopeType
     * @param array|object|null $context
     * @return BufferedQueryResultIteratorInterface|Scope[]
     */
    public function findRelatedScopes($scopeType, $context = null)
    {
        $criteria = $this->getCriteriaForRelatedScopes($scopeType, $context);

        return $this->getScopeRepository()->findByCriteria($criteria);
    }

    /**
     * @param string            $scopeType
     * @param array|object|null $context
     * @return array
     */
    public function findRelatedScopeIds($scopeType, $context = null)
    {
        $criteria = $this->getCriteriaForRelatedScopes($scopeType, $context);

        return $this->getScopeRepository()->findIdentifiersByCriteria($criteria);
    }

    /**
     * @param string            $scopeType
     * @param array|object|null $context
     *
     * @return array
     */
    public function findRelatedScopeIdsWithPriority($scopeType, $context = null)
    {
        $criteria = $this->getCriteria($scopeType, $context);

        return $this->getScopeRepository()->findIdentifiersByCriteriaWithPriority($criteria);
    }

    /**
     * @param string            $scopeType
     * @param array|object|null $context
     * @param bool              $flush
     * @return Scope
     */
    public function findOrCreate($scopeType, $context = null, $flush = true)
    {
        $criteria = $this->getCriteria($scopeType, $context);

        $scope = $this->find($scopeType, $context);
        if (!$scope) {
            $scope = $this->createScopeByCriteria($criteria, $flush);
        }

        return $scope;
    }

    /**
     * @param ScopeCriteria $criteria
     * @param bool          $flush
     * @return Scope
     */
    public function createScopeByCriteria(ScopeCriteria $criteria, $flush = true)
    {
        if ($scheduledScope = $this->entityStorage->getScheduledForInsertByCriteria($criteria)) {
            return $scheduledScope;
        }

        $scope = new Scope();
        $propertyAccessor = $this->getPropertyAccessor();
        foreach ($criteria as $fieldName => $value) {
            if ($value !== null) {
                $propertyAccessor->setValue($scope, $fieldName, $value);
            }
        }

        $this->entityStorage->scheduleForInsert($scope, $criteria);
        if ($flush) {
            $this->entityStorage->flush();
        }

        return $scope;
    }

    /**
     * @param string $scopeType
     * @param        $provider
     */
    public function addProvider($scopeType, $provider)
    {
        $this->providers[$scopeType][] = $provider;
    }

    /**
     * @param string $scopeType
     * @return array
     */
    public function getScopeEntities($scopeType)
    {
        $entities = [];

        $providers = $this->getProviders($scopeType);
        foreach ($providers as $provider) {
            $entities[$provider->getCriteriaField()] = $provider->getCriteriaValueType();
        }

        return $entities;
    }

    /**
     * @param Scope  $scope
     * @param string $type
     * @return ScopeCriteria
     */
    public function getCriteriaByScope(Scope $scope, $type)
    {
        $criteria = $this->getNullContext();
        foreach ($this->getProviders($type) as $provider) {
            $field = $provider->getCriteriaField();
            $criteria[$field] = $this->getPropertyAccessor()->getValue($scope, $field);
        }

        return new ScopeCriteria($criteria, $this->getFields());
    }

    /**
     * @param string            $scopeType
     * @param array|object|null $context
     * @return ScopeCriteria
     */
    public function getCriteria($scopeType, $context = null)
    {
        $criteria = [];
        if (self::BASE_SCOPE === $scopeType && is_array($context)) {
            $criteria = $context;
        } else {
            $providers = $this->getProviders($scopeType);
            foreach ($providers as $provider) {
                if (null === $context) {
                    $criteria = array_merge($criteria, $provider->getCriteriaForCurrentScope());
                } else {
                    $criteria = array_merge($criteria, $provider->getCriteriaByContext($context));
                }
            }
        }
        foreach ($this->getNullContext() as $emptyKey => $emptyValue) {
            if (!isset($criteria[$emptyKey])) {
                $criteria[$emptyKey] = $emptyValue;
            }
        }

        return new ScopeCriteria($criteria, $this->getFields());
    }

    /**
     * @return array
     */
    protected function getNullContext()
    {
        if ($this->nullContext === null) {
            $this->nullContext = [];
            foreach ($this->getFields() as $field) {
                $this->nullContext[$field['name']] = null;
            }
        }

        return $this->nullContext;
    }

    /**
     * @return PropertyAccessor
     */
    protected function getPropertyAccessor()
    {
        if (null === $this->propertyAccessor) {
            $this->propertyAccessor = new PropertyAccessor();
        }

        return $this->propertyAccessor;
    }

    /**
     * @param string $scopeType
     * @return ScopeCriteriaProviderInterface[]
     */
    protected function getProviders($scopeType)
    {
        $rawProviders = empty($this->providers[$scopeType]) ? [] : $this->providers[$scopeType];
        $providers = [];
        foreach ($rawProviders as $provider) {
            if ($provider instanceof ServiceLink) {
                $provider = $provider->getService();
            }
            $providers[] = $provider;
        }

        return $providers;
    }

    /**
     * @return ScopeRepository
     */
    protected function getScopeRepository()
    {
        return $this->entityStorage->getRepository();
    }

    /**
     * @param string            $scopeType
     * @param array|object|null $context
     * @return ScopeCriteria
     */
    public function getCriteriaForRelatedScopes($scopeType, $context)
    {
        $criteria = $this->getNullContext();
        /** @var ScopeCriteriaProviderInterface[] $providers */
        $providers = $this->getProviders($scopeType);
        foreach ($providers as $provider) {
            $localCriteria = $provider->getCriteriaByContext($context);
            if (count($localCriteria) === 0) {
                $localCriteria = [$provider->getCriteriaField() => ScopeCriteria::IS_NOT_NULL];
            }
            $criteria = array_merge($criteria, $localCriteria);
        }

        return new ScopeCriteria($criteria, $this->getFields());
    }

    /**
     * @return EntityFieldProvider
     */
    protected function getEntityFieldProvider()
    {
        if (!$this->entityFieldProvider) {
            $this->entityFieldProvider = $this->entityFieldProviderLink->getService();
        }

        return $this->entityFieldProvider;
    }

    /**
     * @return array
     */
    protected function getFields()
    {
        if ($this->fields === null) {
            $this->fields = $this->getEntityFieldProvider()->getRelations(Scope::class);
        }

        return $this->fields;
    }
}<|MERGE_RESOLUTION|>--- conflicted
+++ resolved
@@ -89,15 +89,9 @@
     }
 
     /**
-<<<<<<< HEAD
-     * @param $scopeType
-     * @param null $context
-     * @return BufferedQueryResultIteratorInterface|\Oro\Bundle\ScopeBundle\Entity\Scope[]
-=======
      * @param string            $scopeType
      * @param array|object|null $context
      * @return BufferedQueryResultIterator|\Oro\Bundle\ScopeBundle\Entity\Scope[]
->>>>>>> cf35cb24
      */
     public function findBy($scopeType, $context = null)
     {
