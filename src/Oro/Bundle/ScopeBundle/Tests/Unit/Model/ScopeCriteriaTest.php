--- conflicted
+++ resolved
@@ -7,7 +7,6 @@
 use Doctrine\ORM\EntityManagerInterface;
 use Doctrine\ORM\Query\Expr;
 use Doctrine\ORM\QueryBuilder;
-
 use Oro\Bundle\ApiBundle\Collection\Join;
 use Oro\Bundle\ScopeBundle\Entity\Scope;
 use Oro\Bundle\ScopeBundle\Model\ScopeCriteria;
@@ -55,14 +54,11 @@
     {
         /** @var QueryBuilder|\PHPUnit_Framework_MockObject_MockObject $qb */
         $qb = $this->getMockBuilder(QueryBuilder::class)->disableOriginalConstructor()->getMock();
-<<<<<<< HEAD
-=======
 
         $platform = $this->getMockBuilder(MySQLPlatform::class)
             ->disableOriginalConstructor()
             ->getMock();
         $this->platformIsCalled($platform, $qb);
->>>>>>> d7cb2f5a
         $criteria = new ScopeCriteria(
             [
                 'nullField' => null,
