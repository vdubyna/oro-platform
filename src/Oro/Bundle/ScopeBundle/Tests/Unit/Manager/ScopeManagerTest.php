--- conflicted
+++ resolved
@@ -242,20 +242,12 @@
         $actualScope = $this->manager->findOrCreate('testScope', $context);
         $this->assertEquals($scope, $actualScope);
     }
-<<<<<<< HEAD
-    
-=======
-
->>>>>>> 74b5ae49
+
     public function testGetScopeEntities()
     {
         $this->manager->addProvider('scope_type', new StubScopeCriteriaProvider());
         $expected = [
-<<<<<<< HEAD
-            StubScopeCriteriaProvider::STUB_FIELD => [StubScopeCriteriaProvider::STUB_CLASS]
-=======
             StubScopeCriteriaProvider::STUB_FIELD => StubScopeCriteriaProvider::STUB_CLASS
->>>>>>> 74b5ae49
         ];
 
         $this->assertEquals($expected, $this->manager->getScopeEntities('scope_type'));
