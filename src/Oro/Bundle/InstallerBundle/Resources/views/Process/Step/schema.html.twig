--- conflicted
+++ resolved
@@ -1,48 +1,44 @@
 {% extends 'OroInstallerBundle::layout.html.twig' %}
 {% use 'OroInstallerBundle::progress.html.twig' %}
 
-<<<<<<< HEAD
-{% set step, steps = 'schema', ['cache', 'schema-drop', 'clear', 'schema-create', 'init-config', 'init-extend', 'update-config', 'schema-update', 'fixtures', 'workflows', 'processes'] %}
-=======
-{% set step, steps = 'schema', ['cache', 'schema-drop', 'clear-config', 'clear-extend', 'schema-update', 'workflows', 'fixtures'] %}
->>>>>>> 14bcb16a
+{% set step, steps = 'schema', ['cache', 'schema-drop', 'clear-config', 'clear-extend', 'schema-update', 'workflows', 'processes', 'fixtures'] %}
 
 {% block title %}{{ 'process.step.schema.header'|trans }} - {{ parent() }}{% endblock %}
 
 {% block content %}
-<div class="page-title">
-    <h2>{{ 'process.step.schema.header'|trans }}</h2>
-</div>
+    <div class="page-title">
+        <h2>{{ 'process.step.schema.header'|trans }}</h2>
+    </div>
 
-<div class="well">
-    <table class="table">
-         <col width="75%" valign="top">
-         <col width="25%" valign="top">
-         <thead>
-             <tr>
-                 <th>{{ 'process.operation'|trans }}</th>
-                 <th>{{ 'process.status'|trans }}</th>
-             </tr>
-         </thead>
-         <tbody>
-             {% for step in steps %}
-             <tr>
-                 <td><span id="step-{{ step }}"></span>{{ ('process.step.schema.' ~ step)|trans }}</td>
-                 <td>&nbsp;</td>
-             </tr>
-             {% endfor %}
-         </tbody>
-    </table>
+    <div class="well">
+        <table class="table">
+            <col width="75%" valign="top">
+            <col width="25%" valign="top">
+            <thead>
+            <tr>
+                <th>{{ 'process.operation'|trans }}</th>
+                <th>{{ 'process.status'|trans }}</th>
+            </tr>
+            </thead>
+            <tbody>
+            {% for step in steps %}
+                <tr>
+                    <td><span id="step-{{ step }}"></span>{{ ('process.step.schema.' ~ step)|trans }}</td>
+                    <td>&nbsp;</td>
+                </tr>
+            {% endfor %}
+            </tbody>
+        </table>
 
-    <div class="button-set">
-        <div class="pull-right">
-            <a href="{{ path('sylius_flow_display', { scenarioAlias: 'oro_installer', stepName: 'configure' }) }}" class="button back disabled"><span>{{ 'process.button.back'|trans }}</span></a>
-            <a href="javascript: void(0)" class="button next primary disabled">
-                <span>{{ 'process.button.next'|trans }}</span>
-            </a>
+        <div class="button-set">
+            <div class="pull-right">
+                <a href="{{ path('sylius_flow_display', { scenarioAlias: 'oro_installer', stepName: 'configure' }) }}" class="button back disabled"><span>{{ 'process.button.back'|trans }}</span></a>
+                <a href="javascript: void(0)" class="button next primary disabled">
+                    <span>{{ 'process.button.next'|trans }}</span>
+                </a>
+            </div>
         </div>
     </div>
-</div>
 {% endblock %}
 
 {% block javascript %}
@@ -51,8 +47,8 @@
     <script type="text/javascript">
         $(function() {
             ajaxQueue(
-                [{% for step in steps %}'{{ step}}'{{ loop.last ? '' : ', ' }}{% endfor %}],
-                '{{ path('sylius_flow_forward', { scenarioAlias: 'oro_installer', stepName: 'schema' }) }}'
+                    [{% for step in steps %}'{{ step}}'{{ loop.last ? '' : ', ' }}{% endfor %}],
+                    '{{ path('sylius_flow_forward', { scenarioAlias: 'oro_installer', stepName: 'schema' }) }}'
             );
         });
     </script>
