--- conflicted
+++ resolved
@@ -215,24 +215,6 @@
      */
     protected function getLatestMigrationVersions(array $migrationDirectories)
     {
-<<<<<<< HEAD
-        $connection       = $this->em->getConnection();
-        $sm               = $connection->getSchemaManager();
-        $platform         = $connection->getDatabasePlatform();
-        $migrations       = $this->getMigrations();
-        $migrationQueries = [];
-        $fromSchema = $sm->createSchema();
-        foreach ($migrations as $migration) {
-            $toSchema   = clone $fromSchema;
-            $queries    = $migration->up($toSchema);
-            $queries    = array_merge(
-                $fromSchema->getMigrateToSql($toSchema, $platform),
-                $queries
-            );
-
-            $migrationQueries[get_class($migration)] = $queries;
-            $fromSchema = $toSchema;
-=======
         $result = [];
         foreach ($migrationDirectories as $bundleName => $bundleMigrationDirectories) {
             $versions = array_keys($bundleMigrationDirectories);
@@ -240,7 +222,6 @@
             if ($version) {
                 $result[$bundleName] = $version;
             }
->>>>>>> ad78aa39
         }
 
         return $result;
