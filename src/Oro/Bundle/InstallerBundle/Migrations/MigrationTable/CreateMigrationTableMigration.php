<?php

namespace Oro\Bundle\InstallerBundle\Migrations\MigrationTable;

use Doctrine\DBAL\Schema\Schema;
use Oro\Bundle\InstallerBundle\Migrations\Migration;

class CreateMigrationTableMigration implements Migration
{
    const MIGRATION_TABLE = 'oro_installer_migrations';

    /**
     * @inheritdoc
     */
    public function up(Schema $schema)
    {
<<<<<<< HEAD
        $table = $schema->createTable(self::MIGRATION_TABLE);
        $table->addColumn('id', 'integer', ['autoincrement' => true]);
        $table->addColumn('bundle', 'string', ['length' => 250]);
        $table->addColumn('version', 'string', ['length' => 250]);
        $table->addColumn('date', 'datetime');
        $table->setPrimaryKey(['id']);
        $table->addIndex(['bundle'], sprintf('IDX_%s__bundle', self::MIGRATION_TABLE));
=======
        // @codingStandardsIgnoreStart
        /** Generate table oro_installer_migrations **/
        $table = $schema->createTable(self::MIGRATION_TABLE);
        $table->addColumn('id', 'integer', ['default' => null, 'notnull' => true, 'length' => null, 'precision' => 10, 'scale' => 0, 'fixed' => false, 'unsigned' => false, 'autoincrement' => true, 'comment' => '']);
        $table->addColumn('bundle', 'string', ['default' => '', 'notnull' => true, 'length' => 250, 'precision' => 10, 'scale' => 0, 'fixed' => false, 'unsigned' => false, 'autoincrement' => false, 'comment' => '']);
        $table->addColumn('version', 'string', ['default' => null, 'notnull' => true, 'length' => 250, 'precision' => 10, 'scale' => 0, 'fixed' => false, 'unsigned' => false, 'autoincrement' => false, 'comment' => '']);
        $table->addColumn('date', 'datetime', ['default' => null, 'notnull' => true, 'length' => null, 'precision' => 10, 'scale' => 0, 'fixed' => false, 'unsigned' => false, 'autoincrement' => false, 'comment' => '']);
        $table->setPrimaryKey(['id', ]);
        $table->addIndex(['bundle', ], 'oro_installer_migrations_bundle', []);
        /** End of generate table oro_installer_migrations **/
        // @codingStandardsIgnoreEnd
>>>>>>> f250b6cd

        return [];
    }
}<|MERGE_RESOLUTION|>--- conflicted
+++ resolved
@@ -14,27 +14,17 @@
      */
     public function up(Schema $schema)
     {
-<<<<<<< HEAD
-        $table = $schema->createTable(self::MIGRATION_TABLE);
-        $table->addColumn('id', 'integer', ['autoincrement' => true]);
-        $table->addColumn('bundle', 'string', ['length' => 250]);
-        $table->addColumn('version', 'string', ['length' => 250]);
-        $table->addColumn('date', 'datetime');
-        $table->setPrimaryKey(['id']);
-        $table->addIndex(['bundle'], sprintf('IDX_%s__bundle', self::MIGRATION_TABLE));
-=======
         // @codingStandardsIgnoreStart
         /** Generate table oro_installer_migrations **/
         $table = $schema->createTable(self::MIGRATION_TABLE);
-        $table->addColumn('id', 'integer', ['default' => null, 'notnull' => true, 'length' => null, 'precision' => 10, 'scale' => 0, 'fixed' => false, 'unsigned' => false, 'autoincrement' => true, 'comment' => '']);
-        $table->addColumn('bundle', 'string', ['default' => '', 'notnull' => true, 'length' => 250, 'precision' => 10, 'scale' => 0, 'fixed' => false, 'unsigned' => false, 'autoincrement' => false, 'comment' => '']);
-        $table->addColumn('version', 'string', ['default' => null, 'notnull' => true, 'length' => 250, 'precision' => 10, 'scale' => 0, 'fixed' => false, 'unsigned' => false, 'autoincrement' => false, 'comment' => '']);
-        $table->addColumn('date', 'datetime', ['default' => null, 'notnull' => true, 'length' => null, 'precision' => 10, 'scale' => 0, 'fixed' => false, 'unsigned' => false, 'autoincrement' => false, 'comment' => '']);
+        $table->addColumn('id', 'integer', ['notnull' => true, 'autoincrement' => true]);
+        $table->addColumn('bundle', 'string', ['notnull' => true, 'length' => 250]);
+        $table->addColumn('version', 'string', ['notnull' => true, 'length' => 250]);
+        $table->addColumn('date', 'datetime', ['notnull' => true]);
         $table->setPrimaryKey(['id', ]);
-        $table->addIndex(['bundle', ], 'oro_installer_migrations_bundle', []);
+        $table->addIndex(['bundle', ], sprintf('IDX_%s__bundle', self::MIGRATION_TABLE), []);
         /** End of generate table oro_installer_migrations **/
         // @codingStandardsIgnoreEnd
->>>>>>> f250b6cd
 
         return [];
     }
