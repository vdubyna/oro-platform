<?php

namespace Oro\Bundle\InstallerBundle\Command;

use Symfony\Bundle\FrameworkBundle\Command\ContainerAwareCommand;
use Symfony\Bridge\Doctrine\DataFixtures\ContainerAwareLoader;
use Symfony\Component\Console\Input\InputInterface;
use Symfony\Component\Console\Output\OutputInterface;
use Symfony\Component\Console\Input\InputOption;
use Symfony\Component\Console\Input\ArrayInput;

use Doctrine\Common\DataFixtures\Executor\ORMExecutor;
use Symfony\Component\Process\PhpExecutableFinder;
use Symfony\Component\Process\ProcessBuilder;

class InstallCommand extends ContainerAwareCommand
{
    protected function configure()
    {
        $this
            ->setName('oro:install')
            ->setDescription('Oro Application Installer.')
            ->addOption('user-name', null, InputOption::VALUE_OPTIONAL, 'User name')
            ->addOption('user-email', null, InputOption::VALUE_OPTIONAL, 'User email')
            ->addOption('user-firstname', null, InputOption::VALUE_OPTIONAL, 'User first name')
            ->addOption('user-lastname', null, InputOption::VALUE_OPTIONAL, 'User last name')
            ->addOption('user-password', null, InputOption::VALUE_OPTIONAL, 'User password')
            ->addOption(
                'sample-data',
                null,
                InputOption::VALUE_OPTIONAL,
                'Determines whether sample data need to be loaded or not'
            );
    }

    protected function execute(InputInterface $input, OutputInterface $output)
    {
        if ($this->getContainer()->hasParameter('installed') && $this->getContainer()->getParameter('installed')) {
            throw new \RuntimeException('Oro Application already installed.');
        }

        $output->writeln('<info>Installing Oro Application.</info>');
        $output->writeln('');

        $this
            ->checkStep($input, $output)
            ->setupStep($input, $output)
            ->finalStep($input, $output);

        $output->writeln('');
        $output->writeln('<info>Oro Application has been successfully installed.</info>');
    }

    protected function checkStep(InputInterface $input, OutputInterface $output)
    {
        $output->writeln('<info>Oro requirements check:</info>');

        if (!class_exists('OroRequirements')) {
            require_once $this->getContainer()->getParameter('kernel.root_dir')
                . DIRECTORY_SEPARATOR
                . 'OroRequirements.php';
        }

        $collection = new \OroRequirements();

        $this->renderTable($collection->getMandatoryRequirements(), 'Mandatory requirements', $output);
        $this->renderTable($collection->getPhpIniRequirements(), 'PHP settings', $output);
        $this->renderTable($collection->getOroRequirements(), 'Oro specific requirements', $output);
        $this->renderTable($collection->getRecommendations(), 'Optional recommendations', $output);

        if (count($collection->getFailedRequirements())) {
            throw new \RuntimeException(
                'Some system requirements are not fulfilled. Please check output messages and fix them.'
            );
        }

        $output->writeln('');

        return $this;
    }

    /**
     * @SuppressWarnings(PHPMD.NPathComplexity)
     */
    protected function setupStep(InputInterface $input, OutputInterface $output)
    {
        $output->writeln('<info>Setting up database.</info>');

        $dialog    = $this->getHelperSet()->get('dialog');
        $container = $this->getContainer();
        $options   = $input->getOptions();

        $input->setInteractive(false);

        $this
            ->runCommand('oro:entity-extend:clear', $input, $output)
            ->runCommand('doctrine:schema:drop', $input, $output, array('--force' => true, '--full-database' => true))
            ->runCommand('doctrine:schema:create', $input, $output)
            ->runCommand('oro:entity-config:init', $input, $output)
            ->runCommand('oro:entity-extend:init', $input, $output)
            ->runCommand('oro:entity-extend:update-config', $input, $output)
            ->runCommand(
                'doctrine:schema:update',
                $input,
                $output,
                array('--process-isolation' => true, '--force' => true, '--no-interaction' => true)
            )
            ->runCommand(
                'doctrine:fixtures:load',
                $input,
                $output,
                array('--no-interaction' => true, '--append' => true)
            );

        $output->writeln('');
        $output->writeln('<info>Administration setup.</info>');

        $user = $container->get('oro_user.manager')->createUser();
        $role = $container
            ->get('doctrine.orm.entity_manager')
            ->getRepository('OroUserBundle:Role')
            ->findOneBy(array('role' => 'ROLE_ADMINISTRATOR'));

        $businessUnit = $container
            ->get('doctrine.orm.entity_manager')
            ->getRepository('OroOrganizationBundle:BusinessUnit')
            ->findOneBy(array('name' => 'Main'));

        $passValidator = function ($value) {
            if (strlen(trim($value)) < 2) {
                throw new \Exception('The password must be at least 2 characters long');
            }

            return $value;
        };

        $userName = isset($options['user-name'])
            ? $options['user-name']
            : $dialog->ask($output, '<question>Username:</question> ');
        $userEmail = isset($options['user-email'])
            ? $options['user-email']
            : $dialog->ask($output, '<question>Email:</question> ');
        $userFirstName = isset($options['user-firstname'])
            ? $options['user-firstname']
            : $dialog->ask($output, '<question>First name:</question> ');
        $userLastName = isset($options['user-lastname'])
            ? $options['user-lastname']
            : $dialog->ask($output, '<question>Last name:</question> ');
        $userPassword = isset($options['user-password'])
            ? $options['user-password']
            : $dialog->askHiddenResponseAndValidate($output, '<question>Password:</question> ', $passValidator);
        $user
<<<<<<< HEAD
            ->setUsername(isset($options['user-name'])
                ? $options['user-name']
                : $dialog->ask($output, '<question>Username:</question> ')
            )
            ->setEmail(isset($options['user-email'])
                ? $options['user-email']
                : $dialog->ask($output, '<question>Email:</question> ')
            )
            ->setFirstName(isset($options['user-firstname'])
                ? $options['user-firstname']
                : $dialog->ask($output, '<question>First name:</question> ')
            )
            ->setLastName(isset($options['user-lastname'])
                ? $options['user-lastname']
                : $dialog->ask($output, '<question>Last name:</question> ')
            )
            ->setPlainPassword(isset($options['user-password'])
                ? $options['user-password']
                : $dialog->askHiddenResponseAndValidate($output, '<question>Password:</question> ', $passValidator)
            )
            ->setOwner($businessUnit)
            ->addBusinessUnit($businessUnit)
=======
            ->setUsername($userName)
            ->setEmail($userEmail)
            ->setFirstName($userFirstName)
            ->setLastName($userLastName)
            ->setPlainPassword($userPassword)
>>>>>>> 2182e35a
            ->setEnabled(true)
            ->addRole($role);

        $container->get('oro_user.manager')->updateUser($user);

        $demo = isset($options['sample-data'])
            ? !$options['sample-data'] || strtolower($options['sample-data']) == 'y'
            : $dialog->askConfirmation($output, '<question>Load sample data (y/n)?</question> ', false);

        // load demo fixtures
        if ($demo) {
            $loader = new ContainerAwareLoader($container);

            foreach ($container->get('kernel')->getBundles() as $bundle) {
                if (is_dir($path = $bundle->getPath() . '/DataFixtures/Demo')) {
                    $loader->loadFromDirectory($path);
                }
            }

            $executor = new ORMExecutor($container->get('doctrine.orm.entity_manager'));

            $executor->execute($loader->getFixtures(), true);
        }

        $output->writeln('');

        return $this;
    }

    protected function finalStep(InputInterface $input, OutputInterface $output)
    {
        $output->writeln('<info>Preparing application.</info>');

        $input->setInteractive(false);

        $this
            ->runCommand('oro:search:create-index', $input, $output)
            ->runCommand('oro:navigation:init', $input, $output)
            ->runCommand('oro:localization:dump', $input, $output)
            ->runCommand('assets:install', $input, $output)
            ->runCommand('assetic:dump', $input, $output)
            ->runCommand('oro:assetic:dump', $input, $output)
            ->runCommand('oro:translation:dump', $input, $output)
            ->runCommand('oro:requirejs:build', $input, $output);

        $params = $this->getContainer()->get('oro_installer.yaml_persister')->parse();

        $params['system']['installed'] = date('c');

        $this->getContainer()->get('oro_installer.yaml_persister')->dump($params);

        $this->runCommand('cache:clear', $input, $output);
 
        $output->writeln('');
        return $this;
    }

    /**
     * Render requirements table
     *
     * @param array  $collection
     * @param string $header
     * @param OutputInterface $output
     */
    protected function renderTable(array $collection, $header, OutputInterface $output)
    {
        $table = $this->getHelperSet()->get('table');

        $table
            ->setHeaders(array('Check  ', $header))
            ->setRows(array());

        foreach ($collection as $requirement) {
            if ($requirement->isFulfilled()) {
                $table->addRow(array('OK', $requirement->getTestMessage()));
            } else {
                $table->addRow(
                    array(
                        $requirement->isOptional() ? 'WARNING' : 'ERROR',
                        $requirement->getHelpText()
                    )
                );
            }
        }

        $table->render($output);
    }

    /**
     * Launches a command.
     * If '--process-isolation' parameter is specified the command will be launched as a separate process.
     *
     * @param string          $command
     * @param InputInterface  $input
     * @param OutputInterface $output
     * @param array           $params
     * @return InstallCommand
     */
    private function runCommand($command, InputInterface $input, OutputInterface $output, $params = array())
    {
        $params = array_merge(
            array(
                'command'    => $command,
                '--no-debug' => true,
            ),
            $params
        );
        if ($input->hasOption('env') && $input->getOption('env') !== 'dev') {
            $params['--env'] = $input->getOption('env');
        }

        if (array_key_exists('--process-isolation', $params)) {
            unset($params['--process-isolation']);
            $phpFinder = new PhpExecutableFinder();
            $php = $phpFinder->find();
            $pb = new ProcessBuilder();
            $pb
                ->add($php)
                ->add($_SERVER['argv'][0]);
            foreach ($params as $param => $val) {
                if ($param && '-' === $param[0]) {
                    if ($val === true) {
                        $pb->add($param);
                    } else {
                        $pb->add($param . '=' . $val);
                    }
                } else {
                    $pb->add($val);
                }
            }
            $process = $pb
                ->inheritEnvironmentVariables(true)
                ->getProcess();

            $process->run(
                function ($type, $data) use ($output) {
                    $output->writeln($data);
                }
            );
            $ret = $process->getExitCode();
        } else {
            $this->getApplication()->setAutoExit(false);
            $ret = $this->getApplication()->run(new ArrayInput($params), $output);
        }

        if (0 !== $ret) {
            $output->writeln(sprintf('<error>The command terminated with an error status (%s)</error>', $ret));
        }

        return $this;
    }
}<|MERGE_RESOLUTION|>--- conflicted
+++ resolved
@@ -150,38 +150,15 @@
             ? $options['user-password']
             : $dialog->askHiddenResponseAndValidate($output, '<question>Password:</question> ', $passValidator);
         $user
-<<<<<<< HEAD
-            ->setUsername(isset($options['user-name'])
-                ? $options['user-name']
-                : $dialog->ask($output, '<question>Username:</question> ')
-            )
-            ->setEmail(isset($options['user-email'])
-                ? $options['user-email']
-                : $dialog->ask($output, '<question>Email:</question> ')
-            )
-            ->setFirstName(isset($options['user-firstname'])
-                ? $options['user-firstname']
-                : $dialog->ask($output, '<question>First name:</question> ')
-            )
-            ->setLastName(isset($options['user-lastname'])
-                ? $options['user-lastname']
-                : $dialog->ask($output, '<question>Last name:</question> ')
-            )
-            ->setPlainPassword(isset($options['user-password'])
-                ? $options['user-password']
-                : $dialog->askHiddenResponseAndValidate($output, '<question>Password:</question> ', $passValidator)
-            )
-            ->setOwner($businessUnit)
-            ->addBusinessUnit($businessUnit)
-=======
             ->setUsername($userName)
             ->setEmail($userEmail)
             ->setFirstName($userFirstName)
             ->setLastName($userLastName)
             ->setPlainPassword($userPassword)
->>>>>>> 2182e35a
             ->setEnabled(true)
-            ->addRole($role);
+            ->addRole($role)
+            ->setOwner($businessUnit)
+            ->addBusinessUnit($businessUnit);
 
         $container->get('oro_user.manager')->updateUser($user);
 
