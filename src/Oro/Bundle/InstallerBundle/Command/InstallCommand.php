<?php

namespace Oro\Bundle\InstallerBundle\Command;

use Symfony\Bundle\FrameworkBundle\Command\ContainerAwareCommand;
use Symfony\Component\Console\Input\InputInterface;
use Symfony\Component\Console\Input\InputOption;
use Symfony\Component\Console\Helper\DialogHelper;
use Symfony\Component\Console\Output\OutputInterface;

use Oro\Bundle\ConfigBundle\Config\ConfigManager;
use Oro\Bundle\InstallerBundle\CommandExecutor;
use Oro\Bundle\InstallerBundle\ScriptExecutor;
use Oro\Bundle\InstallerBundle\ScriptManager;

class InstallCommand extends ContainerAwareCommand
{
    protected function configure()
    {
        $this
            ->setName('oro:install')
            ->setDescription('Oro Application Installer.')
            ->addOption('company-short-name', null, InputOption::VALUE_OPTIONAL, 'Company short name')
            ->addOption('company-name', null, InputOption::VALUE_OPTIONAL, 'Company name')
            ->addOption('user-name', null, InputOption::VALUE_OPTIONAL, 'User name')
            ->addOption('user-email', null, InputOption::VALUE_OPTIONAL, 'User email')
            ->addOption('user-firstname', null, InputOption::VALUE_OPTIONAL, 'User first name')
            ->addOption('user-lastname', null, InputOption::VALUE_OPTIONAL, 'User last name')
            ->addOption('user-password', null, InputOption::VALUE_OPTIONAL, 'User password')
            ->addOption('force', null, InputOption::VALUE_NONE, 'Force installation')
            ->addOption(
                'sample-data',
                null,
                InputOption::VALUE_OPTIONAL,
                'Determines whether sample data need to be loaded or not'
            );
    }

    protected function execute(InputInterface $input, OutputInterface $output)
    {
        $forceInstall = $input->getOption('force');

        $commandExecutor = new CommandExecutor(
            $input->hasOption('env') ? $input->getOption('env') : null,
            $output,
            $this->getApplication()
        );

        // if there is application is not installed or no --force option
        if ($this->getContainer()->hasParameter('installed') && $this->getContainer()->getParameter('installed')
            && !$forceInstall
        ) {
            throw new \RuntimeException('Oro Application already installed.');
        } elseif ($forceInstall) {
            // if --force option we have to clear cache and set installed to false
            $this->updateInstalledFlag(false);
            $commandExecutor->runCommand('cache:clear');
        }

        $output->writeln('<info>Installing Oro Application.</info>');
        $output->writeln('');

        $this
            ->checkStep($output)
            ->setupStep($commandExecutor, $input, $output)
            ->finalStep($commandExecutor, $input, $output);

        $output->writeln('');
        $output->writeln(
            sprintf(
                '<info>Oro Application has been successfully installed in <comment>%s</comment> mode.</info>',
                $input->getOption('env')
            )
        );
        if ('prod' != $input->getOption('env')) {
            $output->writeln(
                '<info>To run application in <comment>prod</comment> mode, ' .
                'please run <comment>cache:clear</comment> command with <comment>--env prod</comment> parameter</info>'
            );
        }
    }

    /**
     * @param OutputInterface $output
     * @return InstallCommand
     * @throws \RuntimeException
     */
    protected function checkStep(OutputInterface $output)
    {
        $output->writeln('<info>Oro requirements check:</info>');

        if (!class_exists('OroRequirements')) {
            require_once $this->getContainer()->getParameter('kernel.root_dir')
                . DIRECTORY_SEPARATOR
                . 'OroRequirements.php';
        }

        $collection = new \OroRequirements();

        $this->renderTable($collection->getMandatoryRequirements(), 'Mandatory requirements', $output);
        $this->renderTable($collection->getPhpIniRequirements(), 'PHP settings', $output);
        $this->renderTable($collection->getOroRequirements(), 'Oro specific requirements', $output);
        $this->renderTable($collection->getRecommendations(), 'Optional recommendations', $output);

        if (count($collection->getFailedRequirements())) {
            throw new \RuntimeException(
                'Some system requirements are not fulfilled. Please check output messages and fix them.'
            );
        }

        $output->writeln('');

        return $this;
    }

    /**
     * @param CommandExecutor $commandExecutor
     * @param InputInterface  $input
     * @param OutputInterface $output
     * @return InstallCommand
     *
     * @SuppressWarnings(PHPMD.NPathComplexity)
     * @SuppressWarnings(PHPMD.CyclomaticComplexity)
     * @SuppressWarnings(PHPMD.ExcessiveMethodLength)
     */
    protected function setupStep(CommandExecutor $commandExecutor, InputInterface $input, OutputInterface $output)
    {
        $output->writeln('<info>Setting up database.</info>');

        /** @var DialogHelper $dialog */
        $dialog    = $this->getHelperSet()->get('dialog');
        $container = $this->getContainer();
        $options   = $input->getOptions();

        $input->setInteractive(false);

        $commandExecutor
            ->runCommand('oro:entity-config:clear')
            ->runCommand('oro:entity-extend:clear')
            ->runCommand(
                'doctrine:schema:drop',
                array(
                    '--force' => true,
                    '--full-database' => true,
                    '--process-isolation' => true,
                    '--process-timeout' => 360
                )
            )
<<<<<<< HEAD
            ->runCommand('oro:installer:migration:load')
=======
            //->runCommand('doctrine:schema:create')
            ->runCommand('oro:migration:load')
            ->runCommand('oro:entity-config:init')
            ->runCommand('oro:entity-extend:init')
            ->runCommand(
                'oro:entity-extend:update-config',
                array('--process-isolation' => true)
            )
            ->runCommand(
                'doctrine:schema:update',
                array('--process-isolation' => true, '--force' => true, '--no-interaction' => true)
            )
>>>>>>> 5fff4e82
            ->runCommand(
                'oro:workflow:definitions:load',
                array('--process-isolation' => true)
            )
            ->runCommand(
                'oro:migration:data:load',
                array('--process-isolation' => true, '--no-interaction' => true)
            );

        $output->writeln('');
        $output->writeln('<info>Administration setup.</info>');

        /** @var ConfigManager $configManager */
        $configManager       = $this->getContainer()->get('oro_config.global');
        $defaultCompanyName  = $configManager->get('oro_ui.application_name');
        $defaultCompanyTitle = $configManager->get('oro_ui.application_title');

        $passValidator        = function ($value) {
            if (strlen(trim($value)) < 2) {
                throw new \Exception('The password must be at least 2 characters long');
            }

            return $value;
        };
        $companyNameValidator = function ($value) use (&$defaultCompanyName) {
            $len = strlen(trim($value));
            if ($len === 0 && empty($defaultCompanyName)) {
                throw new \Exception('The company short name must not be empty');
            }
            if ($len > 15) {
                throw new \Exception('The company short name must be not more than 15 characters long');
            }

            return $value;
        };

        $companyTitle  = isset($options['company-name'])
            ? $options['company-name']
            : $dialog->ask(
                $output,
                $this->buildQuestion('Company name', $defaultCompanyTitle)
            );
        $companyName   = isset($options['company-short-name'])
            ? $options['company-short-name']
            : $dialog->askAndValidate(
                $output,
                $this->buildQuestion('Company short name', $defaultCompanyName),
                $companyNameValidator
            );
        $userName      = isset($options['user-name'])
            ? $options['user-name']
            : $dialog->ask($output, $this->buildQuestion('Username'));
        $userEmail     = isset($options['user-email'])
            ? $options['user-email']
            : $dialog->ask($output, $this->buildQuestion('Email'));
        $userFirstName = isset($options['user-firstname'])
            ? $options['user-firstname']
            : $dialog->ask($output, $this->buildQuestion('First name'));
        $userLastName  = isset($options['user-lastname'])
            ? $options['user-lastname']
            : $dialog->ask($output, $this->buildQuestion('Last name'));
        $userPassword  = isset($options['user-password'])
            ? $options['user-password']
            : $dialog->askHiddenResponseAndValidate(
                $output,
                $this->buildQuestion('Password'),
                $passValidator
            );
        $demo = isset($options['sample-data'])
            ? strtolower($options['sample-data']) == 'y'
            : $dialog->askConfirmation($output, '<question>Load sample data (y/n)?</question> ', false);

        // create an administrator
        $user = $container->get('oro_user.manager')->createUser();
        $role = $container
            ->get('doctrine.orm.entity_manager')
            ->getRepository('OroUserBundle:Role')
            ->findOneBy(array('role' => 'ROLE_ADMINISTRATOR'));
        $businessUnit = $container
            ->get('doctrine.orm.entity_manager')
            ->getRepository('OroOrganizationBundle:BusinessUnit')
            ->findOneBy(array('name' => 'Main'));
        $user
            ->setUsername($userName)
            ->setEmail($userEmail)
            ->setFirstName($userFirstName)
            ->setLastName($userLastName)
            ->setPlainPassword($userPassword)
            ->setEnabled(true)
            ->addRole($role)
            ->setOwner($businessUnit)
            ->addBusinessUnit($businessUnit);
        $container->get('oro_user.manager')->updateUser($user);

        // update company name and title if specified
        if (!empty($companyName) && $companyName !== $defaultCompanyName) {
            $configManager->set('oro_ui.application_name', $companyName);
        }
        if (!empty($companyTitle) && $companyTitle !== $defaultCompanyTitle) {
            $configManager->set('oro_ui.application_title', $companyTitle);
        }
        $configManager->flush();

        // load demo fixtures
        if ($demo) {
            $commandExecutor->runCommand(
                'oro:migration:data:load',
                array('--process-isolation' => true, '--process-timeout' => 300, '--fixtures-type' => 'demo')
            );
        }

        $output->writeln('');

        return $this;
    }

    /**
     * @param CommandExecutor $commandExecutor
     * @param InputInterface  $input
     * @param OutputInterface $output
     * @return InstallCommand
     */
    protected function finalStep(CommandExecutor $commandExecutor, InputInterface $input, OutputInterface $output)
    {
        $output->writeln('<info>Preparing application.</info>');

        $input->setInteractive(false);

        $commandExecutor
            ->runCommand('oro:navigation:init')
            ->runCommand('fos:js-routing:dump', array('--target' => 'web/js/routes.js'))
            ->runCommand('oro:localization:dump')
            ->runCommand('assets:install')
            ->runCommand('assetic:dump')
            ->runCommand('oro:translation:dump')
            ->runCommand('oro:requirejs:build', array('--ignore-errors' => true));

        // run installer scripts
        $this->processInstallerScripts($output, $commandExecutor);

        $this->updateInstalledFlag(date('c'));

        // clear the cache set installed flag in DI container
        $commandExecutor->runCommand('cache:clear', array('--process-isolation' => true, '--process-timeout' => 300));

        $output->writeln('');

        return $this;
    }

    /**
     * Update installed flag in parameters.yml
     *
     * @param bool|string $installed
     */
    protected function updateInstalledFlag($installed)
    {
        $dumper = $this->getContainer()->get('oro_installer.yaml_persister');
        $params = $dumper->parse();
        $params['system']['installed'] = $installed;
        $dumper->dump($params);
    }

    /**
     * Returns a string represents a question for console dialog helper
     *
     * @param string      $text
     * @param string|null $defaultValue
     * @return string
     */
    protected function buildQuestion($text, $defaultValue = null)
    {
        return empty($defaultValue)
            ? sprintf('<question>%s:</question> ', $text)
            : sprintf('<question>%s (%s):</question> ', $text, $defaultValue);
    }

    /**
     * Process installer scripts
     *
     * @param OutputInterface $output
     * @param CommandExecutor $commandExecutor
     */
    protected function processInstallerScripts(OutputInterface $output, CommandExecutor $commandExecutor)
    {
        $scriptExecutor = new ScriptExecutor($output, $this->getContainer(), $commandExecutor);
        /** @var ScriptManager $scriptManager */
        $scriptManager = $this->getContainer()->get('oro_installer.script_manager');
        $scriptFiles   = $scriptManager->getScriptFiles();
        if (!empty($scriptFiles)) {
            foreach ($scriptFiles as $scriptFile) {
                $scriptExecutor->runScript($scriptFile);
            }
        }
    }

    /**
     * Render requirements table
     *
     * @param array           $collection
     * @param string          $header
     * @param OutputInterface $output
     */
    protected function renderTable(array $collection, $header, OutputInterface $output)
    {
        $table = $this->getHelperSet()->get('table');

        $table
            ->setHeaders(array('Check  ', $header))
            ->setRows(array());

        foreach ($collection as $requirement) {
            if ($requirement->isFulfilled()) {
                $table->addRow(array('OK', $requirement->getTestMessage()));
            } else {
                $table->addRow(
                    array(
                        $requirement->isOptional() ? 'WARNING' : 'ERROR',
                        $requirement->getHelpText()
                    )
                );
            }
        }

        $table->render($output);
    }
}<|MERGE_RESOLUTION|>--- conflicted
+++ resolved
@@ -146,22 +146,7 @@
                     '--process-timeout' => 360
                 )
             )
-<<<<<<< HEAD
-            ->runCommand('oro:installer:migration:load')
-=======
-            //->runCommand('doctrine:schema:create')
             ->runCommand('oro:migration:load')
-            ->runCommand('oro:entity-config:init')
-            ->runCommand('oro:entity-extend:init')
-            ->runCommand(
-                'oro:entity-extend:update-config',
-                array('--process-isolation' => true)
-            )
-            ->runCommand(
-                'doctrine:schema:update',
-                array('--process-isolation' => true, '--force' => true, '--no-interaction' => true)
-            )
->>>>>>> 5fff4e82
             ->runCommand(
                 'oro:workflow:definitions:load',
                 array('--process-isolation' => true)
