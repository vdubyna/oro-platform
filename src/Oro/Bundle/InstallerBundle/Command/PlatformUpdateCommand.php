--- conflicted
+++ resolved
@@ -77,28 +77,11 @@
                         '--process-isolation' => true
                     ]
                 )
-<<<<<<< HEAD
-                ->runCommand(LoadPermissionConfigurationCommand::NAME, array('--process-isolation' => true))
-                ->runCommand(
-                    'oro:workflow:definitions:load',
-                    ['--process-isolation' => true, '--skip-scope-processing' => true]
-                )
-                ->runCommand(
-                    'oro:workflow:scope:update',
-                    ['--process-isolation' => true, '--disable-on-error' => true]
-                )
-                ->runCommand('oro:process:configuration:load', array('--process-isolation' => true))
-                ->runCommand('oro:migration:data:load', array('--process-isolation' => true))
-                ->runCommand('oro:navigation:init', array('--process-isolation' => true))
-                ->runCommand('router:cache:clear', array('--process-isolation' => true))
-                ->runCommand('oro:message-queue:create-queues', array('--process-isolation' => true))
-=======
                 ->runCommand('oro:process:configuration:load', ['--process-isolation' => true])
                 ->runCommand('oro:migration:data:load', ['--process-isolation' => true])
                 ->runCommand('oro:navigation:init', ['--process-isolation' => true])
                 ->runCommand('router:cache:clear', ['--process-isolation' => true])
                 ->runCommand('oro:message-queue:create-queues', ['--process-isolation' => true])
->>>>>>> d7cb2f5a
             ;
 
             if (!$input->getOption('skip-translations')) {
