<?php

namespace Oro\Bundle\InstallerBundle\Process\Step;

use Sylius\Bundle\FlowBundle\Process\Context\ProcessContextInterface;

use Oro\Bundle\UserBundle\Migrations\Data\ORM\LoadAdminUserData;
use Oro\Bundle\ConfigBundle\Config\ConfigManager;
use Oro\Bundle\UserBundle\Entity\User;

class SetupStep extends AbstractStep
{
    public function displayAction(ProcessContextInterface $context)
    {
        $form = $this->createForm('oro_installer_setup');

        /** @var ConfigManager $configManager */
        $configManager = $this->get('oro_config.global');
<<<<<<< HEAD
        $form->get('organization_name')->setData($configManager->get('oro_ui.organization_name'));
=======
        $form->get('company_name')->setData($configManager->get('oro_ui.application_name'));
        $form->get('company_title')->setData($configManager->get('oro_ui.application_title'));
        $form->get('application_url')->setData($configManager->get('oro_ui.application_url'));
>>>>>>> f2a511c5

        return $this->render(
            'OroInstallerBundle:Process/Step:setup.html.twig',
            array(
                'form' => $form->createView()
            )
        );
    }

    public function forwardAction(ProcessContextInterface $context)
    {
        $adminUser = $this
            ->getDoctrine()
            ->getRepository('OroUserBundle:User')
            ->findOneBy(array('username' => LoadAdminUserData::DEFAULT_ADMIN_USERNAME));

        if (!$adminUser) {
            throw new \RuntimeException("Admin user wasn't loaded in fixtures.");
        }

        $form = $this->createForm('oro_installer_setup');
        $form->setData($adminUser);

        $form->handleRequest($this->getRequest());

        if ($form->isValid()) {
            // pass "load demo fixtures" flag to the next step
            $context->getStorage()->set(
                'loadFixtures',
                $form->has('loadFixtures') && $form->get('loadFixtures')->getData()
            );

            $this->get('oro_user.manager')->updateUser($adminUser);

<<<<<<< HEAD
            $configManager           = $this->get('oro_config.global');
            $defaultOrganizationName = $configManager->get('oro_ui.organization_name');
            $organizationName        = $form->get('organization_name')->getData();
            if (!empty($organizationName) && $organizationName !== $defaultOrganizationName) {
                $organizationManager = $this->get('oro_organization.organization_manager');
                $organization        = $organizationManager->getOrganizationByName('default');
                $organization->setName($organizationName);

                $organizationManager->updateOrganization($organization);
            }
=======
            // update company name and title if specified
            /** @var ConfigManager $configManager */
            $configManager       = $this->get('oro_config.global');
            $defaultCompanyName  = $configManager->get('oro_ui.application_name');
            $defaultCompanyTitle = $configManager->get('oro_ui.application_title');
            $defaultAppURL       = $configManager->get('oro_ui.application_url');
            $companyName         = $form->get('company_name')->getData();
            $companyTitle        = $form->get('company_title')->getData();
            $applicationURL      = $form->get('application_url')->getData();
            if (!empty($companyName) && $companyName !== $defaultCompanyName) {
                $configManager->set('oro_ui.application_name', $companyName);
            }
            if (!empty($companyTitle) && $companyTitle !== $defaultCompanyTitle) {
                $configManager->set('oro_ui.application_title', $companyTitle);
            }
            if (!empty($applicationURL) && $applicationURL !== $defaultAppURL) {
                $configManager->set('oro_ui.application_url', $applicationURL);
            }
            $configManager->flush();
>>>>>>> f2a511c5

            return $this->complete();
        }

        return $this->render(
            'OroInstallerBundle:Process/Step:setup.html.twig',
            array(
                'form' => $form->createView()
            )
        );
    }
}<|MERGE_RESOLUTION|>--- conflicted
+++ resolved
@@ -16,13 +16,9 @@
 
         /** @var ConfigManager $configManager */
         $configManager = $this->get('oro_config.global');
-<<<<<<< HEAD
+
         $form->get('organization_name')->setData($configManager->get('oro_ui.organization_name'));
-=======
-        $form->get('company_name')->setData($configManager->get('oro_ui.application_name'));
-        $form->get('company_title')->setData($configManager->get('oro_ui.application_title'));
         $form->get('application_url')->setData($configManager->get('oro_ui.application_url'));
->>>>>>> f2a511c5
 
         return $this->render(
             'OroInstallerBundle:Process/Step:setup.html.twig',
@@ -57,7 +53,7 @@
 
             $this->get('oro_user.manager')->updateUser($adminUser);
 
-<<<<<<< HEAD
+            /** @var ConfigManager $configManager */
             $configManager           = $this->get('oro_config.global');
             $defaultOrganizationName = $configManager->get('oro_ui.organization_name');
             $organizationName        = $form->get('organization_name')->getData();
@@ -68,27 +64,13 @@
 
                 $organizationManager->updateOrganization($organization);
             }
-=======
-            // update company name and title if specified
-            /** @var ConfigManager $configManager */
-            $configManager       = $this->get('oro_config.global');
-            $defaultCompanyName  = $configManager->get('oro_ui.application_name');
-            $defaultCompanyTitle = $configManager->get('oro_ui.application_title');
+
             $defaultAppURL       = $configManager->get('oro_ui.application_url');
-            $companyName         = $form->get('company_name')->getData();
-            $companyTitle        = $form->get('company_title')->getData();
             $applicationURL      = $form->get('application_url')->getData();
-            if (!empty($companyName) && $companyName !== $defaultCompanyName) {
-                $configManager->set('oro_ui.application_name', $companyName);
-            }
-            if (!empty($companyTitle) && $companyTitle !== $defaultCompanyTitle) {
-                $configManager->set('oro_ui.application_title', $companyTitle);
-            }
             if (!empty($applicationURL) && $applicationURL !== $defaultAppURL) {
                 $configManager->set('oro_ui.application_url', $applicationURL);
             }
             $configManager->flush();
->>>>>>> f2a511c5
 
             return $this->complete();
         }
