--- conflicted
+++ resolved
@@ -20,11 +20,6 @@
         switch ($action) {
             case 'fixtures':
                 return $this->handleAjaxAction('oro:migration:data:load', array('--fixtures-type' => 'demo'));
-<<<<<<< HEAD
-            case 'workflow-scopes':
-                return $this->handleAjaxAction('oro:workflow:scope:update', ['--disable-on-error' => true]);
-=======
->>>>>>> d7cb2f5a
             case 'translation-load':
                 return $this->handleAjaxAction('oro:translation:load');
             case 'navigation':
