--- conflicted
+++ resolved
@@ -22,11 +22,8 @@
                 return $this->handleAjaxAction('oro:migration:data:load', array('--fixtures-type' => 'demo'));
             case 'workflow-scopes':
                 return $this->handleAjaxAction('oro:workflow:scope:update', ['--disable-on-error' => true]);
-<<<<<<< HEAD
-=======
             case 'translation-load':
                 return $this->handleAjaxAction('oro:translation:load');
->>>>>>> b7878281
             case 'navigation':
                 return $this->handleAjaxAction('oro:navigation:init');
             case 'js-routing':
