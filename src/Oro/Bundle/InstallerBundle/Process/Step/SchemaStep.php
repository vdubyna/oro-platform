--- conflicted
+++ resolved
@@ -33,13 +33,9 @@
             case 'permissions':
                 return $this->handleAjaxAction(LoadPermissionConfigurationCommand::NAME);
             case 'workflows':
-<<<<<<< HEAD
-                return $this->handleAjaxAction('oro:workflow:definitions:load', ['--skip-scope-processing' => true]);
-=======
                 return $this->handleAjaxAction('oro:workflow:definitions:load');
             case 'crons':
                 return $this->handleAjaxAction('oro:cron:definitions:load');
->>>>>>> d7cb2f5a
             case 'processes':
                 return $this->handleAjaxAction('oro:process:configuration:load');
         }
