<?php

namespace Oro\Bundle\ActivityListBundle\Placeholder;

use Doctrine\Common\Util\ClassUtils;

class PlaceholderFilter
{
    /**
     * Checks if the entity can have activities
     *
     * @param object $entity
     * @return bool
     */
    public function isApplicable($entity)
    {
        if (null === $entity || !is_object($entity)) {
            return false;
        }

        $className = ClassUtils::getClass($entity);

        /**
         * TODO:
         *  Can entity have some activities assigned ??
         *  validation should be done by chain provider
         */
        return in_array(
            $className,
            [
                'OroCRM\Bundle\ContactBundle\Entity\Contact',
<<<<<<< HEAD
              //  'Oro\Bundle\UserBundle\Entity\User',
=======
                'Oro\Bundle\UserBundle\Entity\User',
>>>>>>> 28450ac9
            ]
        );
    }
}<|MERGE_RESOLUTION|>--- conflicted
+++ resolved
@@ -29,11 +29,7 @@
             $className,
             [
                 'OroCRM\Bundle\ContactBundle\Entity\Contact',
-<<<<<<< HEAD
-              //  'Oro\Bundle\UserBundle\Entity\User',
-=======
                 'Oro\Bundle\UserBundle\Entity\User',
->>>>>>> 28450ac9
             ]
         );
     }
