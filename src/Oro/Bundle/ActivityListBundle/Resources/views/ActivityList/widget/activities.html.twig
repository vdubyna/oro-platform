--- conflicted
+++ resolved
@@ -75,10 +75,6 @@
                 },
                 commentOptions: {
                     listTemplate: '#template-activity-item-comment',
-<<<<<<< HEAD
-                    formName: 'oro_comment_api',
-=======
->>>>>>> 2251d496
                 }
             } %}
 
