--- conflicted
+++ resolved
@@ -69,39 +69,6 @@
             {% for activityClass, activityOptions in configuration %}
                 {% include activityOptions.template with {'id': ('template-activity-item-' ~ activityClass|replace('\\', '_')) } %}
             {% endfor %}
-<<<<<<< HEAD
-
-        {#<script type="text/javascript">#}
-            {#/**#}
-             {#* TODO: rewrite filters to be in scope of component (for now component do not known about filters)#}
-             {#*/#}
-            {#require([#}
-                {#'jquery',#}
-                {#'oro/filter/multiselect-filter',#}
-                {#'oro/filter/datetime-filter',#}
-                {#'orofilter/js/datafilter-wrapper',#}
-            {#], function ($, MultiSelectFilter, DatetimeFilter, dataFilterWrapper) {#}
-                {#var choices = {};#}
-                {#{% for activityClass, activityOptions in configuration %}#}
-                    {#choices['{{ activityClass|replace('\\', '_') }}'] = '{{ activityOptions.label|trans }}';#}
-                {#{% endfor %}#}
-                {#var filter = new MultiSelectFilter({#}
-                    {#'label':   '{{ 'oro.activitylist.widget.filter.activity.title'|trans }}',#}
-                    {#'choices': choices || {}#}
-                {#});#}
-
-                {#var Filter = DatetimeFilter.extend({{ dateRangeFilterMetadata|json_encode()|raw }});#}
-                {#var dateFilter = new Filter({#}
-                    {#'label': '{{ 'oro.activitylist.widget.filter.date_picker.title'|trans }}'#}
-                {#});#}
-                {#_.extend(dateFilter, dataFilterWrapper);#}
-
-                {#filter.render().$el.appendTo($('#filter1'));#}
-                {#dateFilter.render().$el.appendTo($('#filter2'));#}
-            {#});#}
-        {#</script>#}
-=======
->>>>>>> 845fe664
         {% endblock %}
     {% endblock %}
 </div>