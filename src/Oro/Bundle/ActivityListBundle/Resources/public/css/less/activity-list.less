@import "../../../oroui/css/less/mixins";
.activity-list-widget {
  min-width: 700px;
  position: relative;
  .actions-bottom {
    border-top: 1px solid #ddd;
  }
  .title {
    display: none;
  }
  .activity-list {
    position: relative;
    .no-data {
      margin: 20px;
    }
    .filter-box {
      float: left;
      margin: 0px;
      padding: 0px;
      background: none;
      border: none;
      box-shadow: none;
    }
    .filter-item {
      margin-bottom: 0px;
      margin-right: 2px;
    }
    .info.responsive-cell.thread {
        .items.list-box.list-shaped {
          border: none;
        }
    }
  }
  .list-box {
    &.list-shaped {
      border: solid 1px #ddd;
      border-radius: 4px;
      .list-item {
        border-bottom-color: #ddd;
      }
    }
    &:empty {
      display: none;
    }
    .list-item {
      padding: 0;
      &:hover {
        background-color: transparent;
      }
      .user {
        font-style: normal;
      }
      .date {
        font-style: normal;
        font-size: smaller;
      }
    }
    .list-item:last-child {
      border-bottom: 0;
    }
    .comment-count{
      color: #999;
      margin-left: 5px;
      .icon {
        width: auto;
        padding: 0 3px;
        font-size: 14px;
      }
    }
  }
  .accordion {
    padding: 0;
    margin: 0;
    .accordion-group {
      border: 0;
      margin: 0;
    }
  }
  .accordion-heading {
    height: 46px;
    width: 100%;
    padding: 5px 10px;

    &:hover {
      background-color: #f8f8f8;
    }

    >.icon, >.accordion-icon, >.details, >.comment-count, >.message, >.created-at, >.actions {
      position: absolute;
      overflow: hidden;
      text-overflow: ellipsis;
      white-space: nowrap;
    }

    > .accordion-icon {
      padding: 0;
      margin: 7px 0 0 5px;
      &:before {
        content: '\f117';
        font-family: FontAwesome;
        font-size: 20px;
        color: #999;
      }
      &:hover:before {
        color: #444;
      }
      &.collapsed:before {
        content: '\f116';
      }
    }
    > .icon {
      width: 27px;
      font-size: 18px;
      color: #999;
      margin: 8px 0 0 26px;
<<<<<<< HEAD
    }

    > .actions{
      right: 5px;
      margin: 8px 0px 0px 0px;
      overflow: visible;
      .horizontal-icon-menu;
    }
    > .details {
      margin: 9px 0px 0px 55px;
      padding: 0px 5px;
      width: 247px;
    }
    > .details:hover {
      background: #fafafa;
      width: auto;
      z-index: 1;
    }
    > .created-at {
      right: 41px;
      margin-top: 8px;
      color: #888;
    }
    > .comment-count {
      right: 165px;
      margin-top: 8px;
    }
=======
    }

    > .actions{
      right: 5px;
      margin: 8px 0px 0px 0px;
      overflow: visible;
      .horizontal-icon-menu;
    }
    > .details {
      margin: 9px 0px 0px 55px;
      padding: 0px 5px;
      width: 247px;
    }
    > .details:hover {
      background: #fafafa;
      width: auto;
      z-index: 1;
    }
    > .created-at {
      right: 41px;
      margin-top: 8px;
      color: #888;
    }
    > .comment-count {
      right: 165px;
      margin-top: 8px;
    }
>>>>>>> 9a2674c5
    > .message-item {
      margin: 9px 215px 0 318px;
      width: calc(~"100% - 545px");
      color: #888;
    }
  }
  .accordion-body {
    padding: 0;
    .control-group{
      max-width: none;
    }
    > .message {
      .user-fieldset {
        margin-top: 5px;
        margin-right: 20px;
      }
      .comment {
        padding: 0 20px 0 0;
      }
    }
    .responsive-cell{
      margin-bottom: 20px;
    }
  }
  .grid-toolbar {
    padding: 0 0 5px;
    margin: 0;
    .pagination{
      white-space: nowrap;
      padding-top: 1px;
      > ul > li a{
        width:24px;
        i {
          margin: 0 3px;
        }
      }
    }
    .filter-container {
      padding-bottom: 5px;
    }
  }
}<|MERGE_RESOLUTION|>--- conflicted
+++ resolved
@@ -113,7 +113,6 @@
       font-size: 18px;
       color: #999;
       margin: 8px 0 0 26px;
-<<<<<<< HEAD
     }
 
     > .actions{
@@ -141,35 +140,6 @@
       right: 165px;
       margin-top: 8px;
     }
-=======
-    }
-
-    > .actions{
-      right: 5px;
-      margin: 8px 0px 0px 0px;
-      overflow: visible;
-      .horizontal-icon-menu;
-    }
-    > .details {
-      margin: 9px 0px 0px 55px;
-      padding: 0px 5px;
-      width: 247px;
-    }
-    > .details:hover {
-      background: #fafafa;
-      width: auto;
-      z-index: 1;
-    }
-    > .created-at {
-      right: 41px;
-      margin-top: 8px;
-      color: #888;
-    }
-    > .comment-count {
-      right: 165px;
-      margin-top: 8px;
-    }
->>>>>>> 9a2674c5
     > .message-item {
       margin: 9px 215px 0 318px;
       width: calc(~"100% - 545px");
