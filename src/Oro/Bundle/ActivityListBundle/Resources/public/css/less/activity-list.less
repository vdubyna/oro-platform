--- conflicted
+++ resolved
@@ -13,12 +13,8 @@
       margin: 20px;
     }
     .list-box {
-<<<<<<< HEAD
-      margin-top: 10px;
       border: solid 1px #ddd;
       border-radius: 4px;
-=======
->>>>>>> d3524671
       .list-item {
         padding: 3px 10px 5px 10px;
         border-bottom-color: #ddd;
@@ -154,9 +150,8 @@
     }
   }
   .grid-toolbar {
-    padding: 0 0 1px;
+    padding: 0 0 5px;
     margin: 0;
-    border-bottom: 1px solid #ddd;
     .pagination{
       white-space: nowrap;
       padding-top: 1px;
