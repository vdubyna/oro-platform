--- conflicted
+++ resolved
@@ -15,24 +15,16 @@
         fromDate: '',
         toDate:   '',
         filter:   '',
-<<<<<<< HEAD
-        page: 1,
-        count: 0,
-        classFilters: [],
-
-        url: function () {
-            return this.baseUrl + '?page=' + this.page + '&activityClasses=' + this.getFilter();
-=======
         pager: {
             count:    1, //total activities count
             current:  1, //current page
             pagesize: 1, //items per page
             total:    1  //total pages
         },
+        classFilters: [],
 
         url: function () {
-            return this.baseUrl + '?page=' + this.getPage();
->>>>>>> f43c73a4
+            return this.baseUrl + '?page=' + this.getPage() + '&activityClasses=' + this.getFilter();
         },
 
         getSorting: function () {
