/*jslint nomen:true*/
/*global define*/
define(function (require) {
    'use strict';

    var ActivityListComponent,
        BaseComponent = require('oroui/js/app/components/base/component'),
        $ = require('jquery'),
        _ = require('underscore'),
        __ = require('orotranslation/js/translator'),
        routing       = require('routing'),
        tools         = require('oroui/js/tools'),
        mediator      = require('oroui/js/mediator'),
        ActivityView       = require('../views/activity-view'),
        ActivityListView   = require('../views/activity-list-view'),
        ActivityModel      = require('../models/activity-list-model'),
<<<<<<< HEAD
        ActivityCollection = require('../models/activity-list-collection');
=======
        ActivityCollection = require('../models/activity-list-collection'),
        MultiSelectFilter = require('oro/filter/multiselect-filter'),
        DatetimeFilter = require('oro/filter/datetime-filter'),
        dataFilterWrapper = require('orofilter/js/datafilter-wrapper');
    require('jquery');
>>>>>>> 845fe664

    ActivityListComponent = BaseComponent.extend({
        defaults: {
            activityListOptions: {
                configuration: {},
                urls: {},
                routes: {},
                itemView: ActivityView,
                itemModel: ActivityModel
            },
            activityListData: '[]',
            widgetId: '',
            modules: {}
        },

        /**
         * @type MultiSelectFilter
         */
        activityTypeFilter: null,

        /**
         * @type DatetimeFilter
         */
        dateRangeFilter: null,

        initialize: function (options) {
            this.options = options || {};
            this.processOptions();

            if (!_.isEmpty(this.options.modules)) {
                this._deferredInit();
                tools.loadModules(this.options.modules, function (modules) {
                    _.extend(this.options.activityListOptions, modules);
                    this.initView();
                    this._resolveDeferredInit();
                }, this);
            } else {
                this.initView();
            }
        },

        processOptions: function () {
            var defaults;
            defaults = $.extend(true, {}, this.defaults);
            _.defaults(this.options, defaults);
            _.defaults(this.options.activityListOptions, defaults.activityListOptions);

            this.options.activityListData = JSON.parse(this.options.activityListData);
            this.options.activityListOptions.el = this.options._sourceElement;

            if (typeof this.options.activityListOptions.itemView === 'string') {
                this.options.modules.itemView = this.options.activityListOptions.itemView;
            }
            if (typeof this.options.activityListOptions.itemModel === 'string') {
                this.options.modules.itemModel = this.options.activityListOptions.itemModel;
            }
        },

        initView: function () {
            var activityOptions, collection;
            activityOptions = this.options.activityListOptions;

            // setup activity list collection
            collection = new ActivityCollection(this.options.activityListData, {
                model: activityOptions.itemModel
            });
            collection.baseUrl = activityOptions.urls.list;

            activityOptions.collection = collection;

            // bind template for item view
            activityOptions.itemView = activityOptions.itemView.extend({
                template: _.template($(activityOptions.itemTemplate).html())
            });

            this.list = new ActivityListView(activityOptions);
            this.registerWidget();
        },

        /**
         * Returns filter state
         *
         * @returns {{dateRange: (*|Object), activityType: (*|Object)}}
         */
        getFilterState: function () {
            return {
                dateRange: this.dateRangeFilter.getValue(),
                activityType: this.activityTypeFilter.getValue()
            }
        },

        /**
         * Triggered when filter state is changed
         */
        onFilterStateChange: function () {
            console.warn('filter state update', this.getFilterState());
        },

        /**
         * Renders filters and binds update event
         *
         * @param $el
         */
        renderFilters: function ($el) {
            var activityClass, activityOptions, activityTypeChoices, DateRangeFilterWithMeta;

            /*
             * render "Activity Type" filter
             */
            // prepare choices
            activityTypeChoices = {};
            for (activityClass in this.options.activityListOptions.configuration) {
                activityOptions = this.options.activityListOptions.configuration[activityClass];
                activityTypeChoices[activityClass] = __(activityOptions.label);
            }
            // create and render
            this.activityTypeFilter = new MultiSelectFilter({
                'label': __('oro.activitylist.widget.filter.activity.title'),
                'choices': activityTypeChoices || {}
            });
            this.activityTypeFilter.render();
            this.activityTypeFilter.on('update', this.onFilterStateChange, this);
            $el.find('.activity-type-filter').append(this.activityTypeFilter.$el);

            /*
             * Render "Date Range" filter
             */
            // create instance
            DateRangeFilterWithMeta = DatetimeFilter.extend(this.options.activityListOptions.dateRangeFilterMetadata);
            this.dateRangeFilter = new DateRangeFilterWithMeta({
                'label': __('oro.activitylist.widget.filter.date_picker.title')
            });
            // tell that it should be rendered with dropdown
            _.extend(this.dateRangeFilter, dataFilterWrapper);
            // render
            this.dateRangeFilter.render();
            this.dateRangeFilter.on('update', this.onFilterStateChange, this);
            $el.find('.date-range-filter').append(this.dateRangeFilter.$el)
        },

        registerWidget: function () {
            var list = this.list;
            mediator.execute('widgets:getByIdAsync', this.options.widgetId, _.bind(function (widget) {
                widget.getAction('refresh', 'adopted', function (action) {
                    action.on('click', _.bind(list.refresh, list));
                });
                /*widget.getAction('filter', 'adopted', function(action) {
                    action.on('click', _.bind(list.filter, list));
                });*/
                widget.getAction('collapse_all', 'adopted', function (action) {
                    action.on('click', _.bind(list.collapseAll, list));
                });
                widget.getAction('expand_all', 'adopted', function (action) {
                    action.on('click', _.bind(list.expandAll, list));
                });

                widget.getAction('more', 'bottom', function (action) {
                    action.on('click', _.bind(list.more, list));
                });
                /*
                widget.getAction('toggle_sorting', 'adopted', function (action) {
                    action.on('click', _.bind(list.toggleSorting, list));
                });
                */

                // render filters
                if (!widget.containerFilled) {
                    this.renderFilters(widget.widget);
                } else {
                    widget.on('widgetRender', this.renderFilters, this);
                }
            }, this));
        }
    });

    return ActivityListComponent;
});<|MERGE_RESOLUTION|>--- conflicted
+++ resolved
@@ -14,15 +14,11 @@
         ActivityView       = require('../views/activity-view'),
         ActivityListView   = require('../views/activity-list-view'),
         ActivityModel      = require('../models/activity-list-model'),
-<<<<<<< HEAD
-        ActivityCollection = require('../models/activity-list-collection');
-=======
         ActivityCollection = require('../models/activity-list-collection'),
-        MultiSelectFilter = require('oro/filter/multiselect-filter'),
-        DatetimeFilter = require('oro/filter/datetime-filter'),
-        dataFilterWrapper = require('orofilter/js/datafilter-wrapper');
+        MultiSelectFilter  = require('oro/filter/multiselect-filter'),
+        DatetimeFilter     = require('oro/filter/datetime-filter'),
+        dataFilterWrapper  = require('orofilter/js/datafilter-wrapper');
     require('jquery');
->>>>>>> 845fe664
 
     ActivityListComponent = BaseComponent.extend({
         defaults: {
@@ -138,11 +134,13 @@
                 activityOptions = this.options.activityListOptions.configuration[activityClass];
                 activityTypeChoices[activityClass] = __(activityOptions.label);
             }
+
             // create and render
             this.activityTypeFilter = new MultiSelectFilter({
                 'label': __('oro.activitylist.widget.filter.activity.title'),
                 'choices': activityTypeChoices || {}
             });
+
             this.activityTypeFilter.render();
             this.activityTypeFilter.on('update', this.onFilterStateChange, this);
             $el.find('.activity-type-filter').append(this.activityTypeFilter.$el);
@@ -169,24 +167,15 @@
                 widget.getAction('refresh', 'adopted', function (action) {
                     action.on('click', _.bind(list.refresh, list));
                 });
-                /*widget.getAction('filter', 'adopted', function(action) {
-                    action.on('click', _.bind(list.filter, list));
-                });*/
                 widget.getAction('collapse_all', 'adopted', function (action) {
                     action.on('click', _.bind(list.collapseAll, list));
                 });
                 widget.getAction('expand_all', 'adopted', function (action) {
                     action.on('click', _.bind(list.expandAll, list));
                 });
-
                 widget.getAction('more', 'bottom', function (action) {
                     action.on('click', _.bind(list.more, list));
                 });
-                /*
-                widget.getAction('toggle_sorting', 'adopted', function (action) {
-                    action.on('click', _.bind(list.toggleSorting, list));
-                });
-                */
 
                 // render filters
                 if (!widget.containerFilled) {
