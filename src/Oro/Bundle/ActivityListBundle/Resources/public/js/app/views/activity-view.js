define(function(require) {
    'use strict';

    var ActivityView;
    var $ = require('jquery');
    var _ = require('underscore');
    var BaseView = require('oroui/js/app/views/base/view');
    var mediator = require('oroui/js/mediator');
    var routing = require('routing');
    var dateTimeFormatter = require('orolocale/js/formatter/datetime');
    var LoadingMaskView = require('oroui/js/app/views/loading-mask-view');
    var CommentComponent = require('orocomment/js/app/components/comment-component');
    var transitionHandler = require('oroworkflow/js/transition-handler');

    ActivityView = BaseView.extend({
        options: {
            configuration: {
                has_comments: false
            },
            template: null,
            urls: {
                viewItem: null,
                updateItem: null,
                deleteItem: null
            },
            infoBlock: '> .accordion-group > .accordion-body .message .info',
            commentsBlock: '> .accordion-group > .accordion-body .message .comment',
            commentsCountBlock: '> .accordion-group > .accordion-heading .comment-count .count',
            ignoreHead: false
        },
        attributes: {
            'class': 'list-item'
        },
        events: {
            'click .transition-item': 'onTransition',
            'click .item-edit-button': 'onEdit',
            'click .item-remove-button': 'onDelete',
            'click .accordion-toggle': 'onToggle',
            'click .accordion-heading': 'onAccordionHeaderClick'
        },
        listen: {
            'addedToParent': function() {
                var view = this.getEmailThreadView();
                if (view) {
                    view.refreshEmails();
                }
            },
            'change:contentHTML model': '_onContentChange',
            'change:commentCount model': '_onCommentCountChange',
            'change:isContentLoading model': '_onContentLoadingStatusChange'
        },

        initialize: function(options) {
            this.options = _.defaults(options || {}, this.options);
            this.collapsed = true;
            if (this.options.template) {
                this.template = _.template($(this.options.template).html());
            }
            if (this.model.get('relatedActivityClass')) {
                var templateName = '#template-activity-item-' + this.model.get('relatedActivityClass');
                templateName = templateName.replace(/\\/g, '_');
                this.template = _.template($(templateName).html());
            }
            ActivityView.__super__.initialize.apply(this, arguments);
        },

        getTemplateData: function() {
            var data = ActivityView.__super__.getTemplateData.call(this);
            data.has_comments = this.options.configuration.has_comments;
            data.ignoreHead = this.options.ignoreHead;
            data.collapsed = this.collapsed;
            data.createdAt = dateTimeFormatter.formatSmartDateTime(data.createdAt);
            data.updatedAt = dateTimeFormatter.formatSmartDateTime(data.updatedAt);
            // use special model's method to get activity class name with replaced slashes
            data.relatedActivityClass = _.escape(this.model.getRelatedActivityClass());
            if (data.owner_id) {
                data.owner_url = routing.generate('oro_user_view', {'id': data.owner_id});
            } else {
                data.owner_url = '';
            }
            if (data.editor_id) {
                data.editor_url = routing.generate('oro_user_view', {'id': data.editor_id});
            } else {
                data.editor_url = '';
            }
            data.routing = routing;
            data.dateFormatter = dateTimeFormatter;
            data.editable = this.model.get('editable');
            data.removable = this.model.get('removable');

            return data;
        },

        render: function() {
            ActivityView.__super__.render.apply(this, arguments);
            this.$('.dropdown-toggle.activity-item').on('mouseover', function() {
                $(this).trigger('click');
            });
            this.$('.dropdown-menu.activity-item').on('mouseleave', function() {
                $(this).parent().find('a.dropdown-toggle').trigger('click');
            });
            if (this.$('.dropdown-menu.activity-item li').children().length === 0) {
                this.$('.dropdown-menu.activity-item').hide();
                this.$('.dropdown-toggle.activity-item').text('');
            }
            this.initLayout();
            return this;
        },

<<<<<<< HEAD
        onTransition: function(e) {
            e.preventDefault();
            var $el = $(e.target);
            var activityModel = this.model;

            $el.one('transitions_success', function() {
                // manually update the model in case the workflow transition does not change any of it's attributes
                activityModel.set('updatedAt', new Date());
                mediator.trigger('widget_success:activity_list:item:update');
            });

            transitionHandler.call($el, false);
        },

        onEdit: function() {
            this.model.collection.trigger('toEdit', this.model);
=======
        onEdit: function(e) {
            this.model.collection.trigger('toEdit', this.model, this.$(e.currentTarget).data('actionExtraOptions'));
>>>>>>> b6ae214a
        },

        onDelete: function() {
            this.model.collection.trigger('toDelete', this.model);
        },

        onAccordionHeaderClick: function(e) {
            var ignoreItems = 'a, button, .accordition-toggle';
            if ($(e.target).is(ignoreItems) || $(e.target).parents(ignoreItems).length) {
                // ignore clicks on links, buttons and accordition-toggle
                return;
            }
            this.getAccorditionToggle().trigger('click');
        },

        onToggle: function(e) {
            e.preventDefault();
            this.toggle();
        },

        toggle: function() {
            if (!this.options.ignoreHead && this.model.get('is_head')) {
                this.model.collection.trigger('toViewGroup', this.model);
            } else {
                this.model.collection.trigger('toView', this.model);
            }
        },

        getAccorditionToggle: function() {
            return this.$('> .accordion-group > .accordion-heading .accordion-toggle');
        },

        getAccorditionBody: function() {
            return this.$('> .accordion-group > .accordion-body');
        },

        isCollapsed: function() {
            return this.getAccorditionToggle().hasClass('collapsed');
        },

        _onContentChange: function() {
            this.disposePageComponents();
            this.$(this.options.infoBlock).html(this.model.get('contentHTML'));
            this.initLayout().done(_.bind(function() {
                // if the activity has an EmailTreadView -- handle comment count change in own way
                var emailTreadView = this.getEmailThreadView();
                if (emailTreadView) {
                    this.listenTo(emailTreadView, 'commentCountChanged', function(diff) {
                        this.model.set('commentCount', this.model.get('commentCount') + diff);
                    });
                }
                var loadingView = this.subview('loading');
                if (loadingView) {
                    loadingView.hide();
                }
            }, this));
        },

        _onCommentCountChange: function() {
            var quantity = this.model.get('commentCount');
            var $elem = this.$(this.options.commentsCountBlock);
            $elem.html(quantity);
            $elem.parent()[quantity > 0 ? 'show' : 'hide']();
        },

        _onContentLoadingStatusChange: function() {
            if (this.model.get('isContentLoading')) {
                this.subview('loading', new LoadingMaskView({
                    container: this.$el
                }));
                this.subview('loading').show();
            }
        },

        /**
         * Initializes comments component if it is necessary
         *
         * @param {Object} options
         */
        initCommentsComponent: function(options) {
            var commentsComponent;
            if (!this.isCommentComponentRequired()) {
                return;
            }
            options._sourceElement = this.$(this.options.commentsBlock);
            commentsComponent = new CommentComponent(options);
            this.pageComponent('comments', commentsComponent, options._sourceElement[0]);
            this.listenTo(commentsComponent.collection, 'stateChange', this.updateCommentsQuantity, this);
        },

        /**
         * Check if comments component have to be initialized
         * @returns {boolean}
         */
        isCommentComponentRequired: function() {
            // comments component is not initialized yet, activity is "commentable" and it has place to be initialized
            return !this.pageComponent('comments') &&
                this.model.get('commentable') &&
                Boolean(this.$(this.options.commentsBlock).length);
        },

        updateCommentsQuantity: function() {
            var component = this.pageComponent('comments');
            if (component !== null) {
                this.model.set('commentCount', component.collection.getState().totalItemsQuantity);
            }
        },

        getEmailThreadView: function() {
            var threadViewComponent = this.pageComponent('thread-view');
            var view;

            if (threadViewComponent) {
                view = threadViewComponent.view.pageComponent('email-thread').view;
            }

            return view;
        }
    });

    return ActivityView;
});<|MERGE_RESOLUTION|>--- conflicted
+++ resolved
@@ -107,7 +107,6 @@
             return this;
         },
 
-<<<<<<< HEAD
         onTransition: function(e) {
             e.preventDefault();
             var $el = $(e.target);
@@ -122,12 +121,8 @@
             transitionHandler.call($el, false);
         },
 
-        onEdit: function() {
-            this.model.collection.trigger('toEdit', this.model);
-=======
         onEdit: function(e) {
             this.model.collection.trigger('toEdit', this.model, this.$(e.currentTarget).data('actionExtraOptions'));
->>>>>>> b6ae214a
         },
 
         onDelete: function() {
