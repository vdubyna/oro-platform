--- conflicted
+++ resolved
@@ -91,10 +91,6 @@
             }
             this.$('.accordion-toggle').toggleClass('collapsed', collapse);
             this.$('.collapse').toggleClass('in', !collapse);
-<<<<<<< HEAD
-            this.$('.accordion-body .message .info').empty().html(this.model.get('contentHTML'));
-=======
->>>>>>> 4a9ea065
         },
 
         isCollapsed: function () {
