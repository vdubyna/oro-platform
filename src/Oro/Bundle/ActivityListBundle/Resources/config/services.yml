parameters:
    # entity
    oro_activity_list.entity.class: Oro\Bundle\ActivityListBundle\Entity\ActivityList

    # managers
    oro_activity_list.manager.class: Oro\Bundle\ActivityListBundle\Entity\Manager\ActivityListManager
    oro_activity_list.collect_manager.class: Oro\Bundle\ActivityListBundle\Entity\Manager\CollectListManager
    oro_activity_list.manager.api.class: Oro\Bundle\SoapBundle\Entity\Manager\ApiEntityManager

    oro_activity_list.event_listener.actitity_list_listener.class: Oro\Bundle\ActivityListBundle\EventListener\ActivityListListener
    oro_activity_list.event_listener.actitity_list_changes_listener.class: Oro\Bundle\ActivityListBundle\EventListener\ActivityListChangesListener
    oro_activity_list.provider.chain.class: Oro\Bundle\ActivityListBundle\Provider\ActivityListChainProvider
    oro_activity_list.event_listener.segment_widget_options_listener.class: Oro\Bundle\ActivityListBundle\EventListener\SegmentWidgetOptionsListener
    oro_activity_list.event_listener.segment_condition_builder_options_listener.class: Oro\Bundle\ActivityListBundle\EventListener\SegmentConditionBuilderOptionsListener

    oro_activity_list.entity_config_dumper.extension.class: Oro\Bundle\ActivityListBundle\Tools\ActivityListEntityConfigDumperExtension
    oro_activity_list.entity_generator.extension.class: Oro\Bundle\ActivityListBundle\Tools\ActivityListEntityGeneratorExtension
    oro_activity_list.migration.extension.activity_list: Oro\Bundle\ActivityListBundle\Migration\Extension\ActivityListExtension
    oro_activity_list.migration.activity_list.post_up.listener.class: Oro\Bundle\ActivityListBundle\EventListener\ActivityListPostUpMigrationListener

    oro_activity_list.placeholder.filter.class: Oro\Bundle\ActivityListBundle\Placeholder\PlaceholderFilter

    oro_activity_list.filter.helper.class: Oro\Bundle\ActivityListBundle\Filter\ActivityListFilterHelper

    oro_activity_list.filter.activity_list.class: Oro\Bundle\ActivityListBundle\Filter\ActivityListFilter
    oro_activity_list.filter.datagrid_helper.class: Oro\Bundle\ActivityListBundle\Filter\DatagridHelper

<<<<<<< HEAD
    oro_activity_list.listener.email_recipients_load.listener.class: Oro\Bundle\ActivityListBundle\EventListener\EmailRecipientsLoadListener

=======
    # helper
    oro_activity_list.helper.acl_criteria.class: Oro\Bundle\ActivityListBundle\Helper\ActivityListAclCriteriaHelper
>>>>>>> 41e4a30d
services:
    oro_activity_list.manager:
        class: %oro_activity_list.manager.class%
        arguments:
            - @doctrine
            - @oro_security.security_facade
            - @oro_entity.entity_name_resolver
            - @oro_datagrid.extension.pager.orm.pager
            - @oro_config.user
            - @oro_activity_list.provider.chain
            - @oro_activity_list.filter.helper
            - @oro_comment.comment.api_manager
            - @oro_entity.doctrine_helper
            - @oro_activity_list.helper.acl_criteria

    oro_activity_list.collect_manager:
        class: %oro_activity_list.collect_manager.class%
        arguments:
            - @oro_activity_list.provider.chain

    oro_activity_list.manager.api:
        class: %oro_activity_list.manager.api.class%
        parent: oro_soap.manager.entity_manager.abstract
        arguments:
            - %oro_activity_list.entity.class%
            - @doctrine.orm.entity_manager

    oro_activity_list.placeholder.filter:
        class: %oro_activity_list.placeholder.filter.class%
        arguments:
            - @oro_activity_list.provider.chain
            - @doctrine
            - @oro_entity.doctrine_helper

    oro_activity_list.event_listener.actitity_list_listener:
        class:  %oro_activity_list.event_listener.actitity_list_listener.class%
        arguments:
            - @oro_activity_list.collect_manager
            - @oro_entity.doctrine_helper
        tags:
            - { name: doctrine.event_listener, event: onFlush }
            - { name: doctrine.event_listener, event: postFlush }

    oro_activity_list.event_listener.actitity_list_changes_listener:
        class:  %oro_activity_list.event_listener.actitity_list_changes_listener.class%
        arguments:
            - @oro_security.security_facade.link
            - @oro_activity_list.provider.chain
        tags:
            - { name: doctrine.event_listener, event: prePersist }
            - { name: doctrine.event_listener, event: preUpdate }

    oro_activity_list.provider.chain:
        class: %oro_activity_list.provider.chain.class%
        arguments:
            - @oro_entity.doctrine_helper
            - @oro_entity_config.config_manager
            - @translator
            - @oro_entity.routing_helper
            - @oro_ui.html_tag_helper

    oro_activity_list.event_listener.segment_widget_options_listener:
        class: %oro_activity_list.event_listener.segment_widget_options_listener.class%
        tags:
            - { name: kernel.event_listener, event: oro_segment.widget_options_load, method: onLoad }

    oro_activity_list.event_listener.segment_condition_builder_options_listener:
        class: %oro_activity_list.event_listener.segment_condition_builder_options_listener.class%
        tags:
            - { name: kernel.event_listener, event: oro_segment.condition_builder_options_load, method: onLoad }

    oro_activity_list.entity_config_dumper.extension:
        class: %oro_activity_list.entity_config_dumper.extension.class%
        arguments:
            - @oro_activity_list.provider.chain
            - @oro_entity_config.config_manager
            - @oro_entity_extend.association_builder
        tags:
            - { name: oro_entity_extend.entity_config_dumper_extension }

    oro_activity_list.entity_generator.extension:
        class: %oro_activity_list.entity_generator.extension.class%
        arguments:
            - @oro_activity_list.provider.chain
        tags:
            - { name: oro_entity_extend.entity_generator_extension }

    oro_activity_list.migration.extension.activity_list:
        class: %oro_activity_list.migration.extension.activity_list%
        tags:
            - { name: oro_migration.extension, extension_name: activity_list }

    oro_activity_list.migration.activity_list.post_up.listener:
        class: %oro_activity_list.migration.activity_list.post_up.listener.class%
        arguments:
            - @oro_activity_list.provider.chain
            - @oro_activity_list.migration.extension.activity_list
            - @oro_entity_extend.migration.entity_metadata_helper
            - @oro_migration.db_id_name_generator
        tags:
            - { name: kernel.event_listener, event: oro_migration.post_up, method: onPostUp, priority: -110 }

    oro_activity_list.filter.helper:
        class: %oro_activity_list.filter.helper.class%
        arguments:
            - @oro_filter.datetime_range_filter
            - @oro_filter.choice_filter
            - @oro_entity.routing_helper
            - @oro_activity_list.provider.chain

    oro_activity_list.datagrid.builder.link:
        tags:
            - { name: oro_service_link,  service: oro_datagrid.datagrid.builder }

    oro_activity_list.filter.activity_list:
        class: %oro_activity_list.filter.activity_list.class%
        arguments:
            - @form.factory
            - @oro_filter.filter_utility
            - @oro_activity.manager
            - @oro_activity_list.provider.chain
            - @oro_activity_list.filter.helper
            - @oro_entity.routing_helper
            - @oro_query_designer.query_designer.manager
            - @oro_activity_list.filter.datagrid_helper
        tags:
            - { name: oro_filter.extension.orm_filter.filter, type: activityList }

    oro_activity_list.filter.datagrid_helper:
        class: %oro_activity_list.filter.datagrid_helper.class%
        arguments:
            - @oro_query_designer.grid.datagrid_configuration_builder
            - @oro_activity_list.datagrid.builder.link
            - @event_dispatcher

<<<<<<< HEAD
    oro_activity_list.listener.email_recipients_load.listener:
        class: %oro_activity_list.listener.email_recipients_load.listener.class%
        arguments:
            - @doctrine
            - @oro_activity.manager
            - @oro_email.related_emails.provider
            - @oro_email.provider.email_recipients.helper
        tags:
            - { name: kernel.event_listener, event: oro_email.email_recipients_load, method: onLoad }
=======
    oro_activity_list.helper.acl_criteria:
        class: %oro_activity_list.helper.acl_criteria.class%
        arguments:
            - @oro_security.acl_helper
            - @oro_entity_config.link.security_context
>>>>>>> 41e4a30d
<|MERGE_RESOLUTION|>--- conflicted
+++ resolved
@@ -25,13 +25,10 @@
     oro_activity_list.filter.activity_list.class: Oro\Bundle\ActivityListBundle\Filter\ActivityListFilter
     oro_activity_list.filter.datagrid_helper.class: Oro\Bundle\ActivityListBundle\Filter\DatagridHelper
 
-<<<<<<< HEAD
     oro_activity_list.listener.email_recipients_load.listener.class: Oro\Bundle\ActivityListBundle\EventListener\EmailRecipientsLoadListener
 
-=======
     # helper
     oro_activity_list.helper.acl_criteria.class: Oro\Bundle\ActivityListBundle\Helper\ActivityListAclCriteriaHelper
->>>>>>> 41e4a30d
 services:
     oro_activity_list.manager:
         class: %oro_activity_list.manager.class%
@@ -167,7 +164,6 @@
             - @oro_activity_list.datagrid.builder.link
             - @event_dispatcher
 
-<<<<<<< HEAD
     oro_activity_list.listener.email_recipients_load.listener:
         class: %oro_activity_list.listener.email_recipients_load.listener.class%
         arguments:
@@ -177,10 +173,9 @@
             - @oro_email.provider.email_recipients.helper
         tags:
             - { name: kernel.event_listener, event: oro_email.email_recipients_load, method: onLoad }
-=======
+
     oro_activity_list.helper.acl_criteria:
         class: %oro_activity_list.helper.acl_criteria.class%
         arguments:
             - @oro_security.acl_helper
-            - @oro_entity_config.link.security_context
->>>>>>> 41e4a30d
+            - @oro_entity_config.link.security_context