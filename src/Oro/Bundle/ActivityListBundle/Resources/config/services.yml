--- conflicted
+++ resolved
@@ -1,5 +1,10 @@
 parameters:
-<<<<<<< HEAD
+    # entity
+    oro_activity_list.entity.class:  Oro\Bundle\ActivityListBundle\Entity\ActivityList
+
+    # manager
+    oro_activity_list.manager.api.class: Oro\Bundle\SoapBundle\Entity\Manager\ApiEntityManager
+
     oro.activity_list.event_listener.actitity_list_listener.class: Oro\Bundle\ActivityListBundle\EventListener\ActivityListListener
     oro.activity_list.provider.chain.class: Oro\Bundle\ActivityListBundle\Provider\ActivityListChainProvider
 
@@ -23,19 +28,12 @@
     oro_activity_list.placeholder.filter:
         class: %oro_activity_list.placeholder.filter.class%
         arguments: ~
-=======
-    # entity
-    oro_activity_list.entity.class:  Oro\Bundle\ActivityListBundle\Entity\ActivityList
 
-    # manager
-    oro_activity_list.manager.api.class: Oro\Bundle\SoapBundle\Entity\Manager\ApiEntityManager
 
-services:
     # Activity List API
     oro_activity_list.manager.api:
         class: %oro_activity_list.manager.api.class%
         parent: oro_soap.manager.entity_manager.abstract
         arguments:
             - %oro_activity_list.entity.class%
-            - @doctrine.orm.entity_manager
->>>>>>> 2aef9db3
+            - @doctrine.orm.entity_manager