<?php

namespace Oro\Bundle\ActivityListBundle\Tests\Behat\Context;

use Behat\Behat\Context\SnippetAcceptingContext;
use Behat\Gherkin\Node\TableNode;
use Behat\Mink\Element\NodeElement;
use Oro\Bundle\ActivityListBundle\Tests\Behat\Element\ActivityList;
use Oro\Bundle\TestFrameworkBundle\Behat\Context\OroFeatureContext;
use Oro\Bundle\TestFrameworkBundle\Behat\Element\OroElementFactoryAware;
use Oro\Bundle\TestFrameworkBundle\Tests\Behat\Context\ElementFactoryDictionary;

class ActivityContext extends OroFeatureContext implements OroElementFactoryAware, SnippetAcceptingContext
{
    use ElementFactoryDictionary;

    /**
     * Assert that activity item with given text is present in activity list
     * Example: And should see "Fwd: Re: Work for you" email in activity list
     *
     * @Then /^(?:|I )should see "(?P<content>[^"]*)" ([\w\s]*) in activity list$/
     */
    public function shouldSeeRecordInActivityList($content)
    {
<<<<<<< HEAD
=======
        $this->getSession()->getDriver()->waitForAjax();
>>>>>>> c800e6bc
        /** @var ActivityList $activityList */
        $activityList = $this->createElement('ActivityList');
        $activityList->getActivityListItem($content);
    }

    /**
     * Assert that activity item with given text is NOT present in activity list
     * Example: And shouldn't see "Fwd: Re: Work for you" email in activity list
     *
     * @Then /^(?:|I )shouldn't see "(?P<content>[^"]*)" ([\w\s]*) in activity list$/
     */
    public function shouldNotSeeRecordInActivityList($content)
    {
        try {
            /** @var ActivityList $activityList */
            $activityList = $this->createElement('ActivityList');
            $activityList->getActivityListItem($content);
        } catch (\Exception $e) {
            return;
        }

        self::fail(sprintf('Not expect to find "%s" activity item, but was found', $content));
    }

    /**
     * @When /^(?:|I )add activity comment with:$/
     */
    public function iAddActivityCommentWith(TableNode $table)
    {
        /** @var ActivityList $activityList */
        $activityList = $this->createElement('ActivityList');
        $activityList->getCollapsedItem()->addComment($table);
    }

    /**
     * @When /^(?:|I )edit "(?P<comment>[^"]+)" activity comment with:$/
     */
    public function iEditActivityCommentWith($comment, TableNode $table)
    {
        /** @var ActivityList $activityList */
        $activityList = $this->createElement('ActivityList');
        $activityList->getCollapsedItem()->editComment($comment, $table);
    }

    /**
     * @When /^(?:|I )delete "(?P<comment>[^"]+)" activity comment$/
     */
    public function iDeleteActivityCommentWith($comment)
    {
        /** @var ActivityList $activityList */
        $activityList = $this->createElement('ActivityList');
        $activityList->getCollapsedItem()->deleteComment($comment);
    }

    /**
     * @Then there is no records in activity list
     */
    public function thereIsNoRecordsInActivityList()
    {
        /** @var ActivityList $activityList */
        $activityList = $this->createElement('ActivityList');
        $items = $activityList->getItems();

        self::assertCount(
            0,
            $items,
            sprintf('Expect that Activity list not found items, but found %s', count($items))
        );
    }

    /**
     * Assert number of records in activity list
     *
     * @Then /^there (?:is|are) (?P<number>(?:|one|two|\d+)) record(?:|s) in activity list$/
     */
    public function thereIsNumberRecordsInActivityList($number)
    {
        /** @var ActivityList $activityList */
        $activityList = $this->createElement('ActivityList');

        self::assertCount(
            $this->getCount($number),
            $activityList->getItems(),
            sprintf('Expect that Activity list has %s items', $number)
        );
    }

    /**
     * @When /^(?:|I )go to (?P<linkLocator>(?:[nN]ewer|[oO]lder)) activities$/
     */
    public function goToNewerOrOlderActivities($linkLocator)
    {
        $link = $this->createElement('ActivityList')->findLink(ucfirst($linkLocator));

        if (!$link) {
            self::fail(sprintf('Can\'t find "%s" button', $linkLocator));
        } elseif ($link->getParent()->hasClass('disabled')) {
            self::fail(sprintf('Button "%s" is disabled', $linkLocator));
        }

        $link->click();
    }

    /**
     * Find activity item in activity list and collapse it
     * Example: When I collapse "Fwd: Re: Work for you" in activity list
     *
     * @When /^(?:|I )collapse "(?P<content>[^"]*)" in activity list$/
     */
    public function iCollapseActivityListItem($content)
    {
        /** @var ActivityList $activityList */
        $activityList = $this->createElement('ActivityList');
        $item = $activityList->getActivityListItem($content);
        $item->collapse();
    }

    /**
     * Click action link on activity item
     * Example: And I click "Forward" on "Work for you" in activity list
     * Example: And I click "Reply" on "Work for you" in activity list
     *
     * @Given /^(?:|I )click "(?P<action>[\w\s]*)" on "(?P<content>[\w\s]*)" in activity list$/
     */
    public function iClickActionOnContentInActivityList($action, $content)
    {
        /** @var ActivityList $activityList */
        $activityList = $this->createElement('ActivityList');
        $item = $activityList->getActivityListItem($content);
        $link = $item->getActionLink($action);

        self::assertNotNull($link, sprintf('"%s" activity item was found, but "%s" action not', $content, $action));
        $link->click();
    }

    /**
     * Assert that email body in activity list has substring
     * Example: Then I should see "We have new role for you" in email body
     *
     * @Then /^(?:|I )should see "(?P<content>(?:[^"]|\\")*)" in email body$/
     */
    public function iShouldSeeInEmailBody($content)
    {
        /** @var ActivityList $activityList */
        $activityList = $this->createElement('ActivityList');
        $collapsedItem = $activityList->getCollapsedItem();
        $emailBody = $collapsedItem->find('css', 'div.email-body')->getHtml();

        self::assertNotFalse(
            stripos($emailBody, $content),
            sprintf('"%s" not found in "%s"', $content, $emailBody)
        );
    }

    /**
     * @Then email :arg1 should have thread icon
     */
    public function emailShouldHaveThreadIcon($content)
    {
<<<<<<< HEAD
=======
        $this->getSession()->getDriver()->waitForAjax();
>>>>>>> c800e6bc
        /** @var ActivityList $activityList */
        $activityList = $this->createElement('ActivityList');
        $item = $activityList->getActivityListItem($content);
        $icon = $item->find('css', 'div.icon i');

        self::assertTrue(
            $icon->hasClass('icon-email-thread'),
            sprintf('Expect that "%s" has thread email icon, but it hasn\'t', $content)
        );
    }

    /**
     * Assert count of emails in thread
     * Example: And email thread "Work for you" should have two emails
     *
     * @Then /^email thread "(?P<content>(?:[^"]|\\")*)" should have (?P<emailsCount>(?:|one|two|\d+)) emails$/
     */
    public function emailShouldHaveTwoEmails($content, $emailsCount)
    {
        /** @var ActivityList $activityList */
        $activityList = $this->createElement('ActivityList');
        $item = $activityList->getActivityListItem($content);
        $threadEmails = $item->findAll('css', 'div.thread-view div.email-info');

        self::assertCount(
            $this->getCount($emailsCount),
            $threadEmails,
            sprintf('Expect %s number of emails in thread, but get %s', $emailsCount, count($threadEmails))
        );
    }

    /**
     * Assert that one of contexts contains text
     *
     * @Then /^(?:|I )should see (?P<text>\w+) in Contexts$/
     */
    public function iShouldSeeNameInContexts($text)
    {
        /** @var ActivityList $activityList */
        $activityList = $this->createElement('ActivityList');
        $collapsedItem = $activityList->getCollapsedItem();
        $collapsedItem->hasContext($text);
    }

    /**
     * Search text in current collapsed activity
     *
     * @Then /^(?:|I )should see (?P<text>.+) text in activity/
     */
    public function iShouldSeeTextInCollapsedActivityItem($text)
    {
        /** @var ActivityList $activityList */
        $activityList = $this->createElement('ActivityList');
        $collapsedItem = $activityList->getCollapsedItem();

        self::assertNotFalse(
            stripos($collapsedItem->getText(), $text),
            sprintf('Can\'t find "%s" in collapsed activity item', $text)
        );
    }

    /**
     * Select context entity in context selector in popup after "Add context" button is pressed
     * Example: And select User in activity context selector
     *
     * @Given /^(?:|I )select (?P<needle>[\w\s]+) in activity context selector$/
     */
    public function selectUserInActivityContextSelector($needle)
    {
        $contextSelector = $this->createElement('ContextSelector');
        $contextSelector->find('css', 'span.icon-caret-down')->click();
        $contexts = $contextSelector->findAll('css', 'ul.context-items-dropdown li');

        /** @var NodeElement $context */
        foreach ($contexts as $context) {
            if ($needle === $context->getText()) {
                $context->click();
                $this->getSession()->getDriver()->waitForAjax();

                return;
            }
        }

        self::fail(sprintf('Can\'t find "%s" context in context selector', $needle));
    }

    /**
     * Delete all context from active (collapsed) item in activity list
     * Example: And delete all contexts from collapsed email
     *
     * @When /^(?:|I )delete all contexts from collapsed ([\w\s]*)$/
     */
    public function deleteAllContextsFromActionItem()
    {
        /** @var ActivityList $activityList */
        $activityList = $this->createElement('ActivityList');
        $collapsedItem = $activityList->getCollapsedItem();
        $collapsedItem->deleteAllContexts();
    }

    /**
     * @param int|string $count
     * @return int
     */
    protected function getCount($count)
    {
        switch (trim($count)) {
            case '':
                return 1;
            case 'one':
                return 1;
            case 'two':
                return 2;
            default:
                return (int) $count;
        }
    }
}<|MERGE_RESOLUTION|>--- conflicted
+++ resolved
@@ -22,10 +22,7 @@
      */
     public function shouldSeeRecordInActivityList($content)
     {
-<<<<<<< HEAD
-=======
         $this->getSession()->getDriver()->waitForAjax();
->>>>>>> c800e6bc
         /** @var ActivityList $activityList */
         $activityList = $this->createElement('ActivityList');
         $activityList->getActivityListItem($content);
@@ -185,10 +182,7 @@
      */
     public function emailShouldHaveThreadIcon($content)
     {
-<<<<<<< HEAD
-=======
         $this->getSession()->getDriver()->waitForAjax();
->>>>>>> c800e6bc
         /** @var ActivityList $activityList */
         $activityList = $this->createElement('ActivityList');
         $item = $activityList->getActivityListItem($content);
