--- conflicted
+++ resolved
@@ -126,14 +126,7 @@
         return true;
     }
 
-<<<<<<< HEAD
     public function getActivityOwners($entity, ActivityList $activity)
-=======
-    /**
-     * {@inheritdoc}
-     */
-    public function getActivityOwners($entity, $activityList)
->>>>>>> 71945b70
     {
         return [];
     }
