--- conflicted
+++ resolved
@@ -35,13 +35,6 @@
     public function getDescription($entity);
 
     /**
-<<<<<<< HEAD
-     * @param object $entity
-     * @param ActivityList $activity
-     * @return array
-     */
-    public function getActivityOwners($entity, ActivityList $activity);
-=======
      * Get array of ActivityOwners for list entity
      *
      * @param object $entity
@@ -50,7 +43,6 @@
      * @return ActivityOwner[]
      */
     public function getActivityOwners($entity, ActivityList $activityList);
->>>>>>> 807a757d
 
     /**
      * @param ActivityList $activityListEntity
