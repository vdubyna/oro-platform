--- conflicted
+++ resolved
@@ -87,17 +87,6 @@
     protected $subject;
 
     /**
-<<<<<<< HEAD
-     * @var array
-     *
-     * @ORM\Column(name="data", type="array", nullable=true)
-     * @Soap\ComplexType("BeSimple\SoapCommon\Type\KeyValue\String[]", nillable=true)
-     */
-    protected $data;
-
-    /**
-=======
->>>>>>> 017d1203
      * @var string
      *
      * @ORM\Column(name="related_activity_class", type="string", length=255, nullable=false)
