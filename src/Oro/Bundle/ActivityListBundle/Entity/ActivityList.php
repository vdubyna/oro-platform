--- conflicted
+++ resolved
@@ -179,19 +179,11 @@
     /**
      * @param ActivityOwner $activityOwner
      *
-<<<<<<< HEAD
-     * @return $this
+     * @return self
      */
     public function addActivityOwner(ActivityOwner $activityOwner)
     {
         if (!$this->hasActivityOwner($activityOwner)) {
-=======
-     * @return self
-     */
-    public function addActivityOwner(ActivityOwner $activityOwner)
-    {
-        if (!$this->activityOwners->contains($activityOwner)) {
->>>>>>> 98fd8e77
             $this->activityOwners->add($activityOwner);
         }
 
@@ -201,19 +193,11 @@
     /**
      * @param ActivityOwner $activityOwner
      *
-<<<<<<< HEAD
-     * @return $this
+     * @return self
      */
     public function removeActivityOwner(ActivityOwner $activityOwner)
     {
         if ($this->hasActivityOwner($activityOwner)) {
-=======
-     * @return self
-     */
-    public function removeActivityOwner(ActivityOwner $activityOwner)
-    {
-        if ($this->activityOwners->contains($activityOwner)) {
->>>>>>> 98fd8e77
             $this->activityOwners->removeElement($activityOwner);
         }
 
@@ -221,7 +205,6 @@
     }
 
     /**
-<<<<<<< HEAD
      * Whether activity list has specified owner
      *
      * @param ActivityOwner $activityOwner
@@ -233,8 +216,6 @@
     }
 
     /**
-=======
->>>>>>> 98fd8e77
      * @return ArrayCollection
      */
     public function getActivityOwners()
