--- conflicted
+++ resolved
@@ -87,20 +87,11 @@
             $options['container'] = '#' . $elementId;
         }
 
-<<<<<<< HEAD
-        $id = null;
-        if (isset($options['state']) && isset($options['state']['id'])) {
-            $id = $options['state']['id'];
-        }
-
-        $options['url'] = $this->getUrlWithContainer($options['url'], $widgetType, $options['wid'], $id);
-=======
         $options['url'] = $this->getUrlWithContainer(
             $options['url'],
             $widgetType,
             $options['wid']
         );
->>>>>>> 62ac78dd
 
         if ($this->request) {
             $options['url'] = $this->addRequestParameters($options['url']);
@@ -117,13 +108,12 @@
     }
 
     /**
-     * @param string   $url
-     * @param string   $widgetType
-     * @param string   $wid
-     * @param int|null $id
+     * @param string $url
+     * @param string $widgetType
+     * @param string $wid
      * @return string
      */
-    protected function getUrlWithContainer($url, $widgetType, $wid, $id = null)
+    protected function getUrlWithContainer($url, $widgetType, $wid)
     {
         if (strpos($url, '_widgetContainer=') === false) {
             $parts      = parse_url($url);
@@ -137,18 +127,6 @@
             }
         }
 
-<<<<<<< HEAD
-        if ($id) {
-            if (strpos($url, '?') === false) {
-                $url .= '?';
-            } else {
-                $url .= '&';
-            }
-            $url .= '_widgetId=' . $id;
-        }
-
-=======
->>>>>>> 62ac78dd
         return $url;
     }
 
