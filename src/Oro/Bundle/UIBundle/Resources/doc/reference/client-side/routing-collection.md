<a name="module_RoutingCollection"></a>
## RoutingCollection
RoutingCollection is an abstraction of collection which uses Oro routing system.

It keeps itself in actual state when route or state changes.

Basic usage:
```javascript
var CommentCollection = RoutingCollection.extend({
    routeDefaults: {
        routeName: 'oro_api_comment_get_items',
<<<<<<< HEAD
        routeQueryParameterNames: ['page', 'limit']
=======
        routeQueryParameters: ['page', 'limit']
>>>>>>> be3a324d
    },

    stateDefaults: {
        page: 1,
        limit: 10
    },

    // provide access to route
    setPage: function (pageNo) {
        this._route.set({page: pageNo});
    }
});

var commentCollection = new CommentCollection([], {
    routeParameters: {
        // specify required parameters
        relationId: 123,
        relationClass: 'Some_Class'
    }
});

// load first page (api/rest/latest/relation/Some_Class/123/comment?limit=10&page=1)
commentCollection.fetch();

// load second page (api/rest/latest/relation/Some_Class/123/comment?limit=10&page=2)
commentCollection.setPage(2)
```

**Augment**: BaseCollection  

* [RoutingCollection](#module_RoutingCollection)
  * [._route](#module_RoutingCollection#_route) : <code>RouteModel</code>
  * [._state](#module_RoutingCollection#_state) : <code>BaseModel</code>
  * [.routeDefaults](#module_RoutingCollection#routeDefaults) : <code>Object</code>
  * [.stateDefaults](#module_RoutingCollection#stateDefaults) : <code>Object</code>
  * [.initialize()](#module_RoutingCollection#initialize)
  * [._createState(parameters)](#module_RoutingCollection#_createState)
  * [._createRoute(parameters)](#module_RoutingCollection#_createRoute)
  * [._mergeAllPropertyVersions(attrName)](#module_RoutingCollection#_mergeAllPropertyVersions) ⇒ <code>Object</code>
  * [.getRouteParameters()](#module_RoutingCollection#getRouteParameters) ⇒ <code>Object</code>
  * [.getState()](#module_RoutingCollection#getState) ⇒ <code>Object</code>
  * [.url()](#module_RoutingCollection#url)
  * [.sync()](#module_RoutingCollection#sync)
  * [.parse()](#module_RoutingCollection#parse)
  * [.checkUrlChange()](#module_RoutingCollection#checkUrlChange)
  * [.serializeExtraData()](#module_RoutingCollection#serializeExtraData)
  * [._onErrorResponse()](#module_RoutingCollection#_onErrorResponse)
  * [._onAdd()](#module_RoutingCollection#_onAdd)
  * [._onRemove()](#module_RoutingCollection#_onRemove)
  * [.dispose()](#module_RoutingCollection#dispose)

<a name="module_RoutingCollection#_route"></a>
### routingCollection._route : <code>RouteModel</code>
Route object which used to generate urls. Collection will reload whenever route is changed.
Attributes will be available at the view as <%= route.page %>

Access to route attributes should be realized in descendants. (e.g. `setPage()` or `setPerPage()`)

**Kind**: instance property of <code>[RoutingCollection](#module_RoutingCollection)</code>  
**Access:** protected  
<a name="module_RoutingCollection#_state"></a>
### routingCollection._state : <code>BaseModel</code>
<<<<<<< HEAD
State of the collection. Must contain both settings and server response parts such as totalItemsQuantity of items
=======
State of the collection. Must contain both settings and server response parts such as
totalItemsQuantity of items
>>>>>>> be3a324d
on server. Attributes will be available at the view as `<%= state.totalItemsQuantity %>`.

The `stateChange` event is fired when state is changed.

Override `parse()` function to add values from server response to the state

**Kind**: instance property of <code>[RoutingCollection](#module_RoutingCollection)</code>  
**Access:** protected  
<a name="module_RoutingCollection#routeDefaults"></a>
### routingCollection.routeDefaults : <code>Object</code>
Default route attributes

**Kind**: instance property of <code>[RoutingCollection](#module_RoutingCollection)</code>  
<a name="module_RoutingCollection#stateDefaults"></a>
### routingCollection.stateDefaults : <code>Object</code>
Default state

**Kind**: instance property of <code>[RoutingCollection](#module_RoutingCollection)</code>  
<a name="module_RoutingCollection#initialize"></a>
### routingCollection.initialize()
**Kind**: instance method of <code>[RoutingCollection](#module_RoutingCollection)</code>  
<a name="module_RoutingCollection#_createState"></a>
### routingCollection._createState(parameters)
Creates state object. Merges attributes from all stateDefaults objects/functions in class hierarchy.

**Kind**: instance method of <code>[RoutingCollection](#module_RoutingCollection)</code>  
**Access:** protected  

| Param | Type |
| --- | --- |
| parameters | <code>Object</code> | 

<a name="module_RoutingCollection#_createRoute"></a>
### routingCollection._createRoute(parameters)
Creates route. Merges attributes from all routeDefaults objects/functions in class hierarchy.

**Kind**: instance method of <code>[RoutingCollection](#module_RoutingCollection)</code>  
**Access:** protected  

| Param | Type |
| --- | --- |
| parameters | <code>Object</code> | 

<a name="module_RoutingCollection#_mergeAllPropertyVersions"></a>
### routingCollection._mergeAllPropertyVersions(attrName) ⇒ <code>Object</code>
Utility function. Extends `Chaplin.utils.getAllPropertyVersions` with merge and `_.result()` like call,
if property is function

**Kind**: instance method of <code>[RoutingCollection](#module_RoutingCollection)</code>  
**Access:** protected  

| Param | Type | Description |
| --- | --- | --- |
| attrName | <code>string</code> | attribute to merge |

<a name="module_RoutingCollection#getRouteParameters"></a>
### routingCollection.getRouteParameters() ⇒ <code>Object</code>
Returns current route parameters

**Kind**: instance method of <code>[RoutingCollection](#module_RoutingCollection)</code>  
<a name="module_RoutingCollection#getState"></a>
### routingCollection.getState() ⇒ <code>Object</code>
Returns collection state

**Kind**: instance method of <code>[RoutingCollection](#module_RoutingCollection)</code>  
<a name="module_RoutingCollection#url"></a>
### routingCollection.url()
**Kind**: instance method of <code>[RoutingCollection](#module_RoutingCollection)</code>  
<a name="module_RoutingCollection#sync"></a>
### routingCollection.sync()
**Kind**: instance method of <code>[RoutingCollection](#module_RoutingCollection)</code>  
<a name="module_RoutingCollection#parse"></a>
### routingCollection.parse()
**Kind**: instance method of <code>[RoutingCollection](#module_RoutingCollection)</code>  
<a name="module_RoutingCollection#checkUrlChange"></a>
### routingCollection.checkUrlChange()
Fetches collection if url is changed.
Callback for state and route changes.

**Kind**: instance method of <code>[RoutingCollection](#module_RoutingCollection)</code>  
<a name="module_RoutingCollection#serializeExtraData"></a>
### routingCollection.serializeExtraData()
**Kind**: instance method of <code>[RoutingCollection](#module_RoutingCollection)</code>  
<a name="module_RoutingCollection#_onErrorResponse"></a>
### routingCollection._onErrorResponse()
Default error response handler function
It will show error messages for all HTTP error codes except 400.

**Kind**: instance method of <code>[RoutingCollection](#module_RoutingCollection)</code>  
**Access:** protected  
<a name="module_RoutingCollection#_onAdd"></a>
### routingCollection._onAdd()
General callback for 'add' event

**Kind**: instance method of <code>[RoutingCollection](#module_RoutingCollection)</code>  
**Access:** protected  
<a name="module_RoutingCollection#_onRemove"></a>
### routingCollection._onRemove()
General callback for 'remove' event

**Kind**: instance method of <code>[RoutingCollection](#module_RoutingCollection)</code>  
**Access:** protected  
<a name="module_RoutingCollection#dispose"></a>
### routingCollection.dispose()
**Kind**: instance method of <code>[RoutingCollection](#module_RoutingCollection)</code>  <|MERGE_RESOLUTION|>--- conflicted
+++ resolved
@@ -9,11 +9,7 @@
 var CommentCollection = RoutingCollection.extend({
     routeDefaults: {
         routeName: 'oro_api_comment_get_items',
-<<<<<<< HEAD
-        routeQueryParameterNames: ['page', 'limit']
-=======
         routeQueryParameters: ['page', 'limit']
->>>>>>> be3a324d
     },
 
     stateDefaults: {
@@ -76,12 +72,8 @@
 **Access:** protected  
 <a name="module_RoutingCollection#_state"></a>
 ### routingCollection._state : <code>BaseModel</code>
-<<<<<<< HEAD
-State of the collection. Must contain both settings and server response parts such as totalItemsQuantity of items
-=======
 State of the collection. Must contain both settings and server response parts such as
 totalItemsQuantity of items
->>>>>>> be3a324d
 on server. Attributes will be available at the view as `<%= state.totalItemsQuantity %>`.
 
 The `stateChange` event is fired when state is changed.
