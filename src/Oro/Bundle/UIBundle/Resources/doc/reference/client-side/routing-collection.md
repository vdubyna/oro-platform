--- conflicted
+++ resolved
@@ -72,12 +72,7 @@
 **Access:** protected
 <a name="module_RoutingCollection#_state"></a>
 ### routingCollection._state : <code>BaseModel</code>
-<<<<<<< HEAD
-State of the collection. Must contain both settings and server response parts such as
-totalItemsQuantity of items
-=======
 State of the collection. Must contain both settings and server response parts such as totalItemsQuantity of items
->>>>>>> master
 on server. Attributes will be available at the view as `<%= state.totalItemsQuantity %>`.
 
 The `stateChange` event is fired when state is changed.
