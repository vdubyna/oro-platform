parameters:
    # override TWIG services
    twig.class: Oro\Bundle\UIBundle\Twig\Environment
    twig.cache_warmer.class: Oro\Bundle\UIBundle\Cache\TemplateCacheCacheWarmer

    oro_ui.placeholder.provider.class:                     Oro\Bundle\UIBundle\Placeholder\PlaceholderProvider
    oro_ui.placeholder.resolver.class:                     Oro\Component\Config\Resolver\SystemAwareResolver
    oro_ui.placeholder.filter.class:                       Oro\Bundle\UIBundle\Placeholder\PlaceholderFilter

<<<<<<< HEAD
    oro_ui.view.listener.class:                            Oro\Bundle\UIBundle\EventListener\TemplateListener
=======
    oro_ui.router.class:                                   Oro\Bundle\UIBundle\Route\Router
>>>>>>> 71018617
    oro_ui.format_converter.date_time.jquery_ui.class:     Oro\Bundle\UIBundle\Converter\JqueryUiDateTimeFormatConverter

    oro_ui.label_provider.action_button.class:             Oro\Bundle\UIBundle\Provider\ActionButtonLabelProvider
    oro_ui.label_provider.action_button_group.class:       Oro\Bundle\UIBundle\Provider\ActionButtonGroupLabelProvider
    oro_ui.widget_provider.action_button.class:            Oro\Bundle\UIBundle\Provider\ActionButtonWidgetProvider
    oro_ui.widget_provider.view_actions.class:             Oro\Bundle\UIBundle\Provider\GroupingChainWidgetProvider
    oro_ui.widget_provider.update_actions.class:           Oro\Bundle\UIBundle\Provider\GroupingChainWidgetProvider
    oro_ui.content_provider.manager.class:                 Oro\Bundle\UIBundle\ContentProvider\ContentProviderManager

    oro_ui.provider.widget_context.class:                  Oro\Bundle\UIBundle\Provider\WidgetContextProvider

    oro_ui.config_settings.listener.class:                 Oro\Bundle\UIBundle\EventListener\ConfigSettingsListener

    oro_ui.html_tag_helper.class:                          Oro\Bundle\UIBundle\Tools\HtmlTagHelper
    oro_ui.user_agent_provider.class:                      Oro\Bundle\UIBundle\Provider\UserAgentProvider

    oro_ui.formatter.class:                                Oro\Bundle\UIBundle\Formatter\FormatterManager

services:
    # Placeholder services
    oro_ui.placeholder.provider:
        class: %oro_ui.placeholder.provider.class%
        arguments:
            - %oro_ui.placeholders%
            - '@oro_ui.placeholder.resolver'
            - '@oro_security.security_facade'
            - '@oro_featuretoggle.checker.feature_checker'

    oro_ui.placeholder.resolver:
        class: %oro_ui.placeholder.resolver.class%
        arguments:
            - '@service_container'

    oro_ui.placeholder.filter:
        class: %oro_ui.placeholder.filter.class%

    # Other services
    oro_ui.router:
        class: 'Oro\Bundle\UIBundle\Route\Router'
        arguments:  ['@request_stack', '@router', '@oro_security.security_facade']

    oro_ui.dynamic_asset_version_manager:
        class: Oro\Bundle\UIBundle\Asset\DynamicAssetVersionManager
        arguments:
            - '@oro_ui.dynamic_asset_version.cache'

    oro_ui.dynamic_asset_version.cache:
        public: false
        parent: oro.cache.abstract
        calls:
            - [ setNamespace, [ 'oro_dynamic_asset_version' ] ]

    oro_ui.view.listener:
        class: Oro\Bundle\UIBundle\EventListener\TemplateListener
        arguments:
            - '@service_container'
        tags:
            - { name: kernel.event_listener, event: kernel.view, method: onKernelView }

    oro_ui.view.content_provider.listener:
        class: Oro\Bundle\UIBundle\EventListener\ContentProviderListener
        arguments:
            - '@service_container'
        tags:
            - { name: kernel.event_listener, event: kernel.request, method: onKernelRequest }

    oro_ui.config_settings.listener:
        class: %oro_ui.config_settings.listener.class%
        tags:
            - { name: kernel.event_listener, event: oro_config.settings_before_save, method: onBeforeSave }

    oro_ui.format_converter.date_time.jquery_ui:
        class: %oro_ui.format_converter.date_time.jquery_ui.class%
        arguments:
            - '@oro_locale.formatter.date_time'
            - '@translator'
        tags:
            - { name: oro_locale.format_converter.date_time, alias: jquery_ui }

    oro_ui.label_provider.action_button.abstract:
        abstract: true
        class: %oro_ui.label_provider.action_button.class%
        arguments:
            - '@translator'

    oro_ui.label_provider.action_button_group:
        class: %oro_ui.label_provider.action_button_group.class%
        arguments:
            - '@translator'

    oro_ui.widget_provider.action_button.abstract:
        abstract: true
        class: %oro_ui.widget_provider.action_button.class%
        arguments:
            - '@oro_ui.placeholder.provider'

    oro_ui.widget_provider.view_actions:
        class: %oro_ui.widget_provider.view_actions.class%
        arguments:
            - '@oro_ui.label_provider.action_button_group'
            - '@event_dispatcher'
            - %oro_ui.widget_provider.view_actions.page_type%

    oro_ui.widget_provider.update_actions:
        class: %oro_ui.widget_provider.update_actions.class%
        arguments:
            - '@oro_ui.label_provider.action_button_group'
            - '@event_dispatcher'
            - %oro_ui.widget_provider.update_actions.page_type%

    oro_ui.content_provider.manager:
        class: %oro_ui.content_provider.manager.class%

    oro_ui.provider.widget_context:
        class: %oro_ui.provider.widget_context.class%
        calls:
            - [setRequest, ["@?request="]]

    oro_ui.html_tag_helper:
        class: %oro_ui.html_tag_helper.class%
        arguments:
            - '@oro_form.provider.html_tag_provider'
            - %kernel.cache_dir%

    oro_ui.user_agent_provider:
        class: %oro_ui.user_agent_provider.class%
        arguments:
            - '@request_stack'

    oro_ui.formatter:
        class: %oro_ui.formatter.class%

    oro_ui.config_extension.feature:
        class: 'Oro\Bundle\UIBundle\Configuration\FeatureConfigurationExtension'
        tags:
            - { name: oro_feature.config_extension }

    twig.extension.text:
        class: Twig_Extensions_Extension_Text
        public: false
        tags:
           - { name: twig.extension }

    oro_ui.twig.extension.formatter:
        class: Oro\Bundle\UIBundle\Twig\FormatExtension
        public: false
        arguments:
            - '@service_container'
        tags:
            - { name: twig.extension }

    oro_ui.twig.tab_extension:
        class: Oro\Bundle\UIBundle\Twig\TabExtension
        public: false
        arguments:
            - '@service_container'
        tags:
            - { name: twig.extension }

    oro_ui.twig.html_tag:
        class: Oro\Bundle\UIBundle\Twig\HtmlTagExtension
        public: false
        arguments:
            - '@service_container'
        tags:
            - { name: twig.extension }

    oro_ui.twig.placeholder_extension:
        class: Oro\Bundle\UIBundle\Twig\PlaceholderExtension
        public: false
        arguments:
            - '@service_container'
        tags:
            - { name: twig.extension }

    oro_ui.twig.ui_extension:
        class: Oro\Bundle\UIBundle\Twig\UiExtension
        public: false
        arguments:
            - '@service_container'
        tags:
            - { name: twig.extension }

    oro_ui.validator.move_to_child:
        class: 'Oro\Bundle\UIBundle\Validator\Constraints\MoveToChildValidator'
        arguments:
            - '@translator'
        tags:
            - { name: validator.constraint_validator }<|MERGE_RESOLUTION|>--- conflicted
+++ resolved
@@ -7,11 +7,7 @@
     oro_ui.placeholder.resolver.class:                     Oro\Component\Config\Resolver\SystemAwareResolver
     oro_ui.placeholder.filter.class:                       Oro\Bundle\UIBundle\Placeholder\PlaceholderFilter
 
-<<<<<<< HEAD
-    oro_ui.view.listener.class:                            Oro\Bundle\UIBundle\EventListener\TemplateListener
-=======
     oro_ui.router.class:                                   Oro\Bundle\UIBundle\Route\Router
->>>>>>> 71018617
     oro_ui.format_converter.date_time.jquery_ui.class:     Oro\Bundle\UIBundle\Converter\JqueryUiDateTimeFormatConverter
 
     oro_ui.label_provider.action_button.class:             Oro\Bundle\UIBundle\Provider\ActionButtonLabelProvider
