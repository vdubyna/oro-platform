--- conflicted
+++ resolved
@@ -46,11 +46,7 @@
 
     # Other services
     oro_ui.router:
-<<<<<<< HEAD
-        class: 'Oro\Bundle\UIBundle\Route\Router'
-=======
         class: %oro_ui.router.class%
->>>>>>> ccfb680a
         arguments:  ['@request_stack', '@router', '@oro_security.security_facade']
 
     oro_ui.dynamic_asset_version_manager:
