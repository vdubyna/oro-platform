oro_system_configuration:
    groups:
        application_settings:
            icon:        icon-desktop
            title:       'Application Settings'
            page_reload: true

        application_name_settings:
            title: 'URL'

        navbar_settings:
            title: oro.ui.system_configuration.groups.navbar_settings.title

    fields:
<<<<<<< HEAD
=======
        oro_ui.application_name:
            data_type: string
            type: text
            options:
                label: 'Short Name'

>>>>>>> 74367740
        oro_ui.application_url:
            data_type: string
            type: text
            options:
                label: 'Application URL'

<<<<<<< HEAD
=======
        oro_ui.application_title:
            data_type: string
            type: text
            options:
                label: 'Full Name'

>>>>>>> 74367740
        oro_ui.navbar_position:
            data_type: string
            type: choice
            options:
                label: 'Position'
                choices:
                    top: Top
                    left: Left

    tree:
        system_configuration:
            platform:
                children:
                    general_setup:
                        children:
                            application_settings:
                                priority: 260
                                children:
                                    application_name_settings:
                                        children:
                                            - oro_ui.application_url
                            look_and_feel:
                                children:
                                    navbar_settings:
                                        children:
                                            - oro_ui.navbar_position

    api_tree:
        application:
            oro_ui.application_name: ~
            oro_ui.application_title: ~
            oro_ui.application_url: ~
        look-and-feel:
            oro_ui.navbar_position: ~<|MERGE_RESOLUTION|>--- conflicted
+++ resolved
@@ -12,30 +12,11 @@
             title: oro.ui.system_configuration.groups.navbar_settings.title
 
     fields:
-<<<<<<< HEAD
-=======
-        oro_ui.application_name:
-            data_type: string
-            type: text
-            options:
-                label: 'Short Name'
-
->>>>>>> 74367740
         oro_ui.application_url:
             data_type: string
             type: text
             options:
                 label: 'Application URL'
-
-<<<<<<< HEAD
-=======
-        oro_ui.application_title:
-            data_type: string
-            type: text
-            options:
-                label: 'Full Name'
-
->>>>>>> 74367740
         oro_ui.navbar_position:
             data_type: string
             type: choice
@@ -65,8 +46,6 @@
 
     api_tree:
         application:
-            oro_ui.application_name: ~
-            oro_ui.application_title: ~
             oro_ui.application_url: ~
         look-and-feel:
             oro_ui.navbar_position: ~