--- conflicted
+++ resolved
@@ -9,11 +9,7 @@
             - 'bundles/oroui/css/bootstrap/bootstrap.css'
 
             # libraries' styles
-<<<<<<< HEAD
-            # - 'bundles/oroui/css/scss/colors.scss'
-            - 'bundles/bowerassets/bootstrap/less/bootstrap.less'
-=======
->>>>>>> 18ef174f
+            - 'bundles/oroui/css/scss/colors.scss'
             - 'bundles/bowerassets/font-awesome/css/font-awesome.css'
             - 'bundles/oroui/lib/simplecolorpicker/jquery.simplecolorpicker.css'
             - 'bundles/oroui/lib/simplecolorpicker/jquery.simplecolorpicker-fontawesome.css'
