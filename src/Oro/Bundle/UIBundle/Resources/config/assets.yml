js:
    'less_compiller':
        - '@OroUIBundle/Resources/public/lib/less-1.3.1.min.js'
    'jquery':
        - '@OroUIBundle/Resources/public/lib/jquery.min.js'
        - '@OroUIBundle/Resources/public/lib/jquery-ui.min.js'
        - '@OroUIBundle/Resources/public/lib/base64.js'
    'backbone':
        - '@OroUIBundle/Resources/public/lib/underscore.js'
        - '@OroUIBundle/Resources/public/lib/backbone.js'
        - '@OroUIBundle/Resources/public/js/backbone/app.js'
        - '@OroUIBundle/Resources/public/js/backbone/app/events.js'
    'jquery_libs':
        - '@OroUIBundle/Resources/public/lib/jquery/jquery.mousewheel.min.js'
        - '@OroUIBundle/Resources/public/lib/jquery/jquery.numeric.js'
        - '@OroUIBundle/Resources/public/lib/jquery/jquery.uniform.min.js'
        - '@OroUIBundle/Resources/public/lib/jquery/select2.min.js'
    'bootstrap':
        - '@OroUIBundle/Resources/public/lib/bootstrap.min.js'
        - '@OroUIBundle/Resources/public/lib/bootstrap/js/bootstrap-tooltip.js'
        - '@OroUIBundle/Resources/public/lib/bootstrap/js/bootstrap-popover.js'
        - '@OroUIBundle/Resources/public/lib/bootstrap/js/bootstrap.switch.js'
        - '@OroUIBundle/Resources/public/lib/bootstrap/js/bootstrap-scrollspy.js'
    'common':
        - '@OroUIBundle/Resources/public/js/layout.js'
        - '@OroUIBundle/Resources/public/js/height_fix.js'
        - '@OroUIBundle/Resources/public/js/csrf.js'
        - '@OroUIBundle/Resources/public/js/backbone/error.js'
        - '@OroUIBundle/Resources/public/js/backbone/message.js'
        - '@OroUIBundle/Resources/public/js/registry.js'

        - '@OroUIBundle/Resources/public/lib/backbone.bootstrap-modal.js'
        - '@OroUIBundle/Resources/public/js/backbone/bootstrap-modal.js'

        - '@OroUIBundle/Resources/public/js/remove.confirm.js'

        - '@OroUIBundle/Resources/public/js/backbone/setup.js'

        - '@FOSJsRoutingBundle/Resources/public/js/router.js'
        - '@BazingaExposeTranslationBundle/Resources/public/js/translator.min.js'
<<<<<<< HEAD
        - '@OroTranslationBundle/Resources/public/js/translator.js'
=======
    'form_buttons':
        - '@OroUIBundle/Resources/public/js/form_buttons.js'
    'js_routes':
>>>>>>> 1df851e8
        - 'js/routes.js'
css:
    'UI':
        - 'bundles/oroui/css/less/main.less'
        - 'bundles/oroui/css/all.css'
        - 'bundles/oroui/lib/jstree/themes/default/style.css'
        - 'bundles/oroui/css/jquery-ui.grid.css'<|MERGE_RESOLUTION|>--- conflicted
+++ resolved
@@ -38,13 +38,10 @@
 
         - '@FOSJsRoutingBundle/Resources/public/js/router.js'
         - '@BazingaExposeTranslationBundle/Resources/public/js/translator.min.js'
-<<<<<<< HEAD
         - '@OroTranslationBundle/Resources/public/js/translator.js'
-=======
     'form_buttons':
         - '@OroUIBundle/Resources/public/js/form_buttons.js'
     'js_routes':
->>>>>>> 1df851e8
         - 'js/routes.js'
 css:
     'UI':
