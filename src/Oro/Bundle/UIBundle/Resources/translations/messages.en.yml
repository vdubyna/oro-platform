"Delete": "Delete"
"Save": "Save"
"Save and Close": "Save and Close"
"Save and New": "Save and New"
"Update": "Update"
"Accept": "Accept"
"Decline": "Decline"
"Cancel": "Cancel"
"Close": "Close"
"Edit": "Edit"
"Refresh": "Refresh"
"Reset": "Reset"
"Continue": "Continue"
"Go": "Go"
"Search": "Search"
"Search results": "Search results"
"View more...": "View more..."
"All": "All"
"Any": "Any"
"Expand": "Expand"
"Collapse": "Collapse"
"Expand All": "Expand All"
"Collapse All": "Collapse All"
"Ascending Order": "Ascending order - Click to sort in descending order"
"Descending Order": "Descending order - Click to sort in ascending order"
"N/A": "N/A"
"Loading...": "Loading..."
"Saving...": "Saving..."
"Deleting...": "Deleting..."
oro.age: "{0} newborn|]0,Inf[age %count%"
"Get help": "Get help"
"Communications": "Communications"
"Additional Information": "Additional Information"
"Ok, got it": "Ok, got it"

oro:
    auth:
        description:
            logo: OroPlatform
            main: OroPlatform
            text: The Rapid Application Development Platform for Web Applications
        copy: © 2018 Oro, Inc. All Rights Reserved

    ui:
        actions:          "%entityName% Actions"
        actions.activity: More actions
        create:         Create
        create_entity:  Create %entityName%
        update_entity:  Update %entityName%
        convert_entity: Convert %name% to %entityName%
        created_at:     Created At
        delete:         Delete
        delete_confirm: Are you sure you want to delete this %entity_label%?
        delete_confirm_cascade: Are you sure you want to delete this %entity_label% with other entities related to it?
        delete_entity:  Delete %entityName%
        delete_message: "%entity_label% deleted"
        disabled_js:    "JavaScript is disabled in your browser which limits the functionality of the website. Please enable it to view page content and work with all website features"
        edit:           Edit
        edit_entity:    Edit %entityName%
        view:           View
        view_entity:    View %entityName%
        empty:          N/A
        item:           item
        owner:          Owner
        updated_at:     Updated At
        system_configuration:
            groups:
                navbar_settings.title: 'Navigation bar'
                application_settings.title: 'Application Settings'
                application_name_settings.title: 'URL'
            fields:
                application_url.label: 'Application URL'
                navbar_position:
                    label: 'Position'
                    choices:
                        top: 'Top'
                        left: 'Left'
        http_codes:
            226: 'IM Used'
            300: 'Multiple Choices'
            301: 'Moved Permanently'
            302: 'Found'
            303: 'See Other'
            304: 'Not Modified'
            305: 'Use Proxy'
            306: 'Reserved'
            307: 'Temporary Redirect'
            308: 'Permanent Redirect'
            400: 'Bad Request'
            401: 'Unauthorized'
            402: 'Payment Required'
            403: 'Forbidden'
            404: 'Not Found'
            405: 'Method Not Allowed'
            406: 'Not Acceptable'
            407: 'Proxy Authentication Required'
            408: 'Request Timeout'
            409: 'Conflict'
            410: 'Gone'
            411: 'Length Required'
            412: 'Precondition Failed'
            413: 'Request Entity Too Large'
            414: 'Request-URI Too Long'
            415: 'Unsupported Media Type'
            416: 'Requested Range Not Satisfiable'
            417: 'Expectation Failed'
            418: "I'm a teapot"
            422: 'Unprocessable Entity'
            423: 'Locked'
            424: 'Failed Dependency'
            425: 'Reserved for WebDAV advanced collections expired proposal'
            426: 'Upgrade Required'
            428: 'Precondition Required'
            429: 'Too Many Requests'
            431: 'Request Header Fields Too Large'
            500: 'Internal Server Error'
            501: 'Not Implemented'
            502: 'Bad Gateway'
            503: 'Service Unavailable'
            504: 'Gateway Timeout'
            505: 'HTTP Version Not Supported'
            506: 'Variant Also Negotiates (Experimental)'
            507: 'Insufficient Storage'
            508: 'Loop Detected'
            510: 'Not Extended'
            511: 'Network Authentication Required'
        http_error_messages:
            404: 'The page you requested could not be found. Please make sure the path you used is correct.'
            403: "You don't have permission to access this page."
            maintenance: 'The System is currently under maintenance and should be available in a few minutes.'
        filter:
            by: Filter By
        jstree:
            quick_search: 'Quick Search'
            move:
                success.label: '%nodes% was successfully moved'
                source.label: 'Selected items'
                target.label: 'Move to'
                confirm_slug_change.title: 'Create 301 Redirect from old to new URLs'
        navbar:
            toggler_label: 'Maximize/minimize menu'
        loading: 'Loading...'
        page_loading: 'Page loading...'
        button:
            copy_to_clipboard.label: 'Copy to Clipboard'
<<<<<<< HEAD
        breadcrumb.aria_label: Breadcrumbs
=======
            skip_to_content: 'Skip to Main Content'
            
>>>>>>> e033e6f5
'Click to go back': 'Click to go back'
'Show more': 'Show more'
'Show less': 'Show less'
'Remove row': 'Remove row'
'Add row': 'Add row'<|MERGE_RESOLUTION|>--- conflicted
+++ resolved
@@ -143,12 +143,9 @@
         page_loading: 'Page loading...'
         button:
             copy_to_clipboard.label: 'Copy to Clipboard'
-<<<<<<< HEAD
+            skip_to_content: 'Skip to Main Content'
         breadcrumb.aria_label: Breadcrumbs
-=======
-            skip_to_content: 'Skip to Main Content'
-            
->>>>>>> e033e6f5
+
 'Click to go back': 'Click to go back'
 'Show more': 'Show more'
 'Show less': 'Show less'
