--- conflicted
+++ resolved
@@ -12,12 +12,7 @@
     width: 100vw;
     height: 100vh;
     max-width: 100vw;
-<<<<<<< HEAD
     min-width: $width-body-page;
-    padding-left: 16px;
-=======
-    min-width: $widthBodyPage;
->>>>>>> 99f15402
 
     font-size: $menu-font-size;
 
