--- conflicted
+++ resolved
@@ -1,17 +1,4 @@
-<<<<<<< HEAD
-body,
-#page,
-#top-page {
-    height: 100%;
-    overflow: hidden; // prevents scroll bar appearance
-}
-
-html{
-    overflow-x: auto;
-}
-=======
 /* @theme: admin.oro; */
->>>>>>> febd32a5
 
 @mixin responsive-inline-position() {
     float: left;
