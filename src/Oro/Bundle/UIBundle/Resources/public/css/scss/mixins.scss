--- conflicted
+++ resolved
@@ -327,15 +327,11 @@
     @if ($icon) {
         &:#{$state} {
             content: '#{$icon}';
-<<<<<<< HEAD
             font-family: 'FontAwesome', $base-font-family;
-=======
-            font-family: 'FontAwesome', $baseFontFamily;
 
             @if ($extra-rules) {
                 @content;
             }
->>>>>>> f97add1a
         }
     }
 }
