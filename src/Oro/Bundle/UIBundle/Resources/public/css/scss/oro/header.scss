--- conflicted
+++ resolved
@@ -9,22 +9,9 @@
     }
 
     .navbar-inner {
-<<<<<<< HEAD
-        @include safe-area-offset(padding, 0);
-
-        display: block;
-        width: 100%;
-        clear: both;
-        position: relative;
-        margin: 0;
-        border: none;
-        border-bottom: 1px solid $base-gradient-color-border;
-        background: linear-gradient($base-gradient-color-start, $base-gradient-color-end);
-=======
         min-height: initial;
         background: none;
         background-color: inherit;
->>>>>>> adb63083
         border-radius: 0;
         border-width: 0;
         box-shadow: none;
@@ -71,12 +58,12 @@
                 .nav-header { /* Dropdown smaller section title */
                     padding: 2px 14px 5px;
                     color: #444;
-                    font-size: $base-font-size--s;
+                    font-size: $fontSizeSmall;
                 }
 
                 .nav-header-title { /* Dropdown main title */
                     display: block;
-                    font-size: $base-font-size;
+                    font-size: $baseFontSize;
                     line-height: 1.2em;
                     text-transform: none;
                 }
@@ -171,7 +158,7 @@
                             z-index: 105;
                             color: #777;
                             border-radius: 0 0 3px 3px;
-                            font: 12px/14px $base-font-family;
+                            font: 12px/14px $baseFontFamily;
                             display: none;
 
                             ul {
@@ -308,54 +295,4 @@
         } // Ends .dropdown
 
     } // Ends .top-search
-<<<<<<< HEAD
-
-    .divider-vertical {
-        float: left;
-        margin-right: 0;
-    }
-
-    /* Header right */
-    .nav.pull-right {
-        li.dropdown {
-            > a {
-                padding: 6px;
-                text-shadow: none;
-
-                [class^="fa-"] {
-                    vertical-align: top;
-                    font-size: 14px;
-                    margin: 0 4px;
-                }
-            }
-
-            .dropdown-menu {
-                width: 100px;
-                margin: -4px -4px 0 0;
-
-                li {
-                    a {
-                        padding: 2px 12px;
-                    }
-                }
-            }
-        }
-    }
-}
-
-header {
-    &:after {
-        content: "";
-        clear: both;
-        display: block;
-    }
-
-    &.navbar {
-        position: relative;
-        margin: 0;
-        z-index: $oro-zindex-dropdown + 25; // .dropdown-menu z-index + 25 to be able to play with z-indexes
-        background: linear-gradient($base-gradient-color-start, $base-gradient-color-end);
-    }
-=======
->>>>>>> adb63083
 }