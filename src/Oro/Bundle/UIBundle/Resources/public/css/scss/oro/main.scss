--- conflicted
+++ resolved
@@ -1,11 +1,6 @@
-<<<<<<< HEAD
-@import "variables/main";
-
-=======
 /* @theme: admin.oro; */
 
 @import "variables";
->>>>>>> 17d878ac
 @import "form";
 @import "loading-mask";
 @import "loading-dots";
