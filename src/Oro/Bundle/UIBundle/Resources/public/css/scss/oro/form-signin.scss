--- conflicted
+++ resolved
@@ -144,16 +144,6 @@
     input[type="email"],
     input[type="password"],
     select {
-<<<<<<< HEAD
-        height: 16px;
-        font: 14px/16px $base-font-family;
-        color: #000;
-        padding: 7px 10px;
-        width: 300px;
-        border-radius: 2px;
-
-=======
->>>>>>> 61d1df10
         &:-ms-input-placeholder {
             color: #999;
         }
