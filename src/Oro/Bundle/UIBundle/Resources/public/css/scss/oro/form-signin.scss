--- conflicted
+++ resolved
@@ -13,106 +13,6 @@
             > .container {
                 width: auto;
             }
-        }
-    }
-
-    .btn {
-        background: #eee;
-        height: 32px;
-        font-size: 12px;
-        line-height: 30px;
-        letter-spacing: .01rem;
-        font-weight: bold;
-        color: #68686a;
-        text-transform: uppercase;
-        text-shadow: none;
-        padding: 0 16px;
-        box-shadow: none;
-        border-radius: 16px;
-        border-color:  transparent;
-        outline: none;
-
-        &:hover,
-        &:focus {
-            color: #68686a;
-            background: #dbdbdb;
-            border-color: #dbdbdb;
-        }
-
-        &:active {
-          box-shadow: inset 0 2px 3px 2px rgba(0, 0, 0, 0.21);
-          background: #dbdbdb;
-          border-color: #dbdbdb;
-          color: #68686a;
-        }
-    }
-
-    .btn-large {
-        height: 40px;
-        line-height: 38px;
-        border-radius: 20px;
-
-        &.btn-success {
-            font-size: 15px;
-        }
-
-        [class^="fa-"],
-        [class*=" fa-"] {
-            font-size: 14px;
-        }
-    }
-
-    .btn-primary {
-        color: #fff;
-
-        &, &:focus {
-            background: #0c84a3;
-            border: 2px solid #0c84a3;
-            color: #fff;
-        }
-
-        &:hover {
-            background: #096d87;
-            border-color: #096d87;
-            color: #fff;
-        }
-
-        &:active {
-            background: #ebf6f9;
-            border-color: #096d87;
-            color: #096d87;
-        }
-
-        &[disabled] {
-            &,
-            &:hover,
-            &:active,
-            &:focus {
-                background-color: #86c2d1;
-                border-color: #86c2d1;
-                color: #e8f5f9;
-                padding: 0 16px;
-            }
-        }
-    }
-
-    .btn-success {
-        background: #457d0c;
-        border-color: #457d0c;
-        color: #fff;
-
-        &:focus,
-        &:hover {
-            background: #457d0c;
-            border-color: #457d0c;
-            color: #fff;
-        }
-
-        &:active {
-            background: #e3efd6;
-            border-color: #457d0c;
-            color: #457d0c;
-            box-shadow: none;
         }
     }
 
@@ -185,125 +85,6 @@
 }
 
 .form-signin {
-<<<<<<< HEAD
-  margin: 0 auto;
-  max-width: 410px;
-  padding: 0;
-  background: #fff;
-  border: 0;
-
-  border-radius: 5px;
-  box-shadow: 0 1px 4px rgba(0, 0, 0, .065);
-  .title-box {
-    overflow: hidden;
-    padding:10px 18px;
-    color: #fff;
-    border-radius: 5px 5px 0 0;
-    background: linear-gradient($title-background-start, $title-background-end);
-    .divider-vertical {
-      float: left;
-      background: url("../../img/vertical-divider.png") no-repeat;
-      width: 2px;
-      height: 28px;
-      margin: 0 10px 0;
-    }
-    .oro-title {
-      float: left;
-      font-size: 22px;
-      line-height: 28px;
-      margin: 0;
-      text-shadow: 1px 1px 1px #000000;
-      a {
-        color: #fff;
-      }
-    }
-    .title {
-      font: 20px/28px $base-font-family;
-      margin: 0;
-      text-shadow: 1px 1px 1px #000000;
-    }
-  } // Ends .title-box
-  .oro-hint {
-    margin: 0 0 14px;
-  }
-  .add-on {
-    width: 105px;
-    height: 36px;
-    font: bold 14px/36px $base-font-family;
-    color: #5b636d;
-    background: linear-gradient(#dde0e3, #d2d7db);
-    padding:0 10px;
-  }
-  input[type="text"],
-  input[type="email"],
-  input[type="password"],
-  select{
-    height: 16px;
-    font: 14px/16px $base-font-family;
-    color: #000;
-    padding: 9px 10px;
-    width: 300px;
-    border-radius: 5px;
-    &:-ms-input-placeholder {
-      color:#999
-    }
-  }
-  .organization-selector-arrow{
-    position: relative;
-    top: 8px;
-    left: -15px;
-    margin-right: -9px;
-    z-index: 5;
-  }
-  .add-on {
-    & + input[type="text"],
-    & + input[type="password"],
-    & + select{
-      width: 205px;
-      border-left-color:#ccc;
-      border-radius: 0 5px 5px 0;
-    }
-    & + select{
-      display: inline-block;
-      height: 34px;
-      width: 225px;
-      padding: 0;
-    }
-  }
-  .forgot-pass {
-    float: left;
-    font-weight: bold;
-    margin: 9px 10px 0 0;
-  }
-  .oro-forgot-password {
-    padding: 30px 33px;
-    input {
-      width: 320px;
-    }
-  }
-  .oro-remember-me {
-    margin-bottom: 10px;
-  }
-  .extra-btn-large {
-    height: 32px;
-    line-height: 32px;
-    min-width: 95px;
-    float: left;
-  }
-  .extra-submit {
-    float: right;
-  }
-  fieldset {
-    border: solid $navbarBorder;
-    border-width: 0 1px 1px 1px;
-    padding: 30px 38px;
-    background: #fff;
-    border-radius: 0 0 5px 5px;
-  }
-  span.validation-failed {
-    margin: 0 0 14px 14px;
-  }
-=======
     width: 100%;
 
     &__footer {
@@ -464,7 +245,6 @@
     span.validation-failed {
         margin: 0 0 14px 14px;
     }
->>>>>>> adb63083
 }
 
 .form-reset {
