--- conflicted
+++ resolved
@@ -31,13 +31,6 @@
 $base-gradient-color-end:               #333e48;
 $base-gradient-color-border:            #1e2833;
 $logo-background-color:                 #2d333b;
-<<<<<<< HEAD
-$title-background-start:                #47505a;
-$title-background-end:                  #353d45;
-$header-icon-button-color-start:        #58626e;
-$header-icon-button-color-end:          #454f58;
-=======
->>>>>>> f4bc701d
 $header-icon-button-text-color:         #2a313a;
 $header-text-color:                     #cad2da;
 $inline-action-color:                   #94b4c9;
