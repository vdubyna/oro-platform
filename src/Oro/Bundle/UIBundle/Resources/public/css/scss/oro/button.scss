--- conflicted
+++ resolved
@@ -1,27 +1,7 @@
-<<<<<<< HEAD
-// @theme: admin;
+/* @theme: admin.oro; */
 @import '../variables/oro/button-variables';
 
 // Bootstrap - Buttons
-=======
-/* @theme: admin.oro; */
-
-.btn-group {
-  & > .btn,
-  .btn.disabled,
-  .btn[disabled],
-  .btn.disabled:active,
-  .btn[disabled]:active {
-    font-size:$baseFontSize;
-  }
-  & > .btn-small {
-    font-size: $fontSizeSmall;
-  }
-  & > .btn-mini {
-    font-size: $fontSizeMini;
-  }
-}
->>>>>>> adb63083
 .btn {
     background: $btn-background;
     height: $btn-height;
@@ -109,7 +89,6 @@
         }
     }
 
-<<<<<<< HEAD
     &-primary {
         background: $btn-primary-background;
         color: $btn-primary-color;
@@ -210,39 +189,6 @@
                 box-shadow: $btn-success-disabled-box-shadow;
             }
         }
-=======
-.btn.process{
-  @include process();
-}
-
-.btn-login-roles {
-  width: 100%;
-  font-weight: bold;
-  text-transform: uppercase;
-  display: block;
-}
-
-/* button inside dropdown-menu */
-.title-buttons-container {
-  .dropdown-menu {
-    left: auto;
-    right: 0;
-    min-width: 100%;
-    li button {
-      padding: 2px 12px;
-      display: block;
-      clear: both;
-      font-weight: normal;
-      text-align: left;
-      white-space: nowrap;
-      background-color: transparent;
-      border: none;
-      margin: 0;
-      min-width: 100%;
-      -webkit-appearance: none;
-      -moz-appearance: none;
-      appearance: normal;
->>>>>>> adb63083
     }
 
     &-warning {
@@ -370,6 +316,13 @@
         }
     }
 
+    &-login-roles {
+        width: 100%;
+        font-weight: bold;
+        text-transform: uppercase;
+        display: block;
+    }
+
     &.process {
         @include process();
     }
