--- conflicted
+++ resolved
@@ -1,18 +1,11 @@
 /* @theme: admin.oro; */
 
-<<<<<<< HEAD
-@import "oroui/css/scss/variables";
-@import "variables/main";
-
-$accordion-heading-background-color:          #eaeaea;
-=======
 @import "../colors";
 @import "variables/app-header";
 @import "variables/form-description";
 @import "variables/accordion-variables";
 
 $accordion-heading-background-color:        $primary-900;
->>>>>>> 17d878ac
 $content-padding:                           10px;
 $horizontal-padding:                        $content-padding;
 $vertical-padding:                          $content-padding;
@@ -21,11 +14,8 @@
 $margin-bottom-box:                         $content-padding;
 $base-font-size:                            14px;
 
-<<<<<<< HEAD
-=======
 $base-font-size--l:                         $base-font-size * 1.25; // ~18px
 $base-font-size--s:                         $base-font-size * 0.85; // ~12px
 $base-font-size--m:                         $base-font-size * 0.75; // ~11px
 
->>>>>>> 17d878ac
 $headerHeight:                             54px;