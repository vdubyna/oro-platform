--- conflicted
+++ resolved
@@ -1,27 +1,12 @@
 /* @theme: admin.oro; */
 
 @import "variables/variables";
+
 @import "variables/accordion-variables";
-@import "variables/form-variables";
-@import "variables/select2-variables";
 @import "variables/app-header";
-<<<<<<< HEAD
-@import "variables/layout";
-
-$accordionHeadingBackgroundColor:          #eaeaea;
-$contentPadding:                           10px;
-$horizontalPadding:                        $contentPadding;
-$verticalPadding:                          $contentPadding;
-$topPadding:                               $contentPadding;
-$bottomPadding:                            $contentPadding;
-$marginBottomBox:                          $contentPadding;
-$baseFontSize:                             14px;
-
-$fontSizeLarge:                            $baseFontSize * 1.25; // ~18px
-$fontSizeSmall:                            $baseFontSize * 0.85; // ~12px
-$fontSizeMini:                             $baseFontSize * 0.75; // ~11px
-=======
 @import "variables/dialog-variables";
 @import "variables/form-description";
+@import "variables/form-variables";
+@import "variables/layout";
 @import "variables/main-menu-variables";
->>>>>>> d5e64ed8
+@import "variables/select2-variables";