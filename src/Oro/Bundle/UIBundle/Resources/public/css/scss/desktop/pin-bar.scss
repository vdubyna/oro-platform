/* @theme: admin.oro; */

.list-bar-wrapper {
<<<<<<< HEAD
    background-image: none;
    background-color: $logo-background-color;
    height: 24px;
=======
    .pin-holder {
        position: relative;

        &.outdated a {
            color: $pin-item-outdated-color;

            &:hover,
            &:active,
            &:focus {
                color: $pin-item-outdated-hover-color;
            }
        }

    }

    .btn-close {
        position: absolute;
        top: 50%;
        right: 6px;
        width: 14px;
        height: 14px;
        display: block;
        background-color: transparent;
        color: transparent;
        font-size: 0;
        padding: 0;
        margin: -7px 0 0 0;
        border-width: 0;

        &:active,
        &:focus {
            outline: none;
        }

        &:before {
            font-size: 12px;
            color: $pin-item-close-color;
        }

        &:hover:before {
            color: $pin-item-close-hover-color;
        }
    }
>>>>>>> adb63083
}

.show-more {
    display: none; // don't show dropbox by default
    position: absolute;
    top: 0;
    margin-left: -20px;
    height: 100%;

    &:before {
        content: '';
        display: block;
        position: absolute;
        top: 0;
        right: 100%;
        height: 100%;
        width: 32px;
<<<<<<< HEAD
        background-image: linear-gradient(to left, $logo-background-color, transparent);
=======
        background-image: linear-gradient(to left, $app-header-bg-color, transparent);
>>>>>>> adb63083
        pointer-events: none;
    }

    a.dropdown-toggle {
        position: relative;
<<<<<<< HEAD
        color: $header-text-color;
        background: linear-gradient($base-gradient-color-start, $base-gradient-color-end);
=======
        background-color: $app-header-bg-color;
        color: $pin-item-close-color;
>>>>>>> adb63083
        width: 20px;
        font-size: $app-header-icon-font-size;
        display: inline-block;
        text-align: center;
<<<<<<< HEAD
        border-left: 1px solid $base-gradient-color-border;
        box-shadow: inset 0 -1px 2px rgba(0, 0, 0, .15);

        &:hover,
        &:focus {
            background: lighten($logo-background-color, 5%);
=======

        &:hover {
            cursor: pointer;
            color: $pin-item-close-hover-color;
>>>>>>> adb63083
        }
    }

    ul {
        list-style: none;
        margin: 0;
    }

    li {
        &.active a {
            font-weight: bold;
        }

        a {
            padding: 7px 26px 7px 13px;
        }
    }
}

.list-bar {
    padding-right: 20px;
    overflow: hidden;

    ul {
        margin: 0;
        padding: 0;
        list-style: none;
        display: block;
        white-space: nowrap;
        &:empty {
            display: none;
        }
    }

    .pin-holder {
        display: inline-block;
<<<<<<< HEAD
        color: $header-text-color;
        text-align: left;
        text-shadow: 0 -1px 2px #37485f;
        line-height: 22px;
        font-size: $base-font-size--s;
=======
        text-align: left;
        line-height: inherit;
>>>>>>> adb63083
        position: relative;
        padding: 0 22px 0 8px;

<<<<<<< HEAD
        .pin-holder {
            position: relative;
            padding: 1px 25px 1px 18px;
            border-right: 1px solid $base-gradient-color-border;
            box-shadow: inset 0 -1px 2px rgba(0, 0, 0, .15);

            a {
                color: $header-text-color;
                white-space: nowrap;
                margin: 0 -1px 0 -19px;
                display: inline-block;
                padding-left: 19px;
                max-width: 150px;
                overflow: hidden;
                text-overflow: ellipsis;

                &:hover {
                    text-decoration: none;
                    color: lighten($header-text-color, .2);

                    &.fa-close {
                        color: transparent;

                        &:before {
                            color: $header-text-color;
                        }

                        &:hover:before {
                            color: lighten($header-text-color, .2);
                        }
                    }
                }

                div.pin-frame {
                    white-space: nowrap;
                    width: 48px;
                    -o-text-overflow: ellipsis;
                    text-overflow: ellipsis;
                }
            }

            .fa-close {
                position: absolute;
                top: 5px;
                right: 5px;
                width: 14px;
                height: 14px;
                display: block;
                background-color: transparent;
                color: transparent;
                font-size: 0;
                padding: 0;
                margin: 0;
                border-width: 0;

                &:before {
                    font-size: 12px;
                    color: $header-text-color;
                }

                &:hover:before {
                    color: lighten($header-text-color, 20%);
                }
            }
        }

        &.active {
            .pin-holder {
                background-color: lighten($logo-background-color, 5%);
                box-shadow: inset 0 -2px 5px rgba(0, 0, 0, .15);
=======
        &.active {
            background-color: $pin-item-active-bg-color;
        }

        a {
            color: inherit;
            white-space: nowrap;
            max-width: 150px;
            overflow: hidden;
            text-overflow: ellipsis;

            &:hover,
            &:active,
            &:focus {
                color: $app-header-text-hover-color;
                outline: none;
>>>>>>> adb63083
            }
        }
    }

    .pin-bar-empty a {
        display: inline-block;
        margin: 2px 10px;
        color: inherit;
        font-size: 12px;
        line-height: 20px;
    }
}<|MERGE_RESOLUTION|>--- conflicted
+++ resolved
@@ -1,11 +1,6 @@
 /* @theme: admin.oro; */
 
 .list-bar-wrapper {
-<<<<<<< HEAD
-    background-image: none;
-    background-color: $logo-background-color;
-    height: 24px;
-=======
     .pin-holder {
         position: relative;
 
@@ -49,7 +44,6 @@
             color: $pin-item-close-hover-color;
         }
     }
->>>>>>> adb63083
 }
 
 .show-more {
@@ -67,40 +61,22 @@
         right: 100%;
         height: 100%;
         width: 32px;
-<<<<<<< HEAD
-        background-image: linear-gradient(to left, $logo-background-color, transparent);
-=======
         background-image: linear-gradient(to left, $app-header-bg-color, transparent);
->>>>>>> adb63083
         pointer-events: none;
     }
 
     a.dropdown-toggle {
         position: relative;
-<<<<<<< HEAD
-        color: $header-text-color;
-        background: linear-gradient($base-gradient-color-start, $base-gradient-color-end);
-=======
         background-color: $app-header-bg-color;
         color: $pin-item-close-color;
->>>>>>> adb63083
         width: 20px;
         font-size: $app-header-icon-font-size;
         display: inline-block;
         text-align: center;
-<<<<<<< HEAD
-        border-left: 1px solid $base-gradient-color-border;
-        box-shadow: inset 0 -1px 2px rgba(0, 0, 0, .15);
-
-        &:hover,
-        &:focus {
-            background: lighten($logo-background-color, 5%);
-=======
 
         &:hover {
             cursor: pointer;
             color: $pin-item-close-hover-color;
->>>>>>> adb63083
         }
     }
 
@@ -137,91 +113,11 @@
 
     .pin-holder {
         display: inline-block;
-<<<<<<< HEAD
-        color: $header-text-color;
-        text-align: left;
-        text-shadow: 0 -1px 2px #37485f;
-        line-height: 22px;
-        font-size: $base-font-size--s;
-=======
         text-align: left;
         line-height: inherit;
->>>>>>> adb63083
         position: relative;
         padding: 0 22px 0 8px;
 
-<<<<<<< HEAD
-        .pin-holder {
-            position: relative;
-            padding: 1px 25px 1px 18px;
-            border-right: 1px solid $base-gradient-color-border;
-            box-shadow: inset 0 -1px 2px rgba(0, 0, 0, .15);
-
-            a {
-                color: $header-text-color;
-                white-space: nowrap;
-                margin: 0 -1px 0 -19px;
-                display: inline-block;
-                padding-left: 19px;
-                max-width: 150px;
-                overflow: hidden;
-                text-overflow: ellipsis;
-
-                &:hover {
-                    text-decoration: none;
-                    color: lighten($header-text-color, .2);
-
-                    &.fa-close {
-                        color: transparent;
-
-                        &:before {
-                            color: $header-text-color;
-                        }
-
-                        &:hover:before {
-                            color: lighten($header-text-color, .2);
-                        }
-                    }
-                }
-
-                div.pin-frame {
-                    white-space: nowrap;
-                    width: 48px;
-                    -o-text-overflow: ellipsis;
-                    text-overflow: ellipsis;
-                }
-            }
-
-            .fa-close {
-                position: absolute;
-                top: 5px;
-                right: 5px;
-                width: 14px;
-                height: 14px;
-                display: block;
-                background-color: transparent;
-                color: transparent;
-                font-size: 0;
-                padding: 0;
-                margin: 0;
-                border-width: 0;
-
-                &:before {
-                    font-size: 12px;
-                    color: $header-text-color;
-                }
-
-                &:hover:before {
-                    color: lighten($header-text-color, 20%);
-                }
-            }
-        }
-
-        &.active {
-            .pin-holder {
-                background-color: lighten($logo-background-color, 5%);
-                box-shadow: inset 0 -2px 5px rgba(0, 0, 0, .15);
-=======
         &.active {
             background-color: $pin-item-active-bg-color;
         }
@@ -238,7 +134,6 @@
             &:focus {
                 color: $app-header-text-hover-color;
                 outline: none;
->>>>>>> adb63083
             }
         }
     }
