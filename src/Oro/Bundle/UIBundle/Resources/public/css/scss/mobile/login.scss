/* @theme: admin.oro; */

&.login-page {
<<<<<<< HEAD
    height: 100%;
    position: absolute;
    #page {
        height: 100%;
    }
    #top-page {
        padding-top: 0;
        height: 100%;
    }
}

.form-wrapper {
    width: 100%;
    max-width: 100%;
    margin: 0 auto;
    padding: 0 0 30px;

    &__title {
        background: #5e5e60;
        font-size: 17px;
        font-weight: bold;
        color: #fff;
        text-transform: uppercase;
        display: block;
        margin-bottom: 16px;
        padding: 14px 16px;
    }

    &__inner {
        padding: 25px 15px;
        max-width: 575px;
        min-width: inherit;
    }
=======
  height: 100%;
  position: absolute;
  .app-page {
    height: 100%;
    &__central-panel {
      padding-top: 0;
      height: 100%;
    }
  }
>>>>>>> febd32a5
}

.form-signin {
    margin: 0 auto;

    &__info {
        margin: 16px 0;
        .alert {
            padding: 8px;
        }
    }

    &__footer {
        padding-left: 0;
    }

    &__oauth {
        padding-left: 0;
    }

    &__roles-item {
        display: block;
    }

    .title-box {
        margin: 0 0 5px;

        .title {
            font-size: 20px;
            line-height: 1.5;

            &--crm-demo {
                text-align: ce;
            }
        }
    }
    .add-on {
        height: auto;
        line-height: normal;
        text-align: left;

        & + input[type="text"],
        & + input[type="email"],
        & + input[type="password"] {
            width: calc(100% - 24px);
        }
        & + select {
            width: 174px;
            height: 36px;
            box-sizing: border-box;
        }
    }
    .oro-remember-me {
        padding-left: 0;
    }
    span.validation-failed {
        font-size: 13px;
    }
    .input-field-group {
        margin-bottom: 15px;
    }
    .input-append,
    .input-prepend {
        white-space: normal;
    }
}

.form-reset {
    max-width: 320px !important;
    .add-on {
        width: 120px;
        font-size: 12px;

        & + input[type="text"],
        & + input[type="email"],
        & + input[type="password"] {
            width: 138px;
        }
    }
}

@media only screen and (min-width: 600px) {
    .form-signin {
        &__roles {
            display: flex;
            justify-content: space-around;
        }
    }
}<|MERGE_RESOLUTION|>--- conflicted
+++ resolved
@@ -1,16 +1,15 @@
 /* @theme: admin.oro; */
 
 &.login-page {
-<<<<<<< HEAD
+  height: 100%;
+  position: absolute;
+  .app-page {
     height: 100%;
-    position: absolute;
-    #page {
-        height: 100%;
+    &__central-panel {
+      padding-top: 0;
+      height: 100%;
     }
-    #top-page {
-        padding-top: 0;
-        height: 100%;
-    }
+  }
 }
 
 .form-wrapper {
@@ -35,17 +34,6 @@
         max-width: 575px;
         min-width: inherit;
     }
-=======
-  height: 100%;
-  position: absolute;
-  .app-page {
-    height: 100%;
-    &__central-panel {
-      padding-top: 0;
-      height: 100%;
-    }
-  }
->>>>>>> febd32a5
 }
 
 .form-signin {
