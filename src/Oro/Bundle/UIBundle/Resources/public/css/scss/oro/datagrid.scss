--- conflicted
+++ resolved
@@ -1,4 +1,4 @@
-/* @theme: admin.oro */
+/* @theme: admin.oro; */
 
 .grid-toolbar {
     position: relative;
@@ -107,7 +107,6 @@
 }
 
 .floatThead {
-<<<<<<< HEAD
     .other-scroll-container {
         overflow: hidden;
         clear: both;
@@ -122,36 +121,6 @@
                 width: 1px;
             }
         }
-=======
-  .other-scroll-container {
-    overflow: hidden;
-    clear: both;
-    .other-scroll {
-      position: absolute;
-      overflow-x: hidden;
-      overflow-y: scroll;
-      z-index: 3;
-      > div {
-        width: 1px;
-      }
-    }
-  }
-}
-.grid-scrollable-container {
-  margin: 0;
-  padding: 0;
-  overflow: auto;
-}
-.grid-container {
-  .table-bordered {
-    margin: 0;
-    td:not(:first-child), th:not(:first-child) {
-      border-left: 0;
-    }
-    .boolean-cell {
-      input[type='checkbox'],
-      input[type='radio'] { margin-top:0; }
->>>>>>> adb63083
     }
 }
 
@@ -183,12 +152,6 @@
             }
         }
     }
-
-    > .loader-mask {
-        left: $vertical-padding;
-        right: $vertical-padding;
-        top: $top-padding/2;
-    }
 }
 
 .grid-info {
