@import "mixins";

// Base
* {
    box-sizing: border-box;
}

html {
    margin: 0;
    padding: 0;
    height: 100%;
}

body {
    font-family: $base-font-family;
    font-size: $base-font-size;
    color: $body-color;
    margin: 0;
    padding: 0;
    min-width: 980px;
    background: #fff;
}

body.error-page {
    background-color: #eee;

    #container {
        position: relative;

        .popup-frame {
            position: relative;
            top: 50%;
        }

        .popup-holder {
            position: relative;
            margin: -97px 0 0;
        }
    }

    #main {
        background: none;
    }
}

a {
    color: $link-color;

    &:hover,
    &:active,
    &:focus {
        text-decoration: none;
    }

    &.no-action {
        color: $textColor;
    }

    &.disabled {
        color: #bfbfbf;
        pointer-events: none;

        [class^='fa-'].hide-text:before {
            color: #bfbfbf;
        }
    }
}

form {
    margin: 0;
}

h1,
h2,
h3,
h4,
h5,
h6 {
    // supress bootstrap's optimizeLegibility text-rendering
    // it gives bad results on small size fonts
    // that could be applied only for fonts larger than 20px
    text-rendering: auto;
}

#main {
    background-color: #fff;
}

.dropdown-menu {
    margin-top: -1px;
    border-radius: 3px;
    z-index: $oro-zindex-dropdown;

    li.dropdown {
        position: relative;

        & > a{
            padding-right: 10px;
        }
    }

    li.dropdown:after {
        content: "\f054";
        font-family: FontAwesome;
        display: block;
        font-size: 11px;
        position: absolute;
        right: 5px;
        top: 9px;
    }

    & > li > a {
        & > i[class^="fa-"] {
            min-width: 17px;
        }
    }
}

.dropdown-menu__floating {
    margin-top: 0;

    > li > a,
    > li > button {
        padding-top: 1px;
        padding-bottom: 1px;
        font-size: 12px;
        color: #444;
        text-transform: capitalize;
    }
}

.dark {
    background-color: #f6f5f5;
}

.nowrap {
    white-space: nowrap;
}

label.disabled {
    cursor: default;
}

.ui-sortable-handle.disabled {
    cursor: not-allowed;
}

.form-horizontal .control-label {
    font-size: 13px;
    text-align: left;
    line-height: 1.2em;

    &.header-tooltips {
        display: inline;
        float: none;
        margin-left: -20px;

        .oro-popover-content {
            line-height: 20px;
        }
    }
}

.control-group .controls p.control-label {
    width: auto;
}

.form-horizontal {
    .control-group {
        label.control-label {
            float: left;
            width: 160px;
            padding-top: 7px;
            font-weight: normal;
            text-align: right;
        }

        .control-label.wrap {
            float: left;
            padding-top: 7px;
            font-weight: normal;
            line-height: 20px;
            text-align: right;

            .tooltip-icon {
                margin-right: 5px;
            }

            label {
                display: inline;
            }
        }

        .controls {
            margin-left: 170px;

            &.autocomplete-box {
                margin-bottom: 10px;
                margin-top: 10px;
            }

            .control-label {
                width: 100%;
                word-wrap: break-word;
                padding-left: 5px; // to get nice hover background
                padding-top: 7px;

                &.html-property {
                    overflow: auto;
                }
            }

            .control-subgroup {
                .controls {
                    margin-left: 0;
                    float: left;
                }
            }

            .control-label.wrap {
                width: auto;
                padding-left: 0;
                padding-right: 5px;
            }

            label.control-label {
                width: auto;
            }


        }

        &.attribute-row label.control-label {
            cursor: default;
        }
    }
}

.simplecolorpicker {
    &.icon {
        &[data-color=''],
        &[data-color='#FFFFFF'],
        &[data-color='#ffffff'] {
            border: 1px solid rgba(0, 0, 0, .2);
        }

        &[data-color='']:hover,
        &[data-color='#FFFFFF']:hover,
        &[data-color='#ffffff']:hover {
            border: 1px solid rgba(0, 0, 0, .2) !important;
        }
    }

    span.color {
        &[data-color=''],
        &[data-color='#FFFFFF'],
        &[data-color='#ffffff'] {
            border: 1px solid rgba(0, 0, 0, .2);
        }

        &[data-color='']:hover,
        &[data-color='#FFFFFF']:hover,
        &[data-color='#ffffff']:hover {
            border: 1px solid rgba(0, 0, 0, .2) !important;
        }

        &[data-selected]:after {
            color: inherit !important;
        }
    }
}

i.color {
    display: block;
    border: 1px solid rgba(0, 0, 0, .2);
    width: 18px;
    height: 18px;
    margin-top: -3px;
}

.context-menu,
.controls {
    .simplecolorpicker.icon,
    .simplecolorpicker span.color {
        width: 18px;
        height: 18px;
        margin: 0 3px 3px 0;
    }

    .simplecolorpicker.icon {
        margin-top: 3px;
    }

    .simplecolorpicker span.vr {
        margin: 0 5px 0 2px;
        padding: 3px 0 0 0;
    }

    .simplecolorpicker.fontawesome {
        span.color {
            position: relative;
            margin: 0 3px -3px 0;
        }

        span.color[data-selected]:after {
            margin: 0;
            display: block;
            position: absolute;
            top: -2px;
            left: 2px;
        }
    }

    .simplecolorpicker.inline {
        padding-top: 3px;
        padding-bottom: 0;
        margin-bottom: -3px;
        max-width: 263px;
    }

    .simplecolorpicker.inline.with-empty-color,
    .simplecolorpicker.inline.with-custom-color {
        max-width: 294px;
    }

    .simplecolorpicker {
        .minicolors-swatch {
            position: relative;
            vertical-align: top;
            background-position: -62px -1px;
        }
    }

    .minicolors {
        .minicolors-panel {
            padding: 5px;
            border: 1px solid rgba(0, 0, 0, .2);
            box-shadow: 0 5px 10px rgba(0, 0, 0, .2);

            .minicolors-grid {
                top: 6px;
                left: 6px;
            }

            .minicolors-slider {
                top: 6px;
                left: 157px;
            }
        }

        .form-actions {
            position: absolute;
            top: 162px;
            left: 0;
            width: 183px;
            padding: 5px;
            margin: 0;
            background-color: #fff;
            box-shadow: 0 5px 10px rgba(0, 0, 0, .2);

            .btn {
                margin-left: 5px;
            }
        }
    }
}

.context-menu {
    .minicolors-swatch {
        cursor: pointer;
        position: relative;
        vertical-align: top;
        background-position: -62px -1px;
        width: 18px;
        height: 18px;
        margin-right: 5px;
        border: 1px solid rgba(0, 0, 0, .2);
    }

    .minicolors-swatch:hover {
        border: 1px solid #222; /* $gray-dark */
    }
}

.ui-widget-overlay {
    z-index: 150;
}

.form-horizontal-large {
    .control-group {
        max-width: 100%;

        .controls {
            margin-left: 240px;

            div.control-label {
                text-align: left;
            }
        }

        div.control-label,
        label.control-label {
            width: 230px;
            text-align: right;
        }
    }
}

.user-fieldset {
    margin-bottom: 22px;

    span {
        background-color: #fff;
        padding: 0 20px 0 0;
        display: inline-block;
    }
}

input[type='radio'] + label,
input[type='checkbox'] + label {
    margin-bottom: 2px;
    display: inline-block;
}

.btn-group > .btn:last-child,
.btn-group > .dropdown-toggle {
    border-top-right-radius: 3px;
    border-bottom-right-radius: 3px;
}

.btn-group > .btn:first-child {
    border-top-left-radius: 3px;
    border-bottom-left-radius: 3px;
}

// Bootstrap - Nav
.navbar .nav li.dropdown.open > .dropdown-toggle,
.navbar .nav li.dropdown.active > .dropdown-toggle,
.navbar .nav li.dropdown.open.active > .dropdown-toggle {
    background: none;
}

// fix for FF (broken corner)
.navbar .nav > li > .dropdown-menu:after {
    left: 9px;
    border-right-width: 7px;
    border-bottom-width: 7px;
    border-left-width: 7px;
}

.navbar .pull-right > li > .dropdown-menu:after,
.navbar .nav > li > .dropdown-menu.pull-right:after {
    left: auto;
    right: 12px;
}

// Bootstrap - Table
.table thead th {
    padding-top: 2px;
    padding-bottom: 2px;
}

.label-info,
.badge-info { background: #92b2d6; }

.job-progress {
    background-image: linear-gradient(to bottom, $progress-bar-gradient-start, $progress-bar-gradient-end)!important;
    position: relative;

    .label {
        height: 100%;

        span {
            width: 100%;
            text-align: center;
            z-index: 2;
            display: block;
            position: absolute;
            top: 3px;
        }
    }
}

.widget-content > .label-info:first-child {
    margin-bottom: 10px;
}

.ui-sortable-handle {
    cursor: -webkit-grab;
    cursor: -moz-grab;
    cursor: move;
}

.dropdown-menu {
    .divider {
        border-bottom-color: #eee;
        margin: 4px 0;
    }
}

footer {
    text-align: center;
}

#aside {
    padding: 0 $horizontal-padding;
}

#sidebar {
    padding: 0 $horizontal-padding;
}

#content {
    padding: 0 $horizontal-padding;
}

.one-column {
    padding: $horizontal-padding;
    border-radius: $baseBorderRadius;
    border: 1px solid $general-border-color;
    margin: 0 0 $margin-bottom-box;
}

.page-container {
    padding: 0 $width-close-panel;
    height: 1%;
    position: relative;
}

.page-container.left-locked {
    padding-left: $width-left-panel;
}

.page-container.right-locked {
    padding-right: $width-left-panel;
}

.page-container:after {
    content: '';
    clear: both;
    display: block;
}

.row-fluid.one-column {
    padding: 0;
}

.nav-box {
    position: absolute;
    top: 0;
    left: 25px;
    width: 320px;
    padding: 0 1px 0 5px;
    z-index: 995;
    color: #fff;
    background: #424850 url(../../img/bg-sidebar.png) repeat-y;
    box-shadow: 6px 4px 6px 1px rgba(0, 0, 0, .6);

    .nav-title {
        overflow: hidden;
        height: 1%;
        padding: 7px 6px;
        color: #fff;
        background: #2b2d31;

        h3 {
            float: left;
            margin: 0;
            font-size: $base-font-size--s;
            line-height: 12px;
            text-transform: uppercase;
        }

        .action {
            float: right;
            margin: 0 0 0 4px;
            text-indent: -9999px;
            font-size: 0;
            line-height: 0;
            background-image: url(../../img/glyphicons-halflings-white.png);
            cursor: pointer;
        }

        .close {
            opacity: 1;
        }
    }

    .nav-content {
        padding: 10px 5px 5px;
    }
}

.side-nav {
    background: #424850 url(../../img/bg-sidebar.png) repeat-y 100% 0;
    padding: 0 5px 18px 0;
    position: relative;
    z-index: 999;

    .side-nav-opener {
        border-top: 1px solid #0d0d0d;
        position: absolute;
        bottom: 0;
        right: 5px;
        width: 25px;

        .fa-arrow-right {
            display: none;
            float: right;
            cursor: pointer;
        }

        .fa-arrow-left {
            float: right;
            margin: 3px 0;
            cursor: pointer;
        }
    }

    .lock-bar {
        display: none;
        float: right;
    }

    .bar-tools {
        margin: 0;
        padding: 0;

        .sn-opener {
            display: block;
            text-align: center;
            padding: 4px 0;

            span {
                display: none;
            }
        }

        & > li {
            border-top: 1px solid #2f343b;
        }

        &:first-child {
            border-top: 0;
        }
    }

    .open-bar-item {
        cursor: pointer;
    }

    .open-item .fa-chevron-right {
        display: none;
    }

    .open-item .fa-chevron-down {
        display: inline-block !important;
    }

    .well {
        background: #383c40;
        box-shadow: 0 2px 4px 1px rgba(0, 0, 0, .6);
        border: 1px solid #2e2e2e;
    }

    .nav-content {
        padding: 0 7px;
    }
}

.side-nav-open {
    .lock-bar {
        display: block;
        margin: 0 3px 0 0;
    }

    .fa-unlock {
        display: none;
    }

    .sn-opener {
        display: none;
    }

}

.left-panel {
    float: left;
    width: $width-close-panel;
    margin: 0 0 0 -#{$width-close-panel};
    display: inline;
}

.left-panel.side-nav-open {
    position: absolute;
    top: 0;
    left: 0;
    width: $width-left-panel;
    padding: 10px 0;
    margin: 0;

    .nav-title {
        background: none;
        margin: 0;
    }

    .bar-tools > li {
        margin: 0 5px 0 0;
    }

    .side-nav-opener {
        width: $width-left-panel;

        .fa-arrow-right {
            display: block;
            float: right;
            margin: 3px;
        }

        .fa-arrow-left {
            display: none;
            float: right;
        }
    }

    .sn-opener {
        display: none;
    }

    .nav-box {
        padding: 0;
        background: none;
        box-shadow: none;
    }
}

.left-panel.side-nav-locked {
    position: relative;
    width: $width-left-panel;
    padding: 10px 0;
    margin: 0 0 0 -#{$width-left-panel};

    .nav-title {
        background: none;
        margin: 0;
    }

    .bar-tools > li {
        margin: 0 5px 0 0;
    }

    .side-nav-opener {
        width: $width-close-panel;
    }

    .fa-unlock {
        display: block;
        margin: 4px 7px 3px 3px;
    }

    .fa-lock {
        display: none;
    }

    .lock-bar {
        display: block;
    }

    .maximize-bar {
        float: right;
    }

    .fa-arrow-left {
        display: none;
    }

    .fa-arrow-right {
        display: block;
        margin: 3px;
    }

    .sn-opener {
        display: none;
    }

    .nav-box {
        padding: 0;
        background: none;
        box-shadow: none;
    }
}

.right-panel .nav-box {
    right: 25px;
    left: auto !important;
}

.side-nav-open .nav-box,
.side-nav-locked .nav-box {
    display: block !important;
    position: static;
    width: 100%;
}

.side-nav-open .sn-opener,
.side-nav-locked .sn-opener {
    display: none;
}

#bar-drop-overlay {
    display: none;
    height: 100%;
    left: 0;
    position: absolute;
    top: 0;
    width: 100%;
    z-index: 15;
}

#bar-drop-overlay.bar-open-overlay {
    display: block;
}

.layout-content {
    margin: 0 !important;

    .navbar-inner {
        z-index: 1;
    }
}

.right-panel {
    display: inline;
    float: right;
    width: $width-close-panel;
    margin: 0 -#{$width-close-panel} 0 0;
    background-position: 0 0;
    padding: 0 0 18px 5px;

    .bar-tools {
        margin: 0;
        padding: 0;
        list-style: none;
    }

    .side-nav-opener {
        right: auto;
        left: 5px;
        width: $width-close-panel;

        .fa-arrow-left {
            display: none;
            float: left;
        }

        .fa-arrow-right {
            float: left;
            display: block;
            margin: 3px;
        }
    }

    .lock-bar {
        float: left;
    }

    .nav-box {
        background-position: 100% 0;
        padding: 0 5px 0 1px;
        box-shadow: -6px 4px 6px 1px rgba(0, 0, 0, .6);
    }

    .nav-content {
        padding-top: 10px;
    }

    .maximize-bar {
        width: 100%;
        overflow: hidden;
    }
}

.right-panel.side-nav-open {
    position: absolute;
    top: 0;
    right: 0;
    width: $width-left-panel;
    overflow: hidden;
    padding: 10px 0;
    margin: 0;

    .bar-tools > li {
        margin: 0 0 0 5px;
    }

    .sn-opener {
        display: none;
    }

    .nav-box {
        padding: 0;
        background: none;
        box-shadow: none;
    }

    .nav-title {
        background: none;
        margin: 0;
    }

    .side-nav-opener {
        width: $width-left-panel;

        .fa-arrow-left {
            display: block;
            float: left;
            margin: 3px;
        }

        .fa-arrow-right {
            float: left;
            display: none;
            margin: 3px;
        }
    }
}

.right-panel.side-nav-locked {
    position: relative;
    width: $width-left-panel;
    padding: 10px 0;
    margin: 0 -#{$width-left-panel} 0 0;

    .bar-tools > li {
        margin: 0 0 0 5px;
    }

    .fa-unlock {
        display: block;
        margin: 4px 7px 3px 3px;
    }

    .fa-lock {
        display: none;
    }

    .lock-bar {
        display: block;
    }

    .side-nav-opener {
        width: ($width-left-panel - 5);

        .fa-arrow-left {
            display: block;
            float: left;
            margin: 3px;
        }

        .fa-arrow-right {
            float: left;
            display: none;
            margin: 3px;
        }
    }

    .sn-opener {
        display: none;
    }

    .nav-box {
        padding: 0;
        background: none;
        box-shadow: none;
    }

    .nav-title {
        background: none;
        margin: 0;
    }
}

#wrapper {
    border-radius: $baseBorderRadius;
    border: 1px solid $general-border-color;
    margin: 0 0 $margin-bottom-box;
}

.form-pass-reset {
    margin: 0 auto 20px;
    max-width: 400px;
    padding: 19px 29px 29px;
    background: linear-gradient($navbarBackgroundHighlight, $navbarBackground);
    border: 1px solid $navbarBorder;
    border-radius: $baseBorderRadius;
    box-shadow: 0 1px 4px rgba(0, 0, 0, .065);
}

.form-row {
    padding: 0 0 $margin-bottom-box/2;
}

.small-text {
    font-size: $base-font-size--s;
}

.small-text.checkbox {
    margin-top: 0 !important;
}

.top-frame {
    padding-top: $top-padding/2;
}

.popup-box {
    width: $width-popup;
    margin: 0 auto;
}

/* general style reset */
.navbar .btn,
.navbar .btn-group {
    margin-top: 0;
}

.nav-header {
    color: $body-color;
    font-size: 12px;
}

.nav-header-title {
    font-size: $base-font-size;
    text-transform: none;
}

.label-important,
.badge-important {
    background: #ea0000;
    background: linear-gradient(#ea0000, #ba0000);

}

/* general style classes */
.extra-small {
    font-size: 10px;
    color: #555;
}

.input-large {
    width: 235px;
}

.navbar .small-divider {
    background: url(../../img/vertical-divider-general.gif) repeat-y;
    height: 22px;
    margin: 10px 7px 0 0;
    border: 0;
    width: 2px;
}

.extra-list {
    margin: 0;
    padding: 0;
    list-style: none;

    &:empty {
        display: none;
    }
}

.extra-list .extra-list-element {
    vertical-align: top;
    line-height: 1.2em;
    padding-bottom: 5px;
}

.oro_translations {
    .nav-tabs {
        > li {
            height:29px !important;

            > a {
                border: 1px solid #ddd;
                padding-top: 4px;
                padding-bottom: 4px;
                background: #f5f5f5;
                color: #777;

                &:hover {
                    background: #eee;
                }
            }

            &.active {
                a {
                    border-bottom-color: #fff;
                    color: $body-color;
                }
            }
        }
    }
}

/* application-menu */
.application-menu {
    background-color: #232426;
    margin: 0;

    .container {
        padding: 6px 5px 0;
    }

    .nav-tabs {
        border-color: #000;

        & > li > a {
            border-radius: 5px 5px 0 0;
            border: solid #000;
            border-width: 1px 1px 0 1px;
            height: 26px;
            color: #b8b8b8;
            font-size: $base-font-size;
            line-height: 26px;
            text-shadow: 1px 1px 2px #00324d;
            background-color: #232426;
            padding: 0 15px;
            box-shadow: none;
            font-weight: bold;
        }
    }
}

.application-menu .nav-tabs > li > a.empty,
.application-menu .nav-tabs > li.active > a.empty,
.application-menu .nav-tabs > li.active > a.empty:hover,
.application-menu .nav-tabs > li > a.empty:hover,
.application-menu .nav-tabs > li > a.empty:focus {
    border-radius: 5px;
    height: 23px;
    border-width: 1px;
}

.application-menu .nav-tabs > li.active > a,
.application-menu .nav-tabs > li.active > a:hover,
.application-menu .nav-tabs > li > a:hover,
.application-menu .nav-tabs > li > a:focus {
    height: 26px;
    border: solid #000;
    border-width: 1px 1px 0 1px;
    background-color: #7a95b5;
    color: #fff;
    box-shadow: none;
}

.tab-content > .tab-pane {
    padding: 0;
}

.application-menu .tab-content > .tab-pane > .nav a {
    color: #dedddd;
    font-size: $base-font-size;
    font-weight: bold;

    &:hover {
        background-color: #447fe9;
    }
}

.application-menu .tab-content > .tab-pane > .nav .current a {
    background: #3b6fe5;
    color: #fff;
}

.application-menu .tab-content > .tab-pane > .nav {
    margin: 0;
}

.application-menu .tab-content {
    background-color: #7c96b4;
}

.application-menu .home a {
    padding: 0 5px !important;
}

.application-menu .home span {
    display: block;
    margin: 4px 0 0;
    width: 17px;
    height: 19px;
    text-indent: -9999px;
    font-size: 0;
    line-height: 0;
    background: url(../../img/general-sprite.png) no-repeat 0 -156px;
}

.page-title h1 {
    min-height: 28px;
    font-size: $base-font-size--xxl;
    line-height: 1.2em;
}

[class^="fa-"],
[class*=" fa-"] {
    margin: 0 3px;
}

.fa-google {
    margin: 0 5px;
}

.icons-holder [class^="fa-"],
.icons-holder [class*=" fa-"] {
    margin: 0 -3px;
}

.icons-small button.btn {
    height: 24px;
    padding: 0 9px;
    line-height: 20px;
}

.application-menu .tab-content > .tab-pane > .nav a:hover {
    background: #447fe9;
    color: #fff;
}

.application-menu .tab-content > .tab-pane > .nav .active a {
    background: #3b6fe5;
    color: #fff;
}

.nav > li > a:focus {
    background-color: #7a95b5;
}

.navbar .nav > li a {
    padding-top: 7px;
    padding-bottom: 7px;
}

.navbar .nav > li > a:focus,
.navbar .nav > li > a:hover {
    color: #fff;
}

.navbar .nav > .active > a,
.navbar .nav > .active > a:hover,
.navbar .nav > .active > a:focus {
    box-shadow: none;
    background-color: #7a95b5;
    color: #fff;
}

.btn,
a {
    .caret {
        margin-left: 5px;
    }
}

.new-line {
    clear: both;
    display: block;
    width: 100%;
}

.list-inline {
    list-style: none;
    padding-left: 0;
}

.list-inline > li {
    display: inline-block;
    padding-left: 5px;
    padding-right: 5px;
}

.list-group > .list-group-item {
    padding: 10px;
    border-top: 1px solid #efefef;
    width: 100%;
    box-sizing: border-box;
}

.list-group > .list-group-item:after {
    content: '';
    clear: both;
    display: block;
}

.list-group > .list-group-item:first-child {
    border: 0;
}

.nav-tabs-content {
    background-color: #f8f8f8;
    padding: 4px 15px 0;
    margin-bottom: 8px;
}

.tab-content-small {
    table.table:last-child {
        margin: 0;
    }

    .table td {
        padding: 5px 20px;
    }

    table.table thead th:last-child,
    table.table thead th:first-child,
    table.table thead th {
        padding: 3px 20px;
        text-transform: uppercase;
        font: bold 11px/12px $base-font-family;
        border: solid #dfdfdf;
        border-width: 1px 0;
    }
}

.nav-tabs-content > li {
    line-height: 16px;
    height: 22px;
    margin-right: -3px;
}

.nav-tabs-content > li > a {
    background: none;
    border-right: 1px solid #e4e4e4;
    padding: 1px 10px 0;
    color: #666;
}

.nav-tabs-content > li:last-child > a {
    border-right: 0;
}

.nav-tabs-content > li.active:focus > a:hover,
.nav-tabs-content > li.active:focus > a:focus,
.nav-tabs-content > li.active:hover > a:focus,
.nav-tabs-content > li.active:hover > a,
.nav-tabs-content > li:hover > a,
.nav-tabs-content > li.active > a:focus,
.nav-tabs-content > li.active > a:hover,
.nav-tabs-content > li.active > a {
    background-color: #fff;
    border: solid #ddd;
    border-width: 1px 1px 0;
    padding-bottom: 1px;
    color: $body-color;
    font-weight: bold;
}

.nav-tabs-content > li:hover > a {
    font-weight: normal;
}

.nav-tabs-content > li:hover > a:focus,
.nav-tabs-content > li > a:focus {
    font-weight: normal;
    background: none;
    border: 0;
    border-right: 1px solid #e4e4e4;
}

.badge-enabled,
.badge-tentatively,
.badge-disabled {
    padding: 3px 10px 3px 5px;
    font-size: 12px;
    font-weight: normal;
}

.badge-enabled {
    background-color: #dff2d4;
    color: #4c7940;
}

.badge-tentatively {
    background-color: #faf2cc;
    color: #a7a50a;
}

.badge-disabled {
    color: #aaa;
    background-color: #f2f2f2;
}

.status-disabled,
.status-unknown {
    color: #aaa;
}

.status-enabled {
    color: #2f8206;
}

.status-tentatively {
    color: #a7a50a;
}

.status-disabled,
.status-tentatively,
.status-enabled,
.status-unknown {
    margin-left: 5px;
    text-shadow: none;
    padding: 3px 10px 3px 5px;

    [class^="fa-"]:before {
        font-size: 12px;
    }
}

.status-enabled [class^="fa-"]:before {
    color: #4a9938;
}

.status-disabled [class^="fa-"]:before {
    color: #e37878;
}

.status-unknown [class^="fa-"]:before {
    color: #aaa;
}

.dib {
    display: inline-block;
    vertical-align: top;
    padding: 0 5px;
    line-height: 32px;
}

.more-bar-holder {
    .dropdown-toggle {
        padding: 0;
        color: #999;
        font-size: 16px;
        line-height: .7em;
        width: 23px;
        height: 19px;
        float: left;

        &:hover,
        &:focus {
            border: 0;
            text-decoration: none;
        }
    }

    .nav {
        margin: 0;
    }

    li {
        margin: 0 0 5px;
        float: none;
        display: table-cell;
    }

    .nav-pills {
        padding: 0 10px;
    }

    /* fix for IE10 in Win8, otherwise breaks actions column */
    .dropdown:not(.open) {
        .launchers-dropdown-menu {
            min-width: 0;
            display: block;
            height: 0;
            width: 0;
            overflow: hidden;
            border-width: 0;
        }
    }
}

.launchers-dropdown-menu {
    min-width: 35px;

    &.detach .nav {
        margin: 0;
    }
}

.launchers-list {
    &.nav > li:first-child > a {
        margin-left: 2px;
    }

    .launcher-item {
        [class^="fa-"]:before {
            color: #999;
            font: 16px/1em FontAwesome;
        }

        a {
            border-radius: 3px;
            border: 1px solid #fff;

            &:hover {
                background: #fafafa !important;
                border-color: #ddd;

                [class^="fa-"]:before {
                    color: #666;
                }
            }

            &:focus {
                background: #fff;
            }
        }
    }
}

.loading-wrapper {
    background: #000;
    opacity: .2;
    position: absolute;
    top: 0;
    left: 0;
    width: 100%;
    height: 100%;
    z-index: 999;
}

.loading-frame {
    position: absolute;
    top: 40%;
    left: 48%;
    width: 180px;
    z-index: 9999;

    .box {
        background: #fff;
        font-size: 14px;
        font-weight: bold;
        line-height: 24px;
    }
}

.holder-height {
    max-height: 200px;
    overflow: auto;
}

.navbar-extra {
    padding: 0;
    margin-bottom: 5px;

<<<<<<< HEAD
    .customer-info-top-actions a {
        height: 24px;
        line-height: 24px;
    }

=======
>>>>>>> 3ee3a5d4
    > .row > div {
        margin-top: 10px;
        margin-bottom: 5px;
    }
}

.icons-holder .icons-holder-text [class^="fa-"] {
    margin-right: 5px;
}

.brand-extra {
    font-size: 18px;
    font-weight: bold;
    margin-top: 12px;
    margin-right: 15px;
    line-height: 24px;
    color: $body-color;
}

.navigation {
    position: relative;

    .top-action-box {
        padding: 3px 12px;
        background-color: #fff;
        float: right;
    }
}

.scroll-holder {
    position: relative;
}

.oro-drop > .btn {
    display: inline-block;
    vertical-align: top;
}

.btn-group > .disable-filter {
    border-top-right-radius: 4px;
    border-bottom-right-radius: 4px;
    border-style: solid;
    border-color: #ccc #ccc #b3b3b3;
    border-width: 1px 1px 1px 0;
    font-size: 18px;
    display: inline-block;
    vertical-align: top;
    height: 28px;
    padding: 4px 2px 0;
    line-height: 28px;
    background: linear-gradient(#fff, #e6e6e6);
}

.dropup:after,
.dropdown:after {
    content: '';
    clear: both;
    display: inline;
}

.user-info-state {
    clear: right;

    .inline-decorate-container {
        margin-top: 10px;
        margin-bottom: -10px;

        .inline-decorate {
            margin-bottom: 10px;
        }
    }
}

.user-profile-cols .label {
    display: block;
    background: none;
    padding: 0 0 7px 0;
    text-shadow: none;
    color: $body-color;
    font-weight: normal;
    font-size: $base-font-size;
    line-height: 1.2em;
}

.tag-sort-actions {
    margin-top: 5px;
    margin-bottom: 0;
    border-bottom: 1px solid #ddd;
    white-space: nowrap;

    &:after {
        content: '';
        display: block;
        clear: both;
    }

    li {
        &:first-child {
            a {
                border-width: 1px;
            }
        }

        a {
            display: inline-block;
            border-radius: 0;
            background: #fafafa;
            outline: none;
            padding: 8px 12px;
            color: #555;
            margin-bottom: 0;
            border: solid #ddd;
            border-width: 1px 1px 1px 0;
            line-height: 20px;

            &.active {
                border-bottom-color: #fff;
                box-shadow: none;
                color: $body-color;
                background: #fff;
                text-decoration: none;
            }

            &:hover {
                text-decoration: none;
                color: $body-color;
            }
        }
    }

    &.inline li {
        float: left;
        margin-bottom: -1px;
        padding: 0;
        line-height: 20px;
    }
}

.tag-view .tags-holder {
    box-shadow: none;
    border-radius: 0;
    border: solid #ddd;
    border-width: 0 1px 1px;
    padding: 5px 10px 10px;
    overflow: hidden;
}

.tags-overlay .well {
    box-shadow: none;
    padding-top: 4px;
}

.tags-overlay .tag-list,
.tag-view .tag-list {
    margin-bottom: 0;

    li {
        padding: 5px 5px 0 0;
    }

    a:hover span.label {
        background: #e4e4e4;
    }

    span.label {
        background: #eee;
        box-shadow: 4px;
        font-size: 12px;
        font-weight: normal;
        text-shadow: none;
        padding: 4px 6px;
        border: none;
        color: $body-color;

        .select2-search-choice-close {
            position: relative;
            display: inline-block;
            right: -2px;
            top: 0;

            &:before {
                width: 20px;
                content: '\f00d';
                font: 11px FontAwesome;
                color: #ccc;
            }

            &:hover:before {
                color: #999;
            }
        }
    }
}

.sub-title a {
    color: #888;
}

.customer-info {
    padding-top: 4px;
    padding-left: 60px;
    padding-bottom: 0;
    line-height: 18px;

    &.customer-simple {
        padding: 0 4px 0 0;
    }

    .top-row {
        &:after {
            clear: both;
            display: block;
            content: '';
        }
    }

    .sub-title {
        font-size: $base-font-size--xl;
        color: #999;
        display: inline-block;
        margin-bottom: 3px;
    }

    .separator {
        padding: 0 3px;
        color: #999;
        font-size: 18px;
    }

    .user-name {
        margin: 0 10px 3px 0;
        min-height: 15px;
        display: inline-block;
        float: none !important;
        font-size: $base-font-size--xl;
        line-height: $base-line-height;
        font-weight: normal;
    }

    .dropdown.open .caret,
    .user-name .caret,
    .user-name:hover .caret {
        border-top-color: #444 !important;
        border-bottom-color: #444 !important;
    }

    .visual {
        border-radius: 3px;
        float: left;
        position: relative;
        width: 60px;
        margin: 0 0 0 -60px;

        img {
            margin-top: -4px;
            border-radius: 3px;
            width: 45px;
        }
    }

    .nav {
        margin: 0;
    }

    ul.inline {
        margin-bottom: 0;
        color: #777;

        li {
            padding: 0 10px;
            margin-bottom: 4px;
            border-left: 1px solid #e6e6e6;
            font-size: 11px;
            line-height: 14px;

            &:first-child {
                padding: 0 10px 0 0;
                border: 0;
            }
        }
    }
}

ul.inline-decorate {
    margin: 0;
    padding: 0;
    list-style: none;
}

ul.inline-decorate > li {
    padding-left: 10px;
    margin-left: 8px;
    display: inline;
    border-left: 1px solid #e6e6e6;
}

ul.inline-decorate > li:first-child {
    padding: 0;
    border: 0;
    margin: 0;
}

ul.inline-extra:after {
    content: ".";
    display: block;
    clear: both;
    height: 0;
    visibility: hidden;
}

ul.inline-extra {
    margin: 0;
    padding: 0;
    list-style: none;
    font-size: 12px;
    color: #666;
    width: 100%;

    span.cb {
        font-size: 10px;
        line-height: 12px;
        text-transform: uppercase;
        color: #aaa;
    }

    & > li {
        float: left;
        padding: 0 10px;

        &:first-child {
            padding: 0 10px 0 0;
        }
    }
}

.scrollspy-nav {
    background-color: #f6f6f6;
    border-bottom: 1px solid #c4c4c4;
    margin-bottom: 0;
    box-shadow: 0 2px 0 rgba(0, 0, 0, .03);

    .navbar-inner {
        padding: 0;
        border: 0;
        background: 0;

        .container-fluid {
            padding: 0 15px;

            .nav {
                > li a {
                    padding: 5px 15px;
                    color: #666;
                    font-size: $base-font-size;

                    &:hover {
                        border-bottom: 3px solid #ddd;
                        background: none;
                        padding-bottom: 2px;
                        color: #444 !important;
                    }
                }

                .active a,
                .active a:hover {
                    border-bottom: 3px solid #555;
                    background: none;
                    padding-bottom: 2px;
                    color: #111;
                    font-weight: bold;
                }
            }
        }
    }
}

.customer-info-actions {
    background-color: #f6f6f6;
    border-bottom: 1px solid #ebebeb;

    .alert {
        margin-bottom: 0;
    }
}

.customer-info-top-actions .btn .caret {
    margin-top: 10px;
}

.customer-info-top-actions .btn-group > .disable-filter {
    height: 21px;
    line-height: 21px;
    padding: 3px 2px 0;
}

.cb {
    display: block;
    clear: both;
}

.scrollspy {
    /* height: 500px; */
    position: relative;
    overflow: auto;
}

.btn-action {
    color: #777 !important;
    font-size: 20px;
    padding: 0 5px !important;
}

.btn-action:hover {
    text-decoration: none !important;
}

.navbar-extra-right {
    padding-right: $content-padding;

    .title-buttons-container {
        .btn-group {
            margin-left: 8px;
        }

        .btn-group .btn-group {
            margin-left: 0;
        }
    }
}

.row-oro {
    width: 100%;
    margin: 0;
}

.clearfix-oro {
    width: 100%;
}

.row-oro:after,
.clearfix-oro:after {
    content: ".";
    visibility: hidden;
    display: block;
    height: 0;
    clear: both;
    line-height: 0;
}

label.required em,
.form-horizontal label.required em {
    color: #c30b25;
    font-size: 15px;
    line-height: 1px;
}

/* .form-horizontal .span6 .controls div.selector {
    width:294px;
    select {
        width:292px;
    }
} */

.controls .removeRow {
    position: relative;
    margin: 0 0 0 -24px;
}

/* .form-horizontal .span6 .oro-multiselect-holder input[type="email"],
.form-horizontal .span6 .oro-multiselect-holder input[type="text"],
.form-horizontal .span6 .oro-multiselect-holder input[type="password"] {
    margin: 0 0 5px 0;
} */

body .mce-tinymce {
    width: 292px;
}

textarea {
    height: 150px;
    resize: vertical;
    text-align: left;
    vertical-align: top;
}

.scrollspy-title {
    border: 1px solid #e5e5e5;
    border-width: 1px 0;
    margin: 0 -12px 0 -12px;
    background: #fafafa;

    /* background: linear-gradient(#fafafa, #f7f7f7); */
    padding: 4px 20px;
    color: lighten($body-color, 20%);
    text-shadow: 0 1px 0 #fff;
    line-height: 18px;
}

.scrollspy-nav-target {
    height: 20px;
}

.oro-clearfix-width:after,
.oro-clearfix:after {
    content: '';
    display: block;
    clear: both;
}

.oro-clearfix-width {
    height: 1%;
}

.oro-clearfix {
    width: 100%;
}

.horizontal .oro-clearfix input[type='checkbox'],
.horizontal .oro-clearfix input[type='radio'] {
    margin: -4px 6px 0 0;
}

.horizontal .oro-clearfix .label {
    float: left;
}

.controls {
    .horizontal {
        padding-top: 7px;
    }

    > input[type='checkbox']:only-child {
        margin-top: 6px;
    }
}

.oro-action .btn-group > .btn,
.oro-action .btn-group > .dropdown-menu,
.oro-action .btn-group > .popover {
    font-size: 14px;
}

.oro-action .btn-group {
    margin-right: 0;
}

.popup-box-errors {
    width: 480px;
    margin: 0 auto;
    border: 1px solid #bbb;
    padding: 40px 0;
    background-color: #fff;
    border-radius: 6px;
    box-shadow: 1px 1px 3px 0 rgba(0, 0, 0, .5);
}

.popup-box-errors .popup-content {
    background-color: #fff;
    font: 14px/20px $base-font-family;
    margin: 0 30px;
}

.popup-box-errors h1 {
    font: bold 20px/46px $base-font-family;
    margin: 0 0 10px;
}

.popup-box-errors h1 span {
    font-size: 45px;
    margin: 0 12px 0 0;
}

.top-messages {
    margin-bottom: 0;
}

/* custom form elements */
.selector,
.selector *,
.uploader,
.uploader * {
    margin: 0;
    padding: 0;
}

/* Uploader */

div.uploader {
    height: 28px;
    border: 1px solid #ccc;
    background-color: #fff;
    float: left;
    line-height: 28px;
    border-radius: 3px;
    white-space: nowrap;
}

div.uploader span.action {
    display: inline-block;
    height: 28px;
    border-left: 1px solid #ccc;
    padding: 0 10px;
    overflow: hidden;
    cursor: pointer;
    background: linear-gradient(#fff, #e6e6e6);
}

div.uploader.active span.action {
    background: linear-gradient(#e6e6e6, #fff);
}

div.uploader span.filename {
    padding: 0 10px;
    display: inline-block;
    overflow: hidden;
    text-overflow: ellipsis;
    white-space: nowrap;
    cursor: default;
    width: 202px;

    @media (max-width: 400px) {
        width: 183px;
    }
}

div.uploader input {
    float: right;
    height: 25px;
    font-size: 40px; /* to expand real file input through whole ui substrate */
}

.ui-slider {
    position: relative;
    text-align: left;
}

.ui-slider .ui-slider-handle {
    position: absolute;
    z-index: 2;
    width: 1.2em;
    height: 1.2em;
    cursor: default;
}

.ui-slider .ui-slider-range {
    position: absolute;
    z-index: 1;
    font-size: .7em;
    display: block;
    border: 0;
    background-position: 0 0;
}

.ui-slider-horizontal {
    height: .8em;
}

.ui-slider-horizontal .ui-slider-handle {
    top: -.3em;
    margin-left: -.6em;
}

.ui-slider-horizontal .ui-slider-range {
    top: 0; height: 100%;
}

.ui-slider-horizontal .ui-slider-range-min {
    left: 0;
}

.ui-slider-horizontal .ui-slider-range-max {
    right: 0;
}

.ui-slider-vertical {
    width: .8em;
    height: 100px;
}

.ui-slider-vertical .ui-slider-handle {
    left: -.3em;
    margin-left: 0;
    margin-bottom: -.6em;
}

.ui-slider-vertical .ui-slider-range {
    left: 0;
    width: 100%;
}

.ui-slider-vertical .ui-slider-range-min {
    bottom: 0;
}

.ui-slider-vertical .ui-slider-range-max {
    top: 0;
}

.row-fluid.row-fluid-divider {
    background: url(../../img/vertical-separator.png) repeat-y 50% 0;
}

/* fix incorrect aligment of fluid divider line in Firefox */
@-moz-document url-prefix() {
    .row-fluid.row-fluid-divider {
        background-position: calc(50% - 1px) 0;
    }
}

h5.user-fieldset {
    font-weight: bold;
    font-size: 15px;
    line-height: 15px;
    margin: 0 10px 20px 0;
}

/* .user-fieldset span {
    display: block;
    position: relative;
    background: #fff;
    padding: 0 10px 0 0;

    &:before {
        display: block;
        position: absolute;
        top: 2px;
        left: 0;
        right: 0;
        bottom: auto;
        border-bottom: 1px solid #ddd;
    }
} */

.page-size .dropdown-menu {
    min-width: 20px;
}

.separator-btn {
    border-left: 1px solid #e9e9e9;
    margin: 4px 8px 0;
    height: 24px;
}

.title-buttons-container {
    .pull-left > .separator-btn {
        margin-right: 1px;
    }
}

.pagination-centered > label {
    margin-right: -4px;
    padding-left: 5px;
}

.alert-error > ul {
    margin-bottom: 0;
}

.oro-multiselect {
    display: inline-block;
    width: auto;
    vertical-align: middle;
}

.oro-multiselect-holder .selector {
    display: inline-block;
    width: auto;
    overflow: hidden;
    vertical-align: middle;
}

/* validation-error */
.validation-error {
    .error {
        outline: none;

        &.validate-group {
            margin-left: -6px;
            padding-left: 5px;
        }
    }

    div.error {
        min-height: 28px;
    }

    .input-append.error,
    .input-prepend.error {
        border-width: 0;
    }

    .input-append.error > *,
    .input-prepend.error > * {
        border: 1px solid #e9322d;
    }

    .entity-create-dropdown > .dropdown-toggle {
        border-width: 0;
        height: 28px;
    }

    div.selector {
        display: inline-block;
        vertical-align: middle;
    }
}

/* .validation-error div.selector {
    border: 1px solid #d32121;
    outline: thin dotted \9;
    box-shadow: inset 0 1px 1px rgba(0, 0, 0, .075), 0 0 8px rgba(211, 33, 33, .6);
} */

.validation-tooltip {
    font-size: 0;
    text-indent: -9999em;

    &:before {
        display: inline-block;
        margin-left: 8px;
        font: normal 18px/1em FontAwesome;
        font-style: normal;
        text-decoration: inherit;
        -webkit-font-smoothing: antialiased;
        content: "\f06a";
        color: #c81717;
        text-indent: 0;
        speak: none;
    }
}

.validation-error .validation-tooltip {
    display: inline-block;
}

.validate-group {
    display: inline-block;
    vertical-align: middle;
    min-width: 230px;
}

.validate-group:after {
    content: '';
    clear: both;
    display: block;
}

label.checkbox.error,
label.radio.error {
    padding-right: 12px;
}

.scrollable-container {
    .oro-subtitle {
        margin: 0 5px 0 0;
        line-height: 28px;
        font-size: 20px;
        padding: 0;
    }

    &.disable-scroll {
        overflow: hidden !important;
    }
}

.collection-fields-list {
    input[type='email'],
    input[type='text'] {
        float: left;
    }

    select,
    .selector,
    button {
        float: left;
        margin: 0 0 0 4px;
    }

    button.add-on {
        float: none;
    }
}

.choice-filter .input-append,
.choice-filter .input-prepend {
    margin-bottom: 0;
}

.add-list-item {
    i.fa-plus {
        font-size: 12px;
    }
}

.oro-item-collection {
    & > div {
        position: relative;
        padding: 0;
        margin: 0;
        border: none;
    }

    .add-list-item {
        margin-left: 183px;
    }

    .removeRow {
        text-indent: -999;
        font-size: 0;
        line-height: 0;
        margin: 0 0 0 5px;

        &:after {
            display: inline-block;
            font: 14px/1em FontAwesome;
            color: #ddd;
            content: '\f00d';
            text-indent: 0;
        }

        &:hover:after {
            color: #888;
        }
    }

    .addAfterRow {
        text-indent: -999;
        font-size: 0;
        line-height: 0;
        margin: 0;

        &:after {
            display: inline-block;
            font: 14px/1em FontAwesome;
            color: #ddd;
            content: '\f067';
            text-indent: 0;
        }

        &:hover:after {
            color: #888;
        }
    }

    .row-oro.oro-multiselect-holder {
        margin: 0 0 5px;
    }
}

.oro-address-collection.oro-item-collection {
    & > div {
        position: relative;
        padding: 16px;
        margin: 0 0 20px;
        border: 1px solid #e6e6e6;
        background: #f8f8f8;
        border-radius: 4px;
    }

    .add-list-item {
        margin-left: 183px;
    }

    .removeRow {
        position: absolute;
        width: 28px;
        top: 4px;
        right: 4px;
        text-decoration: none;

        &:after {
            color: #bbb;
        }
    }
}

.form-horizontal .control-group {
    margin: 0;
    max-width: 800px;
}

.form-container .control-group {
    margin: 0 0 10px;
}


.breadcrumb {
    float: left;
    background: none;
    margin: 0;
    padding: 6px 15px 6px $content-padding;
}

.breadcrumb > li.active,
.breadcrumb > li {
    color: #777;
    font: 11px/14px $base-font-family;
    word-break: break-all;
}

.breadcrumb > li > .divider {
    color: #777;
    padding: 0 1px 0 4px;
}

.btn.favorite-button,
.btn.minimize-button {
    background: none;
    padding: 1px;
    border: 0;
    box-shadow: none;
    height: 26px;
    width: 26px;

    &:hover {
        background: #eee;

        .fa-star:before,
        .fa-thumb-tack:before {
            color: #d7d7d7;
        }
    }
}

.btn.favorite-button {
    padding: 1px 0;
}

.btn.favorite-button .fa-star:before,
.btn.minimize-button .fa-thumb-tack:before {
    color: #e7e7e7;
    font-size: 19px;
}

.btn.favorite-button.gold-icon i:before,
.btn.favorite-button.gold-icon:hover i:before,
.btn.minimize-button.gold-icon i:before,
.btn.minimize-button.gold-icon:hover i:before {
    color: #ffd631;
}

.breadcrumb-pin {
    border-bottom: 1px solid #f2f2f2;
    padding: 0;
    background-color: #fff;

    #bookmark-buttons {
        float: right;
    }

    #breadcrumb {
        float: left;
    }

    &:after {
        display: block;
        content: '';
        clear: both;
    }
}

.box-type1 {
    background-color: #fff;

    .title {
        font: bold 14px/18px Helvetica, Arial, sans-serif;
        padding: 10px 15px;
    }

    .box-content {
        padding: 20px 15px;

        &.box-split-content {
            background: url(../../img/vertical-separator.png) repeat-y center 0;

            .responsive-small &,
            .responsive-big & {
                background-image: none;
            }
        }
    }

    .list-inline {
        margin-left: 0;
    }
}

#orocrm_contact_address_form {
    min-width: 400px;
}

.float-holder {
    float: left;

    .removeRow {
        margin: 0;
    }
}

pre.email-body {
    width: 100%;
    min-height: 5em;
    overflow: auto;
}

iframe.email-body {
    width: 100%;
    min-height: 5em;
    font-family: $monoFontFamily;
    color: $grayDark;
    padding: ($base-line-height - 1) / 2;
    margin: 0 0 $base-line-height / 2;
    display: block;
    font-size: $base-font-size - 1; // 14px to 13px
    line-height: $base-line-height;
    background-color: #f5f5f5;
    border: 1px solid #ccc; // fallback for IE7-8
    border: 1px solid rgba(0, 0, 0, .15);
    border-radius: $baseBorderRadius;
}

.security-row {
    display: inline-block;
    width: 30%;
    margin-bottom: 25px;

    & > div {
        display: inline-block;
        margin-right: 20px;
    }

    input[type="checkbox"] {
        margin: 0;
    }
}

.security-permission {
    width: 120px;
}

span.validation-failed {
    color: $danger-dark;
    display: block;
    margin: 3px 0;
    line-height: 1;
    clear: both;
}

.default-field {
    background: #f5f5f5;
}

.tab-container {
    .nav-tabs > .active > a,
    .nav-tabs > .active > a:hover,
    .nav-tabs > .active > a:focus {
        background: #efefef;
    }

    .nav > li > a:focus {
        background: #efefef;
    }
}

.responsive-cell .box-type1 {
    .title {
        overflow: hidden;

        .widget-title {
            line-height: 21px;
        }
    }

    .filter-box {
        padding: 5px 20px 5px 130px;
        margin: 5px;
    }

    .tab-container {
        .nav-tabs > .active > a,
        .nav-tabs > .active > a:hover,
        .nav-tabs > .active > a:focus {
            background: #fff;
        }
    }
}

.control-group.create-select-entity {
    max-width: inherit;
}

.create-select-entity-container {
    padding: 5px 30px 30px 30px;
    border: 1px solid #e6e6e6;
    border-radius: 3px;

    .buttons-container {
        margin-left: -20px;
        margin-bottom: 30px;

        a {
            margin-right: 20px;
        }
    }

    .control-label {
        width: 160px !important;
    }

    .box-type1 .title {
        padding-left: 0;
        padding-top: 0;
    }
}

/** Gray line after title centered vertically */
.create-select-entity .box-type1 .title,
.create-select-entity h5 {
    height: 1px;
    margin-bottom: 20px;
    padding: 0;
    position: relative;
    text-align: left;
    border-bottom: #e6e6e6 1px solid;
    overflow: visible;
    width: 90%;
}

.create-select-entity .box-type1 .title .widget-title,
.create-select-entity h5 span {
    background: #fff;
    display: inline-block;
    line-height: 15px;
    padding-right: 15px;
    position: relative;
    top: -.6em;
}

/** create-select buttons visibility */
.create-select-entity .entity-create-block,
.create-select-entity .entity-select-block,
.create-select-entity .entity-view-block {
    display: none;
}

.create-select-entity.create .entity-create-block,
.create-select-entity.grid .entity-select-block,
.create-select-entity.view .entity-view-block {
    display: block;
}

.create-select-entity.create .entity-cancel-btn,
.create-select-entity.view .entity-cancel-btn,
.create-select-entity.create .entity-create-btn,
.create-select-entity.grid .entity-select-btn {
    display: none;
}

.tab-content {
    clear: both;
}

.nav-tabs > li > a.widget-component-processing {
    background: #ccc !important;
    border-bottom: 1px solid transparent !important;

    /* following two lines allow this tab handle overlay .tab-content while it is loading */
    position: relative;
    z-index: 1;
}

// capitalize buttons, labels, titles, breadcrumb for English language
.lang-en {
    #main label,
    .oro-subtitle,
    .title,
    .ui-dialog-title,
    .breadcrumb li {
        text-transform: capitalize;
    }
}

.pull-left-extra {
    margin-left: 20px;
}

.tooltip-icon {
    color: #6b92d0;
    font-size: 13px;
    cursor: pointer;
}

label .popover-content {
    text-transform: none;
}

.entity-field-path {
    > * {
        &:before {
            content: '/';
            display: inline;
            padding: 0 3px;
        }

        &:first-child {
            &:before {
                display: none;
            }
        }

        &:last-child {
            &:before {
                content: '>';
                font-weight: normal;
            }
        }
    }
}

.list-widget .widget-actions-section {
    a.btn {
        line-height: 1em;
        height: auto;
        border: 0;
        background: 0;
        box-shadow: none;
        padding: 0 0 0 10px;

        [class^="fa-"] {
            &:before {
                opacity: .6;
                font-size: 15px;
            }

            &:hover {
                &:before {
                    opacity: 1;
                }
            }
        }
    }

    a.btn.disabled,
    a.btn[disabled] {
        cursor: not-allowed;

        [class^="fa-"] {
            &:before {
                opacity: .3;
            }

            &:hover {
                &:before {
                    opacity: .3;
                }
            }
        }
    }
}

.list-box {
    &:after {
        content: '';
        clear: both;
        display: block;
    }

    .list-item {
        border-bottom: 1px solid #eee;
        padding: 15px;
        box-sizing: border-box;
        width: 100%;

        &:hover {
            background: #f8f8f8;
        }

        .actions {
            position: relative;
            float: right;
            margin-right: -4px;
            z-index: 99;

            .btn {
                line-height: 1em;
                height: auto;
                border: 0;
                background: 0;
                box-shadow: none;
                padding: 0;

                [class^="fa-"] {
                    &:before {
                        opacity: .6;
                        font-size: 15px;
                    }

                    &:hover {
                        &:before {
                            opacity: 1;
                        }
                    }
                }
            }

            .btn.disabled,
            .btn[disabled] {
                cursor: not-allowed;

                [class^="fa-"] {
                    &:before {
                        opacity: .3;
                    }

                    &:hover {
                        &:before {
                            opacity: .3;
                        }
                    }
                }
            }
        }
    }
}

.entity-create-or-select-container {
    .entity-create-btn,
    .entity-create-btn[disabled],
    .entity-create-btn[disabled]:active {
        margin-left: -2px;
    }

    &.entity-create-multi-enabled {
        .select2-container {
            width: 216px;
        }

        .dropdown-menu {
            li button {
                padding: 2px 12px;
                display: block;
                clear: both;
                font-weight: normal;
                text-align: left;
                white-space: nowrap;
                background-color: transparent;
                border: none;
                margin: 0;
                min-width: 100%;
                -webkit-appearance: none;
                -moz-appearance: none;
                appearance: normal;
            }
        }
    }

    .btn-group.entity-create-dropdown {
        display: inline-block;
        vertical-align: top;
        margin-left: 3px;
        border-radius: 0 4px 4px 0;

        & > .btn {
            font-size: 14px;
        }
    }
}

.entity-create-enabled {
    .input-prepend .select2-container,
    .input-append .select2-container {
        width: 228px;
    }
}

.invisible {
    opacity: 0;
}

// dropdowns should be able to exceed accordion body area
.accordion-body {
    @include clearfix();

    // once accordion is opened and animation is finished
    &[style="height: auto;"] {
        overflow: visible;
    }

    &.in {
        // fixes expand in FF
        min-height: 1px;
    }
}

.icon-with-counter {
    position: relative;
    white-space: nowrap;

    .item-counter {
        font-size: 9px;
        width: auto;
        display: inline-block;
        border-radius: 8px;
        position: relative;
        margin-left: -7px;
        margin-right: -5px;
        top: -1px;
        line-height: 10px;
        padding: 0 3px;
    }
}

[class^="fa-"].hide-text:after,
[class^="fa-"].hide-text:before {
    color: #666;
}

.pinned-dropdown {
    > .btn-group > .btn {
        [class^="fa-"],
        [class*=" fa-"] {
            margin-left: 0;
        }
    }

    .dropdown-menu > li > a {
        [class^="fa-"],
        [class*=" fa-"] {
            margin: 0;
        }
    }
}

.chart-hint {
    color: #666;
    text-align: center;
}

.stackedbar-chart {
    .flotr-overlay {
        cursor: all-scroll;
    }
}

.float-holder {
    label.add-on {
        margin-bottom: 0;
    }
}

.collapse-block {
    [data-collapse-container] {
        overflow: hidden;
        max-height: 69.4px; // 4 (lines) * 13px (font-size) * 1.2 (line-height) + 7px (padding)
    }

    &.expanded [data-collapse-container] {
        overflow: auto;
        max-height: none;
    }

    .toggle-more,
    .toggle-less,
    .toggle-collapse {
        display: none;
    }

    &.expanded .toggle-less,
    &.expanded .toggle-collapse,
    &.overflows .toggle-more,
    &.overflows .toggle-collapse {
        display: block;
    }
}

.customer-content {
    .grid-views {
        .edited-label {
            vertical-align: top;
            line-height: 21px;
        }

        .btn-link {
            line-height: 21px;
        }
    }
}<|MERGE_RESOLUTION|>--- conflicted
+++ resolved
@@ -226,8 +226,6 @@
             label.control-label {
                 width: auto;
             }
-
-
         }
 
         &.attribute-row label.control-label {
@@ -1550,14 +1548,6 @@
     padding: 0;
     margin-bottom: 5px;
 
-<<<<<<< HEAD
-    .customer-info-top-actions a {
-        height: 24px;
-        line-height: 24px;
-    }
-
-=======
->>>>>>> 3ee3a5d4
     > .row > div {
         margin-top: 10px;
         margin-bottom: 5px;
@@ -2987,7 +2977,9 @@
     .entity-create-btn,
     .entity-create-btn[disabled],
     .entity-create-btn[disabled]:active {
-        margin-left: -2px;
+        padding: 0 6px;
+        margin-left: 3px;
+        height: 30px;
     }
 
     &.entity-create-multi-enabled {
