--- conflicted
+++ resolved
@@ -503,316 +503,6 @@
     padding: 0 $horizontal-padding;
 }
 
-<<<<<<< HEAD
-.one-column {
-    padding: $horizontal-padding;
-    border-radius: $baseBorderRadius;
-    border: 1px solid $general-border-color;
-    margin: 0 0 $margin-bottom-box;
-}
-
-.page-container {
-    padding: 0 $width-close-panel;
-    height: 1%;
-    position: relative;
-}
-
-.page-container.left-locked {
-    padding-left: $width-left-panel;
-}
-
-.page-container.right-locked {
-    padding-right: $width-left-panel;
-}
-
-.page-container:after {
-    content: '';
-    clear: both;
-    display: block;
-}
-
-.row-fluid.one-column {
-    padding: 0;
-}
-
-.nav-box {
-    position: absolute;
-    top: 0;
-    left: 25px;
-    width: 320px;
-    padding: 0 1px 0 5px;
-    z-index: 995;
-    color: #fff;
-    background: #424850 url(../../img/bg-sidebar.png) repeat-y;
-    box-shadow: 6px 4px 6px 1px rgba(0, 0, 0, .6);
-
-    .nav-title {
-        overflow: hidden;
-        height: 1%;
-        padding: 7px 6px;
-        color: #fff;
-        background: #2b2d31;
-
-        h3 {
-            float: left;
-            margin: 0;
-            font-size: $base-font-size--s;
-            line-height: 12px;
-            text-transform: uppercase;
-        }
-
-        .action {
-            float: right;
-            margin: 0 0 0 4px;
-            text-indent: -9999px;
-            font-size: 0;
-            line-height: 0;
-            background-image: url(../../img/glyphicons-halflings-white.png);
-            cursor: pointer;
-        }
-
-        .close {
-            opacity: 1;
-        }
-    }
-
-    .nav-content {
-        padding: 10px 5px 5px;
-    }
-}
-
-.side-nav {
-    background: #424850 url(../../img/bg-sidebar.png) repeat-y 100% 0;
-    padding: 0 5px 18px 0;
-    position: relative;
-    z-index: 999;
-
-    .side-nav-opener {
-        border-top: 1px solid #0d0d0d;
-        position: absolute;
-        bottom: 0;
-        right: 5px;
-        width: 25px;
-
-        .fa-arrow-right {
-            display: none;
-            float: right;
-            cursor: pointer;
-        }
-
-        .fa-arrow-left {
-            float: right;
-            margin: 3px 0;
-            cursor: pointer;
-        }
-    }
-
-    .lock-bar {
-        display: none;
-        float: right;
-    }
-
-    .bar-tools {
-        margin: 0;
-        padding: 0;
-
-        .sn-opener {
-            display: block;
-            text-align: center;
-            padding: 4px 0;
-
-            span {
-                display: none;
-            }
-        }
-
-        & > li {
-            border-top: 1px solid #2f343b;
-        }
-
-        &:first-child {
-            border-top: 0;
-        }
-    }
-
-    .open-bar-item {
-        cursor: pointer;
-    }
-
-    .open-item .fa-chevron-right {
-        display: none;
-    }
-
-    .open-item .fa-chevron-down {
-        display: inline-block !important;
-    }
-
-    .well {
-        background: #383c40;
-        box-shadow: 0 2px 4px 1px rgba(0, 0, 0, .6);
-        border: 1px solid #2e2e2e;
-    }
-
-    .nav-content {
-        padding: 0 7px;
-    }
-}
-
-.side-nav-open {
-    .lock-bar {
-        display: block;
-        margin: 0 3px 0 0;
-    }
-
-    .fa-unlock {
-        display: none;
-    }
-
-    .sn-opener {
-        display: none;
-    }
-
-}
-
-.left-panel {
-    float: left;
-    width: $width-close-panel;
-    margin: 0 0 0 -#{$width-close-panel};
-    display: inline;
-}
-
-.left-panel.side-nav-open {
-    position: absolute;
-    top: 0;
-    left: 0;
-    width: $width-left-panel;
-    padding: 10px 0;
-    margin: 0;
-
-    .nav-title {
-        background: none;
-        margin: 0;
-    }
-
-    .bar-tools > li {
-        margin: 0 5px 0 0;
-    }
-
-    .side-nav-opener {
-        width: $width-left-panel;
-
-        .fa-arrow-right {
-            display: block;
-            float: right;
-            margin: 3px;
-        }
-
-        .fa-arrow-left {
-            display: none;
-            float: right;
-        }
-    }
-
-    .sn-opener {
-        display: none;
-    }
-
-    .nav-box {
-        padding: 0;
-        background: none;
-        box-shadow: none;
-    }
-}
-
-.left-panel.side-nav-locked {
-    position: relative;
-    width: $width-left-panel;
-    padding: 10px 0;
-    margin: 0 0 0 -#{$width-left-panel};
-
-    .nav-title {
-        background: none;
-        margin: 0;
-    }
-
-    .bar-tools > li {
-        margin: 0 5px 0 0;
-    }
-
-    .side-nav-opener {
-        width: $width-close-panel;
-    }
-
-    .fa-unlock {
-        display: block;
-        margin: 4px 7px 3px 3px;
-    }
-
-    .fa-lock {
-        display: none;
-    }
-
-    .lock-bar {
-        display: block;
-    }
-
-    .maximize-bar {
-        float: right;
-    }
-
-    .fa-arrow-left {
-        display: none;
-    }
-
-    .fa-arrow-right {
-        display: block;
-        margin: 3px;
-    }
-
-    .sn-opener {
-        display: none;
-    }
-
-    .nav-box {
-        padding: 0;
-        background: none;
-        box-shadow: none;
-    }
-}
-
-.right-panel .nav-box {
-    right: 25px;
-    left: auto !important;
-}
-
-.side-nav-open .nav-box,
-.side-nav-locked .nav-box {
-    display: block !important;
-    position: static;
-    width: 100%;
-}
-
-.side-nav-open .sn-opener,
-.side-nav-locked .sn-opener {
-    display: none;
-}
-
-#bar-drop-overlay {
-    display: none;
-    height: 100%;
-    left: 0;
-    position: absolute;
-    top: 0;
-    width: 100%;
-    z-index: 15;
-}
-
-#bar-drop-overlay.bar-open-overlay {
-    display: block;
-}
-
-=======
->>>>>>> adb63083
 .layout-content {
     margin: 0 !important;
 
@@ -820,161 +510,14 @@
         z-index: 1;
         min-height:0;
 
-<<<<<<< HEAD
-.right-panel {
-    display: inline;
-    float: right;
-    width: $width-close-panel;
-    margin: 0 -#{$width-close-panel} 0 0;
-    background-position: 0 0;
-    padding: 0 0 18px 5px;
-
-    .bar-tools {
-        margin: 0;
-        padding: 0;
-        list-style: none;
-    }
-
-    .side-nav-opener {
-        right: auto;
-        left: 5px;
-        width: $width-close-panel;
-
-        .fa-arrow-left {
-            display: none;
-            float: left;
-=======
         .divider-vertical {
             border:none;
->>>>>>> adb63083
         }
 
         .nav {
             margin-right:0;
         }
     }
-<<<<<<< HEAD
-
-    .lock-bar {
-        float: left;
-    }
-
-    .nav-box {
-        background-position: 100% 0;
-        padding: 0 5px 0 1px;
-        box-shadow: -6px 4px 6px 1px rgba(0, 0, 0, .6);
-    }
-
-    .nav-content {
-        padding-top: 10px;
-    }
-
-    .maximize-bar {
-        width: 100%;
-        overflow: hidden;
-    }
-}
-
-.right-panel.side-nav-open {
-    position: absolute;
-    top: 0;
-    right: 0;
-    width: $width-left-panel;
-    overflow: hidden;
-    padding: 10px 0;
-    margin: 0;
-
-    .bar-tools > li {
-        margin: 0 0 0 5px;
-    }
-
-    .sn-opener {
-        display: none;
-    }
-
-    .nav-box {
-        padding: 0;
-        background: none;
-        box-shadow: none;
-    }
-
-    .nav-title {
-        background: none;
-        margin: 0;
-    }
-
-    .side-nav-opener {
-        width: $width-left-panel;
-
-        .fa-arrow-left {
-            display: block;
-            float: left;
-            margin: 3px;
-        }
-
-        .fa-arrow-right {
-            float: left;
-            display: none;
-            margin: 3px;
-        }
-    }
-}
-
-.right-panel.side-nav-locked {
-    position: relative;
-    width: $width-left-panel;
-    padding: 10px 0;
-    margin: 0 -#{$width-left-panel} 0 0;
-
-    .bar-tools > li {
-        margin: 0 0 0 5px;
-    }
-
-    .fa-unlock {
-        display: block;
-        margin: 4px 7px 3px 3px;
-    }
-
-    .fa-lock {
-        display: none;
-    }
-
-    .lock-bar {
-        display: block;
-    }
-
-    .side-nav-opener {
-        width: ($width-left-panel - 5);
-
-        .fa-arrow-left {
-            display: block;
-            float: left;
-            margin: 3px;
-        }
-
-        .fa-arrow-right {
-            float: left;
-            display: none;
-            margin: 3px;
-        }
-    }
-
-    .sn-opener {
-        display: none;
-    }
-
-    .nav-box {
-        padding: 0;
-        background: none;
-        box-shadow: none;
-    }
-
-    .nav-title {
-        background: none;
-        margin: 0;
-    }
-=======
->>>>>>> adb63083
 }
 
 #wrapper {
@@ -2073,35 +1616,6 @@
     margin-right: 0;
 }
 
-<<<<<<< HEAD
-.popup-box-errors {
-    width: 480px;
-    margin: 0 auto;
-    border: 1px solid #bbb;
-    padding: 40px 0;
-    background-color: #fff;
-    border-radius: 6px;
-    box-shadow: 1px 1px 3px 0 rgba(0, 0, 0, .5);
-}
-
-.popup-box-errors .popup-content {
-    background-color: #fff;
-    font: 14px/20px $base-font-family;
-    margin: 0 30px;
-}
-
-.popup-box-errors h1 {
-    font: bold 20px/46px $base-font-family;
-    margin: 0 0 10px;
-}
-
-.popup-box-errors h1 span {
-    font-size: 45px;
-    margin: 0 12px 0 0;
-}
-
-=======
->>>>>>> adb63083
 .top-messages {
     margin-bottom: 0;
 }
@@ -2960,13 +2474,9 @@
 
 // capitalize buttons, labels, titles, breadcrumb for English language
 .lang-en {
-<<<<<<< HEAD
-    #main label,
-=======
     .btn,
     .btn-group a,
     .app-page__main label,
->>>>>>> adb63083
     .oro-subtitle,
     .title,
     .ui-dialog-title,
