--- conflicted
+++ resolved
@@ -1,146 +1,5 @@
 /* @theme: admin.oro; */
 
-<<<<<<< HEAD
-.controls {
-    .selector {
-        select {
-            width: 100% !important;
-            box-sizing: border-box;
-        }
-    }
-
-    select,
-    input[type="text"],
-    input[type="date"],
-    input[type="time"],
-    input[type="number"],
-    input[type="search"],
-    input[type="email"] {
-        width: 100%;
-        box-sizing: border-box;
-        height: 30px;
-    }
-
-    textarea,
-    .mce-tinymce {
-        width: 100% !important;
-        box-sizing: border-box;
-    }
-
-    .fields-row {
-        .input-small {
-            width: 140px !important;
-        }
-    }
-
-    > input[type='checkbox']:only-child {
-        margin-top: 7px;
-    }
-}
-
-.form-horizontal {
-    & > .span6 {
-        max-width: 100%;
-    }
-
-    .control-group {
-        max-width: initial;
-        margin: 0 0 7px;
-
-        .control-label {
-            float: none;
-            width: auto;
-            padding-left: 0;
-            text-align: left;
-        }
-
-        .controls {
-            margin-left: 0;
-
-            .control-label {
-                padding-top: 6px;
-            }
-        }
-    }
-
-    .control-group-checkbox {
-        position: relative;
-        display: inline-block;
-        padding-right: 16px;
-
-        .control-label {
-            width: auto;
-            margin-right: 2px;
-        }
-
-        label.control-label {
-            line-height: 18px;
-        }
-
-        .controls {
-            position: absolute;
-            top: 0;
-            right: 0;
-        }
-    }
-
-    .select2-container {
-        width: 100%;
-        max-width: 100%;
-    }
-}
-
-.select2-container.select2-allowclear {
-    .select2-arrow {
-        right: 36px;
-    }
-
-    .select2-search-choice-close {
-        border-left: 1px solid #ccc;
-        height: 28px;
-        width: 28px;
-        top: 0;
-        right: 0;
-        color: #666;
-
-        &:before {
-            content: "\f00d";
-            font: normal 12px FontAwesome;
-            top: 8px;
-            right: 8px;
-        }
-    }
-}
-
-.select2-container-multi .select2-choices li {
-    float: none;
-    margin-right: 5px;
-}
-
-.oro-item-collection {
-    input[type="email"],
-    input[type="text"] {
-        width: 225px;
-    }
-}
-
-.oro-address-collection.oro-item-collection {
-    & > div {
-        padding: 10px 15px 0;
-    }
-}
-
-h5.user-fieldset {
-    margin: 7px 0;
-}
-
-.well {
-    margin-bottom: 7px;
-}
-
-.tags-overlay .well {
-    margin-bottom: 0;
-=======
 .input,
 .selector,
 .uneditable-input {
@@ -241,5 +100,4 @@
     .tags-overlay & {
         margin-bottom: $well-tags-overlay-offset-bottom;
     }
->>>>>>> 61d1df10
 }