--- conflicted
+++ resolved
@@ -1,9 +1,5 @@
 /* @theme: admin.oro; */
 
-<<<<<<< HEAD
-.select2-container-multi .select2-choices .select2-search-field input {
-    height: 24px;
-=======
 .select2 {
     &-container {
         font-size: $mobile-select2-container-font-size;
@@ -60,5 +56,4 @@
             margin-right: $mobile-select2-container-multi-choice-offset-right;
         }
     }
->>>>>>> 61d1df10
 }