/* @theme: admin.oro; */

// Main menu

$menu-animation: all 200ms linear !default;
$menu-background-color: $primary-300 !default;
$menu-font-size: $base-font-size + 1 !default;
$menu-background-color-active: $extra-200 !default;
$menu-header-height: 48px !default;

$menu-icon-left: $fa-var-angle-left !default;
$menu-icon-right: $fa-var-angle-right !default;
$menu-icon-up: $fa-var-angle-up !default;
$menu-icon-down: $fa-var-angle-down !default;
$menu-icon-toggler: $fa-var-arrow-left !default;
$menu-placeholder-size: 17px !default;

$menu-top-icon-start: if-ltr($menu-icon-left, $menu-icon-right) !default;
$menu-top-icon-end: if-ltr($menu-icon-right, $menu-icon-left) !default;

// Main menu full screen view
$menu-full-screen-button-color: $primary-750 !default;
$menu-full-screen-title-color: $primary-200 !default;

// Main menu side view
$menu-side-width: 230px !default;
$menu-side-width-minimized: 80px !default;

// Main menu dropdown
$menu-header-background-color: $primary !default;
$menu-dropdown-background-color: $primary-860 !default;
$menu-dropdown-box-shadow: 1px 1px 9px 3px rgba(0, 0, 0, .08) !default;
$menu-dropdown-background-color-active: $primary-500 !default;
$menu-dropdown-background-color-light-active: $primary-700 !default;

<<<<<<< HEAD
=======
// Mobile main menu
$menu-mobile-box-shadow: if-ltr(0 2px 10px 0 rgba(0, 0, 0, 0.19), -2px 0px 10px 0 rgba(0, 0, 0, 0.19)) !default;


>>>>>>> 45c7b829
// Main menu items
$menu-accordion-icon-color: $primary-550 !default;

$menu-item-first-level-text-color: $primary-800 !default;
$menu-item-first-level-text-color-active: $primary-inverse !default;
$menu-item-text-color: $primary-300 !default;
$menu-item-text-highlight-color: $extra-200 !default;
$menu-item-offset: 9px 18px 9px 16px !default;
$menu-item-divider-color: $primary-800 !default;

$menu-minimized-item-first-level-text-color-active: $primary-400 !default;

// Main menu toggler
$menu-toggler-font-size: 16px !default;
$menu-toggler-color: $additional-lighten !default;
$menu-icon-toggler-transform: if-ltr(0, 180deg) !default;
$menu-icon-toggler-transform-active: if-ltr(180deg, 0) !default;


// Main menu overlay
$side-menu-fill-blur-width: 36px !default;

$side-menu-overlay-header-height: 108px !default;
$side-menu-overlay-title-font-size: 21px !default;
$side-menu-overlay-button-font-size: 18px !default;
$side-menu-overlay-button-offset: if-ltr(null, -$side-menu-fill-blur-width) !default;

$side-menu-overlay-ui-helper-direction: if-ltr(inherit, ltr) !default;
$side-menu-overlay-ui-helper-text-align: if-ltr(right, left) !default;
$side-menu-overlay-ui-fill-transform: if-ltr(translate(-100%), null) !default;
$side-menu-overlay-ui-fill-width: if-ltr(300%, 100%) !default;
$side-menu-overlay-ui-fill-blur-box-shadow: if-ltr(2px 2px 2px 0 rgba(0, 0, 0, .19), -2px 0px 2px 0 rgba(0, 0, 0, .19)) !default;
$side-menu-overlay-ui-fill-blur-inner-transform: if-ltr(null, translate(-100%)) !default;
$side-menu-overlay-ui-fill-blur-offset: if-ltr(null, -$side-menu-fill-blur-width) !default;<|MERGE_RESOLUTION|>--- conflicted
+++ resolved
@@ -1,7 +1,6 @@
 /* @theme: admin.oro; */
 
 // Main menu
-
 $menu-animation: all 200ms linear !default;
 $menu-background-color: $primary-300 !default;
 $menu-font-size: $base-font-size + 1 !default;
@@ -33,13 +32,9 @@
 $menu-dropdown-background-color-active: $primary-500 !default;
 $menu-dropdown-background-color-light-active: $primary-700 !default;
 
-<<<<<<< HEAD
-=======
 // Mobile main menu
 $menu-mobile-box-shadow: if-ltr(0 2px 10px 0 rgba(0, 0, 0, 0.19), -2px 0px 10px 0 rgba(0, 0, 0, 0.19)) !default;
 
-
->>>>>>> 45c7b829
 // Main menu items
 $menu-accordion-icon-color: $primary-550 !default;
 
