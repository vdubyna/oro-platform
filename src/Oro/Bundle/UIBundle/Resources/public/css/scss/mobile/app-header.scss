--- conflicted
+++ resolved
@@ -19,66 +19,15 @@
     top: 0;
     left: 0;
 
-<<<<<<< HEAD
     .navbar .nav {
         position: static;
     }
 
     .navbar-inner {
         border-bottom: none;
-=======
-    .dark {
-      padding-#{$start}: 10px;
-      padding-#{$end}: 10px;
-    }
-  }
-
-  .main-menu-toggler {
-    @extend %header-button;
-    float: #{$start};
-    padding: 0 13px;
-    color: $app-header-logo-text-color;
-  }
-
-  .organization-logo-wrapper {
-    margin-#{$start}: 54px;
-    margin-#{$end}: 138px;
-
-    .organization-switcher,
-    .organization-switcher > * {
-      max-width: 100%;
-    }
-
-    .organization-switcher {
-      margin: 0;
-      float: $start;
-    }
-
-    .logo {
-      font-size: 17px;
-      color: $app-header-logo-text-color;
-      margin: 0;
-      line-height: $app-header-height;
-      height: $app-header-height;
-      white-space: nowrap;
-      max-width: 100%;
-      float: #{$start};
-
-      > a {
-        color: inherit;
-        padding: side-values(0 20px 0 0);
-        display: inline-block;
-        max-width: 100%;
-        white-space: nowrap;
-        overflow: hidden;
-        text-overflow: ellipsis;
-      }
-    }
->>>>>>> 45c7b829
 
         @include safe-area-offset(padding, 0);
 
-<<<<<<< HEAD
         .container {
             position: relative;
             line-height: $app-header-height;
@@ -86,38 +35,31 @@
         }
 
         .dark {
-            padding-left: 10px;
-            padding-right: 10px;
-        }
-    }
-=======
-  .dropdown-menu {
-    #{$start}: 0;
-    max-width: 320px;
-  }
-
-  .nav.top-search.shortcuts {
-    float: #{$end};
-    margin: 0;
-    height: $app-header-height;
->>>>>>> 45c7b829
+            padding-#{$start}: 10px;
+            padding-#{$end}: 10px;
+        }
+    }
 
     .main-menu-toggler {
         @extend %header-button;
 
-<<<<<<< HEAD
-        float: left;
+        float: #{$start};
         padding: 0 13px;
         color: $app-header-logo-text-color;
     }
 
     .organization-logo-wrapper {
-        margin-left: 54px;
-        margin-right: 138px;
+        margin-#{$start}: 54px;
+        margin-#{$end}: 138px;
 
         .organization-switcher,
         .organization-switcher > * {
             max-width: 100%;
+        }
+
+        .organization-switcher {
+            margin: 0;
+            float: $start;
         }
 
         .logo {
@@ -128,11 +70,11 @@
             height: $app-header-height;
             white-space: nowrap;
             max-width: 100%;
-            float: left;
+            float: #{$start};
 
             > a {
                 color: inherit;
-                padding: 0 20px 0 0;
+                padding: side-values(0 20px 0 0);
                 display: inline-block;
                 max-width: 100%;
                 white-space: nowrap;
@@ -143,54 +85,16 @@
 
         li.dropdown.open > .logo {
             color: $app-header-logo-text-color;
-=======
-      .dropdown-menu{
-        .nav-header{
-          padding-#{$start}: 10px;
-          padding-#{$end}: 10px;
-        }
-      }
-    }
-
-    .header-dropdown-shortcut {
-      .dropdown-menu {
-        #{$start}: auto;
-        #{$end}: 0;
-
-        &:before {
-          #{$start}: auto;
-          #{$end}: 52px;
-        }
-
-        &:after {
-          #{$start}: auto;
-          #{$end}: 53px;
-        }
-      }
-    }
-    .header-dropdown-search {
-      .dropdown-menu {
-        #{$start}: auto;
-        #{$end}: 0;
-
-        .dropdown-menu {
-          #{$start}: 0;
-          #{$end}: auto;
-          max-height: 185px;
-          overflow-y: auto;
-          overflow-x: visible;
->>>>>>> 45c7b829
         }
     }
 
     .dropdown-menu {
-        left: 0;
+        #{$start}: 0;
         max-width: 320px;
     }
 
-<<<<<<< HEAD
     .nav.top-search.shortcuts {
-        float: right;
+        float: #{$end};
         margin: 0;
         height: $app-header-height;
 
@@ -201,60 +105,50 @@
 
             .dropdown-menu {
                 .nav-header {
-                    padding-left: 10px;
-                    padding-right: 10px;
+                    padding-#{$start}: 10px;
+                    padding-#{$end}: 10px;
                 }
             }
         }
 
         .header-dropdown-shortcut {
             .dropdown-menu {
-                left: auto;
-                right: 0;
+                #{$start}: auto;
+                #{$end}: 0;
 
                 &:before {
-                    left: auto;
-                    right: 52px;
+                    #{$start}: auto;
+                    #{$end}: 52px;
                 }
 
                 &:after {
-                    left: auto;
-                    right: 53px;
-                }
-            }
-=======
-        &:before {
-          #{$start}: auto;
-          #{$end}: 15px;
-        }
-
-        &:after {
-          #{$start}: auto;
-          #{$end}: 16px;
->>>>>>> 45c7b829
+                    #{$start}: auto;
+                    #{$end}: 53px;
+                }
+            }
         }
 
         .header-dropdown-search {
             .dropdown-menu {
-                left: auto;
-                right: 0;
+                #{$start}: auto;
+                #{$end}: 0;
 
                 .dropdown-menu {
-                    left: 0;
-                    right: auto;
+                    #{$start}: 0;
+                    #{$end}: auto;
                     max-height: 185px;
                     overflow-y: auto;
                     overflow-x: visible;
                 }
 
                 &:before {
-                    left: auto;
-                    right: 15px;
+                    #{$start}: auto;
+                    #{$end}: 15px;
                 }
 
                 &:after {
-                    left: auto;
-                    right: 16px;
+                    #{$start}: auto;
+                    #{$end}: 16px;
                 }
             }
 
@@ -264,46 +158,31 @@
         }
     }
 
-<<<<<<< HEAD
     .nav.user-menu {
+        float: $end;
+        margin: 0;
+
         .dropdown {
             > a {
                 @extend %header-button;
-
-                padding-right: 13px;
-            }
-
-            .dropdown-menu {
-                left: auto;
-                right: 8px;
-            }
-        }
-=======
-  .nav.user-menu {
-    float: $end;
-    margin: 0;
-
-    .dropdown {
-      > a {
-        @extend %header-button;
-        padding-#{$end}: 13px;
-      }
-
-      .dropdown-menu {
-        #{$start}: auto;
-        #{$end}: 8px;
-
-        &:before {
-          #{$start}: auto;
-          #{$end}: 11px;
-        }
-
-        &:after {
-          #{$start}: auto;
-          #{$end}: 12px;
-        }
-      }
->>>>>>> 45c7b829
+                padding-#{$end}: 13px;
+            }
+
+            .dropdown-menu {
+                #{$start}: auto;
+                #{$end}: 8px;
+
+                &:before {
+                    #{$start}: auto;
+                    #{$end}: 11px;
+                }
+
+                &:after {
+                    #{$start}: auto;
+                    #{$end}: 12px;
+                }
+            }
+        }
     }
 
     li {
