--- conflicted
+++ resolved
@@ -16,12 +16,7 @@
     &:after {
         position: absolute;
         top: 5px;
-<<<<<<< HEAD
-        left: $main-menu-mobile-width - 36px;
-=======
         #{$start}: $main-menu-mobile-width - 36px;
-
->>>>>>> 45c7b829
         width: 32px;
         height: 32px;
         text-align: center;
@@ -40,33 +35,15 @@
     .main-menu {
         height: 100%;
         margin-bottom: 0;
-<<<<<<< HEAD
-        margin-left: 0;
-
-        /* iOS 11 */
-        margin-left: constant(safe-area-inset-left);
-
-        /* iOS 11.2+ */
-        margin-left: env(safe-area-inset-left);
-=======
-
         margin-#{$start}: 0;
         /* iOS 11 */
         margin-#{$start}: constant(safe-area-inset-left);
         /* iOS 11.2+ */
         margin-#{$start}: env(safe-area-inset-left);
-
->>>>>>> 45c7b829
         padding-top: 8px;
         width: $main-menu-mobile-width;
         background-color: $menu-background-color;
-<<<<<<< HEAD
-        box-shadow: 0 2px 10px 0 rgba(0, 0, 0, .19);
-=======
-
         box-shadow: $menu-mobile-box-shadow;
-
->>>>>>> 45c7b829
         overflow: auto;
     }
 
@@ -97,12 +74,7 @@
                     display: inline-block;
                     height: 16px;
                     min-width: 16px;
-<<<<<<< HEAD
-                    margin-right: 8px;
-=======
                     margin-#{$end}: 8px;
-
->>>>>>> 45c7b829
                     font-weight: normal;
                     line-height: 1;
                     text-align: center;
@@ -138,15 +110,8 @@
                 }
 
                 @for $i from 1 through 5 {
-<<<<<<< HEAD
                     &-level-#{$i} {
-                        padding-left: $main-menu-title-mobile-offset * ($i - 1);
-=======
-                    $selector: '&-level-' + $i;
-
-                    #{$selector} {
-                        padding-#{$start}: $menu-mobile-title-offset * 1px;
->>>>>>> 45c7b829
+                        padding-#{$start}: $main-menu-title-mobile-offset * ($i - 1);
                     }
                 }
             }
@@ -172,26 +137,14 @@
     // First level
     .accordion-toggle.title-level-1 {
         position: relative;
-<<<<<<< HEAD
-        padding: 14px 22px 14px 24px;
-=======
-
         padding: side-values(14px 22px 14px 24px);
-
->>>>>>> 45c7b829
         background-color: $menu-dropdown-background-color-active;
         color: $menu-item-first-level-text-color;
 
         .menu-icon {
             min-width: 16px;
-<<<<<<< HEAD
-            margin-right: 8px;
-            margin-left: 0;
-=======
             margin-#{$end}: 8px;
             margin-#{$start}: 0;
-
->>>>>>> 45c7b829
             text-align: center;
         }
 
