<<<<<<< HEAD
$mainMenuFontColor:                        #444;
$mainMenuWidth:                            240px;
$mainMenuBackgroundColor:                  $accordion-heading-background-color;
$mainMenuBorderColor:                      darken($mainMenuBackgroundColor, 5%);

#main-menu {
  display: none;
  position: fixed;
  overflow: hidden;
  height: 100%;
  width: 100%;
  padding-bottom: $headerHeight;
  z-index: $oro-mobile-header-zindex;
  background: rgba(0,0,0,0.5);
  > ul {
    background: white;
    width: $mainMenuWidth;
    overflow: auto;
    height: 100%;
    margin-bottom: 0;
    > .accordion-group > .accordion-heading [class^="fa-"] {
      // hide first level icons
      display: none !important;
    }
  }
  > .main-menu {
    margin-left: 0;
    /* iOS 11 */
    margin-left: constant(safe-area-inset-left);
    /* iOS 11.2+ */
    margin-left: env(safe-area-inset-left);
  }
  ul {
    margin-left: 0;
  }
  a {
    display: block;
    color: $mainMenuFontColor;
    .title {
      font-size: $base-font-size--l;
      display: block;
      padding: 8px 10px;
      border-bottom: 1px solid lighten($mainMenuBorderColor, 5%);
    }
  }
  .active > a {
    font-weight: bold;
  }
  .accordion-toggle.title {
    margin: 0;
    font-size: $base-font-size * 1.3;
    @include accordion-toggle();
  }
  .accordion-toggle:before {
    @include accordion-toggle-before();
  }
  .accordion-toggle.collapsed:before {
    @include accordion-toggle-collapsed-before();
  }
  .menu_level_1 {
    .title {
      padding-left: 25px;
=======
/* @theme: admin.oro; */

$main-menu-mobile-width: 320px;

.main-menu-top {
    display: none;
    position: fixed;
    z-index: $oroMobileHeaderZindex;

    width: 100%;
    top: $app-header-height;
    bottom: 0;

    font-size: $menu-font-size + 2;

    background: rgba($primary-inverse, .5);

    overflow: hidden;

    @include fa-icon($fa-var-times, after);

    &:after {
        position: absolute;
        top: 5px;
        left: $main-menu-mobile-width - 36px;

        width: 32px;
        height: 32px;

        text-align: center;
        line-height: 32px;

        border-radius: 50%;
        background-color: rgba($menu-background-color, .15);
        color: $menu-full-screen-button-color;
    }

    .divider {
        height: 1px;

        border: 1px solid $menu-item-divider-color;
        border-width: 1px 0 0;
>>>>>>> adb63083
    }

    .main-menu {
        height: 100%;

        margin-bottom: 0;

        margin-left: 0;
        /* iOS 11 */
        margin-left: constant(safe-area-inset-left);
        /* iOS 11.2+ */
        margin-left: env(safe-area-inset-left);

        padding-top: 8px;

        width: $main-menu-mobile-width;
        background-color: $menu-background-color;

        box-shadow:0 2px 10px 0 rgba(0, 0, 0, 0.19);

        overflow: auto;
    }

    .accordion {
        .title {
            @include text-line-truncate();
        }

        a {
            display: block;
        }
    }

    .accordion-group {
        margin-bottom: 0;

        border: none;
        border-radius: 0;

        .menu {
            margin: 0;

            .title,
            .accordion-toggle {
                color: $menu-item-text-color;

                &::before {
                    content: '';

                    display: inline-block;
                    height: 16px;
                    min-width: 16px;
                    margin-right: 8px;

                    font-weight: normal;
                    line-height: 1;
                    text-align: center;

                    color: $menu-accordion-icon-color;

                    transition: $menu-animation;
                }
            }

            .accordion-toggle {
                font-weight: bold;

                @include fa-icon($fa-var-angle-right);

                &::before {
                    transform: rotate(90deg);
                }

                &.collapsed {
                    font-weight: normal;

                    &::before {
                        transform: rotate(0);
                    }
                }
            }

            .title {
                display: block;
                padding: 10px 15px;

                &:hover {
                    background-color: $menu-background-color-active;
                }

                $menu-mobile-title-offset: 0;
                @for $i from 1 through 5 {
                    $selector: '&-level-' + $i;

                    #{$selector} {
                        padding-left: $menu-mobile-title-offset * 1px;
                    }

                    $menu-mobile-title-offset: $menu-mobile-title-offset + 22;
                }
            }
        }
    }

    .accordion-body {
        background-color: $menu-dropdown-background-color;

        & > a {
            display: none;
        }

        .active {
            background-color: $menu-background-color-active;
        }

        .accordion-group {
            background-color: transparent;
        }
    }

    // First level
    .accordion-toggle.title-level-1 {
        position: relative;

        padding: 14px 22px 14px 24px;

        background-color: $menu-dropdown-background-color-active;
        color: $menu-item-first-level-text-color;

        .menu-icon {
            min-width: 16px;
            margin-right: 8px;
            margin-left: 0;

            text-align: center;
        }

        &.collapsed {
            background-color: $menu-background-color;
        }

        &:hover {
            background-color: $menu-dropdown-background-color-active;
        }
    }

    .dropdown-menu-title-level-1 {
        display: none;
    }
}<|MERGE_RESOLUTION|>--- conflicted
+++ resolved
@@ -1,67 +1,3 @@
-<<<<<<< HEAD
-$mainMenuFontColor:                        #444;
-$mainMenuWidth:                            240px;
-$mainMenuBackgroundColor:                  $accordion-heading-background-color;
-$mainMenuBorderColor:                      darken($mainMenuBackgroundColor, 5%);
-
-#main-menu {
-  display: none;
-  position: fixed;
-  overflow: hidden;
-  height: 100%;
-  width: 100%;
-  padding-bottom: $headerHeight;
-  z-index: $oro-mobile-header-zindex;
-  background: rgba(0,0,0,0.5);
-  > ul {
-    background: white;
-    width: $mainMenuWidth;
-    overflow: auto;
-    height: 100%;
-    margin-bottom: 0;
-    > .accordion-group > .accordion-heading [class^="fa-"] {
-      // hide first level icons
-      display: none !important;
-    }
-  }
-  > .main-menu {
-    margin-left: 0;
-    /* iOS 11 */
-    margin-left: constant(safe-area-inset-left);
-    /* iOS 11.2+ */
-    margin-left: env(safe-area-inset-left);
-  }
-  ul {
-    margin-left: 0;
-  }
-  a {
-    display: block;
-    color: $mainMenuFontColor;
-    .title {
-      font-size: $base-font-size--l;
-      display: block;
-      padding: 8px 10px;
-      border-bottom: 1px solid lighten($mainMenuBorderColor, 5%);
-    }
-  }
-  .active > a {
-    font-weight: bold;
-  }
-  .accordion-toggle.title {
-    margin: 0;
-    font-size: $base-font-size * 1.3;
-    @include accordion-toggle();
-  }
-  .accordion-toggle:before {
-    @include accordion-toggle-before();
-  }
-  .accordion-toggle.collapsed:before {
-    @include accordion-toggle-collapsed-before();
-  }
-  .menu_level_1 {
-    .title {
-      padding-left: 25px;
-=======
 /* @theme: admin.oro; */
 
 $main-menu-mobile-width: 320px;
@@ -104,7 +40,6 @@
 
         border: 1px solid $menu-item-divider-color;
         border-width: 1px 0 0;
->>>>>>> adb63083
     }
 
     .main-menu {
