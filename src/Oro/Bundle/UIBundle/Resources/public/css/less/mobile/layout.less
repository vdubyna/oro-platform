--- conflicted
+++ resolved
@@ -7,13 +7,8 @@
   top: -9999px;
   left: -9999px;
 }
-&, #page {
-  min-height: 100vh;
-}
 &, #page, #top-page {
   height: auto;
-<<<<<<< HEAD
-=======
   min-height: 100vh;
   overflow: visible;
 }
@@ -21,7 +16,6 @@
 #main {
   float: none;
   height: 100%;
->>>>>>> 35365980
 }
 
 #top-page {
@@ -42,12 +36,6 @@
 &.input-focused #oroplatform-header {
   position: absolute;
 }
-<<<<<<< HEAD
-#main {
-  float: none;
-}
-=======
->>>>>>> 35365980
 
 .row {
   margin-left: @contentPadding;
