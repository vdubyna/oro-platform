// Base
* {
  -webkit-box-sizing:border-box;
  -moz-box-sizing:border-box;
  box-sizing:border-box;
}
body {
  font-family: @baseFontFamily;
  font-size: @baseFontSize;
  color: @bodyColor;
  margin: 0;
  padding: 0 ;
  min-width: 980px;
  background:#fff;
}
body.error-page {
  background-color: #eee;
  #container{
    position: relative;
    .popup-frame{
      position: relative;
      top: 50%;
    }
    .popup-holder{
      position: relative;
      margin: -97px 0 0;
    }
  }
}
html {
  margin: 0;
  padding: 0;
  height: 100%;
}
body.error-page #main {
  background: none;
}
a { color:@linkColor; }
a:hover,
a:active,
a:focus {
  text-decoration: none;
}
form {
  margin: 0;
}
#main {
  background-color: #fff;
}
.dropdown-menu {
  margin-top:-1px;
  .border-radius(3px);
  z-index: 900;
  li.dropdown {
    position: relative;
    & > a{
      padding-right: 10px;
    }
  }
  li.dropdown:after{
    content: "\f054";
    font-family: 'FontAwesome';
    display: block;
    font-size: 11px;
    position: absolute;
    right: 5px;
    top: 9px;
  }
}
.dark {
  background-color: #f6f5f5;
}

// Bootstrap - Buttons
.btn-group {
  > .btn {
    font-size:@baseFontSize;
  }
}
.btn,
.ui-datepicker .ui-datepicker-buttonpane button {
  .border-radius(@baseBtnBorderRadius);
  padding: 0 12px;
  height: 28px;
  line-height: 26px;
  font-size: 14px;
  font-weight:bold;
  background-repeat: none;
  display: inline-block;
  #gradient > .vertical(#fdfdfd, #efefef);
  color: #666;
}
.btn:hover,
.btn:focus {
  text-decoration: none;
  background-position: 0 0;
  -webkit-transition: none;
  -moz-transition: none;
  -o-transition: none;
  transition: none;
  color: #666;
  #gradient > .vertical(#fdfdfd, #f5f5f5);
}
.btn:active {
  #gradient > .vertical(#e7e7e7, #f2f2f2);
  box-shadow: inset 0 1px 2px rgba(0, 0, 0, 0.15), 0 1px 2px rgba(0, 0, 0, 0.05);
}
.btn-small {
  height: 24px;
  line-height: 24px;
  font-size: @baseFontSize;
}
.btn-large {
  font-size: 15px;
  min-width: 90px;
  padding: 0 20px;
  height: 34px;
  line-height: 32px;
  font-weight: bold;
}
.btn-mini {
  height: 22px;
  line-height: 20px;
  font-size: 11px;
}
.btn-mini [class^="icon-"],
.btn-mini [class*=" icon-"] {
  margin-top: 0px;
  font-size: 13px;
}
.btn-uppercase {
 text-transform: uppercase;
}
.btn-primary {
  .border-radius(4px);
  .box-shadow(inset 0 1px 0 0 #9cbcf1);
  #gradient > .vertical(#80a8e7, #5281cc);
  border: 1px solid;
  border-color: #5e7eb0 #546d92 #485670 #546d92;
  text-shadow: 0px 1px 0px #386e9f;
  color: #fff;
  font-weight: bold;
  &:hover {
    #gradient > .vertical(#739cdc, #5281cc);
    .box-shadow(inset 0 1px 0 0 #7fa6e5);
    color: #fff;
  }
  &:active,
  &:focus {
    #gradient > .vertical(#739cdc, #3061af);
    .box-shadow(inset 0 1px 4px 0 #3962a3);
    color: #fff;
  }
}
.btn .caret {
  margin-top: 13px;
}

/* .btn-danger */
.btn-danger {
  background-color: #f35e3c;
  #gradient > .vertical(#f35e3c, #d42f13);
  border-color: #c2270d #c2270d #c2270d;
  color:#fff;
  text-shadow: none;
}
.btn-danger:hover {
  background-color: #f66952;
  #gradient > .vertical(#f66952, #e53d20);
  color: #fff;
}
.btn-danger:focus,
.btn-danger:active {
  background-color: #c22b11;
  #gradient > .vertical(#c22b11, #f35d3b);
  border-color: #9c220d #c2270d #c2270d;
  color: #fff;
}

/* .btn-success */
.btn-success {
  background-color: #4fae0d;
  #gradient > .vertical(#82ce20, #57ac0b);
  border-color: #49982b #3b8d1c #267507;
  color:#fff;
  text-shadow:0 1px 0 #3b8d1c;
}
.btn-success:hover {
  background-color: #8cd42f;
  #gradient > .vertical(#8cd42f, #49982b);
  color: #fff;
}
.btn-success:focus,
.btn-success:active {
  background-color: #369511;
  #gradient > .vertical(#369511, #55ad34);
  color: #fff;
}

/* .btn-warning */
.btn-warning {
  background-color: #ffb322;
  #gradient > .vertical(#ffb322, #d7920b);
  border-color: #d7920b #dc9f28 #d7920b;
  text-shadow: none;
}
.btn-warning:hover {
  background-color: #fdc247;
  #gradient > .vertical(#fdc247, #f88f1d);
  color: #fff;
}
.btn-warning:focus,
.btn-warning:active {
  background-color: #e47c0a;
  #gradient > .vertical(#e47c0a, #f9a913);
  border-color: #c56a09 #d7920b #d7920b;
  color: #fff;
}

/* .btn-info */
.btn-info {
  background-color: #5bc0de;
  #gradient > .vertical(#5bc0de, #2f96b4);
  border-color: #5bc0de #5bc0de #2f96b4;
}
.btn-info:hover {
  background-color: #2f96b4;
  #gradient > .vertical(#2f96b4, #5bc0de);
  color: #fff;
}
.btn-info:focus,
.btn-info:active {
  background-color: #2f96b4;
  #gradient > .vertical(#2f96b4, #5bc0de);
  border-color: #2f96b4 #5bc0de #5bc0de;
  color: #fff;
}
.btn-group.open .btn-primary.dropdown-toggle {
  #gradient > .vertical(#5680c2, #6b94d4);
  border-color: #3f5e8e #527ac0 #527ac0;
}

/* .btn-link */
.btn.btn-link {
  .border-radius(0);
  border:none;
  background:none;
  padding:0;
  font-weight:normal;
  text-decoration:underline;
}
.btn-group+.btn-group { margin-left:8px; }
.btn-group > .dropdown-menu li a {
  padding-top:1px;
  padding-bottom:1px;
  font-size:12px;
  color:@bodyColor;
  text-shadow:none !important;
  &:hover {
    background:#3875d7;
    color:#fff;
  }
}

// Bootstrap - Form
label, input, button, select, textarea { font-size:13px;}
.form-horizontal .control-label {
  font-size:13px;
  text-align:left;
  line-height:1.2em;
}
.control-group .controls p.control-label{
  width: auto;
}
.email-field a{
  text-overflow: ellipsis;
  overflow: hidden;
  white-space: nowrap;
  width: 100%;
  display: block;
}
.opportunity-info .control-group .controls p.control-label,
.opportunity-info .controls p.control-label{
  text-overflow: ellipsis;
  overflow: hidden;
  white-space: nowrap;
  width: 100%;
}
.form-horizontal {
  .control-group {
    label.control-label {
      float:left;
      width:160px;
      padding-top:5px;
      color: #777;
      font-weight: normal;
      font-size: 13px;
      text-align:right;
      &:after {
        content:":";
      }
    }
    .controls {
      margin-left:170px;
      .control-label {
        width: auto;
      }
    }
  }
}
.form-horizontal-large{
  .control-group{
    max-width: 100%;
    .controls{
      margin-left: 240px;
    }
    label.control-label {
      width: 230px;
      text-align:right;
    }
  }
  .user-fiedset{
    background: url("../../img/horizontal-divider-lite.png") repeat-x  0 50%;
    margin-bottom: 22px;
    span{
      background-color: #fff;
      padding: 0 20px 0 0;
      display: inline-block;
    }
  }
}

input[type='checkbox'] + label { margin-bottom:2px; }
textarea, input, select,
.uneditable-input,
body .select2-container {
  .box-sizing();
  border-color:#ddd;
  color:#333;
  font-size: @baseFontSize;
}
.btn-group > .btn:last-child,
.btn-group > .dropdown-toggle {
  -webkit-border-top-right-radius: 3px;
  -moz-border-radius-topright: 3px;
  border-top-right-radius: 3px;
  -webkit-border-bottom-right-radius: 3px;
  -moz-border-radius-bottomright: 3px;
  border-bottom-right-radius: 3px;
}
.btn-group > .btn:first-child {
  -webkit-border-top-left-radius: 3px;
  -moz-border-radius-topleft: 3px;
  border-top-left-radius: 3px;
  -webkit-border-bottom-left-radius: 3px;
  -moz-border-radius-bottomleft: 3px;
  border-bottom-left-radius: 3px;
}

// Bootstrap - Nav
.dropdown-menu > li > a {
  padding-left:13px;
  padding-right:13px;
  color:@linkColor;
}
.dropdown-menu > li > a:hover,
.dropdown-menu > li > a:focus,
.dropdown-submenu:hover > a,
.dropdown-submenu:focus > a,
.dropdown-menu > .active > a,
.dropdown-menu > .active > a:hover,
.dropdown-menu > .active > a:focus {
  background:#f3f3f3;
  color:@linkColor;
}

#main-menu{
  li.dropdown{
    ul{
      display: none !important;
      ul{
        top: 5px;
        border: 1px solid #bbb !important;
        margin: 0;
        -webkit-border-radius: 3px !important;
        border-radius:3px !important;
      }
    }
    &:hover > .menu_level_1{
      display: block !important;
    }
    .menu_level_2 li:hover > .menu_level_3,
    .menu_level_1 li:hover > .menu_level_2{
      display: block !important;
    }
  }
}

.navbar .nav li.dropdown.open > .dropdown-toggle,
.navbar .nav li.dropdown.active > .dropdown-toggle,
.navbar .nav li.dropdown.open.active > .dropdown-toggle {
  background:none;
}

// Bootstrap - Table
.table thead th { padding-top:2px; padding-bottom:2px; }

.label-info,
.badge-info { background:#92b2d6; }

// FontAwesome
[class^="icon-"],
[class*=" icon-"] {
  display:inline-block !important;
}
[class^='icon-'].hide-text:after,
[class^='icon-'].hide-text:before {
  padding:0;
  text-indent:0;
  font-size:14px;
  line-height:1.3em;
  color:#666;
  font-family: 'FontAwesome';
}

// GLOBAL LAYOUT ELEMENTS

/* Header */
.navbar .navbar-inner .divider-vertical {
  border:none;
}
.navbar-inner {
  min-height:0;
  .nav {
    margin-right:0;
  }
}

#oroplatform-header {
  .navbar-inner{
    display: block;
    width: 100%;
    clear: both;
    background: #323b45;
    position: relative;
    z-index: 900;
    .divider-vertical {
      border:none;
      margin:9px 6px;
      height:22px;
    }
    .btn-group {
      margin: 0;
    }
    .extra-divider {
      height: 100%;
      background: url("../../img/vertical-divider-general.gif") repeat-y;
      width: 2px;
      border: 0 !important;
      float: left;
    }
    .nav {
      margin:0;
      >li {
        > a {
          color: #fff;
          font-weight: bold;
          text-shadow: none;
        }
      }
      a.help {
        margin: 0 10px 0 0;
        padding: 9px 4px;
        color:#fff;
        font-size:16px;
      }
    }
    .notifications {
      padding: 0 0 0 5px !important;
      margin: 10px 10px 0 0;
      i {
        margin: 0 5px 0 0;
      }
    }
    .dark {
      border:1px solid #eaeaea;
      border-width:1px 0;
      background-color: #fbfbfb;
      padding:15px 15px 7px;
    }
    .border-radius(0);
    border:none;
    margin:0;
    padding:0;
    #gradient .vertical(#3b4651, #323b45);
  }
}



#oroplatform-header {
  .nav.top-search { // Includes Shortcuts and Search
    .dropdown {
      float: left;
      .title {
        color: #444;
        font-size: 14px;
        padding: 5px 0 10px 12px;
        margin: 0 0 18px;
        border-bottom: 1px solid #ccc;
      }
      > .dropdown-toggle {
        .header-button;
      }
      .dropdown-menu {
        margin-top:-3px;
        &:before {
          border-bottom: 7px solid rgba(0, 0, 0, 0.2);
          border-left: 7px solid transparent;
          border-right: 7px solid transparent;
          content: "";
          display: inline-block;
          left: 9px;
          position: absolute;
          top: -7px;
        }
        &:after {
          border-bottom: 6px solid #fff;
          border-left: 6px solid transparent;
          border-right: 6px solid transparent;
          content: "";
          display: inline-block;
          left: 10px;
          position: absolute;
          top: -6px;
        }
        .nav-header { /* Dropdown smaller section title */
          padding:2px 14px 5px;
          color:#444;
          font-size: @fontSizeSmall;
        }
        .nav-header-title { /* Dropdown main title */
          display:block;
          font-size: @baseFontSize;
          line-height:1.2em;
          text-transform:none;
        }
        .btn { height:30px; line-height:29px; }
      }
/* Header search dropdown */
      &.header-dropdown-search {
        margin-left: 5px;
        .dark {
          border-bottom:none;
          .border-radius(0 0 3px 3px);
        }
        .dropdown-menu {
          width:330px;
        }
        > .dropdown-menu {
          padding-bottom:0;
        }
        .search-form {
          display: inline-block;
          padding: 0;
          .header-search {
            position: relative;
            margin:0;
            padding:0;
            .header-search-frame {
              position: relative;
              display: inline-block;
              vertical-align: top;
              input[type='text'] {
                border-left-color:#ccc;
                width:155px;
                .border-radius(0);
              }
            }
            .dropdown-toggle {
              border-color: #ccc;
              background-color: #ebebeb;
              #gradient > .vertical(#f0f0f0, #e1e1e1);
              color: #444;
              min-width: 50px;
              text-shadow: none;
              font-weight: bold;
            }
            .btn-group.open .btn.dropdown-toggle {
              background-color: #5c666f;
              #gradient > .vertical(#f0f0f0, #e1e1e1);
            }
            .btn-search {
              position:relative;
              width: 30px;
              margin-left:-1px;
              .border-radius(0 3px 3px 0);
              border-color:#4978c2;
              min-width: 42px;
            }
            .custom-dropdown {
              position: absolute;
              top: 28px;
              left: 1px;
              border: 1px solid #ccc;
              background: #fff;
              width: 211px;
              z-index: 105;
              color: #777;
              -webkit-border-radius: 0 0 3px 3px;
              border-radius: 0 0 3px 3px;
              font:12px/14px @baseFontFamily;
              display: none;

              ul {
                margin: 0;
                padding: 0;
              }
              li {
                padding: 5px 10px;
                display: block;
              }
              li:hover, li.hovered {
                background: #f5f5f5;
                cursor: pointer;
              }
              li a {
                color: #777;
                white-space: normal;
              }
              li a:hover {
                text-decoration: none;
              }
              li a:focus {
                outline: none;
              }
              .name {
                display: block;
                clear: both;
              }
            }
            .avatar {
              float:right;
            }
            &.search-focus input[type="text"]:focus {
              background-color: #fff;
              background-image: none;
              color: #444;
            }
            &:after {
              content: "";
              display: block;
              clear: both;
            }
          } // Ends .header-search
        } // Ends .search-form
/* Header search scope dropdown */
        .search-focus input[type="text"],
        .header-search-focused input[type="text"] {
          -webkit-box-shadow:  none !important;
          box-shadow: none !important;
          background: #fff;
          color: #444;
        }
        .header-search-focused #search-dropdown{
          display: block;
        }
        #search-bar-button {
          width:85px;
          min-width:0;
          padding:0 5px 0 9px;
          text-align:right;
          .search-bar-type { float:left; }
        }
        #search-bar-dropdown {
          min-width:0;
          width:85px;
          margin-top: -1px;
          border-top-color: #ccc;
          border-radius: 0 0 4px 4px;
          &:before,
          &:after { border:none; }
          >li >a {
            padding:1px 10px;
          }
        }
      } // Ends &:.header-dropdown-search
      &.header-dropdown-shortcut {
        .dropdown-menu {
          width:330px;
          .form-inline {
            margin:0;
            input[type='text'] {
              .border-radius(3px 0 0 3px);
              width:239px;
              margin-right:-4px;
            }
            .btn {
              position:relative;
              border-color:#4978c2;
              .border-radius(0 3px 3px 0);
            }
            .typeahead {
              &:before,
              &:after { border:none; }
              width:253px;
            }
          }
        }
      }
    } // Ends .dropdown
    .dropdown.open > .dropdown-toggle > [class^=icon-] {
      .header-button-active;
    }
  } // Ends .top-search
  .divider-vertical {
    float: left;
    margin-right: 0;
  }
  /* Header right */
  .nav.pull-right {
    li.dropdown {
      > a {
        padding:10px;
        color:#fff;
        text-shadow:none;
        [class^='icon-'] {
          vertical-align:top;
          font-size:14px
        }
      }
      .dropdown-menu {
        width:100px;
        margin:-4px -4px 0 0;
        li {
          a {
            padding:2px 12px;
            color:@bodyColor;
            &:hover { color:@bodyColor; }
          }
        }
      }
    }
  }
}

.dropdown-menu {
  .divider {
    border-bottom-color:#eee;
    margin:4px 0;
  }
}

/* Header Application Menu */
#oroplatform-header {
  .oroplatform-menu {
    > li.dropdown {
      margin:0 3px;
      z-index: 900;
      > a {
        margin:6px 1px 7px;
        padding:4px 10px;
        font-size: @baseFontSize;
        color:#fff;
        text-shadow:none;
      }
      &.active {
        > a {
          margin:5px 0 6px;
          padding:4px 10px;
          border:1px solid darken(#354150,7%);
          border-bottom-color:darken(#354150,20%);
          .border-radius(4px);
          background:#5e6772;
          #gradient > .vertical(#4c5663, #474f58);
        }
      }
      &:hover,
      &:focus {
        > a {
          margin:5px 0 0;
          border:1px solid #fff;
          padding-bottom:10px;
          background:#fff;
          .border-radius(4px 4px 0 0);
          color:#444;
          &:hover {
            background:#fff;
            color:#444;
          }
        }
      }
      .dropdown-menu { /* All 2+ level */
        border:none;
        .border-radius(0 3px 3px 3px);
        width:auto;
        padding:0;
        font-size: @baseFontSize;
        .box-shadow(0 2px 3px rgba(0, 0, 0, 0.3));
        &:after,
        &:before { border:none; }
        li {
          line-height:1.3em;
          a {
            padding:5px 10px;
            color:@bodyColor;
          }
          &.active a { background:none; }
          a:hover,
          &.active a:hover { background:#f3f3f3 }
          &:first-child a { .border-radius(0 3px 0 0)}
          &:last-child a { .border-radius(0 0 3px 3px)}
        }
      }
    }
    li.dropdown:hover .dropdown-menu { /* Opens on hover for all 2+ levels */
      display:block;
    }
    li.dropdown .dropdown-menu {
      left:140px;
    }
    > li.dropdown > .dropdown-menu {
      left:auto;
      top:39px;
    }
  }
}


footer {
  text-align: center;
}
#aside {
  padding: 0 @horizontalPadding;
}
#sidebar {
  padding: 0 @horizontalPadding;
}
#content {
  padding: 0 @horizontalPadding;
}
.popup-box.not-found {
  margin-top: @widthLeftPanel;
}
.one-column {
  padding: @horizontalPadding;
  -webkit-border-radius: @baseBorderRadius;
  border-radius: @baseBorderRadius;
  border: 1px solid @generalBorderColor;
  margin:0 0 @marginBottomBox;
}
.page-container {
  padding: 0 @widthClosePanel;
  height: 1%;
  position: relative;
}
.page-container.left-locked {
  padding-left: @widthLeftPanel;
}
.page-container.right-locked {
  padding-right: @widthLeftPanel;
}
.page-container:after {
  content: "";
  clear: both;
  display: block;
}
.row-fluid.one-column {
  padding: 0;
}
.nav-box {
  position: absolute;
  top: 0;
  left: 25px;
  width: 320px;
  padding:0 1px 0 5px;
  z-index: 995;
  color: #fff;
  background: #424850 url("../../img/bg-sidebar.png")repeat-y;
  -webkit-box-shadow:  6px 4px 6px 1px rgba(0, 0, 0, 0.60);
  box-shadow:  6px 4px 6px 1px rgba(0, 0, 0, 0.60);
  .nav-title {
    overflow: hidden;
    height: 1%;
    padding: 7px 6px;
    color: #fff;
    background: #2b2d31;
    h3 {
      float: left;
      margin: 0;
      font-size: @fontSizeSmall;
      line-height: 12px;
      text-transform: uppercase;
    }
    .action {
      float: right;
      margin: 0 0 0 4px;
      text-indent: -9999px;
      font-size: 0;
      line-height: 0;
      background-image: url("../../img/glyphicons-halflings-white.png");
      cursor: pointer;
    }
    .close {
      opacity: 1;
    }
    .settings {

    }
  }
  .nav-content {
    padding: 10px 5px 5px;
  }
}
.side-nav {
  background:#424850 url("../../img/bg-sidebar.png") repeat-y 100% 0;
  padding: 0 5px 18px 0;
  position: relative;
  z-index: 999;
  .side-nav-opener {
    border-top: 1px solid #0d0d0d;
    position: absolute;
    bottom: 0;
    right: 5px;
    width: 25px;
    .icon-arrow-right {
      display: none;
      float:right;
      cursor: pointer;
    }
    .icon-arrow-left {
      float:right;
      margin: 3px 0;
      cursor: pointer;
    }
  }
  .lock-bar {
    display: none;
    float:right;
  }
  .bar-tools {
    margin: 0;
    padding: 0;
    .sn-opener {
      display: block;
      text-align: center;
      padding: 4px 0;
      span {
        display: none;
      }
    }
  }
  .bar-tools > li {
    border-top: 1px solid #2f343b;
  }
  .bar-tools > li:first-child {
    border-top: 0;
  }
  .open-bar-item {
    cursor: pointer;
  }
  .open-item .icon-chevron-right {
    display: none;
  }
  .open-item .icon-chevron-down {
    display: inline-block !important;
  }
  .well {
    background: #383c40;
    -webkit-box-shadow:  0px 2px 4px 1px rgba(0, 0, 0, 0.6);
    box-shadow:  0px 2px 4px 1px rgba(0, 0, 0, 0.6);
    border: 1px solid #2e2e2e;
  }
  .nav-content {
    padding: 0 7px;
  }
}
.side-nav-open {
  .lock-bar {
    display: block;
    margin: 0 3px 0 0;
  }
  .icon-unlock {
    display: none;
  }
  .sn-opener {
    display: none;
  }

}
.left-panel {
  float: left;
  width: @widthClosePanel;
  margin: 0 0 0 -@widthClosePanel;
  display: inline;
}
.left-panel.side-nav-open {
  position:  absolute;
  top: 0;
  left: 0;
  width: @widthLeftPanel;
  padding: 10px 0;
  margin: 0;
  .nav-title {
    background: none;
    margin: 0;
  }
  .bar-tools > li {
    margin: 0 5px 0 0;
  }
  .side-nav-opener {
    width: @widthLeftPanel;
    .icon-arrow-right {
      display: block;
      float:right;
      margin: 3px;
    }
    .icon-arrow-left {
      display: none;
      float:right;
    }
  }
  .sn-opener {
    display: none;
  }
  .nav-box {
    padding: 0;
    background: none;
    -webkit-box-shadow:  none;
    box-shadow:  none;
  }

}
.left-panel.side-nav-locked {
  position: relative;
  width: @widthLeftPanel;
  padding: 10px 0;
  margin: 0 0 0 -@widthLeftPanel;
  .nav-title {
    background: none;
    margin: 0;
  }
  .bar-tools > li {
    margin: 0 5px 0 0;
  }
  .side-nav-opener {
    width: @widthClosePanel;
  }
  .icon-unlock {
    display: block;
    margin: 4px 7px 3px 3px;
  }
  .icon-lock {
    display: none;
  }
  .lock-bar {
    display: block;
  }
  .maximaze-bar {
    float: right;
  }
  .icon-arrow-left {
    display: none;
  }
  .icon-arrow-right {
    display: block;
    margin: 3px;
  }
  .sn-opener {
    display: none;
  }
  .nav-box {
    padding: 0;
    background: none;
    -webkit-box-shadow:  none;
    box-shadow:  none;
  }
}

.right-panel .nav-box {
  right: 25px;
  left: auto !important;
}
.side-nav-open .nav-box,
.side-nav-locked .nav-box {
  display: block !important;
  position: static;
  width: 100%;
}
.side-nav-open .sn-opener,
.side-nav-locked .sn-opener {
  display: none;
}
#bar-drop-overlay {
  display: none;
  height: 100%;
  left: 0;
  position: absolute;
  top: 0;
  width: 100%;
  z-index: 15;
}
#bar-drop-overlay.bar-open-overlay {
  display: block;
}
.layout-content {
  margin: 0 !important;
  .navbar-inner {
    z-index:1;
  }
}
.right-panel {
  display: inline;
  float: right;
  width: @widthClosePanel;
  margin: 0 -@widthClosePanel 0 0;
  background-position: 0 0;
  padding: 0 0 18px 5px;
  .bar-tools {
    margin: 0;
    padding: 0;
    list-style: none;
  }
  .side-nav-opener {
    right: auto;
    left: 5px;
    width: @widthClosePanel;
    .icon-arrow-left {
      display: none;
      float: left;
    }
    .icon-arrow-right {
      float: left;
      display: block;
      margin: 3px;
    }
  }
  .lock-bar {
    float: left;
  }
  .nav-box {
    background-position: 100% 0;
    padding: 0 5px 0 1px;
    -webkit-box-shadow:  -6px 4px 6px 1px rgba(0, 0, 0, 0.60);
    box-shadow:  -6px 4px 6px 1px rgba(0, 0, 0, 0.60);
  }
  .nav-content {
    padding-top: 10px;
  }
  .maximaze-bar {
    width: 100%;
    overflow: hidden;
  }
}
.right-panel.side-nav-open {
  position:  absolute;
  top: 0;
  right: 0;
  width: @widthLeftPanel;
  overflow: hidden;
  padding: 10px 0;
  margin: 0;
  .bar-tools > li {
    margin: 0 0 0 5px;
  }
  .sn-opener {
    display: none;
  }
  .nav-box {
    padding: 0;
    background: none;
    -webkit-box-shadow:  none;
    box-shadow:  none;
  }
  .nav-title {
    background: none;
    margin: 0;
  }
  .side-nav-opener {
    width: @widthLeftPanel;
    .icon-arrow-left {
      display: block;
      float: left;
      margin: 3px;
    }
    .icon-arrow-right {
      float: left;
      display: none;
      margin: 3px;
    }
  }
}
.right-panel.side-nav-locked {
  position: relative;
  width: @widthLeftPanel;
  padding: 10px 0;
  margin: 0 -@widthLeftPanel 0 0;
  .bar-tools > li {
    margin: 0 0 0 5px;
  }
  .icon-unlock {
    display: block;
    margin: 4px 7px 3px 3px;
  }
  .icon-lock {
    display: none;
  }
  .lock-bar {
    display: block;
  }
  .side-nav-opener {
    width: (@widthLeftPanel -5);
    .icon-arrow-left {
      display: block;
      float: left;
      margin: 3px;
    }
    .icon-arrow-right {
      float: left;
      display: none;
      margin: 3px;
    }
  }
  .sn-opener {
    display: none;
  }
  .nav-box {
    padding: 0;
    background: none;
    -webkit-box-shadow:  none;
    box-shadow:  none;
  }
  .nav-title {
    background: none;
    margin: 0;
  }
}
#wrapper {
  -webkit-border-radius: @baseBorderRadius;
  border-radius: @baseBorderRadius;
  border: 1px solid @generalBorderColor;
  margin:0 0 @marginBottomBox;
}
.form-pass-reset {
  margin: 0 auto 20px;
  max-width: 400px;
  padding: 19px 29px 29px;
  #gradient > .vertical(@navbarBackgroundHighlight, @navbarBackground);
  border: 1px solid @navbarBorder;
  .border-radius(@baseBorderRadius);
  .box-shadow(0 1px 4px rgba(0,0,0,.065));
}
.form-row {
  padding: 0 0 @marginBottomBox/2;
}
.small-text {
  font-size: @fontSizeSmall;
}
.small-text.checkbox {
  margin-top: 0 !important;
}
.top-frame {
  padding-top: @topPadding/2;
}
.popup-box {
  width: @widthPopup;
  margin: 0 auto;
}
/* dialog jQuery ui  start */
.ui-dialog {
  background: @bodyBackground;
  .border-radius(6px);
  box-shadow:0 1px 22px rgba(0,0,0,.4) !important;
  -webkit-box-shadow:0 1px 22px rgba(0,0,0,.4) !important;
  -moz-box-shadow:0 1px 22px rgba(0,0,0,.4) !important;
  z-index: 900;
}
.ui-dialog-titlebar {
  .border-radius(@baseBorderRadius @baseBorderRadius 0 0);
  cursor: move;
  padding: @verticalPadding/2 @horizontalPadding;
}
.ui-dialog-titlebar-min {
  .border-radius(@baseBorderRadius);
  .box-shadow(0 1px 4px rgba(0,0,0,.065));
  cursor: auto;
}
.ui-dialog-content {
  padding: @verticalPadding/2 @horizontalPadding/2;
  position: relative;
  min-width: 250px;
  .ui-resizable-handle {
    cursor: move;
  }
}
.ui-dialog .widget-actions-section button.btn {
  margin-left: 5px;
}
.ui-dialog .ui-resizable-se {
  height: 14px;
  width: 14px;
  margin: 2px;
  position: absolute;
  bottom: -1px;
  right: 0px;
  background: url("../../img/glyphicons-halflings.png") no-repeat -336px -166px;
  cursor: se-resize;
}
.ui-dialog .ui-dialog-titlebar-restore,
.ui-dialog .ui-dialog-titlebar-close,
.ui-dialog .ui-dialog-titlebar-maximize,
.ui-dialog .ui-dialog-titlebar-minimize,
.ui-dialog .ui-dialog .minimized {
  float:right;
  margin: 0 0 0 7px;
  padding: 0;
  font-size: 0;
  line-height: 0;
  background:none;
  cursor: pointer;
  border: 0;
}
#create-status-form {
  height: auto !important;
  border: 0 !important;
}

.fixed-window .ui-resizable-handle,
.min-window .ui-resizable-handle {
  display: none !important;
}
.min-window {
  width: 300px !important;
}
#window-holder {
  position: absolute;
  min-height: 42px;
  bottom: 0;
  left:0;
  background: #e3e3e3;
}
.input-prepend-right {
  input[type="text"] {
    width: 180px;
  }
}

.open-filter .filter-criteria-selector {
  #gradient > .vertical(#e6e6e6, #ffffff);
}
/* general style reset */
.navbar .btn,
.navbar .btn-group {
  margin-top: 0;
}
.nav-header {
  color: #444;
  font-size: 12px;
}
.nav-header-title {
  font-size: @baseFontSize;
  text-transform: none;
}

.label-important,
.badge-important {
  background-color: #ea0000;
  #gradient > .vertical(#ea0000, #ba0000);

}
/* general style classes */
.extra-small {
  font-size: 10px;
  color: #555;
}
.border-t {
  border-top: 1px solid #f2f2f2;
}
.input-large {
  width: 235px;
}
.navbar .small-divider {
  background: url("../../img/vertical-divider-general.gif") repeat-y;
  height: 22px;
  margin: 10px 7px 0 0;
  border: 0;
  width: 2px;
}
.extra-list {
  margin: 0;
  padding: 0;
  list-style: none;
}

/* pin-bar */
.pin-bar {
  border-bottom:1px solid #2a2f36;
  padding: 0 30px 0 0;
  #gradient > .vertical(#303944, #323b46);
  position: relative;
  z-index: 998;
  .pin-menus {
    float:right;
    position: relative;
    width: 30px;
    height: 24px;
    margin: 0 -29px 0 0;
    border-left: 1px solid #000004;
    cursor: pointer;
    > span {
      display: block;
      width: 100%;
      height: 100%;
    }
    .oro-dropdown-toggle {
      &[class^='icon-ellipsis'] {
        width:30px;
        height:24px;
        margin:0;
        color:#fff;
        font-size:18px;
        text-align:center;
        line-height:24px;
      }
      &:hover {
        #gradient > .vertical(#4c5663, darken(#354150,5%));
      }
      &:active,
      &:focus {
        .box-shadow(inset 0 2px 4px 0 darken(#354150,20%));
      }
    }
    .oro-drop-holder,
    .drop-down {
      position: absolute;
      top: 23px;
      right: 0;
      width: 375px;
      padding: 2px 0 0;
      -webkit-box-shadow:  0px 2px 6px 1px rgba(0, 0, 0, 0.6);
      box-shadow:  0px 2px 6px 1px rgba(0, 0, 0, 0.6);
      display: none;
    }
    &.open {
      .oro-drop-holder,
      .drop-down {
        display: block;
      }
      [class^='icon-ellipsis'] {
        .box-shadow(inset 0 2px 4px 0 darken(#354150,20%));
      }
    }
    .dropdown-menu {
      border-radius: 0;
      margin: 0;
      padding: 0;
      width: 415px;
      .tabs-left {
        > .nav-tabs {
          border:0;
          margin:0;
          width: 120px;
          li {
            width: auto;
            height: auto;
            float: none;
            > a {
              border:none;
              border-bottom:1px solid darken(#dbe2ea,2%);
              .border-radius(0);
              padding: 7px 8px;
              line-height: 14px;
              margin-right: 0px;
              margin-bottom:0;
              color:#2f2f2f;
              text-shadow:0 1px 0 #f7fafc;
              &:hover {
                border-bottom:1px solid darken(#dbe2ea,2%);
                color:#2f2f2f;
                cursor:pointer;
              }
              [class^='icon-'] { color:#8ba1b6; }
            }
            &:hover,
            &:active,
            &:focus {
              background-color: darken(#ecf1f9,2%);
            }
            &.active {
              position:relative;
              background-color: darken(#ecf1f9,5%);
              font-weight:bold;
              &:before {
                width: 0px;
                height: 0px;
                border-style: solid;
                border-width: 7.5px 8px 7.5px 0;
                border-color: transparent darken(#ecf1f9,8%) transparent transparent;
                content: "";
                display: inline-block;
                position: absolute;
                right: 0;
                top:7px;
                bottom:0;
              }
              &:after {
                width: 0px;
                height: 0px;
                border-style: solid;
                border-width: 7.5px 8px 7.5px 0;
                border-color: transparent #fff transparent transparent;
                content: "";
                display: inline-block;
                position: absolute;
                right: -1px;
                top:7px;
                bottom:0;
              }
            }
            &.active a,
            a:hover,
            a:active,
            a:focus {
              background:none;
              text-shadow:0 1px 0 #e6eff8;
            }
            &:last-child > a { border-bottom:none; }
          }
        }
        &.tabbable {
          background-color: #ecf1f9;
        }
        > .tab-content {
          border-left: 1px solid darken(#ecf1f9,8%);
          background-color: #fff;
          min-height: 167px;
          max-height: 330px;
          overflow: auto;
          z-index:99;
          .tab-pane {
            .extra-list {
              li {
                a { padding-right:0; padding-left:0; }
              }
            }
          }
        }
      }
    }
  }
  .pin-bar-empty {
    display:inline-block;
    padding:1px 0 0 10px;
    color: #b2bac2;
    font-size:12px;
    line-height: 22px;
  }
}
.pin-bar .list-bar {
  display: table;
}
.pin-bar .list-bar ul {
  margin: 0;
  padding: 0;
  list-style: none;
  display: table-row;
}
.pin-bar .list-bar li {
  .box-shadow(inset 0 -1px 2px 0 rgba(0,0,0,.1));
  color: #cad2da;
  display: table-cell;
//  float: left;
  text-align: left;
  text-shadow: 0 -1px 2px #37485f;
  line-height: 24px;
  font-size: @fontSizeSmall;
  padding: 0 25px 0 11px;
  border-right: 1px solid #2a2f36;
  margin: 0 -1px 0 0;
  position: relative;
}
.pin-bar .list-bar li .pin-holder div {
  display:block;
  overflow:hidden;
  height: 24px;
}
.pin-bar .list-bar li .pin-holder a {
  color: #cad2da;
}
.pin-bar .list-bar li .pin-holder a:hover {
  text-decoration: none;
}
.pin-bar .list-bar li .pin-holder div.pin-frame {
  white-space:nowrap;
  width:48px;
  -moz-binding:url("ellipsisxul.xml#ellipsis");
  text-overflow:ellipsis;
  -o-text-overflow:ellipsis;
}
.pin-bar .list-bar li.item {
  background-color: #434e5b;
}
.pin-bar .list-bar li.active {
  background-color:#627590;
}
.pin-bar .list-bar .pin-holder {
  position: relative;
  padding: 0;
}
.pin-bar .icon-remove {
  position:absolute;
  right:-7px;
  top:1px;
  font-size:0;
  &:before {
    position:absolute;
    top:5px;
    right:-13px;
    font-size:12px;
    color:#cad2da;
  }
}

.pin-menus .extra-list {
  padding: 5px 0px;
  li {
    border-bottom:1px solid #f2f2f2;
    padding: 3px 12px;
    font-size:12px;
    a {
      &:hover {
        text-decoration: none;
      }
    }
    &:last-child { border-bottom:none; }
  }
  > li:hover {
    background-color: #f4f4f4;
  }
}
.a2lix_translations {
  .nav-tabs {
    > li {
      height:29px !important;
      > a {
        border:1px solid #ddd;
        padding-top:4px;
        padding-bottom:4px;
        background:#f5f5f5;
        color:#777;
        &:hover {
          background:#eee;
        }
      }
      &.active {
        a {
          border-bottom-color:#fff;
          color:@bodyColor;
        }
      }
    }
  }
}
.layout-content {
  overflow: hidden;
}
/* application-menu */
.application-menu {
  background-color: #232426;
  margin: 0;
}
.application-menu .container {
  padding: 6px 5px 0;
}
.application-menu .nav-tabs {
  border-color: #000;
}
.application-menu .nav-tabs > li > a {
  -webkit-border-radius: 5px 5px 0 0;
  border-radius:  5px 5px 0 0;
  border: solid #000;
  border-width: 1px 1px 0 1px;
  height: 26px;
  color: #b8b8b8;
  font-size: @baseFontSize;
  line-height: 26px;
  text-shadow: 1px 1px 2px #00324d;
  background-color: #232426;
  padding: 0 15px;
  .box-shadow(none);
  font-weight: bold;
}
.application-menu .nav-tabs > li > a.empty,
.application-menu .nav-tabs > li.active > a.empty,
.application-menu .nav-tabs > li.active > a.empty:hover,
.application-menu .nav-tabs > li > a.empty:hover,
.application-menu .nav-tabs > li > a.empty:focus {
  border-radius:  5px;
  height:23px;
  border-width: 1px;
}
.application-menu .nav-tabs > li.active > a,
.application-menu .nav-tabs > li.active > a:hover,
.application-menu .nav-tabs > li > a:hover,
.application-menu .nav-tabs > li > a:focus {
  height: 26px;
  border: solid #000;
  border-width: 1px 1px 0 1px;
  background-color: #7a95b5;
  color: #fff;
  .box-shadow(none);
}
.tab-content > .tab-pane {
  padding: 0;
}
.application-menu .tab-content > .tab-pane > .nav a:hover {
  background-color: #447fe9;
}
.application-menu .tab-content > .tab-pane > .nav a {
  color: #dedddd;
  font-size: @baseFontSize;
  font-weight: bold;
}
.application-menu .tab-content > .tab-pane > .nav .current a {
  background: #3b6fe5;
  color: #fff;
}
.application-menu .tab-content > .tab-pane > .nav {
  margin: 0;
}
.application-menu .tab-content {
  background-color: #7c96b4;
}
.application-menu .home a {
  padding: 0 5px !important;
}
.application-menu .home span {
  display: block;
  margin: 3px 0 0;
  width: 17px;
  height: 19px;
  text-indent: -9999px;
  font-size: 0;
  line-height: 0;
  background: url("../../img/general-sprite.png") no-repeat 0 -156px;
}
.page-title h1 {
  min-height:30px;
  font-size:20px;
  line-height:1.2em;
}

[class^="icon-"], [class*=" icon-"] {
  margin: 0 3px;
}
.icons-holder [class^="icon-"],
.icons-holder [class*=" icon-"] {
  margin: 0 -3px;
}
.icons-small button.btn {
  height: 24px;
  padding: 0 9px;
  line-height: 20px;
}
.application-menu .tab-content > .tab-pane > .nav a:hover {
  background: #447fe9;
  color: #fff;
}
.application-menu .tab-content > .tab-pane > .nav .active a {
  background: #3B6FE5;
  color: #fff;
}
.nav > li > a:focus {
  background-color: #7a95b5;
}
.navbar .nav > li a { padding-top:7px; padding-bottom:7px; }
.navbar .nav > li > a:focus,
.navbar .nav > li > a:hover {
  color: #fff;
}
.navbar .nav > .active > a,
.navbar .nav > .active > a:hover,
.navbar .nav > .active > a:focus {
  box-shadow: none;
  background-color: #7a95b5;
  color: #fff;
}
.filter-box {
  .box-shadow(inset 0 2px 1px rgba(0, 0, 0, 0.02));
  background:#efefef;
  border:1px solid #e2e2e2;
  border-width: 1px 0;
  padding: 15px 20px 8px 150px;
  .icon-remove:before { color:#aaa; font-size:14px; }
  .filter-list {
    float: left;
    margin: 0 0 0 -120px;
    position: relative;
  }
  .filter-item {
    .filter-criteria-selector,
    [class$=dropdown-toggle].btn {
      height:29px;
      font-weight:normal;
      padding-top:1px;
      button {
        color:#666;
        font-size:12px;
      }
      .caret { margin-top:11px; }
    }
    .select-filter-widget .caret { margin-top:8px; }
    .choicefilter {
      input[type='text'] {
        margin-right:-7px;
        .border-radius(0);
      }
      .filter-update {
        .border-radius(0 3px 3px 0);
        position:relative;
        font-size:14px;
        height:29px;
        line-height:28px;
      }
    }
    .disable-filter {
      line-height:18px !important;
    }
  }
}
.btn .caret {
  margin-left: 5px;
}

.filter-box .btn-group {
  margin-bottom: 7px;
}
.new-line {
  clear: both;
  display: block;
  width: 100%;
}

.list-inline {
  list-style: none;
  padding-left: 0;
}
.list-inline > li {
  display: inline-block;
  padding-left: 5px;
  padding-right: 5px;
}
.list-group > .list-group-item {
  padding: 10px;
  border-top: 1px solid #efefef;
  width: 100%;
  box-sizing: border-box;
  -moz-box-sizing: border-box;
  -webkit-box-sizing: border-box;
}
.list-group > .list-group-item:after {
  content: '';
  clear: both;
  display: block;
}
.list-group > .list-group-item:first-child {
  border: 0;
}
.nav-tabs-content {
  background-color: #f8f8f8;
  padding: 4px 15px 0;
  margin-bottom: 8px;
}
.tab-content-small {
  table.table:last-child {
    margin: 0;
  }
  .table td {
    padding: 5px 20px;
  }
  table.table thead th:last-child,
  table.table thead th:first-child,
  table.table thead th {
    padding: 3px 20px;
    text-transform: uppercase;
    font:bold 11px/12px @baseFontFamily;
    border: solid #dfdfdf;
    border-width: 1px 0;
  }
}
.nav-tabs-content > li {
  line-height: 16px;
  height: 22px;
  margin-right: -3px;
}
.nav-tabs-content > li > a {
  background: none;
  border-right: 1px solid #e4e4e4;
  padding: 1px 10px 0;
  color: #666;
}
.nav-tabs-content > li:last-child > a {
  border-right: 0;
}

.nav-tabs-content > li.active:focus > a:hover,
.nav-tabs-content > li.active:focus > a:focus,
.nav-tabs-content > li.active:hover > a:focus,
.nav-tabs-content > li.active:hover > a,
.nav-tabs-content > li:hover > a,
.nav-tabs-content > li.active > a:focus,
.nav-tabs-content > li.active > a:hover,
.nav-tabs-content > li.active > a {
  background-color: #fff;
  border: solid #ddd;
  border-width: 1px 1px 0;
  padding-bottom: 1px;
  color: #444;
  font-weight: bold;
}

.nav-tabs-content > li:hover > a {
  font-weight: normal;
}
.nav-tabs-content > li:hover > a:focus,
.nav-tabs-content > li > a:focus {
  font-weight: normal;
  background: none;
  border: 0;
  border-right: 1px solid #e4e4e4;
}
.badge-enabled,
.badge-disabled {
  padding: 3px 10px 3px 5px;
  font-size: 12px;
  font-weight: normal;
}
.badge-enabled {
  background-color: #dff2d4;
  color: #4c7940;
}
.badge-disabled {
  color: #aaa;
  background-color: #f2f2f2;
}
.status-disabled {
  margin-top:-4px;
  color: #aaa;
  text-shadow:none;
  padding:3px 10px 3px 5px;
}
.status-enabled {
  margin-top:-4px;
  color: #2f8206;
  text-shadow:none;
  padding:3px 10px 3px 5px;
}
.status-disabled,
.status-enabled {
  [class^='icon-']:before {
    font-size:12px;
  }
}
.status-enabled [class^='icon-']:before { color:#4a9938; }
.status-disabled [class^='icon-']:before { color:#e37878; }

.customer-info .status-enabled {

}
.dib {
  display: inline-block;
  vertical-align: top;
  padding: 0 5px;
  line-height: 32px;
}

.more-bar-holder {
  .dropdown-toggle {
    float: left;
    padding: 0;
    margin-top:-14px;
    color:#999;
    font-size:16px;
    line-height:.1em;
    &:hover,
    &:focus {
      border: 0;
      text-decoration: none;
    }
  }
  .nav {
    margin:0;
  }
  li {
    margin:0 0 5px;
  }
  .nav-pills {
    padding:0 10px;
  }
  .launcher-item {
    [class^='icon-']:before {
      color:#999;
      font:16px/1em 'FontAwesome';
    }
    a {
      .border-radius(3px);
      border:1px solid #fff;
      &:hover {
        background:#fafafa !important;
        border-color:#ddd;
        [class^='icon-']:before {
          color:#666;
        }
      }
    }
  }
}
#loading-wrapper {
  background: #000;
  opacity: 0.6;
  position: absolute;
  top: 0;
  left: 0;
  width: 100%;
  height: 100%;
  z-index: 999;
}
.loading-frame {
  position: absolute;
  top: 40%;
  left: 48%;
  width: 180px;
  z-index: 9999;
  .box {
    background: #fff;
    font-size: 14px;
    font-weight: bold;
    line-height:  24px;
  }
}
.holder-height {
  max-height: 200px;
  overflow: auto;
}
.navbar-extra {
  padding: 10px 0;
}
.navbar-extra .customer-info-top-actions a {
  height: 24px;
  line-height: 24px;
}
.navbar-extra .btn {
  padding: 0 11px;
}
.navbar-extra .icons-holder a {
  height: 24px;
  line-height: 24px;
}
.icons-holder .icons-holder-text [class^="icon-"] {
  margin-right: 5px;
}
.brand-extra {
  font-size: 18px;
  font-weight: bold;
  margin-top: 12px;
  margin-right: 15px;
  line-height: 24px;
  color: #444;
}
.navigation {
  position: relative;
  .top-action-box {
    padding: 4px 0 0;
    background-color: #fff;
    float:right;
  }
  .icons-holder-text.btn {
    [class^='icon-'].hide-text {
      float:left;
      margin:0;
      &:before {
        display:inline-block;
        margin:4px 5px 0 0;
        font-size:16px;
        color:#666;
        line-height:19px;
      }
    }
    .icon-chevron-left.hide-text {
      &:before {
        font-size:11px;
        line-size:19px;
      }
    }
    &.btn-success,
    &.btn-primary,
    &.btn-danger {
      [class^='icon-'].hide-text {
        &:before {
          color:#fff;
        }
      }
    }
  }
}
.scroll-holder {
  position: relative;
}
#oro-drop-holder {
  position: fixed;
  height: 100%;
  width: 100%;
  z-index: 995;
  top: 0;
  left: 0;
  display: none;
}
.oro-drop-holder {
  display: none;
}
#oro-drop-frame {
  position: absolute;
  height: 1px;
  z-index: 999;
  display: none;
}
#oro-drop-frame .list-oro {
  font-size: 12px;
  margin: 0;
  padding: 0;
  list-style: none;
}
#oro-drop-frame .list-oro a {
  display: block;
}
#oro-drop-frame .drop-frame {
  padding: 10px;
}
#oro-drop-frame #oro-drop-content {
  position: absolute;
  top: 0;
  left: 0;
  margin: 0;
  padding: 0;
  background-color: #fff;
  border: 1px solid rgba(0, 0, 0, 0.2);
  -webkit-border-radius: 6px;
  border-radius: 6px;
  box-shadow: 0 5px 10px rgba(0, 0, 0, 0.2);
  input[type="radio"],
  input[type="checkbox"] {
    margin: 0;
  }
}
#oro-drop-frame #oro-drop-content > div {
  -webkit-box-shadow:  0px 2px 6px 1px rgba(0, 0, 0, 0.6);
  box-shadow:  0px 2px 6px 1px rgba(0, 0, 0, 0.6);
}
#oro-drop-frame #oro-drop-content.oro-drop-right {
  left: auto;
  right: 0;

}
#oro-drop-content.pin-menus {
  width: 375px !important;
}
.oro-drop > .btn {
  display: inline-block;
  vertical-align: top;
}
.btn-group > .disable-filter {
  border-bottom-right-radius: 4px;
  border-top-right-radius: 4px;
  border-style: solid;
  border-color: #cccccc #cccccc #b3b3b3;
  border-width: 1px 1px 1px 0;
  font-size: 18px;
  display: inline-block;
  vertical-align: top;
  height: 28px;
  padding: 4px 2px 0;
  line-height: 28px;
  #gradient > .vertical(#ffffff, #e6e6e6);
}
.one-row {
  width: 100%;
}
.one-row:after {
  content: "";
  display: block;
  clear: both;
}
.one-row > * {
  float: left;
  margin-right:10px !important;
  line-height: 30px;
}
.one-row input[type="radio"],
.one-row input[type="checkbox"] {
  margin-top: 8px !important;
}

.modal {
  .border-radius(8px 8px 6px 6px);
}

.oro-modal-danger {
  top: 20%;
  background-color: #fde0e0;
  width: 525px;
  .modal-header {
    background-color: #fdcece;
    border-bottom: 1px solid #d59c9c;
    padding: 14px 15px 14px 20px;
    .border-radius(6px 6px 0 0);
    -webkit-box-shadow:  0px 0px 6px 0px rgba(0, 0, 0, 0.5);
    box-shadow:  0px 0px 6px 0px rgba(0, 0, 0, 0.5);

  }
  .modal-body {
    color: #444;
    font-size: 14px;
    padding-left: 20px;
  }
  .modal-header .close {
    margin-top:-3px;
    color: @white;
    font-size: 25px;
    text-shadow: 2px 0px 2px rgba(111, 123, 148, 1);
    opacity: 0.9;
    &:hover,
    &:focus {
      color: @white;
      opacity: 0.6;
    }
  }
  .modal-footer {
    background: none;
    text-align: center;
    border: none;
    -webkit-box-shadow:  none;
    box-shadow:  none;
    padding: 15px 15px 35px;
  }
  .modal-header h3 {
    font:bold 16px/18px @baseFontFamily;
  }
}
.oro-modal-normal{
  background-color: #fff;
  width: 700px;
  height: 450px;
  top: 20%;

  .modal-header{
    background-color: #303944;
    border-bottom: 1px solid #303944;
    .border-radius(6px 6px 0 0);
    -webkit-box-shadow:  0px 0px 6px 0px rgba(0, 0, 0, 0.5);
    box-shadow:  0px 0px 6px 0px rgba(0, 0, 0, 0.5);
    color: #fff;
  }
  .modal-body{
    color: #444;
    font-size: 14px;
    padding-left: 20px;
    height: 87%;
    overflow: hidden;
  }
  .modal-header .close{
    color: @white;
    font-size: 25px;
    text-shadow: 2px 0px 2px rgba(111, 123, 148, 1);
    opacity: 0.9;
    &:hover,
    &:focus {
      color: @white;
      opacity: 0.6;
    }
  }
}
.modal-primary {
  top: 20%;
  background-color: #f9f9f9;
  width: 525px;

  .modal-header {
    background-color: #fcfcfc;
    #gradient > .vertical(#fcfcfc, #ebebeb);
    border-bottom: 1px solid #b2b2b2;
    padding: 14px 15px 14px 20px;
    .border-radius(6px 6px 0 0);
    -webkit-box-shadow:  0px 0px 6px 0px rgba(0, 0, 0, 0.5);
    box-shadow:  0px 0px 6px 0px rgba(0, 0, 0, 0.5);

  }
  .modal-body {
    color: #444;
    font-size: 14px;
    padding-left: 20px;
  }
  .modal-header .close {
    font-size: 25px;
  }
  .modal-footer {
    background: none;
    text-align: center;
    border: none;
    -webkit-box-shadow:  none;
    box-shadow:  none;
    padding: 15px 15px 35px;
  }
  .modal-header h3 {
    font:bold 16px/18px @baseFontFamily;
  }
}
.dropup:after,
.dropdown:after {
  content: "";
  clear: both;
  display: block;
}

.ui-dialog {
  background-color: #fff;
  -webkit-box-shadow:  0px 2px 32px 1px rgba(0, 0, 0, 0.8);
  box-shadow:  0px 2px 32px 1px rgba(0, 0, 0, 0.8);
  font-family:@baseFontFamily !important;

  .alert {
    margin: -@verticalPadding/2 -@horizontalPadding/2 @verticalPadding;
    background-color: @warningBackground;
    background-image: url('../../img/warning-ico.png');
    background-position: 10px 50%;
    background-repeat: no-repeat;
    padding: 12px 35px 12px 37px;
    border:1px solid @warningBorder;
    text-shadow: 0 1px 0 rgba(255,255,255,.5);
    .border-radius(0);
    .close {
      font-size: 18px;
      color: @warningClose;
      opacity: 1;
    }
  }
  .alert-success {
    background-color: @successBackground;
    background-image: url('../../img/sucsses-ico.png');
    border-color: @successBorder;
    color: @successText;
    .close {
      color: @successClose;
    }
  }
  .alert-danger,
  .alert-error {
    background-image: url('../../img/error-ico.png');
    background-color: @errorBackground;
    border-color: @errorBorder;
    color: @errorText;
    .close {
      color: @errorClose;
    }
  }
  .ui-widget-header {
    border: 0;
  }
  .widget-actions.form-actions {
    margin-bottom: 0;
    background: #fafafa;
    padding: 10px;
    .border-radius(0 0 @WindowBorderRadius @WindowBorderRadius);
  }
  .ui-dialog-titlebar {
    margin:-1px -1px 0 -1px;
    border-bottom: 1px solid #000;
    background-color: #47505a;
    #gradient > .vertical(#47505a, #363e47);
    padding: 6px 15px;
  }
  .ui-dialog-title {
    color: #fff;
    font-size: @baseFontSize;
    display: block;
    text-overflow: ellipsis;
  }
  .ui-dialog-titlebar-buttonpane {
    right: 7px !important;
    top: 5px !important;
    margin: 0 !important;
    border:1px solid #272e36;
    height:auto;
    .border-radius(4px);
    #gradient > .vertical(#838d98, #46515d);
    [class*='ui-dialog-titlebar-'] {
      width:auto !important;
      height:auto !important;
      padding:0 !important;
      margin:0 !important;
      .ui-icon { display:none; }
      .ui-button-text { display:none; }
      &:before {
        display:inline-block;
        border-right:1px solid #272e36;
        width:24px;
        height:22px;
        color:#fff;
        font:14px 'FontAwesome';
        text-align:center;
        line-height:22px;
        text-shadow:0 1px 0 #45505c;
      }
      &:last-child:before { .border-radius(3px 0 0 3px); }
      &:first-child:before { border-right:0; .border-radius(0 3px 3px 0); }
    }
    .ui-dialog-titlebar-close:before {
      content: "\f00d";
    }
    .ui-dialog-titlebar-maximize:before {
      content: "\f0b2";
    }
    .ui-dialog-titlebar-minimize:before {
      content: "\f150";
    }
    .ui-dialog-titlebar-restore:before {
      content: "\f151";
    }
  }
  &.ui-dialog-normal {
    [class*='ui-dialog-titlebar-'] {
      &:hover:before {
        #gradient > .vertical(darken(#838d98,5%), darken(#46515d,5%));
      }
      &:active:before,
      &:focus {
        .box-shadow(inset 0 2px 4px 0 darken(#46515d,10%));
      }
    }
  }
  .form-horizontal {
    .control-group {
      margin-bottom: 10px;
      .control-label {
        width:130px;
        margin:0 12px 0 0;
      }
      .controls {
        margin-left: 142px;
        .control-label {
          width: auto;
        }
      }
    }
  }
  .bottom-action {
    padding: 10px 10px 25px 10px;
    overflow: hidden;
    border-top: 1px solid #dfdfdf;
    background: #fafafa;
    font-family:  @baseFontFamily;
  }
  .ui-widget-content {
    border: 0;
  }
  .ui-widget-content.ui-helper-clearfix {
    .border-radius(0 0 5px 5px);
  }
}

.ui-dialog-minimized {
  margin:0 4px !important;
  box-shadow:none !important;
  -webkit-box-shadow:none !important;
  -moz-box-shadow:none !important;
  .ui-dialog-titlebar {
    margin-bottom:-2px;
    padding:2px 80px 2px 10px !important;
    border-bottom:1px solid #d6d6d6 !important;
    background:#d6d6d6 !important;
    .ui-dialog-title {
      padding-top:2px;
      color:#666;
      font-size:12px;
      text-shadow:0 1px 0 #ddd;
    }
    .ui-dialog-titlebar-buttonpane {
      background:none;
      border:none;
      right:2px !important;
      top:2px !important;
      [class^='ui-dialog-titlebar-'] {
        &:before {
          border-right:none;
          color:#999;
          font-size:@baseFontSize;
          text-shadow:0 1px 0 #ddd;
        }
        &:hover:before,
        &:active:before,
        &:focus:before {
          color:#666;
        }
      }
    }
  }
  &.ui-widget-content { border:none !important; }
}
.ui-dialog.ui-widget-content {
  border: 1px solid #bbb;
}
.user-info-state {
  padding: 2px 0 0;
  clear: right;
}
.user-profile-cols {
  .label {
    display:block;
    background:none;
    padding:0 0 7px 0;
    text-shadow:none;
    color:@bodyColor;
    font-weight:normal;
    font-size:@baseFontSize;
    line-height:1.2em;
  }
}

.tag-sort-actions.inline li {
  display:inline-block;
  height:24px;
  padding:0;
}

.tag-sort-actions {
  margin-top: 5px;
  margin-bottom:15px;
  border-bottom:1px solid #ddd;
  white-space: nowrap;
  li {
    a {
      display:inline-block;
      .border-radius(4px 4px 0 0);
      background:#f3f3f3;
      padding:0 12px;
      color:#888;
      margin-bottom:-1px;
      border:1px solid #dedede;
      line-height:23px;
      &.active {
        border-bottom-color:#fff;
        .box-shadow(none);
        color:@bodyColor;
        background:#fff;
        text-decoration: none;
      }
      &:hover {
        text-decoration: none;
        color:@bodyColor;
      }
    }
  }
}
.tags-overlay .tag-list,
.tag-view  .tag-list {
  margin-bottom: 0;
  li {
    padding-top: 3px;
  }
  span.label {
    background:#eee;
    .border-radius(4px);
    font-size:12px;
    font-weight:normal;
    text-shadow:none;
    padding:4px 6px;
    border:none;
    color:@bodyColor;
    &:hover {
      background:#e4e4e4;
    }
    &.with-button {
      position: relative;
      padding-right: 20px;
    }
    .select2-search-choice-close {
      background:none;
      width:0;
      height:0;
      top:5px;
      right:15px;
      &:before {
        width:20px;
        content: "\f00d";
        font:11px 'FontAwesome';
        color:#ccc;
      }
    }
  }
}

.form-info {
  padding: 0 0 0 30px;
  line-height: 18px;
  .sub-title {
    font-size: 17px;
    color: #999;
    float: left;
  }
  .separator {
    float: left;
    padding: 0 3px;
    color: #999;
    font-size: 18px;
  }
  .form-info-name {
    margin: 0 0 5px;
    font-size: 19px;
    line-height: 22px;
    float: left;
    font: bold 17px/18px 'HelveticaNeue bold', Helvetica, Arial, sans-serif;
  }
}
.form-info-edit {
  padding-left: 0;
}
.sub-title a { color:#888; }
.customer-info {
  padding-top:3px;
  padding-left: 76px;
  padding-bottom: 0;
  line-height: 18px;
  .sub-title {
    font-size: 17px;
    color: #999;
    float: left;
  }
  .separator {
    float: left;
    padding: 0 3px;
    color: #999;
    font-size: 18px;
  }
  .user-name {
    margin: 0 10px 5px 0;
    font-size: 19px;
    line-height: 22px;
    float: left;
    font: bold 17px/18px 'HelveticaNeue bold', Arial, Helvetica, sans-serif;

  }
  .dropdown.open .caret,
  .user-name .caret,
  .user-name:hover .caret {
    border-top-color: #444 !important;
    border-bottom-color: #444 !important;
  }
  .visual {
    -webkit-border-radius: 3px;
    border-radius: 3px;
    float: left;
    position: relative;
    width: 60px;
    margin: 0 0 0 -60px;
    img {
      margin-top:-3px;
      .border-radius(3px);
      width: 45px;
    }
  }
  .nav {
    margin: 0;
  }
  ul.inline {
    margin-bottom:0;
    color: #777;
    li {
      padding: 0 10px;
      border-left: 1px solid #e6e6e6;
      font-size: 11px;
      line-height: 14px;
      &:first-child {
        padding: 0 10px 0 0;
        border: 0;
      }
    }
  }
}
ul.inline-decorate {
  margin: 0;
  padding: 0;
  list-style: none;
}
ul.inline-decorate > li {
  padding-left: 10px;
  margin-left: 8px;
  display: inline;
  border-left: 1px solid #e6e6e6;
}
ul.inline-decorate > li:first-child {
  padding: 0;
  border: 0;
  margin: 0;
}
ul.inline-extra:after {
  content: ".";
  display: block;
  clear: both;
  height: 0;
  visibility: hidden;
}
ul.inline-extra {
  margin: 0;
  padding: 0;
  list-style: none;
  font-size: 12px;
  color: #666;
  width: 100%;
}
ul.inline-extra span.cb {
  font-size: 10px;
  line-height: 12px;
  text-transform: uppercase;
  color: #aaa;
}
ul.inline-extra > li {
  float: left;
  padding: 0 10px;
}
ul.inline-extra > li:first-child {
  padding: 0 10px 0 0;
}
.scrollspy-nav {
  background-color: #f6f6f6;
  border-bottom: 1px solid #c4c4c4;
  margin-bottom: 0;
  .box-shadow(0 2px 0 rgba(0, 0, 0, .03));
  .navbar-inner {
    padding: 0;
    border: 0;
    background: 0;
    .container-fluid {
      padding:0 15px;
      .nav {
        > li a {
          padding:5px 15px;
          color:#666;
          font-size:@baseFontSize;
        }
        > li a:hover {
          border-bottom:3px solid #ddd;
          background:none;
          padding-bottom:2px;
          color: #444 !important;
        }
        .active a,
        .active a:hover {
          border-bottom:3px solid #555;
          background:none;
          padding-bottom:2px;
          color:#111;
          font-weight:bold;
        }
      }
    }
  }
}
.customer-info-actions {
  background-color: #f6f6f6;
  border-bottom: 1px solid #ebebeb;
  .alert {
    margin-bottom: 0;
  }
}
.customer-info-top-actions .btn .caret {
  margin-top: 10px;
}
.customer-info-top-actions  .btn-group > .disable-filter {
  height: 21px;
  line-height: 21px;
  padding: 3px 2px 0;
}
.cb {
  display: block;
  clear: both;
}
.scrollspy {
/*height: 500px;*/
  position: relative;
  overflow: auto;
}
.btn-action {
  color: #777 !important;
  font-size: 20px;
  padding: 0 5px !important;
}
.btn-action:hover {
  text-decoration: none !important;
}
.navbar-extra-right {
  padding-right: 20px;
  .btn-group{
    margin-left: 8px;
  }
}
.row-oro {
  width: 100%;
  margin: 0 0 10px;
}
.clearfix-oro {
  width: 100%;
}
.row-oro:after,
.clearfix-oro:after {
  content: ".";
  visibility: hidden;
  display: block;
  height: 0;
  clear: both;
}
.scroll-content {
  height: 350px;
  overflow: auto;
  position: relative;
}

.form-padding {
  padding: 30px 0;
}
label.required em,
.form-horizontal label.required em {
  padding: 0 3px;
  color: #c30b25;
  font-size: 15px;
}

/*.form-horizontal .span6 .controls div.selector {
  width:294px;
  select {
    width:292px;
  }
}*/
.form-horizontal .controls  .removeRow{
  position: relative;
  margin: 0 0 0 -24px;
}
/*.form-horizontal .span6 .oro-multiselect-holder input[type="email"],
.form-horizontal .span6 .oro-multiselect-holder input[type="text"],
.form-horizontal .span6 .oro-multiselect-holder input[type="password"] {
  margin: 0 0 5px 0;
}*/
input, textarea, .uneditable-input { width:280px; }
textarea {
  height: 150px;
  resize: vertical;
  text-align: justify;
  vertical-align: top;
}
.scroll-content .scrollspy-example {
  position: relative;
}
.scrollspy-title {
  border:1px solid #e5e5e5;
  border-width:1px 0;
  margin:0 -20px 0px -20px;
  background:#fafafa;
  /*#gradient > .vertical(#fafafa, #f7f7f7);*/
  padding:4px 20px;
  color:lighten(@bodyColor,20%);
  text-shadow:0 1px 0 #fff;
  line-height:18px;
}
.scrollspy-nav-target {
  height: 20px;
}
.oro-clearfix-width:after,
.oro-clearfix:after {
  content: "";
  display: block;
  clear: both;
}
.oro-clearfix-width {
  height: 1%;
}
.oro-clearfix {
  width: 100%;
}
.horizontal .oro-clearfix input[type="checkbox"],
.horizontal .oro-clearfix input[type="radio"] {
  float: left;
  margin: 3px 10px 0 0;
}
.horizontal .oro-clearfix .label {
  float: left;
}
.controls .horizontal {
  padding-top: 5px;
}
.dot-menu-empty-message {
  padding: 4px 15px;
  color:lighten(@bodyColor,30%);
  font-style:italic;
}
.oro-drop.open-filter .filter-criteria.dropdown-menu {
  min-width: 120px;
}
.filter-criteria {
  .oro-action {
    width: 100%;
    margin: 0;
    .btn-group {
      float: right;
    }
    .btn {
      outline: none;
      position: static;
    }
  }
  .input-prepend {
    > .btn-group {
      > .dropdown-menu {
        min-width:125px;
        a {
          padding:1px 13px;
        }
      }
    }
  }
}
.filter-box .filter-item .filter-criteria {
  top: 125%;


}
.filter-box .filter-item .filter-criteria:before {
  border-bottom: 9px solid rgba(0, 0, 0, 0.2);
  border-left: 9px solid transparent;
  border-right: 9px solid transparent;
  content: "";
  display: inline-block;
  left: 11px;
  position: absolute;
  top: -9px;
}
.filter-box .filter-item .filter-criteria:after {
  border-bottom: 10px solid #FFFFFF;
  border-left: 10px solid transparent;
  border-right: 10px solid transparent;
  content: "";
  display: inline-block;
  left: 10px;
  position: absolute;
  top: -8px;
}
.filter-box .filter-select-oro {
  height: 20px;
  line-height: 20px;
  width: 85px; /* need for flexible width at filter grid */
}
.filter-box .filter-criteria .selector {
  width: auto;
}
.filter-item div.selector {
  height: 20px;
  line-height: 20px;
  margin: 0 0 7px;
  float: right;
}
.filter-item div.selector span {
  line-height: 20px;
  height: 20px;
}
.filter-box .filter-item .divider {
  background: none;
  line-height: 40px;
  font-size: 16px;
  padding: 0;
  margin: 0;
  position: relative;
  top: -3px;
}
.filter-item .btn {
  vertical-align: top;
}

.btn-group > .btn-small {
  font-size: @fontSizeSmall;
}
.btn-group > a.btn {
  height: 28px;
  line-height: 26px;
}
.oro-action .btn-group > .btn,
.oro-action .btn-group > .dropdown-menu,
.oro-action .btn-group > .popover {
  font-size: 14px;
}
.oro-action .btn-group {
  margin-right: 0;
}
.popup-box-errors {
  width: 480px;
  margin: 0 auto;
  border: 1px solid #bbb;
  padding: 40px 0;
  background-color: #fff;
  -webkit-border-radius: 6px;
  border-radius: 6px;
  -webkit-box-shadow:  1px 1px 3px 0px rgba(0, 0, 0, 0.5);
  box-shadow:  1px 1px 3px 0px rgba(0, 0, 0, 0.5);
}
.popup-box-errors .popup-content {
  background-color: #fff;
  font: 14px/20px @baseFontFamily;
  margin: 0 30px;
}
.popup-box-errors h1 {
  font:bold 20px/46px @baseFontFamily;
  margin: 0 0 10px;
}
.popup-box-errors h1 span {
  font-size: 45px;
  margin: 0 12px 0 0;
}
.top-messages {
  margin-bottom: 0;
}
/* custom form elements */
.selector,
.selector *,
.uploader,
.uploader * {
  margin: 0;
  padding: 0;
}
/* Uploader */

div.uploader {
  height: 28px;
  border: 1px solid #ccc;
  background-color: #fff;
  float: left;
  position: relative;
  overflow: hidden;
  cursor: default;
  line-height: 28px;
  -webkit-border-radius: 3px;
  border-radius: 3px;
  vertical-align: middle;
  display: inline-block;
}

div.uploader span.action {
  float: left;
  height: 28px;
  border-left: 1px solid #ccc;
  padding: 0 10px;
  overflow: hidden;
  cursor: pointer;
  #gradient > .vertical(#ffffff, #e6e6e6);
}
div.uploader.active  span.action {
  #gradient > .vertical(#e6e6e6, #ffffff);
}
div.uploader span.filename {
  padding: 0px 10px;
  float: left;
  display: block;
  overflow: hidden;
  text-overflow: ellipsis;
  white-space: nowrap;
  cursor: default;
  width: 109px;
}

div.uploader input {
  opacity: 0;
  position: absolute;
  top: 0;
  right: 0;
  bottom: 0;
  float: right;
  height: 25px;
  border: none;
  cursor: default;
}
/* Select */

select {
  height: 26px;
  line-height: 26px;
}
div.selector {
  line-height: 28px;
  height: 28px;
  position: relative;
  width: 235px;
  font-size: 12px;
  border: 1px solid #ddd;
  #gradient > .vertical(#ffffff, #f3f3f3);
  -webkit-border-radius: 3px;
  border-radius: 3px;
  padding: 0;
  margin: 0;
}

div.selector span {
  height: 28px;
  display: block;
  line-height: 28px;
  .box-sizing(border-box);
  padding: 0 5px;
  &:after {
    float:right;
    margin:2px 2px 0 0;
    display:inline-block;
    font:15px 'FontAwesome';
    content: "\f0dd";
  }
}

div.selector select {
  position: absolute;
  top: 0px;
  left: -2px;
  opacity: 0;
  z-index: 700;
  padding: 0 5px;
}

div.selector:active,
div.selector.active {
  background-position: -483px -156px;
}

div.selector:active span,
div.selector.active span {
}

div.selector.focus, div.selector.hover, div.selector:hover {
  background-position: -483px -182px;
}

div.selector.focus span,
div.selector.hover span,
div.selector:hover span {
}

div.selector.focus:active,
div.selector.focus.active,
div.selector:hover:active,
div.selector.active:hover {
  background-position: -483px -208px;
}

div.selector.focus:active span,
div.selector:hover:active span,
div.selector.active:hover span,
div.selector.focus.active span {
}

div.selector.disabled span {
  color:#aaa;
  &:after {
    color:#ddd;
  }
}


.oro-tree .form-actions button {
  float: right;
}
/* bootstrapSwitch v1.2 */
.has-switch {
  display: inline-block;
  cursor: pointer;
  -webkit-border-radius: 5px;
  -moz-border-radius: 5px;
  border-radius: 5px;
  border: 1px solid;
  border-color: rgba(0, 0, 0, 0.1) rgba(0, 0, 0, 0.1) rgba(0, 0, 0, 0.25);
  position: relative;
  text-align: left;
  overflow: hidden;
  line-height: 8px;
  -webkit-user-select: none;
  -moz-user-select: none;
  -ms-user-select: none;
  -o-user-select: none;
  user-select: none;
  min-width: 100px;
}
.has-switch.switch-mini {
  min-width: 72px;
}
.has-switch.switch-small {
  min-width: 80px;
}
.has-switch.switch-large {
  min-width: 120px;
}
.has-switch.deactivate {
  opacity: 0.5;
  cursor: default !important;
}
.has-switch.deactivate label,
.has-switch.deactivate span {
  cursor: default !important;
}
.has-switch > div {
  display: inline-block;
  width: 150%;
  position: relative;
  top: 0;
}
.has-switch > div.switch-animate {
  -webkit-transition: left 0.5s;
  -moz-transition: left 0.5s;
  -o-transition: left 0.5s;
  transition: left 0.5s;
}
.has-switch > div.switch-off {
  left: -50%;
  height: 30px
}
.has-switch > div.switch-on {
  left: 0;
  height: 30px;
}
.has-switch input[type=checkbox] {
  display: none;
}
.has-switch span,
.has-switch label {
  -webkit-box-sizing: border-box;
  -moz-box-sizing: border-box;
  box-sizing: border-box;
  cursor: pointer;
  position: relative;
  display: inline-block;
  height: 100%;
  padding-bottom: 4px;
  padding-top: 4px;
  font-size: 14px;
  line-height: 20px;
}
.has-switch span.switch-mini,
.has-switch label.switch-mini {
  padding-bottom: 4px;
  padding-top: 4px;
  font-size: 10px;
  line-height: 9px;
}
.has-switch span.switch-small,
.has-switch label.switch-small {
  padding-bottom: 3px;
  padding-top: 3px;
  font-size: 12px;
  line-height: 18px;
}
.has-switch span.switch-large,
.has-switch label.switch-large {
  padding-bottom: 9px;
  padding-top: 9px;
  font-size: 16px;
  line-height: normal;
}
.has-switch label {
  text-align: center;
  margin-top: -1px;
  margin-bottom: -1px;
  z-index: 10;
  width: 34%;
  border-left: 1px solid #cccccc;
  border-right: 1px solid #cccccc;
  color: #ffffff;
  text-shadow: 0 -1px 0 rgba(0, 0, 0, 0.25);
  background-color: #f5f5f5;
  #gradient > .vertical(#ffffff, #e6e6e6);
  border-color: #e6e6e6 #e6e6e6 #bfbfbf;
  border-color: rgba(0, 0, 0, 0.1) rgba(0, 0, 0, 0.1) rgba(0, 0, 0, 0.25);
}
.has-switch label:hover,
.has-switch label:focus,
.has-switch label:active,
.has-switch label.active,
.has-switch label.disabled,
.has-switch label[disabled] {
  color: #ffffff;
  background-color: #e6e6e6;
  *background-color: #d9d9d9;
}
.has-switch label:active,
.has-switch label.active {
  background-color: #cccccc \9;
}
.has-switch label i {
  color: #000;
  text-shadow: 0 1px 0 #fff;
  line-height: 18px;
  pointer-events: none;
}
.has-switch span {
  text-align: center;
  z-index: 1;
  width: 33%;
  padding:  0 7px;
}
.has-switch span.switch-left {
  -webkit-border-top-left-radius: 4px;
  -moz-border-radius-topleft: 4px;
  border-top-left-radius: 4px;
  -webkit-border-bottom-left-radius: 4px;
  -moz-border-radius-bottomleft: 4px;
  border-bottom-left-radius: 4px;
}
.has-switch span.switch-right {
  color: #333333;
  text-shadow: 0 1px 1px rgba(255, 255, 255, 0.75);
  background-color: #f0f0f0;
  #gradient > .vertical(#e6e6e6, #ffffff);
  border-color: #ffffff #ffffff #d9d9d9;
  border-color: rgba(0, 0, 0, 0.1) rgba(0, 0, 0, 0.1) rgba(0, 0, 0, 0.25);
}
.has-switch span.switch-right:hover,
.has-switch span.switch-right:focus,
.has-switch span.switch-right:active,
.has-switch span.switch-right.active,
.has-switch span.switch-right.disabled,
.has-switch span.switch-right[disabled] {
  color: #333333;
  background-color: #ffffff;
  *background-color: #f2f2f2;
}
.has-switch span.switch-right:active,
.has-switch span.switch-right.active {
  background-color: #e6e6e6 \9;
}
.has-switch span.switch-primary,
.has-switch span.switch-left {
  color: #ffffff;
  text-shadow: 0 -1px 0 rgba(0, 0, 0, 0.25);
  background-color: #005fcc;
  #gradient > .vertical(#0044cc, #0088cc);
  border-color: #0088cc #0088cc #005580;
  border-color: rgba(0, 0, 0, 0.1) rgba(0, 0, 0, 0.1) rgba(0, 0, 0, 0.25);
}
.has-switch span.switch-primary:hover,
.has-switch span.switch-left:hover,
.has-switch span.switch-primary:focus,
.has-switch span.switch-left:focus,
.has-switch span.switch-primary:active,
.has-switch span.switch-left:active,
.has-switch span.switch-primary.active,
.has-switch span.switch-left.active,
.has-switch span.switch-primary.disabled,
.has-switch span.switch-left.disabled,
.has-switch span.switch-primary[disabled],
.has-switch span.switch-left[disabled] {
  color: #ffffff;
  background-color: #0088cc;
}
.has-switch span.switch-primary:active,
.has-switch span.switch-left:active,
.has-switch span.switch-primary.active,
.has-switch span.switch-left.active {
  background-color: #006699 \9;
}
.has-switch span.switch-info {
  color: #ffffff;
  text-shadow: 0 -1px 0 rgba(0, 0, 0, 0.25);
  background-color: #41a7c5;
  #gradient > .vertical(#2f96b4, #5bc0de);
  border-color: #5bc0de #5bc0de #28a1c5;
  border-color: rgba(0, 0, 0, 0.1) rgba(0, 0, 0, 0.1) rgba(0, 0, 0, 0.25);
}
.has-switch span.switch-info:hover,
.has-switch span.switch-info:focus,
.has-switch span.switch-info:active,
.has-switch span.switch-info.active,
.has-switch span.switch-info.disabled,
.has-switch span.switch-info[disabled] {
  color: #ffffff;
  background-color: #5bc0de;
  *background-color: #46b8da;
}
.has-switch span.switch-info:active,
.has-switch span.switch-info.active {
  background-color: #31b0d5 \9;
}
.has-switch span.switch-success {
  color: #ffffff;
  text-shadow: 0 -1px 0 rgba(0, 0, 0, 0.25);
  background-color: #58b058;
  #gradient > .vertical(#51a351, #62c462);
  border-color: #62c462 #62c462 #3b9e3b;
  border-color: rgba(0, 0, 0, 0.1) rgba(0, 0, 0, 0.1) rgba(0, 0, 0, 0.25);
}
.has-switch span.switch-success:hover,
.has-switch span.switch-success:focus,
.has-switch span.switch-success:active,
.has-switch span.switch-success.active,
.has-switch span.switch-success.disabled,
.has-switch span.switch-success[disabled] {
  color: #ffffff;
  background-color: #62c462;
  *background-color: #4fbd4f;
}
.has-switch span.switch-success:active,
.has-switch span.switch-success.active {
  background-color: #42b142 \9;
}
.has-switch span.switch-warning {
  color: #ffffff;
  text-shadow: 0 -1px 0 rgba(0, 0, 0, 0.25);
  background-color: #f9a123;
  #gradient > .vertical(#f89406, #fbb450);
  border-color: #fbb450 #fbb450 #f89406;
  border-color: rgba(0, 0, 0, 0.1) rgba(0, 0, 0, 0.1) rgba(0, 0, 0, 0.25);
}
.has-switch span.switch-warning:hover,
.has-switch span.switch-warning:focus,
.has-switch span.switch-warning:active,
.has-switch span.switch-warning.active,
.has-switch span.switch-warning.disabled,
.has-switch span.switch-warning[disabled] {
  color: #ffffff;
  background-color: #fbb450;
  *background-color: #faa937;
}
.has-switch span.switch-warning:active,
.has-switch span.switch-warning.active {
  background-color: #fa9f1e \9;
}
.has-switch span.switch-danger {
  color: #ffffff;
  text-shadow: 0 -1px 0 rgba(0, 0, 0, 0.25);
  background-color: #d14641;
  #gradient > .vertical(#bd362f, #ee5f5b);
  border-color: #ee5f5b #ee5f5b #e51d18;
  border-color: rgba(0, 0, 0, 0.1) rgba(0, 0, 0, 0.1) rgba(0, 0, 0, 0.25);

}
.has-switch span.switch-danger:hover,
.has-switch span.switch-danger:focus,
.has-switch span.switch-danger:active,
.has-switch span.switch-danger.active,
.has-switch span.switch-danger.disabled,
.has-switch span.switch-danger[disabled] {
  color: #ffffff;
  background-color: #ee5f5b;
  *background-color: #ec4844;
}
.has-switch span.switch-danger:active,
.has-switch span.switch-danger.active {
  background-color: #e9322d \9;
}

.ui-slider { position: relative; text-align: left; }
.ui-slider .ui-slider-handle { position: absolute; z-index: 2; width: 1.2em; height: 1.2em; cursor: default; }
.ui-slider .ui-slider-range { position: absolute; z-index: 1; font-size: .7em; display: block; border: 0; background-position: 0 0; }

.ui-slider-horizontal { height: .8em; }
.ui-slider-horizontal .ui-slider-handle { top: -.3em; margin-left: -.6em; }
.ui-slider-horizontal .ui-slider-range { top: 0; height: 100%; }
.ui-slider-horizontal .ui-slider-range-min { left: 0; }
.ui-slider-horizontal .ui-slider-range-max { right: 0; }

.ui-slider-vertical { width: .8em; height: 100px; }
.ui-slider-vertical .ui-slider-handle { left: -.3em; margin-left: 0; margin-bottom: -.6em; }
.ui-slider-vertical .ui-slider-range { left: 0; width: 100%; }
.ui-slider-vertical .ui-slider-range-min { bottom: 0; }
.ui-slider-vertical .ui-slider-range-max { top: 0; }

.row-fluid.row-fluid-divider {
  background: url("../../img/vertical-separator.png") repeat-y 50% 0;
  .forScreen(@mediumScreen, background, none);
}
h5.user-fiedset {
  font-weight:bold;
  font-size:15px;
  line-height:18px;
  margin: 0 10px 10px 0;
}
/*.user-fiedset span {
  display:block;
  position:relative;
  background: #fff;
  padding: 0 10px 0 0;
  &:before {
    display:block;
    position:absolute;
    top:2px;
    left:0;
    right:0;
    bottom:auto;
    border-bottom:1px solid #ddd;
  }
}*/
.oro-form-contains-address {
  .pull-left[class*="span"] {
    margin-left: 0;
  }
}
.page-size .dropdown-menu {
  min-width: 20px;
}

.pull-right-extra {
  clear: right;
  padding: 10px 0 0;
}
input:focus:invalid:focus,
textarea:focus:invalid:focus,
select:focus:invalid:focus,
div.selector.focus,
div.uploader.focus,
.select2-container-active .select2-choice,
.select2-container-active .select2-choices
{
  border-color: rgba(82, 168, 236, 0.8);
  outline: 0;
  outline: thin dotted \9;
  -webkit-box-shadow: inset 0 1px 1px rgba(0, 0, 0, 0.075), 0 0 8px rgba(82, 168, 236, 0.6);
  -moz-box-shadow: inset 0 1px 1px rgba(0, 0, 0, 0.075), 0 0 8px rgba(82, 168, 236, 0.6);
  box-shadow: inset 0 1px 1px rgba(0, 0, 0, 0.075), 0 0 8px rgba(82, 168, 236, 0.6);
  color: #555;
}
.separator-btn {
  border-left: 1px solid #e9e9e9;
  margin: 4px 8px 0;
  height: 24px;
}
.pagination-centered > label {
  margin-right: -4px;
  padding-left: 5px;
}
.alert-error > ul{
  margin-bottom: 0;
}
#flash-messages {
  .alert {
    margin: 3px 0 0;
    background-color: @warningBackground;
    background-image: url('../../img/warning-ico.png');
    background-position: 10px 48%;
    background-repeat: no-repeat;
    padding: 3px 35px 1px 37px;
    border:1px solid rgba(241,216,103,.3);
    text-shadow: 0 1px 0 rgba(255,255,255,.5);
    .close {
      font-size: 18px;
      color: @warningClose;
      opacity: 1;
    }
  }
  .alert-success {
    background-color: @successBackground;
    background-image: url('../../img/sucsses-ico.png');
    border:1px solid rgba(77,161,36,.3);
    color: @successText;
    .close {
      color: @successClose;
    }
  }
  .alert-danger,
  .alert-error {
    background-image: url('../../img/error-ico.png');
    background-color: @errorBackground;
    border:1px solid rgba(203,17,17,.3);
    color: @errorText;
    .close {
      color: @errorClose;
    }
  }
  .alert-empty {
    display: none;
  }
}
#flash-messages{
  overflow: hidden;
}
.flash-messages-frame {
  position: fixed;
  top: 66px;
  left: 25%;
  z-index: 500;
  width: 50%;

  .box-sizing(border-box);
  padding: 0 10px;
  opacity: 0.9;
}
.flash-messages-holder {
  /*width: 100%; ticket/BAP-1733*/
}
.oro-multiselect {
  display: inline-block;
  width: auto;
  vertical-align: middle;
}

.oro-multiselect-holder .selector {
  display: inline-block;
  width: auto;
  overflow: hidden;
  vertical-align: middle;
}
/* validation-error */
.validation-error .error {
  border:1px solid #e9322d;
  outline: 0;
  outline: thin dotted \9;
  -webkit-box-shadow: inset 0 1px 1px rgba(0, 0, 0, 0.075), 0 0 8px rgba(211, 33, 33, 0.6);
  -moz-box-shadow: inset 0 1px 1px rgba(0, 0, 0, 0.075), 0 0 8px rgba(211, 33, 33, 0.6);
  box-shadow: inset 0 1px 1px rgba(0, 0, 0, 0.075), 0 0 8px rgba(211, 33, 33, 0.6);
  color: #555;
}
.validation-error div.selector {
  display: inline-block;
  vertical-align: middle;
}
/*.validation-error div.selector {
  border: 1px solid #d32121;
  outline: thin dotted \9;
  -webkit-box-shadow: inset 0 1px 1px rgba(0, 0, 0, 0.075), 0 0 8px rgba(211, 33, 33, 0.6);
  -moz-box-shadow: inset 0 1px 1px rgba(0, 0, 0, 0.075), 0 0 8px rgba(211, 33, 33, 0.6);
  box-shadow: inset 0 1px 1px rgba(0, 0, 0, 0.075), 0 0 8px rgba(211, 33, 33, 0.6);
}*/

.validation-tooltip {
  font-size:0;
  text-indent:-9999em;
  &:before {
    display: inline-block;
    margin-left:8px;
    font:normal 18px/1em 'FontAwesome';
    font-style: normal;
    text-decoration: inherit;
    -webkit-font-smoothing: antialiased;
    content: "\f06a";
    color:#c81717;
    text-decoration: inherit;
    text-indent:0;
    speak: none;
  }
}

.info-tooltip {
  font-size:0;
  text-indent:-9999em;
  &:before {
    display: inline-block;
    margin-left:8px;
    font:normal 18px/1em 'FontAwesome';
    font-style: normal;
    text-decoration: inherit;
    -webkit-font-smoothing: antialiased;
    content: "\f06a";
    color: #0000ff;
    text-decoration: inherit;
    text-indent:0;
    speak: none;
  }
}

.validation-error .validation-tooltip {
  display: inline-block;
}
.validate-group {
  display: inline-block;
  vertical-align: middle;
  min-width: 230px;
}
.validate-group:after {
  content: "";
  clear: both;
  display: block;
}
label.checkbox.error,
label.radio.error {
  padding-right: 12px;
}
.scrollable-container {
  .oro-subtitle {
    margin:0 5px 0 0;
    font-size: 24px;
    line-height: 28px;
    font-size: 20px;
    padding: 0;
  }
}
.oro-padding {
  padding-top: 5px;
}
/* search */
.search-header h2 {
  font-size: 22px;
  float: left;
  width: 160px;
}
.search-header .search-form {
  float: left;
  margin: 16px 0 0;
}
.search-header .search-form input[type="text"] {
  width: 300px;
}
.search-results-column {
  padding: 5px;
}
.search-results-column .customer-info {
  padding-left: 65px;
}
.customer-info.customer-simple {
   padding:4px 4px 4px 18px;
}
.search-entity-types-column .entity-type > img {
  position: relative;
  top: -2px;
}
#historyDatagridBody .toolbar label.control-label {
  white-space: nowrap;
  padding-right: 10px;
}
#historyDatagridBody .grid-toolbar .pagination-centered {
  width: auto;
  margin: 0;
}
/* main-menu */
#main-menu .nav-tabs > li > a.empty {
  padding: 0 5px;
}
#main-menu .nav-tabs > li > a.empty .icon-home {
  vertical-align: top;
  margin-top: 5px;
}
.collection-fields-list input[type='email'],
.collection-fields-list input[type='text'],
.collection-fields-list select,
.collection-fields-list .selector,
.collection-fields-list button {
  float: left;
}
.collection-fields-list .selector,
.collection-fields-list select,
.collection-fields-list button {
  margin: 0 0 0 4px;
}
button.filter-update {
  margin: 0 0 0 6px;
}
.choicefilter {
  select,
  textarea,
  input[type="text"],
  input[type="password"],
  input[type="datetime"],
  input[type="datetime-local"],
  input[type="date"],
  input[type="month"],
  input[type="time"],
  input[type="week"],
  input[type="number"],
  input[type="email"],
  input[type="url"],
  input[type="search"],
  input[type="tel"],
  input[type="color"],
  .uneditable-input {
    height:19px;
  }
}
.choicefilter .input-append,
.choicefilter .input-prepend {
  margin-bottom: 0;
}
.input-append .add-on,
.input-prepend .add-on {
  height:30px;
  input[type='checkbox'],
  input[type='radio'] {
    margin-top:-1px;
  }
}
.filter-separator {
  font-size: 16px;
  padding: 0 3px;
  position: relative;
  top: -3px;
}

#orocrm_contact_form_addresses_collection.oro-item-collection > div {
    position: relative;
    padding: 10px 0 0;
    margin: 0 0 10px;
    border: 1px dashed #ededed;
}
#orocrm_contact_form_addresses_collection.oro-item-collection .add-list-item {
  margin-left: 183px;
}
#orocrm_contact_form_addresses_collection.oro-item-collection .removeRow {
  position: absolute;
  top: 0;
  right: 10px;
}

.oro-item-collection > div {
  position: relative;
  padding: 0;
  margin: 0;
  border: none;
}

.oro-item-collection .add-list-item {
  margin-left: 183px;
}

.oro-item-collection .removeRow {
  position: absolute;
  top: 0;
  right: 10px;
}

.oro-item-collection .row-oro.oro-multiselect-holder {
  margin: 0 0 5px
}

#users-grid #loading-wrapper {
  z-index: 888;
}
#users-grid #loading-frame {
  z-index: 889;
}
.form-horizontal .control-group {
  margin: 0;
  max-width:700px;
}
.form-container .control-group {
  margin: 0 0 10px;
}



.page-refresh {
  cursor: pointer;
  color: #064EB1;
}
.breadcrumb {
  float: left;
  background: none;
  margin: 0;
  padding: 6px 15px 0;
}
.breadcrumb > li.active,
.breadcrumb > li {
  color: #777;
  font: 11px/14px @baseFontFamily;
}
.breadcrumb > li > .divider {
  color: #777;
  padding: 0 1px 0 4px;
}
.btn.favorite-button,
.btn.minimize-button {
  background: none;
  padding: 1px;
  border: 0;
  -webkit-box-shadow:  none;
  box-shadow:  none;
  height: 28px;
}
.btn.minimize-button { margin-right:12px; }
.btn.favorite-button .icon-star:before,
.btn.minimize-button .icon-pushpin:before {
  color:#e7e7e7;
  font-size:19px;
}
.btn.favorite-button .icon-gold:before,
.btn.minimize-button .icon-gold:before,
.btn.minimize-button .icon-minimize-active:before {
  color:#ffd631;
}
#pin-button-div {
  .container-fluid {
    padding-right:10px;
  }
}
.breadcrumb-pin {
  border-bottom: 1px solid #f2f2f2;
  padding:0;
  #pin-button-div{
    float: right;
  }
  #breadcrumb {
    float:left;
  }
  &:after {
    display: block;
    content: "";
    clear: both;
  }
}

.small-well {
  margin: 0 0 25px;
  padding: 13px;
}
.box-type1 {
  background-color: #fff;
  .title {
    font:bold 14px/18px 'helveticaneue bold', Arial, Helvetica, sans-serif;
    padding:10px 15px;
  }
  .box-content {
    padding: 20px 15px;
    background: url("../../img/vertical-separator.png") repeat-y 50% 0;
    .forScreen(@smallScreen, background, none);
  }
  .list-inline {
    margin-left: 0;
  }
}

.contact-info-col-set {
  padding: 13px 13px 0 0;
  .contact-info-col {
    padding: 0 0 13px 13px;
    .contact-info {
      min-height:420px;
      .forScreen(@mediumScreen, min-height, initial);
      > *{
        padding-right: 30px;
      }
    }
    .control-group {
      > .control-label { width:120px; }
      .controls {
        margin-left:130px;
        .control-label { width:100%; }
        .tag-view { width:100%; }
      }
    }
  }
  .contact-info-row {
    margin: 0 0 13px 13px;
  }
}

.pull-absolute-right {
  position: absolute;
  right: 20px;
}
#orocrm_contact_address_form { min-width:400px; }
.well-small-bottom {
  margin-bottom: 10px;
}
.left-holder {
  padding: 0 0 0 15px;
  float: left;
  line-height: 16px;
  .date {
    display: block;
    clear: both;
  }
}
.dark-bg {
  background-color: #f1f1f1;
}
.email-holder {
  float: left;
  .removeRow {
    margin: 0;
  }
}
#orocrm_contact_form .removeRow,
#oro_entity_config_type .removeRow {
  text-indent:-999;
  font-size:0;
  line-height:0;
  margin: 0 0 0 15px;
  &:after {
    display:inline-block;
    font:14px/1em 'FontAwesome';
    color:#ddd;
    content: "\f00d";
    text-indent:0;
  }
  &:hover:after {
    color:#888;
  }
}

pre.email-body {
  width: 99%;
  min-height: 5em;
  overflow: auto;
}
iframe.email-body {
  width: 99%;
  min-height: 5em;
  #font > #family > .monospace;
  color: @grayDark;
  padding: (@baseLineHeight - 1) / 2;
  margin: 0 0 @baseLineHeight / 2;
  font-size: @baseFontSize - 1; // 14px to 13px
  line-height: @baseLineHeight;
  background-color: #f5f5f5;
  border: 1px solid #ccc; // fallback for IE7-8
  border: 1px solid rgba(0,0,0,.15);
  .border-radius(@baseBorderRadius);
}

// PER PAGE
<<<<<<< HEAD

/* Login + Forgot Password */
.login-page {
  background: #f7f7f7;
  height: 100%;
  min-height: 280px;
  #page{
    position: relative;
    top: 50%;
    #top-page{
      position: relative;
      margin: -135px 0 0;
    }
  }
}
.form-signin {
  margin: 0 auto;
  max-width: 400px;
  padding: 0;
  background: #fff;
  border: 0;
  .border-radius(5px);
  .box-shadow(0 1px 4px rgba(0,0,0,.065));
  .title-box {
    overflow: hidden;
    padding:10px 18px;
    color: #fff;
    .border-radius( 5px 5px 0 0);
    #gradient > .vertical(#47505a, #353d45);
    .divider-vertical {
      float: left;
      background: url("../../img/vertical-divider.png") no-repeat;
      width: 2px;
      height: 28px;
      margin: 0 10px 0;
    }
    .oro-title {
      float: left;
      font-size: 22px;
      line-height: 28px;
      margin: 0;
      text-shadow: 1px 1px 1px #000000;
      filter: dropshadow(color=#000000, offx=1, offy=1);
      a {
        color: #fff;
      }
    }
    .title {
      font: 20px/28px @baseFontFamily;
      margin: 0;
      text-shadow: 1px 1px 1px #000000;
      filter: dropshadow(color=#000000, offx=1, offy=1);
    }
  } // Ends .title-box
  .add-on {
    width:95px;
    height: 36px;
    font: bold 14px/36px @baseFontFamily;
    color: #5b636d;
    #gradient > .vertical(#dde0e3, #d2d7db);
    padding:0 10px;
  }
  input[type="text"],
  input[type="password"] {
    height: 16px;
    font: 14px/16px @baseFontFamily;
    color: #000;
    padding: 9px 10px;
    width: 205px;
    border-left-color:#ccc;
  }
  .forgot-pass {
    float: left;
    font-weight: bold;
    margin: 9px 10px 0 0;
  }
  .extra-btn-large {
    height: 32px;
    line-height: 32px;
    min-width: 95px;
    float: left;
  }
  .extra-submit {
    float: right;
  }
  fieldset {
    border: solid @navbarBorder;
    border-width: 0 1px 1px 1px;
    padding: 30px 38px;
    background: #fff;
    .border-radius(0 0 5px 5px);
  }
  .input-prepend-none input {
    width: 304px;
  }
} // Ends .form-signin

=======
>>>>>>> 1e17143e
.ui-widget,
.ui-widget input,
.ui-widget select,
.ui-widget textarea,
.ui-widget button {
  font-family:@baseFontFamily !important;
}
.ui-datepicker .ui-state-default,
.ui-datepicker.ui-widget-content .ui-state-default,
.ui-datepicker .ui-widget-header .ui-state-default {
  background:#f7f7f7 !important;
}
.ui-datepicker .ui-widget-header {
  margin:-.2em -.2em 0 -.2em !important;
  background:#eee !important;
  border:none !important;
  border-bottom:1px solid #ddd !important;
  border-radius:0 !important;
  -webkit-border-radius:0 !important;
  -moz-border-radius:0 !important;
}

.security-row {
  display: inline-block;
  width: 30%;
  margin-bottom:25px;
}

.security-permission {
  width: 120px;
}

.security-row > div {
  display: inline-block;
  margin-right: 20px;
  min-width: 250px;
}

.security-row input[type="checkbox"]{
  margin: 0;
}

.acl-table .a-center {
  text-align: center;
}
span.validation-faled {
  color: @errorText;
  display: block;
  margin: 5px 0 5px 14px;
  line-height: 1.1em;
  clear:both;
  &:before {
    content: "\f00d";
    color: @errorText;
    font: normal 1.15em/1em 'FontAwesome';
    display: inline-block;
    width: 14px;
    margin-left: -14px;
  }
}
.default-field{
  background: #C3C3C3;
}
.search-more{
  display: none;
}
.search-view-more-link{
  display: block;
  line-height: @baseLineHeight;
  padding-left: 10px;
}
.input-addon{
  width: 258px;
}
.responsive-cell .box-type1 .filter-box {
  padding: 5px 20px 5px 130px;
  margin: 5px;

  .btn-group {
    margin-bottom: 0px;
  }
}<|MERGE_RESOLUTION|>--- conflicted
+++ resolved
@@ -4011,106 +4011,6 @@
 }
 
 // PER PAGE
-<<<<<<< HEAD
-
-/* Login + Forgot Password */
-.login-page {
-  background: #f7f7f7;
-  height: 100%;
-  min-height: 280px;
-  #page{
-    position: relative;
-    top: 50%;
-    #top-page{
-      position: relative;
-      margin: -135px 0 0;
-    }
-  }
-}
-.form-signin {
-  margin: 0 auto;
-  max-width: 400px;
-  padding: 0;
-  background: #fff;
-  border: 0;
-  .border-radius(5px);
-  .box-shadow(0 1px 4px rgba(0,0,0,.065));
-  .title-box {
-    overflow: hidden;
-    padding:10px 18px;
-    color: #fff;
-    .border-radius( 5px 5px 0 0);
-    #gradient > .vertical(#47505a, #353d45);
-    .divider-vertical {
-      float: left;
-      background: url("../../img/vertical-divider.png") no-repeat;
-      width: 2px;
-      height: 28px;
-      margin: 0 10px 0;
-    }
-    .oro-title {
-      float: left;
-      font-size: 22px;
-      line-height: 28px;
-      margin: 0;
-      text-shadow: 1px 1px 1px #000000;
-      filter: dropshadow(color=#000000, offx=1, offy=1);
-      a {
-        color: #fff;
-      }
-    }
-    .title {
-      font: 20px/28px @baseFontFamily;
-      margin: 0;
-      text-shadow: 1px 1px 1px #000000;
-      filter: dropshadow(color=#000000, offx=1, offy=1);
-    }
-  } // Ends .title-box
-  .add-on {
-    width:95px;
-    height: 36px;
-    font: bold 14px/36px @baseFontFamily;
-    color: #5b636d;
-    #gradient > .vertical(#dde0e3, #d2d7db);
-    padding:0 10px;
-  }
-  input[type="text"],
-  input[type="password"] {
-    height: 16px;
-    font: 14px/16px @baseFontFamily;
-    color: #000;
-    padding: 9px 10px;
-    width: 205px;
-    border-left-color:#ccc;
-  }
-  .forgot-pass {
-    float: left;
-    font-weight: bold;
-    margin: 9px 10px 0 0;
-  }
-  .extra-btn-large {
-    height: 32px;
-    line-height: 32px;
-    min-width: 95px;
-    float: left;
-  }
-  .extra-submit {
-    float: right;
-  }
-  fieldset {
-    border: solid @navbarBorder;
-    border-width: 0 1px 1px 1px;
-    padding: 30px 38px;
-    background: #fff;
-    .border-radius(0 0 5px 5px);
-  }
-  .input-prepend-none input {
-    width: 304px;
-  }
-} // Ends .form-signin
-
-=======
->>>>>>> 1e17143e
 .ui-widget,
 .ui-widget input,
 .ui-widget select,
