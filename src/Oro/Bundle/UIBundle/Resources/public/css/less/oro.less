--- conflicted
+++ resolved
@@ -5051,7 +5051,6 @@
 .input-addon{
   width: 258px;
 }
-<<<<<<< HEAD
 /* footer bar */
 .sf-toolbar{
   .sf-toolbarreset{
@@ -5146,7 +5145,8 @@
         cursor: pointer;
       }
     }
-=======
+  }
+}
 
 .responsive-cell .box-type1 .filter-box {
   padding: 5px 20px 5px 130px;
@@ -5154,6 +5154,5 @@
 
   .btn-group {
     margin-bottom: 0px;
->>>>>>> 6c12fc9a
   }
 }