--- conflicted
+++ resolved
@@ -103,12 +103,8 @@
 }
 .other-scroll-container {
   overflow: hidden;
-<<<<<<< HEAD
-  margin: 20px 20px 50px 20px;
-=======
   clear: both;
   margin: 10px 20px 20px 20px;
->>>>>>> 35365980
   border: 1px solid #ddd;
   border-radius: 4px;
   .other-scroll{
