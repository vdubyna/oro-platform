--- conflicted
+++ resolved
@@ -103,11 +103,7 @@
 }
 .ui-datepicker select.ui-datepicker-month,
 .ui-datepicker select.ui-datepicker-year {
-<<<<<<< HEAD
-    width: 45%;
-=======
     width: 44%;
->>>>>>> b73655f4
     height: 19px;
     padding: 1px 3px;
 }
