/* @theme: admin.demo; */

$primary:     #233e67;
$secondary:   #0C9ea3;
$extra:       #f9e500;

@import "../../../../css/scss/variables";
@import "../../../../css/scss/oro/variables";

/** Demo Theme */
<<<<<<< HEAD
$base-gradient-color-start:          #4580ea;
$base-gradient-color-end:            #3167c9;
$base-gradient-color-border:         darken($base-gradient-color-end, 20%);
$logo-background-color:             darken($base-gradient-color-end, 15%);
$title-background-start:            #4580ea;
$title-background-end:              #3167c9;
$header-icon-button-color-start:      #578df0;
$headerIconButtonColorEnd:        #578df0;
$link-color:                       #005db4;

$header-icon-button-color-start:      #5c93f2;
$headerIconButtonColorEnd:        #4c7ac9;
$headerIconButtonTextColor:       #eee;
$headerTextColor:                 #ebeef4;
=======
$titleBackgroundStart:            #4580ea;
$titleBackgroundEnd:              #3167c9;
$headerIconButtonColorStart:      #5c93f2;
$headerIconButtonColorEnd:        #4c7ac9;
>>>>>>> adb63083
<|MERGE_RESOLUTION|>--- conflicted
+++ resolved
@@ -8,24 +8,7 @@
 @import "../../../../css/scss/oro/variables";
 
 /** Demo Theme */
-<<<<<<< HEAD
-$base-gradient-color-start:          #4580ea;
-$base-gradient-color-end:            #3167c9;
-$base-gradient-color-border:         darken($base-gradient-color-end, 20%);
-$logo-background-color:             darken($base-gradient-color-end, 15%);
-$title-background-start:            #4580ea;
-$title-background-end:              #3167c9;
-$header-icon-button-color-start:      #578df0;
-$headerIconButtonColorEnd:        #578df0;
-$link-color:                       #005db4;
-
-$header-icon-button-color-start:      #5c93f2;
-$headerIconButtonColorEnd:        #4c7ac9;
-$headerIconButtonTextColor:       #eee;
-$headerTextColor:                 #ebeef4;
-=======
 $titleBackgroundStart:            #4580ea;
 $titleBackgroundEnd:              #3167c9;
 $headerIconButtonColorStart:      #5c93f2;
-$headerIconButtonColorEnd:        #4c7ac9;
->>>>>>> adb63083
+$headerIconButtonColorEnd:        #4c7ac9;