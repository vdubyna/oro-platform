--- conflicted
+++ resolved
@@ -1,15 +1,3 @@
-<<<<<<< HEAD
-#oroplatform-header {
-    .navbar-inner .logo a {
-        background-color: transparent;
-        color: $header-text-color;
-    }
-
-    #main-menu-toggle {
-        &:hover [class^='fa-'] {
-            border: 1px solid darken(#2a5ab1, 10%);
-            background: linear-gradient($base-gradient-color-start, darken($base-gradient-color-start, 20%));
-=======
 /* @theme: admin.demo; */
 
 .app-header {
@@ -27,36 +15,22 @@
 
         li.dropdown.open > .logo {
             color: $app-header-logo-text-color;
->>>>>>> adb63083
         }
     }
 
-<<<<<<< HEAD
-        &:active [class^='fa-'],
-        &:focus [class^='fa-'] {
-            border: 1px solid darken(#2a5ab1, 10%);
-            background: linear-gradient(darken($base-gradient-color-start, 10%), darken($base-gradient-color-start, 20%));
-=======
     .nav.top-search.shortcuts {
         .dropdown{
             > a {
                 color: $app-header-text-color;
             }
->>>>>>> adb63083
         }
     }
 
-<<<<<<< HEAD
-        &.open > .dropdown-toggle [class^='fa-'] {
-            border: 1px solid darken(#2a5ab1, 10%);
-            background: linear-gradient($base-gradient-color-start, darken($base-gradient-color-start, 20%));
-=======
     .nav.user-menu {
         .dropdown {
             > a {
                 color: $app-header-text-color;
             }
->>>>>>> adb63083
         }
     }
 }