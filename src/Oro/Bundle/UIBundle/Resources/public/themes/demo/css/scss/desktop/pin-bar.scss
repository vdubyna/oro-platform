--- conflicted
+++ resolved
@@ -1,27 +1,6 @@
 /* @theme: admin.demo; */
 
 .list-bar-wrapper {
-<<<<<<< HEAD
-  background-color: $logo-background-color;
-}
-.list-bar{
-  li {
-    color: $header-text-color;
-    .pin-holder {
-      border-right-color: $base-gradient-color-border;
-      a {
-        color: $header-text-color;
-        &.fa-close {
-          &:before {
-            color:$header-text-color;
-          }
-        }
-      }
-      &:hover {
-        a {
-          color: lighten($header-text-color, 10%);
-        }
-=======
   .pin-holder {
     &.outdated a {
       color: $pin-item-outdated-color;
@@ -30,7 +9,6 @@
       &:active,
       &:focus {
         color: $pin-item-outdated-hover-color;
->>>>>>> adb63083
       }
     }
   }
@@ -64,10 +42,6 @@
 .list-bar {
   .pin-holder {
     &.active {
-<<<<<<< HEAD
-      .pin-holder {
-        background-color: darken($logo-background-color, 5%);
-=======
       background-color: $pin-item-active-bg-color;
     }
 
@@ -76,7 +50,6 @@
       &:active,
       &:focus {
         color: $app-header-text-hover-color;
->>>>>>> adb63083
       }
     }
   }
