/*global define*/
/*jshint browser: true, devel: true*/
define(function (require) {
    'use strict';

    var $ = require('jquery');
    var _ = require('underscore');

    var __ = require('oro/translator');
    var scrollspy = require('oro/scrollspy');
    var _bootstrapTooltip = require('bootstrap-tooltip');
    var _jqueryUI = require('jquery-ui');
    var _jqueryUITimepicker = require('jquery-ui-timepicker');
    var _widgetControlInitializer = require('oro/widget-control-initializer');
    var mediator = require('oro/mediator');

    var pageRenderedCbPool = [];

    var layout = {};

    layout.init = function (container) {
        container = $(container || document.body);
        this.styleForm(container);

        scrollspy.init(container);

        container.find('[data-toggle="tooltip"]').tooltip();

        this.initPopover($('form label'));
        _widgetControlInitializer.init(container);

//        @todo: BAP-3374
//        layout.onPageRendered(function () {
//            scrollspy.top();
//        });
    };

    layout.initPopover = function (container) {
        var handlePopoverMouseout = function (e, popover) {
            var popoverHandler = $(e.relatedTarget).closest('.popover');
            if (!popoverHandler.length) {
                popover.data('popover-timer',
                    setTimeout(function () {
                        popover.popover('hide');
                        popover.data('popover-active', false);
                    }, 500));
            } else {
                popoverHandler.one('mouseout', function (evt) {
                    handlePopoverMouseout(evt, popover);
                });
            }
        };
        container.find('[data-toggle="popover"]')
            .popover({
                animation: true,
                delay: { show: 0, hide: 0 },
                html: true,
                trigger: 'manual'
            })
            .mouseover(function () {
                var popoverEl = $(this);
                clearTimeout(popoverEl.data('popover-timer'));
                if (!popoverEl.data('popover-active')) {
                    popoverEl.data('popover-active', true);
                    $(this).popover('show');
                }
            })
            .mouseout(function (e) {
                var popover = $(this);
                setTimeout(function () {
                    handlePopoverMouseout(e, popover);
                }, 500);
            });
<<<<<<< HEAD
=======

        _widgetControlInitializer.init(container);
>>>>>>> b6c15588
    };

    layout.hideProgressBar = function () {
        var $bar = $('#progressbar');
        if ($bar.is(':visible')) {
            $bar.hide();
            $('#page').show();
        }
    };

    layout.styleForm = function (container) {
        if ($.isPlainObject($.uniform)) {
            var elements = $(container).find('input:file, select:not(.select2)');
            elements.uniform();
            elements.trigger('uniformInit');
        }
    };

    layout.onPageRendered = function (cb) {
        if (document.pageReady) {
            setTimeout(cb, 0);
        } else {
            pageRenderedCbPool.push(cb);
        }
    };

    layout.pageRendering = function () {
        document.pageReady = false;

        pageRenderedCbPool = [];
    };

    layout.pageRendered = function () {
        document.pageReady = true;

        _.each(pageRenderedCbPool, function (cb) {
            try {
                cb();
            } catch (ex) {
                if (console && (typeof console.log === 'function')) {
                    console.log(ex);
                }
            }
        });

        pageRenderedCbPool = [];
    };

    mediator.on('layout.init', function(element) {
        layout.init(element);
    });

    mediator.on('grid_load:complete', function(collection, element) {
        _widgetControlInitializer.init(element);
    });

    mediator.on('grid_render:complete', function(element) {
        _widgetControlInitializer.init(element);
    });

    return layout;
});<|MERGE_RESOLUTION|>--- conflicted
+++ resolved
@@ -71,11 +71,6 @@
                     handlePopoverMouseout(e, popover);
                 }, 500);
             });
-<<<<<<< HEAD
-=======
-
-        _widgetControlInitializer.init(container);
->>>>>>> b6c15588
     };
 
     layout.hideProgressBar = function () {
