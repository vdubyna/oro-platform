define(function(require) {
    'use strict';

    var $ = require('jquery');
    var _ = require('underscore');
    var scrollspy = require('oroui/js/scrollspy');
    var mediator = require('oroui/js/mediator');
    var tools = require('oroui/js/tools');
    var scrollHelper = require('oroui/js/tools/scroll-helper');

    require('bootstrap');
    require('jquery-ui');
    require('oroui/js/responsive-jquery-widget');

    var document = window.document;
    var console = window.console;
    var pageRenderedCbPool = [];

    var layout = {
        /**
         * Default padding to keep when calculate available height for fullscreen layout
         */
        PAGE_BOTTOM_PADDING: 10,

        /**
         * Height of header on mobile devices
         */
        MOBILE_HEADER_HEIGHT: scrollHelper.MOBILE_HEADER_HEIGHT,

        /**
         * Height of header on mobile devices
         */
        MOBILE_POPUP_HEADER_HEIGHT: scrollHelper.MOBILE_POPUP_HEADER_HEIGHT,

        /**
         * Minimal height for fullscreen layout
         */
        minimalHeightForFullScreenLayout: 300,

        /**
         * Keeps calculated devToolbarHeight. Please use getDevToolbarHeight() to retrieve it
         */
        devToolbarHeight: undefined,

        /**
         * List of elements with disabled scroll. Used to reset theirs state
         * @private
         */
        _scrollDisabledElements: null,

        /**
         * @returns {number} development toolbar height in dev mode, 0 in production mode
         */
        getDevToolbarHeight: function() {
            if (!mediator.execute('retrieveOption', 'debug')) {
                return 0;
            }
            if (!this.devToolbarHeightListenersAttached) {
                this.devToolbarHeightListenersAttached = true;
                $(window).on('resize', function() {
                    delete layout.devToolbarHeight;
                });
                mediator.on('debugToolbar:afterUpdateView', function() {
                    delete layout.devToolbarHeight;
                });
            }
            if (this.devToolbarHeight === void 0) {
                var devToolbarComposition = mediator.execute('composer:retrieve', 'debugToolbar', true);
                if (devToolbarComposition &&
                    devToolbarComposition.view &&
                    devToolbarComposition.view.$('.sf-toolbarreset').is(':visible')) {
                    this.devToolbarHeight = devToolbarComposition.view.$('.sf-toolbarreset').outerHeight();
                } else {
                    this.devToolbarHeight = 0;
                }
            }
            return this.devToolbarHeight;
        },

        /**
         * Initializes
         *  - form widgets
         *  - tooltips
         *  - popovers
         *  - scrollspy
         *
         * @param {string|HTMLElement|jQuery.Element} container
         */
        init: function(container) {
            var $container;

            $container = $(container);
            this.styleForm($container);

            scrollspy.init($container);

            $container.find('[data-toggle="tooltip"]').tooltip();

            this.initPopover($container);
        },

        initPopover: function(container) {
            var $items = container.find('[data-toggle="popover"]').filter(function() {
                // skip already initialized popovers
                return !$(this).data('popover');
            });
            $items.not('[data-close="false"]').each(function(i, el) {
                //append close link
                var content = $(el).data('content');
                content += '<i class="icon-remove popover-close"></i>';
                $(el).data('content', content);
            });

            $items.popover({
                animation: false,
                delay: {show: 0, hide: 0},
                html: true,
                container: false,
                trigger: 'manual'
            }).on('click.popover', function(e) {
                $(this).popover('toggle');
                e.preventDefault();
            });

            $('body')
                .on('click.popover-hide', function(e) {
                    var $target = $(e.target);
                    $items.each(function() {
                        //the 'is' for buttons that trigger popups
                        //the 'has' for icons within a button that triggers a popup
                        if (
                            !$(this).is($target) &&
                                $(this).has($target).length === 0 &&
                                ($('.popover').has($target).length === 0 || $target.hasClass('popover-close'))
                        ) {
                            $(this).popover('hide');
                        }
                    });
                }).on('click.popover-prevent', '.popover', function(e) {
                    if (e.target.tagName.toLowerCase() !== 'a') {
                        e.preventDefault();
                    }
                }).on('focus.popover-hide', 'select, input, textarea', function() {
                    $items.popover('hide');
                });
            mediator.once('page:request', function() {
                $('body').off('.popover-hide .popover-prevent');
            });
        },

        hideProgressBar: function() {
            var $bar = $('#progressbar');
            if ($bar.is(':visible')) {
                $bar.hide();
                $('#page').show();
            }
        },

        /**
         * Bind forms widget and plugins to elements
         *
         * @param {jQuery=} $container
         */
        styleForm: function($container) {
<<<<<<< HEAD
            $container.find('input:file,input:checkbox,input:radio,select').inputWidget('create');
=======
            $container.inputWidget('seekAndCreate');
>>>>>>> 302fefc1
            $container.one('content:changed', _.bind(this.styleForm, this, $container));
        },

        /**
         * Removes forms widget and plugins from elements
         *
         * @param {jQuery=} $container
         */
        unstyleForm: function($container) {
<<<<<<< HEAD
            $container.find('input:file,input:checkbox,input:radio,select').inputWidget('dispose');
=======
            $container.inputWidget('seekAndDestroy');
>>>>>>> 302fefc1
        },

        onPageRendered: function(cb) {
            if (document.pageReady) {
                _.defer(cb);
            } else {
                pageRenderedCbPool.push(cb);
            }
        },

        pageRendering: function() {
            document.pageReady = false;

            pageRenderedCbPool = [];
        },

        pageRendered: function() {
            document.pageReady = true;

            _.each(pageRenderedCbPool, function(cb) {
                try {
                    cb();
                } catch (ex) {
                    if (console && (typeof console.log === 'function')) {
                        console.log(ex);
                    }
                }
            });

            pageRenderedCbPool = [];
        },

        /**
         * Update modificators of responsive elements according to their containers size
         */
        updateResponsiveLayout: function() {
            _.defer(function() {
                $(document).responsive();
            });
        },

        /**
         * Returns available height for element if page will be transformed to fullscreen mode
         *
         * @param $mainEl
         * @param boundingClientRect - pass boundingClientRect of $mainEl to avoid it expensive calculation
         * @returns {number}
         */
        getAvailableHeight: function($mainEl, boundingClientRect) {
            var $parents = $mainEl.parents();
            var documentHeight = scrollHelper.documentHeight();
            var heightDiff = documentHeight -
                (boundingClientRect ? boundingClientRect : $mainEl[0].getBoundingClientRect()).top;
            $parents.each(function() {
                heightDiff += this.scrollTop;
            });
            return heightDiff - this.getDevToolbarHeight() - this.PAGE_BOTTOM_PADDING;
        },

        /**
         * Returns name of preferred layout for $mainEl
         *
         * @param $mainEl
         * @param boundingClientRect - pass boundingClientRect of $mainEl to avoid it expensive calculation
         * @returns {string}
         */
        getPreferredLayout: function($mainEl, boundingClientRect) {
            if (!this.hasHorizontalScroll() && !tools.isMobile() &&
                this.getAvailableHeight($mainEl, boundingClientRect) > this.minimalHeightForFullScreenLayout) {
                return 'fullscreen';
            } else {
                return 'scroll';
            }
        },

        /**
         * Disables ability to scroll of $mainEl's scrollable parents
         *
         * @param $mainEl
         * @returns {string}
         */
        disablePageScroll: function($mainEl) {
            if (this._scrollDisabledElements && this._scrollDisabledElements.length) {
                this.enablePageScroll();
            }
            var $scrollableParents = $mainEl.parents();
            $scrollableParents.scrollTop(0);
            $scrollableParents.addClass('disable-scroll');
            this._scrollDisabledElements = $scrollableParents;
        },

        /**
         * Enables ability to scroll where it was previously disabled
         *
         * @returns {string}
         */
        enablePageScroll: function() {
            if (this._scrollDisabledElements && this._scrollDisabledElements.length) {
                this._scrollDisabledElements.parents().removeClass('disable-scroll');
                delete this._scrollDisabledElements;
            }
        },

        /**
         * Returns true if page has horizontal scroll
         * @returns {boolean}
         */
        hasHorizontalScroll: function() {
            return $('body').outerWidth() > $(window).width();
        },

        /**
         * Try to calculate the scrollbar width for your browser/os
         * @return {Number}
         */
        scrollbarWidth: function() {
            return scrollHelper.scrollbarWidth();
        }
    };

    return layout;
});<|MERGE_RESOLUTION|>--- conflicted
+++ resolved
@@ -162,11 +162,7 @@
          * @param {jQuery=} $container
          */
         styleForm: function($container) {
-<<<<<<< HEAD
-            $container.find('input:file,input:checkbox,input:radio,select').inputWidget('create');
-=======
             $container.inputWidget('seekAndCreate');
->>>>>>> 302fefc1
             $container.one('content:changed', _.bind(this.styleForm, this, $container));
         },
 
@@ -176,11 +172,7 @@
          * @param {jQuery=} $container
          */
         unstyleForm: function($container) {
-<<<<<<< HEAD
-            $container.find('input:file,input:checkbox,input:radio,select').inputWidget('dispose');
-=======
             $container.inputWidget('seekAndDestroy');
->>>>>>> 302fefc1
         },
 
         onPageRendered: function(cb) {
