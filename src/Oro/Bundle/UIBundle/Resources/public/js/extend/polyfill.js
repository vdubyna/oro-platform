--- conflicted
+++ resolved
@@ -14,17 +14,12 @@
     };
 
     // copied from https://developer.mozilla.org/
-<<<<<<< HEAD
-    /* jshint ignore:start */
-    // jscs:disable
+    /* eslint-disable */
     Object.setPrototypeOf = Object.setPrototypeOf || function(obj, proto) {
         obj.__proto__ = proto;
         return obj;
     };
 
-=======
-    /* eslint-disable */
->>>>>>> e9ed5a54
     if (!Function.prototype.bind) {
         Function.prototype.bind = function(oThis) {
             if (typeof this !== 'function') {
@@ -52,7 +47,6 @@
             return fBound;
         };
     }
-<<<<<<< HEAD
 
     if (typeof Object.assign !== 'function') {
         // Must be writable: true, enumerable: false, configurable: true
@@ -160,9 +154,5 @@
             return rpt;
         }
     }
-    // jscs:enable
-    /* jshint ignore:end */
-=======
     /* eslint-enable */
->>>>>>> e9ed5a54
 });