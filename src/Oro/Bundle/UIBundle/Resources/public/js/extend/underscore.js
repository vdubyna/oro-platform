--- conflicted
+++ resolved
@@ -13,7 +13,6 @@
             str = toLong ? str.substr(0, maxLength - 1) : str;
             var lastSpace = str.lastIndexOf(' ');
             str = useWordBoundary && toLong && lastSpace > 0 ? str.substr(0, lastSpace) : str;
-<<<<<<< HEAD
             return toLong ? str + '&hellip;' : str;
         },
 
@@ -22,9 +21,7 @@
             return elem && (' ' + elem.className + ' ')
                 .replace(/[\t\r\n\f]/g, ' ')
                 .indexOf(' mobile-version ') !== -1;
-=======
             return toLong ? str + hellip : str;
->>>>>>> 5a66d5e4
         }
     });
 
