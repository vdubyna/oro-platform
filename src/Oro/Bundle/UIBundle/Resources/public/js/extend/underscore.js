--- conflicted
+++ resolved
@@ -27,13 +27,10 @@
             return text.replace(/^\s*/, '').replace(/\s*$/, '');
         },
 
-<<<<<<< HEAD
-=======
         capitalize: function(text) {
             return text.charAt(0).toUpperCase() + text.slice(1).toLowerCase();
         },
 
->>>>>>> d7cb2f5a
         /**
          * Compares two arrays if they have the same set of elements
          *
