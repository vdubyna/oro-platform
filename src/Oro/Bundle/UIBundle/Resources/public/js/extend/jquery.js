--- conflicted
+++ resolved
@@ -11,30 +11,6 @@
     };
 
     $.fn.extend({
-<<<<<<< HEAD
-        // http://stackoverflow.com/questions/4609405/set-focus-after-last-character-in-text-box
-        focusAndSetCaretAtEnd: function() {
-            if (!this.length)
-                return;
-            var elem = this[0], elemLen = elem.value.length;
-            // For IE Only
-            if (document.selection) {
-                // Set focus
-                $(elem).focus();
-                // Use IE Ranges
-                var oSel = document.selection.createRange();
-                // Reset position to 0 & then set at end
-                oSel.moveStart('character', -elemLen);
-                oSel.moveStart('character', elemLen);
-                oSel.moveEnd('character', 0);
-                oSel.select();
-            } else if (elem.selectionStart || elem.selectionStart == '0') {
-                // Firefox/Chrome
-                elem.selectionStart = elemLen;
-                elem.selectionEnd = elemLen;
-                $(elem).focus();
-            } // if
-=======
         /**
          * Sets cursor to end of input
          */
@@ -45,7 +21,6 @@
                     el.selectionEnd = el.selectionStart = el.value.length;
                 }
             });
->>>>>>> 274ad572
         },
 
         /**
@@ -107,21 +82,6 @@
          *
          * @returns {number}
          */
-<<<<<<< HEAD
-        getCursorPosition: function() {
-            var el = $(this).get(0);
-            var pos = 0;
-            if ('selectionStart' in el) {
-                pos = el.selectionStart;
-            } else if ('selection' in document) {
-                el.focus();
-                var Sel = document.selection.createRange();
-                var SelLength = document.selection.createRange().text.length;
-                Sel.moveStart('character', -el.value.length);
-                pos = Sel.text.length - SelLength;
-            }
-            return pos;
-=======
         insertAtCursor: function(str) {
             return this.each(function() {
                 var start,
@@ -137,7 +97,6 @@
                     el.value += str;
                 }
             });
->>>>>>> 274ad572
         }
     });
 
