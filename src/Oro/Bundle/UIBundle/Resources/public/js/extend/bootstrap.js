--- conflicted
+++ resolved
@@ -1,292 +1,9 @@
 define(function(require) {
     'use strict';
 
-<<<<<<< HEAD
-    /**
-     * fix endless loop
-     * Based on https://github.com/Khan/bootstrap/commit/378ab557e24b861579d2ec4ce6f04b9ea995ab74
-     * Updated to support two modals on page
-     */
-    $.fn.modal.Constructor.prototype.enforceFocus = function() {
-        var that = this;
-        $(document)
-            .off('focusin.modal') // guard against infinite focus loop
-            .on('focusin.modal', function safeSetFocus(e) {
-                if (that.$element[0] !== e.target && !that.$element.has(e.target).length) {
-                    $(document).off('focusin.modal');
-                    that.$element.focus();
-                    $(document).on('focusin.modal', safeSetFocus);
-                }
-            });
-    };
-
-    /**
-     * This customization allows to define own click, render, show functions for Typeahead
-     */
-    var Typeahead;
-    var origTypeahead = $.fn.typeahead.Constructor;
-    var origFnTypeahead = $.fn.typeahead;
-
-    Typeahead = function(element, options) {
-        var opts = $.extend({}, $.fn.typeahead.defaults, options);
-        this.click = opts.click || this.click;
-        this.render = opts.render || this.render;
-        this.show = opts.show || this.show;
-        origTypeahead.apply(this, arguments);
-    };
-
-    Typeahead.prototype = origTypeahead.prototype;
-    Typeahead.prototype.constructor = Typeahead;
-
-    $.fn.typeahead = function(option) {
-        return this.each(function() {
-            var $this = $(this);
-            var data = $this.data('typeahead');
-            var options = typeof option === 'object' && option;
-            if (!data) {
-                $this.data('typeahead', (data = new Typeahead(this, options)));
-            }
-            if (typeof option === 'string') {
-                data[option]();
-            }
-        });
-    };
-
-    $.fn.typeahead.defaults = origFnTypeahead.defaults;
-    $.fn.typeahead.Constructor = Typeahead;
-    $.fn.typeahead.noConflict = origFnTypeahead.noConflict;
-
-    /**
-     * Customization for Tooltip/Popover
-     *  - propagate hide action to delegated tooltips/popovers
-     *  - propagate destroy action to delegated tooltips/popovers
-     */
-    var Tooltip = $.fn.tooltip.Constructor;
-    var Popover = $.fn.popover.Constructor;
-
-    var delegateAction = function(method, action) {
-        return function() {
-            var type = this.type;
-            // Tooltip/Popover delegates initialization to element -- propagate action them first
-            if (this.options.selector) {
-                this.$element.find(this.options.selector).each(function() {
-                    if ($(this).data(type)) {
-                        $(this).popover(action);
-                    }
-                });
-            }
-            // clear timeout if it exists
-            if (this.timeout) {
-                clearTimeout(this.timeout);
-                delete this.timeout;
-            }
-            return method.apply(this, arguments);
-        };
-    };
-
-    Popover.prototype.hide = delegateAction(Popover.prototype.hide, 'hide');
-    Popover.prototype.destroy = delegateAction(Popover.prototype.destroy, 'destroy');
-    Tooltip.prototype.hide = delegateAction(Tooltip.prototype.hide, 'hide');
-    Tooltip.prototype.destroy = delegateAction(Tooltip.prototype.destroy, 'destroy');
-    Popover.prototype.arrow = function() {
-        this.$arrow = this.$arrow || this.tip().find('.arrow');
-        return this.$arrow;
-    };
-
-    Popover.prototype.tip = function() {
-        if (!this.$tip) {
-            this.$tip = $(this.options.template);
-
-            var addClass = this.options.class || '';
-            if (addClass && !this.$tip.hasClass(addClass)) {
-                this.$tip.addClass(addClass);
-            }
-
-            var addCloseButton = this.options.closeButton || false;
-            if (!addCloseButton) {
-                this.$tip.find('.popover-close').hide();
-            }
-
-            this.$tip.find('.popover-close').on('click', _.bind(function() {
-                this.hide();
-            }, this));
-        }
-        return this.$tip;
-    };
-
-    $.fn.popover.defaults = $.extend({} , $.fn.popover.defaults, {
-        template: [
-            '<div class="popover">',
-                '<div class="arrow"></div>',
-                '<h3 class="popover-title"></h3>',
-                '<button class="popover-close"><i class="icon-remove"></i></button>',
-                '<div class="popover-content"></div>',
-            '</div>'
-        ].join('')
-    });
-
-    Popover.prototype.setContent = _.wrap(Popover.prototype.setContent, function(oroginal) {
-        oroginal.apply(this, _.rest(arguments));
-        if (this.getTitle().length > 0) {
-            this.$tip.find('.popover-title').show();
-        } else {
-            this.$tip.find('.popover-title').hide();
-        }
-    });
-
-    Popover.prototype.applyPlacement = function(offset, placement) {
-        /** Following snippet was copied from original Bootstrap method to fix bug with offset correction.
-         *  See comment in the snippet
-         */
-        /* jshint ignore:start */
-        // jscs:disable
-        var $tip = this.tip()
-            , width = $tip[0].offsetWidth
-            , height = $tip[0].offsetHeight
-            , actualWidth
-            , actualHeight
-            , delta
-            , replace
-
-        $tip
-            .offset(offset)
-            .addClass(placement)
-            .addClass('in')
-
-        actualWidth = $tip[0].offsetWidth
-        actualHeight = $tip[0].offsetHeight
-
-        if (placement == 'top' && actualHeight != height) {
-            offset.top = offset.top + height - actualHeight
-            replace = true
-        }
-
-        if (placement == 'bottom' || placement == 'top') {
-            delta = 0
-
-            if (offset.left < 0){
-                delta = offset.left * -2
-                offset.left = 0
-                // temporarily remove placement class to avoid affecting of margins to offset method
-                $tip.removeClass(placement).offset(offset).addClass(placement);
-                actualWidth = $tip[0].offsetWidth
-                actualHeight = $tip[0].offsetHeight
-            }
-
-            this.replaceArrow(delta - width + actualWidth, actualWidth, 'left')
-        } else {
-            this.replaceArrow(actualHeight - height, actualHeight, 'top')
-        }
-
-        if (replace) $tip.offset(offset)
-        // jscs:enable
-        /* jshint ignore:end */
-
-        if (!this.$element.data('noscroll')) {
-            /*
-             * SCROLL support
-             */
-            var adjustmentLeft = scrollHelper.scrollIntoView(this.$tip[0]);
-
-            /*
-             * SHIFT support
-             */
-            var visibleRect = scrollHelper.getVisibleRect(this.$tip[0]);
-
-            if (placement === 'right' || placement === 'left') {
-                var outerHeight = this.$tip.outerHeight();
-                var visibleHeight = visibleRect.bottom - visibleRect.top;
-                if (visibleHeight < outerHeight - /* fixes floating pixel calculation */ 1) {
-                    // still doesn't match, decrease height and move into visible area
-                    this.$tip.css({
-                        height: this.$tip.outerHeight()
-                    });
-                    //find adjustment to move tooltip
-                    var adjustment = outerHeight - visibleHeight;
-                    //change adjustemnt direction if needed
-                    if (adjustmentLeft.vertical < 0) {
-                        adjustment = -adjustment;
-                    }
-
-                    this.$tip.css({
-                        top: parseFloat(this.$tip.css('top')) + adjustment
-                    });
-                    if (!scrollHelper.isCompletelyVisible(this.$tip[0]) && adjustment < 0) {
-                        /**
-                         * make a second attempt to move tooltip up
-                         * to fix the issue when unnecessary scroll is done by scrollIntoView
-                         */
-                        this.$tip.css({
-                            top: parseFloat(this.$tip.css('top')) + adjustment
-                        });
-                        adjustment += adjustment;
-                    }
-                    //check visible area after move, update arrow position and height
-                    var newVisibleRect = scrollHelper.getVisibleRect(this.$tip[0]);
-                    var newVisibleHeight = newVisibleRect.bottom - newVisibleRect.top;
-                    this.$tip.css({
-                        maxHeight: newVisibleHeight
-                    });
-                    var centerChange = (outerHeight - newVisibleHeight) / 2;
-                    this.$arrow.css({
-                        top: 'calc(50% + ' + (centerChange - adjustment) + 'px)'
-                    });
-                }
-            }
-        }
-    };
-    var originalShow = Popover.prototype.show;
-    Popover.prototype.show = function() {
-        if (this.$element.attr('data-container') && this.$element.attr('data-container').length > 0) {
-            this.options.container = this.$element.closest(this.$element.attr('data-container'));
-            if (!this.options.container.length) {
-                this.options.container = false;
-            }
-        }
-
-        if (this.options.container && this.$element.length) {
-            // if container option is specified - popover will be closed when position of $element is changed
-            var _this = this;
-            var el = this.$element[0];
-            var initialPos = el.getBoundingClientRect();
-            this.trackPositionInterval = setInterval(function() {
-                var currentPos = el.getBoundingClientRect();
-                if (currentPos.left !== initialPos.left || currentPos.top !== initialPos.top) {
-                    if (typeof _this.options.hideOnScroll !== 'undefined' && !_this.options.hideOnScroll) {
-                        return;
-                    }
-                    _this.hide();
-                }
-            }, 300);
-        }
-
-        // remove adjustments made by applyPlacement
-        if (this.$tip) {
-            this.$tip.css({
-                height: '',
-                maxHeight: '',
-                top: ''
-            });
-        }
-        if (this.$arrow) {
-            this.$arrow.css({
-                top: ''
-            });
-        }
-
-        originalShow.apply(this, arguments);
-    };
-
-    var originalHide = Popover.prototype.hide;
-    Popover.prototype.hide = function() {
-        clearInterval(this.trackPositionInterval);
-        originalHide.apply(this, arguments);
-    };
-=======
     require('./bootstrap/bootstrap-dropdown');
     require('./bootstrap/bootstrap-modal');
     require('./bootstrap/bootstrap-popover');
     require('./bootstrap/bootstrap-tooltip');
     require('./bootstrap/bootstrap-typeahead');
->>>>>>> a209595f
 });