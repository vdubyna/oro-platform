--- conflicted
+++ resolved
@@ -20,14 +20,9 @@
      */
     Modal = Backbone.BootstrapModal.extend({
         defaults: {
-<<<<<<< HEAD
-            okText: __('OK'),
+            okText: __('Ok'),
             cancelText: __('Cancel'),
             handleClose: false
-=======
-            okText: __('Ok'),
-            cancelText: __('Cancel')
->>>>>>> 971cbad2
         },
 
         /** @property {String} */
