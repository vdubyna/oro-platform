define(function(require) {
    'use strict';

    var NumberInputWidgetView;
    var AbstractInputWidgetView = require('oroui/js/app/views/input-widget/abstract');
    var localeSettings = require('orolocale/js/locale-settings');
    var _ = require('underscore');
    var $ = require('jquery');

    var decimalSeparator = localeSettings.getNumberFormats('decimal').decimal_separator_symbol;

    NumberInputWidgetView = AbstractInputWidgetView.extend({
        events: {
            input: '_normalizeNumberFieldValue',
            change: '_normalizeNumberFieldValue',
            keypress: '_addFraction'
        },

        precision: null,

        type: null,

        pattern: null,

<<<<<<< HEAD
        allowZero: true,
=======
        /**
         * @inheritDoc
         */
        constructor: function NumberInputWidgetView() {
            NumberInputWidgetView.__super__.constructor.apply(this, arguments);
        },
>>>>>>> 0ed3b999

        findContainer: function() {
            return this.$el;
        },

        initializeWidget: function() {
            this._setPrecision();
            this._setAttr();
            this.trigger('input');
        },

        disposeWidget: function() {
            this._restoreAttr();
            return NumberInputWidgetView.__super__.disposeWidget.apply(this, arguments);
        },

        _setPrecision: function() {
            var precision = this.$el.data('precision');
            this.precision = _.isUndefined(precision) ? null : precision;
        },

        _setAttr: function() {
            this._rememberAttr();
            this.$el.attr('type', _.isDesktop() && this.precision !== null ? 'text' : 'number')
                .attr('pattern', this.precision === 0 ? '[0-9]*' : '');
        },

        _rememberAttr: function() {
            this.pattern = this.$el.attr('pattern');
            this.type = this.$el.attr('type');
        },

        _restoreAttr: function() {
            this.$el.attr('type', this.type);
            if (this.pattern) {
                this.$el.attr('pattern', this.pattern);
            } else {
                this.$el.removeAttr('pattern');
            }
        },

        _useFilter: function() {
            return this.$el.attr('type') !== 'number';
        },

        _addFraction: function(event) {
            if (!this._useFilter()) {
                return;
            }

            var field = this.el;
            var originalValue = field.value;

            // set fixed length start
            var keyName = event.key || String.fromCharCode(event.which);
            if (this.precision > 0 && decimalSeparator === keyName &&
                field.value.length && field.selectionStart === field.value.length) {
                field.value = parseInt(field.value).toFixed(this.precision);

                if (decimalSeparator !== '.') {
                    field.value = field.value.replace('.', decimalSeparator);
                }

                if (!_.isUndefined(field.selectionStart)) {
                    field.selectionEnd = field.value.length;
                    field.selectionStart = field.value.length - this.precision;
                }

                this._triggerEventOnValueChange(event, originalValue);

                event.stopPropagation();
                event.preventDefault();
                return false;
            }
            // set fixed length end
        },

        _normalizeNumberFieldValue: function(event) {
            if (!this._useFilter()) {
                return;
            }

            var field = this.el;
            var originalValue = field.value;
            if (_.isUndefined(field.value)) {
                return;
            }

            // Prevent multi zero value
            if (this.allowZero) {
                field.value = field.value.replace(/^0(\d)*/g, '0');
            }

            // filter value start
            if (this.precision === 0 && !this.allowZero) {
                field.value = field.value.replace(/^0*/g, '');
            }

            field.value = field.value.replace(/(?!\.)[?:\D+]/g, '');// clear not allowed symbols

            if (field.value[0] === decimalSeparator && this.precision > 0) {
                field.value = '0' + field.value;
            }
            // filter value end

            // validate value start
            var regExpString = '^([0-9]*)';
            if (this.precision > 0) {
                regExpString += '(\\' + decimalSeparator + '{1})?([0-9]{1,' + this.precision + '})?';
            }

            var regExp = new RegExp(regExpString, 'g');
            var substitution = field.value.replace(regExp, '');

            if (!regExp.test(field.value) || substitution.length > 0) {
                field.value = field.value.match(regExp).join('');

                this._triggerEventOnValueChange(event, originalValue);
                event.preventDefault();
                return false;
            } else {
                this._triggerEventOnValueChange(event, originalValue);
            }
            // validate value end
        },

        _triggerEventOnValueChange: function(event, value) {
            var field = event.target;
            if (field.value !== value) {
                $(field).trigger(event);
            }
        }
    });
    return NumberInputWidgetView;
});<|MERGE_RESOLUTION|>--- conflicted
+++ resolved
@@ -22,16 +22,14 @@
 
         pattern: null,
 
-<<<<<<< HEAD
         allowZero: true,
-=======
+
         /**
          * @inheritDoc
          */
         constructor: function NumberInputWidgetView() {
             NumberInputWidgetView.__super__.constructor.apply(this, arguments);
         },
->>>>>>> 0ed3b999
 
         findContainer: function() {
             return this.$el;
