--- conflicted
+++ resolved
@@ -6,13 +6,8 @@
     'chaplin',
     'orotranslation/js/translator',
     'oroui/js/app/controllers/base/controller',
-<<<<<<< HEAD
     'oroui/js/app/models/page-model'
-], function (_, Chaplin, __, BaseController, PageModel) {
-=======
-    'oroui/js/app/models/page'
 ], function ($, _, Chaplin, __, BaseController, PageModel) {
->>>>>>> b559690d
     'use strict';
 
     var document, location, history, console, utils, mediator, PageController;
