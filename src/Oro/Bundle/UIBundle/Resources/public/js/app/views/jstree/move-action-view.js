define(function(require) {
    'use strict';

    var MoveActionView;
    var AbstractActionView = require('oroui/js/app/views/jstree/abstract-action-view');
    var _ = require('underscore');
    var DialogWidget = require('oro/dialog-widget');
    var routing = require('routing');
    var messenger = require('oroui/js/messenger');

    MoveActionView = AbstractActionView.extend({
        options: _.extend({}, AbstractActionView.prototype.options, {
            icon: 'random',
            label: _.__('oro.ui.jstree.actions.move'),
            routeName: null,
            routeParams: {}
        }),

        onClick: function() {
            var $tree = this.options.$tree;
            var selectedIds = $tree.jstree('get_checked');

            if (!selectedIds.length) {
                messenger.notificationFlashMessage('warning', _.__('oro.ui.jstree.no_node_selected_error'));
                return;
            }

            var url = false;
            if (this.options.routeName) {
                var routeParams = this.options.routeParams;
                routeParams.selected = selectedIds;
                url = routing.generate(this.options.routeName, routeParams);
            }

            this.dialogWidget = new DialogWidget({
                title: _.__('oro.ui.jstree.actions.move'),
                url: url,
                stateEnabled: false,
                incrementalPosition: true,
                dialogOptions: {
                    modal: true,
                    allowMaximize: true,
                    width: 650,
                    minHeight: 100
                }
            });

            this.dialogWidget.once('formSave', _.bind(function(changed) {
                _.each(changed, function(data) {
                    $tree.jstree('move_node', data.id, data.parent, data.position);
<<<<<<< HEAD
                    $tree.jstree('uncheck_node', "#"+data.id);
=======
                    $tree.jstree('uncheck_node', '#' + data.id);
>>>>>>> 5a2412a5
                });
            }, this));

            this.dialogWidget.render();
        }
    });

    return MoveActionView;
});<|MERGE_RESOLUTION|>--- conflicted
+++ resolved
@@ -48,11 +48,7 @@
             this.dialogWidget.once('formSave', _.bind(function(changed) {
                 _.each(changed, function(data) {
                     $tree.jstree('move_node', data.id, data.parent, data.position);
-<<<<<<< HEAD
-                    $tree.jstree('uncheck_node', "#"+data.id);
-=======
                     $tree.jstree('uncheck_node', '#' + data.id);
->>>>>>> 5a2412a5
                 });
             }, this));
 
