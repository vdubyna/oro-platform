define([
    'jquery',
    'underscore',
    'backbone',
    'chaplin'
], function($, _, Backbone, Chaplin) {
    'use strict';

    var BaseComponent;

    /**
     * Base component's constructor
     *
     * @export oroui/js/app/components/base/component
     * @class oroui.app.components.base.Component
     */
    BaseComponent = function(options) {
        this.cid = _.uniqueId('component');
<<<<<<< HEAD
        _.extend(this, _.pick(options, _.result(this, 'optionNames')));
=======
        _.extend(this, _.pick(options, componentOptions));
        _.extend(this, options[BaseComponent.RELATED_SIBLING_COMPONENTS_PROPERTY_NAME]);
>>>>>>> ef6d9e2d
        this.initialize(options);
        this.delegateListeners();
    };

    BaseComponent.prototype.optionNames = ['model', 'collection', 'name'];

    // defines static methods
    _.extend(BaseComponent, {
        /**
         * The component may have a dependency on other components of the same componentManager (siblingComponents)
         * Dependencies can be declared in the components's prototype as `relatedSiblingComponents` property
         *      relatedSiblingComponents: {
         *          builder: 'condition-builder',
         *          grid: 'account-grid'
         *      },
         * With the object where:
         *  - keys are properties where related components instances will be assigned
         *  - values are names of components in the componentManager
         *
         * Names can be changed over components options
         *      new MyComponent({
         *          relatedSiblingComponents: {
         *              grid: 'my-account-grid'
         *          }
         *      });
         */
        RELATED_SIBLING_COMPONENTS_PROPERTY_NAME: 'relatedSiblingComponents',

        /**
         * Takes from Backbone standard extend method
         * to provide inheritance for Components
         */
        extend: Backbone.Model.extend,

        /**
         * Collects dependency definition from component's prototype chain
         *
         * @param {Function} Component constructor of a component
         * @return {Object.<string, string>} where key is internal name for component's instance,
         *                                  value is component's name in componentManager
         * @static
         */
        getRelatedSiblingComponentNames: function(Component) {
            var PROP = BaseComponent.RELATED_SIBLING_COMPONENTS_PROPERTY_NAME;
            var dependencies = Chaplin.utils.getAllPropertyVersions(Component.prototype, PROP);
            dependencies.push(_.result(Component.prototype, PROP));
            dependencies = _.extend.apply(null, [{}].concat(dependencies));

            // remove dependencies without componentName
            // (the name was falsified in descendant component definition, means is doesn't require it anymore)
            _.each(dependencies, function(componentName, dependencyName) {
                if (!componentName) {
                    delete dependencies[dependencyName];
                }
            });

            return dependencies;
        }
    });

    // lends methods from Backbone and Chaplin
    _.extend(
        BaseComponent.prototype,

        // extends BaseComponent.prototype with some Backbone's and Chaplin's functionality
        /** @lends {Backbone.Events} */ Backbone.Events,
        /** @lends {Chaplin.EventBroker} */ Chaplin.EventBroker,

        // lends useful methods Chaplin.View
        _.pick(Chaplin.View.prototype, ['delegateListeners', 'delegateListener'])
    );

    // defines own properties and methods
    _.extend(BaseComponent.prototype, {
        AUXILIARY_OPTIONS: ['_sourceElement', '_subPromises', 'name'],

        /**
         * Defer object, helps to notify environment that component is initialized
         * in case it work in asynchronous way
         */
        deferredInit: null,

        /**
         * Flag shows if the component is disposed or not
         */
        disposed: false,

        /**
         * Runs initialization logic
         *
         * @param {Object=} options
         */
        initialize: function(options) {
            // should be defined in descendants
        },

        /**
         * Disposes the component
         */
        dispose: function() {
            if (this.disposed) {
                return;
            }
            this.trigger('dispose', this);
            this.unsubscribeAllEvents();
            this.stopListening();
            this.off();
<<<<<<< HEAD
            var optionNames = _.result(this, 'optionNames');
            // dispose and remove all own properties
            _.each(this, function(item, name) {
                if (optionNames.indexOf(name) !== -1) {
=======
            var siblingComponents = _.keys(BaseComponent.getRelatedSiblingComponentNames(this.constructor));

            // dispose and remove all own properties
            _.each(this, function(item, name) {
                if (componentOptions.indexOf(name) !== -1 || siblingComponents.indexOf(name) !== -1) {
>>>>>>> ef6d9e2d
                    /**
                     * Do not dispose auto-assigned props, that were passed over options or sibling components.
                     * Just delete a reference.
                     * Parent view or component have to take care of them, to dispose them properly.
                     */
                    delete this[name];
                    return;
                }
                if (item && typeof item.dispose === 'function' && !item.disposed) {
                    item.dispose();
                }
                if (['cid'].indexOf(name) === -1) {
                    delete this[name];
                }
            }, this);
            this.disposed = true;

            return typeof Object.freeze === 'function' ? Object.freeze(this) : void 0;
        },

        /**
         * Create flag of deferred initialization
         *
         * @protected
         */
        _deferredInit: function() {
            this.deferredInit = $.Deferred();
        },

        /**
         * Resolves deferred initialization
         *
         * @protected
         */
        _resolveDeferredInit: function() {
            if (this.deferredInit) {
                this.deferredInit.resolve(this);
            }
        },

        /**
         * Reject deferred initialization
         *
         * @protected
         */
        _rejectDeferredInit: function(error) {
            if (this.deferredInit) {
                if (error) {
                    this.deferredInit.reject(error);
                } else {
                    this.deferredInit.reject();
                }
            }
        }
    });

    return BaseComponent;
});<|MERGE_RESOLUTION|>--- conflicted
+++ resolved
@@ -16,12 +16,8 @@
      */
     BaseComponent = function(options) {
         this.cid = _.uniqueId('component');
-<<<<<<< HEAD
         _.extend(this, _.pick(options, _.result(this, 'optionNames')));
-=======
-        _.extend(this, _.pick(options, componentOptions));
         _.extend(this, options[BaseComponent.RELATED_SIBLING_COMPONENTS_PROPERTY_NAME]);
->>>>>>> ef6d9e2d
         this.initialize(options);
         this.delegateListeners();
     };
@@ -129,18 +125,12 @@
             this.unsubscribeAllEvents();
             this.stopListening();
             this.off();
-<<<<<<< HEAD
+            var siblingComponents = _.keys(BaseComponent.getRelatedSiblingComponentNames(this.constructor));
             var optionNames = _.result(this, 'optionNames');
-            // dispose and remove all own properties
-            _.each(this, function(item, name) {
-                if (optionNames.indexOf(name) !== -1) {
-=======
-            var siblingComponents = _.keys(BaseComponent.getRelatedSiblingComponentNames(this.constructor));
 
             // dispose and remove all own properties
             _.each(this, function(item, name) {
-                if (componentOptions.indexOf(name) !== -1 || siblingComponents.indexOf(name) !== -1) {
->>>>>>> ef6d9e2d
+                if (optionNames.indexOf(name) !== -1 || siblingComponents.indexOf(name) !== -1) {
                     /**
                      * Do not dispose auto-assigned props, that were passed over options or sibling components.
                      * Just delete a reference.
