--- conflicted
+++ resolved
@@ -199,10 +199,7 @@
                 '[data-bound-input-widget], [data-page-component-module], [data-bound-component]' +
                 ')'
             ).filter(function() {
-<<<<<<< HEAD
-=======
                 //add data-skip-input-widgets to any container to disable widgets inside this container(for example when container is hidden)
->>>>>>> d1a4dada
                 return $(this).closest('[data-skip-input-widgets]').length === 0;
             });
             this.create(foundElements);
