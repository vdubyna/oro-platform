define(function(require) {
    'use strict';

    var InputWidgetManager;
    var AbstractInputWidget = require('oroui/js/app/views/input-widget/abstract');
    var $ = require('jquery');
    var _ = require('underscore');
    var tools = require('oroui/js/tools');
    var console = window.console;

    /**
     * InputWidgetManager used to register input widgets and create widget for applicable inputs.
     *
     * Example of usage:
     *     InputWidgetManager.create($(':input'));//create widgets for inputs
     *     InputWidgetManager.create($(':input'), 'uniform-select');//create only 'uniform-select' widgets for inputs
     *
     *     //add widget to InputWidgetManager
     *     InputWidgetManager.addWidget('uniform-select', {
     *         priority: 10,
     *         selector: 'select:not(.no-uniform)',
     *         Widget: UniformSelectInputWidget
     *     });
     *
     *     'uniform-select' - unique widget key
     *     `selector` - required. Widget will be used only for inputs applicable to this selector
     *     `Widget` - required. InputWidget constructor
     *     `priority` - you can control the order of the widgets. For each input will be used first applicable widget.
     *     `disableAutoCreate` - if true, widget will be created only when create method called with widgetKey specified
     *
     *     //or you can remove widget from InputWidgetManager
     *     InputWidgetManager.removeWidget('uniform-select')
     */
    InputWidgetManager = {
        noWidgetSelector: '.no-input-widget',

        widgets: {},

        _cachedWidgetsByPriority: null,

        /**
         * @param {String} key
         * @param {Object} widget
         */
        addWidget: function(key, widget) {
            _.defaults(widget, {
                key: key,
                priority: 10,
                selector: '',
                disableAutoCreate: false,
                Widget: null
            });

            this.widgets[widget.key] = widget;
            delete this._cachedWidgetsByPriority;
            delete this._cachedCompoundQuery;
        },

        /**
         * @param {String} key
         */
        removeWidget: function(key) {
            delete this.widgets[key];
            delete this._cachedWidgetsByPriority;
            delete this._cachedCompoundQuery;
        },

        getWidgetsByPriority: function() {
            if (!this._cachedWidgetsByPriority) {
                var self = this;
                this._cachedWidgetsByPriority = [];
                _.each(_.sortBy(self.widgets, 'priority'), function(widget) {
                    if (!self.isValidWidget(widget)) {
                        self.error('Input widget "%s" is invalid', widget.key);
                        return;
                    }
                    self._cachedWidgetsByPriority.push(widget);
                });
            }
            return this._cachedWidgetsByPriority;
        },

        isValidWidget: function(widget) {
            return widget.selector &&
                _.isFunction(widget.Widget) &&
                widget.Widget.prototype instanceof AbstractInputWidget;
        },

        /**
         * Walk by each input and create widget for applicable inputs without widget
         *
         * @param {jQuery} $inputs
         * @param {String|null} widgetKey
         * @param {Object|null} options
         */
        create: function($inputs, widgetKey, options) {
            var self = this;
            var widgetsByPriority = this.getWidgetsByPriority();

            if (options || widgetKey) {
                //create new widget with options
                $inputs.inputWidget('dispose');
            }

            _.each($inputs, function(input) {
                var $input = $(input);
                if (self.hasWidget($input)) {
                    return ;
                }

                for (var i = 0; i < widgetsByPriority.length; i++) {
                    var widget = widgetsByPriority[i];
                    if (self.isApplicable($input, widget, widgetKey)) {
                        self.createWidget($input, widget.Widget, options || {});
                        break;
                    }
                }
            });
        },

        /**
         * @param {jQuery} $input
         * @param {Object} widget
         * @param {String|null} widgetKey
         * @returns {boolean}
         */
        isApplicable: function($input, widget, widgetKey) {
            if (widgetKey && widget.key !== widgetKey) {
                return false;
            } else if (!widgetKey && widget.disableAutoCreate) {
                return false;
            } else if (this.noWidgetSelector && $input.is(this.noWidgetSelector)) {
                return false;
            } else if (widget.selector && !$input.is(widget.selector)) {
                return false;
            }
            return true;
        },

        /**
         * @param {jQuery} $input
         * @param {AbstractInputWidget|Function} Widget
         * @param {Object} options
         */
<<<<<<< HEAD
        createWidget: function($input, Widget, options, humanName) {
            options = $.extend(true, {}, $input.data('input-widget-options') || {}, options || {});
=======
        createWidget: function($input, Widget, options) {
>>>>>>> 97205f83
            if (!options) {
                options = {};
            }
            options.el = $input.get(0);
            var widget = new Widget(options);
            if (!widget.isInitialized()) {
                widget.dispose();
            }
        },

        /**
         * @param {jQuery} $input
         * @returns {boolean}
         */
        hasWidget: function($input) {
            return Boolean($input.attr('data-bound-input-widget'));
        },

        /**
         * @param {jQuery} $input
         * @returns {AbstractInputWidget|null}
         */
        getWidget: function($input) {
            return $input.data('inputWidget') || null;
        },

        error: function() {
            if (tools.debug) {
                console.error.apply(console, arguments);
            }
        },

        getCompoundQuery: function() {
            if (!this._cachedCompoundQuery) {
                var queries = [];
                var widgetsByPriority = this.getWidgetsByPriority();
                for (var i = 0; i < widgetsByPriority.length; i++) {
                    var widget = widgetsByPriority[i];
                    queries.push(widget.selector);
                }
                this._cachedCompoundQuery = queries.join(',');
            }
            return this._cachedCompoundQuery;
        },

        /**
         * Finds and initializes all input widgets in container
         */
        seekAndCreateWidgetsInContainer: function($container) {
            var foundElements = $container.find(this.getCompoundQuery()).filter(
                ':not(' +
                (this.noWidgetSelector ? (this.noWidgetSelector + ',') : '') +
                '[data-bound-input-widget], [data-page-component-module], [data-bound-component]' +
                ')'
            );
            this.create(foundElements);
            $container.data('attachedWidgetsCount',
                ($container.data('attachedWidgetsCount') || 0) + foundElements.length);
        },

        /**
         * Finds and destroys all input widgets in container
         */
        seekAndDestroyWidgetsInContainer: function($container) {
            if (!$container.data('attachedWidgetsCount')) {
                // no inputWidgets
                return;
            }
            var self = this;
            $container.find('[data-bound-input-widget]').each(function() {
                var widget = self.getWidget($(this));
                if (widget) {
                    widget.dispose();
                }
            });
            $container.data('attachedWidgetsCount', 0);
        }
    };

    $.fn.extend({
        /**
         * This is an jQuery API for InputWidgetManager or InputWidget.
         * If the first argument is "create" - will be executed `InputWidgetManager.create` function.
         * If the first argument is absent - will be returned InputWidget instance or `false`.
         * Otherwise will be executed `InputWidget[command]` function for each element.
         *
         * Example of usage:
         *     $(':input').inputWidget('create'); //create widgets
         *     $('#container').inputWidget('seekAndCreate'); //create widgets in container
         *     $('#container').inputWidget('seekAndDestroy'); //destroys widgets in container
         *     $(':input').inputWidget('refresh'); //update widget, for example after input value change
         *     $(':input:first').inputWidget('container'); //get widget root element
         *     $(':input').inputWidget('width', 100); //set widget width
         *     $(':input').inputWidget('dispose'); //destroy widgets and dispose widget instance
         *
         * @param {String|null} command
         * @returns {mixed}
         */
        inputWidget: function(command) {
            var args = _.rest(arguments);
            if (command === 'create') {
                args.unshift(this);
                InputWidgetManager.create.apply(InputWidgetManager, args);
                return this;
            }
            if (command === 'seekAndCreate') {
                args.unshift(this);
                InputWidgetManager.seekAndCreateWidgetsInContainer.apply(InputWidgetManager, args);
                return this;
            }
            if (command === 'seekAndDestroy') {
                args.unshift(this);
                InputWidgetManager.seekAndDestroyWidgetsInContainer.apply(InputWidgetManager, args);
                return this;
            }

            var response = null;
            var overrideJqueryMethods = AbstractInputWidget.prototype.overrideJqueryMethods;
            this.each(function(i) {
                var result = null;
                var $input = $(this);
                var widget = InputWidgetManager.getWidget($input);

                if (!command) {
                    result = widget;
                } else if (!widget || !_.isFunction(widget[command])) {
                    if (_.indexOf(overrideJqueryMethods, command) !== -1) {
                        result = $input[command].apply($input, args);
                    } else if (widget) {
                        InputWidgetManager.error('Input widget doesn\'t support command "%s"', command);
                    }
                } else {
                    result = widget[command].apply(widget, args);
                }

                if (i === 0) {
                    response = result;
                }
            });

            return response;
        }
    });

    return InputWidgetManager;
});<|MERGE_RESOLUTION|>--- conflicted
+++ resolved
@@ -142,12 +142,8 @@
          * @param {AbstractInputWidget|Function} Widget
          * @param {Object} options
          */
-<<<<<<< HEAD
-        createWidget: function($input, Widget, options, humanName) {
+        createWidget: function($input, Widget, options) {
             options = $.extend(true, {}, $input.data('input-widget-options') || {}, options || {});
-=======
-        createWidget: function($input, Widget, options) {
->>>>>>> 97205f83
             if (!options) {
                 options = {};
             }
