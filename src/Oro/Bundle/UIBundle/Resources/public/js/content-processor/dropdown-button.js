define(['jquery', 'underscore', 'jquery-ui'], function($, _) {
    'use strict';

    /**
     * Converts buttons sequence from container to group with main buttons
     * and rest buttons in dropdown
     */
    $.widget('oroui.dropdownButtonProcessor', {
        options: {
            separator: '.separator-btn',
            includeButtons: '.btn, .divider, .dropdown-menu>li>*',
            excludeButtons: '.dropdown-toggle',
            mainButtons: '.main-group:not(.more-group)',
            useMainButtonsClone: false,
            truncateLength: null,
            moreLabel: '',
            groupContainer: '<div class="btn-group"></div>',
            minItemQuantity: 1,
            moreButtonAttrs: {},
            decoreClass: null
        },

        group: null,

        main: null,

        dropdown: null,

        _create: function() {
            // replaces button's separators
            this.element.find(this.options.separator).replaceWith('<li class="divider"></li>');

            this._renderButtons();
        },

        _destroy: function() {
            delete this.group;
            delete this.main;
            delete this.dropdown;
        },

        _renderButtons: function() {
            var $elems = this._collectButtons();
            if ($elems.length <= 1) {
                this._removeDropdownMenu();
                return;
            }

            this.group = $(this.options.groupContainer);

            this.main = this._mainButtons($elems);
            if (this.options.useMainButtonsClone) {
                this.main = this._prepareMainButton(this.main);
            }

            this.group.append(this.main.addClass(this.options.decoreClass || ''));

            // pushes rest buttons to dropdown
            $elems = $elems.not(this.group);
            if ($elems.length > this.options.minItemQuantity) {
                this.group.append(this._moreButton());
                $elems = this.dropdown = this._dropdownMenu($elems);
            }
            this.group.append($elems);

            this.element.find('.btn-group').remove().end().prepend(this.group);
        },

        /**
         * Collects all buttons of the container
         *
         * @param {jQuery|null} $element
         * @returns {*}
         * @private
         */
        _collectButtons: function($element) {
            return ($element || this.element)
                .find(this.options.includeButtons)
                .not(this.options.excludeButtons)
                .addClass('btn')
                .removeClass('pull-right');
        },

        /**
         * Defines main buttons
         *
         * @param {jQuery} $buttons
         * @returns {jQuery}
         * @private
         */
        _mainButtons: function($buttons) {
            var $main = $buttons.filter(this.options.mainButtons);
            if (!$main.length) {
                $main = $buttons.first();
            }

            return $main;
        },

        /**
         * Generates "more" button
         *
         * @returns {string}
         * @private
         */
        _moreButton: function() {
            var $button = $('<a href="#"/>');
            $button
<<<<<<< HEAD
                .attr(this.options.moreButtonAttrs)
                .attr({'data-toggle': 'dropdown'})
=======
                .attr($.extend({
                    'role': 'button',
                    'data-toggle': 'dropdown',
                    'data-placement': 'bottom-end',
                    'data-inherit-parent-width': 'loosely'
                }, this.options.moreButtonAttrs))
>>>>>>> 229c8349
                .addClass('btn dropdown-toggle dropdown-toggle-split')
                .addClass(this.options.decoreClass || '')
                .append(this.options.moreLabel)
                .append('<span class="caret"></span>');

            return $button;
        },

        /**
         * Generates dropdown menu
         *
         * @param {jQuery} $buttons
         * @returns {*}
         * @private
         */
        _dropdownMenu: function($buttons) {
            return $('<ul></ul>', {
                'class': 'dropdown-menu'
            }).append(this._prepareButtons($buttons));
        },

        _removeDropdownMenu: function() {
            if (this.element.find('[data-toggle="dropdown"]').length) {
                this.element.find('[data-toggle="dropdown"], .dropdown-menu').remove();
            }
        },

        _prepareMainButton: function($main) {
            $main = $main.clone(true);
            if (this.options.truncateLength) {
                var self = this;
                // set text value string
                $main.contents().each(function() {
                    if (this.nodeType === Node.TEXT_NODE) {
                        this.nodeValue = _.trunc(this.nodeValue, self.options.truncateLength, false, '...');
                    }
                });
            }
            return $main;
        },

        _prepareButtons: function($buttons) {
            return $buttons.filter('.btn')
                .removeClass(function(index, css) {
                    return (css.match(/\bbtn(-\S+)?/g) || []).join(' ');
                }).addClass('dropdown-item').wrap('<li></li>').parent();
        }
    });

    return $;
});<|MERGE_RESOLUTION|>--- conflicted
+++ resolved
@@ -106,17 +106,12 @@
         _moreButton: function() {
             var $button = $('<a href="#"/>');
             $button
-<<<<<<< HEAD
-                .attr(this.options.moreButtonAttrs)
-                .attr({'data-toggle': 'dropdown'})
-=======
                 .attr($.extend({
                     'role': 'button',
                     'data-toggle': 'dropdown',
                     'data-placement': 'bottom-end',
                     'data-inherit-parent-width': 'loosely'
                 }, this.options.moreButtonAttrs))
->>>>>>> 229c8349
                 .addClass('btn dropdown-toggle dropdown-toggle-split')
                 .addClass(this.options.decoreClass || '')
                 .append(this.options.moreLabel)
