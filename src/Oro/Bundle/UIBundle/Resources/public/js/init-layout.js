/*jshint browser: true*/
/*jslint browser: true, nomen: true, vars: true*/
/*global require*/

require(['oro/mediator'], function (mediator) {
    'use strict';
    mediator.once('tab:changed', function () {
        setTimeout(function () {
            // emulates 'document ready state' for selenium tests
            document['page-rendered'] = true;
            mediator.trigger('page-rendered');
        }, 50);
    });
});

require(['jquery', 'underscore', 'oro/translator', 'oro/app', 'oro/mediator', 'oro/layout', 'oro/navigation',
    'oro/delete-confirmation', 'oro/messenger', 'oro/scrollspy', 'bootstrap', 'jquery-ui', 'jquery-ui-timepicker'
    ], function ($, _, __, app, mediator, layout, Navigation, DeleteConfirmation, messenger, scrollspy) {
    'use strict';

    /* ============================================================
     * from layout.js
     * ============================================================ */
    $(function () {
        layout.init();

        /* hide progress bar on page ready in case we don't need hash navigation request*/
        if (!Navigation.isEnabled() || !Navigation.prototype.checkHashForUrl()) {
            if ($('#page-title').size()) {
                document.title = $('#page-title').text();
            }
            layout.hideProgressBar();
        }

        /* side bar functionality */
        $('div.side-nav').each(function () {
            var myParent = $(this),
                myParentHolder = $(myParent).parent().height() - 18;
            $(myParent).height(myParentHolder);
            /* open close bar */
            $(this).find("span.maximaze-bar").click(function () {
                if (($(myParent).hasClass("side-nav-open")) || ($(myParent).hasClass("side-nav-locked"))) {
                    $(myParent).removeClass("side-nav-locked side-nav-open");
                    if ($(myParent).hasClass('left-panel')) {
                        $(myParent).parent('div.page-container').removeClass('left-locked');
                    } else {
                        $(myParent).parent('div.page-container').removeClass('right-locked');
                    }
                    $(myParent).find('.bar-tools').css({
                        "height": "auto",
                        "overflow" : "visible"
                    });
                } else {
                    $(myParent).addClass("side-nav-open");
                    var openBarHeight = $("div.page-container").height() - 20,
                        testBarScroll = $(myParent).find('.bar-tools').height();
                    /* minus top-padding and bottom-padding */
                    $(myParent).height(openBarHeight);
                    if (openBarHeight < testBarScroll) {
                        $(myParent).find('.bar-tools').height((openBarHeight - 20)).css({
                            "overflow" : "auto"
                        });
                    }
                }
            });

            /* lock&unlock bar */
            $(this).find("span.lock-bar").click(function () {
                if ($(this).hasClass("lock-bar-locked")) {
                    $(myParent).addClass("side-nav-open")
                        .removeClass("side-nav-locked");
                    if ($(myParent).hasClass('left-panel')) {
                        $(myParent).parent('div.page-container').removeClass('left-locked');
                    } else {
                        $(myParent).parent('div.page-container').removeClass('right-locked');
                    }
                } else {
                    $(myParent).addClass("side-nav-locked")
                        .removeClass("side-nav-open");
                    if ($(myParent).hasClass('left-panel')) {
                        $(myParent).parent('div.page-container').addClass('left-locked');
                    } else {
                        $(myParent).parent('div.page-container').addClass('right-locked');
                    }

                }
                $(this).toggleClass('lock-bar-locked');
            });

            /* open&close popup for bar items when bar is minimized. */
            $(this).find('.bar-tools li').each(function () {
                var myItem = $(this);
                $(myItem).find('.sn-opener').click(function () {
                    $(myItem).find("div.nav-box").fadeToggle("slow");
                    var overlayHeight = $('#page').height(),
                        overlayWidth = $('#page > .wrapper').width();
                    $('#bar-drop-overlay').width(overlayWidth).height(overlayHeight);
                    $('#bar-drop-overlay').toggleClass('bar-open-overlay');
                });
                $(myItem).find("span.close").click(function () {
                    $(myItem).find("div.nav-box").fadeToggle("slow");
                    $('#bar-drop-overlay').toggleClass('bar-open-overlay');
                });
                $('#bar-drop-overlay').on({
                    click: function () {
                        $(myItem).find("div.nav-box").animate({
                            opacity: 0,
                            display: 'none'
                        }, function () {
                            $(this).css({
                                opacity: 1,
                                display: 'none'
                            });
                        });
                        $('#bar-drop-overlay').removeClass('bar-open-overlay');
                    }
                });
            });
            /* open content for open bar */
            $(myParent).find('ul.bar-tools > li').each(function () {
                var _barLi = $(this);
                $(_barLi).find('span.open-bar-item').click(function () {
                    $(_barLi).find('div.nav-content').slideToggle();
                    $(_barLi).toggleClass('open-item');
                });
            });
        });

        /* ============================================================
         * Oro Dropdown close prevent
         * ============================================================ */
        var dropdownToggles = $('.oro-dropdown-toggle');
        dropdownToggles.click(function (e) {
            var $parent = $(this).parent().toggleClass('open');
            if ($parent.hasClass('open')) {
                $parent.find('input[type=text]').first().focus().select();
            }
        });
        $('body').on('focus.dropdown.data-api', '[data-toggle=dropdown]', _.debounce(function (e) {
            $(e.target).parent().find('input[type=text]').first().focus();
        }, 10));

        var openDropdownsSelector = '.dropdown.open, .dropdown .open, .oro-drop.open, .oro-drop .open';
        $('html').click(function (e) {
            var $target = $(e.target),
                clickingTarget = null;
            if ($target.hasClass('dropdown') || $target.hasClass('oro-drop')) {
                clickingTarget = $target;
            } else {
                clickingTarget = $target.closest('.dropdown, .oro-drop');
            }
            $(openDropdownsSelector).not(clickingTarget).removeClass('open');
        });

        $('#main-menu').mouseover(function () {
            $(openDropdownsSelector).removeClass('open');
        });

        // fix + extend bootstrap.collapse functionality
        $(document).on('click.collapse.data-api', '[data-action^="accordion:"]', function (e) {
            var $elem = $(e.target),
                action = $elem.data('action').slice(10),
                method = {'expand-all': 'show', 'collapse-all': 'hide'}[action],
                $target = $($elem.attr('data-target') || e.preventDefault() || $elem.attr('href'));
            $target.find('.collapse').collapse({toggle: false}).collapse(method);
        });
        $(document).on('shown.collapse.data-api hidden.collapse.data-api', '.collapse', function (e) {
            var $toggle = $(e.target).closest('.accordion-group').find('[data-toggle=collapse]').first();
            $toggle[e.type === 'shown' ? 'removeClass' : 'addClass']('collapsed');
        });
    });

    /**
     * Init page layout js and hide progress bar after hash navigation request is completed
     */
    mediator.bind("hash_navigation_request:complete", function () {
        layout.hideProgressBar();
        layout.init();
    });

    /* ============================================================
     * from height_fix.js
     * ============================================================ */
    (function () {
        /* dynamic height for central column */
        var anchor = $('#bottom-anchor'),
            content = false;

        var initializeContent = function () {
            if (!content) {
                content = $('.scrollable-container').filter(':parents(.ui-widget)');
<<<<<<< HEAD
                if (!app.isMobile()) {
                    content.css('overflow', 'auto');
                } else {
                    content.css('overflow', 'hidden');
                    content.last().css('overflow-y', 'auto');
                }

                $('.scrollable-substructure').css({
                    'padding-bottom': '0px',
                    'margin-bottom': '0px'
                });
=======
                content.css('overflow', 'auto');
>>>>>>> f1abb24f
            }
        };

        var adjustHeight = function () {
            initializeContent();

            var debugBar = $('.sf-toolbar');
            var debugBarHeight = debugBar.length && debugBar.is(':visible') ? debugBar.height() : 0;
            var anchorTop = anchor.position().top;
            var footerHeight = $('#footer').height();
            var fixContent = 1;

            $(content.get().reverse()).each(function (pos, el) {
                el = $(el);
                el.height(anchorTop - el.position().top - footerHeight - debugBarHeight + fixContent);
            });

            scrollspy.adjust();

            var fixDialog = 2;
            var dialogContainerBottom = $('.sf-toolbar').height() + $('#footer').height();

            $('#dialog-extend-fixed-container').css({
                position: 'fixed',
                bottom: dialogContainerBottom + fixDialog,
                zIndex: 9999
            });
        };

        var tries = 0;
        var waitForDebugBar = function () {
            var debugBar = $('.sf-toolbar');
            if (debugBar.children().length) {
                window.setTimeout(adjustHeight, 500);
            } else if (tries < 100) {
                tries += 1;
                window.setTimeout(waitForDebugBar, 500);
            }
        };

        var adjustReloaded = function () {
            content = false;
            adjustHeight();
        };

        if (!anchor.length) {
            anchor = $('<div id="bottom-anchor"/>')
                .css({
                    position: 'fixed',
                    bottom: '0',
                    left: '0',
                    width: '1px',
                    height: '1px'
                })
                .appendTo($(document.body));
        }

        mediator.once("page-rendered", function () {
            var debugBar = $('.sf-toolbar');
            if (debugBar.length) {
                waitForDebugBar();
            } else {
                adjustHeight();
            }
        });

        $(window).on('resize', adjustHeight);

        mediator.bind("hash_navigation_request:complete", adjustReloaded);

        mediator.bind('layout:adjustHeight', adjustHeight);
    }());

    /* ============================================================
     * from form_buttons.js
     * ============================================================ */
    $(document).on('click', '.action-button', function () {
        var actionInput = $('input[name = "input_action"]');
        actionInput.val($(this).attr('data-action'));
        $('#' + actionInput.attr('data-form-id')).submit();
    });

    /* ============================================================
     * from remove.confirm.js
     * ============================================================ */
    $(function () {
        $(document).on('click', '.remove-button', function (e) {
            var confirm,
                el = $(this),
                message = el.data('message');

            confirm = new DeleteConfirmation({
                content: message
            });

            confirm.on('ok', function () {
                var navigation = Navigation.getInstance();
                if (navigation) {
                    navigation.loadingMask.show();
                }

                $.ajax({
                    url: el.data('url'),
                    type: 'DELETE',
                    success: function (data) {
                        el.trigger('removesuccess');
                        messenger.addMessage('success', el.data('success-message'), {'hashNavEnabled': Navigation.isEnabled()});
                        if (el.data('redirect')) {
                            $.isActive(true);
                            if (navigation) {
                                navigation.setLocation(el.data('redirect'));
                            } else {
                                window.location.href = el.data('redirect');
                            }
                        } else if (navigation) {
                            navigation.loadingMask.hide();
                        }
                    },
                    error: function () {
                        if (navigation) {
                            navigation.loadingMask.hide();
                        }

                        messenger.notificationMessage(
                            'error',
                            el.data('error-message') ||  __('Unexpected error occured. Please contact system administrator.')
                        );
                    }
                });
            });
            confirm.open();

            return false;
        });
    });

    /* ============================================================
     * from form/collection.js'
     * ============================================================ */
    $(document).on('click', '.add-list-item', function (e) {
        e.preventDefault();
        var cList  = $(this).siblings('.collection-fields-list'),
            widget = cList.attr('data-prototype').replace(/__name__/g, cList.children().length),
            data = $('<div/>').html(widget);

        data.children().appendTo(cList);
        /* temporary solution need add init only for new created row */
        layout.styleForm(data);
        /* temporary solution finish */
    });

    $(document).on('click', '.removeRow', function (e) {
        e.preventDefault();
        $(this).parents('*[data-content]').remove();
    });
});<|MERGE_RESOLUTION|>--- conflicted
+++ resolved
@@ -189,21 +189,12 @@
         var initializeContent = function () {
             if (!content) {
                 content = $('.scrollable-container').filter(':parents(.ui-widget)');
-<<<<<<< HEAD
                 if (!app.isMobile()) {
                     content.css('overflow', 'auto');
                 } else {
                     content.css('overflow', 'hidden');
                     content.last().css('overflow-y', 'auto');
                 }
-
-                $('.scrollable-substructure').css({
-                    'padding-bottom': '0px',
-                    'margin-bottom': '0px'
-                });
-=======
-                content.css('overflow', 'auto');
->>>>>>> f1abb24f
             }
         };
 
