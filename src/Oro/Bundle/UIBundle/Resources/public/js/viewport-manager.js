define([
    'module',
    'oroui/js/mediator',
    'jquery',
    'underscore',
    'oroui/js/error'
], function(module, mediator, $, _, error) {
    'use strict';

    var viewportManager;

    var screenMap = [
        {
            name: 'desktop',
            max: Infinity
        },
        {
            name: 'tablet',
            max: 1099
        },
        {
            name: 'tablet-small',
            max: 992
        },
        {
            name: 'mobile-landscape',
            max: 640
        },
        {
            name: 'mobile',
            max: 414
        }
    ];

    viewportManager = {
        options: {
            screenMap: screenMap
        },

        screenByTypes: {},

        viewport: null,

        initialize: function() {
            this.screenByTypes = this._prepareScreenMaps();

            this.viewport = {
                width: 0,
                type: null,
                isMobile: _.isMobile(),
                isApplicable: _.bind(this.isApplicable, this)
            };

            mediator.on('layout:reposition', _.debounce(this._onResize, 50), viewportManager);
        },

        getViewport: function() {
            if (!this.viewport.type) {
                this._calcViewport();
            }
            return this.viewport;
        },

        isApplicable: function(testViewport) {
            this.getViewport();
            var checker;
            var isApplicable = true;

            _.each(testViewport, function(testValue, check) {
                checker = this['_' + check + 'Checker'];
                if (checker && isApplicable) {
                    isApplicable = checker.call(this, testViewport[check]);
                }
            }, this);

            return isApplicable;
        },

        _prepareScreenMaps: function() {
            var moduleScreenMap = this._getModuleScreenMaps();
            var screenMap = this.options.screenMap;

            if (this._isValidScreenMap(moduleScreenMap)) {
                screenMap = _.filter(
                    _.extend(
                        {},
                        _.indexBy(this.options.screenMap, 'name'),
                        _.indexBy(moduleScreenMap, 'name')
                    ), function(value) {
                        return !value.skip;
                    }
                );
            }

            screenMap = _.chain(screenMap)
                .sortBy('max')
                .map(function(value, index, screenMap) {
                    var smallerScreen = screenMap[index - 1] || null;
                    value.min = smallerScreen ? smallerScreen.max + 1 : 0;
                    return value;
                })
                .indexBy('name')
                .value();

            this.options.screenMap = _.values(screenMap);

            return screenMap;
        },

        _getModuleScreenMaps: function() {
            var arr = [];

            if (!_.isUndefined(module.config().screenMap)) {
                arr = module.config().screenMap;
            }

            return arr;
        },

        _getScreenByTypes: function(screenType) {
            var defaultVal = null;

            if (_.isNull(screenType)) {
                return defaultVal;
            }

            if (_.has(this.screenByTypes, screenType)) {
                return this.screenByTypes[screenType];
            } else {
                error.showErrorInConsole('The screen type "' + screenType + '" not defined ');
                return defaultVal;
            }
        },

        _isValidScreenMap: function(array) {
            return _.isArray(array) && array.length;
        },

        _onResize: function() {
            var oldViewportType = this.viewport.type;
            this._calcViewport();

            if (!oldViewportType || oldViewportType !== this.viewport.type) {
                mediator.trigger('viewport:change', this.viewport);
            }
        },

        _calcViewport: function() {
            var viewportWidth = window.innerWidth;
            this.viewport.width = viewportWidth;
            var screenMap = this.options.screenMap;

            var inRange;
            var screen;
            for (var i = 0, stop = screenMap.length; i < stop; i++) {
                screen = screenMap[i];

                inRange = this._isInRange({
                    max: screen.max,
                    min: screen.min,
                    size: viewportWidth
                });

                if (inRange) {
                    this.viewport.type = screen.name;
                    break;
                }
            }
        },

        _isInRange: function(o) {
            o.max = o.max || Infinity;
            o.min = o.min || 0;
            o.size = o.size || false;

            return o.size && o.min <= o.size && o.size <= o.max;
        },

        _screenTypeChecker: function(screenType) {
            return screenType === 'any' || this.viewport.type === screenType;
        },

        _minScreenTypeChecker: function(minScreenType) {
            if (minScreenType === 'any') {
                return true;
            }

            var viewport = this._getScreenByTypes(this.viewport.type);
            var minViewport = this._getScreenByTypes(minScreenType);

<<<<<<< HEAD
            return (
                (_.isObject(viewport) && _.isObject(minViewport)) ?
                    viewport.max >= minViewport.max :
                    false
=======
            return minScreenType === 'any' || (
                (_.isObject(viewport) && _.isObject(minViewport))
                    ? viewport.max >= minViewport.max
                    : false
>>>>>>> e457c585
            );
        },

        _maxScreenTypeChecker: function(maxScreenType) {
            if (maxScreenType === 'any') {
                return true;
            }

            var viewport = this._getScreenByTypes(this.viewport.type);
            var maxViewport = this._getScreenByTypes(maxScreenType);

<<<<<<< HEAD
            return (
                (_.isObject(viewport) && _.isObject(maxViewport)) ?
                    viewport.max <= maxViewport.max :
                    false
=======
            return maxScreenType === 'any' || (
                (_.isObject(viewport) && _.isObject(maxViewport))
                    ? viewport.max <= maxViewport.max
                    : false
>>>>>>> e457c585
            );
        },

        _widthChecker: function(width) {
            return this.viewport.width === width;
        },

        _minWidthChecker: function(minWidth) {
            return this.viewport.width >= minWidth;
        },

        _maxWidthChecker: function(maxWidth) {
            return this.viewport.width <= maxWidth;
        },

        _isMobileChecker: function(isMobile) {
            return this.viewport.isMobile === isMobile;
        }
    };

    return viewportManager;
});<|MERGE_RESOLUTION|>--- conflicted
+++ resolved
@@ -188,18 +188,9 @@
             var viewport = this._getScreenByTypes(this.viewport.type);
             var minViewport = this._getScreenByTypes(minScreenType);
 
-<<<<<<< HEAD
-            return (
-                (_.isObject(viewport) && _.isObject(minViewport)) ?
-                    viewport.max >= minViewport.max :
-                    false
-=======
-            return minScreenType === 'any' || (
-                (_.isObject(viewport) && _.isObject(minViewport))
-                    ? viewport.max >= minViewport.max
-                    : false
->>>>>>> e457c585
-            );
+            return (_.isObject(viewport) && _.isObject(minViewport))
+                ? viewport.max >= minViewport.max
+                : false;
         },
 
         _maxScreenTypeChecker: function(maxScreenType) {
@@ -210,18 +201,9 @@
             var viewport = this._getScreenByTypes(this.viewport.type);
             var maxViewport = this._getScreenByTypes(maxScreenType);
 
-<<<<<<< HEAD
-            return (
-                (_.isObject(viewport) && _.isObject(maxViewport)) ?
-                    viewport.max <= maxViewport.max :
-                    false
-=======
-            return maxScreenType === 'any' || (
-                (_.isObject(viewport) && _.isObject(maxViewport))
-                    ? viewport.max <= maxViewport.max
-                    : false
->>>>>>> e457c585
-            );
+            return (_.isObject(viewport) && _.isObject(maxViewport))
+                ? viewport.max <= maxViewport.max
+                : false;
         },
 
         _widthChecker: function(width) {
