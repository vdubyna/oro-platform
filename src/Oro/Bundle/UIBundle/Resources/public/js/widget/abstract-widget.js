/* jshint devel:true*/
/* global define, require */
define(['underscore', 'backbone', 'oro/mediator', 'jquery.form'],
function(_, Backbone, mediator) {
    'use strict';

    var $ = Backbone.$;

    /**
     * @export  oro/abstract-widget
     * @class   oro.AbstractWidget
     * @extends Backbone.View
     */
    return Backbone.View.extend({
        options: {
            type: 'widget',
            actionsEl: '.widget-actions',
            url: false,
            elementFirst: true,
            title: '',
            alias: null,
            wid: null
        },

        initialize: function(options) {
            options = options || {};
            this.initializeWidget(options);
        },

        setTitle: function(title) {
            console.warn('Implement setTitle');
        },

        getActionsElement: function() {
            console.warn('Implement getActionsElement');
        },

        remove: function() {
            this.trigger('widgetRemove', this.$el);
            mediator.trigger('widget_remove', this.getWid());
            Backbone.View.prototype.remove.call(this);
        },

        /**
         * Initialize
         */
        initializeWidget: function(options) {
            if (this.options.wid) {
                this._wid = this.options.wid;
            }

            this.on('adoptedFormSubmitClick', _.bind(this._onAdoptedFormSubmitClick, this));
            this.on('adoptedFormResetClick', _.bind(this._onAdoptedFormResetClick, this));
            this.on('adoptedFormSubmit', _.bind(this._onAdoptedFormSubmit, this));

            this.actions = {};
            this.firstRun = true;
        },

        getWid: function() {
            if (!this._wid) {
                this._wid = this._getUniqueIdentifier();
            }
            return this._wid;
        },

        getAlias: function() {
            return this.$el.data('alias') || this.options.alias;
        },

        _getUniqueIdentifier: function() {
            /*jslint bitwise:true */
            return 'xxxxxxxx-xxxx-4xxx-yxxx-xxxxxxxxxxxx'.replace(/[xy]/g, function(c) {
                var r = Math.random() * 16 | 0,
                    v = c === 'x' ? r : (r & 0x3 | 0x8);
                return v.toString(16);
            });
        },

        /**
         * Move form actions to widget actions
         */
        _adoptWidgetActions: function() {
            this.actions['adopted'] = {};
            this.form = null;
            var adoptedActionsContainer = this._getAdoptedActionsContainer();
            if (adoptedActionsContainer.length > 0) {
                var self = this;
                var form = adoptedActionsContainer.closest('form');
                var actions = adoptedActionsContainer.find('button, input, a');

                if (form.length > 0) {
                    this.form = form;
                    var formAction = this.form.attr('action');
                    if (formAction.length > 0 && formAction[0] !== '#') {
                        this.options.url = formAction;
                    }
                    this.form.submit(function(e) {
                        e.stopImmediatePropagation();
                        self.trigger('adoptedFormSubmit', self.form, self);
                        return false;
                    });
                }

                _.each(actions, function(action, idx) {
                    var $action = $(action);
                    var actionId = $action.data('action-name') || 'adopted_action_' + idx;
                    switch (action.type.toLowerCase()) {
                        case 'submit':
                            actionId = 'form_submit';
                            break;
                        case 'reset':
                            actionId = 'form_reset';
                            break;
                    }
                    self.actions.adopted[actionId] = $action;
                });
                adoptedActionsContainer.remove();
            }
        },

        _getAdoptedActionsContainer: function() {
            if (this.options.actionsEl !== undefined) {
                if (typeof this.options.actionsEl === 'string') {
                    return this.$el.find(this.options.actionsEl);
                } else if (_.isElement(this.options.actionsEl )) {
                    return this.options.actionsEl;
                }
            }
            return false;
        },

        _onAdoptedFormSubmitClick: function(form) {
            form.submit();
        },

        _onAdoptedFormSubmit: function(form) {
            if (form.find('[type="file"]').length) {
                this.trigger('beforeContentLoad', this);
                form.ajaxSubmit({
                    data: {
                        '_widgetContainer': this.options.type,
                        '_wid': this.getWid()
                    },
                    success: _.bind(this.onContentLoad, this),
                    error: _.bind(this.onContentLoadFail, this)
                });
            } else {
                this.loadContent(form.serialize(), form.attr('method'));
            }
        },

        _onAdoptedFormResetClick: function(form) {
            $(form).trigger('reset');
        },

        _createWidgetActionsSection: function(section) {
            return $('<div id="' + section + '" class="widget-actions-section"/>');
        },

        addAction: function(key, actionElement, section) {
            if (section === undefined) {
                section = 'main';
            }
            if (!this.hasAction(key, section)) {
                this.actions[key] = actionElement;
                var sectionContainer = this.getActionsElement().find('#' + section);
                if (!sectionContainer.length) {
                    sectionContainer = this._createWidgetActionsSection(section);
                    sectionContainer.appendTo(this.getActionsElement());
                }
                sectionContainer.append(actionElement);
            }
        },

        getActions: function() {
            return this.actions;
        },

        setUrl: function(url) {
            this.options.url = url;
        },

        removeAction: function(key, section) {
            var self = this,
                remove = function(actions, key) {
                    if (_.isElement(self.actions[key])) {
                        self.actions[key].remove();
                    }
                    delete self.actions[key];
                };
            if (this.hasAction(key, section)) {
                if (section !== undefined) {
                    remove(this.actions[section], key);
                } else {
                    _.each(this.actions, function(actions, section) {
                        if (self.hasAction(key, section)) {
                            remove(actions, key);
                        }
                    });
                }
            }
        },

        hasAction: function(key, section) {
            if (section !== undefined) {
                return this.actions.hasOwnProperty(section) && this.actions[section].hasOwnProperty(key);
            } else {
                var hasAction = false;
                _.each(this.actions, function(actions) {
                    if (actions.hasOwnProperty(key)) {
                        hasAction = true;
                    }
                });
                return hasAction;
            }
        },

        getAction: function(key, section) {
            var action = null;
            if (this.hasAction(key, section)) {
                if (section !== undefined) {
                    action = this.actions[section][key];
                } else {
                    _.each(this.actions, function(actions) {
                        if (actions.hasOwnProperty(key)) {
                            action = actions[key];
                        }
                    });
                }
            }
            return action;
        },

        _renderActions: function() {
            var self = this;
            this._clearActionsContainer();
            var container = this.getActionsElement();

            if (container) {
                _.each(this.actions, function(actions, section) {
                    var sectionContainer = self._createWidgetActionsSection(section);
                    _.each(actions, function(action) {
                        self._initActionEvents(action);
                        sectionContainer.append(action);
                    });
                    container.append(sectionContainer);
                });
            }
        },

        _initActionEvents: function(action) {
            var self = this;
            switch ($(action).attr('type').toLowerCase()) {
                case 'submit':
                    action.on('click', function() {
                        self.trigger('adoptedFormSubmitClick', self.form, self);
                        return false;
                    });
                    break;

                case 'reset':
                    action.on('click', function() {
                        self.trigger('adoptedFormResetClick', self.form, self);
                    });
                    break;
            }
        },

        _clearActionsContainer: function() {
            var actionsEl = this.getActionsElement();
            if (actionsEl) {
                actionsEl.empty();
            }
        },

        /**
         * Render widget
         */
        render: function() {
            var loadAllowed = this.$el.html().length == 0 || !this.options.elementFirst ||
                (this.options.elementFirst && !this.firstRun);
            if (loadAllowed && this.options.url !== false) {
                this.loadContent();
            } else {
                this._show();
            }
            this.firstRun = false;
        },

        /**
         * Load content
         *
         * @param {Object|null} data
         * @param {String|null} method
         */
        loadContent: function(data, method) {
            var url = this.options.url;
            if (url === undefined || !url) {
                url = window.location.href;
            }
            if (this.firstRun || method === undefined || !method) {
                method = 'get';
            }
            var options = {
                url: url,
                type: method
            };
            if (data !== undefined) {
                options.data = data;
            }
            options.data = (options.data !== undefined ? options.data + '&' : '') +
                '_widgetContainer=' + this.options.type + '&_wid=' + this.getWid();

<<<<<<< HEAD
            this.trigger('beforeContentLoad', this);
            Backbone.$.ajax(options)
                .done(_.bind(this.onContentLoad, this))
                .fail(_.bind(this.onContentLoadFail, this))
            ;
        },

        onContentLoadFail: function() {
            var failContent = '<div class="widget-content">' +
                '<div class="alert alert-error">Widget content loading failed</div>' +
                '</div>';
            this.onContentLoad(failContent);
        },

        /**
         * Handle loaded content.
         *
         * @param {String} content
         */
        onContentLoad: function(content) {
            try {
                this.trigger('contentLoad', content, this);
                this.actionsEl = null;
                this.actions = {};
                this.setElement($(content).filter('.widget-content'));
                this._show();
                mediator.trigger('hash_navigation_request:complete');
            } catch (error) {
                console.warn(error)
                // Remove state with unrestorable content
                this.trigger('contentLoadError', this);
            }
=======
            Backbone.$.ajax(options).done(_.bind(function(content) {
                try {
                    this.trigger('contentLoad', content, this);
                    this.actionsEl = null;
                    this.setElement($(content).filter('.widget-content'));
                    this._show();
                    mediator.trigger('hash_navigation_request:complete');
                } catch (error) {
                    // Remove state with unrestorable content
                    this.trigger('contentLoadError', this);
                }
            }, this));
>>>>>>> 7c70c5cf
        },

        _show: function() {
            this.trigger('renderStart', this.$el, this);
            this._adoptWidgetActions();
            this.show();
            this.trigger('renderComplete', this.$el, this);
        },

        show: function() {
            this.setWidToElement(this.$el);
            this._renderActions();
            this.trigger('widgetRender', this.$el, this);
        },

        setWidToElement: function(el) {
            el.attr('data-wid', this.getWid());
        }
    });
});<|MERGE_RESOLUTION|>--- conflicted
+++ resolved
@@ -312,7 +312,6 @@
             options.data = (options.data !== undefined ? options.data + '&' : '') +
                 '_widgetContainer=' + this.options.type + '&_wid=' + this.getWid();
 
-<<<<<<< HEAD
             this.trigger('beforeContentLoad', this);
             Backbone.$.ajax(options)
                 .done(_.bind(this.onContentLoad, this))
@@ -345,20 +344,6 @@
                 // Remove state with unrestorable content
                 this.trigger('contentLoadError', this);
             }
-=======
-            Backbone.$.ajax(options).done(_.bind(function(content) {
-                try {
-                    this.trigger('contentLoad', content, this);
-                    this.actionsEl = null;
-                    this.setElement($(content).filter('.widget-content'));
-                    this._show();
-                    mediator.trigger('hash_navigation_request:complete');
-                } catch (error) {
-                    // Remove state with unrestorable content
-                    this.trigger('contentLoadError', this);
-                }
-            }, this));
->>>>>>> 7c70c5cf
         },
 
         _show: function() {
