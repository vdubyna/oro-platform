define(['jquery', 'backbone', './mediator', 'jquery-ui'], function($, Backbone, mediator) {
    'use strict';

    $.widget('oroui.sideMenu', {
        options: {
            menuPrefix: 'main-menu-group',
            rootElement: '.main-menu',
            toggleSelector: '',
            autoCollapse: true
        },

        /**
         * Creates side menu
         *
         * @private
         */
        _create: function() {
            this.listener = $.extend({}, Backbone.Events);
            this._on({mainMenuUpdated: this._init});

            this.$toggle = $(this.options.toggleSelector);
            this._on(this.$toggle, {click: this.onToggle});
        },

        /**
         * Destroys widget's references
         *
         * @private
         */
        _destroy: function() {
            this.listener.stopListening(mediator);
        },

        /**
         * Do initial changes
         *
         * @private
         */
        _init: function() {
            // should be implemented in descendant
        },

        /**
         * Converts menu's markup from dropdown to accordion
         *
         * @private
         */
        _convertToAccordion: function() {
            var $root = this.element.find(this.options.rootElement).first();
            $root.attr('id', this._getGroupId(0)).addClass('accordion');
            var $groups = $root.find('.dropdown');

            $root.find('.dropdown-menu').removeClass('dropdown-menu').addClass('accordion-body collapse');
            $root.find('.dropdown-menu-wrapper').removeClass('hidden');
            $root.find('.dropdown-menu-wrapper__scrollable').css({'max-height': 'none'});
            $root.find('.dropdown-menu-wrapper__child').css({'margin-left': 0, 'margin-top': 0});
            $groups.removeClass('dropdown').addClass('accordion-group');

            var self = this;
            $groups.add($root).each(function(i) {
                var $group = $(this);
<<<<<<< HEAD
                var isActive = $group.hasClass('active');
                var autoCollapse = self.options.autoCollapse;
                var $header = $group.find('a[href="#"]>span').first();
=======
                var $header = $group.find('a>span').first();
>>>>>>> 13592444
                var $target = $group.find('.accordion-body').first();
                var headerId = self._getGroupId(i + 1) + '-header';
                var targetId = self._getGroupId(i + 1);

                $header.addClass('accordion-toggle')
                    .toggleClass('collapsed', !isActive)
                    .attr({
                        'id': headerId,
                        'data-toggle': 'collapse',
                        'data-target': '#' + targetId,
                        'data-parent': autoCollapse ? $header.closest('.accordion').attr('id') : null,
                        'aria-controls': targetId,
                        'aria-expanded': isActive
                    })
                    .closest('a').addClass('accordion-heading');

                $target.attr({
                    'id': targetId,
                    'role': 'menu',
                    'aria-labelledby': headerId
                }).toggleClass('show', isActive);

                if ($target.has('.accordion-group')) {
                    $target.addClass('accordion');
                }
            });
        },

        /**
         * Converts menu's markup from accordion to dropdown
         *
         * @private
         */
        _convertToDropdown: function() {
            this.element.find('.accordion').removeClass('accordion collapsed');
            this.element.find('.accordion-body')
                .removeClass('accordion-body collapse show')
                .removeAttr('id style role aria-labelledby')
                .addClass('dropdown-menu');
            this.element.find('.accordion-group').removeClass('accordion-group').addClass('dropdown');
            this.element.find('.accordion-toggle')
                .removeClass('accordion-toggle collapsed')
                .removeAttr('id data-toggle data-target data-parent aria-controls aria-expanded');
            this.element.find('.accordion-heading').removeClass('accordion-heading');
        },

        /**
         * Handles menu toggle state action
         *
         * @param {jQuery.Event} e
         */
        onToggle: function(e) {
            e.stopPropagation();
            this._toggle();
        },

        /**
         * Implements toggling process
         */
        _toggle: function() {
            // should be implemented in descendant
        },

        /**
         * Generates id value for sub-menu group
         *
         * @param {number} i
         * @returns {string}
         * @private
         */
        _getGroupId: function(i) {
            return this.options.menuPrefix + '_' + i;
        }
    });

    return $;
});<|MERGE_RESOLUTION|>--- conflicted
+++ resolved
@@ -59,13 +59,9 @@
             var self = this;
             $groups.add($root).each(function(i) {
                 var $group = $(this);
-<<<<<<< HEAD
                 var isActive = $group.hasClass('active');
                 var autoCollapse = self.options.autoCollapse;
-                var $header = $group.find('a[href="#"]>span').first();
-=======
                 var $header = $group.find('a>span').first();
->>>>>>> 13592444
                 var $target = $group.find('.accordion-body').first();
                 var headerId = self._getGroupId(i + 1) + '-header';
                 var targetId = self._getGroupId(i + 1);
