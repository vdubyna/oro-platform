--- conflicted
+++ resolved
@@ -10,10 +10,6 @@
     }
 }
 
-<<<<<<< HEAD
-%base-transition {
-    transition: all linear 100ms;
-=======
 @mixin fa-icon($icon-code: null, $state: before) {
     @if ($icon-code) {
         &:#{$state} {
@@ -22,5 +18,8 @@
             font-family: $icon-font;
         }
     }
->>>>>>> 21fc69c4
+}
+
+%base-transition {
+    transition: all linear 100ms;
 }