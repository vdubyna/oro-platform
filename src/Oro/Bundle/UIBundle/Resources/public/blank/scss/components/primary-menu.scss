--- conflicted
+++ resolved
@@ -8,12 +8,19 @@
 
     &__item {
         flex: 0 1 auto;
+
+        &--current {}
+
+        &--offset-m {
+            &:not(:first-child) {
+                margin-left: $offset-x-m;
+            }
+        }
     }
 
     &__link {
         color: $primary-menu-link-color;
 
-<<<<<<< HEAD
         &--current {
             color: $primary-menu-link-color-current;
         }
@@ -21,14 +28,6 @@
         &:hover {
             color: $primary-menu-link-color-hover;
         }
-=======
-    &--current {}
-
-    &--offset-m {
-      &:not(:first-child) {
-        margin-left: $offset-x-m;
-      }
->>>>>>> 92c861c4
     }
 
     &--vertical {
