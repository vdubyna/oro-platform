--- conflicted
+++ resolved
@@ -7,15 +7,11 @@
     &__item {
         flex: 0 1 auto;
 
-<<<<<<< HEAD
+        padding: ($offset-y-s / 2) 0;
+
         &--current {
             .primary-menu__link {
                 text-decoration: none;
-=======
-    padding: ($offset-y-s / 2) 0;
-
-    &--current {
->>>>>>> 5beb7d8b
 
                 font-weight: 700;
             }
