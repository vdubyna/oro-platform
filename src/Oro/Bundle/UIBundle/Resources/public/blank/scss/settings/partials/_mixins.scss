// @theme: blank;

@mixin after() {
    content: '';

    position: absolute;

    display: block;
}

// Ellipsis text
@mixin ellipsis() {
    white-space: nowrap;
    text-overflow: ellipsis;
    overflow: hidden;
}

// Helper to clear inner floats
@mixin clearfix() {
    &::after {
        content: '';

        display: block;

        clear: both;
    }
}

// Helper for reset default styles of lists
@mixin list-normalize() {
    list-style: none;
    margin: 0;
    padding: 0;
}

// Use: @include breakpoint('desktop') {
//  content
//}
@mixin breakpoint($type) {
    // $breakpoints - global variable;

    @if (length($breakpoints) > 0) {
        @if (map-has-key($breakpoints, $type) and map-get($breakpoints, $type)) {
            @media #{map-get($breakpoints, $type)} {
                @content;
            }
        } @else {
            @warn 'Absent breakpoint type: ' + $type;
        }
    }
}

// Use: @include font-face('Lato', '../fonts/lato/lato-regular-webfont', 400, normal);
@mixin font-face($font-family, $file-path, $font-weight, $font-style) {
    @font-face {
        font-family: $font-family;
        src: url('#{$file-path}.eot');
        src: url('#{$file-path}.eot?#iefix') format('embedded-opentype'),
        url('#{$file-path}.woff') format('woff'),
        url('#{$file-path}.ttf') format('truetype'),
        url('#{$file-path}.svg##{$font-family}') format('svg');
        font-weight: $font-weight;
        font-style: $font-style;
    }
    // Chrome for Windows rendering fix: http://www.adtrak.co.uk/blog/font-face-chrome-rendering/
    @media screen and (-webkit-min-device-pixel-ratio: 0) {
        @font-face {
            font-family: $font-family;
            src: url('#{$file-path}.svg##{$font-family}') format('svg');
        }
    }
}

// Parse list with $fonts and call Mixin font-face();
// $fonts: (
//     'main': (
//         'family': 'Test1',
//         'variants': (
//             (
//                 'path': '...',
//                 'weight': normal,
//                 'style': normal
//             ),
//             (
//                 'path': '..',
//                 'weight': 700,
//                 'style': normal
//             )
//         ),
//     ),
//     'secondary': (
//         'family': 'Test2',
//         'variants': (
//             (
//                 'path': '...',
//             )
//         )
//     )
// );
// Use: @include use-font-face($fonts);
@mixin use-font-face($fonts: ()) {
    // Iterate index;
    $font-index: 0;

    // List with section keys
    // ('main', 'secondary', 'icon')
    $font-names: map_keys($fonts);

    @mixin include-font-face($font-family, $file-path, $font-weigh, $font-style) {
        @if ($font-family and $file-path) {
            // Calling mixin font-face(family, path, $weigh, style);
            @include font-face($font-family, $file-path, $font-weigh, $font-style);
        } @else {
            @warn 'Absent family or path keys in a list.';
        }
    }

    @if (length($fonts) >= 1) {
        @each $font in $fonts {
            $font-index: $font-index + 1;

            // Iterate section name
            // 'main' or 'secondary' or 'icon' or '...'
            $current-section-name: nth($font-names, $font-index);

            // Iterate section
            // (
            //    'family': '...',
            //    'variants': (
            //       (
            //            'path': '...',
            //            'weight': normal,
            //            'style': normal
            //        )
            //     )
            //  )
            $current-section: map_get($fonts, $current-section-name);

            // Iterate 'variants' section
            // (
            //     (
            //         'path': '...',
            //         'weight': normal,
            //         'style': normal
            //     )
            // )

            // Iterate font variants
            $font-variants: map_get($current-section, 'variants');

            @if (type-of($font-variants) == 'map' or type-of($font-variants) == 'list') {
                // Get Iterate section 'family'
                $font-family: map_get($current-section, 'family');

                // Default value
                $file-path: null;

                // Default value
                $font-weigh: normal;

                // Default value
                $font-style: normal;

                @if (type-of($font-variants) == 'map') {
                    $file-path: map_get($font-variants, 'path');

                    // Sections 'variants' and 'style' not required.
                    // Update only if They are defined in iterate  section.
                    @if (map_has_key($font-variants, 'weight')) {
                        $font-weigh: map_get($font-variants, 'weight');
                    }
                    @if (map_has_key($font-variants, 'style')) {
                        $font-style: map_get($font-variants, 'style');
                    }

                    @include include-font-face($font-family, $file-path, $font-weigh, $font-style);
                }

                @if (type-of($font-variants) == 'list') {
                    @each $font-variant in $font-variants {
                        $file-path: map_get($font-variant, 'path');

                        // Sections 'variants' and 'style' not required.
                        // Update only if They are defined in iterate  section.
                        @if (map_has_key($font-variant, 'weight')) {
                            $font-weigh: map_get($font-variant, 'weight');
                        }
                        @if (map_has_key($font-variants, 'style')) {
                            $font-style: map_get($font-variant, 'style');
                        }

                        @include include-font-face($font-family, $file-path, $font-weigh, $font-style);
                    }
                }
            } @else {
                @warn 'Section "variants" should be of a "map" or "list" type.';
            }
        }
    }
}

// Check devices on server, if device is desktop added class to body (.desktop-version)
@mixin only-desktop {
    @include breakpoint('desktop') {
        .desktop-version {
            @content;
        }
    }
}

// Wrap element
@mixin fullscreen-mode {
    @at-root {
        .fullscreen-mode {
            @content;
        }
    }
}

// Disable platform styles for input search
@mixin disable-search-styles($input) {
    #{$input}::-webkit-search-decoration,
    #{$input}::-webkit-search-cancel-button,
    #{$input}::-webkit-search-results-button,
    #{$input}::-webkit-search-results-decoration {
        display: none;
    }
}

// Maintain an elements aspect ratio, even as it scales
// $width and $height arguments for aspect ratio
// $content selector for inner content block
// $position [static|relative|absolute|fixed]
@mixin aspect-ratio($width: 1, $height: 1, $content: null, $position: relative) {
    position: $position;

    &:before {
        content: '';

        display: block;
        width: 100%;
        padding-top: ($height / $width) * 100%;
    }

    @if $content != null {
        > #{$content} {
            position: absolute;
            top: 0;
            left: 0;
            right: 0;
            bottom: 0;
        }
    }
}

@mixin element-state($state) {
    @if $state == 'active' {
        &:active {
            @content;
        }
    }

    @else if $state == 'hover' {
        &:hover {
            @content;
        }
    }

    @else if $state == 'visited' {
        &--visited,
        &:visited {
            @content;
        }
    }

    @else if $state == 'focus' {
        &--focus,
        &:focus {
            @content;
        }
    }

    @else if $state == 'warning' {
        &--warning,
        &.warning {
            @content;
        }
    }

    @else if $state == 'success' {
        &--success,
        &.success {
            @content;
        }
    }

    @else if $state == 'error' {
        &--error,
        &.error {
            @content;
        }
    }

    @else if $state == 'disabled' {
        &--disabled,
        &.disabled,
        &:disabled {
            @content;
        }
    }
}

<<<<<<< HEAD
// Mixin for add styles to block with background and paddings
@mixin block-substrate($offset-inner, $bg, $border-radius: null) {
    padding: $offset-inner;

    background: $bg;
    border-radius: $border-radius;
}
=======
@import 'mixins-for-components';
>>>>>>> f80d71f8
<|MERGE_RESOLUTION|>--- conflicted
+++ resolved
@@ -310,7 +310,6 @@
     }
 }
 
-<<<<<<< HEAD
 // Mixin for add styles to block with background and paddings
 @mixin block-substrate($offset-inner, $bg, $border-radius: null) {
     padding: $offset-inner;
@@ -318,6 +317,5 @@
     background: $bg;
     border-radius: $border-radius;
 }
-=======
-@import 'mixins-for-components';
->>>>>>> f80d71f8
+
+@import 'mixins-for-components';