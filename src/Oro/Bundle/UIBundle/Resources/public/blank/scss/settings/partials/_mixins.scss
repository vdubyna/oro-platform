/* @theme: blank; */

<<<<<<< HEAD
@import './mixins/after';
@import './mixins/ellipsis';
@import './mixins/clearfix';
@import './mixins/list-normalize';
@import './mixins/breakpoint';
@import './mixins/font-face';
@import './mixins/only-desktop';
@import './mixins/only-mobile';
@import './mixins/fullscreen-mode';
@import './mixins/disable-search-styles';
@import './mixins/aspect-ratio';
@import './mixins/element-state';
@import './mixins/safe-area-offset';
@import './mixins/link';
@import './mixins/fa-icon';
@import './mixins/caret';
@import './mixins/border';
@import './mixins/nav-tabs';
@import './mixins/list-separator';
@import './mixins/base-transition';
@import './mixins/block-substrate';
@import './mixins/keyframe';
=======
@mixin after() {
    content: '';

    position: absolute;

    display: block;
}

// Ellipsis text
@mixin ellipsis() {
    white-space: nowrap;
    text-overflow: ellipsis;
    overflow: hidden;
}

// Helper to clear inner floats
@mixin clearfix() {
    &:after {
        content: '';

        display: block;

        clear: both;
    }
}

// Helper for reset default styles of lists
@mixin list-normalize() {
    list-style: none;
    margin: 0;
    padding: 0;
}

// Use: @include breakpoint('desktop') {
//  content
// }
@mixin breakpoint($type) {
    // $breakpoints - global variable;

    @if (length($breakpoints) > 0) {
        @if (map-has-key($breakpoints, $type) and map-get($breakpoints, $type)) {
            @media #{map-get($breakpoints, $type)} {
                @content;
            }
        } @else {
            @warn 'Absent breakpoint type: ' + $type;
        }
    }
}

// Use: @include font-face('Lato', '../fonts/lato/lato-regular-webfont', 400, normal);
@mixin font-face($font-family, $file-path, $font-weight, $font-style) {
    @font-face {
        font-family: $font-family;
        src: url('#{$file-path}.woff') format('woff'),
            url('#{$file-path}.ttf') format('truetype'),
            url('#{$file-path}.svg##{$font-family}') format('svg');
        font-weight: $font-weight;
        font-style: $font-style;
    }

    // Chrome for Windows rendering fix: http://www.adtrak.co.uk/blog/font-face-chrome-rendering/
    @media screen and (-webkit-min-device-pixel-ratio: 0) {
        @font-face {
            font-family: $font-family;
            src: url('#{$file-path}.svg##{$font-family}') format('svg');
        }
    }
}

// Parse list with $fonts and call Mixin font-face();
// $fonts: (
//     'main': (
//         'family': 'Test1',
//         'variants': (
//             (
//                 'path': '...',
//                 'weight': normal,
//                 'style': normal
//             ),
//             (
//                 'path': '..',
//                 'weight': 700,
//                 'style': normal
//             )
//         ),
//     ),
//     'secondary': (
//         'family': 'Test2',
//         'variants': (
//             (
//                 'path': '...',
//             )
//         )
//     )
// );
// Use: @include use-font-face($fonts);
@mixin include-font-face($font-family, $file-path, $font-weigh, $font-style) {
    @if ($font-family and $file-path) {
        // Calling mixin font-face(family, path, $weigh, style);
        @include font-face($font-family, $file-path, $font-weigh, $font-style);
    } @else {
        @warn 'Absent family or path keys in a list.';
    }
}

@mixin use-font-face($fonts: ()) {
    // Iterate index;
    $font-index: 0;

    // List with section keys
    // ('main', 'secondary', 'icon')
    $font-names: map_keys($fonts);

    @if (length($fonts) >= 1) {
        @each $font in $fonts {
            $font-index: $font-index + 1;

            // Iterate section name
            // 'main' or 'secondary' or 'icon' or '...'
            $current-section-name: nth($font-names, $font-index);

            // Iterate section
            // (
            //    'family': '...',
            //    'variants': (
            //       (
            //            'path': '...',
            //            'weight': normal,
            //            'style': normal
            //        )
            //     )
            //  )
            $current-section: map_get($fonts, $current-section-name);

            // Iterate 'variants' section
            // (
            //     (
            //         'path': '...',
            //         'weight': normal,
            //         'style': normal
            //     )
            // )

            // Iterate font variants
            $font-variants: map_get($current-section, 'variants');

            @if (type-of($font-variants) == 'map' or type-of($font-variants) == 'list') {
                // Get Iterate section 'family'
                $font-family: map_get($current-section, 'family');

                // Default value
                $file-path: null;

                // Default value
                $font-weigh: normal;

                // Default value
                $font-style: normal;

                @if (type-of($font-variants) == 'map') {
                    $file-path: map_get($font-variants, 'path');

                    // Sections 'variants' and 'style' not required.
                    // Update only if They are defined in iterate  section.
                    @if (map_has_key($font-variants, 'weight')) {
                        $font-weigh: map_get($font-variants, 'weight');
                    }

                    @if (map_has_key($font-variants, 'style')) {
                        $font-style: map_get($font-variants, 'style');
                    }

                    @include include-font-face($font-family, $file-path, $font-weigh, $font-style);
                }

                @if (type-of($font-variants) == 'list') {
                    @each $font-variant in $font-variants {
                        $file-path: map_get($font-variant, 'path');

                        // Sections 'variants' and 'style' not required.
                        // Update only if They are defined in iterate  section.
                        @if (map_has_key($font-variant, 'weight')) {
                            $font-weigh: map_get($font-variant, 'weight');
                        }

                        @if (map_has_key($font-variant, 'style')) {
                            $font-style: map_get($font-variant, 'style');
                        }

                        @include include-font-face($font-family, $file-path, $font-weigh, $font-style);
                    }
                }
            } @else {
                @warn 'Section "variants" should be of a "map" or "list" type.';
            }
        }
    }
}

// Check devices on server, if device is desktop added class to body (.desktop-version)
@mixin only-desktop {
    @include breakpoint('desktop') {
        .desktop-version {
            @content;
        }
    }
}

// Check devices on server, if device is mobile added class to body (.mobile-version)
@mixin only-mobile {
    .mobile-version {
        @content;
    }
}

// Wrap element
@mixin fullscreen-mode {
    @at-root {
        .fullscreen-mode {
            @content;
        }
    }
}

// Disable platform styles for input search
@mixin disable-search-styles($input) {
    #{$input}::-webkit-search-decoration,
    #{$input}::-webkit-search-cancel-button,
    #{$input}::-webkit-search-results-button,
    #{$input}::-webkit-search-results-decoration {
        display: none;
    }
}

// Maintain an elements aspect ratio, even as it scales
// $width and $height arguments for aspect ratio
// $content selector for inner content block
// $position [static|relative|absolute|fixed]
@mixin aspect-ratio($width: 1, $height: 1, $content: null, $position: relative) {
    position: $position;

    &:before {
        content: '';

        display: block;
        width: 100%;
        padding-top: ($height / $width) * 100%;
    }

    @if $content != null {
        > #{$content} {
            position: absolute;
            top: 0;
            left: 0;
            right: 0;
            bottom: 0;
        }
    }
}

@mixin element-state($state) {
    @if $state == 'active' {
        &:active {
            @content;
        }
    }

    @else if $state == 'hover' {
        &:hover {
            @content;
        }
    }

    @else if $state == 'visited' {
        &--visited,
        &:visited {
            @content;
        }
    }

    @else if $state == 'focus' {
        &--focus,
        &:focus {
            @content;
        }
    }

    @else if $state == 'warning' {
        &--warning,
        &.warning {
            @content;
        }
    }

    @else if $state == 'success' {
        &--success,
        &.success {
            @content;
        }
    }

    @else if $state == 'error' {
        &--error,
        &.error {
            @content;
        }
    }

    @else if $state == 'disabled' {
        &--disabled,
        &.disabled,
        &:disabled {
            @content;
        }
    }
}

// Set inner offset from the edges to include the safe-area
// iPhone X
// Use like native padding
// Ex. @include safe-area-offset(padding, 10px 15px);
// Ex. @include safe-area-offset(margin, 10px 15px 20px);
@mixin safe-area-offset($property, $values) {
    @if ($property != null and $values != null and length($values) <= 4) {
        $safe-area-offset-left: 0;
        $safe-area-offset-right: 0;

        #{$property}: #{$values};

        @if ($enable-safe-area) {
            @if (length($values) == 1) {
                $safe-area-offset-left: nth($values, 1);
                $safe-area-offset-right: nth($values, 1);
            } @else if (length($values) == 2 or length($values) == 3) {
                $safe-area-offset-left: nth($values, 2);
                $safe-area-offset-right: nth($values, 2);
            } @else if (length($values) == 4) {
                $safe-area-offset-left: nth($values, 4);
                $safe-area-offset-right: nth($values, 2);
            }

            @include safe-area-property-left(#{$property}-left, $safe-area-offset-left, false);
            @include safe-area-property-right(#{$property}-right, $safe-area-offset-right, false);
        }
    } @else if (length($values) > 4) {
        @warn 'Incorrect arguments of mixin';
    }
}

// Set any property with left safe-area zone
@mixin safe-area-property-left($property, $value: 0px, $default: true) {
    @if ($property != null or $value != null) {
        @if ($default) {
            #{$property}: #{$value};
        }

        @if ($enable-safe-area) {
            @if (strip-units($value) == 0) {
                /* iOS 11 */
                #{$property}: constant(safe-area-inset-left);

                /* iOS 11.2+ */
                #{$property}: env(safe-area-inset-left);
            } @else {
                /* iOS 11 */
                #{$property}: calc(constant(safe-area-inset-left) + #{$value});

                /* iOS 11.2+ */
                #{$property}: calc(env(safe-area-inset-left) + #{$value});
            }
        }
    }
}

// Set any property with right safe-area zone
@mixin safe-area-property-right($property, $value: 0px, $default: true) {
    @if ($property != null or $value != null) {
        @if ($default) {
            #{$property}: #{$value};
        }

        @if ($enable-safe-area) {
            @if (strip-units($value) == 0) {
                /* iOS 11 */
                #{$property}: constant(safe-area-inset-right);

                /* iOS 11.2+ */
                #{$property}: env(safe-area-inset-right);
            } @else {
                /* iOS 11 */
                #{$property}: calc(constant(safe-area-inset-right) + #{$value});

                /* iOS 11.2+ */
                #{$property}: calc(env(safe-area-inset-right) + #{$value});
            }
        }
    }
}

// Mixin for add styles to block with background and paddings
@mixin block-substrate($offset-inner, $bg, $border-radius: null) {
    padding: $offset-inner;

    background: $bg;
    border-radius: $border-radius;
}

@mixin keyframe($animation-name) {
    @-webkit-keyframes #{$animation-name} {
        @content;
    }

    @keyframes #{$animation-name} {
        @content;
    }
}

@import 'mixins-for-components';
>>>>>>> 7b31c09e
<|MERGE_RESOLUTION|>--- conflicted
+++ resolved
@@ -1,6 +1,5 @@
 /* @theme: blank; */
 
-<<<<<<< HEAD
 @import './mixins/after';
 @import './mixins/ellipsis';
 @import './mixins/clearfix';
@@ -22,425 +21,4 @@
 @import './mixins/list-separator';
 @import './mixins/base-transition';
 @import './mixins/block-substrate';
-@import './mixins/keyframe';
-=======
-@mixin after() {
-    content: '';
-
-    position: absolute;
-
-    display: block;
-}
-
-// Ellipsis text
-@mixin ellipsis() {
-    white-space: nowrap;
-    text-overflow: ellipsis;
-    overflow: hidden;
-}
-
-// Helper to clear inner floats
-@mixin clearfix() {
-    &:after {
-        content: '';
-
-        display: block;
-
-        clear: both;
-    }
-}
-
-// Helper for reset default styles of lists
-@mixin list-normalize() {
-    list-style: none;
-    margin: 0;
-    padding: 0;
-}
-
-// Use: @include breakpoint('desktop') {
-//  content
-// }
-@mixin breakpoint($type) {
-    // $breakpoints - global variable;
-
-    @if (length($breakpoints) > 0) {
-        @if (map-has-key($breakpoints, $type) and map-get($breakpoints, $type)) {
-            @media #{map-get($breakpoints, $type)} {
-                @content;
-            }
-        } @else {
-            @warn 'Absent breakpoint type: ' + $type;
-        }
-    }
-}
-
-// Use: @include font-face('Lato', '../fonts/lato/lato-regular-webfont', 400, normal);
-@mixin font-face($font-family, $file-path, $font-weight, $font-style) {
-    @font-face {
-        font-family: $font-family;
-        src: url('#{$file-path}.woff') format('woff'),
-            url('#{$file-path}.ttf') format('truetype'),
-            url('#{$file-path}.svg##{$font-family}') format('svg');
-        font-weight: $font-weight;
-        font-style: $font-style;
-    }
-
-    // Chrome for Windows rendering fix: http://www.adtrak.co.uk/blog/font-face-chrome-rendering/
-    @media screen and (-webkit-min-device-pixel-ratio: 0) {
-        @font-face {
-            font-family: $font-family;
-            src: url('#{$file-path}.svg##{$font-family}') format('svg');
-        }
-    }
-}
-
-// Parse list with $fonts and call Mixin font-face();
-// $fonts: (
-//     'main': (
-//         'family': 'Test1',
-//         'variants': (
-//             (
-//                 'path': '...',
-//                 'weight': normal,
-//                 'style': normal
-//             ),
-//             (
-//                 'path': '..',
-//                 'weight': 700,
-//                 'style': normal
-//             )
-//         ),
-//     ),
-//     'secondary': (
-//         'family': 'Test2',
-//         'variants': (
-//             (
-//                 'path': '...',
-//             )
-//         )
-//     )
-// );
-// Use: @include use-font-face($fonts);
-@mixin include-font-face($font-family, $file-path, $font-weigh, $font-style) {
-    @if ($font-family and $file-path) {
-        // Calling mixin font-face(family, path, $weigh, style);
-        @include font-face($font-family, $file-path, $font-weigh, $font-style);
-    } @else {
-        @warn 'Absent family or path keys in a list.';
-    }
-}
-
-@mixin use-font-face($fonts: ()) {
-    // Iterate index;
-    $font-index: 0;
-
-    // List with section keys
-    // ('main', 'secondary', 'icon')
-    $font-names: map_keys($fonts);
-
-    @if (length($fonts) >= 1) {
-        @each $font in $fonts {
-            $font-index: $font-index + 1;
-
-            // Iterate section name
-            // 'main' or 'secondary' or 'icon' or '...'
-            $current-section-name: nth($font-names, $font-index);
-
-            // Iterate section
-            // (
-            //    'family': '...',
-            //    'variants': (
-            //       (
-            //            'path': '...',
-            //            'weight': normal,
-            //            'style': normal
-            //        )
-            //     )
-            //  )
-            $current-section: map_get($fonts, $current-section-name);
-
-            // Iterate 'variants' section
-            // (
-            //     (
-            //         'path': '...',
-            //         'weight': normal,
-            //         'style': normal
-            //     )
-            // )
-
-            // Iterate font variants
-            $font-variants: map_get($current-section, 'variants');
-
-            @if (type-of($font-variants) == 'map' or type-of($font-variants) == 'list') {
-                // Get Iterate section 'family'
-                $font-family: map_get($current-section, 'family');
-
-                // Default value
-                $file-path: null;
-
-                // Default value
-                $font-weigh: normal;
-
-                // Default value
-                $font-style: normal;
-
-                @if (type-of($font-variants) == 'map') {
-                    $file-path: map_get($font-variants, 'path');
-
-                    // Sections 'variants' and 'style' not required.
-                    // Update only if They are defined in iterate  section.
-                    @if (map_has_key($font-variants, 'weight')) {
-                        $font-weigh: map_get($font-variants, 'weight');
-                    }
-
-                    @if (map_has_key($font-variants, 'style')) {
-                        $font-style: map_get($font-variants, 'style');
-                    }
-
-                    @include include-font-face($font-family, $file-path, $font-weigh, $font-style);
-                }
-
-                @if (type-of($font-variants) == 'list') {
-                    @each $font-variant in $font-variants {
-                        $file-path: map_get($font-variant, 'path');
-
-                        // Sections 'variants' and 'style' not required.
-                        // Update only if They are defined in iterate  section.
-                        @if (map_has_key($font-variant, 'weight')) {
-                            $font-weigh: map_get($font-variant, 'weight');
-                        }
-
-                        @if (map_has_key($font-variant, 'style')) {
-                            $font-style: map_get($font-variant, 'style');
-                        }
-
-                        @include include-font-face($font-family, $file-path, $font-weigh, $font-style);
-                    }
-                }
-            } @else {
-                @warn 'Section "variants" should be of a "map" or "list" type.';
-            }
-        }
-    }
-}
-
-// Check devices on server, if device is desktop added class to body (.desktop-version)
-@mixin only-desktop {
-    @include breakpoint('desktop') {
-        .desktop-version {
-            @content;
-        }
-    }
-}
-
-// Check devices on server, if device is mobile added class to body (.mobile-version)
-@mixin only-mobile {
-    .mobile-version {
-        @content;
-    }
-}
-
-// Wrap element
-@mixin fullscreen-mode {
-    @at-root {
-        .fullscreen-mode {
-            @content;
-        }
-    }
-}
-
-// Disable platform styles for input search
-@mixin disable-search-styles($input) {
-    #{$input}::-webkit-search-decoration,
-    #{$input}::-webkit-search-cancel-button,
-    #{$input}::-webkit-search-results-button,
-    #{$input}::-webkit-search-results-decoration {
-        display: none;
-    }
-}
-
-// Maintain an elements aspect ratio, even as it scales
-// $width and $height arguments for aspect ratio
-// $content selector for inner content block
-// $position [static|relative|absolute|fixed]
-@mixin aspect-ratio($width: 1, $height: 1, $content: null, $position: relative) {
-    position: $position;
-
-    &:before {
-        content: '';
-
-        display: block;
-        width: 100%;
-        padding-top: ($height / $width) * 100%;
-    }
-
-    @if $content != null {
-        > #{$content} {
-            position: absolute;
-            top: 0;
-            left: 0;
-            right: 0;
-            bottom: 0;
-        }
-    }
-}
-
-@mixin element-state($state) {
-    @if $state == 'active' {
-        &:active {
-            @content;
-        }
-    }
-
-    @else if $state == 'hover' {
-        &:hover {
-            @content;
-        }
-    }
-
-    @else if $state == 'visited' {
-        &--visited,
-        &:visited {
-            @content;
-        }
-    }
-
-    @else if $state == 'focus' {
-        &--focus,
-        &:focus {
-            @content;
-        }
-    }
-
-    @else if $state == 'warning' {
-        &--warning,
-        &.warning {
-            @content;
-        }
-    }
-
-    @else if $state == 'success' {
-        &--success,
-        &.success {
-            @content;
-        }
-    }
-
-    @else if $state == 'error' {
-        &--error,
-        &.error {
-            @content;
-        }
-    }
-
-    @else if $state == 'disabled' {
-        &--disabled,
-        &.disabled,
-        &:disabled {
-            @content;
-        }
-    }
-}
-
-// Set inner offset from the edges to include the safe-area
-// iPhone X
-// Use like native padding
-// Ex. @include safe-area-offset(padding, 10px 15px);
-// Ex. @include safe-area-offset(margin, 10px 15px 20px);
-@mixin safe-area-offset($property, $values) {
-    @if ($property != null and $values != null and length($values) <= 4) {
-        $safe-area-offset-left: 0;
-        $safe-area-offset-right: 0;
-
-        #{$property}: #{$values};
-
-        @if ($enable-safe-area) {
-            @if (length($values) == 1) {
-                $safe-area-offset-left: nth($values, 1);
-                $safe-area-offset-right: nth($values, 1);
-            } @else if (length($values) == 2 or length($values) == 3) {
-                $safe-area-offset-left: nth($values, 2);
-                $safe-area-offset-right: nth($values, 2);
-            } @else if (length($values) == 4) {
-                $safe-area-offset-left: nth($values, 4);
-                $safe-area-offset-right: nth($values, 2);
-            }
-
-            @include safe-area-property-left(#{$property}-left, $safe-area-offset-left, false);
-            @include safe-area-property-right(#{$property}-right, $safe-area-offset-right, false);
-        }
-    } @else if (length($values) > 4) {
-        @warn 'Incorrect arguments of mixin';
-    }
-}
-
-// Set any property with left safe-area zone
-@mixin safe-area-property-left($property, $value: 0px, $default: true) {
-    @if ($property != null or $value != null) {
-        @if ($default) {
-            #{$property}: #{$value};
-        }
-
-        @if ($enable-safe-area) {
-            @if (strip-units($value) == 0) {
-                /* iOS 11 */
-                #{$property}: constant(safe-area-inset-left);
-
-                /* iOS 11.2+ */
-                #{$property}: env(safe-area-inset-left);
-            } @else {
-                /* iOS 11 */
-                #{$property}: calc(constant(safe-area-inset-left) + #{$value});
-
-                /* iOS 11.2+ */
-                #{$property}: calc(env(safe-area-inset-left) + #{$value});
-            }
-        }
-    }
-}
-
-// Set any property with right safe-area zone
-@mixin safe-area-property-right($property, $value: 0px, $default: true) {
-    @if ($property != null or $value != null) {
-        @if ($default) {
-            #{$property}: #{$value};
-        }
-
-        @if ($enable-safe-area) {
-            @if (strip-units($value) == 0) {
-                /* iOS 11 */
-                #{$property}: constant(safe-area-inset-right);
-
-                /* iOS 11.2+ */
-                #{$property}: env(safe-area-inset-right);
-            } @else {
-                /* iOS 11 */
-                #{$property}: calc(constant(safe-area-inset-right) + #{$value});
-
-                /* iOS 11.2+ */
-                #{$property}: calc(env(safe-area-inset-right) + #{$value});
-            }
-        }
-    }
-}
-
-// Mixin for add styles to block with background and paddings
-@mixin block-substrate($offset-inner, $bg, $border-radius: null) {
-    padding: $offset-inner;
-
-    background: $bg;
-    border-radius: $border-radius;
-}
-
-@mixin keyframe($animation-name) {
-    @-webkit-keyframes #{$animation-name} {
-        @content;
-    }
-
-    @keyframes #{$animation-name} {
-        @content;
-    }
-}
-
-@import 'mixins-for-components';
->>>>>>> 7b31c09e
+@import './mixins/keyframe';