// @theme: blank;

@mixin after() {
    content: '';

    position: absolute;

    display: block;
}

// Helper to clear inner floats
@mixin clearfix {
    &::after {
        content: '';

        display: block;

        clear: both;
    }
}

// Helper for reset default styles of lists
@mixin list-normalize() {
    list-style: none;
    margin: 0;
    padding: 0;
}

// Use: @include breakpoint('desktop') {
//  content
//}
@mixin breakpoint($type) {
<<<<<<< HEAD
    // $breakpoints - global variable;
=======
    $breakpoints: (
        'desktop': '(min-width: ' + $breakpoint-desktop + ')',
        'strict-desktop': '(min-width: ' + $breakpoint-desktop + ')',
        'tablet': '(max-width: ' +  $breakpoint-tablet + ')',
        'strict-tablet': '(max-width: ' +  $breakpoint-tablet + ') and (min-width: ' + ($breakpoint-tablet-small + 1) + ')',
        'tablet-small': '(max-width: ' +  $breakpoint-tablet-small + ')',
        'strict-tablet-small': '(max-width: ' +  $breakpoint-tablet-small + ') and (min-width: ' + ($breakpoint-mobile-landscape + 1) + ')',
        'mobile-landscape': '(max-width: ' +  $breakpoint-mobile-landscape + ')',
        'strict-mobile-landscape': '(max-width: ' +  $breakpoint-mobile-landscape + ') and (min-width: ' + ($breakpoint-mobile + 1) + ')',
        'mobile': '(max-width: ' + $breakpoint-mobile + ')',
        'mobile-big': '(max-width: ' +  $breakpoint-mobile-big + ')',
        'strict-mobile': '(max-width: ' + $breakpoint-mobile + ')'
    );
>>>>>>> 06988bba

    @if (map_has_key($breakpoints, $type)) {
        @media #{map-get($breakpoints, $type)} {
            @content;
        }
    } @else {
        @warn 'Absent breakpoint type: ' + $type;
    }
}

// Use: @include font-face('Lato', '../fonts/lato/lato-regular-webfont', 400, normal);
@mixin font-face($font-family, $file-path, $font-weight, $font-style) {
    @font-face {
        font-family: $font-family;
        src: url('#{$file-path}.eot');
        src: url('#{$file-path}.eot?#iefix') format('embedded-opentype'),
        url('#{$file-path}.woff') format('woff'),
        url('#{$file-path}.ttf') format('truetype'),
        url('#{$file-path}.svg##{$font-family}') format('svg');
        font-weight: $font-weight;
        font-style: $font-style;
    }
    // Chrome for Windows rendering fix: http://www.adtrak.co.uk/blog/font-face-chrome-rendering/
    @media screen and (-webkit-min-device-pixel-ratio: 0) {
        @font-face {
            font-family: $font-family;
            src: url('#{$file-path}.svg##{$font-family}') format('svg');
        }
    }
}

// Parse list with $fonts and call Mixin font-face();
// $fonts: (
//     'main': (
//         'family': 'Test1',
//         'variants': (
//             (
//                 'path': '...',
//                 'weight': normal,
//                 'style': normal
//             ),
//             (
//                 'path': '..',
//                 'weight': 700,
//                 'style': normal
//             )
//         ),
//     ),
//     'secondary': (
//         'family': 'Test2',
//         'variants': (
//             (
//                 'path': '...',
//             )
//         )
//     )
// );
// Use: @include use-font-face($fonts);
@mixin use-font-face($fonts: ()) {
    // Iterate index;
    $font-index: 0;

    // List with section keys
    // ('main', 'secondary', 'icon')
    $font-names: map_keys($fonts);

    @mixin include-font-face($font-family, $file-path, $font-weigh, $font-style) {
        @if ($font-family and $file-path) {
            // Calling mixin font-face(family, path, $weigh, style);
            @include font-face($font-family, $file-path, $font-weigh, $font-style);
        } @else {
            @warn 'Absent family or path keys in a list.';
        }
    }

    @if (length($fonts) >= 1) {
        @each $font in $fonts {
            $font-index: $font-index + 1;

            // Iterate section name
            // 'main' or 'secondary' or 'icon' or '...'
            $current-section-name: nth($font-names, $font-index);

            // Iterate section
            // (
            //    'family': '...',
            //    'variants': (
            //       (
            //            'path': '...',
            //            'weight': normal,
            //            'style': normal
            //        ),
            //     )
            //  )
            $current-section: map_get($fonts, $current-section-name);

            // Iterate 'variants' section
            // (
            //     (
            //         'path': '...',
            //         'weight': normal,
            //         'style': normal
            //     ),
            // )

            // Iterate font variants
            $font-variants: map_get($current-section, 'variants');

            @if (type-of($font-variants) == 'map' or type-of($font-variants) == 'list') {
                // Get Iterate section 'family'
                $font-family: map_get($current-section, 'family');

                // Default value
                $file-path: null;

                // Default value
                $font-weigh: normal;

                // Default value
                $font-style: normal;

                @if (type-of($font-variants) == 'map') {
                    $file-path: map_get($font-variants, 'path');

                    // Sections 'variants' and 'style' not required.
                    // Update only if They are defined in iterate  section.
                    @if (map_has_key($font-variants, 'weight')) {
                        $font-weigh: map_get($font-variants, 'weight');
                    }
                    @if (map_has_key($font-variants, 'style')) {
                        $font-style: map_get($font-variants, 'style');
                    }

                    @include include-font-face($font-family, $file-path, $font-weigh, $font-style);
                }

                @if (type-of($font-variants) == 'list') {
                    @each $font-variant in $font-variants {
                        $file-path: map_get($font-variant, 'path');

                        // Sections 'variants' and 'style' not required.
                        // Update only if They are defined in iterate  section.
                        @if (map_has_key($font-variant, 'weight')) {
                            $font-weigh: map_get($font-variant, 'weight');
                        }
                        @if (map_has_key($font-variants, 'style')) {
                            $font-style: map_get($font-variant, 'style');
                        }

                        @include include-font-face($font-family, $file-path, $font-weigh, $font-style);
                    }
                }
            } @else {
                @warn 'Section "variants" should be of a "map" or "list" type.';
            }
        }
    }
}

// Check devices on server, if device is desktop added class to body (.desktop-version)
@mixin only-desktop {
    @include breakpoint('desktop') {
        .desktop-version {
            @content;
        }
    }
}

// Wrap element
@mixin fullscreen-mode {
    @at-root {
        .fullscreen-mode {
            @content;
        }
    }
}
// Mixin for border, if need to use shorthand property, set $use-shorthand to true
// Null property doesn't render
@mixin border(
        $width: null,
        $style: null,
        $color: null,
        $use-shorthand: false
    ) {
    @if ($use-shorthand) {
        border: $width $style $color;
    } @else {
        border-width: $width;
        border-style: $style;
        border-color: $color;
    }
}

// Mixin for tabs
@mixin nav-tabs(
        // Selectors
        $nav-tabs: '.nav-tabs',
        $nav-tabs-item: '.nav-item',
        $nav-tabs-item-active: '.active',
        $nav-tabs-link: '.nav-link',

        // tabs wrapper
        $nav-tabs-offset: null,
        $nav-tabs-inner-offset: null,
        $nav-tabs-border-width: null,
        $nav-tabs-border-style: null,
        $nav-tabs-border-color: null,
        $nav-tabs-background: null,
        $nav-tabs-align-items: null,
        $nav-tabs-justify-content: flex-start,
        $nav-tabs-wrap: nowrap,
        $nav-tabs-gap: 0,

        // tabs item
        $nav-tabs-item-flex: null,
        
        // tabs link
        $nav-tabs-link-inner-offset: null,
        $nav-tabs-link-text-align: center,
        $nav-tabs-link-background: null,
        $nav-tabs-link-border-width: null,
        $nav-tabs-link-border-style: null,
        $nav-tabs-link-border-color: null,
        $nav-tabs-link-color: null,
        
        // tabs link hover
        $nav-tabs-link-hover-inner-offset: null,
        $nav-tabs-link-hover-text-decoration: null,
        $nav-tabs-link-hover-background: null,
        $nav-tabs-link-hover-border-width: null,
        $nav-tabs-link-hover-border-style: null,
        $nav-tabs-link-hover-border-color: null,
        $nav-tabs-link-hover-color: null,

        // tabs link active
        $nav-tabs-link-active-inner-offset: null,
        $nav-tabs-link-active-background: null,
        $nav-tabs-link-active-border-width: null,
        $nav-tabs-link-active-border-style: null,
        $nav-tabs-link-active-border-color: null,
        $nav-tabs-link-active-color: null
    ) {
    #{$nav-tabs} {
        margin: $nav-tabs-offset;
        padding: $nav-tabs-inner-offset;

        background: $nav-tabs-background;

        display: flex;
        flex-wrap: $nav-tabs-wrap;
        align-items: $nav-tabs-align-items;
        justify-content: $nav-tabs-justify-content;

        @include border($nav-tabs-border-width, $nav-tabs-border-style, $nav-tabs-border-color);

        &:after {
            // Disable bootstrap clearfix
            content: none;
        }
    }

    #{$nav-tabs-item} {
        flex: $nav-tabs-item-flex;

        &:not(:first-child) {
            margin-left: $nav-tabs-gap;
        }
    }

    #{$nav-tabs-link} {
        display: block;
        padding: $nav-tabs-link-inner-offset;

        text-align: $nav-tabs-link-text-align;

        background: $nav-tabs-link-background;
        color: $nav-tabs-link-color;

        @include border($nav-tabs-link-border-width, $nav-tabs-link-border-style, $nav-tabs-link-border-color);

        @include hover-focus {
            padding: $nav-tabs-link-hover-inner-offset;

            text-decoration: $nav-tabs-link-hover-text-decoration;

            background: $nav-tabs-link-hover-background;
            color: $nav-tabs-link-hover-color;

            @include border($nav-tabs-link-hover-border-width, $nav-tabs-link-hover-border-style, $nav-tabs-link-hover-border-color);
        }
    }

    #{$nav-tabs-item}#{$nav-tabs-item-active} #{$nav-tabs-link} {
        padding: $nav-tabs-link-active-inner-offset;

        background: $nav-tabs-link-active-background;
        color: $nav-tabs-link-active-color;

        @include border($nav-tabs-link-active-border-width, $nav-tabs-link-active-border-style, $nav-tabs-link-active-border-color);
    }

    @content;
}

// Mixin for inject vertical separators in list
// parent block should has position: relative
@mixin list-separator($enabled: true, $top: 1px, $bottom: 1px, $left: 0, $border: 1px solid) {
    @if ($enabled) {
        &:not(:first-child) {
            &:before {
                top: $top;
                left: $left;
                bottom: $bottom;

                border-left: $border;

                @include after();
            }
        }
    }
}

// Disable platform styles for input search
@mixin disable-search-styles($input) {
    #{$input}::-webkit-search-decoration,
    #{$input}::-webkit-search-cancel-button,
    #{$input}::-webkit-search-results-button,
    #{$input}::-webkit-search-results-decoration {
        display: none;
    }
}

// Maintain an elements aspect ratio, even as it scales
// $width and $height arguments for aspect ratio
// $content selector for inner content block
// $position [static|relative|absolute|fixed]
@mixin aspect-ratio($width: 1, $height: 1, $content: null, $position: relative) {
    position: $position;

    &:before {
        content: '';

        display: block;
        width: 100%;
        padding-top: ($height / $width) * 100%;
    }

    @if $content != null {
        > #{$content} {
            position: absolute;
            top: 0;
            left: 0;
            right: 0;
            bottom: 0;
        }
    }
}

@import 'mixins-for-components';

@mixin element-state($state) {
    @if $state == 'active' {
        &:active {
            @content;
        }
    }

    @else if $state == 'hover' {
        &:hover {
            @content;
        }
    }

    @else if $state == 'visited' {
        &:visited {
            @content;
        }
    }

    @else if $state == 'focus' {
        &:focus {
            @content;
        }
    }

    @else if $state == 'warning' {
        &--warning,
        &.warning {
            @content;
        }
    }

    @else if $state == 'success' {
        &--success,
        &.success {
            @content;
        }
    }

    @else if $state == 'error' {
        &--error,
        &.error {
            @content;
        }
    }

    @else if $state == 'disabled' {
        &--disabled,
        &.disabled,
        &:disabled {
            @content;
        }
    }
}<|MERGE_RESOLUTION|>--- conflicted
+++ resolved
@@ -30,23 +30,8 @@
 //  content
 //}
 @mixin breakpoint($type) {
-<<<<<<< HEAD
     // $breakpoints - global variable;
-=======
-    $breakpoints: (
-        'desktop': '(min-width: ' + $breakpoint-desktop + ')',
-        'strict-desktop': '(min-width: ' + $breakpoint-desktop + ')',
-        'tablet': '(max-width: ' +  $breakpoint-tablet + ')',
-        'strict-tablet': '(max-width: ' +  $breakpoint-tablet + ') and (min-width: ' + ($breakpoint-tablet-small + 1) + ')',
-        'tablet-small': '(max-width: ' +  $breakpoint-tablet-small + ')',
-        'strict-tablet-small': '(max-width: ' +  $breakpoint-tablet-small + ') and (min-width: ' + ($breakpoint-mobile-landscape + 1) + ')',
-        'mobile-landscape': '(max-width: ' +  $breakpoint-mobile-landscape + ')',
-        'strict-mobile-landscape': '(max-width: ' +  $breakpoint-mobile-landscape + ') and (min-width: ' + ($breakpoint-mobile + 1) + ')',
-        'mobile': '(max-width: ' + $breakpoint-mobile + ')',
         'mobile-big': '(max-width: ' +  $breakpoint-mobile-big + ')',
-        'strict-mobile': '(max-width: ' + $breakpoint-mobile + ')'
-    );
->>>>>>> 06988bba
 
     @if (map_has_key($breakpoints, $type)) {
         @media #{map-get($breakpoints, $type)} {
