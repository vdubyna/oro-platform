<<<<<<< HEAD
// Media breakpoints
$breakpoint-desktop: 1100px;
$breakpoint-tablet: $breakpoint-desktop - 1px;
$breakpoint-tablet-small: 992px;
$breakpoint-mobile-portrait: 640px;
=======
// Desktop Media Breakpoint
$breakpoint-desktop: 1100px;
// iPad mini 4 (768*1024), iPad Air 2 (768*1024), iPad Pro (1024*1366)
$breakpoint-tablet: $breakpoint-desktop - 1px;
$breakpoint-tablet-small: 992px;
$breakpoint-mobile-portrait: 640px;
// iPhone 4s (320*480), iPhone 5s (320*568), iPhone 6s (375*667), iPhone 6s Plus (414*763)
>>>>>>> ca1d09c6
$breakpoint-mobile: 414px;

// Offsets
$offset-y: 15px !default;
$offset-y-m: 10px !default;
$offset-y-s: 5px !default;
$offset-x: 15px !default;
$offset-x-m: 10px !default;
$offset-x-s: 5px !default;<|MERGE_RESOLUTION|>--- conflicted
+++ resolved
@@ -1,10 +1,3 @@
-<<<<<<< HEAD
-// Media breakpoints
-$breakpoint-desktop: 1100px;
-$breakpoint-tablet: $breakpoint-desktop - 1px;
-$breakpoint-tablet-small: 992px;
-$breakpoint-mobile-portrait: 640px;
-=======
 // Desktop Media Breakpoint
 $breakpoint-desktop: 1100px;
 // iPad mini 4 (768*1024), iPad Air 2 (768*1024), iPad Pro (1024*1366)
@@ -12,7 +5,7 @@
 $breakpoint-tablet-small: 992px;
 $breakpoint-mobile-portrait: 640px;
 // iPhone 4s (320*480), iPhone 5s (320*568), iPhone 6s (375*667), iPhone 6s Plus (414*763)
->>>>>>> ca1d09c6
+
 $breakpoint-mobile: 414px;
 
 // Offsets
