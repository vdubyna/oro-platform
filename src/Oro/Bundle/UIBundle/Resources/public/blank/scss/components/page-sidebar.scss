--- conflicted
+++ resolved
@@ -2,12 +2,8 @@
 
 .page-sidebar {
     width: $page-sidebar-width;
-<<<<<<< HEAD
-    padding: $page-sidebar-inner-offset;
     display: $page-sidebar-display;
     flex-direction: $page-sidebar-flex-direction;
-=======
->>>>>>> 1bd44893
 
     flex: $page-sidebar-flex;
 }
