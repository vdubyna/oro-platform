--- conflicted
+++ resolved
@@ -4,10 +4,6 @@
     display: none;
 }
 
-<<<<<<< HEAD
-.bold {
-    font-weight: bold;
-=======
 .disabled-overlay {
     display: none;
 }
@@ -21,5 +17,8 @@
         width: 100%;
         height: 100%;
     }
->>>>>>> a75ec9bf
+}
+
+.bold {
+    font-weight: bold;
 }