--- conflicted
+++ resolved
@@ -1,15 +1,7 @@
 {% extends bap.layout %}
 {% import 'OroUIBundle::macros.html.twig' as UI %}
 {% import 'OroDataGridBundle::macros.html.twig' as dataGrid %}
-<<<<<<< HEAD
-=======
-{% set buttonsPlaceholderData = null %}
-{% block head_script %}
-    {{ parent() }}
-    {% if gridId is defined %}{% placeholder prepare_grid with {'datagrid': datagrid, 'selector': '#' ~ gridId} %}{% endif %}
-{% endblock %}
 {% set buttonsPlaceholderData = {} %}
->>>>>>> 73896e93
 {% block content %}
     <div class="container-fluid page-title">
         <div class="navigation clearfix navbar-extra navbar-extra-right">
