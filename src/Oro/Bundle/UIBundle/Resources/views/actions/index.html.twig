--- conflicted
+++ resolved
@@ -32,21 +32,13 @@
             {% if gridScope is defined %}
                 {% set gridName = oro_datagrid_build_fullname(gridName, gridScope) %}
             {% endif %}
-            {% set renderParams = renderParams|default({})|merge({'enableFullScreenLayout': true}) %}
+            {% set renderParams = renderParams|default({})|merge({
+                'enableFullScreenLayout': true,
+                'enableViews': true,
+                'showViewsInNavbar': true,
+            }) %}
 
-<<<<<<< HEAD
-            {% if params is defined %}
-                {% set params = params|merge({'enableFullScreenLayout': true }) %}
-            {% else %}
-                {% set params = {'enableFullScreenLayout': true } %}
-            {% endif %}
-            {{ dataGrid.renderGrid(gridName, params, {
-                enableViews: true,
-                showViewsInNavbar: true,
-            }) }}
-=======
             {{ dataGrid.renderGrid(gridName, params|default({}), renderParams) }}
->>>>>>> 7b6b7859
 
             {# Only grids on index pages will be tagged #}
             <script type="text/javascript">
