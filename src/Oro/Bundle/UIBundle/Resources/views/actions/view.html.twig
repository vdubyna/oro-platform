{% extends bap.layout %}
{% import 'OroUIBundle::macros.html.twig' as UI %}
{% set format = oro_config_value('oro_user.name_format') %}
{% block content %}
<div class="layout-content">
    {{ block('content_navigation') }}
    <div class="layout-content">
        {% block content_data %}
            {{ UI.scrollData(id, data) }}
        {% endblock content_data %}
    </div>
</div>
{% endblock content %}

{% block content_navigation %}
    <div class="navigation clearfix navbar-extra navbar-extra-right">
        <div class="row">
            <div class="pull-right">
                {% block pageActions %}
                    <div class="pull-right">
                        {% block navButtons %}
                        {% endblock navButtons %}
                    </div>
                    {% if (entity is defined and entityClass is defined) %}
                        {% placeholder change_history_block with {'entity': entityClass, 'id': entity.id, 'title': audit_title|default(entity), 'audit_path': audit_path|default('oro_dataaudit_history') } %}
                    {% endif %}
                {% endblock pageActions %}
            </div>
            <div class="span9">
<<<<<<< HEAD
                {% block pageHeader %}
                    <div class="customer-info {% if (breadcrumbs.hasAvatar is not defined) %}customer-simple{% endif %} well-small">
                        {% if breadcrumbs.hasAvatar is defined and breadcrumbs.hasAvatar %}
                            <div class="visual">
                                <img src="{{ breadcrumbs.imagePath ? breadcrumbs.imagePath | imagine_filter('avatar_med') : asset('bundles/oroui/img/info-usser.png') }}" alt="{{ breadcrumbs.entityTitle }}"/>
                            </div>
                        {% endif %}
                        <div class="customer-content pull-left">
                            <div class="clearfix">
                                {% block breadcrumbs %}
                                    <div class="pull-left">
                                        <div class="sub-title"><a href="{{ breadcrumbs.indexPath }}">{{ breadcrumbs.indexLabel|trans }}</a></div>
                                        <span class="separator">/</span>
                                        {% if breadcrumbs.additional is defined %}
                                            {% for breadcrumb in breadcrumbs.additional %}
                                                <div class="sub-title"><a href="{{ breadcrumb.indexPath }}">{{ breadcrumb.indexLabel|trans }}</a></div>
                                                <span class="separator">/</span>
                                            {% endfor %}
                                        {% endif %}
                                        <h1 class="user-name">{{ breadcrumbs.entityTitle }}</h1>
                                    </div>
                                {% endblock breadcrumbs %}
                            </div>
                            <div class="clearfix">
                                <ul class="inline">
                                    {% block stats %}
                                        <li>{{ 'Created'|trans }}: {{ breadcrumbs.entity.createdAt ? UI.time(breadcrumbs.entity.createdAt) : 'N/A' }}</li>
                                        <li>{{ 'Updated'|trans }}: {{ breadcrumbs.entity.updatedAt ? UI.time(breadcrumbs.entity.updatedAt) : 'N/A' }}</li>
                                    {% endblock stats %}
                                </ul>
                            </div>
=======
            {% block pageHeader %}
                <div class="customer-info {% if (breadcrumbs.hasAvatar is not defined) %}customer-simple{% endif %} well-small">
                    {% if breadcrumbs.hasAvatar is defined and breadcrumbs.hasAvatar %}
                        <div class="visual">
                            <img src="{{ breadcrumbs.imagePath ? breadcrumbs.imagePath | imagine_filter('avatar_med') : asset('bundles/oroui/img/info-usser.png') }}" alt="{{ breadcrumbs.entityTitle }}"/>
                        </div>
                    {% endif %}
                    <div class="customer-content pull-left">
                        <div class="clearfix">
                            {% block breadcrumbs %}
                                <div class="pull-left">
                                    <div class="sub-title">
                                    {%- if breadcrumbs.indexPath is defined -%}
                                        <a href="{{ breadcrumbs.indexPath }}">{{ breadcrumbs.indexLabel|trans }}</a>
                                    {%- else -%}
                                        {{ breadcrumbs.indexLabel|trans }}
                                    {%- endif -%}
                                    </div>
                                    <span class="separator">/</span>
                                    {% if breadcrumbs.additional is defined %}
                                        {% for breadcrumb in breadcrumbs.additional %}
                                            <div class="sub-title"><a href="{{ breadcrumb.indexPath }}">{{ breadcrumb.indexLabel|trans }}</a></div>
                                            <span class="separator">/</span>
                                        {% endfor %}
                                    {% endif %}
                                    <h1 class="user-name">{{ breadcrumbs.entityTitle }}</h1>
                                </div>
                            {% endblock breadcrumbs %}
                        </div>
                        <div class="clearfix">
                            <ul class="inline">
                                {% block stats %}
                                    <li>{{ 'Created'|trans }}: {{ breadcrumbs.entity.createdAt ? UI.time(breadcrumbs.entity.createdAt) : 'N/A' }}</li>
                                    <li>{{ 'Updated'|trans }}: {{ breadcrumbs.entity.updatedAt ? UI.time(breadcrumbs.entity.updatedAt) : 'N/A' }}</li>
                                {% endblock stats %}
                            </ul>
>>>>>>> cda38610
                        </div>
                    </div>
                {% endblock pageHeader %}
            </div>
        </div>
    </div>
{% endblock content_navigation %}<|MERGE_RESOLUTION|>--- conflicted
+++ resolved
@@ -3,63 +3,18 @@
 {% set format = oro_config_value('oro_user.name_format') %}
 {% block content %}
 <div class="layout-content">
-    {{ block('content_navigation') }}
-    <div class="layout-content">
-        {% block content_data %}
-            {{ UI.scrollData(id, data) }}
-        {% endblock content_data %}
-    </div>
-</div>
-{% endblock content %}
-
-{% block content_navigation %}
     <div class="navigation clearfix navbar-extra navbar-extra-right">
         <div class="row">
             <div class="pull-right">
-                {% block pageActions %}
-                    <div class="pull-right">
-                        {% block navButtons %}
-                        {% endblock navButtons %}
-                    </div>
-                    {% if (entity is defined and entityClass is defined) %}
-                        {% placeholder change_history_block with {'entity': entityClass, 'id': entity.id, 'title': audit_title|default(entity), 'audit_path': audit_path|default('oro_dataaudit_history') } %}
-                    {% endif %}
-                {% endblock pageActions %}
+                <div class="pull-right">
+                    {% block navButtons %}
+                    {% endblock navButtons %}
+                </div>
+                {% if (entity is defined and entityClass is defined) %}
+                    {% placeholder change_history_block with {'entity': entityClass, 'id': entity.id, 'title': audit_title|default(entity), 'audit_path': audit_path|default('oro_dataaudit_history') } %}
+                {% endif %}
             </div>
             <div class="span9">
-<<<<<<< HEAD
-                {% block pageHeader %}
-                    <div class="customer-info {% if (breadcrumbs.hasAvatar is not defined) %}customer-simple{% endif %} well-small">
-                        {% if breadcrumbs.hasAvatar is defined and breadcrumbs.hasAvatar %}
-                            <div class="visual">
-                                <img src="{{ breadcrumbs.imagePath ? breadcrumbs.imagePath | imagine_filter('avatar_med') : asset('bundles/oroui/img/info-usser.png') }}" alt="{{ breadcrumbs.entityTitle }}"/>
-                            </div>
-                        {% endif %}
-                        <div class="customer-content pull-left">
-                            <div class="clearfix">
-                                {% block breadcrumbs %}
-                                    <div class="pull-left">
-                                        <div class="sub-title"><a href="{{ breadcrumbs.indexPath }}">{{ breadcrumbs.indexLabel|trans }}</a></div>
-                                        <span class="separator">/</span>
-                                        {% if breadcrumbs.additional is defined %}
-                                            {% for breadcrumb in breadcrumbs.additional %}
-                                                <div class="sub-title"><a href="{{ breadcrumb.indexPath }}">{{ breadcrumb.indexLabel|trans }}</a></div>
-                                                <span class="separator">/</span>
-                                            {% endfor %}
-                                        {% endif %}
-                                        <h1 class="user-name">{{ breadcrumbs.entityTitle }}</h1>
-                                    </div>
-                                {% endblock breadcrumbs %}
-                            </div>
-                            <div class="clearfix">
-                                <ul class="inline">
-                                    {% block stats %}
-                                        <li>{{ 'Created'|trans }}: {{ breadcrumbs.entity.createdAt ? UI.time(breadcrumbs.entity.createdAt) : 'N/A' }}</li>
-                                        <li>{{ 'Updated'|trans }}: {{ breadcrumbs.entity.updatedAt ? UI.time(breadcrumbs.entity.updatedAt) : 'N/A' }}</li>
-                                    {% endblock stats %}
-                                </ul>
-                            </div>
-=======
             {% block pageHeader %}
                 <div class="customer-info {% if (breadcrumbs.hasAvatar is not defined) %}customer-simple{% endif %} well-small">
                     {% if breadcrumbs.hasAvatar is defined and breadcrumbs.hasAvatar %}
@@ -96,11 +51,17 @@
                                     <li>{{ 'Updated'|trans }}: {{ breadcrumbs.entity.updatedAt ? UI.time(breadcrumbs.entity.updatedAt) : 'N/A' }}</li>
                                 {% endblock stats %}
                             </ul>
->>>>>>> cda38610
                         </div>
                     </div>
-                {% endblock pageHeader %}
+                </div>
+            {% endblock pageHeader %}
             </div>
         </div>
     </div>
-{% endblock content_navigation %}+    <div class="layout-content">
+        {% block content_data %}
+            {{ UI.scrollData(id, data) }}
+        {% endblock content_data %}
+    </div>
+</div>
+{% endblock content %}