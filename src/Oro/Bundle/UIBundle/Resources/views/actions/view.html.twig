{% extends bap.layout %}
{% import 'OroNavigationBundle:Include:contentTags.html.twig' as navigationMacro %}
{% import 'OroUIBundle::macros.html.twig' as UI %}

{% block content %}
<div class="layout-content">
    <div class="container-fluid page-title">
        <div class="navigation clearfix navbar-extra navbar-extra-right">
            <div class="row">
                <div class="span9">
                {% block pageHeader %}
                    {% set hasAvatar = breadcrumbs.hasAvatar is defined and breadcrumbs.hasAvatar %}
                    <div class="clearfix customer-info well-small{% if not hasAvatar %} customer-simple{% endif %}">
                        {% if hasAvatar %}
                            <div class="visual">
                                <img src="{{ breadcrumbs.imagePath ? breadcrumbs.imagePath | imagine_filter('avatar_med') : asset('bundles/oroui/img/info-user.png') }}" alt="{{ breadcrumbs.entityTitle }}"/>
                            </div>
                        {% endif %}
                        <div class="customer-content pull-left">
                            <div class="clearfix">
                                {% block breadcrumbs %}
                                    <div class="pull-left">
                                        {% if breadcrumbs.indexLabel is defined %}
                                        <div class="sub-title">
                                        {%- if breadcrumbs.indexPath is defined -%}
                                            <a href="{{ breadcrumbs.indexPath }}">{{ breadcrumbs.indexLabel|trans }}</a>
                                        {%- else -%}
                                            {{ breadcrumbs.indexLabel|trans }}
                                        {%- endif -%}
                                        </div>
                                        <span class="separator">/</span>
                                        {% endif %}
                                        {% if breadcrumbs.additional is defined %}
                                            {% for breadcrumb in breadcrumbs.additional %}
                                                <div class="sub-title"><a href="{{ breadcrumb.indexPath }}">{{ breadcrumb.indexLabel|trans }}</a></div>
                                                <span class="separator">/</span>
                                            {% endfor %}
                                        {% endif %}
                                        <h1 class="user-name">{{ breadcrumbs.entityTitle }}</h1>
                                    </div>
                                {% endblock breadcrumbs %}
                            </div>
                            <div class="clearfix">
                                <ul class="inline">
                                    {% block stats %}
                                        <li>{{ 'Created'|trans }}: {{ breadcrumbs.entity.createdAt ? breadcrumbs.entity.createdAt|oro_format_datetime : 'N/A' }}</li>
                                        <li>{{ 'Updated'|trans }}: {{ breadcrumbs.entity.updatedAt ? breadcrumbs.entity.updatedAt|oro_format_datetime : 'N/A' }}</li>
                                    {% endblock stats %}
                                    {% if isMobileVersion() %}
                                        {% set ownerLink = UI.entityOwnerLink(entity) %}
                                        {% if ownerLink %}
                                            <li>{{ ownerLink }}</li>
                                        {% endif %}
                                    {% endif %}
                                </ul>
                            </div>
                        </div>
                    </div>
                {% endblock pageHeader %}
                </div>
                <div class="pull-right">
                    <div class="pull-right title-buttons-container">
                        {% placeholder view_navButtons_before with {entity: entity} %}
                        {% block navButtons %}{% endblock navButtons %}
                        {% placeholder view_navButtons_after with {entity: entity} %}
                    </div>
                    <div class="pull-right user-info-state">
                        <ul class="inline-decorate">
                            {% block pageActions %}
                                {% if isDesktopVersion() %}
                                    {% set ownerLink = UI.entityOwnerLink(entity) %}
                                    {% if ownerLink %}
                                        <li>{{ ownerLink }}</li>
                                    {% endif %}
                                {% endif %}
                            {% endblock pageActions %}
                            {% if entity is defined and audit_entity_class is defined %}
                                {% placeholder change_history_block with {
                                    'entity': entity,
                                    'entity_class': audit_entity_class,
                                    'id': entity.id,
                                    'title': audit_title|default(entity),
                                    'audit_path': audit_path|default('oro_dataaudit_history')
                                } %}
                            {% endif %}
                        </ul>
                    </div>
                </div>
            </div>
        </div>
    </div>

    <div class="layout-content scrollable-container">
<<<<<<< HEAD
        {# Primary workflow view variant 1 #}
        {% set viewContentBefore = null %}
        {#{%- set viewContentBefore -%}#}
            {#{% placeholder view_content_before with {entity: entity} %}#}
        {#{%- endset -%}#}
=======
        {%- set viewContentBefore -%}
            {% placeholder view_content_before with {entity: entity} %}
        {%- endset -%}
>>>>>>> 8c0cf255

        {% block content_data %}
            {% set dataBlocks = data.dataBlocks %}
            {% if viewContentBefore is not empty %}
                {% set dataBlocks = [
                    {
                        'title': 'Workflow'|trans,
                        'subblocks': [
                        {
                            'spanClass': 'empty',
                            'data': [viewContentBefore]
                        }]
                }]|merge(dataBlocks) %}
            {% endif %}

            {% set data = data|merge({'dataBlocks': dataBlocks}) %}
            {{ UI.scrollData(id, data) }}
        {% endblock content_data %}
    </div>

    {% block navigation_content_tags %}
        {# block added just for possibility to disable it in child templates if needed #}
        {{ navigationMacro.navigationContentTags(entity) }}
    {% endblock %}
</div>
{% endblock content %}<|MERGE_RESOLUTION|>--- conflicted
+++ resolved
@@ -91,17 +91,9 @@
     </div>
 
     <div class="layout-content scrollable-container">
-<<<<<<< HEAD
-        {# Primary workflow view variant 1 #}
-        {% set viewContentBefore = null %}
-        {#{%- set viewContentBefore -%}#}
-            {#{% placeholder view_content_before with {entity: entity} %}#}
-        {#{%- endset -%}#}
-=======
         {%- set viewContentBefore -%}
             {% placeholder view_content_before with {entity: entity} %}
         {%- endset -%}
->>>>>>> 8c0cf255
 
         {% block content_data %}
             {% set dataBlocks = data.dataBlocks %}
