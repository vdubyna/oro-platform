{% macro collection_prototype(widget) %}
    {% if 'prototype' in widget.vars|keys %}
        {% set form = widget.vars.prototype %}
        {% set name = widget.vars.prototype.vars.name %}
    {% else %}
        {% set form = widget %}
        {% set name = widget.vars.full_name %}
    {% endif %}

    <div data-content="{{ name }}">
        <div class="row-oro oro-multiselect-holder">
            {{ form_errors(form) }}
            {% if form.children|length  %}
                {% for child in form %}
                    {{ form_errors(child) }}
                    {{ form_widget(child) }}
                {% endfor %}
            {% else %}
                {{ form_widget(form) }}
            {% endif %}
            {{ form_rest(form) }}
            <button class="removeRow btn btn-action btn-link" type="button" data-related="{{ name }}">×</button>
        </div>
    </div>
{% endmacro %}

{#
    Render flexible attribute row
    Parameters:
        value - flexible attribute
#}
{% macro flexibleAttributeRow(value) %}
    {{ _self.attibuteRow(value.attribute.label, value.__toString|default('N/A')) }}
{% endmacro %}

{#
    Render attribute row
    Parameters:
        title - attribute title
        value - attribute value
        additionalData - array with additional data
#}
{% macro attibuteRow(title, value, additionalData) %}
        {% macro attribute_data(value, additionalData) %}
            <div class="clearfix-oro">
                {% if value.value is not defined  %}
                    <p class="control-label">{{ value }}</p>
                {% else %}
                    <p class="control-label">{{ value.value }} <strong>{{ value.hint|trans }}</strong></p>
                {% endif %}
            </div>
            {% if additionalData|length %}
                {% for data in additionalData.data %}
                    <div class="clearfix-oro">
                        <p class="control-label">{{ attribute(data, additionalData.field) }}</p>
                    </div>
                {% endfor %}
            {% endif %}
        {% endmacro %}
        {{ _self.renderAttribute(title, _self.attribute_data(value, additionalData)) }}
{% endmacro %}

{#
    Render attribute row with custom data block
    Parameters:
        title - row title
        data - row data
#}
{% macro renderAttribute(title, data) %}
    <div class="control-group">
        <label class="control-label">{{ title|trans }}</label>
        <div class="controls">
            {{ data|raw }}
        </div>
    </div>
{% endmacro %}

{#
    Create the button
    Parameters - array:
        [
            'path' - button url
            'aClass' - additional button class
            'title' - button title
            'iClass' - css class for 'i' tag (icon)
            'label' - button label
        ]
#}
{% macro button(parameters) %}
    <div class="pull-left btn-group icons-holder">
        <a href="{{ parameters.path }}"
           class="btn back icons-holder-text {{ parameters.aClass is defined? parameters.aClass : '' }}"
           title="{{ parameters.title|trans }}">
            {% if parameters.iClass is defined %}
                <i class="{{ parameters.iClass }} hide-text" >{{ parameters.label|trans }}</i>
            {% endif %}
            {{ parameters.label|trans }}
        </a>
    </div>
{% endmacro %}

{#
    Create 'add' button
    Parameters - array:
        [
            'path' - button url
            'aClass' - additional button class
            'title' - button title
            'label' - button label
        ]
#}
{% macro addButton(parameters) %}
    <a href="{{ parameters.path }}"
       class="btn btn-primary pull-right {{ parameters.aClass is defined? parameters.aClass : '' }}"
       {% if parameters.title is defined %}
            title="{{ parameters.title|trans }}">
       {% endif %}
       {{ parameters.label|trans }}
    </a>
{% endmacro %}

{#
    Delete button with javascript handler
    Parameters - array:
        [
            'aCss' - additional css class for 'a' tag
            'dataId' - data-id parameter
            'dataMessage' - message before delete record
            'dataRedirect' - url to redirect after delete
            'dataUrl' - data-url parameter
            'title' - button title
            'label' - button label
        ]
#}
{% macro deleteButton(parameters) %}
    <div class="pull-left btn-group icons-holder">
        <a href="javascript: void(0);" class="btn icons-holder-text {{ parameters.aCss is defined? parameters.aCss : '' }}"
            {% if (parameters.id is defined) %}
                id="{{ parameters.id }}"
            {% endif %}
            {% if (parameters.dataId is defined) %}
                data-id="{{ parameters.dataId }}"
            {% endif %}
            data-message="{{ parameters.dataMessage|trans }}"
            data-success-message="{{ parameters.successMessage|default('Item deleted')|trans }}"
            {% if (parameters.dataUrl is defined) %}
                data-url="{{ parameters.dataUrl }}"
            {% endif %}
            {% if parameters.dataRedirect is defined %}
                data-redirect="{{ parameters.dataRedirect  }}"
            {% endif %}

            {% if parameters.data is defined %}
                {% for actionName,actionValue in parameters.data %}
                data-{{ actionName }}="{{ actionValue  }}"
                {% endfor %}
            {% endif %}
            {% if (parameters.title is defined) %}
                title="{{ parameters.title|trans }}"
            {% endif %}
           >
           <i class="icon-trash hide-text">{{ parameters.label|trans }}</i>{{ parameters.label|trans }}
        </a>
    </div>
{% endmacro %}

{#
    A button with javascript handler
    Parameters - array:
        [
            'aCss' - additional css class for 'a' tag
            'iCss' - additional css class for 'i' tag
            'dataId' - data-id parameter
            'dataUrl' - data-url parameter
            'dataRedirect' - url to redirect after an operation finished
            'successMessage' - a message which will be shown after an operation finished
            'title' - button title
            'label' - button label
        ]
#}
{% macro clientButton(parameters) %}
    <div class="pull-left btn-group icons-holder">
        <a href="javascript: void(0);" class="btn icons-holder-text {{ parameters.aCss is defined ? parameters.aCss : '' }}"
           {% if (parameters.id is defined) %}
           id="{{ parameters.id }}"
           {% endif %}
           {% if (parameters.dataId is defined) %}
           data-id="{{ parameters.dataId }}"
           {% endif %}
           {% if (parameters.dataUrl is defined) %}
           data-url="{{ parameters.dataUrl }}"
           {% endif %}
           {% if (parameters.successMessage is defined) %}
           data-success-message="{{ parameters.successMessage }}"
           {% endif %}
           {% if parameters.dataRedirect is defined %}
           data-redirect="{{ parameters.dataRedirect  }}"
           {% endif %}
           {% if (parameters.title is defined) %}
           title="{{ parameters.title }}"
           {% endif -%}
           >
           <i class="{{ parameters.iCss is defined ? parameters.iCss : '' }} hide-text">{{ parameters.label }}</i>{{ parameters.label -}}
        </a>
    </div>
{% endmacro %}

{#
    Button macros with custom button type
    Parameters - array:
        [
            'type' - button type
            'class' - additional button css classes
            'label' - label of button
        ]
#}
{% macro buttonType(parameters) %}
    <div class="btn-group">
        <button type="{{ parameters.type }}" class="btn {% if (parameters.class is defined) %}{{ parameters.class }}{% endif %}{% if (parameters.action is defined) %} action-button{% endif %}"
                {% if (parameters.action is defined) %}data-action="{{ parameters.action }}"{% endif %}>
            {{ parameters.label|trans }}
        </button>
    </div>
{% endmacro %}

{% macro saveAndCloseButton(label = 'Save and Close') %}
    {{ _self.buttonType({'type': 'submit', 'class': 'btn-success', 'label': label}) }}
{% endmacro %}

{% macro saveAndStayButton(acl = '', label = 'Save') %}
    {% if acl is empty or resource_granted(acl) %}
    {{ _self.buttonType({'type': 'button', 'class': 'btn-success', 'label': label, 'action': 'save_and_stay'}) }}
    {% endif %}
{% endmacro %}

{#
    Separator between buttons
#}
{% macro buttonSeparator() %}
    <div class="pull-left">
        <div class="separator-btn"></div>
    </div>
{% endmacro %}

{#
    Create scroll sub block for scroll block
    Parameters:
        title - title of sub block
        data - array with data fields (i.e. form_row() or attibuteRow() data)
        isForm - flag what scroll block mut contain the form
        useSpan - flag to indicate is subblock must have span6 css class or not
#}
{% macro scrollSubblock(title, data, isForm, useSpan) %}
    {#% if useSpan is not defined or useSpan == true %}
        {% set span = 'span6' %}
    {% else %}
        {% set span = '' %}
    {% endif %}
    {% if span %}
        <div class="{{ span }}">
    {% endif %#}
    <div class="responsive-cell">
    {% if title|length %}<h5 class="user-fiedset"><span>{{ title|trans }}</span></h5>{% endif %}
    {% for dataBlock in data %}
        {{ dataBlock|raw }}
    {% endfor %}
    </div>
    {#% if span %}
        </div>
    {% endif %#}
{% endmacro %}

{#
    Create scroll block for scroll data area
    Parameters:
        blockId - id of block
        title - block title
        'subblocks' - array with scroll sub blocks:
            [
                'title' - title of sub block
                'data' - array with data fields (i.e. form_row() or attibuteRow() data)
            ]
        isForm - flag what scroll block mut contain the form
#}
{% macro scrollBlock(blockId, title, subblocks, isForm) %}
    {% set cols = subblocks|length %}
    <div class="responsive-section">
        <h4 class="scrollspy-title">{{ title|trans }}</h4>
        <div id="{{ blockId }}" class="scrollspy-nav-target"></div>
        <div class="row-fluid {% if cols > 1 %}row-fluid-divider{% endif %}">
            {% if isForm is defined and isForm == true %}
                <fieldset class="form-horizontal">
            {% else %}
                <div class="form-horizontal">
            {% endif %}
                {% for subblock in subblocks %}
                    {{ _self.scrollSubblock(subblock.title|length ? subblock.title : null, subblock.data, isForm, subblock.useSpan is defined ? subblock.useSpan : true) }}
                {% endfor %}
            {% if isForm is defined and isForm == true %}
                </fieldset>
            {% else %}
                </div>
            {% endif %}
        </div>
    </div>
{% endmacro %}

{#
    Create scroll blocks (like in view or update pages)
    Parameters:
        dataTarget - id of scroll block
        data - array with scroll data blocks
        form
    data parameter structure:
        [
            'dataBlocks' - array of blocks. each block consist of:
                [
                    'title' - title of scroll block
                    'class' - additional css class for scroll block menu item
                    'subblocks' - array with scroll sub blocks:
                        [
                            'title' - title of sub block
                            'data' - array with data fields (i.e. form_row() or attibuteRow() data)
                        ]
                ]
            'formErrors' - errors from the form
            'hiddenData' - additional data (hidden fields from the form)
        ]
#}
{% macro scrollData(dataTarget, data, form = null) %}
    {% if form is defined and form %}
        {% set isForm = true %}
    {% else %}
        {% set isForm = false %}
    {% endif %}

    {% set dataBlocks = data.dataBlocks %}

    <div id="{{ dataTarget }}" class="navbar navbar-static scrollspy-nav">
        <div class="navbar-inner">
            <div class="container-fluid" style="width: auto;">
                <ul class="nav">
                    {% for navElement in dataBlocks %}
                        <li {% if navElement.class is defined %}class="{{ navElement.class }}"{% endif %}><a href="#scroll-{{ loop.index }}">{{ navElement.title|trans }}</a></li>
                    {% endfor %}
                </ul>
            </div>
        </div>
    </div>
    <div class="clearfix">
        {% if data.formErrors is defined and data.formErrors | length%}
            <div class="customer-info-actions container-fluid well-small alert-wrap">
                <div class="alert alert-error">
                    <button class="close" type="button" data-dismiss="alert" data-target=".alert-wrap">×</button>
                    {{ data.formErrors|raw }}
                </div>
            </div>
        {% endif %}
        <div data-spy="scroll" data-target="#{{ dataTarget }}" data-offset="1" class="scrollspy container-fluid scrollable-container{% if isForm %} form-container{% endif %}">
            {% for scrollBlock in dataBlocks %}
                {{ _self.scrollBlock("scroll-" ~ loop.index, scrollBlock.title, scrollBlock.subblocks, isForm) }}
            {% endfor %}
            {% if data.hiddenData is defined or isForm %}
                <div class="hide">
                    {% if data.hiddenData is defined %}
                        {{ data.hiddenData|raw }}
                    {% endif %}
                    {% if isForm %}
                        {{ form_rest(form) }}
                    {% endif %}
                </div>
            {% endif %}
        </div>
    </div>
{% endmacro %}

{#
    Create collection field block
    Parameters:
        field - form collection field
        label - label of block
        buttonCaption - Caption of add entity button
#}
{% macro collectionField(field, label, buttonCaption) %}
    <div class="control-group">
<<<<<<< HEAD
        <label for="selectAccountName" class="control-label">{{ label|trans }}</label>
=======
        <label class="control-label">{{ label|trans }}:</label>
>>>>>>> c7948ffe
        <div class="controls">
            <div class="row-oro">
                <div class="collection-fields-list" data-prototype="{{ _self.collection_prototype(field)|escape }}">
                    {% for emailField in field.children %}
                        {{ _self.collection_prototype(emailField) }}
                    {% endfor %}
                </div>
                <a class="btn add-list-item" href="javascript: void(0);">{{ buttonCaption|trans }}</a>
            </div>
        </div>
    </div>
{% endmacro %}

{#
    Render data grid div
    Parameters:
        gridId - datagrid div id
#}
{% macro gridBlock(gridId) %}
    <div id="{{ gridId }}"></div>
{% endmacro %}<|MERGE_RESOLUTION|>--- conflicted
+++ resolved
@@ -383,11 +383,7 @@
 #}
 {% macro collectionField(field, label, buttonCaption) %}
     <div class="control-group">
-<<<<<<< HEAD
-        <label for="selectAccountName" class="control-label">{{ label|trans }}</label>
-=======
-        <label class="control-label">{{ label|trans }}:</label>
->>>>>>> c7948ffe
+        <label class="control-label">{{ label|trans }}</label>
         <div class="controls">
             <div class="row-oro">
                 <div class="collection-fields-list" data-prototype="{{ _self.collection_prototype(field)|escape }}">
