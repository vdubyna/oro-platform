{% macro collection_prototype(widget) %}
    {% if 'prototype' in widget.vars|keys %}
        {% set form = widget.vars.prototype %}
        {% set name = widget.vars.prototype.vars.name %}
    {% else %}
        {% set form = widget %}
        {% set name = widget.vars.full_name %}
    {% endif %}

    <div data-content="{{ name }}">
        <div class="row-oro oro-multiselect-holder">
            <div class="float-holder ">
                {{ form_errors(form) }}
                {% if form.children|length  %}
                    {% for child in form %}
                        {{ form_widget(child) }}
                        {{ form_errors(child) }}
                    {% endfor %}
                {% else %}
                    {{ form_widget(form) }}
                {% endif %}
                {{ form_rest(form) }}
            </div>
            <button class="removeRow btn btn-icon btn-square-light" type="button" data-related="{{ name }}">
                <span class="fa-close"></span>
            </button>
        </div>
    </div>
{% endmacro %}

{% macro tooltip(tooltip_raw, tooltip_parameters, tooltip_placement, details_enabled, details_link, details_anchor) %}
    {% set tooltip_parameters = tooltip_parameters|default({}) %}
    {# deprecated tooltips domain since 1.9:1:11 for tooltips use instead 'messages' translation domain #}
    {% set tooltip = tooltip_raw|trans(tooltip_parameters, "messages") %}
    {% if (tooltip == tooltip_raw) %}
        {% set tooltip = tooltip_raw|trans(tooltip_parameters, "tooltips") %}
    {% endif %}
    {%- if tooltip is not empty -%}
        {% set details_anchor = details_anchor|default(null) %}
        {% set details_link = details_link|default(null) %}
        {% set details_enabled = details_enabled|default(false) %}
        {% set tooltip_placement = isMobileVersion() ? 'top' : tooltip_placement|default(null) %}

        {# Help link logic #}
        {% if details_enabled or details_anchor or details_link %}
            {% set helpLink = details_link|default(get_help_link()) %}
            {% if details_anchor %}
                {% set helpLink = helpLink ~ '#' ~ details_anchor %}
            {% endif %}
            {% set tooltip = tooltip
                ~ '<div class="clearfix"><div class="pull-right"><a href="' ~ helpLink ~ '">'
                ~ 'oro.form.tooltip.read_more'|trans ~ '</a></div></div>'
            %}
        {% endif %}
        {# End help link logic #}

        {% set tooltip = '<div class="oro-popover-content">'
            ~ tooltip
            ~ '</div>'
        %}

        <i class="fa-info-circle tooltip-icon"
           {% if tooltip_placement %}data-placement="{{ tooltip_placement }}"{% endif %}
           data-content="{{ tooltip }}"
           data-toggle="popover"></i>
    {%- endif -%}
{% endmacro %}

{#
    Render attribute row
    Parameters:
        title - attribute title
        value - attribute value
        additionalData - array with additional data
#}
{% macro attibuteRow(title, value, additionalData) %}
    {% set attributeValue %}
        <div class="clearfix-oro">
            {% if value.value is not defined  %}
                <div class="control-label">{{ value }}</div>
            {% else %}
                <div class="control-label">{{ value.value }} <strong>{{ value.hint }}</strong></div>
            {% endif %}
        </div>
        {% if additionalData|length %}
            {% for data in additionalData.data %}
                <div class="clearfix-oro">
                    <div class="control-label">{{ attribute(data, additionalData.field) }}</div>
                </div>
            {% endfor %}
        {% endif %}
    {% endset %}
    {{ _self.renderAttribute(title, attributeValue) }}
{% endmacro %}

{#
    Render attribute row with custom data block
    Parameters:
        title - row title
        data - row data
        options - addtional options for attribute
#}
{% macro renderAttribute(title, data, options) %}
    {% set options = {
        rootClass: null,
        termClass: null,
        descriptionClass: null
    }|merge(options|default({})) %}

    <div class="attribute-item {% if options.rootClass %} {{ options.rootClass }}{% endif %}">
        <label class="attribute-item__term {% if options.termClass %} {{ options.termClass }}{% endif %}">{{ title }}</label>
        <div class="attribute-item__description {% if options.descriptionClass %} {{ options.descriptionClass }}{% endif %}">
            {{ data|raw }}
        </div>
    </div>
{% endmacro %}

{#
    Render attribute row with custom data block
    Parameters:
        title - row title
        data - row data
#}
{% macro renderControlGroup(title, data, options) %}
    {% set options = {
        rootClass: 'attribute-row'
    }|merge(options|default({})) %}
    <div class="control-group{% if options.rootClass %} {{ options.rootClass }}{% endif %}">
        <label class="control-label">{{ title }}</label>
        <div class="controls">
            {{ data|raw }}
        </div>
    </div>
{% endmacro %}

{#
    Render property block
    Parameters:
        title - property title
        data  - property data
        entity - the entitty instance on wich Field ACL should be checked
        fieldName - the name of field on wich Field ACL should be checked
        options - addtional options for property
#}
{% macro renderProperty(title, data, entity = null, fieldName = null, options = {}) %}
    {{ _self.renderHtmlProperty(title, data|escape, entity, fieldName, options) }}
{% endmacro %}

{#
    Render html property block
    Parameters:
        title - property title
        data  - property data
        entity - the entitty instance on wich Field ACL should be checked
        fieldName - the name of field on wich Field ACL should be checked
        options - addtional options for property
#}
{% macro renderHtmlProperty(title, data, entity = null, fieldName = null, options = {}) %}
    {% if entity is defined and fieldName is defined and not is_granted('VIEW', entity, fieldName) %}
    {% else %}
        {{ _self.renderAttribute(title, '<div class="control-label">' ~ data|default('oro.ui.empty'|trans) ~ '</div>', options) }}
    {% endif %}
{% endmacro %}

{#
    Render property block
    Parameters:
        title - property title
        data  - property data
        entity - the entitty instance on wich Field ACL should be checked
        fieldName - the name of field on wich Field ACL should be checked
#}
{% macro renderPropertyControlGroup(title, data, entity = null, fieldName = null) %}
    {{ _self.renderHtmlPropertyControlGroup(title, data|escape, entity, fieldName) }}
{% endmacro %}

{#
    Render html property block
    Parameters:
        title - property title
        data  - property data
        entity - the entitty instance on wich Field ACL should be checked
        fieldName - the name of field on wich Field ACL should be checked
#}
{% macro renderHtmlPropertyControlGroup(title, data, entity = null, fieldName = null) %}
    {% if entity is defined and fieldName is defined and not is_granted('VIEW', entity, fieldName) %}
    {% else %}
        {{ _self.renderControlGroup(title, '<div class="control-label">' ~ data|default('oro.ui.empty'|trans) ~ '</div>') }}
    {% endif %}
{% endmacro %}

{#
    Render collapsible html property block
    Parameters:
        title - property title
        data  - property data
        entity - the entitty instance on wich Field ACL should be checked
        fieldName - the name of field on wich Field ACL should be checked
#}
{% macro renderCollapsibleHtmlProperty(title, data, entity, fieldName, moreText = 'Show more', lessText = 'Show less') %}
    {% if is_granted('VIEW', entity, fieldName) %}
        {% set collapseView = {
            storageKey: 'collapseBlock[' ~ oro_class_name(entity) ~ ']',
            uid: '[' ~ title ~ '][' ~ entity.id ~ ']',
            animationSpeed: 0,
            closeClass: 'overflows',
            checkOverflow: true,
            open: false
        } %}
        <div class="collapse-block" data-page-component-collapse="{{ collapseView|json_encode }}">
            {{ _self.renderAttribute(title,
                '<div class="control-label" data-collapse-container>' ~
                    data|default('oro.ui.empty'|trans) ~
                '</div>' ~
                '<a href="#" class="control-label toggle-more" data-collapse-trigger>' ~ moreText|trans ~ '</a>' ~
                '<a href="#" class="control-label toggle-less" data-collapse-trigger>' ~ lessText|trans ~ '</a>'
            ) }}
        </div>
    {% endif %}
{% endmacro %}

{#
    Render html property block. HTML rendering may be switched off with system config.
    Parameters:
        title - property title
        data  - property data
#}
{% macro renderSwitchableHtmlProperty(title, data) %}
    {% if oro_config_value('oro_form.wysiwyg_enabled') %}
        {% set data = data|oro_html_sanitize %}
    {%  else %}
        {% set data = data|striptags|nl2br %}
    {% endif %}

    {{ _self.renderAttribute(title, '<div class="control-label html-property">' ~ data|default('oro.ui.empty'|trans) ~ '</div>') }}
{% endmacro %}

{#
    Render color property block
    Parameters:
        title - property title
        data  - property data
        empty - a value which should be used if data is empty
#}
{% macro renderColorProperty(title, data, empty) %}
    {% if data is not none %}
       {% set data = '<i class="color hide-text" title="' ~ data ~ '" style="background-color: ' ~ data ~ ';">' ~ data ~ '</i>' %}
    {% endif %}
    {{ _self.renderAttribute(title, '<div class="control-label">' ~ data|default(empty)|default('oro.ui.empty'|trans) ~ '</div>') }}
{% endmacro %}

{#
    Create the link
    Parameters - array:
        [
            'path'  - button url
            'class' - default class
            'aCss'  - additional button class
            'title' - button title
            'iCss'  - css class for 'i' tag (icon)
            'label' - button label
        ]
#}
{% macro link(parameters) %}
    {# need to remove spaces just before label #}
    {% set iconHtml = '' %}
    {% if parameters.iCss is defined and parameters.iCss %}
        {% set iconHtml %}
        <span class="{{ parameters.iCss }}" >
            {% if not parameters.noIconText|default(false)%}
                <span class="sr-only">{{ parameters.label }}</span>
            {% endif %}
        </span>
        {% endset %}
    {% else %}
    {% endif %}
    {% spaceless %}
    <a href="{{ parameters.path }}"
        {% if (parameters.id is defined) %}
            id="{{ parameters.id }}"
        {% endif %}
        {% if parameters.data is defined %}
            {% for dataItemName,dataItemValue in parameters.data %}
                data-{{ dataItemName }}="{{ dataItemValue|e('html_attr')|raw }}"
            {% endfor %}
        {% endif %}
        class="{{ parameters.class is defined? parameters.class : '' }} {{ parameters.aCss is defined? parameters.aCss : '' }}"
        {% if parameters.title is defined %}title="{{ parameters.title }}"{% endif %}>{{ iconHtml|trim|raw }}
        {{- parameters.label|trim }}
    </a>
    {% endspaceless %}
{% endmacro %}

{#
    Create the button
    Parameters - array:
        [
            'path'  - button url
            'aCss'  - additional button class
            'title' - button title
            'iCss'  - css class for 'i' tag (icon)
            'label' - button label
        ]
#}
{% macro button(parameters) %}
    <div class="pull-left btn-group icons-holder">
        {{ _self.link(parameters|merge({'class': 'btn back icons-holder-text'})) }}
    </div>
{% endmacro %}

{#
    Create dropdown button
    Parameters - array:
        [
            'label' - button label
            'elements' - dropdown elements
            'html' - html from placeholder
            'aCss'  - additional drop down class
        ]
#}
{% macro dropdownButton(parameters) %}
    {% set togglerId = 'dropdown-'|uniqid %}
    <div class="btn-group">
        <a href="#" role="button" id="{{ togglerId }}" class="btn dropdown-toggle" data-toggle="dropdown"
           aria-haspopup="true" aria-expanded="false" data-placement="bottom-end"
           data-inherit-parent-width="loosely"
        >
            {% if parameters.iCss is defined %}
                <span class="{{ parameters.iCss }}" aria-hidden="true"></span>
            {% endif %}
            {{ parameters.label }}
        </a>
        <ul class="dropdown-menu {{ parameters.aCss is defined? parameters.aCss : '' }}" role="menu" aria-labelledby="{{ togglerId }}">
            {% if parameters.elements is defined and parameters.elements is not empty %}
                {% for item in parameters.elements %}
                    {{ _self.dropdownItem(item) }}
                {% endfor %}
            {% endif %}
            {% if parameters.html is defined and parameters.html is not empty %}
                {{ parameters.html|raw }}
            {% endif %}
        </ul>
    </div>
{% endmacro %}

{#
    Create the dropdown button item
    Parameters - array:
        [
            'path'  - button url
            'aCss'  - additional button class
            'title' - button title
            'iCss'  - css class for 'i' tag (icon)
            'label' - button label
        ]
#}
{% macro dropdownItem(parameters) %}
    <li>{{ _self.link(parameters) }}</li>
{% endmacro %}

{#
    Create the dropdown button wich preserves last used button
    Parameters - array:
        [
            'html'     - original buttons markup
            'groupKey' - key, to remember last used button
            'options'  - options for pinnedDropdownButtonProcessor widget
        ]
#}
{% macro pinnedDropdownButton(parameters) %}
    {% if isDesktopVersion() or parameters.mobileEnabled|default(false) %}
        {% set options = parameters.options|default({}) %}
        {% set options = options|merge({
            widgetModule: options.widgetModule|default('oroui/js/content-processor/pinned-dropdown-button'),
            widgetName: options.widgetName|default('pinnedDropdownButtonProcessor'),
            groupKey: parameters.groupKey is defined ? parameters.groupKey : '',
            useMainButtonsClone: true
        }) %}
        {% spaceless %}
            <div class="pull-right pinned-dropdown"
                 {{ _self.renderAttributes(parameters.dataAttributes|default({})|merge({
                     'page-component-module': 'oroui/js/app/components/jquery-widget-component',
                     'page-component-options': options
                 })) }}>
                {{ parameters.html|raw }}
            </div>
        {% endspaceless %}
    {% else %}
        {{ parameters.html|raw }}
    {% endif %}
{% endmacro %}

{#
    Predefined pinnedDropdownButton's settings for save button
#}
{% macro dropdownSaveButton(parameters) %}
    {% set parameters = {
        'groupKey': 'saveButtons',
        'options': {
            'moreButtonAttrs': {
                'class': 'btn-success'
            }
        }
    }|merge(parameters|default({})) %}
    {{ _self.pinnedDropdownButton(parameters) }}
{% endmacro %}

{#
    Create 'Cancel' button
    Parameters
        'path' - button url
        'label' - button label | 'Cancel' by default
#}
{% macro cancelButton(path, label) %}
    {% if label is empty %}
        {% set label = 'Cancel'|trans %}
    {% endif %}
    {{ _self.button({'path' : path, 'title' : label, 'label' : label, data: {action: 'cancel'} }) }}
{% endmacro %}

{#
    Create 'Edit' button
    Parameters - array:
        [
            'path'  - button url
            'aCss'  - additional button class
            'title' - button title | 'Edit' by default
            'label' - button label | 'Edit' by default
            'entity_label' - if specified will be added for title and label
        ]
#}
{% macro editButton(parameters) %}
    {% set iCss = ['fa-pencil-square-o'] %}
    {% set aCss = ['edit-button', 'main-group'] %}
    {% if parameters.iCss is defined %}
        {% set iCss = parameters.iCss|split(' ')|merge(iCss) %}
    {% endif %}
    {% if parameters.aCss is defined %}
        {% set aCss = parameters.aCss|split(' ')|merge(aCss) %}
    {% endif %}
    {% if parameters.title is defined %}
        {% set title = parameters.title %}
    {% else %}
        {% set title = parameters.entity_label is defined
            ? 'oro.ui.edit_entity'|trans({'%entityName%': parameters.entity_label})
            : 'oro.ui.edit'|trans
        %}
    {% endif %}
    {% set label = parameters.label is defined
        ? parameters.label
        : 'oro.ui.edit'|trans
    %}
    {% set parameters = parameters|merge({
        'iCss': iCss|join(' '),
        'aCss': aCss|join(' '),
        'title': title,
        'label': label
    }) %}

    {# Add URL parameters to button path #}
    {% set parameters = parameters|merge({ 'path' : oro_url_add_query(parameters['path']) }) %}

    {{ _self.button(parameters) }}
{% endmacro %}

{#
    Create 'add' button
    Parameters - array:
        [
            'path'  - button url
            'aCss'  - additional button class
            'title' - button title | 'Create' by default
            'label' - button label | 'Create' by default
            'entity_label' - if specified will be added for title and label
        ]
#}
{% macro addButton(parameters) %}
    {% if parameters.label is defined %}
        {% set label = parameters.label %}
    {% else %}
        {% set label = parameters.entity_label is defined
            ? 'oro.ui.create_entity'|trans({'%entityName%': parameters.entity_label})
            : 'oro.ui.create'|trans
        %}
    {% endif %}
    {% if parameters.title is defined %}
        {% set title = parameters.title %}
    {% else %}
        {% set title = parameters.entity_label is defined
            ? 'oro.ui.create_entity'|trans({'%entityName%': parameters.entity_label})
            : 'oro.ui.create'|trans
        %}
    {% endif %}
    <a href="{{ parameters.path }}"
        class="btn main-group btn-primary pull-right {{ parameters.aCss is defined? parameters.aCss : '' }}"
        title="{{ title }}"
    >
        {{- label -}}
    </a>
{% endmacro %}

{#
    Delete button with javascript handler
    Parameters - array:
        [
            'aCss' - additional css class for 'a' tag
            'dataId' - data-id parameter
            'dataMessage' - message before delete record | 'Are you sure you want to delete this %entity_label%?' by default
            'dataRedirect' - url to redirect after delete | '%entity_label% deleted' by default
            'dataUrl' - data-url parameter
            'title' - button title | 'Delete' by default
            'label' - button label | 'Delete' by default
            'entity_label' - if specified will be added for title, label and messages| 'item' by default
            'disabled' - if true this control is rendered as disabled
        ]
#}
{% macro deleteButton(parameters) %}
    {% set aCss = 'btn icons-holder-text' %}

    {% if parameters.disabled is defined and parameters.disabled %}
        {% set aCss = aCss ~ ' disabled' %}
    {% endif %}

    {% if parameters.aCss is defined %}
        {% set aCss = aCss ~ ' ' ~ parameters.aCss %}
    {% endif %}

    {% set parameters = parameters|merge({'aCss': aCss}) %}

    <div class="pull-left btn-group icons-holder">
        {{ _self.deleteLink(parameters) }}
    </div>
{% endmacro %}

{% macro deleteLink(parameters) %}
    {% set entityLabel = parameters.entity_label is defined ? parameters.entity_label : 'oro.ui.item'|trans %}
    {% set label = parameters.label is defined ? parameters.label : 'oro.ui.delete'|trans %}
    {% if parameters.title is defined %}
        {% set title = parameters.title %}
    {% else %}
        {% set title = parameters.entity_label is defined
            ? 'oro.ui.delete_entity'|trans({'%entityName%': parameters.entity_label})
            : 'oro.ui.delete'|trans
        %}
    {% endif %}

    {% set message = parameters.dataMessage is defined ? parameters.dataMessage : 'oro.ui.delete_confirm'|trans({ '%entity_label%' : entityLabel }) %}
    {% set successMessage = parameters.successMessage is defined ? parameters.successMessage : 'oro.ui.delete_message'|trans({ '%entity_label%' : entityLabel }) %}
    {% set url = parameters.dataUrl is defined ? parameters.dataUrl : '' %}
    {% set linkParams = {
        'data': {
            'message': message,
            'success-message': successMessage,
            'url': url
        },
        'iCss': parameters.iCss is defined ? parameters.iCss: 'fa-trash-o',
        'aCss': parameters.aCss,
        'title': title,
        'label': label,
        'path': 'javascript:void(0);'
    } %}


    {% if (parameters.dataId is defined) %}
        {% set data = linkParams.data|merge({'id': parameters.dataId}) %}
        {% set linkParams = linkParams|merge({ 'data': data }) %}
    {% endif %}
    {% if parameters.dataRedirect is defined %}
        {% set data = linkParams.data|merge({'redirect': parameters.dataRedirect}) %}
        {% set linkParams = linkParams|merge({ 'data': data }) %}
    {% endif %}
    {% if parameters.data is defined %}
        {% for dataItemName,dataItemValue in parameters.data %}
            {% set data = linkParams.data|merge({(dataItemName): dataItemValue}) %}
            {% set linkParams = linkParams|merge({ 'data': data }) %}
        {% endfor %}
    {% endif %}
    {{ _self.link(linkParams) }}
{% endmacro %}

{#
    A button with javascript handler

    Parameters - array:
        [
            'class' - default class
            'aCss' - additional css class for 'a' tag
            'iCss' - additional css class for 'i' tag
            'dataId' - data-id parameter
            'dataUrl' - data-url parameter
            'dataRedirect' - url to redirect after an operation finished
            'successMessage' - a message which will be shown after an operation finished
            'title' - button title
            'label' - button label
            'labelInIcon' - determine whether the label is include in icon or not. Defaults to true
            'visible' - determined whether the button is visible or not. Defaults to true,
            'dataAttributes' - additional data attributes
        ]
#}
{% macro clientLink(parameters) %}
    {% spaceless %}
        <a href="javascript: void(0);" class="{{ parameters.class is defined ? parameters.class : '' }} {{ parameters.aCss is defined ? parameters.aCss : '' }}"
            title="{{ parameters.title is defined ? parameters.title : (parameters.label is defined ? parameters.label : '') }}"
            {% if (parameters.id is defined) %}
                id="{{ parameters.id }}"
            {% endif %}
            {%- if (parameters.dataId is defined) -%}
                data-id ="{{ parameters.dataId }}"
            {%- endif -%}
            {%- if (parameters.dataUrlRaw is defined) -%}
                data-url="{{ parameters.dataUrlRaw|raw }}"
            {% elseif (parameters.dataUrl is defined) %}
                data-url="{{ parameters.dataUrl }}"
            {%- endif -%}
            {%- if (parameters.successMessage is defined) -%}
                data-success-message="{{ parameters.successMessage }}"
            {%- endif -%}
            {%- if parameters.dataRedirect is defined -%}
                data-redirect="{{ parameters.dataRedirect }}"
            {%- endif -%}
            {%- if parameters.role is defined -%}
                role="{{ parameters.role }}"
            {%- endif -%}
            {%- if parameters.ariaSelected is defined -%}
                aria-selected="{{ parameters.ariaSelected }}"
            {%- endif -%}
            {%- if parameters.ariaControls is defined -%}
                aria-controls="{{ parameters.ariaControls }}"
            {%- endif -%}
            {%- if (parameters.visible is defined and not parameters.visible) -%}
                style="display: none"
            {%- endif -%}
            {%- if parameters.widget is defined and parameters.widget|length -%}
                {% set options = parameters.widget %}
                {%- if (options.createOnEvent is not defined) -%}
                    {% set options = options|merge({
                        'createOnEvent' : options.event|default('click')
                    }) %}
                {%- endif -%}
                {{ _self.renderWidgetAttributes(options) }}
            {%- endif -%}
            {%- if parameters.pageComponent is defined -%}
                {{ _self.renderPageComponentAttributes(parameters.pageComponent) }}
            {%- endif -%}
            {%- if parameters.dataAttributes is defined and parameters.dataAttributes|length -%}
                {{ _self.renderAttributes(parameters.dataAttributes) }}
            {%- endif -%}>
            {%- if (parameters.labelInIcon is defined) -%}
                {%- set labelInIcon = parameters.labelInIcon -%}
            {%- else -%}
                {%- set labelInIcon = true -%}
            {%- endif %}
            {%- if (parameters.iCss is defined) -%}
                <span class="{{ parameters.iCss }}" aria-hidden="true">
                    {%- if (parameters.label is defined and labelInIcon) -%}
                        <span class="sr-only">{{- parameters.label -}}</span>
                    {%- endif -%}
                </span>
            {%- endif %}
            {{- parameters.label is defined ? parameters.label : '' -}}
        </a>
    {% endspaceless %}
{% endmacro %}

{#
    Renders page component attributes passed in array
#}
{% macro renderPageComponentAttributes(pageComponent) %}
    {% for key,value in pageComponent %}
        {% if key == 'layout' %}
            data-layout="{{ pageComponent.layout }}"
        {% elseif value is iterable %}
            data-page-component-{{ key }}="{{ value|json_encode }}"
        {% else %}
            data-page-component-{{ key }}="{{ value }}"
        {% endif %}
    {% endfor %}
{% endmacro %}

{#
    Renders attributes for widget

    Parameters: options array for widget
#}
{% macro renderWidgetAttributes(options) %}
    {% set pageComponent = {
        module:  "oroui/js/app/components/widget-component",
        options: options
    }  %}
    {% if options.options.pageComponentName is defined %}
        {% set pageComponent = pageComponent|merge({name: options.options.pageComponentName}) %}
    {% endif %}
    {{ _self.renderPageComponentAttributes(pageComponent) }}
{% endmacro %}
{#
    @deprecated
    Please use renderWidgetAttributes() with createOnEvent option specified instead
#}
{% macro renderWidgetDataAttributes(options) %}
    {% if (options.createOnEvent is not defined) %}
        {% set options = options|merge({
            'createOnEvent' : options.event|default('click')
        }) %}
    {% endif %}
    {{ _self.renderWidgetAttributes(options) }}
{% endmacro %}

{% macro renderAttributes(options, prefix) %}
    {% for name, value in options %}
        {% if (value is iterable) %}
            {% set value = value|json_encode(constant('JSON_FORCE_OBJECT')) %}
        {% endif %}
        data-{% if prefix is not empty %}{{ prefix }}-{% endif %}{{ name }}="{{ value }}"
    {% endfor %}
{% endmacro %}

{#
    A button with javascript handler
    Parameters - array:
        [
            'class' - default class
            'aCss' - additional css class for 'a' tag
            'iCss' - additional css class for 'i' tag
            'dataId' - data-id parameter
            'dataUrl' - data-url parameter
            'dataRedirect' - url to redirect after an operation finished
            'successMessage' - a message which will be shown after an operation finished
            'title' - button title
            'label' - button label
            'visible' - determined whether the button is visible or not. Defaults to true
        ]
#}
{% macro clientButton(parameters) %}
    {#{% espaceless %}#}
        <div class="pull-left btn-group icons-holder">
            {{ _self.clientLink(parameters|merge({'class': 'btn icons-holder-text'})) }}
        </div>
    {#{% endspaceless %}#}
{% endmacro %}

{#
    A button that sends request to server
    Parameters - array:
        [
            'class' - default class
            'aCss' - additional css class for 'a' tag
            'iCss' - additional css class for 'i' tag
            'dataId' - data-id parameter
            'dataMethod' - request http method
            'dataUrl' - data-url parameter
            'dataRedirect' - url to redirect after an operation finished
            'successMessage' - a message which will be shown after an operation finished
            'errorMessage' - a message which will be shown if operation failed
            'title' - button title
            'label' - button label
            'visible' - determined whether the button is visible or not. Defaults to true
        ]
#}
{% macro ajaxButton(parameters) %}
    <div class="pull-left btn-group icons-holder">
        {{ _self.ajaxLink(parameters|merge({'class': 'btn icons-holder-text'})) }}
    </div>
{% endmacro %}

{#
    A link that sends request to server
    Parameters - array:
        [
            'class' - default class
            'aCss' - additional css class for 'a' tag
            'iCss' - additional css class for 'i' tag
            'dataId' - data-id parameter
            'dataMethod' - request http method
            'dataUrl' - data-url parameter
            'dataRedirect' - url to redirect after an operation finished
            'successMessage' - a message which will be shown after an operation finished
            'errorMessage' - a message which will be shown if operation failed
            'title' - button title
            'label' - button label
            'visible' - determined whether the link is visible or not. Defaults to true
        ]
#}
{% macro ajaxLink(parameters) %}
    {% set additionalParameters = {
        'pageComponent': {
            'module': 'oroui/js/app/components/ajax-button'
        },
        'dataAttributes': {
            'method': parameters.dataMethod is defined ? parameters.dataMethod : 'GET',
            'error-message': parameters.errorMessage is defined ? parameters.errorMessage : 'oro.ui.unexpected_error'
        }
    } %}

    {{ _self.clientLink(parameters|merge(additionalParameters)) }}
{% endmacro %}

{#
    A button with javascript handler
    Parameters - array:
        [
            'class' - default class
            'aCss' - additional css class for 'a' tag
            'iCss' - additional css class for 'i' tag
            'dataId' - data-id parameter
            'dataUrl' - data-url parameter
            'dataRedirect' - url to redirect after an operation finished
            'successMessage' - a message which will be shown after an operation finished
            'title' - button title
            'label' - button label
            'visible' - determined whether the button is visible or not. Defaults to true
        ]
#}
{% macro dropdownClientItem(parameters) %}
    <li>{{ _self.clientLink(parameters) }}</li>
{% endmacro %}

{#
    Outputs a button with "Save and Close" label. After save application will show a page configured by parameter with name "action".
    For parameters description see documentation of saveActionButton macros.

    For backward compatibility macros supports input parameter as a label of button.
#}
{% macro saveAndCloseButton(parametersOrLabel) %}
    {% set defaultParameters = {
        'class': 'btn-success',
        'label': 'Save and Close'|trans
    } %}

    {% if parametersOrLabel is iterable %}
        {% set parameters = parametersOrLabel %}
    {% else %}
        {# @deprecated since 1.10, support backward compatibility #}
        {% set parameters = {
            'label': parametersOrLabel|default('Save and Close'|trans),
            'action': 'save_and_close'
        } %}
    {% endif %}

    {% set parameters = defaultParameters|merge(parameters) %}

    {{ _self.saveActionButton(parameters) }}
{% endmacro %}

{#
    Outputs a button with "Save and Stay" label. After save application will show a page configured by parameter with name "action".
    For parameters description see documentation of saveActionButton macros.

    For backward compatibility macros supports input parameter as a label of button.
#}
{% macro saveAndStayButton(parametersOrLabel) %}
    {% if parametersOrLabel is iterable %}
        {% set parameters = parametersOrLabel %}
    {% else %}
        {# @deprecated since 1.10, support backward compatibility #}
        {% set parameters = {
            'label': parametersOrLabel|default('Save'|trans),
            'action': 'save_and_stay'
        } %}
    {% endif %}

    {{ _self.saveActionButton(parameters) }}
{% endmacro %}

{#
    Outputs a button with "Save and New" label. After save application will show a page configured by parameter with name "action".
    For parameters description see documentation of saveActionButton macros.
#}
{% macro saveAndNewButton(parameters) %}
    {% set defaultParameters = {
        'label': 'Save and New'|trans
    } %}

    {% set parameters = defaultParameters|merge(parameters) %}

    {{ _self.saveActionButton(parameters) }}
{% endmacro %}

{#
    Outputs generic button with "Save" label and redirect behavior. Redirect is configured with parameter "route"
    and "route_params". Route params could contain paths instead of values if value will be available only after save.

    Parameters - array
        [
            'type' - button type, should be "button" or "submit"
            'class' - CSS class
            'label' - label of button
            'route' - Optional name of route to make a redirect.
            'params' - Optional list of route parameters. In case if value of parameter will be available only
                after save you can pass property path. For example: ['id': '$id']. '$' at the means property path.
                So when controller will handle save it will redirect to route using actual id value of entity.
            'action' - Contains data used by controller to make redirect. This value is prepared automatically
                based on route and route_params so you don't need to use this attribute directly.
        ]
#}
{% macro saveActionButton(parameters) %}
    {% set defaultParameters = {
        'type' : 'submit',
        'class': 'btn-success main-group',
        'label': 'Save'|trans,
    } %}

    {% if parameters.action is defined %}
        {# @deprecated since 1.10, support backward compatibility #}
    {% elseif parameters.route is defined %}
        {# Prepare action parameter based on route #}
        {% set action = {'route': parameters.route} %}
        {% if parameters.params is defined %}
            {% set action = action|merge({'params': parameters.params}) %}
        {% endif %}
        {% set parameters = parameters|merge({'action': action|json_encode}) %}
    {% endif %}

    {% set parameters = defaultParameters|merge(parameters) %}

    {{ _self.buttonType(parameters) }}
{% endmacro %}


{#
    Button macros with custom button type
    Parameters - array:
        [
            'type' - button type
            'class' - additional button css classes
            'label' - label of button
        ]
#}
{% macro buttonType(parameters) %}
    {% set defaultParameters = {
        'type' : 'button'
    } %}
    {% set parameters = defaultParameters|merge(parameters) %}
    <div class="btn-group">
        <button type="{{ parameters.type }}" class="btn {% if (parameters.class is defined) %}{{ parameters.class }}{% endif %}{% if (parameters.action is defined) %} action-button{% endif %}"
                {% if (parameters.action is defined) %}data-action="{{ parameters.action }}"{% endif %}
                {% if parameters.data is defined %}
                    {% for dataItemName,dataItemValue in parameters.data %}
                        data-{{ dataItemName }}="{{ dataItemValue|e('html_attr')|raw }}"
                    {% endfor %}
                {% endif %}>
            {{ parameters.label }}
        </button>
    </div>
{% endmacro %}

{#
    Separator between buttons
#}
{% macro buttonSeparator() %}
    <div class="pull-left">
        <div class="separator-btn"></div>
    </div>
{% endmacro %}

{#
    Create scroll sub block for scroll block
    Parameters:
        title - title of sub block
        data - array with data fields (i.e. form_row() or attibuteRow() data)
        isForm - flag what scroll block mut contain the form
        useSpan - flag to indicate is subblock must have css class specified in spanClass parameter or not
        spanClass - css class name of subblock, if this parameter is not specified the css class is span6
#}
{% macro scrollSubblock(title, data, isForm, useSpan, spanClass) %}
    {% set spanClass = spanClass|default('responsive-cell') %}
    {#% if useSpan is not defined or useSpan == true %}
        {% set span = spanClass %}
    {% else %}
        {% set span = '' %}
    {% endif %}
    {% if span %}
        <div class="{{ span }}">
    {% endif %#}
    <div class="{{ spanClass }}">
    {% if title|length %}<h5 class="user-fieldset"><span>{{ title }}</span></h5>{% endif %}
    {% for dataBlock in data %}
        {{ dataBlock|raw }}
    {% endfor %}
    </div>
    {#% if span %}
        </div>
    {% endif %#}
{% endmacro %}

{#
    Create scroll block for scroll data area
    Parameters:
        blockId - id of block
        title - block title
        'subblocks' - array with scroll sub blocks:
            [
                'title' - title of sub block
                'data' - array with data fields (i.e. form_row() or attibuteRow() data)
            ]
        isForm - flag what scroll block mut contain the form
        contentAttributes - additional attributes for block content
        useSubBlockDivider - indicates if 'row-fluid-divider' css class should be added to a row when there are more than one subblocks
#}
{% macro scrollBlock(blockId, title, subblocks, isForm, contentAttributes, useSubBlockDivider, headerLinkContent = '') %}
    {% set cols = subblocks|length %}
    <div class="responsive-section">
        <h4 class="scrollspy-title">{{ title }}{% if headerLinkContent is defined %}{{ headerLinkContent }}{% endif %}</h4>
        <div id="{{ blockId }}" class="scrollspy-nav-target"></div>
        <div class="section-content">
            <div class="row-fluid{% if (contentAttributes is defined and contentAttributes.class is defined and contentAttributes.class|length) %} {{ contentAttributes.class }}{% endif %}{% if cols > 1 and (useSubBlockDivider is not defined or useSubBlockDivider == true) %} row-fluid-divider{% endif %}" {{ _self.attributes(contentAttributes, ['class']) }}>
                {% if isForm is defined and isForm == true %}
                    <fieldset class="form-horizontal">
                {% else %}
                    <div class="form-horizontal">
                {% endif %}
                    {% for subblock in subblocks %}
                        {{ _self.scrollSubblock(subblock.title is defined and subblock.title|length ? subblock.title : null, subblock.data, isForm, subblock.useSpan is defined ? subblock.useSpan : true, subblock.spanClass is defined ? subblock.spanClass : '') }}
                    {% endfor %}
                {% if isForm is defined and isForm == true %}
                    </fieldset>
                {% else %}
                    </div>
                {% endif %}
            </div>
        </div>
    </div>
{% endmacro %}

{#
    Create scroll blocks (like in view or update pages)
    Parameters:
        dataTarget - id of scroll block
        data - array with scroll data blocks
        form
    data parameter structure:
        [
            'dataBlocks' - array of blocks. each block consist of:
                [
                    'title' - title of scroll block
                    'priority' - a number that can be used to change the order of blocks
                    'class' - additional css class for scroll block menu item
                    'useSubBlockDivider' - [optional] indicates if 'row-fluid-divider' css class should be added to a row when there are more than one subblocks
                    'subblocks' - array with scroll sub blocks:
                        [
                            'title' - title of sub block
                            'data' - array with data fields (i.e. form_row() or attibuteRow() data)
                        ]
                ]
            'formErrors' - errors from the form
            'hiddenData' - additional data (hidden fields from the form)
        ]
#}
{% macro scrollData(dataTarget, data, entity, form = null) %}
    {% set data = oro_ui_scroll_data_before(dataTarget, data, entity, form) %}

    {% if form is defined and form %}
        {% set isForm = true %}
    {% else %}
        {% set isForm = false %}
    {% endif %}

    {% set dataBlocks = data.dataBlocks|oro_sort_by %}

    {% if not isMobileVersion() %}
        <div id="{{ dataTarget }}" class="navbar navbar-static scrollspy-nav">
            <nav class="nav">
                {% for navElement in dataBlocks %}
                    <a class="nav-link{% if loop.first %} active {% endif %}{{ navElement.class|default('') }}"
                       href="#scroll-{{ loop.index }}"
                    >{{ navElement.title }}</a>
                {% endfor %}
            </nav>
        </div>
    {% endif %}
    <div class="scrollspy-main-container clearfix">
        {% if data.formErrors is defined and data.formErrors | length%}
            <div class="customer-info-actions container-fluid well-small alert-wrap" role="alert">
                <div class="alert alert-error alert-dismissible">
                    <button class="close" type="button" data-dismiss="alert" data-target=".alert-wrap" aria-label="{{ 'Close'|trans }}">
                        <span aria-hidden="true">&times;</span>
                    </button>
                    {{ data.formErrors|raw }}
                </div>
            </div>
        {% endif %}
        <div data-spy="scroll" data-target="#{{ dataTarget }}" data-offset="1" class="scrollspy container-fluid scrollable-container{% if isForm %} form-container{% endif %}">
            {% for scrollBlock in dataBlocks %}
                {{ _self.scrollBlock("scroll-" ~ loop.index, scrollBlock.title, scrollBlock.subblocks, isForm, scrollBlock.content_attr is defined ? scrollBlock.content_attr : null, scrollBlock.useSubBlockDivider is defined ? scrollBlock.useSubBlockDivider : true, scrollBlock.headerLinkContent is defined ? scrollBlock.headerLinkContent : null) }}
            {% endfor %}
            {% if data.hiddenData is defined or isForm %}
                <div class="hide" data-skip-input-widgets data-layout="separate">
                    {% if data.hiddenData is defined %}
                        {{ data.hiddenData|raw }}
                    {% endif %}
                    {% if isForm %}
                        {{ form_rest(form) }}
                    {% endif %}
                </div>
            {% endif %}
        </div>
    </div>
{% endmacro %}

{#
    Create collection field block
    Parameters:
        field - form collection field
        label - label of block
        buttonCaption - Caption of add entity button
        tooltipText (optional) - text to render a tooltip for the collection field
#}
{% macro collectionField(field, label, buttonCaption, tooltipText = null) %}
    <div class="control-group">
        <div class="control-label wrap">
            {% if tooltipText is not null %}
                {{ _self.tooltip(tooltipText) }}
            {% endif %}
            <label>{{ label }}</label>
        </div>
        <div class="controls">
            <div class="row-oro">
                <div class="oro-item-collection collection-fields-list" data-prototype="{{ _self.collection_prototype(field)|escape }}">
                    {% for emailField in field.children %}
                        {{ _self.collection_prototype(emailField) }}
                    {% endfor %}
                </div>
                <a class="btn add-list-item" href="javascript: void(0);">{{ buttonCaption }}</a>
            </div>
        </div>
    </div>
{% endmacro %}

{#
    Render attributes of HTML element.
    Parameters:
        attr - attributes
        excludes - names of attributes which should not be rendered even if they exist in attr parameter
#}
{% macro attributes(attr, excludes) %}
    {% spaceless %}
        {% set attr = attr|default({}) %}
        {% for attrname, attrvalue in attr %}{% if not excludes is defined or not excludes[attrname] is defined %}{% if attrname in ['placeholder', 'title'] %}{{ attrname }}="{{ attrvalue|trans({}, translation_domain) }}" {% else %}{{ attrname }}="{{ attrvalue is iterable ? attrvalue|json_encode : attrvalue }}" {% endif %}{% endif %}{% endfor %}
    {% endspaceless %}
{% endmacro %}

{#
    Render link to entity owner
    Parameters:
        entity - entity record
        renderLabel - need render default label
#}
{%- macro entityOwnerLink(entity, renderLabel = true) -%}
    {% spaceless %}
        {%- if entity %}
            {% set ownerType = oro_get_owner_type(entity) %}
            {%- if ownerType %}
                {% if  is_granted('VIEW', entity, oro_get_owner_field_name(entity)) %}
                    {% set owner = oro_get_entity_owner(entity) %}
                    {% if owner %}
                        {% if (ownerType == 'USER') %}
                            {% set ownerPath = path('oro_user_view', {'id': owner.id}) %}
                            {% set ownerName = owner|oro_format_name %}
                        {% elseif (ownerType == 'BUSINESS_UNIT') %}
                            {% set ownerPath = path('oro_business_unit_view', {'id': owner.id}) %}
                            {% set ownerName = owner.name %}
                        {% endif %}
                        {% if ownerName is defined %}
                            {% if renderLabel %}
                                {% set entityClassName = oro_class_name(entity) %}
                                {{ oro_field_config_value(
                                        entityClassName,
                                        oro_entity_config_value(entityClassName, 'owner_field_name', 'ownership'),
                                        'label'
                                    )|trans
                                }}:
                            {% endif %}
                            {% if ownerPath is defined and is_granted('VIEW', owner) %}
                                {{ _self.renderUrl(ownerPath, ownerName) }}
                            {% else %}
                                {{ ownerName }}
                            {% endif %}
                        {% endif %}
                    {% endif %}
                {% endif %}
            {% endif -%}
        {% endif -%}
    {% endspaceless %}
{%- endmacro -%}

{%- macro renderUrl(url, text, class, title, attributes) -%}
    {% spaceless %}
        {% if text is empty %}
            {% set text = url %}
        {% endif %}
        {% if title is empty %}
            {% set title = text %}
        {% endif %}
        {% if class is empty %}
            {% set class = '' %}
        {% endif %}
        {% if url is not empty %}
            <a href="{{ url|escape('html_attr') }}" title="{{ title|escape('html_attr') }}" class="{{ class }}"
            {% if (not oro_is_url_local(url)) %} target="_blank"{% endif %}
            {% for name,value in attributes|default({}) %}
                {{ name }}="{{ value }}"
            {% endfor %}
            >{{ text }}</a>
        {% endif %}
    {% endspaceless %}
{%- endmacro -%}

{%- macro renderUrlWithActions(parameters, entity) -%}
    {% set url = parameters.url|default %}
    {%- set actions %}
        {%- placeholder url_actions with {data: url, entity: entity} -%}
    {% endset -%}
    {% set actions = actions|trim %}
    <span class="inline-actions-element truncate{% if actions is empty %} inline-actions-element_no-actions{% endif %}">
        <span class="inline-actions-element_wrapper">
            {{ _self.renderUrl(
                url,
                parameters.text|default,
                parameters.class|default,
                parameters.title|default,
                parameters.attributes|default
            ) }}
        </span>
        {% if actions is not empty -%}
            <span class="inline-actions-element_actions url-actions">{{ actions|raw }}</span>
        {%- endif %}
    </span>
{%- endmacro %}

{%- macro renderPhone(phone, title) -%}
    {% if title is empty %}
        {% set title = phone %}
    {% endif %}
    {% if phone is not empty %}
        <a href="tel:{{ phone|escape('html_attr') }}" title="{{ title|escape('html_attr') }}" class="phone">{{ title }}</a>
    {% endif %}
{%- endmacro -%}

{#
    Render phone number with related actions block
    Parameters:
        phone - PhoneInterface object or string
        entity - related entity record
#}
{% macro renderPhoneWithActions(phone, entity) -%}
    {% if phone is not empty %}
        {%- set actions %}
            {%- placeholder phone_actions with {phone: phone, entity: entity} -%}
        {% endset -%}
        {% set actions = actions|trim %}
        <span class="inline-actions-element{% if actions is empty %} inline-actions-element_no-actions{% endif %}">
            <span class="inline-actions-element_wrapper">{{ _self.renderPhone(phone) }}</span>
            {% if actions is not empty -%}
                <span class="inline-actions-element_actions phone-actions">{{ actions|raw }}</span>
            {%- endif %}
        </span>
    {% endif %}
{%- endmacro %}

{% macro getApplicableForUnderscore(str) %}
    {{ str|replace({
        "<script": '<% print("<sc" + "ript"); %>',
        "</script": '<% print("</sc" + "ript"); %>',
        "<%": '<% print("<" + "%"); %>',
        "%>": '<% print("%" + ">"); %>',
    })|raw }}
{% endmacro %}

{%- macro renderList(elements) -%}
    <ul class="extra-list">
        {%- for element in elements %}
            <li class="extra-list-element">{{ element }}</li>
        {% endfor -%}
    </ul>
{% endmacro %}

{%- macro renderTable(titles, rows, style) -%}
     <table class="{{ style }}">
     <thead>
     <tr>
    {%- for title in titles %}
        <th>{{ title }}</th>
    {% endfor -%}
     </tr>
     </thead>
    {%- for row in rows %}
        <tr>
            {%- for element in row %}
                <td>{{ element }}</td>
            {% endfor -%}
        </tr>
    {% endfor -%}
    </table>
{% endmacro %}

{%- macro entityViewLink(entity, label, route, permission) -%}
    {% if entity %}
        {% if route and is_granted(permission|default('VIEW'), entity) %}
            {{ _self.renderUrl(path(route, {'id': entity.id}), label) }}
        {% else %}
            {{ label|escape }}
        {% endif %}
    {% endif %}
{%- endmacro -%}

{%- macro entityViewLinks(entities, labelProperty, route, permission) -%}
    {% set links = [] %}
    {% for entity in entities %}
        {% set links = links|merge([_self.entityViewLink(entity, attribute(entity, labelProperty), route, permission)]) %}
    {% endfor %}
    {{ _self.renderList(links) }}
{%- endmacro -%}

{#
    Renders text that should be rendered instead of not accessable entity field
    Parameters:
        labelText - Text that should be rendered
#}
{%- macro renderDisabledLabel(labelText) -%}
    <i>{{ labelText }}</i>
{%- endmacro -%}

{#
    Renders entity label by it's field. In case if VIEW permission is notgranted, returns
    the 'view entity_name' string in case if entityLabelIfNotGranted was set and empty string otherwise
    Parameters:
        entity - Entity whete field value should be takes
        fieldName - Field name wich value should be rendered
        entityLabelIfNotGranted - Entity label that should be rendered in case if user have no access to see field value
#}
{%- macro renderEntityViewLabel(entity, fieldName, entityLabelIfNotGranted = null) -%}
    {% if entity is not null and is_granted('VIEW', entity, fieldName) %}
        {{ attribute(entity, fieldName) }}
    {% else %}
        {% if entityLabelIfNotGranted is not null %}
            {{ 'view %entityName%'|trans({'%entityName%' : entityLabelIfNotGranted|trans}) }}
        {% endif %}
    {% endif %}
{%- endmacro -%}

{%- macro renderJsTree(data, actions) -%}
    {% embed "OroUIBundle::jstree.html.twig" with {
        data: data,
        actions: actions
    } %}
    {% endembed %}
{%- endmacro -%}

{% macro app_logo(organization_name) %}
    {% set organization_name = organization_name|default('') %}
    <a href="{{ path('oro_default') }}" class="app-logo" title="{{- organization_name|trim -}}">{{- organization_name|trim -}}</a>
{% endmacro %}

{% macro insertIcon(classNames) %}
    {% set classNames = classNames|default('') %}

    {% if classNames %}
        <span class="{{ classNames }}" aria-hidden="true"></span>
    {% endif %}
{% endmacro %}
<<<<<<< HEAD
{#
    Render sortable list for configuration options
    Parameters:
        widget - form widget data
        attr - block attributes
        options - additional options
            - collection_class - Main class for sortable list,
            - add_btn_label - Text label for add item button,
            - column_label - Main column label,
            - column_options_label - Options column label
            - data_page_component_module - Class for data-page-component-module attribute
            - show_form_when_empty - Show select box when a form is empty
#}
{% macro sortable_list_view(widget, attr = {}, options = {}) %}
    {% if widget.vars.prototype is defined %}
        {% set prototype_html = _self.sortable_list_view_collection_prototype(widget, options) %}
    {% endif %}

    {% set attr = attr|merge({'class': (attr.class is defined ? attr.class ~ ' ' : '') ~ 'oro-item-collection grid-container' }) %}

    {% set id = widget.vars.id ~ '_collection' %}
    <div class="{{ options.collection_class|default('') }} drag-n-drop-sorting-view" {% if options.data_page_component_module is defined %} data-page-component-module="{{ options.data_page_component_module|escape }}"{% endif %}>
        <div class="drag-n-drop-sorting-view__wrapper row-oro" {{ _self.renderPageComponentAttributes({
            module: 'oroui/js/app/components/view-component',
            options: {
                view: 'oroui/js/drag-n-drop-sorting',
                autoRender: true
            }
        }) }}>
            {% set prototype_name = widget.vars.prototype_name %}
            <div {{ _self.attributes(attr) }}>
                <table class="grid table-hover table table-bordered">
                    <thead>
                    <tr>
                        <th class="drag-n-drop-sorting-view__column"><span>{{ options.column_label|default('') }}</span></th>
                        <th class="drag-n-drop-sorting-view__column_options"><span>{{ options.column_options_label|default('') }}</span></th>
                        <th></th>
                        {% if form.mergeAllowed is defined %}
                            <th></th>
                        {% endif %}
                    </tr>
                    </thead>
                    <tbody class="sortable-wrapper" data-last-index="{{ widget.children|length}}" data-prototype-name="{{ prototype_name }}"{% if prototype_html is defined %} data-prototype="{{ prototype_html|escape }}"{% endif %} data-content>
                    {% if widget.children|length %}
                        {% for child in widget.children %}
                            {{ _self.sortable_list_view_collection_prototype(child, options) }}
                        {% endfor %}
                    {% elseif options.show_form_when_empty is defined and prototype_html is defined %}
                        {{ prototype_html|replace({(prototype_name): '0'})|raw }}
                    {% endif %}
                    </tbody>
                </table>
            </div>
            <a class="btn add-list-item" data-container=".oro-item-collection tbody" href="javascript: void(0);">
                {{ options.add_btn_label|default('') }}
            </a>
        </div>
    </div>
{% endmacro %}

{% macro sortable_list_view_collection_prototype(widget, options) %}
    {% if 'collection' in widget.vars.block_prefixes %}
        {% set form = widget.vars.prototype %}
        {% set name = widget.vars.full_name ~ '[' ~ widget.vars.prototype.vars.name ~ ']' %}
    {% else %}
        {% set form = widget %}
        {% set name = widget.vars.full_name %}
    {% endif %}
    <tr data-content="{{ name }}" data-validation-optional-group {{ block('widget_container_attributes') }}
        class="{{ options.collection_class|default('') }}">
        {{ form_widget(form) }}
    </tr>
=======

{% macro badge(label, badgeClass = 'info', iconClass = 'fa-circle') %}
    <span class="badge badge-pill badge-{{ badgeClass }} status-{{ badgeClass }}">
        <i class="icon-status-{{ badgeClass }} {{ iconClass }}" aria-hidden="true"></i>{{ label }}
    </span>
>>>>>>> 5990deff
{% endmacro %}<|MERGE_RESOLUTION|>--- conflicted
+++ resolved
@@ -1357,7 +1357,6 @@
         <span class="{{ classNames }}" aria-hidden="true"></span>
     {% endif %}
 {% endmacro %}
-<<<<<<< HEAD
 {#
     Render sortable list for configuration options
     Parameters:
@@ -1430,11 +1429,10 @@
         class="{{ options.collection_class|default('') }}">
         {{ form_widget(form) }}
     </tr>
-=======
+{% endmacro %}
 
 {% macro badge(label, badgeClass = 'info', iconClass = 'fa-circle') %}
     <span class="badge badge-pill badge-{{ badgeClass }} status-{{ badgeClass }}">
         <i class="icon-status-{{ badgeClass }} {{ iconClass }}" aria-hidden="true"></i>{{ label }}
     </span>
->>>>>>> 5990deff
 {% endmacro %}