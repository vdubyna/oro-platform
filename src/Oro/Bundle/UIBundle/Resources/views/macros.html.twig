--- conflicted
+++ resolved
@@ -110,35 +110,14 @@
 {% endmacro %}
 
 {#
-<<<<<<< HEAD
     Create 'Edit' button
-=======
-    Create edit button
->>>>>>> b8837227
     Parameters - array:
         [
             'path' - button url
             'aClass' - additional button class
-<<<<<<< HEAD
             'title' - button title | 'Edit' by default
             'label' - button label | 'Edit' by default
             'entity_label' - if specified will be added for title and label
-        ]
-#}
-{% macro editButton(parameters) %}
-    <div class="pull-left btn-group icons-holder">
-        <a href="{{ parameters.path }}"
-           class="btn back icons-holder-text {{ parameters.aClass is defined? parameters.aClass : '' }}"
-           title="{{ parameters.title is defined ? parameters.title : 'Edit'|trans ~ (parameters.entity_label is defined ? ' ' ~ parameters.entity_label|lower : '') }}"
-        >
-            <i class="icon-edit hide-text">{{ parameters.label is defined ? parameters.label : 'Edit'|trans }}</i>
-            {{ parameters.label is defined ? parameters.label : 'Edit'|trans }}
-        </a>
-    </div>
-=======
-            'title' - button title
-            'iClass' - css class for 'i' tag (icon)
-            'label' - button label
         ]
 #}
 {% macro editButton(parameters) %}
@@ -150,12 +129,21 @@
     {% if parameters.aClass is defined %}
         {% set aClass = parameters.aClass|split(' ')|merge(aClass) %}
     {% endif %}
+    {% set title = parameters.title is defined
+        ? parameters.title
+        : 'Edit'|trans ~ (parameters.entity_label is defined ? ' ' ~ parameters.entity_label|lower : '')
+    %}
+    {% set label = parameters.label is defined
+        ? parameters.label
+        : 'Edit'|trans
+    %}
     {% set parameters = parameters|merge({
         'iClass': iClass|join(' '),
         'aClass': aClass|join(' '),
+        'title': title,
+        'label': label
     }) %}
     {{ _self.button(parameters) }}
->>>>>>> b8837227
 {% endmacro %}
 
 {#
@@ -171,18 +159,10 @@
 #}
 {% macro addButton(parameters) %}
     <a href="{{ parameters.path }}"
-<<<<<<< HEAD
-        class="btn btn-primary pull-right {{ parameters.aClass is defined ? parameters.aClass : '' }}"
+        class="btn main-group btn-primary pull-right {{ parameters.aClass is defined? parameters.aClass : '' }}"
         title="{{ parameters.title is defined ? parameters.title : 'Create'|trans ~ (parameters.entity_label is defined ? ' ' ~ parameters.entity_label|lower : '') }}"
     >
         {{ parameters.label is defined ? parameters.label : 'Create'|trans ~ (parameters.entity_label is defined ? ' ' ~ parameters.entity_label|lower : '') }}
-=======
-       class="btn main-group btn-primary pull-right {{ parameters.aClass is defined? parameters.aClass : '' }}"
-       {% if parameters.title is defined %}
-            title="{{ parameters.title|trans }}">
-       {% endif %}
-       {{ parameters.label|trans }}
->>>>>>> b8837227
     </a>
 {% endmacro %}
 
@@ -222,17 +202,10 @@
                 data-{{ dataItemName }}="{{ dataItemValue|raw }}"
                 {% endfor %}
             {% endif %}
-<<<<<<< HEAD
             title="{{ parameters.title is defined ? parameters.title : 'Delete'|trans ~ (parameters.entity_label is defined ? ' ' ~ parameters.entity_label|lower : '') }}"
         >
-            <i class="icon-trash"></i>
+            <i class="icon-trash hide-text"></i>
             {{ parameters.label is defined ? parameters.label : 'Delete'|trans }}
-=======
-            {% if (parameters.title is defined) %}
-                title="{{ parameters.title|trans }}"
-            {% endif %}
-           ><i class="icon-trash hide-text">{{ parameters.label|trans }}</i>{{ parameters.label|trans -}}
->>>>>>> b8837227
         </a>
     </div>
 {% endmacro %}
