{% macro time(time, format) -%}
    <time datetime="{{ time.format(constant('DateTime::ISO8601')) }}">{{ time | localizeddate('short', 'short') }}</time>
{%- endmacro %}

{% macro date(time, format) -%}
    <time datetime="{{ time.format(constant('DateTime::ISO8601')) }}">{{ time | localizeddate('short', 'none') }}</time>
{%- endmacro %}

{% macro collection_prototype(widget) %}
    {% if widget.get('prototype') %}
        {% set form = widget.get('prototype') %}
        {% set name = widget.get('prototype').get('name') %}
    {% else %}
        {% set form = widget %}
        {% set name = widget.get('full_name') %}
    {% endif %}
    <div data-content="{{ name }}">
        <div class="row-oro oro-multiselect-holder">
            {{ form_errors(form) }}
            {% for child in form %}
                {{ form_errors(child) }}
                {{ form_widget(child) }}
            {% endfor %}
            {{ form_rest(form) }}
            <button class="removeRow btn btn-action btn-link" type="button" data-related="{{ name }}">×</button>
        </div>
    </div>
{% endmacro %}

{#
    Render flexible attribute row
    Parameters:
        value - flexible attribute
#}
{% macro flexibleAttributeRow(value) %}
    {{ _self.attibuteRow(value.attribute.label, value.__toString|default('N/A')) }}
{% endmacro %}

{#
    Render attribute row
    Parameters:
        title - attribute title
        value - attribute value
        additionalData - array with additional data
#}
{% macro attibuteRow(title, value, additionalData) %}
<<<<<<< HEAD
    {% macro attribute_data(value, additionalData) %}
        <div class="clearfix-oro">
            {% if value.value is not defined  %}
                <p class="control-label">{{ value }}</p>
            {% else %}
                <p class="control-label">{{ value.value }} <strong>{{ value.hint|trans }}</strong></p>
            {% endif %}
        </div>
        {% if additionalData|length %}
            {% for data in additionalData.data %}
                <div class="clearfix-oro">
                    <p class="control-label">{{ attribute(data, additionalData.field) }}</p>
                </div>
            {% endfor %}
        {% endif %}
    {% endmacro %}
    {{ _self.renderAttribute(title, _self.attribute_data(value, additionalData)) }}
=======
        {% macro attribute_data(value, additionalData) %}
            <div class="clearfix-oro">
                {% if value.value is not defined  %}
                    <p class="control-label">{{ value }}</p>
                {% else %}
                    <p class="control-label">{{ value.value }} <strong>{{ value.hint|trans }}</strong></p>
                {% endif %}
            </div>
            {% if additionalData|length %}
                {% for data in additionalData.data %}
                    <div class="clearfix-oro">
                        <p class="control-label">{{ attribute(data, additionalData.field) }}</p>
                    </div>
                {% endfor %}
            {% endif %}
        {% endmacro %}
        {{ _self.renderAttribute(title, _self.attribute_data(value, additionalData)) }}
>>>>>>> bbd1207c
{% endmacro %}

{#
    Render attribute row with custom data block
    Parameters:
        title - row title
        data - row data
#}
{% macro renderAttribute(title, data) %}
    <div class="control-group">
        <label class="control-label">{{ title|trans }}</label>
        <div class="controls">
            {{ data|raw }}
        </div>
    </div>
{% endmacro %}

{#
    Create the button
    Parameters - array:
        [
            'path' - button url
            'aClass' - additional button class
            'title' - button title
            'iClass' - css class for 'i' tag (icon)
            'label' - button label
        ]
#}
{% macro button(parameters) %}
    <div class="pull-left btn-group icons-holder">
        <a href="{{ parameters.path }}"
           class="btn back icons-holder-text {{ parameters.aClass is defined? parameters.aClass : '' }}"
           title="{{ parameters.title|trans }}">
            {% if parameters.iClass is defined %}
                <i class="{{ parameters.iClass }} hide-text" >{{ parameters.label|trans }}</i>
            {% endif %}
            {{ parameters.label|trans }}
        </a>
    </div>
{% endmacro %}

{#
    Create 'add' button
    Parameters - array:
        [
            'path' - button url
            'aClass' - additional button class
            'title' - button title
            'label' - button label
        ]
#}
{% macro addButton(parameters) %}
    <a href="{{ parameters.path }}"
       class="btn btn-primary pull-right {{ parameters.aClass is defined? parameters.aClass : '' }}"
<<<<<<< HEAD
            {% if parameters.title is defined %}
       title="{{ parameters.title|trans }}">
        {% endif %}
        {{ parameters.label|trans }}
=======
       {% if parameters.title is defined %}
            title="{{ parameters.title|trans }}">
       {% endif %}
       {{ parameters.label|trans }}
>>>>>>> bbd1207c
    </a>
{% endmacro %}

{#
    Delete button with javascript handler
    Parameters - array:
        [
            'aCss' - additional css class for 'a' tag
            'dataId' - data-id parameter
            'dataMessage' - message before delete record
            'dataRedirect' - url to redirect after delete
            'dataUrl' - data-url parameter
            'title' - button title
            'label' - button label
        ]
#}
{% macro deleteButton(parameters) %}
    <div class="pull-left btn-group icons-holder">
        <a href="javascript: void(0);" class="btn icons-holder-text {{ parameters.aCss is defined? parameters.aCss : '' }}"
<<<<<<< HEAD
                {% if (parameters.id is defined) %}
                    id="{{ parameters.id }}"
                {% endif %}
=======
           {% if (parameters.id is defined) %}
                id="{{ parameters.id }}"
           {% endif %}
>>>>>>> bbd1207c
           data-id="{{ parameters.dataId }}"
           data-message="{{ parameters.dataMessage|trans }}"
           data-url="{{ parameters.dataUrl  }}"
           data-redirect="{{ parameters.dataRedirect  }}"
<<<<<<< HEAD
                {% if (parameters.title is defined) %}
                    title="{{ parameters.title|trans }}"
                {% endif %}
                >
            <i class="icon-trash hide-text">{{ parameters.label|trans }}</i>{{ parameters.label|trans }}
=======
           {% if (parameters.title is defined) %}
                title="{{ parameters.title|trans }}"
           {% endif %}
           >
           <i class="icon-trash hide-text">{{ parameters.label|trans }}</i>{{ parameters.label|trans }}
>>>>>>> bbd1207c
        </a>
    </div>
{% endmacro %}

{#
    Button macros with custom button type
    Parameters - array:
        [
            'type' - button type
            'class' - additional button css classes
            'label' - label of button
        ]
#}
{% macro buttonType(parameters) %}
    <div class="btn-group">
        <button type="{{ parameters.type }}" class="btn {% if (parameters.class is defined) %}{{ parameters.class }}{% endif %}">
            {{ parameters.label|trans }}
        </button>
    </div>
{% endmacro %}

{#
    Separator between buttons
#}
{% macro buttonSeparator() %}
    <div class="pull-left">
        <div class="separator-btn"></div>
    </div>
{% endmacro %}

{#
    Create scroll sub block for scroll block
    Parameters:
        title - title of sub block
        data - array with data fields (i.e. form_row() or attibuteRow() data)
        cols - number of columns
        isForm - flag what scroll block mut contain the form
        useSpan - flag to indicate is subblock must have span6 css class or not
#}
{% macro scrollSubblock(title, data, cols, isForm, useSpan) %}
    {% if useSpan is not defined or useSpan == true %}
        {% set span = 'span6' %}
    {% else %}
        {% set span = '' %}
    {% endif %}
    {% if isForm is defined and isForm == true %}
        <fieldset class="form-horizontal {{ span }}">
    {% else %}
        <div class="form-horizontal {% if cols > 1 %}{{ span }}{% endif %}">
    {% endif %}
    {% if title|length %}<h5 class="usser-fiedset"><span>{{ title|trans }}</span></h5>{% endif %}
    {% for dataBlock in data %}
        {{ dataBlock|raw }}
    {% endfor %}
    {% if isForm is defined and isForm == true %}
        </fieldset>
    {% else %}
        </div>
    {% endif %}
{% endmacro %}

{#
    Create scroll block for scroll data area
    Parameters:
        blockId - id of block
        title - block title
        'subblocks' - array with scroll sub blocks:
            [
                'title' - title of sub block
                'data' - array with data fields (i.e. form_row() or attibuteRow() data)
            ]
        isForm - flag what scroll block mut contain the form
#}
{% macro scrollBlock(blockId, title, subblocks, isForm) %}
    {% set cols = subblocks|length %}
    <div class="usser-row">
        <h4 id="{{ blockId }}" class="scrollspy-title">{{ title|trans }}</h4>
        <div class="row-fluid {% if cols > 1 %}row-fluid-divider{% endif %}">
            {% for subblock in subblocks %}
                {{ _self.scrollSubblock(subblock.title|length ? subblock.title : null, subblock.data, cols, isForm, subblock.useSpan is defined ? subblock.useSpan : true) }}
            {% endfor %}
        </div>
    </div>
{% endmacro %}

{#
    Create scroll blocks (like in view or update pages)
    Parameters:
        dataTarget - id of scroll block
        data - array with scroll data blocks
        isForm - flag what scroll block mut contain the form
    data parameter structure:
        [
            'dataBlocks' - array of blocks. each block consist of:
                [
                    'title' - title of scroll block
                    'class' - additional css class for scroll block menu item
                    'subblocks' - array with scroll sub blocks:
                        [
                            'title' - title of sub block
                            'data' - array with data fields (i.e. form_row() or attibuteRow() data)
                        ]
                ]
            'formErrors' - errors from the form
            'hiddenData' - additional data (hidden fields from the form)
        ]
#}
{% macro scrollData(dataTarget, data, isForm) %}
    <div id="{{ dataTarget }}" class="navbar navbar-static scrollspy-nav">
        <div class="navbar-inner">
            <div class="container-fluid" style="width: auto;">
                <ul class="nav">
                    {% for navElement in data.dataBlocks %}
                        <li {% if navElement.class is defined %}class="{{ navElement.class }}"{% endif %}><a href="#scroll-{{ loop.index }}">{{ navElement.title|trans }}</a></li>
                    {% endfor %}
                </ul>
            </div>
        </div>
    </div>
    <div class="clearfix">
        {% if data.formErrors is defined and data.formErrors | length%}
            <div class="customer-info-actions container-fluid well-small">
                <div class="pull-left alert alert-error">
                    <button class="close" type="button" data-dismiss="alert">×</button>
                    {{ data.formErrors|raw }}
                </div>
            </div>
        {% endif %}
        <div data-spy="scroll" data-target="#{{ dataTarget }}" data-offset="50" class="scrollspy container-fluid scrollable-container">
            {% for scrollBlock in data.dataBlocks %}
                {{ _self.scrollBlock("scroll-" ~ loop.index, scrollBlock.title, scrollBlock.subblocks, isForm) }}
            {% endfor %}
            {% if data.hiddenData is defined %}
                <div class="hide">
                    {{ data.hiddenData|raw }}
                </div>
            {% endif %}
        </div>
    </div>
{% endmacro %}

{#
    Create collection field block
    Parameters:
        field - form collection field
        label - label of block
        buttonCaption - Caption of add entity button
#}
{% macro collectionField(field, label, buttonCaption) %}
    <div class="control-group">
        <label for="selectAccountName" class="control-label">{{ label|trans }}:</label>
        <div class="controls">
            <div class="row-oro">
                <div class="collection-fields-list" data-prototype="{{ _self.collection_prototype(field)|escape }}">
                    {% for emailField in field.children %}
                        {{ _self.collection_prototype(emailField) }}
                    {% endfor %}
                </div>
                <a class="btn add-list-item" href="javascript: void(0);">{{ buttonCaption|trans }}</a>
            </div>
        </div>
    </div>
{% endmacro %}

{#
    Render data grid div
    Parameters:
        gridId - datagrid div id
#}
{% macro gridBlock(gridId) %}
    <div id="{{ gridId }}"></div>
{% endmacro %}<|MERGE_RESOLUTION|>--- conflicted
+++ resolved
@@ -1,9 +1,9 @@
 {% macro time(time, format) -%}
-    <time datetime="{{ time.format(constant('DateTime::ISO8601')) }}">{{ time | localizeddate('short', 'short') }}</time>
+<time datetime="{{ time.format(constant('DateTime::ISO8601')) }}">{{ time | localizeddate('short', 'short') }}</time>
 {%- endmacro %}
 
 {% macro date(time, format) -%}
-    <time datetime="{{ time.format(constant('DateTime::ISO8601')) }}">{{ time | localizeddate('short', 'none') }}</time>
+<time datetime="{{ time.format(constant('DateTime::ISO8601')) }}">{{ time | localizeddate('short', 'none') }}</time>
 {%- endmacro %}
 
 {% macro collection_prototype(widget) %}
@@ -44,25 +44,6 @@
         additionalData - array with additional data
 #}
 {% macro attibuteRow(title, value, additionalData) %}
-<<<<<<< HEAD
-    {% macro attribute_data(value, additionalData) %}
-        <div class="clearfix-oro">
-            {% if value.value is not defined  %}
-                <p class="control-label">{{ value }}</p>
-            {% else %}
-                <p class="control-label">{{ value.value }} <strong>{{ value.hint|trans }}</strong></p>
-            {% endif %}
-        </div>
-        {% if additionalData|length %}
-            {% for data in additionalData.data %}
-                <div class="clearfix-oro">
-                    <p class="control-label">{{ attribute(data, additionalData.field) }}</p>
-                </div>
-            {% endfor %}
-        {% endif %}
-    {% endmacro %}
-    {{ _self.renderAttribute(title, _self.attribute_data(value, additionalData)) }}
-=======
         {% macro attribute_data(value, additionalData) %}
             <div class="clearfix-oro">
                 {% if value.value is not defined  %}
@@ -80,7 +61,6 @@
             {% endif %}
         {% endmacro %}
         {{ _self.renderAttribute(title, _self.attribute_data(value, additionalData)) }}
->>>>>>> bbd1207c
 {% endmacro %}
 
 {#
@@ -135,17 +115,10 @@
 {% macro addButton(parameters) %}
     <a href="{{ parameters.path }}"
        class="btn btn-primary pull-right {{ parameters.aClass is defined? parameters.aClass : '' }}"
-<<<<<<< HEAD
-            {% if parameters.title is defined %}
-       title="{{ parameters.title|trans }}">
-        {% endif %}
-        {{ parameters.label|trans }}
-=======
        {% if parameters.title is defined %}
             title="{{ parameters.title|trans }}">
        {% endif %}
        {{ parameters.label|trans }}
->>>>>>> bbd1207c
     </a>
 {% endmacro %}
 
@@ -165,32 +138,18 @@
 {% macro deleteButton(parameters) %}
     <div class="pull-left btn-group icons-holder">
         <a href="javascript: void(0);" class="btn icons-holder-text {{ parameters.aCss is defined? parameters.aCss : '' }}"
-<<<<<<< HEAD
-                {% if (parameters.id is defined) %}
-                    id="{{ parameters.id }}"
-                {% endif %}
-=======
            {% if (parameters.id is defined) %}
                 id="{{ parameters.id }}"
            {% endif %}
->>>>>>> bbd1207c
            data-id="{{ parameters.dataId }}"
            data-message="{{ parameters.dataMessage|trans }}"
            data-url="{{ parameters.dataUrl  }}"
            data-redirect="{{ parameters.dataRedirect  }}"
-<<<<<<< HEAD
-                {% if (parameters.title is defined) %}
-                    title="{{ parameters.title|trans }}"
-                {% endif %}
-                >
-            <i class="icon-trash hide-text">{{ parameters.label|trans }}</i>{{ parameters.label|trans }}
-=======
            {% if (parameters.title is defined) %}
                 title="{{ parameters.title|trans }}"
            {% endif %}
            >
            <i class="icon-trash hide-text">{{ parameters.label|trans }}</i>{{ parameters.label|trans }}
->>>>>>> bbd1207c
         </a>
     </div>
 {% endmacro %}
