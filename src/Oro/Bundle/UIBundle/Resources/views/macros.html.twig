{% macro collection_prototype(widget) %}
    {% if 'prototype' in widget.vars|keys %}
        {% set form = widget.vars.prototype %}
        {% set name = widget.vars.prototype.vars.name %}
    {% else %}
        {% set form = widget %}
        {% set name = widget.vars.full_name %}
    {% endif %}

    <div data-content="{{ name }}">
        <div class="row-oro oro-multiselect-holder">
            <div class="float-holder ">
                {{ form_errors(form) }}
                {% if form.children|length  %}
                    {% for child in form %}
                        {{ form_widget(child) }}
                        {{ form_errors(child) }}
                    {% endfor %}
                {% else %}
                    {{ form_widget(form) }}
                {% endif %}
                {{ form_rest(form) }}
            </div>
            <button class="removeRow btn btn-action btn-link" type="button" data-related="{{ name }}">×</button>
        </div>
    </div>
{% endmacro %}

{% macro tooltip(tooltip_raw, tooltip_parameters, tooltip_placement, details_enabled, details_link, details_anchor) %}
    {% set tooltip_parameters = tooltip_parameters|default({}) %}
    {# deprecated tooltips domain since 1.9:1:11 for tooltips use instead 'messages' translation domain #}
    {% set tooltip = tooltip_raw|trans(tooltip_parameters, "messages") %}
    {% if (tooltip == tooltip_raw) %}
        {% set tooltip = tooltip_raw|trans(tooltip_parameters, "tooltips") %}
    {% endif %}
    {% if tooltip is not empty %}
        {% set details_anchor = details_anchor|default(null) %}
        {% set details_link = details_link|default(null) %}
        {% set details_enabled = details_enabled|default(false) %}
        {% set tooltip_placement = tooltip_placement|default(null) %}

        {# Help link logic #}
        {% if details_enabled or details_anchor or details_link %}
            {% set helpLink = details_link|default(get_help_link()) %}
            {% if details_anchor %}
                {% set helpLink = helpLink ~ '#' ~ details_anchor %}
            {% endif %}
            {% set tooltip = tooltip
                ~ '<div class="clearfix"><div class="pull-right"><a href="' ~ helpLink ~ '">'
                ~ 'oro.form.tooltip.read_more'|trans ~ '</a></div></div>'
            %}
        {% endif %}
        {# End help link logic #}

        {% set tooltip = '<div class="oro-popover-content">'
            ~ tooltip
            ~ '</div>'
        %}

        <i class="fa-info-circle tooltip-icon"
           {% if tooltip_placement %}data-placement="{{ tooltip_placement }}"{% endif %}
           data-content="{{ tooltip }}"
           data-toggle="popover"></i>
    {% endif %}
{% endmacro %}

{#
    Render attribute row
    Parameters:
        title - attribute title
        value - attribute value
        additionalData - array with additional data
#}
{% macro attibuteRow(title, value, additionalData) %}
    {% set attributeValue %}
        <div class="clearfix-oro">
            {% if value.value is not defined  %}
                <div class="control-label">{{ value }}</div>
            {% else %}
                <div class="control-label">{{ value.value }} <strong>{{ value.hint }}</strong></div>
            {% endif %}
        </div>
        {% if additionalData|length %}
            {% for data in additionalData.data %}
                <div class="clearfix-oro">
                    <div class="control-label">{{ attribute(data, additionalData.field) }}</div>
                </div>
            {% endfor %}
        {% endif %}
    {% endset %}
    {{ _self.renderAttribute(title, attributeValue) }}
{% endmacro %}

{#
    Render attribute row with custom data block
    Parameters:
        title - row title
        data - row data
#}
{% macro renderAttribute(title, data) %}
    <div class="control-group attribute-row">
        <label class="control-label">{{ title }}</label>
        <div class="controls">
            {{ data|raw }}
        </div>
    </div>
{% endmacro %}

{#
    Render property block
    Parameters:
        title - property title
        data  - property data
        entity - the entitty instance on wich Field ACL should be checked
        fieldName - the name of field on wich Field ACL should be checked
#}
{% macro renderProperty(title, data, entity = null, fieldName = null) %}
    {{ _self.renderHtmlProperty(title, data|escape, entity, fieldName) }}
{% endmacro %}

{#
    Render html property block
    Parameters:
        title - property title
        data  - property data
        entity - the entitty instance on wich Field ACL should be checked
        fieldName - the name of field on wich Field ACL should be checked
#}
{% macro renderHtmlProperty(title, data, entity = null, fieldName = null) %}
    {% if entity is defined and fieldName is defined and not is_granted('VIEW', entity, fieldName) %}
    {% else %}
        {{ _self.renderAttribute(title, '<div class="control-label">' ~ data|default('oro.ui.empty'|trans) ~ '</div>') }}
    {% endif %}
{% endmacro %}

{#
    Render collapsible html property block
    Parameters:
        title - property title
        data  - property data
        entity - the entitty instance on wich Field ACL should be checked
        fieldName - the name of field on wich Field ACL should be checked
#}
{% macro renderCollapsibleHtmlProperty(title, data, entity, fieldName, moreText = 'Show more', lessText = 'Show less') %}
    {% if is_granted('VIEW', entity, fieldName) %}
        {% set collapseView = {
                storageKey: 'collapseBlock[' ~ oro_class_name(entity) ~ ']',
                uid: '[' ~ title ~ '][' ~ entity.id ~ ']',
                animationSpeed: 0,
                closeClass: 'overflows',
                checkOverflow: true,
                open: false
            } %}
        <div class="collapse-block" data-page-component-collapse="{{ collapseView|json_encode }}">
            {{ _self.renderAttribute(title,
                '<div class="control-label" data-collapse-container>' ~
                    data|default('oro.ui.empty'|trans) ~
                '</div>' ~
                '<a href="#" class="control-label toggle-more" data-collapse-trigger>' ~ moreText|trans ~ '</a>' ~
                '<a href="#" class="control-label toggle-less" data-collapse-trigger>' ~ lessText|trans ~ '</a>'
            ) }}
        </div>
    {% endif %}
{% endmacro %}

{#
    Render html property block. HTML rendering may be switched off with system config.
    Parameters:
        title - property title
        data  - property data
#}
{% macro renderSwitchableHtmlProperty(title, data) %}
    {% if not oro_config_value('oro_form.wysiwyg_enabled') %}
        {% set data = data|striptags('<a>')|raw|nl2br %}
    {% endif %}

    {{ _self.renderAttribute(title, '<div class="control-label html-property">' ~ data|default('oro.ui.empty'|trans) ~ '</div>') }}
{% endmacro %}

{#
    Render color property block
    Parameters:
        title - property title
        data  - property data
        empty - a value which should be used if data is empty
#}
{% macro renderColorProperty(title, data, empty) %}
    {% if data is not none %}
       {% set data = '<i class="color hide-text" title="' ~ data ~ '" style="background-color: ' ~ data ~ ';">' ~ data ~ '</i>' %}
    {% endif %}
    {{ _self.renderAttribute(title, '<div class="control-label">' ~ data|default(empty)|default('oro.ui.empty'|trans) ~ '</div>') }}
{% endmacro %}

{#
    Create the link
    Parameters - array:
        [
            'path'  - button url
            'class' - default class
            'aCss'  - additional button class
            'title' - button title
            'iCss'  - css class for 'i' tag (icon)
            'label' - button label
        ]
#}
{% macro link(parameters) %}
    {# need to remove spaces just before label #}
    {% set iconHtml = '' %}
    {% if parameters.iCss is defined and parameters.iCss %}
        {% set iconHtml %}
        <i class="{{ parameters.iCss }} hide-text" >
            {% if not parameters.noIconText|default(false)%}
                {{ parameters.label }}
            {% endif %}
        </i>
        {% endset %}
    {% else %}
    {% endif %}
    {% spaceless %}
    <a href="{{ parameters.path }}"
        {% if (parameters.id is defined) %}
            id="{{ parameters.id }}"
        {% endif %}
        {% if parameters.data is defined %}
            {% for dataItemName,dataItemValue in parameters.data %}
                data-{{ dataItemName }}="{{ dataItemValue|e('html_attr')|raw }}"
            {% endfor %}
        {% endif %}
        class="{{ parameters.class is defined? parameters.class : '' }} {{ parameters.aCss is defined? parameters.aCss : '' }}"
        {% if parameters.title is defined %}title="{{ parameters.title }}"{% endif %}>{{ iconHtml|trim|raw }}
        {{- parameters.label|trim }}
    </a>
    {% endspaceless %}
{% endmacro %}

{#
    Create the button
    Parameters - array:
        [
            'path'  - button url
            'aCss'  - additional button class
            'title' - button title
            'iCss'  - css class for 'i' tag (icon)
            'label' - button label
        ]
#}
{% macro button(parameters) %}
    <div class="pull-left btn-group icons-holder">
        {{ _self.link(parameters|merge({'class': 'btn back icons-holder-text'})) }}
    </div>
{% endmacro %}

{#
    Create dropdown button
    Parameters - array:
        [
            'label' - button label
            'elements' - dropdown elements
            'html' - html from placeholder
            'aCss'  - additional drop down class
        ]
#}
{% macro dropdownButton(parameters) %}
    <div class="btn-group">
        <a class="btn dropdown-toggle" data-toggle="dropdown" href="#">
            {% if parameters.iCss is defined %}
                <i class="{{ parameters.iCss }}"></i>
            {% endif %}
            {{ parameters.label }}
            <span class="caret"></span>
        </a>
        <ul class="dropdown-menu {{ parameters.aCss is defined? parameters.aCss : '' }}">
            {% if parameters.elements is defined and parameters.elements is not empty %}
                {% for item in parameters.elements %}
                    {{ _self.dropdownItem(item) }}
                {% endfor %}
            {% endif %}
            {% if parameters.html is defined and parameters.html is not empty %}
                {{ parameters.html|raw }}
            {% endif %}
        </ul>
    </div>
{% endmacro %}

{#
    Create the dropdown button item
    Parameters - array:
        [
            'path'  - button url
            'aCss'  - additional button class
            'title' - button title
            'iCss'  - css class for 'i' tag (icon)
            'label' - button label
        ]
#}
{% macro dropdownItem(parameters) %}
    <li>{{ _self.link(parameters) }}</li>
{% endmacro %}

{#
    Create the dropdown button wich preserves last used button
    Parameters - array:
        [
            'html'     - original buttons markup
            'groupKey' - key, to remember last used button
            'options'  - options for pinnedDropdownButtonProcessor widget
        ]
#}
{% macro pinnedDropdownButton(parameters) %}
    {% if isDesktopVersion() or parameters.mobileEnabled|default(false) %}
        {% set options = parameters.options|default({}) %}
        {% set options = options|merge({
            widgetModule: options.widgetModule|default('oroui/js/content-processor/pinned-dropdown-button'),
            widgetName: options.widgetName|default('pinnedDropdownButtonProcessor'),
            groupKey: parameters.groupKey is defined ? parameters.groupKey : '',
            useMainButtonsClone: true
        }) %}
        {% spaceless %}
            <div class="pull-right pinned-dropdown"
                 {{ _self.renderAttributes(parameters.dataAttributes|default({})|merge({
                     'page-component-module': 'oroui/js/app/components/jquery-widget-component',
                     'page-component-options': options
                 })) }}>
                {{ parameters.html|raw }}
            </div>
        {% endspaceless %}
    {% else %}
        {{ parameters.html|raw }}
    {% endif %}
{% endmacro %}

{#
    Predefiend pinnedDropdownButton's settings for save button
#}
{% macro dropdownSaveButton(parameters) %}
    {% set parameters = {
        'groupKey': 'saveButtons',
        'options': {
            'moreButtonAttrs': {
                'class': 'btn-success'
            }
        }
    }|merge(parameters|default({})) %}
    {{ _self.pinnedDropdownButton(parameters) }}
{% endmacro %}

{#
    Create 'Cancel' button
    Parameters
        'path' - button url
        'label' - button label | 'Cancel' by default
#}
{% macro cancelButton(path, label) %}
    {% if label is empty %}
        {% set label = 'Cancel'|trans %}
    {% endif %}
    {{ _self.button({'path' : path, 'title' : label, 'label' : label, data: {action: 'cancel'} }) }}
{% endmacro %}

{#
    Create 'Edit' button
    Parameters - array:
        [
            'path'  - button url
            'aCss'  - additional button class
            'title' - button title | 'Edit' by default
            'label' - button label | 'Edit' by default
            'entity_label' - if specified will be added for title and label
        ]
#}
{% macro editButton(parameters) %}
    {% set iCss = ['fa-pencil-square-o'] %}
    {% set aCss = ['edit-button', 'main-group'] %}
    {% if parameters.iCss is defined %}
        {% set iCss = parameters.iCss|split(' ')|merge(iCss) %}
    {% endif %}
    {% if parameters.aCss is defined %}
        {% set aCss = parameters.aCss|split(' ')|merge(aCss) %}
    {% endif %}
    {% if parameters.title is defined %}
        {% set title = parameters.title %}
    {% else %}
        {% set title = parameters.entity_label is defined
            ? 'oro.ui.edit_entity'|trans({'%entityName%': parameters.entity_label})
            : 'oro.ui.edit'|trans
        %}
    {% endif %}
    {% set label = parameters.label is defined
        ? parameters.label
        : 'oro.ui.edit'|trans
    %}
    {% set parameters = parameters|merge({
        'iCss': iCss|join(' '),
        'aCss': aCss|join(' '),
        'title': title,
        'label': label
    }) %}

    {# Add URL parameters to button path #}
    {% set parameters = parameters|merge({ 'path' : oro_url_add_query(parameters['path']) }) %}

    {{ _self.button(parameters) }}
{% endmacro %}

{#
    Create 'add' button
    Parameters - array:
        [
            'path'  - button url
            'aCss'  - additional button class
            'title' - button title | 'Create' by default
            'label' - button label | 'Create' by default
            'entity_label' - if specified will be added for title and label
        ]
#}
{% macro addButton(parameters) %}
    {% if parameters.label is defined %}
        {% set label = parameters.label %}
    {% else %}
        {% set label = parameters.entity_label is defined
            ? 'oro.ui.create_entity'|trans({'%entityName%': parameters.entity_label})
            : 'oro.ui.create'|trans
        %}
    {% endif %}
    {% if parameters.title is defined %}
        {% set title = parameters.title %}
    {% else %}
        {% set title = parameters.entity_label is defined
            ? 'oro.ui.create_entity'|trans({'%entityName%': parameters.entity_label})
            : 'oro.ui.create'|trans
        %}
    {% endif %}
    <a href="{{ parameters.path }}"
        class="btn main-group btn-primary pull-right {{ parameters.aCss is defined? parameters.aCss : '' }}"
        title="{{ title }}"
    >
        {{ label }}
    </a>
{% endmacro %}

{#
    Delete button with javascript handler
    Parameters - array:
        [
            'aCss' - additional css class for 'a' tag
            'dataId' - data-id parameter
            'dataMessage' - message before delete record | 'Are you sure you want to delete this %entity_label%?' by default
            'dataRedirect' - url to redirect after delete | '%entity_label% deleted' by default
            'dataUrl' - data-url parameter
            'title' - button title | 'Delete' by default
            'label' - button label | 'Delete' by default
            'entity_label' - if specified will be added for title, label and messages| 'item' by default
            'disabled' - if true this control is rendered as disabled
        ]
#}
{% macro deleteButton(parameters) %}
    {% set aCss = 'btn icons-holder-text' %}

    {% if parameters.disabled is defined and parameters.disabled %}
        {% set aCss = aCss ~ ' disabled' %}
    {% endif %}

    {% if parameters.aCss is defined %}
        {% set aCss = aCss ~ ' ' ~ parameters.aCss %}
    {% endif %}

    {% set parameters = parameters|merge({'aCss': aCss}) %}

    <div class="pull-left btn-group icons-holder">
        {{ _self.deleteLink(parameters) }}
    </div>
{% endmacro %}

{% macro deleteLink(parameters) %}
    {% set entityLabel = parameters.entity_label is defined ? parameters.entity_label : 'oro.ui.item'|trans %}
    {% set label = parameters.label is defined ? parameters.label : 'oro.ui.delete'|trans %}
    {% if parameters.title is defined %}
        {% set title = parameters.title %}
    {% else %}
        {% set title = parameters.entity_label is defined
            ? 'oro.ui.delete_entity'|trans({'%entityName%': parameters.entity_label})
            : 'oro.ui.delete'|trans
        %}
    {% endif %}

    {% set message = parameters.dataMessage is defined ? parameters.dataMessage : 'oro.ui.delete_confirm'|trans({ '%entity_label%' : entityLabel }) %}
    {% set successMessage = parameters.successMessage is defined ? parameters.successMessage : 'oro.ui.delete_message'|trans({ '%entity_label%' : entityLabel }) %}
    {% set url = parameters.dataUrl is defined ? parameters.dataUrl : '' %}
    {% set linkParams = {
        'data': {
            'message': message,
            'success-message': successMessage,
            'url': url
        },
        'iCss': parameters.iCss is defined ? parameters.iCss: 'fa-trash-o',
        'aCss': parameters.aCss,
        'title': title,
        'label': label,
        'path': 'javascript:void(0);'
    } %}


    {% if (parameters.dataId is defined) %}
        {% set data = linkParams.data|merge({'id': parameters.dataId}) %}
        {% set linkParams = linkParams|merge({ 'data': data }) %}
    {% endif %}
    {% if parameters.dataRedirect is defined %}
        {% set data = linkParams.data|merge({'redirect': parameters.dataRedirect}) %}
        {% set linkParams = linkParams|merge({ 'data': data }) %}
    {% endif %}
    {% if parameters.data is defined %}
        {% for dataItemName,dataItemValue in parameters.data %}
            {% set data = linkParams.data|merge({(dataItemName): dataItemValue}) %}
            {% set linkParams = linkParams|merge({ 'data': data }) %}
        {% endfor %}
    {% endif %}
    {{ _self.link(linkParams) }}
{% endmacro %}

{#
    A button with javascript handler

    Parameters - array:
        [
            'class' - default class
            'aCss' - additional css class for 'a' tag
            'iCss' - additional css class for 'i' tag
            'dataId' - data-id parameter
            'dataUrl' - data-url parameter
            'dataRedirect' - url to redirect after an operation finished
            'successMessage' - a message which will be shown after an operation finished
            'title' - button title
            'label' - button label
            'labelInIcon' - determine whether the label is include in icon or not. Defaults to true
            'visible' - determined whether the button is visible or not. Defaults to true,
            'dataAttributes' - additional data attributes
        ]
#}
{% macro clientLink(parameters) %}
    {% spaceless %}
        <a href="javascript: void(0);" class="{{ parameters.class is defined ? parameters.class : '' }} {{ parameters.aCss is defined ? parameters.aCss : '' }}"
            title="{{ parameters.title is defined ? parameters.title : (parameters.label is defined ? parameters.label : '') }}"
            {% if (parameters.id is defined) %}
                id="{{ parameters.id }}"
            {% endif %}
            {%- if (parameters.dataId is defined) -%}
                data-id ="{{ parameters.dataId }}"
            {%- endif -%}
            {%- if (parameters.dataUrlRaw is defined) -%}
                data-url="{{ parameters.dataUrlRaw|raw }}"
            {% elseif (parameters.dataUrl is defined) %}
                data-url="{{ parameters.dataUrl }}"
            {%- endif -%}
            {%- if (parameters.successMessage is defined) -%}
                data-success-message="{{ parameters.successMessage }}"
            {%- endif -%}
            {%- if parameters.dataRedirect is defined -%}
                data-redirect="{{ parameters.dataRedirect }}"
            {%- endif -%}
            {%- if (parameters.visible is defined and not parameters.visible) -%}
                style="display: none"
            {%- endif -%}
            {%- if parameters.widget is defined and parameters.widget|length -%}
                {% set options = parameters.widget %}
                {%- if (options.createOnEvent is not defined) -%}
                    {% set options = options|merge({
                        'createOnEvent' : options.event|default('click')
                    }) %}
                {%- endif -%}
                {{ _self.renderWidgetAttributes(options) }}
            {%- endif -%}
            {%- if parameters.pageComponent is defined -%}
                {{ _self.renderPageComponentAttributes(parameters.pageComponent) }}
            {%- endif -%}
            {%- if parameters.dataAttributes is defined and parameters.dataAttributes|length -%}
                {{ _self.renderAttributes(parameters.dataAttributes) }}
            {%- endif -%}>
            {%- set labelInIcon = parameters.labelInIcon|default(true) -%}
            {%- if (parameters.iCss is defined) -%}
                <i class="{{ parameters.iCss }}{% if labelInIcon %} hide-text{% endif %}">{{ (parameters.label is defined and labelInIcon) ? parameters.label : '' }}</i>
            {%- endif %}
            {{- parameters.label is defined ? parameters.label : '' -}}
        </a>
    {% endspaceless %}
{% endmacro %}

{#
    Renders page component attributes passed in array

    Parameters - array:
        [
            'module' - module name to load, will be loaded through RequireJS
            'options' - options to pass into page-component
        ]
#}
{% macro renderPageComponentAttributes(pageComponent) %}
    data-page-component-module="{{ pageComponent.module }}"
    {% if pageComponent.options is defined %}
        data-page-component-options="{{ pageComponent.options|json_encode }}"
    {% endif %}
    {% if pageComponent.name is defined %}
        data-page-component-name="{{ pageComponent.name }}"
    {% endif %}
    {% if pageComponent.layout is defined %}
        data-layout="{{ pageComponent.layout }}"
    {% endif %}
{% endmacro %}

{#
    Renders attributes for widget

    Parameters: options array for widget
#}
{% macro renderWidgetAttributes(options) %}
    {% set pageComponent = {
        module:  "oroui/js/app/components/widget-component",
        options: options
    }  %}
    {% if options.options.pageComponentName is defined %}
        {% set pageComponent = pageComponent|merge({name: options.options.pageComponentName}) %}
    {% endif %}
    {{ _self.renderPageComponentAttributes(pageComponent) }}
{% endmacro %}
{#
    @deprecated
    Please use renderWidgetAttributes() with createOnEvent option specified instead
#}
{% macro renderWidgetDataAttributes(options) %}
    {% if (options.createOnEvent is not defined) %}
        {% set options = options|merge({
            'createOnEvent' : options.event|default('click')
        }) %}
    {% endif %}
    {{ _self.renderWidgetAttributes(options) }}
{% endmacro %}

{% macro renderAttributes(options, prefix) %}
    {% for name, value in options %}
        {% if (value is iterable) %}
            {% set value = value|json_encode(constant('JSON_FORCE_OBJECT')) %}
        {% endif %}
        data-{% if prefix is not empty %}{{ prefix }}-{% endif %}{{ name }}="{{ value }}"
    {% endfor %}
{% endmacro %}

{#
    A button with javascript handler
    Parameters - array:
        [
            'class' - default class
            'aCss' - additional css class for 'a' tag
            'iCss' - additional css class for 'i' tag
            'dataId' - data-id parameter
            'dataUrl' - data-url parameter
            'dataRedirect' - url to redirect after an operation finished
            'successMessage' - a message which will be shown after an operation finished
            'title' - button title
            'label' - button label
            'visible' - determined whether the button is visible or not. Defaults to true
        ]
#}
{% macro clientButton(parameters) %}
    {#{% espaceless %}#}
        <div class="pull-left btn-group icons-holder">
            {{ _self.clientLink(parameters|merge({'class': 'btn icons-holder-text'})) }}
        </div>
    {#{% endspaceless %}#}
{% endmacro %}

{#
    A button that sends request to server
    Parameters - array:
        [
            'class' - default class
            'aCss' - additional css class for 'a' tag
            'iCss' - additional css class for 'i' tag
            'dataId' - data-id parameter
            'dataMethod' - request http method
            'dataUrl' - data-url parameter
            'dataRedirect' - url to redirect after an operation finished
            'successMessage' - a message which will be shown after an operation finished
            'errorMessage' - a message which will be shown if operation failed
            'title' - button title
            'label' - button label
            'visible' - determined whether the button is visible or not. Defaults to true
        ]
#}
{% macro ajaxButton(parameters) %}
    <div class="pull-left btn-group icons-holder">
        {{ _self.ajaxLink(parameters|merge({'class': 'btn icons-holder-text'})) }}
    </div>
{% endmacro %}

{#
    A link that sends request to server
    Parameters - array:
        [
            'class' - default class
            'aCss' - additional css class for 'a' tag
            'iCss' - additional css class for 'i' tag
            'dataId' - data-id parameter
            'dataMethod' - request http method
            'dataUrl' - data-url parameter
            'dataRedirect' - url to redirect after an operation finished
            'successMessage' - a message which will be shown after an operation finished
            'errorMessage' - a message which will be shown if operation failed
            'title' - button title
            'label' - button label
            'visible' - determined whether the link is visible or not. Defaults to true
        ]
#}
{% macro ajaxLink(parameters) %}
    {% set additionalParameters = {
        'pageComponent': {
            'module': 'oroui/js/app/components/ajax-button'
        },
        'dataAttributes': {
            'method': parameters.dataMethod is defined ? parameters.dataMethod : 'GET',
            'error-message': parameters.errorMessage is defined ? parameters.errorMessage : 'oro.ui.unexpected_error'
        }
    } %}

    {{ _self.clientLink(parameters|merge(additionalParameters)) }}
{% endmacro %}

{#
    A button with javascript handler
    Parameters - array:
        [
            'class' - default class
            'aCss' - additional css class for 'a' tag
            'iCss' - additional css class for 'i' tag
            'dataId' - data-id parameter
            'dataUrl' - data-url parameter
            'dataRedirect' - url to redirect after an operation finished
            'successMessage' - a message which will be shown after an operation finished
            'title' - button title
            'label' - button label
            'visible' - determined whether the button is visible or not. Defaults to true
        ]
#}
{% macro dropdownClientItem(parameters) %}
    <li>{{ _self.clientLink(parameters) }}</li>
{% endmacro %}

{#
    Outputs a button with "Save and Close" label. After save application will show a page configured by parameter with name "action".
    For parameters description see documentation of saveActionButton macros.

    For backward compatibility macros supports input parameter as a label of button.
#}
{% macro saveAndCloseButton(parametersOrLabel) %}
    {% set defaultParameters = {
        'class': 'btn-success',
        'label': 'Save and Close'|trans
    } %}

    {% if parametersOrLabel is iterable %}
        {% set parameters = parametersOrLabel %}
    {% else %}
        {# @deprecated since 1.10, support backward compatibility #}
        {% set parameters = {
            'label': parametersOrLabel|default('Save and Close'|trans),
            'action': 'save_and_close'
        } %}
    {% endif %}

    {% set parameters = defaultParameters|merge(parameters) %}

    {{ _self.saveActionButton(parameters) }}
{% endmacro %}

{#
    Outputs a button with "Save and Stay" label. After save application will show a page configured by parameter with name "action".
    For parameters description see documentation of saveActionButton macros.

    For backward compatibility macros supports input parameter as a label of button.
#}
{% macro saveAndStayButton(parametersOrLabel) %}
    {% if parametersOrLabel is iterable %}
        {% set parameters = parametersOrLabel %}
    {% else %}
        {# @deprecated since 1.10, support backward compatibility #}
        {% set parameters = {
            'label': parametersOrLabel|default('Save'|trans),
            'action': 'save_and_stay'
        } %}
    {% endif %}

    {{ _self.saveActionButton(parameters) }}
{% endmacro %}

{#
    Outputs a button with "Save and New" label. After save application will show a page configured by parameter with name "action".
    For parameters description see documentation of saveActionButton macros.
#}
{% macro saveAndNewButton(parameters) %}
    {% set defaultParameters = {
        'label': 'Save and New'|trans
    } %}

    {% set parameters = defaultParameters|merge(parameters) %}

    {{ _self.saveActionButton(parameters) }}
{% endmacro %}

{#
    Outputs generic button with "Save" label and redirect behavior. Redirect is configured with parameter "route"
    and "route_params". Route params could contain paths instead of values if value will be available only after save.

    Parameters - array
        [
            'type' - button type, should be "button" or "submit"
            'class' - CSS class
            'label' - label of button
            'route' - Optional name of route to make a redirect.
            'params' - Optional list of route parameters. In case if value of parameter will be available only
                after save you can pass property path. For example: ['id': '$id']. '$' at the means property path.
                So when controller will handle save it will redirect to route using actual id value of entity.
            'action' - Contains data used by controller to make redirect. This value is prepared automatically
                based on route and route_params so you don't need to use this attribute directly.
        ]
#}
{% macro saveActionButton(parameters) %}
    {% set defaultParameters = {
        'type' : 'submit',
        'class': 'btn-success main-group',
        'label': 'Save'|trans,
    } %}

    {% if parameters.action is defined %}
        {# @deprecated since 1.10, support backward compatibility #}
    {% elseif parameters.route is defined %}
        {# Prepare action parameter based on route #}
        {% set action = {'route': parameters.route} %}
        {% if parameters.params is defined %}
            {% set action = action|merge({'params': parameters.params}) %}
        {% endif %}
        {% set parameters = parameters|merge({'action': action|json_encode}) %}
    {% endif %}

    {% set parameters = defaultParameters|merge(parameters) %}

    {{ _self.buttonType(parameters) }}
{% endmacro %}


{#
    Button macros with custom button type
    Parameters - array:
        [
            'type' - button type
            'class' - additional button css classes
            'label' - label of button
        ]
#}
{% macro buttonType(parameters) %}
    {% set defaultParameters = {
        'type' : 'button'
    } %}
    {% set parameters = defaultParameters|merge(parameters) %}
    <div class="btn-group">
        <button type="{{ parameters.type }}" class="btn {% if (parameters.class is defined) %}{{ parameters.class }}{% endif %}{% if (parameters.action is defined) %} action-button{% endif %}"
                {% if (parameters.action is defined) %}data-action="{{ parameters.action }}"{% endif %}
                {% if parameters.data is defined %}
                    {% for dataItemName,dataItemValue in parameters.data %}
                        data-{{ dataItemName }}="{{ dataItemValue|e('html_attr')|raw }}"
                    {% endfor %}
                {% endif %}>
            {{ parameters.label }}
        </button>
    </div>
{% endmacro %}

{#
    Separator between buttons
#}
{% macro buttonSeparator() %}
    <div class="pull-left">
        <div class="separator-btn"></div>
    </div>
{% endmacro %}

{#
    Create scroll sub block for scroll block
    Parameters:
        title - title of sub block
        data - array with data fields (i.e. form_row() or attibuteRow() data)
        isForm - flag what scroll block mut contain the form
        useSpan - flag to indicate is subblock must have css class specified in spanClass parameter or not
        spanClass - css class name of subblock, if this parameter is not specified the css class is span6
#}
{% macro scrollSubblock(title, data, isForm, useSpan, spanClass) %}
    {% set spanClass = spanClass|default('responsive-cell') %}
    {#% if useSpan is not defined or useSpan == true %}
        {% set span = spanClass %}
    {% else %}
        {% set span = '' %}
    {% endif %}
    {% if span %}
        <div class="{{ span }}">
    {% endif %#}
    <div class="{{ spanClass }}">
    {% if title|length %}<h5 class="user-fieldset"><span>{{ title }}</span></h5>{% endif %}
    {% for dataBlock in data %}
        {{ dataBlock|raw }}
    {% endfor %}
    </div>
    {#% if span %}
        </div>
    {% endif %#}
{% endmacro %}

{#
    Create scroll block for scroll data area
    Parameters:
        blockId - id of block
        title - block title
        'subblocks' - array with scroll sub blocks:
            [
                'title' - title of sub block
                'data' - array with data fields (i.e. form_row() or attibuteRow() data)
            ]
        isForm - flag what scroll block mut contain the form
        contentAttributes - additional attributes for block content
        useSubBlockDivider - indicates if 'row-fluid-divider' css class should be added to a row when there are more than one subblocks
#}
{% macro scrollBlock(blockId, title, subblocks, isForm, contentAttributes, useSubBlockDivider, headerLinkContent = '') %}
    {% set cols = subblocks|length %}
    <div class="responsive-section">
        <h4 class="scrollspy-title">{{ title }}{% if headerLinkContent is defined %}{{ headerLinkContent }}{% endif %}</h4>
        <div id="{{ blockId }}" class="scrollspy-nav-target"></div>
        <div class="row-fluid{% if (contentAttributes is defined and contentAttributes.class is defined and contentAttributes.class|length) %} {{ contentAttributes.class }}{% endif %}{% if cols > 1 and (useSubBlockDivider is not defined or useSubBlockDivider == true) %} row-fluid-divider{% endif %}" {{ _self.attributes(contentAttributes, ['class']) }}>
            {% if isForm is defined and isForm == true %}
                <fieldset class="form-horizontal">
            {% else %}
                <div class="form-horizontal">
            {% endif %}
                {% for subblock in subblocks %}
                    {{ _self.scrollSubblock(subblock.title is defined and subblock.title|length ? subblock.title : null, subblock.data, isForm, subblock.useSpan is defined ? subblock.useSpan : true, subblock.spanClass is defined ? subblock.spanClass : '') }}
                {% endfor %}
            {% if isForm is defined and isForm == true %}
                </fieldset>
            {% else %}
                </div>
            {% endif %}
        </div>
    </div>
{% endmacro %}

{#
    Create scroll blocks (like in view or update pages)
    Parameters:
        dataTarget - id of scroll block
        data - array with scroll data blocks
        form
    data parameter structure:
        [
            'dataBlocks' - array of blocks. each block consist of:
                [
                    'title' - title of scroll block
                    'priority' - a number that can be used to change the order of blocks
                    'class' - additional css class for scroll block menu item
                    'useSubBlockDivider' - [optional] indicates if 'row-fluid-divider' css class should be added to a row when there are more than one subblocks
                    'subblocks' - array with scroll sub blocks:
                        [
                            'title' - title of sub block
                            'data' - array with data fields (i.e. form_row() or attibuteRow() data)
                        ]
                ]
            'formErrors' - errors from the form
            'hiddenData' - additional data (hidden fields from the form)
        ]
#}
{% macro scrollData(dataTarget, data, entity, form = null) %}
    {% set data = oro_ui_scroll_data_before(dataTarget, data, entity, form) %}

    {% if form is defined and form %}
        {% set isForm = true %}
    {% else %}
        {% set isForm = false %}
    {% endif %}

    {% set dataBlocks = data.dataBlocks|oro_sort_by %}

    <div id="{{ dataTarget }}" class="navbar navbar-static scrollspy-nav">
        <div class="navbar-inner">
            <div class="container-fluid" style="width: auto;">
                <ul class="nav">
                    {% for navElement in dataBlocks %}
                        <li {% if navElement.class is defined %}class="{{ navElement.class }}"{% endif %}><a href="#scroll-{{ loop.index }}">{{ navElement.title }}</a></li>
                    {% endfor %}
                </ul>
            </div>
        </div>
    </div>
    <div class="clearfix">
        {% if data.formErrors is defined and data.formErrors | length%}
            <div class="customer-info-actions container-fluid well-small alert-wrap">
                <div class="alert alert-error">
                    <button class="close" type="button" data-dismiss="alert" data-target=".alert-wrap">×</button>
                    {{ data.formErrors|raw }}
                </div>
            </div>
        {% endif %}
        <div data-spy="scroll" data-target="#{{ dataTarget }}" data-offset="1" class="scrollspy container-fluid scrollable-container{% if isForm %} form-container{% endif %}">
            {% for scrollBlock in dataBlocks %}
                {{ _self.scrollBlock("scroll-" ~ loop.index, scrollBlock.title, scrollBlock.subblocks, isForm, scrollBlock.content_attr is defined ? scrollBlock.content_attr : null, scrollBlock.useSubBlockDivider is defined ? scrollBlock.useSubBlockDivider : true, scrollBlock.headerLinkContent is defined ? scrollBlock.headerLinkContent : null) }}
            {% endfor %}
            {% if data.hiddenData is defined or isForm %}
                <div class="hide" data-skip-input-widgets>
                    {% if data.hiddenData is defined %}
                        {{ data.hiddenData|raw }}
                    {% endif %}
                    {% if isForm %}
                        {{ form_rest(form) }}
                    {% endif %}
                </div>
            {% endif %}
        </div>
    </div>
{% endmacro %}

{#
    Create collection field block
    Parameters:
        field - form collection field
        label - label of block
        buttonCaption - Caption of add entity button
        tooltipText (optional) - text to render a tooltip for the collection field
#}
{% macro collectionField(field, label, buttonCaption, tooltipText = null) %}
    <div class="control-group">
        <div class="control-label wrap">
            {% if tooltipText is not null %}
                {{ _self.tooltip(tooltipText) }}
            {% endif %}
            <label>{{ label }}</label>
        </div>
        <div class="controls">
            <div class="row-oro">
                <div class="oro-item-collection collection-fields-list" data-prototype="{{ _self.collection_prototype(field)|escape }}">
                    {% for emailField in field.children %}
                        {{ _self.collection_prototype(emailField) }}
                    {% endfor %}
                </div>
                <a class="btn add-list-item" href="javascript: void(0);">{{ buttonCaption }}</a>
            </div>
        </div>
    </div>
{% endmacro %}

{#
    Render attributes of HTML element.
    Parameters:
        attr - attributes
        excludes - names of attributes which should not be rendered even if they exist in attr parameter
#}
{% macro attributes(attr, excludes) %}
    {% spaceless %}
        {% set attr = attr|default({}) %}
        {% for attrname, attrvalue in attr %}{% if not excludes is defined or not excludes[attrname] is defined %}{% if attrname in ['placeholder', 'title'] %}{{ attrname }}="{{ attrvalue|trans({}, translation_domain) }}" {% else %}{{ attrname }}="{{ attrvalue is iterable ? attrvalue|json_encode : attrvalue }}" {% endif %}{% endif %}{% endfor %}
    {% endspaceless %}
{% endmacro %}

{#
    Render link to entity owner
    Parameters:
        entity - entity record
        renderLabel - need render default label
#}
{%- macro entityOwnerLink(entity, renderLabel = true) -%}
    {% spaceless %}
        {%- if entity %}
            {% set ownerType = oro_get_owner_type(entity) %}
            {%- if ownerType %}
                {% if  is_granted('VIEW', entity, oro_get_owner_field_name(entity)) %}
                    {% set owner = oro_get_entity_owner(entity) %}
                    {% if owner %}
                        {% if (ownerType == 'USER') %}
                            {% set ownerPath = path('oro_user_view', {'id': owner.id}) %}
                            {% set ownerName = owner|oro_format_name %}
                        {% elseif (ownerType == 'BUSINESS_UNIT') %}
                            {% set ownerPath = path('oro_business_unit_view', {'id': owner.id}) %}
                            {% set ownerName = owner.name %}
                        {% endif %}
                        {% if ownerName is defined %}
                            {% if renderLabel %}
                                {% set entityClassName = oro_class_name(entity) %}
                                {{ oro_field_config_value(
                                        entityClassName,
                                        oro_entity_config_value(entityClassName, 'owner_field_name', 'ownership'),
                                        'label'
                                    )|trans
                                }}:
                            {% endif %}
                            {% if ownerPath is defined and is_granted('VIEW', owner) %}
                                {{ _self.renderUrl(ownerPath, ownerName) }}
                            {% else %}
                                {{ ownerName }}
                            {% endif %}
                        {% endif %}
                    {% endif %}
                {% endif %}
            {% endif -%}
        {% endif -%}
    {% endspaceless %}
{%- endmacro -%}

{%- macro renderUrl(url, text, class, title) -%}
    {% spaceless %}
        {% if text is empty %}
            {% set text = url %}
        {% endif %}
        {% if title is empty %}
            {% set title = text %}
        {% endif %}
        {% if class is empty %}
            {% set class = '' %}
        {% endif %}
        {% if url is not empty %}
            <a href="{{ url|escape('html_attr') }}" title="{{ title|escape('html_attr') }}" class="{{ class }}"
                    {% if (not oro_is_url_local(url)) %} target="_blank"{% endif %}>{{ text }}</a>
        {% endif %}
    {% endspaceless %}
{%- endmacro -%}

{%- macro renderPhone(phone, title) -%}
    {% if title is empty %}
        {% set title = phone %}
    {% endif %}
    {% if phone is not empty %}
        <a href="tel:{{ phone|escape('html_attr') }}" title="{{ title|escape('html_attr') }}" class="phone">{{ title }}</a>
    {% endif %}
{%- endmacro -%}

{#
    Render phone number with related actions block
    Parameters:
        phone - PhoneInterface object or string
        entity - related entity record
#}
{% macro renderPhoneWithActions(phone, entity) -%}
    {% if phone is not empty %}
        {%- set actions %}
            {%- placeholder phone_actions with {phone: phone, entity: entity} -%}
        {% endset -%}
        {% set actions = actions|trim %}
        <span class="inline-actions-element{% if actions is empty %} inline-actions-element_no-actions{% endif %}">
            <span class="inline-actions-element_wrapper">{{ _self.renderPhone(phone) }}</span>
            {% if actions is not empty -%}
                <span class="inline-actions-element_actions phone-actions">{{ actions|raw }}</span>
            {%- endif %}
        </span>
    {% endif %}
{%- endmacro %}

{% macro getApplicableForUnderscore(str) %}
    {{ str|replace({
        "<script": '<% print("<sc" + "ript"); %>',
        "</script": '<% print("</sc" + "ript"); %>',
        "<%": '<% print("<" + "%"); %>',
        "%>": '<% print("%" + ">"); %>',
    })|raw }}
{% endmacro %}

{%- macro renderList(elements) -%}
    <ul class="extra-list">
        {%- for element in elements %}
            <li class="extra-list-element">{{ element }}</li>
        {% endfor -%}
    </ul>
{% endmacro %}

{%- macro renderTable(titles, rows, style) -%}
     <table class="{{ style }}">
     <thead>
     <tr>
    {%- for title in titles %}
        <th>{{ title }}</th>
    {% endfor -%}
     </tr>
     </thead>
    {%- for row in rows %}
        <tr>
            {%- for element in row %}
                <td>{{ element }}</td>
            {% endfor -%}
        </tr>
    {% endfor -%}
    </table>
{% endmacro %}

{%- macro entityViewLink(entity, label, route, permission) -%}
    {% if entity %}
        {% if route and is_granted(permission|default('VIEW'), entity) %}
            {{ _self.renderUrl(path(route, {'id': entity.id}), label) }}
        {% else %}
            {{ label|escape }}
        {% endif %}
    {% endif %}
{%- endmacro -%}

{%- macro entityViewLinks(entities, labelProperty, route, permission) -%}
    {% set links = [] %}
    {% for entity in entities %}
        {% set links = links|merge([_self.entityViewLink(entity, attribute(entity, labelProperty), route, permission)]) %}
    {% endfor %}
    {{ _self.renderList(links) }}
{%- endmacro -%}

{#
    Renders text that should be rendered instead of not accessable entity field
    Parameters:
        labelText - Text that should be rendered
#}
{%- macro renderDisabledLabel(labelText) -%}
    <i>{{ labelText }}</i>
{%- endmacro -%}

{#
    Renders entity label by it's field. In case if VIEW permission is notgranted, returns
    the 'view entity_name' string in case if entityLabelIfNotGranted was set and empty string otherwise
    Parameters:
        entity - Entity whete field value should be takes
        fieldName - Field name wich value should be rendered
        entityLabelIfNotGranted - Entity label that should be rendered in case if user have no access to see field value
#}
{%- macro renderEntityViewLabel(entity, fieldName, entityLabelIfNotGranted = null) -%}
    {% if entity is not null and is_granted('VIEW', entity, fieldName) %}
        {{ attribute(entity, fieldName) }}
    {% else %}
        {% if entityLabelIfNotGranted is not null %}
            {{ 'view %entityName%'|trans({'%entityName%' : entityLabelIfNotGranted|trans}) }}
        {% endif %}
    {% endif %}
{%- endmacro -%}

{%- macro renderJsTree(data, actions) -%}
<<<<<<< HEAD
    {% set data = data|merge({
        treeOptions: {
            view: 'oroui/js/app/views/jstree/base-tree-view'
        }|merge(data.treeOptions|default({})),
        actionsOptions: {
            view: 'oroui/js/app/views/jstree/action-manager-view',
            actions: actions|default({})
        }|merge(data.actionsOptions|default({}))
    }) %}
    <div class="jstree-wrapper collapse-view expanded" data-role="jstree-wrapper">
        <div data-page-component-view="{{ data.treeOptions|json_encode }}">
            <div class="jstree-wrapper__title">
                {% if data.label|default('') %}
                <span class="jstree-wrapper__label">
                    <label class="custom-checkbox jstree-wrapper__checkbox"
                           data-role="jstree-checkall">
                        <input class="custom-checkbox__input"
                               type="checkbox"
                               name="jstree-items"
                               data-action-type="checkAll"/>
                        <span class="custom-checkbox__text"></span>
                    </label>
                    <span class="jstree-wrapper__text"
                        data-collapse-trigger>
                        {{ data.label }}
                    </span>
                </span>
                {% endif %}
                <div class="jstree-actions dropdown btn-group"
                    data-page-component-view="{{ data.actionsOptions|json_encode }}"></div>
            </div>
            <div data-collapse-container>
                {% if not data.disableSearch|default(false) and data.treeOptions.data|default([]) %}
                <div class="jstree-search-component">
                    <input type="search" placeholder="Quick Search" class="jstree-search-component__input" data-name="search"/>
                    <span data-name="clear-search" class="jstree-search-component__clear hide">
                        <i class="fa fa-close"></i>
                    </span>
                </div>
                {% endif %}
                <div data-role="jstree-container" class="jstree-container"></div>
            </div>
        </div>
    </div>
=======
    {% embed "OroUIBundle::js_tree.html.twig" with {
        data: data,
        actions: actions
    } %}
    {% endembed %}
>>>>>>> ce664cda
{%- endmacro -%}<|MERGE_RESOLUTION|>--- conflicted
+++ resolved
@@ -1237,56 +1237,9 @@
 {%- endmacro -%}
 
 {%- macro renderJsTree(data, actions) -%}
-<<<<<<< HEAD
-    {% set data = data|merge({
-        treeOptions: {
-            view: 'oroui/js/app/views/jstree/base-tree-view'
-        }|merge(data.treeOptions|default({})),
-        actionsOptions: {
-            view: 'oroui/js/app/views/jstree/action-manager-view',
-            actions: actions|default({})
-        }|merge(data.actionsOptions|default({}))
-    }) %}
-    <div class="jstree-wrapper collapse-view expanded" data-role="jstree-wrapper">
-        <div data-page-component-view="{{ data.treeOptions|json_encode }}">
-            <div class="jstree-wrapper__title">
-                {% if data.label|default('') %}
-                <span class="jstree-wrapper__label">
-                    <label class="custom-checkbox jstree-wrapper__checkbox"
-                           data-role="jstree-checkall">
-                        <input class="custom-checkbox__input"
-                               type="checkbox"
-                               name="jstree-items"
-                               data-action-type="checkAll"/>
-                        <span class="custom-checkbox__text"></span>
-                    </label>
-                    <span class="jstree-wrapper__text"
-                        data-collapse-trigger>
-                        {{ data.label }}
-                    </span>
-                </span>
-                {% endif %}
-                <div class="jstree-actions dropdown btn-group"
-                    data-page-component-view="{{ data.actionsOptions|json_encode }}"></div>
-            </div>
-            <div data-collapse-container>
-                {% if not data.disableSearch|default(false) and data.treeOptions.data|default([]) %}
-                <div class="jstree-search-component">
-                    <input type="search" placeholder="Quick Search" class="jstree-search-component__input" data-name="search"/>
-                    <span data-name="clear-search" class="jstree-search-component__clear hide">
-                        <i class="fa fa-close"></i>
-                    </span>
-                </div>
-                {% endif %}
-                <div data-role="jstree-container" class="jstree-container"></div>
-            </div>
-        </div>
-    </div>
-=======
     {% embed "OroUIBundle::js_tree.html.twig" with {
         data: data,
         actions: actions
     } %}
     {% endembed %}
->>>>>>> ce664cda
 {%- endmacro -%}