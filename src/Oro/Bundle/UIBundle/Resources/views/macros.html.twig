{% macro time(time, format) -%}
<time datetime="{{ time.format(constant('DateTime::ISO8601')) }}">{{ time | localizeddate('short', 'short') }}</time>
{%- endmacro %}

{% macro date(time, format) -%}
<time datetime="{{ time.format(constant('DateTime::ISO8601')) }}">{{ time | localizeddate('short', 'none') }}</time>
{%- endmacro %}

{% macro collection_prototype(widget) %}
    {% if 'prototype' in widget.vars|keys %}
        {% set form = widget.vars.prototype %}
        {% set name = widget.vars.prototype.vars.name %}
    {% else %}
        {% set form = widget %}
        {% set name = widget.vars.full_name %}
    {% endif %}

    <div data-content="{{ name }}">
        <div class="row-oro oro-multiselect-holder">
            {{ form_errors(form) }}
            {% if form.children|length  %}
                {% for child in form %}
                    {{ form_errors(child) }}
                    {{ form_widget(child) }}
                {% endfor %}
            {% else %}
                {{ form_widget(form) }}
            {% endif %}
            {{ form_rest(form) }}
            <button class="removeRow btn btn-action btn-link" type="button" data-related="{{ name }}">×</button>
        </div>
    </div>
{% endmacro %}

{#
    Render flexible attribute row
    Parameters:
        value - flexible attribute
#}
{% macro flexibleAttributeRow(value) %}
    {{ _self.attibuteRow(value.attribute.label, value.__toString|default('N/A')) }}
{% endmacro %}

{#
    Render attribute row
    Parameters:
        title - attribute title
        value - attribute value
        additionalData - array with additional data
#}
{% macro attibuteRow(title, value, additionalData) %}
        {% macro attribute_data(value, additionalData) %}
            <div class="clearfix-oro">
                {% if value.value is not defined  %}
                    <p class="control-label">{{ value }}</p>
                {% else %}
                    <p class="control-label">{{ value.value }} <strong>{{ value.hint|trans }}</strong></p>
                {% endif %}
            </div>
            {% if additionalData|length %}
                {% for data in additionalData.data %}
                    <div class="clearfix-oro">
                        <p class="control-label">{{ attribute(data, additionalData.field) }}</p>
                    </div>
                {% endfor %}
            {% endif %}
        {% endmacro %}
        {{ _self.renderAttribute(title, _self.attribute_data(value, additionalData)) }}
{% endmacro %}

{#
    Render attribute row with custom data block
    Parameters:
        title - row title
        data - row data
#}
{% macro renderAttribute(title, data) %}
    <div class="control-group">
        <label class="control-label">{{ title|trans }}</label>
        <div class="controls">
            {{ data|raw }}
        </div>
    </div>
{% endmacro %}

{#
    Create the button
    Parameters - array:
        [
            'path' - button url
            'aClass' - additional button class
            'title' - button title
            'iClass' - css class for 'i' tag (icon)
            'label' - button label
        ]
#}
{% macro button(parameters) %}
    <div class="pull-left btn-group icons-holder">
        <a href="{{ parameters.path }}"
           class="btn back icons-holder-text {{ parameters.aClass is defined? parameters.aClass : '' }}"
           title="{{ parameters.title|trans }}">
            {% if parameters.iClass is defined %}
                <i class="{{ parameters.iClass }} hide-text" >{{ parameters.label|trans }}</i>
            {% endif %}
            {{ parameters.label|trans }}
        </a>
    </div>
{% endmacro %}

{#
    Create 'add' button
    Parameters - array:
        [
            'path' - button url
            'aClass' - additional button class
            'title' - button title
            'label' - button label
        ]
#}
{% macro addButton(parameters) %}
    <a href="{{ parameters.path }}"
       class="btn btn-primary pull-right {{ parameters.aClass is defined? parameters.aClass : '' }}"
       {% if parameters.title is defined %}
            title="{{ parameters.title|trans }}">
       {% endif %}
       {{ parameters.label|trans }}
    </a>
{% endmacro %}

{#
    Delete button with javascript handler
    Parameters - array:
        [
            'aCss' - additional css class for 'a' tag
            'dataId' - data-id parameter
            'dataMessage' - message before delete record
            'dataRedirect' - url to redirect after delete
            'dataUrl' - data-url parameter
            'title' - button title
            'label' - button label
        ]
#}
{% macro deleteButton(parameters) %}
    <div class="pull-left btn-group icons-holder">
        <a href="javascript: void(0);" class="btn icons-holder-text {{ parameters.aCss is defined? parameters.aCss : '' }}"
           {% if (parameters.id is defined) %}
                id="{{ parameters.id }}"
           {% endif %}
           data-id="{{ parameters.dataId }}"
           data-message="{{ parameters.dataMessage|trans }}"
           data-url="{{ parameters.dataUrl  }}"
           data-redirect="{{ parameters.dataRedirect  }}"
           {% if (parameters.title is defined) %}
                title="{{ parameters.title|trans }}"
           {% endif %}
           >
           <i class="icon-trash hide-text">{{ parameters.label|trans }}</i>{{ parameters.label|trans }}
        </a>
    </div>
{% endmacro %}

{#
    Button macros with custom button type
    Parameters - array:
        [
            'type' - button type
            'class' - additional button css classes
            'label' - label of button
        ]
#}
{% macro buttonType(parameters) %}
    <div class="btn-group">
        <button type="{{ parameters.type }}" class="btn {% if (parameters.class is defined) %}{{ parameters.class }}{% endif %}{% if (parameters.action is defined) %} action-button{% endif %}"
                {% if (parameters.action is defined) %}data-action="{{ parameters.action }}"{% endif %}>
            {{ parameters.label|trans }}
        </button>
    </div>
{% endmacro %}

{% macro saveAndCloseButton(label = 'Save and Close') %}
    {{ _self.buttonType({'type': 'submit', 'class': 'btn-success', 'label': label}) }}
{% endmacro %}

{% macro saveAndStayButton(label = 'Save') %}
    {{ _self.buttonType({'type': 'button', 'class': 'btn-success', 'label': label, 'action': 'save_and_stay'}) }}
{% endmacro %}

{#
    Separator between buttons
#}
{% macro buttonSeparator() %}
    <div class="pull-left">
        <div class="separator-btn"></div>
    </div>
{% endmacro %}

{#
    Create scroll sub block for scroll block
    Parameters:
        title - title of sub block
        data - array with data fields (i.e. form_row() or attibuteRow() data)
        isForm - flag what scroll block mut contain the form
        useSpan - flag to indicate is subblock must have span6 css class or not
#}
{% macro scrollSubblock(title, data, isForm, useSpan) %}
    {% if useSpan is not defined or useSpan == true %}
        {% set span = 'span6' %}
    {% else %}
        {% set span = '' %}
    {% endif %}
    {% if span %}
        <div class="{{ span }}">
    {% endif %}
    {% if title|length %}<h5 class="usser-fiedset"><span>{{ title|trans }}</span></h5>{% endif %}
    {% for dataBlock in data %}
        {{ dataBlock|raw }}
    {% endfor %}
    {% if span %}
        </div>
    {% endif %}
{% endmacro %}

{#
    Create scroll block for scroll data area
    Parameters:
        blockId - id of block
        title - block title
        'subblocks' - array with scroll sub blocks:
            [
                'title' - title of sub block
                'data' - array with data fields (i.e. form_row() or attibuteRow() data)
            ]
        isForm - flag what scroll block mut contain the form
#}
{% macro scrollBlock(blockId, title, subblocks, isForm) %}
    {% set cols = subblocks|length %}
    <div class="usser-row">
        <h4 id="{{ blockId }}" class="scrollspy-title">{{ title|trans }}</h4>
        <div class="row-fluid {% if cols > 1 %}row-fluid-divider{% endif %}">
            {% if isForm is defined and isForm == true %}
                <fieldset class="form-horizontal">
            {% else %}
                <div class="form-horizontal">
            {% endif %}
                {% for subblock in subblocks %}
                    {{ _self.scrollSubblock(subblock.title|length ? subblock.title : null, subblock.data, isForm, subblock.useSpan is defined ? subblock.useSpan : true) }}
                {% endfor %}
            {% if isForm is defined and isForm == true %}
                </fieldset>
            {% else %}
                </div>
            {% endif %}
        </div>
    </div>
{% endmacro %}

{#
    Create scroll blocks (like in view or update pages)
    Parameters:
        dataTarget - id of scroll block
        data - array with scroll data blocks
<<<<<<< HEAD
        from
=======
        form
>>>>>>> a61782fa
    data parameter structure:
        [
            'dataBlocks' - array of blocks. each block consist of:
                [
                    'title' - title of scroll block
                    'class' - additional css class for scroll block menu item
                    'subblocks' - array with scroll sub blocks:
                        [
                            'title' - title of sub block
                            'data' - array with data fields (i.e. form_row() or attibuteRow() data)
                        ]
                ]
            'formErrors' - errors from the form
            'hiddenData' - additional data (hidden fields from the form)
        ]
#}
{% macro scrollData(dataTarget, data, form = null) %}
    {% if form is defined and form %}
        {% set isForm = true %}
    {% else %}
        {% set isForm = false %}
    {% endif %}

    {% set dataBlocks = data.dataBlocks %}

    <div id="{{ dataTarget }}" class="navbar navbar-static scrollspy-nav">
        <div class="navbar-inner">
            <div class="container-fluid" style="width: auto;">
                <ul class="nav">
                    {% for navElement in dataBlocks %}
                        <li {% if navElement.class is defined %}class="{{ navElement.class }}"{% endif %}><a href="#scroll-{{ loop.index }}">{{ navElement.title|trans }}</a></li>
                    {% endfor %}
                </ul>
            </div>
        </div>
    </div>
    <div class="clearfix">
        {% if data.formErrors is defined and data.formErrors | length%}
            <div class="customer-info-actions container-fluid well-small">
                <div class="pull-left alert alert-error">
                    <button class="close" type="button" data-dismiss="alert">×</button>
                    {{ data.formErrors|raw }}
                </div>
            </div>
        {% endif %}
        <div data-spy="scroll" data-target="#{{ dataTarget }}" data-offset="50" class="scrollspy container-fluid scrollable-container{% if isForm %} form-container{% endif %}">
            {% for scrollBlock in dataBlocks %}
                {{ _self.scrollBlock("scroll-" ~ loop.index, scrollBlock.title, scrollBlock.subblocks, isForm) }}
            {% endfor %}
            {% if data.hiddenData is defined or isForm %}
                <div class="hide">
                    {% if data.hiddenData is defined %}
                        {{ data.hiddenData|raw }}
                    {% endif %}
                    {% if isForm %}
                        {{ form_rest(form) }}
                    {% endif %}
                </div>
            {% endif %}
        </div>
    </div>
{% endmacro %}

{#
    Create collection field block
    Parameters:
        field - form collection field
        label - label of block
        buttonCaption - Caption of add entity button
#}
{% macro collectionField(field, label, buttonCaption) %}
    <div class="control-group">
        <label for="selectAccountName" class="control-label">{{ label|trans }}:</label>
        <div class="controls">
            <div class="row-oro">
                <div class="collection-fields-list" data-prototype="{{ _self.collection_prototype(field)|escape }}">
                    {% for emailField in field.children %}
                        {{ _self.collection_prototype(emailField) }}
                    {% endfor %}
                </div>
                <a class="btn add-list-item" href="javascript: void(0);">{{ buttonCaption|trans }}</a>
            </div>
        </div>
    </div>
{% endmacro %}

{#
    Render data grid div
    Parameters:
        gridId - datagrid div id
#}
{% macro gridBlock(gridId) %}
    <div id="{{ gridId }}"></div>
{% endmacro %}<|MERGE_RESOLUTION|>--- conflicted
+++ resolved
@@ -259,11 +259,7 @@
     Parameters:
         dataTarget - id of scroll block
         data - array with scroll data blocks
-<<<<<<< HEAD
-        from
-=======
         form
->>>>>>> a61782fa
     data parameter structure:
         [
             'dataBlocks' - array of blocks. each block consist of:
