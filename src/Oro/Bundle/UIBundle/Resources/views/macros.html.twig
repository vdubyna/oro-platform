--- conflicted
+++ resolved
@@ -594,15 +594,11 @@
                 {%- set labelInIcon = true -%}
             {%- endif %}
             {%- if (parameters.iCss is defined) -%}
-<<<<<<< HEAD
-                <i class="{{ parameters.iCss }}">
+                <span class="{{ parameters.iCss }}" aria-hidden="true">
                     {%- if (parameters.label is defined and labelInIcon) -%}
                         <span class="sr-only">{{- parameters.label -}}</span>
                     {%- endif -%}
-                </i>
-=======
-                <span class="{{ parameters.iCss }}{% if labelInIcon %} hide-text{% endif %}" aria-hidden="true">{{ (parameters.label is defined and labelInIcon) ? parameters.label : '' }}</span>
->>>>>>> 229c8349
+                </span>
             {%- endif %}
             {{- parameters.label is defined ? parameters.label : '' -}}
         </a>
@@ -1003,22 +999,22 @@
 
     {% set dataBlocks = data.dataBlocks|oro_sort_by %}
 
-    {% if not isMobileVersion() %}
-        <div id="{{ dataTarget }}" class="navbar navbar-static scrollspy-nav">
-            <nav class="nav">
-                {% for navElement in dataBlocks %}
-                    <a class="nav-link{% if loop.first %} active {% endif %}{{ navElement.class|default('') }}"
-                       href="#scroll-{{ loop.index }}"
-                    >{{ navElement.title }}</a>
-                {% endfor %}
-            </nav>
+    <div id="{{ dataTarget }}" class="navbar navbar-static scrollspy-nav">
+        <div class="navbar-inner">
+            <div class="container-fluid" style="width: auto;">
+                <ul class="nav">
+                    {% for navElement in dataBlocks %}
+                        <li {% if navElement.class is defined %}class="{{ navElement.class }}"{% endif %}><a href="#scroll-{{ loop.index }}">{{ navElement.title }}</a></li>
+                    {% endfor %}
+                </ul>
+            </div>
         </div>
-    {% endif %}
+    </div>
     <div class="clearfix">
         {% if data.formErrors is defined and data.formErrors | length%}
-            <div class="customer-info-actions container-fluid well-small alert-wrap" role="alert">
-                <div class="alert alert-error alert-dismissible">
-                    <button class="close" type="button" data-dismiss="alert" data-target=".alert-wrap" aria-label="{{ 'Close'|trans }}"><span aria-hidden="true">&times;</span></button>
+            <div class="customer-info-actions container-fluid well-small alert-wrap">
+                <div class="alert alert-error">
+                    <button class="close" type="button" data-dismiss="alert" data-target=".alert-wrap">×</button>
                     {{ data.formErrors|raw }}
                 </div>
             </div>
@@ -1273,6 +1269,6 @@
     {% set classNames = classNames|default('') %}
 
     {% if classNames %}
-        <span class="{{ classNames }}" aria-hidden="true"></span>
+        <i class="{{- classNames -}}" aria-hidden="true"></i>
     {% endif %}
 {% endmacro %}