--- conflicted
+++ resolved
@@ -1,15 +1,15 @@
+{% set organization_name %}
+    {% placeholder organization_name %}
+{% endset %}
+
 <div>
 {% if isDesktopVersion() %}
 <h1 class="logo logo-{{ oro_theme_logo() ? 'image' : 'text' }}">
-    <a href="{{ path('oro_default') }}" title="{{ oro_config_value('oro_ui.organization_name') }}">
+    <a href="{{ path('oro_default') }}" title="{{ organization_name|striptags|trim }}">
         {% if oro_theme_logo() %}
-            <img src="{{ asset(oro_theme_logo()) }}" alt="{{ oro_config_value('oro_ui.organization_name')|escape }}">
+            <img src="{{ asset(oro_theme_logo()) }}" alt="{{ organization_name|striptags|trim }}">
         {% else %}
-<<<<<<< HEAD
-            {{ oro_config_value('oro_ui.organization_name') }}
-=======
-            {% placeholder organization_name %}
->>>>>>> 6d44f5b7
+            {{ organization_name }}
         {% endif %}
     </a>
 </h1>
@@ -18,19 +18,14 @@
     <i class="icon-menu-bars"></i>
 </span>
 <h1 class="logo">
-    <a href="{{ path('oro_default') }}" title="{{ oro_config_value('oro_ui.organization_name') }}">
+    <a href="{{ path('oro_default') }}" title="{{ organization_name|striptags|trim }}">
         {% if oro_theme_logo() %}
-            <img src="{{ asset(oro_theme_logo()) }}" alt="{{ oro_config_value('oro_ui.organization_name')|escape }}">
+            <img src="{{ asset(oro_theme_logo()) }}" alt="{{ organization_name|striptags|trim }}">
         {% else %}
-<<<<<<< HEAD
-            {{ oro_config_value('oro_ui.organization_name') }}
-=======
-            {% placeholder organization_name %}
->>>>>>> 6d44f5b7
+            {{ organization_name }}
         {% endif %}
     </a>
 </h1>
 {% endif %}
-
 </div>
 {% placeholder organization_selector %}