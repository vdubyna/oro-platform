<<<<<<< HEAD
{% if isDesktopVersion() %}
<h1 class="logo">
=======
<h1 class="logo logo-{{ oro_theme_logo() ? 'image' : 'text' }}">
>>>>>>> 0493dcec
    <a href="{{ path('oro_default') }}" title="{{ oro_config_value('oro_ui.application_title') }}">
        {% if oro_theme_logo() %}
            <img src="{{ asset(oro_theme_logo()) }}" alt="{{ oro_config_value('oro_ui.application_name')|escape }}">
        {% else %}
            <i class="icon-home"></i> {{ oro_config_value('oro_ui.application_name') }}
        {% endif %}
    </a>
</h1>
{% else %}
<span id="main-menu-toggle">
    <i class="icon-menu-bars"></i>
</span>
<h1 class="logo">
    <a href="{{ path('oro_default') }}" title="{{ oro_config_value('oro_ui.application_title') }}">
       {{ oro_config_value('oro_ui.application_name') }}
    </a>
</h1>
{% endif %}<|MERGE_RESOLUTION|>--- conflicted
+++ resolved
@@ -1,9 +1,5 @@
-<<<<<<< HEAD
 {% if isDesktopVersion() %}
-<h1 class="logo">
-=======
 <h1 class="logo logo-{{ oro_theme_logo() ? 'image' : 'text' }}">
->>>>>>> 0493dcec
     <a href="{{ path('oro_default') }}" title="{{ oro_config_value('oro_ui.application_title') }}">
         {% if oro_theme_logo() %}
             <img src="{{ asset(oro_theme_logo()) }}" alt="{{ oro_config_value('oro_ui.application_name')|escape }}">
@@ -18,7 +14,11 @@
 </span>
 <h1 class="logo">
     <a href="{{ path('oro_default') }}" title="{{ oro_config_value('oro_ui.application_title') }}">
-       {{ oro_config_value('oro_ui.application_name') }}
+        {% if oro_theme_logo() %}
+            <img src="{{ asset(oro_theme_logo()) }}" alt="{{ oro_config_value('oro_ui.application_name')|escape }}">
+        {% else %}
+            {{ oro_config_value('oro_ui.application_name') }}
+        {% endif %}
     </a>
 </h1>
 {% endif %}