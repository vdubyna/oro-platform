--- conflicted
+++ resolved
@@ -1,4821 +1,2409 @@
-<<<<<<< HEAD
-{% extends "OroUIBundle:Default:index.html.twig" %}
-{% block content %}
-        <div class="layout-content">
-            <div class="clearfix"><div class="navbar application-menu">
-                <div class="cleearfix">
-                    <div class="container">
-                        <div class=" navbar-responsive-collapse">
-                            <ul class="nav nav-tabs" id="myTab">
-                                <li class="nav-item home"><a href="#myhome" class="nav-link"><span>Home</span></a></li>
-                                <li class="nav-item"><a href="#mycrm" class="nav-link">My CRM</a></li>
-                                <li class="nav-item"><a href="#mypim" class="nav-link">My PIM</a></li>
-                            </ul>
-                        </div>
-                    </div>
-                </div>
-            </div></div>
-            <div class="clearfix application-menu">
-                <div class="tab-content">
-                    <div class="tab-pane" id="myhome">
-                        <ul class="nav nav-pills">
-                            <li class="active">
-                                <a href="#">Dashboard</a>
-                            </li>
-                            <li><a href="#">Leads</a></li>
-                            <li><a href="#">Customers</a></li>
-                            <li><a href="#">Accounts</a></li>
-                            <li><a href="#">Forecasts</a></li>
-                            <li><a href="#">Reports</a></li>
-                        </ul>
-                    </div>
-                    <div class="tab-pane" id="mycrm">
-                        <ul class="nav nav-pills">
-                            <li class="active">
-                                <a href="#">Dashboard</a>
-                            </li>
-                            <li><a href="#">Leads</a></li>
-                            <li><a href="#">Customers</a></li>
-                            <li><a href="#">Accounts</a></li>
-                            <li><a href="#">Forecasts</a></li>
-                            <li><a href="#">Reports</a></li>
-                        </ul>
-                    </div>
-                    <div class="tab-pane" id="mypim">
-                        <ul class="nav nav-pills">
-                            <li class="active">
-                                <a href="#">Dashboard pim</a>
-                            </li>
-                            <li><a href="#">Leads pim</a></li>
-                            <li><a href="#">Customers pim</a></li>
-                            <li><a href="#">Accounts pim</a></li>
-                            <li><a href="#">Forecasts pim</a></li>
-                            <li><a href="#">Reports pim</a></li>
-                        </ul>
-                    </div>
-                </div>
-            </div>
-            <script>
-                require(['jquery', 'jquery-ui', 'bootstrap'],
-                function($) {
-                    $(function () {
-                        $('#myTab a:last').tab('show');
-                        $('#myTab a').click(function (e) {
-                            e.preventDefault();
-                            $(this).tab('show');
-                        });
-                        $('a.popup-me').popover();
-                    });
-                });
-            </script>
-            <div class="navigation clearfix">
-                <div class="container-fluid">
-                    <div class="top-action-box">
-                        <div class="btn-group icons-holder icons-small">
-                            <button class="btn"><i class="fa-window-minimize hide-text">minimaze tab</i></button>
-                            <button class="btn"><i class="fa-arrows-alt hide-text">full screen</i></button>
-                            <button class="btn"><i class="fa-close hide-text">Close</i></button>
-                        </div>
-                    </div>
-                    <div class="brand-extra pull-left">Customers</div>
-                    <div class="divider-vertical pull-left" style="height:100%;"></div>
-                    <div class="navbar-responsive-collapse navbar-extra clearfix">
-                        <div class="btn-group pull-left">
-                            <button class="btn dark">Views</button>
-                            <button class="btn dropdown-toggle" data-toggle="dropdown">Accounts owned by me<span class="fa-sort-desc"></span></button>
-                            <ul class="dropdown-menu">
-                                <li><a href="#">Last update: <strong>2010/12/12-2013/18/18</strong></a></li>
-                                <li><a href="#">Last update: <strong>2011/12/12-2014/11/18</strong></a></li>
-                            </ul>
-                        </div>
-                        <div class="btn-group pull-left">
-                            <button type="button" class="btn btn-link"> + Add View</button>
-                        </div>
-                        <div class="btn-group pull-right">
-                            <button class="btn btn-primary"><i class="fa-plus fa-inverse"></i> New Customers</button>
-                        </div>
-                        <div class="btn-group pull-right">
-                            <button class="btn btn-primary"><i class="fa-window"></i>Quick Add</button>
-                        </div>
-                    </div><!-- /.nav-collapse -->
-                </div>
-            </div>
-            <div class="filter-box container-fluid">
-                <div class="btn-group filter-item oro-drop">
-                    <button class="btn filter-criteria-selector oro-drop-opener oro-dropdown-toggle" data-toggle="dropdown">
-                        Account Owner: <strong>Me</strong> <span class="fa-sort-desc"></span>
-                    </button>
-                    <a class="disable-filter" href="javascript:void(0);"><i class="fa-close hide-text">Close</i></a>
-                    <div class="filter-criteria dropdvown-menu" style="display: block !important;">
-                        <div>
-                            <div class="horizontal clearfix">
-                                <select name="select-name" class="filter-select-oro" id="select">
-                                    <option value="1">between</option>
-                                    <option value="1">Contains</option>
-                                </select>
-                            </div>
-                            <div><input type="text" value="" name="value"></div>
-                            <div class="oro-action">
-                                <div class="btn-group">
-                                    <button class="btn btn-primary filter-update" type="button">Update</button>
-                                </div>
-                            </div>
-                        </div>
-                    </div>
-                </div>
-
-                <div class="btn-group filter-item oro-drop" style="margin: 0 0 0 145px;">
-                    <button class="btn filter-criteria-selector oro-drop-opener oro-dropdown-toggle" type="button">
-                        Updated At: <strong class="filter-criteria-hint">All</strong><span class="fa-sort-desc"></span>
-                    </button>
-                    <a class="disable-filter" href="javascript:void(0);"><i class="fa-close hide-text">Close</i></a>
-                    <div class="filter-criteria dropdown-menu" style="display: block !important;">
-                        <div>
-                            <div class="horizontal clearfix">
-                                <select name="select-name" class="filter-select-oro" id="select">
-                                    <option value="1">between</option>
-                                    <option value="1">Contains</option>
-                                </select>
-                            </div>
-                            <div><input type="text" class="datetime-visual-element hasDatepicker date-filter-widget"
-                                        value="" name="start" placeholder="from" id="dp1369306486423"> <input
-                                        type="text" class="datetime-visual-element hasDatepicker date-filter-widget"
-                                        value="" name="end" placeholder="to" id="dp1369306486424"></div>
-                            <div class="oro-action">
-                                <div class="btn-group">
-                                    <button class="btn btn-primary filter-update" type="button">Update</button>
-                                </div>
-                            </div>
-                        </div>
-                    </div>
-                </div>
-                <div class="btn-group filter-item oro-drop" style="margin: 0 0 0 75px;">
-                    <button class="btn filter-criteria-selector oro-drop-opener oro-dropdown-toggle" data-toggle="dropdown">
-                        Account Owner: <strong>Me</strong> <span class="fa-sort-desc"></span>
-                    </button>
-                    <a class="disable-filter" href="javascript:void(0);"><i class="fa-close hide-text">Close</i></a>
-                    <div class="filter-criteria dropdown-menu" style="display: block !important;">
-                        <div>
-                            <div class="input-prepend">
-                                <div class="btn-group">
-                                    <button class="btn dropdown-toggle" data-toggle="dropdown">
-                                        Action
-                                        <span class="fa-sort-desc"></span>
-                                    </button>
-                                    <ul class="dropdown-menu">
-                                        <li><a href="#">=</a></li>
-                                        <li><a href="#">+</a></li>
-                                        <li><a href="#">+</a></li>
-                                        <li><a href="#">+</a></li>
-                                        <li><a href="#">+</a></li>
-                                    </ul>
-                                    <input class="span2" id="prependedDropdownButton" type="text">
-                                </div>
-
-                            </div>
-                            <button class="btn btn-primary filter-update" type="button">Update</button>
-                        </div>
-                    </div>
-                </div>
-
-            </div>
-            <div class="grid-toolbar well-small">
-                <div class="pull-right form-horizontal">
-                    <label class="control-label">View per page: &nbsp;</label>
-                    <div class="btn-group">
-                        <button data-toggle="dropdown" class="btn dropdown-toggle">100<span class="fa-sort-desc"></span></button>
-                        <ul class="dropdown-menu pull-right">
-                            <li><a href="#">10</a></li>
-                            <li><a href="#">25</a></li>
-                            <li><a href="#">50</a></li>
-                        </ul>
-                    </div>
-                    <div class="btn-group icons-holder ">
-                        <button class="btn"><i class="fa-eye2-open hide-text">hide</i></button>
-                        <button class="btn dropdown-toggle" data-toggle="dropdown"><i class="fa-sort hide-text">copy</i></button>
-                        <ul class="dropdown-menu pull-right">
-                            <li>
-                                <div class="holder-height">
-                                    <ul class="unstyled well-small">
-                                        <li class="">
-                                            <label class="checkbox">
-                                                <input type="checkbox" />
-                                                Name
-                                            </label>
-                                        </li>
-                                        <li class="">
-                                            <label class="checkbox">
-                                                <input type="checkbox" />
-                                                Email
-                                            </label>
-                                        </li>
-                                        <li class="">
-                                            <label class="checkbox">
-                                                <input type="checkbox" />
-                                                Telephone
-                                            </label>
-                                        </li>
-                                        <li class="">
-                                            <label class="checkbox">
-                                                <input type="checkbox" />
-                                                Zip
-                                            </label>
-                                        </li>
-                                        <li class="">
-                                            <label class="checkbox">
-                                                <input type="checkbox" />
-                                                State/Province
-                                            </label>
-                                        </li>
-                                        <li class="">
-                                            <label class="checkbox">
-                                                <input type="checkbox" />
-                                                Shipping City
-                                            </label>
-                                        </li>
-                                        <li class="">
-                                            <label class="checkbox">
-                                                <input type="checkbox" />
-                                                Country
-                                            </label>
-                                        </li>
-                                        <li class="">
-                                            <label class="checkbox">
-                                                <input type="checkbox" />
-                                                Shipping State
-                                            </label>
-                                        </li>
-                                        <li class="">
-                                            <label class="checkbox">
-                                                <input type="checkbox" />
-                                                Name
-                                            </label>
-                                        </li>
-                                        <li class="">
-                                            <label class="checkbox">
-                                                <input type="checkbox" />
-                                                Email
-                                            </label>
-                                        </li>
-                                        <li class="">
-                                            <label class="checkbox">
-                                                <input type="checkbox" />
-                                                Telephone
-                                            </label>
-                                        </li>
-                                        <li class="">
-                                            <label class="checkbox">
-                                                <input type="checkbox" />
-                                                Zip
-                                            </label>
-                                        </li>
-                                        <li class="">
-                                            <label class="checkbox">
-                                                <input type="checkbox" />
-                                                State/Province
-                                            </label>
-                                        </li>
-                                        <li class="">
-                                            <label class="checkbox">
-                                                <input type="checkbox" />
-                                                Shipping City
-                                            </label>
-                                        </li>
-                                        <li class="">
-                                            <label class="checkbox">
-                                                <input type="checkbox" />
-                                                Country
-                                            </label>
-                                        </li>
-                                        <li class="">
-                                            <label class="checkbox">
-                                                <input type="checkbox" />
-                                                Shipping State
-                                            </label>
-                                        </li>
-                                    </ul>
-                                </div>
-                            </li>
-                        </ul>
-                    </div>
-                </div>
-                <div class="pull-left">
-                    <div class="btn-group icons-holder">
-                        <button class="btn"><i class="fa-pencil-square-o hide-text">edit</i></button>
-                        <button class="btn"><i class="fa-files-o hide-text">copy</i></button>
-                        <button class="btn"><i class="fa-trash-o hide-text">remove</i></button>
-                    </div>
-                    <div class="btn-group">
-                        <button data-toggle="dropdown" class="btn dropdown-toggle">Status: <strong>All</strong><span class="fa-sort-desc"></span></button>
-                        <ul class="dropdown-menu">
-                            <li><a href="#">only short</a></li>
-                            <li><a href="#">this is long text for test</a></li>
-                        </ul>
-                    </div>
-                    <button id="open-loading" class="btn">open loading</button>
-                </div>
-                <div class="pagination pagination-centered">
-                    <label class="dib">Page:</label>
-                    <ul class="icons-holder">
-                        <li class="disabled"><a href="#"><i class="fa-chevron-left hide-text">prew</i></a></li>
-                        <li><a href="#">5</a></li>
-                        <li><a href="#"><i class="fa-chevron-right hide-text">Next</i></a></li>
-                    </ul>
-                    <label class="dib">of 10   |   565 records</label>
-                </div>
-            </div>
-        <div class="clearfix scroll-holder">
-            <table class="grid table-hover table table-bordered table-condensed">
-                <thead>
-                    <tr>
-                        <th><input type="checkbox" /></th>
-                        <th><span class="open-row open-row-all">open</span></th>
-                        <th>name <span class="fa-sort-desc"></span></th>
-                        <th>Email <span class="fa-sort-desc"></span></th>
-                        <th>Telephone <span class="fa-sort-desc"></span></th>
-                        <th>ZIP <span class="fa-sort-desc"></span></th>
-                        <th>State/Province <span class="fa-sort-desc"></span></th>
-                        <th>Country <span class="fa-sort-desc"></span></th>
-                        <th>Last Updated <span class="fa-sort-desc"></span></th>
-                        <th></th>
-                    </tr>
-                </thead>
-                <tbody class="">
-                    <tr class="selected-row ">
-                        <td><input type="checkbox" /></td>
-                        <td><span class="open-row">open</span></td>
-                        <td>Ada Lindsey</td>
-                        <td>adalindsey@gmail.com</td>
-                        <td>503-123-1234</td>
-                        <td>97236</td>
-                        <td>California</td>
-                        <td>United States</td>
-                        <td>Jan 8, 2013</td>
-                        <td>
-                            <div class="more-bar-holder">
-                                <div class="dropdown">
-                                    <a data-toggle="dropdown" class="dropdown-toggle" href="#">...</a>
-                                    <ul class="dropdown-menu pull-right">
-                                        <li>
-                                            <ul class="nav nav-pills icons-holder">
-                                                <li><a href="#"><i class="fa-pencil-square-o hide-text">edit</i></a></li>
-                                                <li><a href="#"><i class="fa-files-o hide-text">copy</i></a></li>
-                                                <li><a href="#"><i class="fa-thumb-tack hide-text">pin/unpin</i></a></li>
-                                                <li><a href="#"><i class="fa-trash-o hide-text">remove</i></a></li>
-                                            </ul>
-                                        </li>
-                                        <li class="divider"></li>
-                                        <li class="well-small">
-                                            <ul class="unstyled">
-                                                <li><a href="#">Share</a></li>
-                                                <li><a href="#">Send to</a></li>
-                                                <li><a href="#">Export</a></li>
-                                                <li><a href="#">Print</a></li>
-                                            </ul>
-                                        </li>
-                                    </ul>
-                                </div>
-                            </div>
-                        </td>
-                    </tr>
-                    <tr class="grid-info hide">
-                        <td>
-                            <div class="grid-info-frame">
-                                <div class="clearfix">
-                                    <div class="pull-right">
-                                        <ul class="nav nav-pills icons-holder well well-small">
-                                            <li><a href="#"><i class="fa-pencil-square-o hide-text">edit</i></a></li>
-                                            <li><a href="#"><i class="fa-files-o hide-text">copy</i></a></li>
-                                            <li><a href="#"><i class="fa-thumb-tack hide-text">pin/unpin</i></a></li>
-                                            <li><a href="#"><i class="fa-trash-o hide-text">remove</i></a></li>
-                                        </ul>
-                                    </div>
-                                </div>
-                                <div class="clearfix well-small">
-                                    <div class="pull-left">
-                                        <span class="user-name">Anna Griffin</span>
-                                        <span class="user-state">Active</span>
-                                    </div>
-                                    <a class="more pull-right" href="#">View full details</a>
-                                </div>
-                                <div class="claerfix account-info">
-                                    <div class="user-img"><img src="{{ asset('bundles/oroui/img/user-img.png') }}" alt="user-avatar" /></div>
-                                    <div class="col">
-                                        <dl>
-                                            <dt>User name:</dt>
-                                            <dd><a href="#">Oro Inc</a></dd>
-                                            <dt>Title:</dt>
-                                            <dd>VP of Global Services</dd>
-                                            <dt>Department:</dt>
-                                            <dd>Global Services</dd>
-                                            <dt>Type:</dt>
-                                            <dd>Active Prospect</dd>
-                                            <dt>Birthdate:</dt>
-                                            <dd>01/01/1977</dd>
-                                            <dt>Language:</dt>
-                                            <dd>English</dd>
-                                            <dt>Twitter:</dt>
-                                            <dd><a href="#">annagraffin</a></dd>
-                                            <dt>LinkedIn:</dt>
-                                            <dd><a href="#">annagraffin</a></dd>
-                                            <dt>Facebook:</dt>
-                                            <dd><a href="#">anna.graffin</a></dd>
-                                        </dl>
-                                    </div>
-                                    <div class="col">
-                                        <dl>
-                                            <dt>Phone:</dt>
-                                            <dd>
-                                                <p>503-123-1234   Work</p>
-                                                <p>503-123-1231   Home</p>
-                                                <p>503-123-1239   Cell</p>
-                                            </dd>
-                                            <dt>Email:</dt>
-                                            <dd>
-                                                <p>anna.griffin4321@gmail.com   Work</p>
-                                                <p> anna.griffin4321@dreamlane123.com   Work</p>
-                                            </dd>
-                                            <dt>Preferred Method:</dt>
-                                            <dd>Email</dd>
-                                            <dt>Address:</dt>
-                                            <dd>
-                                                <address>
-                                                    1234 Dream Lane <br />
-                                                    Portland, OR 97236<br />
-                                                    United States
-                                                </address>
-                                                <address>
-                                                    1234 Dream Lane<br />
-                                                    Portland, OR 97236<br />
-                                                    United States
-                                                </address>
-                                            </dd>
-                                        </dl>
-                                    </div>
-                                </div>
-                            </div>
-                        </td>
-                    </tr>
-                    <tr class="">
-                        <td><input type="checkbox" /></td>
-                        <td><span class="open-row">open</span></td>
-                        <td>Angelica Freeman</td>
-                        <td>angelicafreeman@gmail.com</td>
-                        <td>503-123-1234</td>
-                        <td>97236</td>
-                        <td>Oregon</td>
-                        <td>United States</td>
-                        <td>Jan 8, 2013</td>
-                        <td>
-                            <div class="more-bar-holder">
-                                <div class="dropdown">
-                                    <a data-toggle="dropdown" class="dropdown-toggle" href="#">...</a>
-                                    <ul class="dropdown-menu pull-right">
-                                        <li>
-                                            <ul class="nav nav-pills icons-holder">
-                                                <li><a href="#"><i class="fa-pencil-square-o hide-text">edit</i></a></li>
-                                                <li><a href="#"><i class="fa-files-o hide-text">copy</i></a></li>
-                                                <li><a href="#"><i class="fa-thumb-tack hide-text">pin/unpin</i></a></li>
-                                                <li><a href="#"><i class="fa-trash-o hide-text">remove</i></a></li>
-                                            </ul>
-                                        </li>
-                                        <li class="divider"></li>
-                                        <li class="well-small">
-                                            <ul class="unstyled">
-                                                <li><a href="#">Share</a></li>
-                                                <li><a href="#">Send to</a></li>
-                                                <li><a href="#">Export</a></li>
-                                                <li><a href="#">Print</a></li>
-                                            </ul>
-                                        </li>
-                                    </ul>
-                                </div>
-                            </div>
-                        </td>
-                    </tr><tr class="">
-                        <td><input type="checkbox" /></td>
-                        <td><span class="open-row">open</span></td>
-                        <td>Angelica Freeman</td>
-                        <td>angelicafreeman@gmail.com</td>
-                        <td>503-123-1234</td>
-                        <td>97236</td>
-                        <td>Oregon</td>
-                        <td>United States</td>
-                        <td>Jan 8, 2013</td>
-                        <td>
-                            <div class="more-bar-holder">
-                                <div class="dropdown">
-                                    <a data-toggle="dropdown" class="dropdown-toggle" href="#">...</a>
-                                    <ul class="dropdown-menu pull-right">
-                                        <li>
-                                            <ul class="nav nav-pills icons-holder">
-                                                <li><a href="#"><i class="fa-pencil-square-o hide-text">edit</i></a></li>
-                                                <li><a href="#"><i class="fa-files-o hide-text">copy</i></a></li>
-                                                <li><a href="#"><i class="fa-thumb-tack hide-text">pin/unpin</i></a></li>
-                                                <li><a href="#"><i class="fa-trash-o hide-text">remove</i></a></li>
-                                            </ul>
-                                        </li>
-                                        <li class="divider"></li>
-                                        <li class="well-small">
-                                            <ul class="unstyled">
-                                                <li><a href="#">Share</a></li>
-                                                <li><a href="#">Send to</a></li>
-                                                <li><a href="#">Export</a></li>
-                                                <li><a href="#">Print</a></li>
-                                            </ul>
-                                        </li>
-                                    </ul>
-                                </div>
-                            </div>
-                        </td>
-                    </tr><tr class="">
-                        <td><input type="checkbox" /></td>
-                        <td><span class="open-row">open</span></td>
-                        <td>Angelica Freeman</td>
-                        <td>angelicafreeman@gmail.com</td>
-                        <td>503-123-1234</td>
-                        <td>97236</td>
-                        <td>Oregon</td>
-                        <td>United States</td>
-                        <td>Jan 8, 2013</td>
-                        <td>
-                            <div class="more-bar-holder">
-                                <div class="dropdown">
-                                    <a data-toggle="dropdown" class="dropdown-toggle" href="#">...</a>
-                                    <ul class="dropdown-menu pull-right">
-                                        <li>
-                                            <ul class="nav nav-pills icons-holder">
-                                                <li><a href="#"><i class="fa-pencil-square-o hide-text">edit</i></a></li>
-                                                <li><a href="#"><i class="fa-files-o hide-text">copy</i></a></li>
-                                                <li><a href="#"><i class="fa-thumb-tack hide-text">pin/unpin</i></a></li>
-                                                <li><a href="#"><i class="fa-trash-o hide-text">remove</i></a></li>
-                                            </ul>
-                                        </li>
-                                        <li class="divider"></li>
-                                        <li class="well-small">
-                                            <ul class="unstyled">
-                                                <li><a href="#">Share</a></li>
-                                                <li><a href="#">Send to</a></li>
-                                                <li><a href="#">Export</a></li>
-                                                <li><a href="#">Print</a></li>
-                                            </ul>
-                                        </li>
-                                    </ul>
-                                </div>
-                            </div>
-                        </td>
-                    </tr><tr class="">
-                        <td><input type="checkbox" /></td>
-                        <td><span class="open-row">open</span></td>
-                        <td>Angelica Freeman</td>
-                        <td>angelicafreeman@gmail.com</td>
-                        <td>503-123-1234</td>
-                        <td>97236</td>
-                        <td>Oregon</td>
-                        <td>United States</td>
-                        <td>Jan 8, 2013</td>
-                        <td>
-                            <div class="more-bar-holder">
-                                <div class="dropdown">
-                                    <a data-toggle="dropdown" class="dropdown-toggle" href="#">...</a>
-                                    <ul class="dropdown-menu pull-right">
-                                        <li>
-                                            <ul class="nav nav-pills icons-holder">
-                                                <li><a href="#"><i class="fa-pencil-square-o hide-text">edit</i></a></li>
-                                                <li><a href="#"><i class="fa-files-o hide-text">copy</i></a></li>
-                                                <li><a href="#"><i class="fa-thumb-tack hide-text">pin/unpin</i></a></li>
-                                                <li><a href="#"><i class="fa-trash-o hide-text">remove</i></a></li>
-                                            </ul>
-                                        </li>
-                                        <li class="divider"></li>
-                                        <li class="well-small">
-                                            <ul class="unstyled">
-                                                <li><a href="#">Share</a></li>
-                                                <li><a href="#">Send to</a></li>
-                                                <li><a href="#">Export</a></li>
-                                                <li><a href="#">Print</a></li>
-                                            </ul>
-                                        </li>
-                                    </ul>
-                                </div>
-                            </div>
-                        </td>
-                    </tr><tr class="">
-                        <td><input type="checkbox" /></td>
-                        <td><span class="open-row">open</span></td>
-                        <td>Angelica Freeman</td>
-                        <td>angelicafreeman@gmail.com</td>
-                        <td>503-123-1234</td>
-                        <td>97236</td>
-                        <td>Oregon</td>
-                        <td>United States</td>
-                        <td>Jan 8, 2013</td>
-                        <td>
-                            <div class="more-bar-holder">
-                                <div class="dropdown">
-                                    <a data-toggle="dropdown" class="dropdown-toggle" href="#">...</a>
-                                    <ul class="dropdown-menu pull-right">
-                                        <li>
-                                            <ul class="nav nav-pills icons-holder">
-                                                <li><a href="#"><i class="fa-pencil-square-o hide-text">edit</i></a></li>
-                                                <li><a href="#"><i class="fa-files-o hide-text">copy</i></a></li>
-                                                <li><a href="#"><i class="fa-thumb-tack hide-text">pin/unpin</i></a></li>
-                                                <li><a href="#"><i class="fa-trash-o hide-text">remove</i></a></li>
-                                            </ul>
-                                        </li>
-                                        <li class="divider"></li>
-                                        <li class="well-small">
-                                            <ul class="unstyled">
-                                                <li><a href="#">Share</a></li>
-                                                <li><a href="#">Send to</a></li>
-                                                <li><a href="#">Export</a></li>
-                                                <li><a href="#">Print</a></li>
-                                            </ul>
-                                        </li>
-                                    </ul>
-                                </div>
-                            </div>
-                        </td>
-                    </tr>
-                    <tr class="grid-info hide">
-                        <td>
-                            <div class="grid-info-frame">
-                                <div class="clearfix">
-                                    <div class="pull-right">
-                                        <ul class="nav nav-pills icons-holder well well-small">
-                                            <li><a href="#"><i class="fa-pencil-square-o hide-text">edit</i></a></li>
-                                            <li><a href="#"><i class="fa-files-o hide-text">copy</i></a></li>
-                                            <li><a href="#"><i class="fa-thumb-tack hide-text">pin/unpin</i></a></li>
-                                            <li><a href="#"><i class="fa-trash-o hide-text">remove</i></a></li>
-                                        </ul>
-                                    </div>
-                                </div>
-                                <div class="clearfix well-small">
-                                    <div class="pull-left">
-                                        <span class="user-name">Anna Griffin</span>
-                                        <span class="user-state">Active</span>
-                                    </div>
-                                    <a class="more pull-right" href="#">View full details</a>
-                                </div>
-                                <div class="claerfix account-info">
-                                    <div class="user-img"><img src="{{ asset('bundles/oroui/img/user-img.png') }}" alt="user-avatar" /></div>
-                                    <div class="col">
-                                        <dl>
-                                            <dt>User name:</dt>
-                                            <dd><a href="#">Oro Inc</a></dd>
-                                            <dt>Title:</dt>
-                                            <dd>VP of Global Services</dd>
-                                            <dt>Department:</dt>
-                                            <dd>Global Services</dd>
-                                            <dt>Type:</dt>
-                                            <dd>Active Prospect</dd>
-                                            <dt>Birthdate:</dt>
-                                            <dd>01/01/1977</dd>
-                                            <dt>Language:</dt>
-                                            <dd>English</dd>
-                                            <dt>Twitter:</dt>
-                                            <dd><a href="#">annagraffin</a></dd>
-                                            <dt>LinkedIn:</dt>
-                                            <dd><a href="#">annagraffin</a></dd>
-                                            <dt>Facebook:</dt>
-                                            <dd><a href="#">anna.graffin</a></dd>
-                                        </dl>
-                                    </div>
-                                    <div class="col">
-                                        <dl>
-                                            <dt>Phone:</dt>
-                                            <dd>
-                                                <p>503-123-1234   Work</p>
-                                                <p>503-123-1231   Home</p>
-                                                <p>503-123-1239   Cell</p>
-                                            </dd>
-                                            <dt>Email:</dt>
-                                            <dd>
-                                                <p>anna.griffin4321@gmail.com   Work</p>
-                                                <p> anna.griffin4321@dreamlane123.com   Work</p>
-                                            </dd>
-                                            <dt>Preferred Method:</dt>
-                                            <dd>Email</dd>
-                                            <dt>Address:</dt>
-                                            <dd>
-                                                <address>
-                                                    1234 Dream Lane <br />
-                                                    Portland, OR 97236<br />
-                                                    United States
-                                                </address>
-                                                <address>
-                                                    1234 Dream Lane<br />
-                                                    Portland, OR 97236<br />
-                                                    United States
-                                                </address>
-                                            </dd>
-                                        </dl>
-                                    </div>
-                                </div>
-                            </div>
-                        </td>
-                    </tr>
-                    <tr class="">
-                        <td><input type="checkbox" /></td>
-                        <td><span class="open-row">open</span></td>
-                        <td>Ada Lindsey</td>
-                        <td>adalindsey@gmail.com</td>
-                        <td>503-123-1234</td>
-                        <td>97236</td>
-                        <td>California</td>
-                        <td>United States</td>
-                        <td>Jan 8, 2013</td>
-                        <td>
-                            <div class="more-bar-holder">
-                                <div class="dropdown">
-                                    <a data-toggle="dropdown" class="dropdown-toggle" href="#">...</a>
-                                    <ul class="dropdown-menu pull-right">
-                                        <li>
-                                            <ul class="nav nav-pills icons-holder">
-                                                <li><a href="#"><i class="fa-pencil-square-o hide-text">edit</i></a></li>
-                                                <li><a href="#"><i class="fa-files-o hide-text">copy</i></a></li>
-                                                <li><a href="#"><i class="fa-thumb-tack hide-text">pin/unpin</i></a></li>
-                                                <li><a href="#"><i class="fa-trash-o hide-text">remove</i></a></li>
-                                            </ul>
-                                        </li>
-                                        <li class="divider"></li>
-                                        <li class="well-small">
-                                            <ul class="unstyled">
-                                                <li><a href="#">Share</a></li>
-                                                <li><a href="#">Send to</a></li>
-                                                <li><a href="#">Export</a></li>
-                                                <li><a href="#">Print</a></li>
-                                            </ul>
-                                        </li>
-                                    </ul>
-                                </div>
-                            </div>
-                        </td>
-                    </tr>
-                    <tr class="grid-info hide">
-                        <td>
-                            <div class="grid-info-frame">
-                                <div class="clearfix">
-                                    <div class="pull-right">
-                                        <ul class="nav nav-pills icons-holder well well-small">
-                                            <li><a href="#"><i class="fa-pencil-square-o hide-text">edit</i></a></li>
-                                            <li><a href="#"><i class="fa-files-o hide-text">copy</i></a></li>
-                                            <li><a href="#"><i class="fa-thumb-tack hide-text">pin/unpin</i></a></li>
-                                            <li><a href="#"><i class="fa-trash-o hide-text">remove</i></a></li>
-                                        </ul>
-                                    </div>
-                                </div>
-                                <div class="clearfix well-small">
-                                    <div class="pull-left">
-                                        <span class="user-name">Anna Griffin</span>
-                                        <span class="user-state">Active</span>
-                                    </div>
-                                    <a class="more pull-right" href="#">View full details</a>
-                                </div>
-                                <div class="claerfix account-info">
-                                    <div class="user-img"><img src="{{ asset('bundles/oroui/img/user-img.png') }}" alt="user-avatar" /></div>
-                                    <div class="col">
-                                        <dl>
-                                            <dt>User name:</dt>
-                                            <dd><a href="#">Oro Inc</a></dd>
-                                            <dt>Title:</dt>
-                                            <dd>VP of Global Services</dd>
-                                            <dt>Department:</dt>
-                                            <dd>Global Services</dd>
-                                            <dt>Type:</dt>
-                                            <dd>Active Prospect</dd>
-                                            <dt>Birthdate:</dt>
-                                            <dd>01/01/1977</dd>
-                                            <dt>Language:</dt>
-                                            <dd>English</dd>
-                                            <dt>Twitter:</dt>
-                                            <dd><a href="#">annagraffin</a></dd>
-                                            <dt>LinkedIn:</dt>
-                                            <dd><a href="#">annagraffin</a></dd>
-                                            <dt>Facebook:</dt>
-                                            <dd><a href="#">anna.graffin</a></dd>
-                                        </dl>
-                                    </div>
-                                    <div class="col">
-                                        <dl>
-                                            <dt>Phone:</dt>
-                                            <dd>
-                                                <p>503-123-1234   Work</p>
-                                                <p>503-123-1231   Home</p>
-                                                <p>503-123-1239   Cell</p>
-                                            </dd>
-                                            <dt>Email:</dt>
-                                            <dd>
-                                                <p>anna.griffin4321@gmail.com   Work</p>
-                                                <p> anna.griffin4321@dreamlane123.com   Work</p>
-                                            </dd>
-                                            <dt>Preferred Method:</dt>
-                                            <dd>Email</dd>
-                                            <dt>Address:</dt>
-                                            <dd>
-                                                <address>
-                                                    1234 Dream Lane <br />
-                                                    Portland, OR 97236<br />
-                                                    United States
-                                                </address>
-                                                <address>
-                                                    1234 Dream Lane<br />
-                                                    Portland, OR 97236<br />
-                                                    United States
-                                                </address>
-                                            </dd>
-                                        </dl>
-                                    </div>
-                                </div>
-                            </div>
-                        </td>
-                    </tr>
-                    <tr class="">
-                        <td><input type="checkbox" /></td>
-                        <td><span class="open-row">open</span></td>
-                        <td>Angelica Freeman</td>
-                        <td>angelicafreeman@gmail.com</td>
-                        <td>503-123-1234</td>
-                        <td>97236</td>
-                        <td>Oregon</td>
-                        <td>United States</td>
-                        <td>Jan 8, 2013</td>
-                        <td>
-                            <div class="more-bar-holder">
-                                <div class="dropdown">
-                                    <a data-toggle="dropdown" class="dropdown-toggle" href="#">...</a>
-                                    <ul class="dropdown-menu pull-right">
-                                        <li>
-                                            <ul class="nav nav-pills icons-holder">
-                                                <li><a href="#"><i class="fa-pencil-square-o hide-text">edit</i></a></li>
-                                                <li><a href="#"><i class="fa-files-o hide-text">copy</i></a></li>
-                                                <li><a href="#"><i class="fa-thumb-tack hide-text">pin/unpin</i></a></li>
-                                                <li><a href="#"><i class="fa-trash-o hide-text">remove</i></a></li>
-                                            </ul>
-                                        </li>
-                                        <li class="divider"></li>
-                                        <li class="well-small">
-                                            <ul class="unstyled">
-                                                <li><a href="#">Share</a></li>
-                                                <li><a href="#">Send to</a></li>
-                                                <li><a href="#">Export</a></li>
-                                                <li><a href="#">Print</a></li>
-                                            </ul>
-                                        </li>
-                                    </ul>
-                                </div>
-                            </div>
-                        </td>
-                    </tr>
-                    <tr class="grid-info hide">
-                        <td>
-                            <div class="grid-info-frame">
-                                <div class="clearfix">
-                                    <div class="pull-right">
-                                        <ul class="nav nav-pills icons-holder well well-small">
-                                            <li><a href="#"><i class="fa-pencil-square-o hide-text">edit</i></a></li>
-                                            <li><a href="#"><i class="fa-files-o hide-text">copy</i></a></li>
-                                            <li><a href="#"><i class="fa-thumb-tack hide-text">pin/unpin</i></a></li>
-                                            <li><a href="#"><i class="fa-trash-o hide-text">remove</i></a></li>
-                                        </ul>
-                                    </div>
-                                </div>
-                                <div class="clearfix well-small">
-                                    <div class="pull-left">
-                                        <span class="user-name">Anna Griffin</span>
-                                        <span class="user-state">Active</span>
-                                    </div>
-                                    <a class="more pull-right" href="#">View full details</a>
-                                </div>
-                                <div class="claerfix account-info">
-                                    <div class="user-img"><img src="{{ asset('bundles/oroui/img/user-img.png') }}" alt="user-avatar" /></div>
-                                    <div class="col">
-                                        <dl>
-                                            <dt>User name:</dt>
-                                            <dd><a href="#">Oro Inc</a></dd>
-                                            <dt>Title:</dt>
-                                            <dd>VP of Global Services</dd>
-                                            <dt>Department:</dt>
-                                            <dd>Global Services</dd>
-                                            <dt>Type:</dt>
-                                            <dd>Active Prospect</dd>
-                                            <dt>Birthdate:</dt>
-                                            <dd>01/01/1977</dd>
-                                            <dt>Language:</dt>
-                                            <dd>English</dd>
-                                            <dt>Twitter:</dt>
-                                            <dd><a href="#">annagraffin</a></dd>
-                                            <dt>LinkedIn:</dt>
-                                            <dd><a href="#">annagraffin</a></dd>
-                                            <dt>Facebook:</dt>
-                                            <dd><a href="#">anna.graffin</a></dd>
-                                        </dl>
-                                    </div>
-                                    <div class="col">
-                                        <dl>
-                                            <dt>Phone:</dt>
-                                            <dd>
-                                                <p>503-123-1234   Work</p>
-                                                <p>503-123-1231   Home</p>
-                                                <p>503-123-1239   Cell</p>
-                                            </dd>
-                                            <dt>Email:</dt>
-                                            <dd>
-                                                <p>anna.griffin4321@gmail.com   Work</p>
-                                                <p> anna.griffin4321@dreamlane123.com   Work</p>
-                                            </dd>
-                                            <dt>Preferred Method:</dt>
-                                            <dd>Email</dd>
-                                            <dt>Address:</dt>
-                                            <dd>
-                                                <address>
-                                                    1234 Dream Lane <br />
-                                                    Portland, OR 97236<br />
-                                                    United States
-                                                </address>
-                                                <address>
-                                                    1234 Dream Lane<br />
-                                                    Portland, OR 97236<br />
-                                                    United States
-                                                </address>
-                                            </dd>
-                                        </dl>
-                                    </div>
-                                </div>
-                            </div>
-                        </td>
-                    </tr>
-                    <tr class="">
-                        <td><input type="checkbox" /></td>
-                        <td><span class="open-row">open</span></td>
-                        <td>Ada Lindsey</td>
-                        <td>adalindsey@gmail.com</td>
-                        <td>503-123-1234</td>
-                        <td>97236</td>
-                        <td>California</td>
-                        <td>United States</td>
-                        <td>Jan 8, 2013</td>
-                        <td>
-                            <div class="more-bar-holder">
-                                <div class="dropdown">
-                                    <a data-toggle="dropdown" class="dropdown-toggle" href="#">...</a>
-                                    <ul class="dropdown-menu pull-right">
-                                        <li>
-                                            <ul class="nav nav-pills icons-holder">
-                                                <li><a href="#"><i class="fa-pencil-square-o hide-text">edit</i></a></li>
-                                                <li><a href="#"><i class="fa-files-o hide-text">copy</i></a></li>
-                                                <li><a href="#"><i class="fa-thumb-tack hide-text">pin/unpin</i></a></li>
-                                                <li><a href="#"><i class="fa-trash-o hide-text">remove</i></a></li>
-                                            </ul>
-                                        </li>
-                                        <li class="divider"></li>
-                                        <li class="well-small">
-                                            <ul class="unstyled">
-                                                <li><a href="#">Share</a></li>
-                                                <li><a href="#">Send to</a></li>
-                                                <li><a href="#">Export</a></li>
-                                                <li><a href="#">Print</a></li>
-                                            </ul>
-                                        </li>
-                                    </ul>
-                                </div>
-                            </div>
-                        </td>
-                    </tr>
-                    <tr class="grid-info hide">
-                        <td>
-                            <div class="grid-info-frame">
-                                <div class="clearfix">
-                                    <div class="pull-right">
-                                        <ul class="nav nav-pills icons-holder well well-small">
-                                            <li><a href="#"><i class="fa-pencil-square-o hide-text">edit</i></a></li>
-                                            <li><a href="#"><i class="fa-files-o hide-text">copy</i></a></li>
-                                            <li><a href="#"><i class="fa-thumb-tack hide-text">pin/unpin</i></a></li>
-                                            <li><a href="#"><i class="fa-trash-o hide-text">remove</i></a></li>
-                                        </ul>
-                                    </div>
-                                </div>
-                                <div class="clearfix well-small">
-                                    <div class="pull-left">
-                                        <span class="user-name">Anna Griffin</span>
-                                        <span class="user-state">Active</span>
-                                    </div>
-                                    <a class="more pull-right" href="#">View full details</a>
-                                </div>
-                                <div class="claerfix account-info">
-                                    <div class="user-img"><img src="{{ asset('bundles/oroui/img/user-img.png') }}" alt="user-avatar" /></div>
-                                    <div class="col">
-                                        <dl>
-                                            <dt>User name:</dt>
-                                            <dd><a href="#">Oro Inc</a></dd>
-                                            <dt>Title:</dt>
-                                            <dd>VP of Global Services</dd>
-                                            <dt>Department:</dt>
-                                            <dd>Global Services</dd>
-                                            <dt>Type:</dt>
-                                            <dd>Active Prospect</dd>
-                                            <dt>Birthdate:</dt>
-                                            <dd>01/01/1977</dd>
-                                            <dt>Language:</dt>
-                                            <dd>English</dd>
-                                            <dt>Twitter:</dt>
-                                            <dd><a href="#">annagraffin</a></dd>
-                                            <dt>LinkedIn:</dt>
-                                            <dd><a href="#">annagraffin</a></dd>
-                                            <dt>Facebook:</dt>
-                                            <dd><a href="#">anna.graffin</a></dd>
-                                        </dl>
-                                    </div>
-                                    <div class="col">
-                                        <dl>
-                                            <dt>Phone:</dt>
-                                            <dd>
-                                                <p>503-123-1234   Work</p>
-                                                <p>503-123-1231   Home</p>
-                                                <p>503-123-1239   Cell</p>
-                                            </dd>
-                                            <dt>Email:</dt>
-                                            <dd>
-                                                <p>anna.griffin4321@gmail.com   Work</p>
-                                                <p> anna.griffin4321@dreamlane123.com   Work</p>
-                                            </dd>
-                                            <dt>Preferred Method:</dt>
-                                            <dd>Email</dd>
-                                            <dt>Address:</dt>
-                                            <dd>
-                                                <address>
-                                                    1234 Dream Lane <br />
-                                                    Portland, OR 97236<br />
-                                                    United States
-                                                </address>
-                                                <address>
-                                                    1234 Dream Lane<br />
-                                                    Portland, OR 97236<br />
-                                                    United States
-                                                </address>
-                                            </dd>
-                                        </dl>
-                                    </div>
-                                </div>
-                            </div>
-                        </td>
-                    </tr>
-                    <tr class="">
-                        <td><input type="checkbox" /></td>
-                        <td><span class="open-row">open</span></td>
-                        <td>Angelica Freeman</td>
-                        <td>angelicafreeman@gmail.com</td>
-                        <td>503-123-1234</td>
-                        <td>97236</td>
-                        <td>Oregon</td>
-                        <td>United States</td>
-                        <td>Jan 8, 2013</td>
-                        <td>
-                            <div class="more-bar-holder">
-                                <div class="dropdown">
-                                    <a data-toggle="dropdown" class="dropdown-toggle" href="#">...</a>
-                                    <ul class="dropdown-menu pull-right">
-                                        <li>
-                                            <ul class="nav nav-pills icons-holder">
-                                                <li><a href="#"><i class="fa-pencil-square-o hide-text">edit</i></a></li>
-                                                <li><a href="#"><i class="fa-files-o hide-text">copy</i></a></li>
-                                                <li><a href="#"><i class="fa-thumb-tack hide-text">pin/unpin</i></a></li>
-                                                <li><a href="#"><i class="fa-trash-o hide-text">remove</i></a></li>
-                                            </ul>
-                                        </li>
-                                        <li class="divider"></li>
-                                        <li class="well-small">
-                                            <ul class="unstyled">
-                                                <li><a href="#">Share</a></li>
-                                                <li><a href="#">Send to</a></li>
-                                                <li><a href="#">Export</a></li>
-                                                <li><a href="#">Print</a></li>
-                                            </ul>
-                                        </li>
-                                    </ul>
-                                </div>
-                            </div>
-                        </td>
-                    </tr>
-                    <tr class="grid-info hide">
-                        <td>
-                            <div class="grid-info-frame">
-                                <div class="clearfix">
-                                    <div class="pull-right">
-                                        <ul class="nav nav-pills icons-holder well well-small">
-                                            <li><a href="#"><i class="fa-pencil-square-o hide-text">edit</i></a></li>
-                                            <li><a href="#"><i class="fa-files-o hide-text">copy</i></a></li>
-                                            <li><a href="#"><i class="fa-thumb-tack hide-text">pin/unpin</i></a></li>
-                                            <li><a href="#"><i class="fa-trash-o hide-text">remove</i></a></li>
-                                        </ul>
-                                    </div>
-                                </div>
-                                <div class="clearfix well-small">
-                                    <div class="pull-left">
-                                        <span class="user-name">Anna Griffin</span>
-                                        <span class="user-state">Active</span>
-                                    </div>
-                                    <a class="more pull-right" href="#">View full details</a>
-                                </div>
-                                <div class="claerfix account-info">
-                                    <div class="user-img"><img src="{{ asset('bundles/oroui/img/user-img.png') }}" alt="user-avatar" /></div>
-                                    <div class="col">
-                                        <dl>
-                                            <dt>User name:</dt>
-                                            <dd><a href="#">Oro Inc</a></dd>
-                                            <dt>Title:</dt>
-                                            <dd>VP of Global Services</dd>
-                                            <dt>Department:</dt>
-                                            <dd>Global Services</dd>
-                                            <dt>Type:</dt>
-                                            <dd>Active Prospect</dd>
-                                            <dt>Birthdate:</dt>
-                                            <dd>01/01/1977</dd>
-                                            <dt>Language:</dt>
-                                            <dd>English</dd>
-                                            <dt>Twitter:</dt>
-                                            <dd><a href="#">annagraffin</a></dd>
-                                            <dt>LinkedIn:</dt>
-                                            <dd><a href="#">annagraffin</a></dd>
-                                            <dt>Facebook:</dt>
-                                            <dd><a href="#">anna.graffin</a></dd>
-                                        </dl>
-                                    </div>
-                                    <div class="col">
-                                        <dl>
-                                            <dt>Phone:</dt>
-                                            <dd>
-                                                <p>503-123-1234   Work</p>
-                                                <p>503-123-1231   Home</p>
-                                                <p>503-123-1239   Cell</p>
-                                            </dd>
-                                            <dt>Email:</dt>
-                                            <dd>
-                                                <p>anna.griffin4321@gmail.com   Work</p>
-                                                <p> anna.griffin4321@dreamlane123.com   Work</p>
-                                            </dd>
-                                            <dt>Preferred Method:</dt>
-                                            <dd>Email</dd>
-                                            <dt>Address:</dt>
-                                            <dd>
-                                                <address>
-                                                    1234 Dream Lane <br />
-                                                    Portland, OR 97236<br />
-                                                    United States
-                                                </address>
-                                                <address>
-                                                    1234 Dream Lane<br />
-                                                    Portland, OR 97236<br />
-                                                    United States
-                                                </address>
-                                            </dd>
-                                        </dl>
-                                    </div>
-                                </div>
-                            </div>
-                        </td>
-                    </tr>
-                    <tr class="">
-                        <td><input type="checkbox" /></td>
-                        <td><span class="open-row">open</span></td>
-                        <td>Ada Lindsey</td>
-                        <td>adalindsey@gmail.com</td>
-                        <td>503-123-1234</td>
-                        <td>97236</td>
-                        <td>California</td>
-                        <td>United States</td>
-                        <td>Jan 8, 2013</td>
-                        <td>
-                            <div class="more-bar-holder">
-                                <div class="dropdown">
-                                    <a data-toggle="dropdown" class="dropdown-toggle" href="#">...</a>
-                                    <ul class="dropdown-menu pull-right">
-                                        <li>
-                                            <ul class="nav nav-pills icons-holder">
-                                                <li><a href="#"><i class="fa-pencil-square-o hide-text">edit</i></a></li>
-                                                <li><a href="#"><i class="fa-files-o hide-text">copy</i></a></li>
-                                                <li><a href="#"><i class="fa-thumb-tack hide-text">pin/unpin</i></a></li>
-                                                <li><a href="#"><i class="fa-trash-o hide-text">remove</i></a></li>
-                                            </ul>
-                                        </li>
-                                        <li class="divider"></li>
-                                        <li class="well-small">
-                                            <ul class="unstyled">
-                                                <li><a href="#">Share</a></li>
-                                                <li><a href="#">Send to</a></li>
-                                                <li><a href="#">Export</a></li>
-                                                <li><a href="#">Print</a></li>
-                                            </ul>
-                                        </li>
-                                    </ul>
-                                </div>
-                            </div>
-                        </td>
-                    </tr>
-                    <tr class="grid-info hide">
-                        <td>
-                            <div class="grid-info-frame">
-                                <div class="clearfix">
-                                    <div class="pull-right">
-                                        <ul class="nav nav-pills icons-holder well well-small">
-                                            <li><a href="#"><i class="fa-pencil-square-o hide-text">edit</i></a></li>
-                                            <li><a href="#"><i class="fa-files-o hide-text">copy</i></a></li>
-                                            <li><a href="#"><i class="fa-thumb-tack hide-text">pin/unpin</i></a></li>
-                                            <li><a href="#"><i class="fa-trash-o hide-text">remove</i></a></li>
-                                        </ul>
-                                    </div>
-                                </div>
-                                <div class="clearfix well-small">
-                                    <div class="pull-left">
-                                        <span class="user-name">Anna Griffin</span>
-                                        <span class="user-state">Active</span>
-                                    </div>
-                                    <a class="more pull-right" href="#">View full details</a>
-                                </div>
-                                <div class="claerfix account-info">
-                                    <div class="user-img"><img src="{{ asset('bundles/oroui/img/user-img.png') }}" alt="user-avatar" /></div>
-                                    <div class="col">
-                                        <dl>
-                                            <dt>User name:</dt>
-                                            <dd><a href="#">Oro Inc</a></dd>
-                                            <dt>Title:</dt>
-                                            <dd>VP of Global Services</dd>
-                                            <dt>Department:</dt>
-                                            <dd>Global Services</dd>
-                                            <dt>Type:</dt>
-                                            <dd>Active Prospect</dd>
-                                            <dt>Birthdate:</dt>
-                                            <dd>01/01/1977</dd>
-                                            <dt>Language:</dt>
-                                            <dd>English</dd>
-                                            <dt>Twitter:</dt>
-                                            <dd><a href="#">annagraffin</a></dd>
-                                            <dt>LinkedIn:</dt>
-                                            <dd><a href="#">annagraffin</a></dd>
-                                            <dt>Facebook:</dt>
-                                            <dd><a href="#">anna.graffin</a></dd>
-                                        </dl>
-                                    </div>
-                                    <div class="col">
-                                        <dl>
-                                            <dt>Phone:</dt>
-                                            <dd>
-                                                <p>503-123-1234   Work</p>
-                                                <p>503-123-1231   Home</p>
-                                                <p>503-123-1239   Cell</p>
-                                            </dd>
-                                            <dt>Email:</dt>
-                                            <dd>
-                                                <p>anna.griffin4321@gmail.com   Work</p>
-                                                <p> anna.griffin4321@dreamlane123.com   Work</p>
-                                            </dd>
-                                            <dt>Preferred Method:</dt>
-                                            <dd>Email</dd>
-                                            <dt>Address:</dt>
-                                            <dd>
-                                                <address>
-                                                    1234 Dream Lane <br />
-                                                    Portland, OR 97236<br />
-                                                    United States
-                                                </address>
-                                                <address>
-                                                    1234 Dream Lane<br />
-                                                    Portland, OR 97236<br />
-                                                    United States
-                                                </address>
-                                            </dd>
-                                        </dl>
-                                    </div>
-                                </div>
-                            </div>
-                        </td>
-                    </tr>
-                    <tr class="">
-                        <td><input type="checkbox" /></td>
-                        <td><span class="open-row">open</span></td>
-                        <td>Angelica Freeman</td>
-                        <td>angelicafreeman@gmail.com</td>
-                        <td>503-123-1234</td>
-                        <td>97236</td>
-                        <td>Oregon</td>
-                        <td>United States</td>
-                        <td>Jan 8, 2013</td>
-                        <td>
-                            <div class="more-bar-holder">
-                                <div class="dropdown">
-                                    <a data-toggle="dropdown" class="dropdown-toggle" href="#">...</a>
-                                    <ul class="dropdown-menu pull-right">
-                                        <li>
-                                            <ul class="nav nav-pills icons-holder">
-                                                <li><a href="#"><i class="fa-pencil-square-o hide-text">edit</i></a></li>
-                                                <li><a href="#"><i class="fa-files-o hide-text">copy</i></a></li>
-                                                <li><a href="#"><i class="fa-thumb-tack hide-text">pin/unpin</i></a></li>
-                                                <li><a href="#"><i class="fa-trash-o hide-text">remove</i></a></li>
-                                            </ul>
-                                        </li>
-                                        <li class="divider"></li>
-                                        <li class="well-small">
-                                            <ul class="unstyled">
-                                                <li><a href="#">Share</a></li>
-                                                <li><a href="#">Send to</a></li>
-                                                <li><a href="#">Export</a></li>
-                                                <li><a href="#">Print</a></li>
-                                            </ul>
-                                        </li>
-                                    </ul>
-                                </div>
-                            </div>
-                        </td>
-                    </tr>
-                    <tr class="grid-info hide">
-                        <td>
-                            <div class="grid-info-frame">
-                                <div class="clearfix">
-                                    <div class="pull-right">
-                                        <ul class="nav nav-pills icons-holder well well-small">
-                                            <li><a href="#"><i class="fa-pencil-square-o hide-text">edit</i></a></li>
-                                            <li><a href="#"><i class="fa-files-o hide-text">copy</i></a></li>
-                                            <li><a href="#"><i class="fa-thumb-tack hide-text">pin/unpin</i></a></li>
-                                            <li><a href="#"><i class="fa-trash-o hide-text">remove</i></a></li>
-                                        </ul>
-                                    </div>
-                                </div>
-                                <div class="clearfix well-small">
-                                    <div class="pull-left">
-                                        <span class="user-name">Anna Griffin</span>
-                                        <span class="user-state">Active</span>
-                                    </div>
-                                    <a class="more pull-right" href="#">View full details</a>
-                                </div>
-                                <div class="claerfix account-info">
-                                    <div class="user-img"><img src="{{ asset('bundles/oroui/img/user-img.png') }}" alt="user-avatar" /></div>
-                                    <div class="col">
-                                        <dl>
-                                            <dt>User name:</dt>
-                                            <dd><a href="#">Oro Inc</a></dd>
-                                            <dt>Title:</dt>
-                                            <dd>VP of Global Services</dd>
-                                            <dt>Department:</dt>
-                                            <dd>Global Services</dd>
-                                            <dt>Type:</dt>
-                                            <dd>Active Prospect</dd>
-                                            <dt>Birthdate:</dt>
-                                            <dd>01/01/1977</dd>
-                                            <dt>Language:</dt>
-                                            <dd>English</dd>
-                                            <dt>Twitter:</dt>
-                                            <dd><a href="#">annagraffin</a></dd>
-                                            <dt>LinkedIn:</dt>
-                                            <dd><a href="#">annagraffin</a></dd>
-                                            <dt>Facebook:</dt>
-                                            <dd><a href="#">anna.graffin</a></dd>
-                                        </dl>
-                                    </div>
-                                    <div class="col">
-                                        <dl>
-                                            <dt>Phone:</dt>
-                                            <dd>
-                                                <p>503-123-1234   Work</p>
-                                                <p>503-123-1231   Home</p>
-                                                <p>503-123-1239   Cell</p>
-                                            </dd>
-                                            <dt>Email:</dt>
-                                            <dd>
-                                                <p>anna.griffin4321@gmail.com   Work</p>
-                                                <p> anna.griffin4321@dreamlane123.com   Work</p>
-                                            </dd>
-                                            <dt>Preferred Method:</dt>
-                                            <dd>Email</dd>
-                                            <dt>Address:</dt>
-                                            <dd>
-                                                <address>
-                                                    1234 Dream Lane <br />
-                                                    Portland, OR 97236<br />
-                                                    United States
-                                                </address>
-                                                <address>
-                                                    1234 Dream Lane<br />
-                                                    Portland, OR 97236<br />
-                                                    United States
-                                                </address>
-                                            </dd>
-                                        </dl>
-                                    </div>
-                                </div>
-                            </div>
-                        </td>
-                    </tr>
-                    <tr class="">
-                        <td><input type="checkbox" /></td>
-                        <td><span class="open-row">open</span></td>
-                        <td>Ada Lindsey</td>
-                        <td>adalindsey@gmail.com</td>
-                        <td>503-123-1234</td>
-                        <td>97236</td>
-                        <td>California</td>
-                        <td>United States</td>
-                        <td>Jan 8, 2013</td>
-                        <td>
-                            <div class="more-bar-holder">
-                                <div class="dropdown">
-                                    <a data-toggle="dropdown" class="dropdown-toggle" href="#">...</a>
-                                    <ul class="dropdown-menu pull-right">
-                                        <li>
-                                            <ul class="nav nav-pills icons-holder">
-                                                <li><a href="#"><i class="fa-pencil-square-o hide-text">edit</i></a></li>
-                                                <li><a href="#"><i class="fa-files-o hide-text">copy</i></a></li>
-                                                <li><a href="#"><i class="fa-thumb-tack hide-text">pin/unpin</i></a></li>
-                                                <li><a href="#"><i class="fa-trash-o hide-text">remove</i></a></li>
-                                            </ul>
-                                        </li>
-                                        <li class="divider"></li>
-                                        <li class="well-small">
-                                            <ul class="unstyled">
-                                                <li><a href="#">Share</a></li>
-                                                <li><a href="#">Send to</a></li>
-                                                <li><a href="#">Export</a></li>
-                                                <li><a href="#">Print</a></li>
-                                            </ul>
-                                        </li>
-                                    </ul>
-                                </div>
-                            </div>
-                        </td>
-                    </tr>
-                    <tr class="grid-info hide">
-                        <td>
-                            <div class="grid-info-frame">
-                                <div class="clearfix">
-                                    <div class="pull-right">
-                                        <ul class="nav nav-pills icons-holder well well-small">
-                                            <li><a href="#"><i class="fa-pencil-square-o hide-text">edit</i></a></li>
-                                            <li><a href="#"><i class="fa-files-o hide-text">copy</i></a></li>
-                                            <li><a href="#"><i class="fa-thumb-tack hide-text">pin/unpin</i></a></li>
-                                            <li><a href="#"><i class="fa-trash-o hide-text">remove</i></a></li>
-                                        </ul>
-                                    </div>
-                                </div>
-                                <div class="clearfix well-small">
-                                    <div class="pull-left">
-                                        <span class="user-name">Anna Griffin</span>
-                                        <span class="user-state">Active</span>
-                                    </div>
-                                    <a class="more pull-right" href="#">View full details</a>
-                                </div>
-                                <div class="claerfix account-info">
-                                    <div class="user-img"><img src="{{ asset('bundles/oroui/img/user-img.png') }}" alt="user-avatar" /></div>
-                                    <div class="col">
-                                        <dl>
-                                            <dt>User name:</dt>
-                                            <dd><a href="#">Oro Inc</a></dd>
-                                            <dt>Title:</dt>
-                                            <dd>VP of Global Services</dd>
-                                            <dt>Department:</dt>
-                                            <dd>Global Services</dd>
-                                            <dt>Type:</dt>
-                                            <dd>Active Prospect</dd>
-                                            <dt>Birthdate:</dt>
-                                            <dd>01/01/1977</dd>
-                                            <dt>Language:</dt>
-                                            <dd>English</dd>
-                                            <dt>Twitter:</dt>
-                                            <dd><a href="#">annagraffin</a></dd>
-                                            <dt>LinkedIn:</dt>
-                                            <dd><a href="#">annagraffin</a></dd>
-                                            <dt>Facebook:</dt>
-                                            <dd><a href="#">anna.graffin</a></dd>
-                                        </dl>
-                                    </div>
-                                    <div class="col">
-                                        <dl>
-                                            <dt>Phone:</dt>
-                                            <dd>
-                                                <p>503-123-1234   Work</p>
-                                                <p>503-123-1231   Home</p>
-                                                <p>503-123-1239   Cell</p>
-                                            </dd>
-                                            <dt>Email:</dt>
-                                            <dd>
-                                                <p>anna.griffin4321@gmail.com   Work</p>
-                                                <p> anna.griffin4321@dreamlane123.com   Work</p>
-                                            </dd>
-                                            <dt>Preferred Method:</dt>
-                                            <dd>Email</dd>
-                                            <dt>Address:</dt>
-                                            <dd>
-                                                <address>
-                                                    1234 Dream Lane <br />
-                                                    Portland, OR 97236<br />
-                                                    United States
-                                                </address>
-                                                <address>
-                                                    1234 Dream Lane<br />
-                                                    Portland, OR 97236<br />
-                                                    United States
-                                                </address>
-                                            </dd>
-                                        </dl>
-                                    </div>
-                                </div>
-                            </div>
-                        </td>
-                    </tr>
-                    <tr class="">
-                        <td><input type="checkbox" /></td>
-                        <td><span class="open-row">open</span></td>
-                        <td>Angelica Freeman</td>
-                        <td>angelicafreeman@gmail.com</td>
-                        <td>503-123-1234</td>
-                        <td>97236</td>
-                        <td>Oregon</td>
-                        <td>United States</td>
-                        <td>Jan 8, 2013</td>
-                        <td>
-                            <div class="more-bar-holder">
-                                <div class="dropdown">
-                                    <a data-toggle="dropdown" class="dropdown-toggle" href="#">...</a>
-                                    <ul class="dropdown-menu pull-right">
-                                        <li>
-                                            <ul class="nav nav-pills icons-holder">
-                                                <li><a href="#"><i class="fa-pencil-square-o hide-text">edit</i></a></li>
-                                                <li><a href="#"><i class="fa-files-o hide-text">copy</i></a></li>
-                                                <li><a href="#"><i class="fa-thumb-tack hide-text">pin/unpin</i></a></li>
-                                                <li><a href="#"><i class="fa-trash-o hide-text">remove</i></a></li>
-                                            </ul>
-                                        </li>
-                                        <li class="divider"></li>
-                                        <li class="well-small">
-                                            <ul class="unstyled">
-                                                <li><a href="#">Share</a></li>
-                                                <li><a href="#">Send to</a></li>
-                                                <li><a href="#">Export</a></li>
-                                                <li><a href="#">Print</a></li>
-                                            </ul>
-                                        </li>
-                                    </ul>
-                                </div>
-                            </div>
-                        </td>
-                    </tr>
-                    <tr class="grid-info hide">
-                        <td>
-                            <div class="grid-info-frame">
-                                <div class="clearfix">
-                                    <div class="pull-right">
-                                        <ul class="nav nav-pills icons-holder well well-small">
-                                            <li><a href="#"><i class="fa-pencil-square-o hide-text">edit</i></a></li>
-                                            <li><a href="#"><i class="fa-files-o hide-text">copy</i></a></li>
-                                            <li><a href="#"><i class="fa-thumb-tack hide-text">pin/unpin</i></a></li>
-                                            <li><a href="#"><i class="fa-trash-o hide-text">remove</i></a></li>
-                                        </ul>
-                                    </div>
-                                </div>
-                                <div class="clearfix well-small">
-                                    <div class="pull-left">
-                                        <span class="user-name">Anna Griffin</span>
-                                        <span class="user-state">Active</span>
-                                    </div>
-                                    <a class="more pull-right" href="#">View full details</a>
-                                </div>
-                                <div class="claerfix account-info">
-                                    <div class="user-img"><img src="{{ asset('bundles/oroui/img/user-img.png') }}" alt="user-avatar" /></div>
-                                    <div class="col">
-                                        <dl>
-                                            <dt>User name:</dt>
-                                            <dd><a href="#">Oro Inc</a></dd>
-                                            <dt>Title:</dt>
-                                            <dd>VP of Global Services</dd>
-                                            <dt>Department:</dt>
-                                            <dd>Global Services</dd>
-                                            <dt>Type:</dt>
-                                            <dd>Active Prospect</dd>
-                                            <dt>Birthdate:</dt>
-                                            <dd>01/01/1977</dd>
-                                            <dt>Language:</dt>
-                                            <dd>English</dd>
-                                            <dt>Twitter:</dt>
-                                            <dd><a href="#">annagraffin</a></dd>
-                                            <dt>LinkedIn:</dt>
-                                            <dd><a href="#">annagraffin</a></dd>
-                                            <dt>Facebook:</dt>
-                                            <dd><a href="#">anna.graffin</a></dd>
-                                        </dl>
-                                    </div>
-                                    <div class="col">
-                                        <dl>
-                                            <dt>Phone:</dt>
-                                            <dd>
-                                                <p>503-123-1234   Work</p>
-                                                <p>503-123-1231   Home</p>
-                                                <p>503-123-1239   Cell</p>
-                                            </dd>
-                                            <dt>Email:</dt>
-                                            <dd>
-                                                <p>anna.griffin4321@gmail.com   Work</p>
-                                                <p> anna.griffin4321@dreamlane123.com   Work</p>
-                                            </dd>
-                                            <dt>Preferred Method:</dt>
-                                            <dd>Email</dd>
-                                            <dt>Address:</dt>
-                                            <dd>
-                                                <address>
-                                                    1234 Dream Lane <br />
-                                                    Portland, OR 97236<br />
-                                                    United States
-                                                </address>
-                                                <address>
-                                                    1234 Dream Lane<br />
-                                                    Portland, OR 97236<br />
-                                                    United States
-                                                </address>
-                                            </dd>
-                                        </dl>
-                                    </div>
-                                </div>
-                            </div>
-                        </td>
-                    </tr>
-                    <tr class="">
-                        <td><input type="checkbox" /></td>
-                        <td><span class="open-row">open</span></td>
-                        <td>Ada Lindsey</td>
-                        <td>adalindsey@gmail.com</td>
-                        <td>503-123-1234</td>
-                        <td>97236</td>
-                        <td>California</td>
-                        <td>United States</td>
-                        <td>Jan 8, 2013</td>
-                        <td>
-                            <div class="more-bar-holder">
-                                <div class="dropdown">
-                                    <a data-toggle="dropdown" class="dropdown-toggle" href="#">...</a>
-                                    <ul class="dropdown-menu pull-right">
-                                        <li>
-                                            <ul class="nav nav-pills icons-holder">
-                                                <li><a href="#"><i class="fa-pencil-square-o hide-text">edit</i></a></li>
-                                                <li><a href="#"><i class="fa-files-o hide-text">copy</i></a></li>
-                                                <li><a href="#"><i class="fa-thumb-tack hide-text">pin/unpin</i></a></li>
-                                                <li><a href="#"><i class="fa-trash-o hide-text">remove</i></a></li>
-                                            </ul>
-                                        </li>
-                                        <li class="divider"></li>
-                                        <li class="well-small">
-                                            <ul class="unstyled">
-                                                <li><a href="#">Share</a></li>
-                                                <li><a href="#">Send to</a></li>
-                                                <li><a href="#">Export</a></li>
-                                                <li><a href="#">Print</a></li>
-                                            </ul>
-                                        </li>
-                                    </ul>
-                                </div>
-                            </div>
-                        </td>
-                    </tr>
-                    <tr class="grid-info hide">
-                        <td>
-                            <div class="grid-info-frame">
-                                <div class="clearfix">
-                                    <div class="pull-right">
-                                        <ul class="nav nav-pills icons-holder well well-small">
-                                            <li><a href="#"><i class="fa-pencil-square-o hide-text">edit</i></a></li>
-                                            <li><a href="#"><i class="fa-files-o hide-text">copy</i></a></li>
-                                            <li><a href="#"><i class="fa-thumb-tack hide-text">pin/unpin</i></a></li>
-                                            <li><a href="#"><i class="fa-trash-o hide-text">remove</i></a></li>
-                                        </ul>
-                                    </div>
-                                </div>
-                                <div class="clearfix well-small">
-                                    <div class="pull-left">
-                                        <span class="user-name">Anna Griffin</span>
-                                        <span class="user-state">Active</span>
-                                    </div>
-                                    <a class="more pull-right" href="#">View full details</a>
-                                </div>
-                                <div class="claerfix account-info">
-                                    <div class="user-img"><img src="{{ asset('bundles/oroui/img/user-img.png') }}" alt="user-avatar" /></div>
-                                    <div class="col">
-                                        <dl>
-                                            <dt>User name:</dt>
-                                            <dd><a href="#">Oro Inc</a></dd>
-                                            <dt>Title:</dt>
-                                            <dd>VP of Global Services</dd>
-                                            <dt>Department:</dt>
-                                            <dd>Global Services</dd>
-                                            <dt>Type:</dt>
-                                            <dd>Active Prospect</dd>
-                                            <dt>Birthdate:</dt>
-                                            <dd>01/01/1977</dd>
-                                            <dt>Language:</dt>
-                                            <dd>English</dd>
-                                            <dt>Twitter:</dt>
-                                            <dd><a href="#">annagraffin</a></dd>
-                                            <dt>LinkedIn:</dt>
-                                            <dd><a href="#">annagraffin</a></dd>
-                                            <dt>Facebook:</dt>
-                                            <dd><a href="#">anna.graffin</a></dd>
-                                        </dl>
-                                    </div>
-                                    <div class="col">
-                                        <dl>
-                                            <dt>Phone:</dt>
-                                            <dd>
-                                                <p>503-123-1234   Work</p>
-                                                <p>503-123-1231   Home</p>
-                                                <p>503-123-1239   Cell</p>
-                                            </dd>
-                                            <dt>Email:</dt>
-                                            <dd>
-                                                <p>anna.griffin4321@gmail.com   Work</p>
-                                                <p> anna.griffin4321@dreamlane123.com   Work</p>
-                                            </dd>
-                                            <dt>Preferred Method:</dt>
-                                            <dd>Email</dd>
-                                            <dt>Address:</dt>
-                                            <dd>
-                                                <address>
-                                                    1234 Dream Lane <br />
-                                                    Portland, OR 97236<br />
-                                                    United States
-                                                </address>
-                                                <address>
-                                                    1234 Dream Lane<br />
-                                                    Portland, OR 97236<br />
-                                                    United States
-                                                </address>
-                                            </dd>
-                                        </dl>
-                                    </div>
-                                </div>
-                            </div>
-                        </td>
-                    </tr>
-                    <tr class="">
-                        <td><input type="checkbox" /></td>
-                        <td><span class="open-row">open</span></td>
-                        <td>Angelica Freeman</td>
-                        <td>angelicafreeman@gmail.com</td>
-                        <td>503-123-1234</td>
-                        <td>97236</td>
-                        <td>Oregon</td>
-                        <td>United States</td>
-                        <td>Jan 8, 2013</td>
-                        <td>
-                            <div class="more-bar-holder">
-                                <div class="dropdown">
-                                    <a data-toggle="dropdown" class="dropdown-toggle" href="#">...</a>
-                                    <ul class="dropdown-menu pull-right">
-                                        <li>
-                                            <ul class="nav nav-pills icons-holder">
-                                                <li><a href="#"><i class="fa-pencil-square-o hide-text">edit</i></a></li>
-                                                <li><a href="#"><i class="fa-files-o hide-text">copy</i></a></li>
-                                                <li><a href="#"><i class="fa-thumb-tack hide-text">pin/unpin</i></a></li>
-                                                <li><a href="#"><i class="fa-trash-o hide-text">remove</i></a></li>
-                                            </ul>
-                                        </li>
-                                        <li class="divider"></li>
-                                        <li class="well-small">
-                                            <ul class="unstyled">
-                                                <li><a href="#">Share</a></li>
-                                                <li><a href="#">Send to</a></li>
-                                                <li><a href="#">Export</a></li>
-                                                <li><a href="#">Print</a></li>
-                                            </ul>
-                                        </li>
-                                    </ul>
-                                </div>
-                            </div>
-                        </td>
-                    </tr>
-                    <tr class="grid-info hide">
-                        <td>
-                            <div class="grid-info-frame">
-                                <div class="clearfix">
-                                    <div class="pull-right">
-                                        <ul class="nav nav-pills icons-holder well well-small">
-                                            <li><a href="#"><i class="fa-pencil-square-o hide-text">edit</i></a></li>
-                                            <li><a href="#"><i class="fa-files-o hide-text">copy</i></a></li>
-                                            <li><a href="#"><i class="fa-thumb-tack hide-text">pin/unpin</i></a></li>
-                                            <li><a href="#"><i class="fa-trash-o hide-text">remove</i></a></li>
-                                        </ul>
-                                    </div>
-                                </div>
-                                <div class="clearfix well-small">
-                                    <div class="pull-left">
-                                        <span class="user-name">Anna Griffin</span>
-                                        <span class="user-state">Active</span>
-                                    </div>
-                                    <a class="more pull-right" href="#">View full details</a>
-                                </div>
-                                <div class="claerfix account-info">
-                                    <div class="user-img"><img src="{{ asset('bundles/oroui/img/user-img.png') }}" alt="user-avatar" /></div>
-                                    <div class="col">
-                                        <dl>
-                                            <dt>User name:</dt>
-                                            <dd><a href="#">Oro Inc</a></dd>
-                                            <dt>Title:</dt>
-                                            <dd>VP of Global Services</dd>
-                                            <dt>Department:</dt>
-                                            <dd>Global Services</dd>
-                                            <dt>Type:</dt>
-                                            <dd>Active Prospect</dd>
-                                            <dt>Birthdate:</dt>
-                                            <dd>01/01/1977</dd>
-                                            <dt>Language:</dt>
-                                            <dd>English</dd>
-                                            <dt>Twitter:</dt>
-                                            <dd><a href="#">annagraffin</a></dd>
-                                            <dt>LinkedIn:</dt>
-                                            <dd><a href="#">annagraffin</a></dd>
-                                            <dt>Facebook:</dt>
-                                            <dd><a href="#">anna.graffin</a></dd>
-                                        </dl>
-                                    </div>
-                                    <div class="col">
-                                        <dl>
-                                            <dt>Phone:</dt>
-                                            <dd>
-                                                <p>503-123-1234   Work</p>
-                                                <p>503-123-1231   Home</p>
-                                                <p>503-123-1239   Cell</p>
-                                            </dd>
-                                            <dt>Email:</dt>
-                                            <dd>
-                                                <p>anna.griffin4321@gmail.com   Work</p>
-                                                <p> anna.griffin4321@dreamlane123.com   Work</p>
-                                            </dd>
-                                            <dt>Preferred Method:</dt>
-                                            <dd>Email</dd>
-                                            <dt>Address:</dt>
-                                            <dd>
-                                                <address>
-                                                    1234 Dream Lane <br />
-                                                    Portland, OR 97236<br />
-                                                    United States
-                                                </address>
-                                                <address>
-                                                    1234 Dream Lane<br />
-                                                    Portland, OR 97236<br />
-                                                    United States
-                                                </address>
-                                            </dd>
-                                        </dl>
-                                    </div>
-                                </div>
-                            </div>
-                        </td>
-                    </tr>
-                    <tr class="">
-                        <td><input type="checkbox" /></td>
-                        <td><span class="open-row">open</span></td>
-                        <td>Ada Lindsey</td>
-                        <td>adalindsey@gmail.com</td>
-                        <td>503-123-1234</td>
-                        <td>97236</td>
-                        <td>California</td>
-                        <td>United States</td>
-                        <td>Jan 8, 2013</td>
-                        <td>
-                            <div class="more-bar-holder">
-                                <div class="dropdown">
-                                    <a data-toggle="dropdown" class="dropdown-toggle" href="#">...</a>
-                                    <ul class="dropdown-menu pull-right">
-                                        <li>
-                                            <ul class="nav nav-pills icons-holder">
-                                                <li><a href="#"><i class="fa-pencil-square-o hide-text">edit</i></a></li>
-                                                <li><a href="#"><i class="fa-files-o hide-text">copy</i></a></li>
-                                                <li><a href="#"><i class="fa-thumb-tack hide-text">pin/unpin</i></a></li>
-                                                <li><a href="#"><i class="fa-trash-o hide-text">remove</i></a></li>
-                                            </ul>
-                                        </li>
-                                        <li class="divider"></li>
-                                        <li class="well-small">
-                                            <ul class="unstyled">
-                                                <li><a href="#">Share</a></li>
-                                                <li><a href="#">Send to</a></li>
-                                                <li><a href="#">Export</a></li>
-                                                <li><a href="#">Print</a></li>
-                                            </ul>
-                                        </li>
-                                    </ul>
-                                </div>
-                            </div>
-                        </td>
-                    </tr>
-                    <tr class="grid-info hide">
-                        <td>
-                            <div class="grid-info-frame">
-                                <div class="clearfix">
-                                    <div class="pull-right">
-                                        <ul class="nav nav-pills icons-holder well well-small">
-                                            <li><a href="#"><i class="fa-pencil-square-o hide-text">edit</i></a></li>
-                                            <li><a href="#"><i class="fa-files-o hide-text">copy</i></a></li>
-                                            <li><a href="#"><i class="fa-thumb-tack hide-text">pin/unpin</i></a></li>
-                                            <li><a href="#"><i class="fa-trash-o hide-text">remove</i></a></li>
-                                        </ul>
-                                    </div>
-                                </div>
-                                <div class="clearfix well-small">
-                                    <div class="pull-left">
-                                        <span class="user-name">Anna Griffin</span>
-                                        <span class="user-state">Active</span>
-                                    </div>
-                                    <a class="more pull-right" href="#">View full details</a>
-                                </div>
-                                <div class="claerfix account-info">
-                                    <div class="user-img"><img src="{{ asset('bundles/oroui/img/user-img.png') }}" alt="user-avatar" /></div>
-                                    <div class="col">
-                                        <dl>
-                                            <dt>User name:</dt>
-                                            <dd><a href="#">Oro Inc</a></dd>
-                                            <dt>Title:</dt>
-                                            <dd>VP of Global Services</dd>
-                                            <dt>Department:</dt>
-                                            <dd>Global Services</dd>
-                                            <dt>Type:</dt>
-                                            <dd>Active Prospect</dd>
-                                            <dt>Birthdate:</dt>
-                                            <dd>01/01/1977</dd>
-                                            <dt>Language:</dt>
-                                            <dd>English</dd>
-                                            <dt>Twitter:</dt>
-                                            <dd><a href="#">annagraffin</a></dd>
-                                            <dt>LinkedIn:</dt>
-                                            <dd><a href="#">annagraffin</a></dd>
-                                            <dt>Facebook:</dt>
-                                            <dd><a href="#">anna.graffin</a></dd>
-                                        </dl>
-                                    </div>
-                                    <div class="col">
-                                        <dl>
-                                            <dt>Phone:</dt>
-                                            <dd>
-                                                <p>503-123-1234   Work</p>
-                                                <p>503-123-1231   Home</p>
-                                                <p>503-123-1239   Cell</p>
-                                            </dd>
-                                            <dt>Email:</dt>
-                                            <dd>
-                                                <p>anna.griffin4321@gmail.com   Work</p>
-                                                <p> anna.griffin4321@dreamlane123.com   Work</p>
-                                            </dd>
-                                            <dt>Preferred Method:</dt>
-                                            <dd>Email</dd>
-                                            <dt>Address:</dt>
-                                            <dd>
-                                                <address>
-                                                    1234 Dream Lane <br />
-                                                    Portland, OR 97236<br />
-                                                    United States
-                                                </address>
-                                                <address>
-                                                    1234 Dream Lane<br />
-                                                    Portland, OR 97236<br />
-                                                    United States
-                                                </address>
-                                            </dd>
-                                        </dl>
-                                    </div>
-                                </div>
-                            </div>
-                        </td>
-                    </tr>
-                    <tr class="">
-                        <td><input type="checkbox" /></td>
-                        <td><span class="open-row">open</span></td>
-                        <td>Angelica Freeman</td>
-                        <td>angelicafreeman@gmail.com</td>
-                        <td>503-123-1234</td>
-                        <td>97236</td>
-                        <td>Oregon</td>
-                        <td>United States</td>
-                        <td>Jan 8, 2013</td>
-                        <td>
-                            <div class="more-bar-holder">
-                                <div class="dropdown">
-                                    <a data-toggle="dropdown" class="dropdown-toggle" href="#">...</a>
-                                    <ul class="dropdown-menu pull-right">
-                                        <li>
-                                            <ul class="nav nav-pills icons-holder">
-                                                <li><a href="#"><i class="fa-pencil-square-o hide-text">edit</i></a></li>
-                                                <li><a href="#"><i class="fa-files-o hide-text">copy</i></a></li>
-                                                <li><a href="#"><i class="fa-thumb-tack hide-text">pin/unpin</i></a></li>
-                                                <li><a href="#"><i class="fa-trash-o hide-text">remove</i></a></li>
-                                            </ul>
-                                        </li>
-                                        <li class="divider"></li>
-                                        <li class="well-small">
-                                            <ul class="unstyled">
-                                                <li><a href="#">Share</a></li>
-                                                <li><a href="#">Send to</a></li>
-                                                <li><a href="#">Export</a></li>
-                                                <li><a href="#">Print</a></li>
-                                            </ul>
-                                        </li>
-                                    </ul>
-                                </div>
-                            </div>
-                        </td>
-                    </tr>
-                    <tr class="grid-info hide">
-                        <td>
-                            <div class="grid-info-frame">
-                                <div class="clearfix">
-                                    <div class="pull-right">
-                                        <ul class="nav nav-pills icons-holder well well-small">
-                                            <li><a href="#"><i class="fa-pencil-square-o hide-text">edit</i></a></li>
-                                            <li><a href="#"><i class="fa-files-o hide-text">copy</i></a></li>
-                                            <li><a href="#"><i class="fa-thumb-tack hide-text">pin/unpin</i></a></li>
-                                            <li><a href="#"><i class="fa-trash-o hide-text">remove</i></a></li>
-                                        </ul>
-                                    </div>
-                                </div>
-                                <div class="clearfix well-small">
-                                    <div class="pull-left">
-                                        <span class="user-name">Anna Griffin</span>
-                                        <span class="user-state">Active</span>
-                                    </div>
-                                    <a class="more pull-right" href="#">View full details</a>
-                                </div>
-                                <div class="claerfix account-info">
-                                    <div class="user-img"><img src="{{ asset('bundles/oroui/img/user-img.png') }}" alt="user-avatar" /></div>
-                                    <div class="col">
-                                        <dl>
-                                            <dt>User name:</dt>
-                                            <dd><a href="#">Oro Inc</a></dd>
-                                            <dt>Title:</dt>
-                                            <dd>VP of Global Services</dd>
-                                            <dt>Department:</dt>
-                                            <dd>Global Services</dd>
-                                            <dt>Type:</dt>
-                                            <dd>Active Prospect</dd>
-                                            <dt>Birthdate:</dt>
-                                            <dd>01/01/1977</dd>
-                                            <dt>Language:</dt>
-                                            <dd>English</dd>
-                                            <dt>Twitter:</dt>
-                                            <dd><a href="#">annagraffin</a></dd>
-                                            <dt>LinkedIn:</dt>
-                                            <dd><a href="#">annagraffin</a></dd>
-                                            <dt>Facebook:</dt>
-                                            <dd><a href="#">anna.graffin</a></dd>
-                                        </dl>
-                                    </div>
-                                    <div class="col">
-                                        <dl>
-                                            <dt>Phone:</dt>
-                                            <dd>
-                                                <p>503-123-1234   Work</p>
-                                                <p>503-123-1231   Home</p>
-                                                <p>503-123-1239   Cell</p>
-                                            </dd>
-                                            <dt>Email:</dt>
-                                            <dd>
-                                                <p>anna.griffin4321@gmail.com   Work</p>
-                                                <p> anna.griffin4321@dreamlane123.com   Work</p>
-                                            </dd>
-                                            <dt>Preferred Method:</dt>
-                                            <dd>Email</dd>
-                                            <dt>Address:</dt>
-                                            <dd>
-                                                <address>
-                                                    1234 Dream Lane <br />
-                                                    Portland, OR 97236<br />
-                                                    United States
-                                                </address>
-                                                <address>
-                                                    1234 Dream Lane<br />
-                                                    Portland, OR 97236<br />
-                                                    United States
-                                                </address>
-                                            </dd>
-                                        </dl>
-                                    </div>
-                                </div>
-                            </div>
-                        </td>
-                    </tr>
-                    <tr class="">
-                        <td><input type="checkbox" /></td>
-                        <td><span class="open-row">open</span></td>
-                        <td>Ada Lindsey</td>
-                        <td>adalindsey@gmail.com</td>
-                        <td>503-123-1234</td>
-                        <td>97236</td>
-                        <td>California</td>
-                        <td>United States</td>
-                        <td>Jan 8, 2013</td>
-                        <td>
-                            <div class="more-bar-holder">
-                                <div class="dropdown">
-                                    <a data-toggle="dropdown" class="dropdown-toggle" href="#">...</a>
-                                    <ul class="dropdown-menu pull-right">
-                                        <li>
-                                            <ul class="nav nav-pills icons-holder">
-                                                <li><a href="#"><i class="fa-pencil-square-o hide-text">edit</i></a></li>
-                                                <li><a href="#"><i class="fa-files-o hide-text">copy</i></a></li>
-                                                <li><a href="#"><i class="fa-thumb-tack hide-text">pin/unpin</i></a></li>
-                                                <li><a href="#"><i class="fa-trash-o hide-text">remove</i></a></li>
-                                            </ul>
-                                        </li>
-                                        <li class="divider"></li>
-                                        <li class="well-small">
-                                            <ul class="unstyled">
-                                                <li><a href="#">Share</a></li>
-                                                <li><a href="#">Send to</a></li>
-                                                <li><a href="#">Export</a></li>
-                                                <li><a href="#">Print</a></li>
-                                            </ul>
-                                        </li>
-                                    </ul>
-                                </div>
-                            </div>
-                        </td>
-                    </tr>
-                    <tr class="grid-info hide">
-                        <td>
-                            <div class="grid-info-frame">
-                                <div class="clearfix">
-                                    <div class="pull-right">
-                                        <ul class="nav nav-pills icons-holder well well-small">
-                                            <li><a href="#"><i class="fa-pencil-square-o hide-text">edit</i></a></li>
-                                            <li><a href="#"><i class="fa-files-o hide-text">copy</i></a></li>
-                                            <li><a href="#"><i class="fa-thumb-tack hide-text">pin/unpin</i></a></li>
-                                            <li><a href="#"><i class="fa-trash-o hide-text">remove</i></a></li>
-                                        </ul>
-                                    </div>
-                                </div>
-                                <div class="clearfix well-small">
-                                    <div class="pull-left">
-                                        <span class="user-name">Anna Griffin</span>
-                                        <span class="user-state">Active</span>
-                                    </div>
-                                    <a class="more pull-right" href="#">View full details</a>
-                                </div>
-                                <div class="claerfix account-info">
-                                    <div class="user-img"><img src="{{ asset('bundles/oroui/img/user-img.png') }}" alt="user-avatar" /></div>
-                                    <div class="col">
-                                        <dl>
-                                            <dt>User name:</dt>
-                                            <dd><a href="#">Oro Inc</a></dd>
-                                            <dt>Title:</dt>
-                                            <dd>VP of Global Services</dd>
-                                            <dt>Department:</dt>
-                                            <dd>Global Services</dd>
-                                            <dt>Type:</dt>
-                                            <dd>Active Prospect</dd>
-                                            <dt>Birthdate:</dt>
-                                            <dd>01/01/1977</dd>
-                                            <dt>Language:</dt>
-                                            <dd>English</dd>
-                                            <dt>Twitter:</dt>
-                                            <dd><a href="#">annagraffin</a></dd>
-                                            <dt>LinkedIn:</dt>
-                                            <dd><a href="#">annagraffin</a></dd>
-                                            <dt>Facebook:</dt>
-                                            <dd><a href="#">anna.graffin</a></dd>
-                                        </dl>
-                                    </div>
-                                    <div class="col">
-                                        <dl>
-                                            <dt>Phone:</dt>
-                                            <dd>
-                                                <p>503-123-1234   Work</p>
-                                                <p>503-123-1231   Home</p>
-                                                <p>503-123-1239   Cell</p>
-                                            </dd>
-                                            <dt>Email:</dt>
-                                            <dd>
-                                                <p>anna.griffin4321@gmail.com   Work</p>
-                                                <p> anna.griffin4321@dreamlane123.com   Work</p>
-                                            </dd>
-                                            <dt>Preferred Method:</dt>
-                                            <dd>Email</dd>
-                                            <dt>Address:</dt>
-                                            <dd>
-                                                <address>
-                                                    1234 Dream Lane <br />
-                                                    Portland, OR 97236<br />
-                                                    United States
-                                                </address>
-                                                <address>
-                                                    1234 Dream Lane<br />
-                                                    Portland, OR 97236<br />
-                                                    United States
-                                                </address>
-                                            </dd>
-                                        </dl>
-                                    </div>
-                                </div>
-                            </div>
-                        </td>
-                    </tr>
-                    <tr class="">
-                        <td><input type="checkbox" /></td>
-                        <td><span class="open-row">open</span></td>
-                        <td>Angelica Freeman</td>
-                        <td>angelicafreeman@gmail.com</td>
-                        <td>503-123-1234</td>
-                        <td>97236</td>
-                        <td>Oregon</td>
-                        <td>United States</td>
-                        <td>Jan 8, 2013</td>
-                        <td>
-                            <div class="more-bar-holder">
-                                <div class="dropdown">
-                                    <a data-toggle="dropdown" class="dropdown-toggle" href="#">...</a>
-                                    <ul class="dropdown-menu pull-right">
-                                        <li>
-                                            <ul class="nav nav-pills icons-holder">
-                                                <li><a href="#"><i class="fa-pencil-square-o hide-text">edit</i></a></li>
-                                                <li><a href="#"><i class="fa-files-o hide-text">copy</i></a></li>
-                                                <li><a href="#"><i class="fa-thumb-tack hide-text">pin/unpin</i></a></li>
-                                                <li><a href="#"><i class="fa-trash-o hide-text">remove</i></a></li>
-                                            </ul>
-                                        </li>
-                                        <li class="divider"></li>
-                                        <li class="well-small">
-                                            <ul class="unstyled">
-                                                <li><a href="#">Share</a></li>
-                                                <li><a href="#">Send to</a></li>
-                                                <li><a href="#">Export</a></li>
-                                                <li><a href="#">Print</a></li>
-                                            </ul>
-                                        </li>
-                                    </ul>
-                                </div>
-                            </div>
-                        </td>
-                    </tr>
-                    <tr class="grid-info hide">
-                        <td>
-                            <div class="grid-info-frame">
-                                <div class="clearfix">
-                                    <div class="pull-right">
-                                        <ul class="nav nav-pills icons-holder well well-small">
-                                            <li><a href="#"><i class="fa-pencil-square-o hide-text">edit</i></a></li>
-                                            <li><a href="#"><i class="fa-files-o hide-text">copy</i></a></li>
-                                            <li><a href="#"><i class="fa-thumb-tack hide-text">pin/unpin</i></a></li>
-                                            <li><a href="#"><i class="fa-trash-o hide-text">remove</i></a></li>
-                                        </ul>
-                                    </div>
-                                </div>
-                                <div class="clearfix well-small">
-                                    <div class="pull-left">
-                                        <span class="user-name">Anna Griffin</span>
-                                        <span class="user-state">Active</span>
-                                    </div>
-                                    <a class="more pull-right" href="#">View full details</a>
-                                </div>
-                                <div class="claerfix account-info">
-                                    <div class="user-img"><img src="{{ asset('bundles/oroui/img/user-img.png') }}" alt="user-avatar" /></div>
-                                    <div class="col">
-                                        <dl>
-                                            <dt>User name:</dt>
-                                            <dd><a href="#">Oro Inc</a></dd>
-                                            <dt>Title:</dt>
-                                            <dd>VP of Global Services</dd>
-                                            <dt>Department:</dt>
-                                            <dd>Global Services</dd>
-                                            <dt>Type:</dt>
-                                            <dd>Active Prospect</dd>
-                                            <dt>Birthdate:</dt>
-                                            <dd>01/01/1977</dd>
-                                            <dt>Language:</dt>
-                                            <dd>English</dd>
-                                            <dt>Twitter:</dt>
-                                            <dd><a href="#">annagraffin</a></dd>
-                                            <dt>LinkedIn:</dt>
-                                            <dd><a href="#">annagraffin</a></dd>
-                                            <dt>Facebook:</dt>
-                                            <dd><a href="#">anna.graffin</a></dd>
-                                        </dl>
-                                    </div>
-                                    <div class="col">
-                                        <dl>
-                                            <dt>Phone:</dt>
-                                            <dd>
-                                                <p>503-123-1234   Work</p>
-                                                <p>503-123-1231   Home</p>
-                                                <p>503-123-1239   Cell</p>
-                                            </dd>
-                                            <dt>Email:</dt>
-                                            <dd>
-                                                <p>anna.griffin4321@gmail.com   Work</p>
-                                                <p> anna.griffin4321@dreamlane123.com   Work</p>
-                                            </dd>
-                                            <dt>Preferred Method:</dt>
-                                            <dd>Email</dd>
-                                            <dt>Address:</dt>
-                                            <dd>
-                                                <address>
-                                                    1234 Dream Lane <br />
-                                                    Portland, OR 97236<br />
-                                                    United States
-                                                </address>
-                                                <address>
-                                                    1234 Dream Lane<br />
-                                                    Portland, OR 97236<br />
-                                                    United States
-                                                </address>
-                                            </dd>
-                                        </dl>
-                                    </div>
-                                </div>
-                            </div>
-                        </td>
-                    </tr>
-                </tbody>
-            </table>
-            <div id="loading-wrapper" style="display: none;">
-
-            </div>
-            <div id="loading-frame" class="loading-frame" style="display: none;">
-                <div class="box well">
-                    <img src="{{ asset('bundles/oroui/img/loader.gif') }}" alt="">
-                    Loading . . .
-                </div>
-            </div>
-            <script type="text/javascript">
-                require(['jquery'],
-                function($) {
-                    $(function() {
-                        var _qtyTh = $('table.grid thead th').length;
-                        $('table.grid .grid-info td').attr('colspan', _qtyTh);
-                        $('table.grid tbody tr:not(.grid-info)').each(function(){
-                            var _myRow = $(this);
-                            $(this).find('span.open-row').click(function(){
-                                $(_myRow).toggleClass('open-tr');
-                                $(_myRow).next().toggleClass('hide');
-                            });
-                        });
-                        $('span.open-row-all').click(function(){
-                            if( $(this).parent().hasClass("open-tr")){
-                                $(this).parent().removeClass('open-tr');
-                                $('table.grid tbody tr:not(.grid-info)').each(function(){
-                                    var _myRow = $(this);
-                                    $(_myRow).removeClass('open-tr');
-                                    $(_myRow).next().addClass('hide');
-                                });
-                            }else{
-                                $(this).parent().addClass('open-tr');
-                                $('table.grid tbody tr:not(.grid-info)').each(function(){
-                                    var _myRow = $(this);
-                                    $(_myRow).addClass('open-tr');
-                                    $(_myRow).next().removeClass('hide');
-                                });
-                            }
-                        });
-                        /* js for loader show */
-                        $('#open-loading').click(function(){
-                            $('#loading-wrapper , #loading-frame').css({
-                                'display' : 'block'
-                            })
-                        });
-                        $('#loading-wrapper').click(function(){
-                            $('#loading-wrapper , #loading-frame').css({
-                                'display' : 'none'
-                            })
-                        });
-                        /* js for loader show --end */
-                        /* select row */
-                            $('table.grid tbody td > input:checkbox').each(function(){
-                                if($(this).attr('checked')=='checked'){
-                                    $(this).parent().parent().addClass('selected-row');
-                                }
-                                $(this).click(function(){
-                                    if($(this).attr('checked')=='checked'){
-                                        $(this).parent().parent().addClass('selected-row');
-                                    }else{
-                                        $(this).parent().parent().removeClass('selected-row');
-                                    }
-
-
-                                //    $(this).parent().parent().toggleClass('selected-row');
-                                });
-                            });
-                        /* select row -- end*/
-                        /* BE need dell after add funvctionalitu for close */
-                        $('.disable-filter').each(function(){
-                            $(this).click(function(){
-                                $(this).parent().remove();
-                            });
-                        });
-                    });
-                });
-            </script>
-        </div>
-
-    </div>
-{% endblock content %}
-=======
-{% extends "OroUIBundle:Default:index.html.twig" %}
-{% block content %}
-        <div class="layout-content">
-            <div class="clearfix"><div class="navbar application-menu">
-                <div class="cleearfix">
-                    <div class="container">
-                        <div class=" navbar-responsive-collapse">
-                            <ul class="nav nav-tabs" id="myTab">
-                                <li class="nav-item home"><a href="#myhome" class="nav-link"><span>Home</span></a></li>
-                                <li class="nav-item"><a href="#mycrm" class="nav-link">My CRM</a></li>
-                                <li class="nav-item"><a href="#mypim" class="nav-link">My PIM</a></li>
-                            </ul>
-                        </div>
-                    </div>
-                </div>
-            </div></div>
-            <div class="clearfix application-menu">
-                <div class="tab-content">
-                    <div class="tab-pane" id="myhome">
-                        <ul class="nav nav-pills">
-                            <li class="active">
-                                <a href="#">Dashboard</a>
-                            </li>
-                            <li><a href="#">Leads</a></li>
-                            <li><a href="#">Customers</a></li>
-                            <li><a href="#">Accounts</a></li>
-                            <li><a href="#">Forecasts</a></li>
-                            <li><a href="#">Reports</a></li>
-                        </ul>
-                    </div>
-                    <div class="tab-pane" id="mycrm">
-                        <ul class="nav nav-pills">
-                            <li class="active">
-                                <a href="#">Dashboard</a>
-                            </li>
-                            <li><a href="#">Leads</a></li>
-                            <li><a href="#">Customers</a></li>
-                            <li><a href="#">Accounts</a></li>
-                            <li><a href="#">Forecasts</a></li>
-                            <li><a href="#">Reports</a></li>
-                        </ul>
-                    </div>
-                    <div class="tab-pane" id="mypim">
-                        <ul class="nav nav-pills">
-                            <li class="active">
-                                <a href="#">Dashboard pim</a>
-                            </li>
-                            <li><a href="#">Leads pim</a></li>
-                            <li><a href="#">Customers pim</a></li>
-                            <li><a href="#">Accounts pim</a></li>
-                            <li><a href="#">Forecasts pim</a></li>
-                            <li><a href="#">Reports pim</a></li>
-                        </ul>
-                    </div>
-                </div>
-            </div>
-            <script>
-                require(['jquery', 'jquery-ui', 'bootstrap'],
-                function($) {
-                    $(function () {
-                        $('#myTab a:last').tab('show');
-                        $('#myTab a').click(function (e) {
-                            e.preventDefault();
-                            $(this).tab('show');
-                        });
-                        $('a.popup-me').popover();
-                    });
-                });
-            </script>
-            <div class="navigation clearfix">
-                <div class="container-fluid">
-                    <div class="top-action-box">
-                        <div class="btn-group icons-holder icons-small">
-                            <button class="btn"><i class="fa-window-minimize hide-text">minimaze tab</i></button>
-                            <button class="btn"><i class="fa-arrows-alt hide-text">full screen</i></button>
-                            <button class="btn"><i class="fa-close hide-text">Close</i></button>
-                        </div>
-                    </div>
-                    <div class="brand-extra pull-left">Customers</div>
-                    <div class="divider-vertical pull-left" style="height:100%;"></div>
-                    <div class="navbar-responsive-collapse navbar-extra clearfix">
-                        <div class="btn-group pull-left">
-                            <button class="btn dark">Views</button>
-                            <button class="btn dropdown-toggle" data-toggle="dropdown">Accounts owned by me<span class="fa-sort-desc"></span></button>
-                            <ul class="dropdown-menu">
-                                <li><a href="#">Last update: <strong>2010/12/12-2013/18/18</strong></a></li>
-                                <li><a href="#">Last update: <strong>2011/12/12-2014/11/18</strong></a></li>
-                            </ul>
-                        </div>
-                        <div class="btn-group pull-left">
-                            <button type="button" class="btn btn-link"> + Add View</button>
-                        </div>
-                        <div class="btn-group pull-right">
-                            <button class="btn btn-primary"><i class="fa-plus fa-inverse"></i> New Customers</button>
-                        </div>
-                        <div class="btn-group pull-right">
-                            <button class="btn btn-primary"><i class="fa-window"></i>Quick Add</button>
-                        </div>
-                    </div><!-- /.nav-collapse -->
-                </div>
-            </div>
-            <div class="filter-box container-fluid">
-                <div class="btn-group filter-item oro-drop">
-                    <button class="btn filter-criteria-selector oro-drop-opener oro-dropdown-toggle" data-toggle="dropdown">
-                        Account Owner: <strong>Me</strong> <span class="fa-sort-desc"></span>
-                    </button>
-                    <a class="disable-filter" href="javascript:void(0);"><i class="fa-close hide-text">Close</i></a>
-                    <div class="filter-criteria dropdvown-menu" style="display: block !important;">
-                        <div>
-                            <div class="horizontal clearfix">
-                                <select name="select-name" class="filter-select-oro" id="select">
-                                    <option value="1">between</option>
-                                    <option value="1">Contains</option>
-                                </select>
-                            </div>
-                            <div><input type="text" value="" name="value"></div>
-                            <div class="oro-action">
-                                <div class="btn-group">
-                                    <button class="btn btn-primary filter-update" type="button">Update</button>
-                                </div>
-                            </div>
-                        </div>
-                    </div>
-                </div>
-
-                <div class="btn-group filter-item oro-drop" style="margin: 0 0 0 145px;">
-                    <button class="btn filter-criteria-selector oro-drop-opener oro-dropdown-toggle" type="button">
-                        Updated At: <strong class="filter-criteria-hint">All</strong><span class="fa-sort-desc"></span>
-                    </button>
-                    <a class="disable-filter" href="javascript:void(0);"><i class="fa-close hide-text">Close</i></a>
-                    <div class="filter-criteria dropdown-menu" style="display: block !important;">
-                        <div>
-                            <div class="horizontal clearfix">
-                                <select name="select-name" class="filter-select-oro" id="select">
-                                    <option value="1">between</option>
-                                    <option value="1">Contains</option>
-                                </select>
-                            </div>
-                            <div><input type="text" class="datetime-visual-element hasDatepicker date-filter-widget"
-                                        value="" name="start" placeholder="from" id="dp1369306486423"> <input
-                                        type="text" class="datetime-visual-element hasDatepicker date-filter-widget"
-                                        value="" name="end" placeholder="to" id="dp1369306486424"></div>
-                            <div class="oro-action">
-                                <div class="btn-group">
-                                    <button class="btn btn-primary filter-update" type="button">Update</button>
-                                </div>
-                            </div>
-                        </div>
-                    </div>
-                </div>
-                <div class="btn-group filter-item oro-drop" style="margin: 0 0 0 75px;">
-                    <button class="btn filter-criteria-selector oro-drop-opener oro-dropdown-toggle" data-toggle="dropdown">
-                        Account Owner: <strong>Me</strong> <span class="fa-sort-desc"></span>
-                    </button>
-                    <a class="disable-filter" href="javascript:void(0);"><i class="fa-close hide-text">Close</i></a>
-                    <div class="filter-criteria dropdown-menu" style="display: block !important;">
-                        <div>
-                            <div class="input-prepend">
-                                <div class="btn-group">
-                                    <button class="btn dropdown-toggle" data-toggle="dropdown">
-                                        Action
-                                        <span class="fa-sort-desc"></span>
-                                    </button>
-                                    <ul class="dropdown-menu">
-                                        <li><a href="#">=</a></li>
-                                        <li><a href="#">+</a></li>
-                                        <li><a href="#">+</a></li>
-                                        <li><a href="#">+</a></li>
-                                        <li><a href="#">+</a></li>
-                                    </ul>
-                                    <input class="span2" id="prependedDropdownButton" type="text">
-                                </div>
-
-                            </div>
-                            <button class="btn btn-primary filter-update" type="button">Update</button>
-                        </div>
-                    </div>
-                </div>
-
-            </div>
-            <div class="grid-toolbar well-small">
-                <div class="pull-right form-horizontal">
-                    <label class="control-label">View per page: &nbsp;</label>
-                    <div class="btn-group">
-                        <button data-toggle="dropdown" class="btn dropdown-toggle">100<span class="fa-sort-desc"></span></button>
-                        <ul class="dropdown-menu pull-right">
-                            <li><a href="#">10</a></li>
-                            <li><a href="#">25</a></li>
-                            <li><a href="#">50</a></li>
-                        </ul>
-                    </div>
-                    <div class="btn-group icons-holder ">
-                        <button class="btn"><i class="fa-eye2-open hide-text">hide</i></button>
-                        <button class="btn dropdown-toggle" data-toggle="dropdown"><i class="fa-sort hide-text">copy</i></button>
-                        <ul class="dropdown-menu pull-right">
-                            <li>
-                                <div class="holder-height">
-                                    <ul class="unstyled well-small">
-                                        <li class="">
-                                            <label class="checkbox">
-                                                <input type="checkbox" />
-                                                Name
-                                            </label>
-                                        </li>
-                                        <li class="">
-                                            <label class="checkbox">
-                                                <input type="checkbox" />
-                                                Email
-                                            </label>
-                                        </li>
-                                        <li class="">
-                                            <label class="checkbox">
-                                                <input type="checkbox" />
-                                                Telephone
-                                            </label>
-                                        </li>
-                                        <li class="">
-                                            <label class="checkbox">
-                                                <input type="checkbox" />
-                                                Zip
-                                            </label>
-                                        </li>
-                                        <li class="">
-                                            <label class="checkbox">
-                                                <input type="checkbox" />
-                                                State/Province
-                                            </label>
-                                        </li>
-                                        <li class="">
-                                            <label class="checkbox">
-                                                <input type="checkbox" />
-                                                Shipping City
-                                            </label>
-                                        </li>
-                                        <li class="">
-                                            <label class="checkbox">
-                                                <input type="checkbox" />
-                                                Country
-                                            </label>
-                                        </li>
-                                        <li class="">
-                                            <label class="checkbox">
-                                                <input type="checkbox" />
-                                                Shipping State
-                                            </label>
-                                        </li>
-                                        <li class="">
-                                            <label class="checkbox">
-                                                <input type="checkbox" />
-                                                Name
-                                            </label>
-                                        </li>
-                                        <li class="">
-                                            <label class="checkbox">
-                                                <input type="checkbox" />
-                                                Email
-                                            </label>
-                                        </li>
-                                        <li class="">
-                                            <label class="checkbox">
-                                                <input type="checkbox" />
-                                                Telephone
-                                            </label>
-                                        </li>
-                                        <li class="">
-                                            <label class="checkbox">
-                                                <input type="checkbox" />
-                                                Zip
-                                            </label>
-                                        </li>
-                                        <li class="">
-                                            <label class="checkbox">
-                                                <input type="checkbox" />
-                                                State/Province
-                                            </label>
-                                        </li>
-                                        <li class="">
-                                            <label class="checkbox">
-                                                <input type="checkbox" />
-                                                Shipping City
-                                            </label>
-                                        </li>
-                                        <li class="">
-                                            <label class="checkbox">
-                                                <input type="checkbox" />
-                                                Country
-                                            </label>
-                                        </li>
-                                        <li class="">
-                                            <label class="checkbox">
-                                                <input type="checkbox" />
-                                                Shipping State
-                                            </label>
-                                        </li>
-                                    </ul>
-                                </div>
-                            </li>
-                        </ul>
-                    </div>
-                </div>
-                <div class="pull-left">
-                    <div class="btn-group icons-holder">
-                        <button class="btn"><i class="fa-pencil-square-o hide-text">edit</i></button>
-                        <button class="btn"><i class="fa-files-o hide-text">copy</i></button>
-                        <button class="btn"><i class="fa-trash-o hide-text">remove</i></button>
-                    </div>
-                    <div class="btn-group">
-                        <button data-toggle="dropdown" class="btn dropdown-toggle">Status: <strong>All</strong><span class="fa-sort-desc"></span></button>
-                        <ul class="dropdown-menu">
-                            <li><a href="#">only short</a></li>
-                            <li><a href="#">this is long text for test</a></li>
-                        </ul>
-                    </div>
-                    <button id="open-loading" class="btn">open loading</button>
-                </div>
-                <div class="pagination pagination-centered">
-                    <label class="dib">Page:</label>
-                    <ul class="icons-holder">
-                        <li class="disabled"><a href="#"><i class="fa-chevron-left hide-text">prew</i></a></li>
-                        <li><a href="#">5</a></li>
-                        <li><a href="#"><i class="fa-chevron-right hide-text">Next</i></a></li>
-                    </ul>
-                    <label class="dib">of 10   |   565 records</label>
-                </div>
-            </div>
-        <div class="clearfix scroll-holder">
-            <table class="grid table-hover table table-bordered table-condensed">
-                <thead>
-                    <tr>
-                        <th><input type="checkbox" /></th>
-                        <th><span class="open-row open-row-all">open</span></th>
-                        <th>name <span class="fa-sort-desc"></span></th>
-                        <th>Email <span class="fa-sort-desc"></span></th>
-                        <th>Telephone <span class="fa-sort-desc"></span></th>
-                        <th>ZIP <span class="fa-sort-desc"></span></th>
-                        <th>State/Province <span class="fa-sort-desc"></span></th>
-                        <th>Country <span class="fa-sort-desc"></span></th>
-                        <th>Last Updated <span class="fa-sort-desc"></span></th>
-                        <th></th>
-                    </tr>
-                </thead>
-                <tbody class="">
-                    <tr class="selected-row ">
-                        <td><input type="checkbox" /></td>
-                        <td><span class="open-row">open</span></td>
-                        <td>Ada Lindsey</td>
-                        <td>adalindsey@gmail.com</td>
-                        <td>503-123-1234</td>
-                        <td>97236</td>
-                        <td>California</td>
-                        <td>United States</td>
-                        <td>Jan 8, 2013</td>
-                        <td>
-                            <div class="more-bar-holder">
-                                <div class="dropdown">
-                                    <a data-toggle="dropdown" class="dropdown-toggle" href="#">...</a>
-                                    <ul class="dropdown-menu pull-right">
-                                        <li>
-                                            <ul class="nav nav-pills icons-holder">
-                                                <li><a href="#"><i class="fa-pencil-square-o hide-text">edit</i></a></li>
-                                                <li><a href="#"><i class="fa-files-o hide-text">copy</i></a></li>
-                                                <li><a href="#"><i class="fa-thumb-tack hide-text">pin/unpin</i></a></li>
-                                                <li><a href="#"><i class="fa-trash-o hide-text">remove</i></a></li>
-                                            </ul>
-                                        </li>
-                                        <li class="divider"></li>
-                                        <li class="well-small">
-                                            <ul class="unstyled">
-                                                <li><a href="#">Share</a></li>
-                                                <li><a href="#">Send to</a></li>
-                                                <li><a href="#">Export</a></li>
-                                                <li><a href="#">Print</a></li>
-                                            </ul>
-                                        </li>
-                                    </ul>
-                                </div>
-                            </div>
-                        </td>
-                    </tr>
-                    <tr class="grid-info hide">
-                        <td>
-                            <div class="grid-info-frame">
-                                <div class="clearfix">
-                                    <div class="pull-right">
-                                        <ul class="nav nav-pills icons-holder well well-small">
-                                            <li><a href="#"><i class="fa-pencil-square-o hide-text">edit</i></a></li>
-                                            <li><a href="#"><i class="fa-files-o hide-text">copy</i></a></li>
-                                            <li><a href="#"><i class="fa-thumb-tack hide-text">pin/unpin</i></a></li>
-                                            <li><a href="#"><i class="fa-trash-o hide-text">remove</i></a></li>
-                                        </ul>
-                                    </div>
-                                </div>
-                                <div class="clearfix well-small">
-                                    <div class="pull-left">
-                                        <span class="user-name">Anna Griffin</span>
-                                        <span class="user-state">Active</span>
-                                    </div>
-                                    <a class="more pull-right" href="#">View full details</a>
-                                </div>
-                                <div class="claerfix account-info">
-                                    <div class="user-img"><img src="{{ asset('bundles/oroui/img/user-img.png') }}" alt="user-avatar" /></div>
-                                    <div class="col">
-                                        <dl>
-                                            <dt>User name:</dt>
-                                            <dd><a href="#">Oro Inc</a></dd>
-                                            <dt>Title:</dt>
-                                            <dd>VP of Global Services</dd>
-                                            <dt>Department:</dt>
-                                            <dd>Global Services</dd>
-                                            <dt>Type:</dt>
-                                            <dd>Active Prospect</dd>
-                                            <dt>Birthdate:</dt>
-                                            <dd>01/01/1977</dd>
-                                            <dt>Language:</dt>
-                                            <dd>English</dd>
-                                            <dt>Twitter:</dt>
-                                            <dd><a href="#">annagraffin</a></dd>
-                                            <dt>LinkedIn:</dt>
-                                            <dd><a href="#">annagraffin</a></dd>
-                                            <dt>Facebook:</dt>
-                                            <dd><a href="#">anna.graffin</a></dd>
-                                        </dl>
-                                    </div>
-                                    <div class="col">
-                                        <dl>
-                                            <dt>Phone:</dt>
-                                            <dd>
-                                                <p>503-123-1234   Work</p>
-                                                <p>503-123-1231   Home</p>
-                                                <p>503-123-1239   Cell</p>
-                                            </dd>
-                                            <dt>Email:</dt>
-                                            <dd>
-                                                <p>anna.griffin4321@gmail.com   Work</p>
-                                                <p> anna.griffin4321@dreamlane123.com   Work</p>
-                                            </dd>
-                                            <dt>Preferred Method:</dt>
-                                            <dd>Email</dd>
-                                            <dt>Address:</dt>
-                                            <dd>
-                                                <address>
-                                                    1234 Dream Lane <br />
-                                                    Portland, OR 97236<br />
-                                                    United States
-                                                </address>
-                                                <address>
-                                                    1234 Dream Lane<br />
-                                                    Portland, OR 97236<br />
-                                                    United States
-                                                </address>
-                                            </dd>
-                                        </dl>
-                                    </div>
-                                </div>
-                            </div>
-                        </td>
-                    </tr>
-                    <tr class="">
-                        <td><input type="checkbox" /></td>
-                        <td><span class="open-row">open</span></td>
-                        <td>Angelica Freeman</td>
-                        <td>angelicafreeman@gmail.com</td>
-                        <td>503-123-1234</td>
-                        <td>97236</td>
-                        <td>Oregon</td>
-                        <td>United States</td>
-                        <td>Jan 8, 2013</td>
-                        <td>
-                            <div class="more-bar-holder">
-                                <div class="dropdown">
-                                    <a data-toggle="dropdown" class="dropdown-toggle" href="#">...</a>
-                                    <ul class="dropdown-menu pull-right">
-                                        <li>
-                                            <ul class="nav nav-pills icons-holder">
-                                                <li><a href="#"><i class="fa-pencil-square-o hide-text">edit</i></a></li>
-                                                <li><a href="#"><i class="fa-files-o hide-text">copy</i></a></li>
-                                                <li><a href="#"><i class="fa-thumb-tack hide-text">pin/unpin</i></a></li>
-                                                <li><a href="#"><i class="fa-trash-o hide-text">remove</i></a></li>
-                                            </ul>
-                                        </li>
-                                        <li class="divider"></li>
-                                        <li class="well-small">
-                                            <ul class="unstyled">
-                                                <li><a href="#">Share</a></li>
-                                                <li><a href="#">Send to</a></li>
-                                                <li><a href="#">Export</a></li>
-                                                <li><a href="#">Print</a></li>
-                                            </ul>
-                                        </li>
-                                    </ul>
-                                </div>
-                            </div>
-                        </td>
-                    </tr><tr class="">
-                        <td><input type="checkbox" /></td>
-                        <td><span class="open-row">open</span></td>
-                        <td>Angelica Freeman</td>
-                        <td>angelicafreeman@gmail.com</td>
-                        <td>503-123-1234</td>
-                        <td>97236</td>
-                        <td>Oregon</td>
-                        <td>United States</td>
-                        <td>Jan 8, 2013</td>
-                        <td>
-                            <div class="more-bar-holder">
-                                <div class="dropdown">
-                                    <a data-toggle="dropdown" class="dropdown-toggle" href="#">...</a>
-                                    <ul class="dropdown-menu pull-right">
-                                        <li>
-                                            <ul class="nav nav-pills icons-holder">
-                                                <li><a href="#"><i class="fa-pencil-square-o hide-text">edit</i></a></li>
-                                                <li><a href="#"><i class="fa-files-o hide-text">copy</i></a></li>
-                                                <li><a href="#"><i class="fa-thumb-tack hide-text">pin/unpin</i></a></li>
-                                                <li><a href="#"><i class="fa-trash-o hide-text">remove</i></a></li>
-                                            </ul>
-                                        </li>
-                                        <li class="divider"></li>
-                                        <li class="well-small">
-                                            <ul class="unstyled">
-                                                <li><a href="#">Share</a></li>
-                                                <li><a href="#">Send to</a></li>
-                                                <li><a href="#">Export</a></li>
-                                                <li><a href="#">Print</a></li>
-                                            </ul>
-                                        </li>
-                                    </ul>
-                                </div>
-                            </div>
-                        </td>
-                    </tr><tr class="">
-                        <td><input type="checkbox" /></td>
-                        <td><span class="open-row">open</span></td>
-                        <td>Angelica Freeman</td>
-                        <td>angelicafreeman@gmail.com</td>
-                        <td>503-123-1234</td>
-                        <td>97236</td>
-                        <td>Oregon</td>
-                        <td>United States</td>
-                        <td>Jan 8, 2013</td>
-                        <td>
-                            <div class="more-bar-holder">
-                                <div class="dropdown">
-                                    <a data-toggle="dropdown" class="dropdown-toggle" href="#">...</a>
-                                    <ul class="dropdown-menu pull-right">
-                                        <li>
-                                            <ul class="nav nav-pills icons-holder">
-                                                <li><a href="#"><i class="fa-pencil-square-o hide-text">edit</i></a></li>
-                                                <li><a href="#"><i class="fa-files-o hide-text">copy</i></a></li>
-                                                <li><a href="#"><i class="fa-thumb-tack hide-text">pin/unpin</i></a></li>
-                                                <li><a href="#"><i class="fa-trash-o hide-text">remove</i></a></li>
-                                            </ul>
-                                        </li>
-                                        <li class="divider"></li>
-                                        <li class="well-small">
-                                            <ul class="unstyled">
-                                                <li><a href="#">Share</a></li>
-                                                <li><a href="#">Send to</a></li>
-                                                <li><a href="#">Export</a></li>
-                                                <li><a href="#">Print</a></li>
-                                            </ul>
-                                        </li>
-                                    </ul>
-                                </div>
-                            </div>
-                        </td>
-                    </tr><tr class="">
-                        <td><input type="checkbox" /></td>
-                        <td><span class="open-row">open</span></td>
-                        <td>Angelica Freeman</td>
-                        <td>angelicafreeman@gmail.com</td>
-                        <td>503-123-1234</td>
-                        <td>97236</td>
-                        <td>Oregon</td>
-                        <td>United States</td>
-                        <td>Jan 8, 2013</td>
-                        <td>
-                            <div class="more-bar-holder">
-                                <div class="dropdown">
-                                    <a data-toggle="dropdown" class="dropdown-toggle" href="#">...</a>
-                                    <ul class="dropdown-menu pull-right">
-                                        <li>
-                                            <ul class="nav nav-pills icons-holder">
-                                                <li><a href="#"><i class="fa-pencil-square-o hide-text">edit</i></a></li>
-                                                <li><a href="#"><i class="fa-files-o hide-text">copy</i></a></li>
-                                                <li><a href="#"><i class="fa-thumb-tack hide-text">pin/unpin</i></a></li>
-                                                <li><a href="#"><i class="fa-trash-o hide-text">remove</i></a></li>
-                                            </ul>
-                                        </li>
-                                        <li class="divider"></li>
-                                        <li class="well-small">
-                                            <ul class="unstyled">
-                                                <li><a href="#">Share</a></li>
-                                                <li><a href="#">Send to</a></li>
-                                                <li><a href="#">Export</a></li>
-                                                <li><a href="#">Print</a></li>
-                                            </ul>
-                                        </li>
-                                    </ul>
-                                </div>
-                            </div>
-                        </td>
-                    </tr><tr class="">
-                        <td><input type="checkbox" /></td>
-                        <td><span class="open-row">open</span></td>
-                        <td>Angelica Freeman</td>
-                        <td>angelicafreeman@gmail.com</td>
-                        <td>503-123-1234</td>
-                        <td>97236</td>
-                        <td>Oregon</td>
-                        <td>United States</td>
-                        <td>Jan 8, 2013</td>
-                        <td>
-                            <div class="more-bar-holder">
-                                <div class="dropdown">
-                                    <a data-toggle="dropdown" class="dropdown-toggle" href="#">...</a>
-                                    <ul class="dropdown-menu pull-right">
-                                        <li>
-                                            <ul class="nav nav-pills icons-holder">
-                                                <li><a href="#"><i class="fa-pencil-square-o hide-text">edit</i></a></li>
-                                                <li><a href="#"><i class="fa-files-o hide-text">copy</i></a></li>
-                                                <li><a href="#"><i class="fa-thumb-tack hide-text">pin/unpin</i></a></li>
-                                                <li><a href="#"><i class="fa-trash-o hide-text">remove</i></a></li>
-                                            </ul>
-                                        </li>
-                                        <li class="divider"></li>
-                                        <li class="well-small">
-                                            <ul class="unstyled">
-                                                <li><a href="#">Share</a></li>
-                                                <li><a href="#">Send to</a></li>
-                                                <li><a href="#">Export</a></li>
-                                                <li><a href="#">Print</a></li>
-                                            </ul>
-                                        </li>
-                                    </ul>
-                                </div>
-                            </div>
-                        </td>
-                    </tr>
-                    <tr class="grid-info hide">
-                        <td>
-                            <div class="grid-info-frame">
-                                <div class="clearfix">
-                                    <div class="pull-right">
-                                        <ul class="nav nav-pills icons-holder well well-small">
-                                            <li><a href="#"><i class="fa-pencil-square-o hide-text">edit</i></a></li>
-                                            <li><a href="#"><i class="fa-files-o hide-text">copy</i></a></li>
-                                            <li><a href="#"><i class="fa-thumb-tack hide-text">pin/unpin</i></a></li>
-                                            <li><a href="#"><i class="fa-trash-o hide-text">remove</i></a></li>
-                                        </ul>
-                                    </div>
-                                </div>
-                                <div class="clearfix well-small">
-                                    <div class="pull-left">
-                                        <span class="user-name">Anna Griffin</span>
-                                        <span class="user-state">Active</span>
-                                    </div>
-                                    <a class="more pull-right" href="#">View full details</a>
-                                </div>
-                                <div class="claerfix account-info">
-                                    <div class="user-img"><img src="{{ asset('bundles/oroui/img/user-img.png') }}" alt="user-avatar" /></div>
-                                    <div class="col">
-                                        <dl>
-                                            <dt>User name:</dt>
-                                            <dd><a href="#">Oro Inc</a></dd>
-                                            <dt>Title:</dt>
-                                            <dd>VP of Global Services</dd>
-                                            <dt>Department:</dt>
-                                            <dd>Global Services</dd>
-                                            <dt>Type:</dt>
-                                            <dd>Active Prospect</dd>
-                                            <dt>Birthdate:</dt>
-                                            <dd>01/01/1977</dd>
-                                            <dt>Language:</dt>
-                                            <dd>English</dd>
-                                            <dt>Twitter:</dt>
-                                            <dd><a href="#">annagraffin</a></dd>
-                                            <dt>LinkedIn:</dt>
-                                            <dd><a href="#">annagraffin</a></dd>
-                                            <dt>Facebook:</dt>
-                                            <dd><a href="#">anna.graffin</a></dd>
-                                        </dl>
-                                    </div>
-                                    <div class="col">
-                                        <dl>
-                                            <dt>Phone:</dt>
-                                            <dd>
-                                                <p>503-123-1234   Work</p>
-                                                <p>503-123-1231   Home</p>
-                                                <p>503-123-1239   Cell</p>
-                                            </dd>
-                                            <dt>Email:</dt>
-                                            <dd>
-                                                <p>anna.griffin4321@gmail.com   Work</p>
-                                                <p> anna.griffin4321@dreamlane123.com   Work</p>
-                                            </dd>
-                                            <dt>Preferred Method:</dt>
-                                            <dd>Email</dd>
-                                            <dt>Address:</dt>
-                                            <dd>
-                                                <address>
-                                                    1234 Dream Lane <br />
-                                                    Portland, OR 97236<br />
-                                                    United States
-                                                </address>
-                                                <address>
-                                                    1234 Dream Lane<br />
-                                                    Portland, OR 97236<br />
-                                                    United States
-                                                </address>
-                                            </dd>
-                                        </dl>
-                                    </div>
-                                </div>
-                            </div>
-                        </td>
-                    </tr>
-                    <tr class="">
-                        <td><input type="checkbox" /></td>
-                        <td><span class="open-row">open</span></td>
-                        <td>Ada Lindsey</td>
-                        <td>adalindsey@gmail.com</td>
-                        <td>503-123-1234</td>
-                        <td>97236</td>
-                        <td>California</td>
-                        <td>United States</td>
-                        <td>Jan 8, 2013</td>
-                        <td>
-                            <div class="more-bar-holder">
-                                <div class="dropdown">
-                                    <a data-toggle="dropdown" class="dropdown-toggle" href="#">...</a>
-                                    <ul class="dropdown-menu pull-right">
-                                        <li>
-                                            <ul class="nav nav-pills icons-holder">
-                                                <li><a href="#"><i class="fa-pencil-square-o hide-text">edit</i></a></li>
-                                                <li><a href="#"><i class="fa-files-o hide-text">copy</i></a></li>
-                                                <li><a href="#"><i class="fa-thumb-tack hide-text">pin/unpin</i></a></li>
-                                                <li><a href="#"><i class="fa-trash-o hide-text">remove</i></a></li>
-                                            </ul>
-                                        </li>
-                                        <li class="divider"></li>
-                                        <li class="well-small">
-                                            <ul class="unstyled">
-                                                <li><a href="#">Share</a></li>
-                                                <li><a href="#">Send to</a></li>
-                                                <li><a href="#">Export</a></li>
-                                                <li><a href="#">Print</a></li>
-                                            </ul>
-                                        </li>
-                                    </ul>
-                                </div>
-                            </div>
-                        </td>
-                    </tr>
-                    <tr class="grid-info hide">
-                        <td>
-                            <div class="grid-info-frame">
-                                <div class="clearfix">
-                                    <div class="pull-right">
-                                        <ul class="nav nav-pills icons-holder well well-small">
-                                            <li><a href="#"><i class="fa-pencil-square-o hide-text">edit</i></a></li>
-                                            <li><a href="#"><i class="fa-files-o hide-text">copy</i></a></li>
-                                            <li><a href="#"><i class="fa-thumb-tack hide-text">pin/unpin</i></a></li>
-                                            <li><a href="#"><i class="fa-trash-o hide-text">remove</i></a></li>
-                                        </ul>
-                                    </div>
-                                </div>
-                                <div class="clearfix well-small">
-                                    <div class="pull-left">
-                                        <span class="user-name">Anna Griffin</span>
-                                        <span class="user-state">Active</span>
-                                    </div>
-                                    <a class="more pull-right" href="#">View full details</a>
-                                </div>
-                                <div class="claerfix account-info">
-                                    <div class="user-img"><img src="{{ asset('bundles/oroui/img/user-img.png') }}" alt="user-avatar" /></div>
-                                    <div class="col">
-                                        <dl>
-                                            <dt>User name:</dt>
-                                            <dd><a href="#">Oro Inc</a></dd>
-                                            <dt>Title:</dt>
-                                            <dd>VP of Global Services</dd>
-                                            <dt>Department:</dt>
-                                            <dd>Global Services</dd>
-                                            <dt>Type:</dt>
-                                            <dd>Active Prospect</dd>
-                                            <dt>Birthdate:</dt>
-                                            <dd>01/01/1977</dd>
-                                            <dt>Language:</dt>
-                                            <dd>English</dd>
-                                            <dt>Twitter:</dt>
-                                            <dd><a href="#">annagraffin</a></dd>
-                                            <dt>LinkedIn:</dt>
-                                            <dd><a href="#">annagraffin</a></dd>
-                                            <dt>Facebook:</dt>
-                                            <dd><a href="#">anna.graffin</a></dd>
-                                        </dl>
-                                    </div>
-                                    <div class="col">
-                                        <dl>
-                                            <dt>Phone:</dt>
-                                            <dd>
-                                                <p>503-123-1234   Work</p>
-                                                <p>503-123-1231   Home</p>
-                                                <p>503-123-1239   Cell</p>
-                                            </dd>
-                                            <dt>Email:</dt>
-                                            <dd>
-                                                <p>anna.griffin4321@gmail.com   Work</p>
-                                                <p> anna.griffin4321@dreamlane123.com   Work</p>
-                                            </dd>
-                                            <dt>Preferred Method:</dt>
-                                            <dd>Email</dd>
-                                            <dt>Address:</dt>
-                                            <dd>
-                                                <address>
-                                                    1234 Dream Lane <br />
-                                                    Portland, OR 97236<br />
-                                                    United States
-                                                </address>
-                                                <address>
-                                                    1234 Dream Lane<br />
-                                                    Portland, OR 97236<br />
-                                                    United States
-                                                </address>
-                                            </dd>
-                                        </dl>
-                                    </div>
-                                </div>
-                            </div>
-                        </td>
-                    </tr>
-                    <tr class="">
-                        <td><input type="checkbox" /></td>
-                        <td><span class="open-row">open</span></td>
-                        <td>Angelica Freeman</td>
-                        <td>angelicafreeman@gmail.com</td>
-                        <td>503-123-1234</td>
-                        <td>97236</td>
-                        <td>Oregon</td>
-                        <td>United States</td>
-                        <td>Jan 8, 2013</td>
-                        <td>
-                            <div class="more-bar-holder">
-                                <div class="dropdown">
-                                    <a data-toggle="dropdown" class="dropdown-toggle" href="#">...</a>
-                                    <ul class="dropdown-menu pull-right">
-                                        <li>
-                                            <ul class="nav nav-pills icons-holder">
-                                                <li><a href="#"><i class="fa-pencil-square-o hide-text">edit</i></a></li>
-                                                <li><a href="#"><i class="fa-files-o hide-text">copy</i></a></li>
-                                                <li><a href="#"><i class="fa-thumb-tack hide-text">pin/unpin</i></a></li>
-                                                <li><a href="#"><i class="fa-trash-o hide-text">remove</i></a></li>
-                                            </ul>
-                                        </li>
-                                        <li class="divider"></li>
-                                        <li class="well-small">
-                                            <ul class="unstyled">
-                                                <li><a href="#">Share</a></li>
-                                                <li><a href="#">Send to</a></li>
-                                                <li><a href="#">Export</a></li>
-                                                <li><a href="#">Print</a></li>
-                                            </ul>
-                                        </li>
-                                    </ul>
-                                </div>
-                            </div>
-                        </td>
-                    </tr>
-                    <tr class="grid-info hide">
-                        <td>
-                            <div class="grid-info-frame">
-                                <div class="clearfix">
-                                    <div class="pull-right">
-                                        <ul class="nav nav-pills icons-holder well well-small">
-                                            <li><a href="#"><i class="fa-pencil-square-o hide-text">edit</i></a></li>
-                                            <li><a href="#"><i class="fa-files-o hide-text">copy</i></a></li>
-                                            <li><a href="#"><i class="fa-thumb-tack hide-text">pin/unpin</i></a></li>
-                                            <li><a href="#"><i class="fa-trash-o hide-text">remove</i></a></li>
-                                        </ul>
-                                    </div>
-                                </div>
-                                <div class="clearfix well-small">
-                                    <div class="pull-left">
-                                        <span class="user-name">Anna Griffin</span>
-                                        <span class="user-state">Active</span>
-                                    </div>
-                                    <a class="more pull-right" href="#">View full details</a>
-                                </div>
-                                <div class="claerfix account-info">
-                                    <div class="user-img"><img src="{{ asset('bundles/oroui/img/user-img.png') }}" alt="user-avatar" /></div>
-                                    <div class="col">
-                                        <dl>
-                                            <dt>User name:</dt>
-                                            <dd><a href="#">Oro Inc</a></dd>
-                                            <dt>Title:</dt>
-                                            <dd>VP of Global Services</dd>
-                                            <dt>Department:</dt>
-                                            <dd>Global Services</dd>
-                                            <dt>Type:</dt>
-                                            <dd>Active Prospect</dd>
-                                            <dt>Birthdate:</dt>
-                                            <dd>01/01/1977</dd>
-                                            <dt>Language:</dt>
-                                            <dd>English</dd>
-                                            <dt>Twitter:</dt>
-                                            <dd><a href="#">annagraffin</a></dd>
-                                            <dt>LinkedIn:</dt>
-                                            <dd><a href="#">annagraffin</a></dd>
-                                            <dt>Facebook:</dt>
-                                            <dd><a href="#">anna.graffin</a></dd>
-                                        </dl>
-                                    </div>
-                                    <div class="col">
-                                        <dl>
-                                            <dt>Phone:</dt>
-                                            <dd>
-                                                <p>503-123-1234   Work</p>
-                                                <p>503-123-1231   Home</p>
-                                                <p>503-123-1239   Cell</p>
-                                            </dd>
-                                            <dt>Email:</dt>
-                                            <dd>
-                                                <p>anna.griffin4321@gmail.com   Work</p>
-                                                <p> anna.griffin4321@dreamlane123.com   Work</p>
-                                            </dd>
-                                            <dt>Preferred Method:</dt>
-                                            <dd>Email</dd>
-                                            <dt>Address:</dt>
-                                            <dd>
-                                                <address>
-                                                    1234 Dream Lane <br />
-                                                    Portland, OR 97236<br />
-                                                    United States
-                                                </address>
-                                                <address>
-                                                    1234 Dream Lane<br />
-                                                    Portland, OR 97236<br />
-                                                    United States
-                                                </address>
-                                            </dd>
-                                        </dl>
-                                    </div>
-                                </div>
-                            </div>
-                        </td>
-                    </tr>
-                    <tr class="">
-                        <td><input type="checkbox" /></td>
-                        <td><span class="open-row">open</span></td>
-                        <td>Ada Lindsey</td>
-                        <td>adalindsey@gmail.com</td>
-                        <td>503-123-1234</td>
-                        <td>97236</td>
-                        <td>California</td>
-                        <td>United States</td>
-                        <td>Jan 8, 2013</td>
-                        <td>
-                            <div class="more-bar-holder">
-                                <div class="dropdown">
-                                    <a data-toggle="dropdown" class="dropdown-toggle" href="#">...</a>
-                                    <ul class="dropdown-menu pull-right">
-                                        <li>
-                                            <ul class="nav nav-pills icons-holder">
-                                                <li><a href="#"><i class="fa-pencil-square-o hide-text">edit</i></a></li>
-                                                <li><a href="#"><i class="fa-files-o hide-text">copy</i></a></li>
-                                                <li><a href="#"><i class="fa-thumb-tack hide-text">pin/unpin</i></a></li>
-                                                <li><a href="#"><i class="fa-trash-o hide-text">remove</i></a></li>
-                                            </ul>
-                                        </li>
-                                        <li class="divider"></li>
-                                        <li class="well-small">
-                                            <ul class="unstyled">
-                                                <li><a href="#">Share</a></li>
-                                                <li><a href="#">Send to</a></li>
-                                                <li><a href="#">Export</a></li>
-                                                <li><a href="#">Print</a></li>
-                                            </ul>
-                                        </li>
-                                    </ul>
-                                </div>
-                            </div>
-                        </td>
-                    </tr>
-                    <tr class="grid-info hide">
-                        <td>
-                            <div class="grid-info-frame">
-                                <div class="clearfix">
-                                    <div class="pull-right">
-                                        <ul class="nav nav-pills icons-holder well well-small">
-                                            <li><a href="#"><i class="fa-pencil-square-o hide-text">edit</i></a></li>
-                                            <li><a href="#"><i class="fa-files-o hide-text">copy</i></a></li>
-                                            <li><a href="#"><i class="fa-thumb-tack hide-text">pin/unpin</i></a></li>
-                                            <li><a href="#"><i class="fa-trash-o hide-text">remove</i></a></li>
-                                        </ul>
-                                    </div>
-                                </div>
-                                <div class="clearfix well-small">
-                                    <div class="pull-left">
-                                        <span class="user-name">Anna Griffin</span>
-                                        <span class="user-state">Active</span>
-                                    </div>
-                                    <a class="more pull-right" href="#">View full details</a>
-                                </div>
-                                <div class="claerfix account-info">
-                                    <div class="user-img"><img src="{{ asset('bundles/oroui/img/user-img.png') }}" alt="user-avatar" /></div>
-                                    <div class="col">
-                                        <dl>
-                                            <dt>User name:</dt>
-                                            <dd><a href="#">Oro Inc</a></dd>
-                                            <dt>Title:</dt>
-                                            <dd>VP of Global Services</dd>
-                                            <dt>Department:</dt>
-                                            <dd>Global Services</dd>
-                                            <dt>Type:</dt>
-                                            <dd>Active Prospect</dd>
-                                            <dt>Birthdate:</dt>
-                                            <dd>01/01/1977</dd>
-                                            <dt>Language:</dt>
-                                            <dd>English</dd>
-                                            <dt>Twitter:</dt>
-                                            <dd><a href="#">annagraffin</a></dd>
-                                            <dt>LinkedIn:</dt>
-                                            <dd><a href="#">annagraffin</a></dd>
-                                            <dt>Facebook:</dt>
-                                            <dd><a href="#">anna.graffin</a></dd>
-                                        </dl>
-                                    </div>
-                                    <div class="col">
-                                        <dl>
-                                            <dt>Phone:</dt>
-                                            <dd>
-                                                <p>503-123-1234   Work</p>
-                                                <p>503-123-1231   Home</p>
-                                                <p>503-123-1239   Cell</p>
-                                            </dd>
-                                            <dt>Email:</dt>
-                                            <dd>
-                                                <p>anna.griffin4321@gmail.com   Work</p>
-                                                <p> anna.griffin4321@dreamlane123.com   Work</p>
-                                            </dd>
-                                            <dt>Preferred Method:</dt>
-                                            <dd>Email</dd>
-                                            <dt>Address:</dt>
-                                            <dd>
-                                                <address>
-                                                    1234 Dream Lane <br />
-                                                    Portland, OR 97236<br />
-                                                    United States
-                                                </address>
-                                                <address>
-                                                    1234 Dream Lane<br />
-                                                    Portland, OR 97236<br />
-                                                    United States
-                                                </address>
-                                            </dd>
-                                        </dl>
-                                    </div>
-                                </div>
-                            </div>
-                        </td>
-                    </tr>
-                    <tr class="">
-                        <td><input type="checkbox" /></td>
-                        <td><span class="open-row">open</span></td>
-                        <td>Angelica Freeman</td>
-                        <td>angelicafreeman@gmail.com</td>
-                        <td>503-123-1234</td>
-                        <td>97236</td>
-                        <td>Oregon</td>
-                        <td>United States</td>
-                        <td>Jan 8, 2013</td>
-                        <td>
-                            <div class="more-bar-holder">
-                                <div class="dropdown">
-                                    <a data-toggle="dropdown" class="dropdown-toggle" href="#">...</a>
-                                    <ul class="dropdown-menu pull-right">
-                                        <li>
-                                            <ul class="nav nav-pills icons-holder">
-                                                <li><a href="#"><i class="fa-pencil-square-o hide-text">edit</i></a></li>
-                                                <li><a href="#"><i class="fa-files-o hide-text">copy</i></a></li>
-                                                <li><a href="#"><i class="fa-thumb-tack hide-text">pin/unpin</i></a></li>
-                                                <li><a href="#"><i class="fa-trash-o hide-text">remove</i></a></li>
-                                            </ul>
-                                        </li>
-                                        <li class="divider"></li>
-                                        <li class="well-small">
-                                            <ul class="unstyled">
-                                                <li><a href="#">Share</a></li>
-                                                <li><a href="#">Send to</a></li>
-                                                <li><a href="#">Export</a></li>
-                                                <li><a href="#">Print</a></li>
-                                            </ul>
-                                        </li>
-                                    </ul>
-                                </div>
-                            </div>
-                        </td>
-                    </tr>
-                    <tr class="grid-info hide">
-                        <td>
-                            <div class="grid-info-frame">
-                                <div class="clearfix">
-                                    <div class="pull-right">
-                                        <ul class="nav nav-pills icons-holder well well-small">
-                                            <li><a href="#"><i class="fa-pencil-square-o hide-text">edit</i></a></li>
-                                            <li><a href="#"><i class="fa-files-o hide-text">copy</i></a></li>
-                                            <li><a href="#"><i class="fa-thumb-tack hide-text">pin/unpin</i></a></li>
-                                            <li><a href="#"><i class="fa-trash-o hide-text">remove</i></a></li>
-                                        </ul>
-                                    </div>
-                                </div>
-                                <div class="clearfix well-small">
-                                    <div class="pull-left">
-                                        <span class="user-name">Anna Griffin</span>
-                                        <span class="user-state">Active</span>
-                                    </div>
-                                    <a class="more pull-right" href="#">View full details</a>
-                                </div>
-                                <div class="claerfix account-info">
-                                    <div class="user-img"><img src="{{ asset('bundles/oroui/img/user-img.png') }}" alt="user-avatar" /></div>
-                                    <div class="col">
-                                        <dl>
-                                            <dt>User name:</dt>
-                                            <dd><a href="#">Oro Inc</a></dd>
-                                            <dt>Title:</dt>
-                                            <dd>VP of Global Services</dd>
-                                            <dt>Department:</dt>
-                                            <dd>Global Services</dd>
-                                            <dt>Type:</dt>
-                                            <dd>Active Prospect</dd>
-                                            <dt>Birthdate:</dt>
-                                            <dd>01/01/1977</dd>
-                                            <dt>Language:</dt>
-                                            <dd>English</dd>
-                                            <dt>Twitter:</dt>
-                                            <dd><a href="#">annagraffin</a></dd>
-                                            <dt>LinkedIn:</dt>
-                                            <dd><a href="#">annagraffin</a></dd>
-                                            <dt>Facebook:</dt>
-                                            <dd><a href="#">anna.graffin</a></dd>
-                                        </dl>
-                                    </div>
-                                    <div class="col">
-                                        <dl>
-                                            <dt>Phone:</dt>
-                                            <dd>
-                                                <p>503-123-1234   Work</p>
-                                                <p>503-123-1231   Home</p>
-                                                <p>503-123-1239   Cell</p>
-                                            </dd>
-                                            <dt>Email:</dt>
-                                            <dd>
-                                                <p>anna.griffin4321@gmail.com   Work</p>
-                                                <p> anna.griffin4321@dreamlane123.com   Work</p>
-                                            </dd>
-                                            <dt>Preferred Method:</dt>
-                                            <dd>Email</dd>
-                                            <dt>Address:</dt>
-                                            <dd>
-                                                <address>
-                                                    1234 Dream Lane <br />
-                                                    Portland, OR 97236<br />
-                                                    United States
-                                                </address>
-                                                <address>
-                                                    1234 Dream Lane<br />
-                                                    Portland, OR 97236<br />
-                                                    United States
-                                                </address>
-                                            </dd>
-                                        </dl>
-                                    </div>
-                                </div>
-                            </div>
-                        </td>
-                    </tr>
-                    <tr class="">
-                        <td><input type="checkbox" /></td>
-                        <td><span class="open-row">open</span></td>
-                        <td>Ada Lindsey</td>
-                        <td>adalindsey@gmail.com</td>
-                        <td>503-123-1234</td>
-                        <td>97236</td>
-                        <td>California</td>
-                        <td>United States</td>
-                        <td>Jan 8, 2013</td>
-                        <td>
-                            <div class="more-bar-holder">
-                                <div class="dropdown">
-                                    <a data-toggle="dropdown" class="dropdown-toggle" href="#">...</a>
-                                    <ul class="dropdown-menu pull-right">
-                                        <li>
-                                            <ul class="nav nav-pills icons-holder">
-                                                <li><a href="#"><i class="fa-pencil-square-o hide-text">edit</i></a></li>
-                                                <li><a href="#"><i class="fa-files-o hide-text">copy</i></a></li>
-                                                <li><a href="#"><i class="fa-thumb-tack hide-text">pin/unpin</i></a></li>
-                                                <li><a href="#"><i class="fa-trash-o hide-text">remove</i></a></li>
-                                            </ul>
-                                        </li>
-                                        <li class="divider"></li>
-                                        <li class="well-small">
-                                            <ul class="unstyled">
-                                                <li><a href="#">Share</a></li>
-                                                <li><a href="#">Send to</a></li>
-                                                <li><a href="#">Export</a></li>
-                                                <li><a href="#">Print</a></li>
-                                            </ul>
-                                        </li>
-                                    </ul>
-                                </div>
-                            </div>
-                        </td>
-                    </tr>
-                    <tr class="grid-info hide">
-                        <td>
-                            <div class="grid-info-frame">
-                                <div class="clearfix">
-                                    <div class="pull-right">
-                                        <ul class="nav nav-pills icons-holder well well-small">
-                                            <li><a href="#"><i class="fa-pencil-square-o hide-text">edit</i></a></li>
-                                            <li><a href="#"><i class="fa-files-o hide-text">copy</i></a></li>
-                                            <li><a href="#"><i class="fa-thumb-tack hide-text">pin/unpin</i></a></li>
-                                            <li><a href="#"><i class="fa-trash-o hide-text">remove</i></a></li>
-                                        </ul>
-                                    </div>
-                                </div>
-                                <div class="clearfix well-small">
-                                    <div class="pull-left">
-                                        <span class="user-name">Anna Griffin</span>
-                                        <span class="user-state">Active</span>
-                                    </div>
-                                    <a class="more pull-right" href="#">View full details</a>
-                                </div>
-                                <div class="claerfix account-info">
-                                    <div class="user-img"><img src="{{ asset('bundles/oroui/img/user-img.png') }}" alt="user-avatar" /></div>
-                                    <div class="col">
-                                        <dl>
-                                            <dt>User name:</dt>
-                                            <dd><a href="#">Oro Inc</a></dd>
-                                            <dt>Title:</dt>
-                                            <dd>VP of Global Services</dd>
-                                            <dt>Department:</dt>
-                                            <dd>Global Services</dd>
-                                            <dt>Type:</dt>
-                                            <dd>Active Prospect</dd>
-                                            <dt>Birthdate:</dt>
-                                            <dd>01/01/1977</dd>
-                                            <dt>Language:</dt>
-                                            <dd>English</dd>
-                                            <dt>Twitter:</dt>
-                                            <dd><a href="#">annagraffin</a></dd>
-                                            <dt>LinkedIn:</dt>
-                                            <dd><a href="#">annagraffin</a></dd>
-                                            <dt>Facebook:</dt>
-                                            <dd><a href="#">anna.graffin</a></dd>
-                                        </dl>
-                                    </div>
-                                    <div class="col">
-                                        <dl>
-                                            <dt>Phone:</dt>
-                                            <dd>
-                                                <p>503-123-1234   Work</p>
-                                                <p>503-123-1231   Home</p>
-                                                <p>503-123-1239   Cell</p>
-                                            </dd>
-                                            <dt>Email:</dt>
-                                            <dd>
-                                                <p>anna.griffin4321@gmail.com   Work</p>
-                                                <p> anna.griffin4321@dreamlane123.com   Work</p>
-                                            </dd>
-                                            <dt>Preferred Method:</dt>
-                                            <dd>Email</dd>
-                                            <dt>Address:</dt>
-                                            <dd>
-                                                <address>
-                                                    1234 Dream Lane <br />
-                                                    Portland, OR 97236<br />
-                                                    United States
-                                                </address>
-                                                <address>
-                                                    1234 Dream Lane<br />
-                                                    Portland, OR 97236<br />
-                                                    United States
-                                                </address>
-                                            </dd>
-                                        </dl>
-                                    </div>
-                                </div>
-                            </div>
-                        </td>
-                    </tr>
-                    <tr class="">
-                        <td><input type="checkbox" /></td>
-                        <td><span class="open-row">open</span></td>
-                        <td>Angelica Freeman</td>
-                        <td>angelicafreeman@gmail.com</td>
-                        <td>503-123-1234</td>
-                        <td>97236</td>
-                        <td>Oregon</td>
-                        <td>United States</td>
-                        <td>Jan 8, 2013</td>
-                        <td>
-                            <div class="more-bar-holder">
-                                <div class="dropdown">
-                                    <a data-toggle="dropdown" class="dropdown-toggle" href="#">...</a>
-                                    <ul class="dropdown-menu pull-right">
-                                        <li>
-                                            <ul class="nav nav-pills icons-holder">
-                                                <li><a href="#"><i class="fa-pencil-square-o hide-text">edit</i></a></li>
-                                                <li><a href="#"><i class="fa-files-o hide-text">copy</i></a></li>
-                                                <li><a href="#"><i class="fa-thumb-tack hide-text">pin/unpin</i></a></li>
-                                                <li><a href="#"><i class="fa-trash-o hide-text">remove</i></a></li>
-                                            </ul>
-                                        </li>
-                                        <li class="divider"></li>
-                                        <li class="well-small">
-                                            <ul class="unstyled">
-                                                <li><a href="#">Share</a></li>
-                                                <li><a href="#">Send to</a></li>
-                                                <li><a href="#">Export</a></li>
-                                                <li><a href="#">Print</a></li>
-                                            </ul>
-                                        </li>
-                                    </ul>
-                                </div>
-                            </div>
-                        </td>
-                    </tr>
-                    <tr class="grid-info hide">
-                        <td>
-                            <div class="grid-info-frame">
-                                <div class="clearfix">
-                                    <div class="pull-right">
-                                        <ul class="nav nav-pills icons-holder well well-small">
-                                            <li><a href="#"><i class="fa-pencil-square-o hide-text">edit</i></a></li>
-                                            <li><a href="#"><i class="fa-files-o hide-text">copy</i></a></li>
-                                            <li><a href="#"><i class="fa-thumb-tack hide-text">pin/unpin</i></a></li>
-                                            <li><a href="#"><i class="fa-trash-o hide-text">remove</i></a></li>
-                                        </ul>
-                                    </div>
-                                </div>
-                                <div class="clearfix well-small">
-                                    <div class="pull-left">
-                                        <span class="user-name">Anna Griffin</span>
-                                        <span class="user-state">Active</span>
-                                    </div>
-                                    <a class="more pull-right" href="#">View full details</a>
-                                </div>
-                                <div class="claerfix account-info">
-                                    <div class="user-img"><img src="{{ asset('bundles/oroui/img/user-img.png') }}" alt="user-avatar" /></div>
-                                    <div class="col">
-                                        <dl>
-                                            <dt>User name:</dt>
-                                            <dd><a href="#">Oro Inc</a></dd>
-                                            <dt>Title:</dt>
-                                            <dd>VP of Global Services</dd>
-                                            <dt>Department:</dt>
-                                            <dd>Global Services</dd>
-                                            <dt>Type:</dt>
-                                            <dd>Active Prospect</dd>
-                                            <dt>Birthdate:</dt>
-                                            <dd>01/01/1977</dd>
-                                            <dt>Language:</dt>
-                                            <dd>English</dd>
-                                            <dt>Twitter:</dt>
-                                            <dd><a href="#">annagraffin</a></dd>
-                                            <dt>LinkedIn:</dt>
-                                            <dd><a href="#">annagraffin</a></dd>
-                                            <dt>Facebook:</dt>
-                                            <dd><a href="#">anna.graffin</a></dd>
-                                        </dl>
-                                    </div>
-                                    <div class="col">
-                                        <dl>
-                                            <dt>Phone:</dt>
-                                            <dd>
-                                                <p>503-123-1234   Work</p>
-                                                <p>503-123-1231   Home</p>
-                                                <p>503-123-1239   Cell</p>
-                                            </dd>
-                                            <dt>Email:</dt>
-                                            <dd>
-                                                <p>anna.griffin4321@gmail.com   Work</p>
-                                                <p> anna.griffin4321@dreamlane123.com   Work</p>
-                                            </dd>
-                                            <dt>Preferred Method:</dt>
-                                            <dd>Email</dd>
-                                            <dt>Address:</dt>
-                                            <dd>
-                                                <address>
-                                                    1234 Dream Lane <br />
-                                                    Portland, OR 97236<br />
-                                                    United States
-                                                </address>
-                                                <address>
-                                                    1234 Dream Lane<br />
-                                                    Portland, OR 97236<br />
-                                                    United States
-                                                </address>
-                                            </dd>
-                                        </dl>
-                                    </div>
-                                </div>
-                            </div>
-                        </td>
-                    </tr>
-                    <tr class="">
-                        <td><input type="checkbox" /></td>
-                        <td><span class="open-row">open</span></td>
-                        <td>Ada Lindsey</td>
-                        <td>adalindsey@gmail.com</td>
-                        <td>503-123-1234</td>
-                        <td>97236</td>
-                        <td>California</td>
-                        <td>United States</td>
-                        <td>Jan 8, 2013</td>
-                        <td>
-                            <div class="more-bar-holder">
-                                <div class="dropdown">
-                                    <a data-toggle="dropdown" class="dropdown-toggle" href="#">...</a>
-                                    <ul class="dropdown-menu pull-right">
-                                        <li>
-                                            <ul class="nav nav-pills icons-holder">
-                                                <li><a href="#"><i class="fa-pencil-square-o hide-text">edit</i></a></li>
-                                                <li><a href="#"><i class="fa-files-o hide-text">copy</i></a></li>
-                                                <li><a href="#"><i class="fa-thumb-tack hide-text">pin/unpin</i></a></li>
-                                                <li><a href="#"><i class="fa-trash-o hide-text">remove</i></a></li>
-                                            </ul>
-                                        </li>
-                                        <li class="divider"></li>
-                                        <li class="well-small">
-                                            <ul class="unstyled">
-                                                <li><a href="#">Share</a></li>
-                                                <li><a href="#">Send to</a></li>
-                                                <li><a href="#">Export</a></li>
-                                                <li><a href="#">Print</a></li>
-                                            </ul>
-                                        </li>
-                                    </ul>
-                                </div>
-                            </div>
-                        </td>
-                    </tr>
-                    <tr class="grid-info hide">
-                        <td>
-                            <div class="grid-info-frame">
-                                <div class="clearfix">
-                                    <div class="pull-right">
-                                        <ul class="nav nav-pills icons-holder well well-small">
-                                            <li><a href="#"><i class="fa-pencil-square-o hide-text">edit</i></a></li>
-                                            <li><a href="#"><i class="fa-files-o hide-text">copy</i></a></li>
-                                            <li><a href="#"><i class="fa-thumb-tack hide-text">pin/unpin</i></a></li>
-                                            <li><a href="#"><i class="fa-trash-o hide-text">remove</i></a></li>
-                                        </ul>
-                                    </div>
-                                </div>
-                                <div class="clearfix well-small">
-                                    <div class="pull-left">
-                                        <span class="user-name">Anna Griffin</span>
-                                        <span class="user-state">Active</span>
-                                    </div>
-                                    <a class="more pull-right" href="#">View full details</a>
-                                </div>
-                                <div class="claerfix account-info">
-                                    <div class="user-img"><img src="{{ asset('bundles/oroui/img/user-img.png') }}" alt="user-avatar" /></div>
-                                    <div class="col">
-                                        <dl>
-                                            <dt>User name:</dt>
-                                            <dd><a href="#">Oro Inc</a></dd>
-                                            <dt>Title:</dt>
-                                            <dd>VP of Global Services</dd>
-                                            <dt>Department:</dt>
-                                            <dd>Global Services</dd>
-                                            <dt>Type:</dt>
-                                            <dd>Active Prospect</dd>
-                                            <dt>Birthdate:</dt>
-                                            <dd>01/01/1977</dd>
-                                            <dt>Language:</dt>
-                                            <dd>English</dd>
-                                            <dt>Twitter:</dt>
-                                            <dd><a href="#">annagraffin</a></dd>
-                                            <dt>LinkedIn:</dt>
-                                            <dd><a href="#">annagraffin</a></dd>
-                                            <dt>Facebook:</dt>
-                                            <dd><a href="#">anna.graffin</a></dd>
-                                        </dl>
-                                    </div>
-                                    <div class="col">
-                                        <dl>
-                                            <dt>Phone:</dt>
-                                            <dd>
-                                                <p>503-123-1234   Work</p>
-                                                <p>503-123-1231   Home</p>
-                                                <p>503-123-1239   Cell</p>
-                                            </dd>
-                                            <dt>Email:</dt>
-                                            <dd>
-                                                <p>anna.griffin4321@gmail.com   Work</p>
-                                                <p> anna.griffin4321@dreamlane123.com   Work</p>
-                                            </dd>
-                                            <dt>Preferred Method:</dt>
-                                            <dd>Email</dd>
-                                            <dt>Address:</dt>
-                                            <dd>
-                                                <address>
-                                                    1234 Dream Lane <br />
-                                                    Portland, OR 97236<br />
-                                                    United States
-                                                </address>
-                                                <address>
-                                                    1234 Dream Lane<br />
-                                                    Portland, OR 97236<br />
-                                                    United States
-                                                </address>
-                                            </dd>
-                                        </dl>
-                                    </div>
-                                </div>
-                            </div>
-                        </td>
-                    </tr>
-                    <tr class="">
-                        <td><input type="checkbox" /></td>
-                        <td><span class="open-row">open</span></td>
-                        <td>Angelica Freeman</td>
-                        <td>angelicafreeman@gmail.com</td>
-                        <td>503-123-1234</td>
-                        <td>97236</td>
-                        <td>Oregon</td>
-                        <td>United States</td>
-                        <td>Jan 8, 2013</td>
-                        <td>
-                            <div class="more-bar-holder">
-                                <div class="dropdown">
-                                    <a data-toggle="dropdown" class="dropdown-toggle" href="#">...</a>
-                                    <ul class="dropdown-menu pull-right">
-                                        <li>
-                                            <ul class="nav nav-pills icons-holder">
-                                                <li><a href="#"><i class="fa-pencil-square-o hide-text">edit</i></a></li>
-                                                <li><a href="#"><i class="fa-files-o hide-text">copy</i></a></li>
-                                                <li><a href="#"><i class="fa-thumb-tack hide-text">pin/unpin</i></a></li>
-                                                <li><a href="#"><i class="fa-trash-o hide-text">remove</i></a></li>
-                                            </ul>
-                                        </li>
-                                        <li class="divider"></li>
-                                        <li class="well-small">
-                                            <ul class="unstyled">
-                                                <li><a href="#">Share</a></li>
-                                                <li><a href="#">Send to</a></li>
-                                                <li><a href="#">Export</a></li>
-                                                <li><a href="#">Print</a></li>
-                                            </ul>
-                                        </li>
-                                    </ul>
-                                </div>
-                            </div>
-                        </td>
-                    </tr>
-                    <tr class="grid-info hide">
-                        <td>
-                            <div class="grid-info-frame">
-                                <div class="clearfix">
-                                    <div class="pull-right">
-                                        <ul class="nav nav-pills icons-holder well well-small">
-                                            <li><a href="#"><i class="fa-pencil-square-o hide-text">edit</i></a></li>
-                                            <li><a href="#"><i class="fa-files-o hide-text">copy</i></a></li>
-                                            <li><a href="#"><i class="fa-thumb-tack hide-text">pin/unpin</i></a></li>
-                                            <li><a href="#"><i class="fa-trash-o hide-text">remove</i></a></li>
-                                        </ul>
-                                    </div>
-                                </div>
-                                <div class="clearfix well-small">
-                                    <div class="pull-left">
-                                        <span class="user-name">Anna Griffin</span>
-                                        <span class="user-state">Active</span>
-                                    </div>
-                                    <a class="more pull-right" href="#">View full details</a>
-                                </div>
-                                <div class="claerfix account-info">
-                                    <div class="user-img"><img src="{{ asset('bundles/oroui/img/user-img.png') }}" alt="user-avatar" /></div>
-                                    <div class="col">
-                                        <dl>
-                                            <dt>User name:</dt>
-                                            <dd><a href="#">Oro Inc</a></dd>
-                                            <dt>Title:</dt>
-                                            <dd>VP of Global Services</dd>
-                                            <dt>Department:</dt>
-                                            <dd>Global Services</dd>
-                                            <dt>Type:</dt>
-                                            <dd>Active Prospect</dd>
-                                            <dt>Birthdate:</dt>
-                                            <dd>01/01/1977</dd>
-                                            <dt>Language:</dt>
-                                            <dd>English</dd>
-                                            <dt>Twitter:</dt>
-                                            <dd><a href="#">annagraffin</a></dd>
-                                            <dt>LinkedIn:</dt>
-                                            <dd><a href="#">annagraffin</a></dd>
-                                            <dt>Facebook:</dt>
-                                            <dd><a href="#">anna.graffin</a></dd>
-                                        </dl>
-                                    </div>
-                                    <div class="col">
-                                        <dl>
-                                            <dt>Phone:</dt>
-                                            <dd>
-                                                <p>503-123-1234   Work</p>
-                                                <p>503-123-1231   Home</p>
-                                                <p>503-123-1239   Cell</p>
-                                            </dd>
-                                            <dt>Email:</dt>
-                                            <dd>
-                                                <p>anna.griffin4321@gmail.com   Work</p>
-                                                <p> anna.griffin4321@dreamlane123.com   Work</p>
-                                            </dd>
-                                            <dt>Preferred Method:</dt>
-                                            <dd>Email</dd>
-                                            <dt>Address:</dt>
-                                            <dd>
-                                                <address>
-                                                    1234 Dream Lane <br />
-                                                    Portland, OR 97236<br />
-                                                    United States
-                                                </address>
-                                                <address>
-                                                    1234 Dream Lane<br />
-                                                    Portland, OR 97236<br />
-                                                    United States
-                                                </address>
-                                            </dd>
-                                        </dl>
-                                    </div>
-                                </div>
-                            </div>
-                        </td>
-                    </tr>
-                    <tr class="">
-                        <td><input type="checkbox" /></td>
-                        <td><span class="open-row">open</span></td>
-                        <td>Ada Lindsey</td>
-                        <td>adalindsey@gmail.com</td>
-                        <td>503-123-1234</td>
-                        <td>97236</td>
-                        <td>California</td>
-                        <td>United States</td>
-                        <td>Jan 8, 2013</td>
-                        <td>
-                            <div class="more-bar-holder">
-                                <div class="dropdown">
-                                    <a data-toggle="dropdown" class="dropdown-toggle" href="#">...</a>
-                                    <ul class="dropdown-menu pull-right">
-                                        <li>
-                                            <ul class="nav nav-pills icons-holder">
-                                                <li><a href="#"><i class="fa-pencil-square-o hide-text">edit</i></a></li>
-                                                <li><a href="#"><i class="fa-files-o hide-text">copy</i></a></li>
-                                                <li><a href="#"><i class="fa-thumb-tack hide-text">pin/unpin</i></a></li>
-                                                <li><a href="#"><i class="fa-trash-o hide-text">remove</i></a></li>
-                                            </ul>
-                                        </li>
-                                        <li class="divider"></li>
-                                        <li class="well-small">
-                                            <ul class="unstyled">
-                                                <li><a href="#">Share</a></li>
-                                                <li><a href="#">Send to</a></li>
-                                                <li><a href="#">Export</a></li>
-                                                <li><a href="#">Print</a></li>
-                                            </ul>
-                                        </li>
-                                    </ul>
-                                </div>
-                            </div>
-                        </td>
-                    </tr>
-                    <tr class="grid-info hide">
-                        <td>
-                            <div class="grid-info-frame">
-                                <div class="clearfix">
-                                    <div class="pull-right">
-                                        <ul class="nav nav-pills icons-holder well well-small">
-                                            <li><a href="#"><i class="fa-pencil-square-o hide-text">edit</i></a></li>
-                                            <li><a href="#"><i class="fa-files-o hide-text">copy</i></a></li>
-                                            <li><a href="#"><i class="fa-thumb-tack hide-text">pin/unpin</i></a></li>
-                                            <li><a href="#"><i class="fa-trash-o hide-text">remove</i></a></li>
-                                        </ul>
-                                    </div>
-                                </div>
-                                <div class="clearfix well-small">
-                                    <div class="pull-left">
-                                        <span class="user-name">Anna Griffin</span>
-                                        <span class="user-state">Active</span>
-                                    </div>
-                                    <a class="more pull-right" href="#">View full details</a>
-                                </div>
-                                <div class="claerfix account-info">
-                                    <div class="user-img"><img src="{{ asset('bundles/oroui/img/user-img.png') }}" alt="user-avatar" /></div>
-                                    <div class="col">
-                                        <dl>
-                                            <dt>User name:</dt>
-                                            <dd><a href="#">Oro Inc</a></dd>
-                                            <dt>Title:</dt>
-                                            <dd>VP of Global Services</dd>
-                                            <dt>Department:</dt>
-                                            <dd>Global Services</dd>
-                                            <dt>Type:</dt>
-                                            <dd>Active Prospect</dd>
-                                            <dt>Birthdate:</dt>
-                                            <dd>01/01/1977</dd>
-                                            <dt>Language:</dt>
-                                            <dd>English</dd>
-                                            <dt>Twitter:</dt>
-                                            <dd><a href="#">annagraffin</a></dd>
-                                            <dt>LinkedIn:</dt>
-                                            <dd><a href="#">annagraffin</a></dd>
-                                            <dt>Facebook:</dt>
-                                            <dd><a href="#">anna.graffin</a></dd>
-                                        </dl>
-                                    </div>
-                                    <div class="col">
-                                        <dl>
-                                            <dt>Phone:</dt>
-                                            <dd>
-                                                <p>503-123-1234   Work</p>
-                                                <p>503-123-1231   Home</p>
-                                                <p>503-123-1239   Cell</p>
-                                            </dd>
-                                            <dt>Email:</dt>
-                                            <dd>
-                                                <p>anna.griffin4321@gmail.com   Work</p>
-                                                <p> anna.griffin4321@dreamlane123.com   Work</p>
-                                            </dd>
-                                            <dt>Preferred Method:</dt>
-                                            <dd>Email</dd>
-                                            <dt>Address:</dt>
-                                            <dd>
-                                                <address>
-                                                    1234 Dream Lane <br />
-                                                    Portland, OR 97236<br />
-                                                    United States
-                                                </address>
-                                                <address>
-                                                    1234 Dream Lane<br />
-                                                    Portland, OR 97236<br />
-                                                    United States
-                                                </address>
-                                            </dd>
-                                        </dl>
-                                    </div>
-                                </div>
-                            </div>
-                        </td>
-                    </tr>
-                    <tr class="">
-                        <td><input type="checkbox" /></td>
-                        <td><span class="open-row">open</span></td>
-                        <td>Angelica Freeman</td>
-                        <td>angelicafreeman@gmail.com</td>
-                        <td>503-123-1234</td>
-                        <td>97236</td>
-                        <td>Oregon</td>
-                        <td>United States</td>
-                        <td>Jan 8, 2013</td>
-                        <td>
-                            <div class="more-bar-holder">
-                                <div class="dropdown">
-                                    <a data-toggle="dropdown" class="dropdown-toggle" href="#">...</a>
-                                    <ul class="dropdown-menu pull-right">
-                                        <li>
-                                            <ul class="nav nav-pills icons-holder">
-                                                <li><a href="#"><i class="fa-pencil-square-o hide-text">edit</i></a></li>
-                                                <li><a href="#"><i class="fa-files-o hide-text">copy</i></a></li>
-                                                <li><a href="#"><i class="fa-thumb-tack hide-text">pin/unpin</i></a></li>
-                                                <li><a href="#"><i class="fa-trash-o hide-text">remove</i></a></li>
-                                            </ul>
-                                        </li>
-                                        <li class="divider"></li>
-                                        <li class="well-small">
-                                            <ul class="unstyled">
-                                                <li><a href="#">Share</a></li>
-                                                <li><a href="#">Send to</a></li>
-                                                <li><a href="#">Export</a></li>
-                                                <li><a href="#">Print</a></li>
-                                            </ul>
-                                        </li>
-                                    </ul>
-                                </div>
-                            </div>
-                        </td>
-                    </tr>
-                    <tr class="grid-info hide">
-                        <td>
-                            <div class="grid-info-frame">
-                                <div class="clearfix">
-                                    <div class="pull-right">
-                                        <ul class="nav nav-pills icons-holder well well-small">
-                                            <li><a href="#"><i class="fa-pencil-square-o hide-text">edit</i></a></li>
-                                            <li><a href="#"><i class="fa-files-o hide-text">copy</i></a></li>
-                                            <li><a href="#"><i class="fa-thumb-tack hide-text">pin/unpin</i></a></li>
-                                            <li><a href="#"><i class="fa-trash-o hide-text">remove</i></a></li>
-                                        </ul>
-                                    </div>
-                                </div>
-                                <div class="clearfix well-small">
-                                    <div class="pull-left">
-                                        <span class="user-name">Anna Griffin</span>
-                                        <span class="user-state">Active</span>
-                                    </div>
-                                    <a class="more pull-right" href="#">View full details</a>
-                                </div>
-                                <div class="claerfix account-info">
-                                    <div class="user-img"><img src="{{ asset('bundles/oroui/img/user-img.png') }}" alt="user-avatar" /></div>
-                                    <div class="col">
-                                        <dl>
-                                            <dt>User name:</dt>
-                                            <dd><a href="#">Oro Inc</a></dd>
-                                            <dt>Title:</dt>
-                                            <dd>VP of Global Services</dd>
-                                            <dt>Department:</dt>
-                                            <dd>Global Services</dd>
-                                            <dt>Type:</dt>
-                                            <dd>Active Prospect</dd>
-                                            <dt>Birthdate:</dt>
-                                            <dd>01/01/1977</dd>
-                                            <dt>Language:</dt>
-                                            <dd>English</dd>
-                                            <dt>Twitter:</dt>
-                                            <dd><a href="#">annagraffin</a></dd>
-                                            <dt>LinkedIn:</dt>
-                                            <dd><a href="#">annagraffin</a></dd>
-                                            <dt>Facebook:</dt>
-                                            <dd><a href="#">anna.graffin</a></dd>
-                                        </dl>
-                                    </div>
-                                    <div class="col">
-                                        <dl>
-                                            <dt>Phone:</dt>
-                                            <dd>
-                                                <p>503-123-1234   Work</p>
-                                                <p>503-123-1231   Home</p>
-                                                <p>503-123-1239   Cell</p>
-                                            </dd>
-                                            <dt>Email:</dt>
-                                            <dd>
-                                                <p>anna.griffin4321@gmail.com   Work</p>
-                                                <p> anna.griffin4321@dreamlane123.com   Work</p>
-                                            </dd>
-                                            <dt>Preferred Method:</dt>
-                                            <dd>Email</dd>
-                                            <dt>Address:</dt>
-                                            <dd>
-                                                <address>
-                                                    1234 Dream Lane <br />
-                                                    Portland, OR 97236<br />
-                                                    United States
-                                                </address>
-                                                <address>
-                                                    1234 Dream Lane<br />
-                                                    Portland, OR 97236<br />
-                                                    United States
-                                                </address>
-                                            </dd>
-                                        </dl>
-                                    </div>
-                                </div>
-                            </div>
-                        </td>
-                    </tr>
-                    <tr class="">
-                        <td><input type="checkbox" /></td>
-                        <td><span class="open-row">open</span></td>
-                        <td>Ada Lindsey</td>
-                        <td>adalindsey@gmail.com</td>
-                        <td>503-123-1234</td>
-                        <td>97236</td>
-                        <td>California</td>
-                        <td>United States</td>
-                        <td>Jan 8, 2013</td>
-                        <td>
-                            <div class="more-bar-holder">
-                                <div class="dropdown">
-                                    <a data-toggle="dropdown" class="dropdown-toggle" href="#">...</a>
-                                    <ul class="dropdown-menu pull-right">
-                                        <li>
-                                            <ul class="nav nav-pills icons-holder">
-                                                <li><a href="#"><i class="fa-pencil-square-o hide-text">edit</i></a></li>
-                                                <li><a href="#"><i class="fa-files-o hide-text">copy</i></a></li>
-                                                <li><a href="#"><i class="fa-thumb-tack hide-text">pin/unpin</i></a></li>
-                                                <li><a href="#"><i class="fa-trash-o hide-text">remove</i></a></li>
-                                            </ul>
-                                        </li>
-                                        <li class="divider"></li>
-                                        <li class="well-small">
-                                            <ul class="unstyled">
-                                                <li><a href="#">Share</a></li>
-                                                <li><a href="#">Send to</a></li>
-                                                <li><a href="#">Export</a></li>
-                                                <li><a href="#">Print</a></li>
-                                            </ul>
-                                        </li>
-                                    </ul>
-                                </div>
-                            </div>
-                        </td>
-                    </tr>
-                    <tr class="grid-info hide">
-                        <td>
-                            <div class="grid-info-frame">
-                                <div class="clearfix">
-                                    <div class="pull-right">
-                                        <ul class="nav nav-pills icons-holder well well-small">
-                                            <li><a href="#"><i class="fa-pencil-square-o hide-text">edit</i></a></li>
-                                            <li><a href="#"><i class="fa-files-o hide-text">copy</i></a></li>
-                                            <li><a href="#"><i class="fa-thumb-tack hide-text">pin/unpin</i></a></li>
-                                            <li><a href="#"><i class="fa-trash-o hide-text">remove</i></a></li>
-                                        </ul>
-                                    </div>
-                                </div>
-                                <div class="clearfix well-small">
-                                    <div class="pull-left">
-                                        <span class="user-name">Anna Griffin</span>
-                                        <span class="user-state">Active</span>
-                                    </div>
-                                    <a class="more pull-right" href="#">View full details</a>
-                                </div>
-                                <div class="claerfix account-info">
-                                    <div class="user-img"><img src="{{ asset('bundles/oroui/img/user-img.png') }}" alt="user-avatar" /></div>
-                                    <div class="col">
-                                        <dl>
-                                            <dt>User name:</dt>
-                                            <dd><a href="#">Oro Inc</a></dd>
-                                            <dt>Title:</dt>
-                                            <dd>VP of Global Services</dd>
-                                            <dt>Department:</dt>
-                                            <dd>Global Services</dd>
-                                            <dt>Type:</dt>
-                                            <dd>Active Prospect</dd>
-                                            <dt>Birthdate:</dt>
-                                            <dd>01/01/1977</dd>
-                                            <dt>Language:</dt>
-                                            <dd>English</dd>
-                                            <dt>Twitter:</dt>
-                                            <dd><a href="#">annagraffin</a></dd>
-                                            <dt>LinkedIn:</dt>
-                                            <dd><a href="#">annagraffin</a></dd>
-                                            <dt>Facebook:</dt>
-                                            <dd><a href="#">anna.graffin</a></dd>
-                                        </dl>
-                                    </div>
-                                    <div class="col">
-                                        <dl>
-                                            <dt>Phone:</dt>
-                                            <dd>
-                                                <p>503-123-1234   Work</p>
-                                                <p>503-123-1231   Home</p>
-                                                <p>503-123-1239   Cell</p>
-                                            </dd>
-                                            <dt>Email:</dt>
-                                            <dd>
-                                                <p>anna.griffin4321@gmail.com   Work</p>
-                                                <p> anna.griffin4321@dreamlane123.com   Work</p>
-                                            </dd>
-                                            <dt>Preferred Method:</dt>
-                                            <dd>Email</dd>
-                                            <dt>Address:</dt>
-                                            <dd>
-                                                <address>
-                                                    1234 Dream Lane <br />
-                                                    Portland, OR 97236<br />
-                                                    United States
-                                                </address>
-                                                <address>
-                                                    1234 Dream Lane<br />
-                                                    Portland, OR 97236<br />
-                                                    United States
-                                                </address>
-                                            </dd>
-                                        </dl>
-                                    </div>
-                                </div>
-                            </div>
-                        </td>
-                    </tr>
-                    <tr class="">
-                        <td><input type="checkbox" /></td>
-                        <td><span class="open-row">open</span></td>
-                        <td>Angelica Freeman</td>
-                        <td>angelicafreeman@gmail.com</td>
-                        <td>503-123-1234</td>
-                        <td>97236</td>
-                        <td>Oregon</td>
-                        <td>United States</td>
-                        <td>Jan 8, 2013</td>
-                        <td>
-                            <div class="more-bar-holder">
-                                <div class="dropdown">
-                                    <a data-toggle="dropdown" class="dropdown-toggle" href="#">...</a>
-                                    <ul class="dropdown-menu pull-right">
-                                        <li>
-                                            <ul class="nav nav-pills icons-holder">
-                                                <li><a href="#"><i class="fa-pencil-square-o hide-text">edit</i></a></li>
-                                                <li><a href="#"><i class="fa-files-o hide-text">copy</i></a></li>
-                                                <li><a href="#"><i class="fa-thumb-tack hide-text">pin/unpin</i></a></li>
-                                                <li><a href="#"><i class="fa-trash-o hide-text">remove</i></a></li>
-                                            </ul>
-                                        </li>
-                                        <li class="divider"></li>
-                                        <li class="well-small">
-                                            <ul class="unstyled">
-                                                <li><a href="#">Share</a></li>
-                                                <li><a href="#">Send to</a></li>
-                                                <li><a href="#">Export</a></li>
-                                                <li><a href="#">Print</a></li>
-                                            </ul>
-                                        </li>
-                                    </ul>
-                                </div>
-                            </div>
-                        </td>
-                    </tr>
-                    <tr class="grid-info hide">
-                        <td>
-                            <div class="grid-info-frame">
-                                <div class="clearfix">
-                                    <div class="pull-right">
-                                        <ul class="nav nav-pills icons-holder well well-small">
-                                            <li><a href="#"><i class="fa-pencil-square-o hide-text">edit</i></a></li>
-                                            <li><a href="#"><i class="fa-files-o hide-text">copy</i></a></li>
-                                            <li><a href="#"><i class="fa-thumb-tack hide-text">pin/unpin</i></a></li>
-                                            <li><a href="#"><i class="fa-trash-o hide-text">remove</i></a></li>
-                                        </ul>
-                                    </div>
-                                </div>
-                                <div class="clearfix well-small">
-                                    <div class="pull-left">
-                                        <span class="user-name">Anna Griffin</span>
-                                        <span class="user-state">Active</span>
-                                    </div>
-                                    <a class="more pull-right" href="#">View full details</a>
-                                </div>
-                                <div class="claerfix account-info">
-                                    <div class="user-img"><img src="{{ asset('bundles/oroui/img/user-img.png') }}" alt="user-avatar" /></div>
-                                    <div class="col">
-                                        <dl>
-                                            <dt>User name:</dt>
-                                            <dd><a href="#">Oro Inc</a></dd>
-                                            <dt>Title:</dt>
-                                            <dd>VP of Global Services</dd>
-                                            <dt>Department:</dt>
-                                            <dd>Global Services</dd>
-                                            <dt>Type:</dt>
-                                            <dd>Active Prospect</dd>
-                                            <dt>Birthdate:</dt>
-                                            <dd>01/01/1977</dd>
-                                            <dt>Language:</dt>
-                                            <dd>English</dd>
-                                            <dt>Twitter:</dt>
-                                            <dd><a href="#">annagraffin</a></dd>
-                                            <dt>LinkedIn:</dt>
-                                            <dd><a href="#">annagraffin</a></dd>
-                                            <dt>Facebook:</dt>
-                                            <dd><a href="#">anna.graffin</a></dd>
-                                        </dl>
-                                    </div>
-                                    <div class="col">
-                                        <dl>
-                                            <dt>Phone:</dt>
-                                            <dd>
-                                                <p>503-123-1234   Work</p>
-                                                <p>503-123-1231   Home</p>
-                                                <p>503-123-1239   Cell</p>
-                                            </dd>
-                                            <dt>Email:</dt>
-                                            <dd>
-                                                <p>anna.griffin4321@gmail.com   Work</p>
-                                                <p> anna.griffin4321@dreamlane123.com   Work</p>
-                                            </dd>
-                                            <dt>Preferred Method:</dt>
-                                            <dd>Email</dd>
-                                            <dt>Address:</dt>
-                                            <dd>
-                                                <address>
-                                                    1234 Dream Lane <br />
-                                                    Portland, OR 97236<br />
-                                                    United States
-                                                </address>
-                                                <address>
-                                                    1234 Dream Lane<br />
-                                                    Portland, OR 97236<br />
-                                                    United States
-                                                </address>
-                                            </dd>
-                                        </dl>
-                                    </div>
-                                </div>
-                            </div>
-                        </td>
-                    </tr>
-                    <tr class="">
-                        <td><input type="checkbox" /></td>
-                        <td><span class="open-row">open</span></td>
-                        <td>Ada Lindsey</td>
-                        <td>adalindsey@gmail.com</td>
-                        <td>503-123-1234</td>
-                        <td>97236</td>
-                        <td>California</td>
-                        <td>United States</td>
-                        <td>Jan 8, 2013</td>
-                        <td>
-                            <div class="more-bar-holder">
-                                <div class="dropdown">
-                                    <a data-toggle="dropdown" class="dropdown-toggle" href="#">...</a>
-                                    <ul class="dropdown-menu pull-right">
-                                        <li>
-                                            <ul class="nav nav-pills icons-holder">
-                                                <li><a href="#"><i class="fa-pencil-square-o hide-text">edit</i></a></li>
-                                                <li><a href="#"><i class="fa-files-o hide-text">copy</i></a></li>
-                                                <li><a href="#"><i class="fa-thumb-tack hide-text">pin/unpin</i></a></li>
-                                                <li><a href="#"><i class="fa-trash-o hide-text">remove</i></a></li>
-                                            </ul>
-                                        </li>
-                                        <li class="divider"></li>
-                                        <li class="well-small">
-                                            <ul class="unstyled">
-                                                <li><a href="#">Share</a></li>
-                                                <li><a href="#">Send to</a></li>
-                                                <li><a href="#">Export</a></li>
-                                                <li><a href="#">Print</a></li>
-                                            </ul>
-                                        </li>
-                                    </ul>
-                                </div>
-                            </div>
-                        </td>
-                    </tr>
-                    <tr class="grid-info hide">
-                        <td>
-                            <div class="grid-info-frame">
-                                <div class="clearfix">
-                                    <div class="pull-right">
-                                        <ul class="nav nav-pills icons-holder well well-small">
-                                            <li><a href="#"><i class="fa-pencil-square-o hide-text">edit</i></a></li>
-                                            <li><a href="#"><i class="fa-files-o hide-text">copy</i></a></li>
-                                            <li><a href="#"><i class="fa-thumb-tack hide-text">pin/unpin</i></a></li>
-                                            <li><a href="#"><i class="fa-trash-o hide-text">remove</i></a></li>
-                                        </ul>
-                                    </div>
-                                </div>
-                                <div class="clearfix well-small">
-                                    <div class="pull-left">
-                                        <span class="user-name">Anna Griffin</span>
-                                        <span class="user-state">Active</span>
-                                    </div>
-                                    <a class="more pull-right" href="#">View full details</a>
-                                </div>
-                                <div class="claerfix account-info">
-                                    <div class="user-img"><img src="{{ asset('bundles/oroui/img/user-img.png') }}" alt="user-avatar" /></div>
-                                    <div class="col">
-                                        <dl>
-                                            <dt>User name:</dt>
-                                            <dd><a href="#">Oro Inc</a></dd>
-                                            <dt>Title:</dt>
-                                            <dd>VP of Global Services</dd>
-                                            <dt>Department:</dt>
-                                            <dd>Global Services</dd>
-                                            <dt>Type:</dt>
-                                            <dd>Active Prospect</dd>
-                                            <dt>Birthdate:</dt>
-                                            <dd>01/01/1977</dd>
-                                            <dt>Language:</dt>
-                                            <dd>English</dd>
-                                            <dt>Twitter:</dt>
-                                            <dd><a href="#">annagraffin</a></dd>
-                                            <dt>LinkedIn:</dt>
-                                            <dd><a href="#">annagraffin</a></dd>
-                                            <dt>Facebook:</dt>
-                                            <dd><a href="#">anna.graffin</a></dd>
-                                        </dl>
-                                    </div>
-                                    <div class="col">
-                                        <dl>
-                                            <dt>Phone:</dt>
-                                            <dd>
-                                                <p>503-123-1234   Work</p>
-                                                <p>503-123-1231   Home</p>
-                                                <p>503-123-1239   Cell</p>
-                                            </dd>
-                                            <dt>Email:</dt>
-                                            <dd>
-                                                <p>anna.griffin4321@gmail.com   Work</p>
-                                                <p> anna.griffin4321@dreamlane123.com   Work</p>
-                                            </dd>
-                                            <dt>Preferred Method:</dt>
-                                            <dd>Email</dd>
-                                            <dt>Address:</dt>
-                                            <dd>
-                                                <address>
-                                                    1234 Dream Lane <br />
-                                                    Portland, OR 97236<br />
-                                                    United States
-                                                </address>
-                                                <address>
-                                                    1234 Dream Lane<br />
-                                                    Portland, OR 97236<br />
-                                                    United States
-                                                </address>
-                                            </dd>
-                                        </dl>
-                                    </div>
-                                </div>
-                            </div>
-                        </td>
-                    </tr>
-                    <tr class="">
-                        <td><input type="checkbox" /></td>
-                        <td><span class="open-row">open</span></td>
-                        <td>Angelica Freeman</td>
-                        <td>angelicafreeman@gmail.com</td>
-                        <td>503-123-1234</td>
-                        <td>97236</td>
-                        <td>Oregon</td>
-                        <td>United States</td>
-                        <td>Jan 8, 2013</td>
-                        <td>
-                            <div class="more-bar-holder">
-                                <div class="dropdown">
-                                    <a data-toggle="dropdown" class="dropdown-toggle" href="#">...</a>
-                                    <ul class="dropdown-menu pull-right">
-                                        <li>
-                                            <ul class="nav nav-pills icons-holder">
-                                                <li><a href="#"><i class="fa-pencil-square-o hide-text">edit</i></a></li>
-                                                <li><a href="#"><i class="fa-files-o hide-text">copy</i></a></li>
-                                                <li><a href="#"><i class="fa-thumb-tack hide-text">pin/unpin</i></a></li>
-                                                <li><a href="#"><i class="fa-trash-o hide-text">remove</i></a></li>
-                                            </ul>
-                                        </li>
-                                        <li class="divider"></li>
-                                        <li class="well-small">
-                                            <ul class="unstyled">
-                                                <li><a href="#">Share</a></li>
-                                                <li><a href="#">Send to</a></li>
-                                                <li><a href="#">Export</a></li>
-                                                <li><a href="#">Print</a></li>
-                                            </ul>
-                                        </li>
-                                    </ul>
-                                </div>
-                            </div>
-                        </td>
-                    </tr>
-                    <tr class="grid-info hide">
-                        <td>
-                            <div class="grid-info-frame">
-                                <div class="clearfix">
-                                    <div class="pull-right">
-                                        <ul class="nav nav-pills icons-holder well well-small">
-                                            <li><a href="#"><i class="fa-pencil-square-o hide-text">edit</i></a></li>
-                                            <li><a href="#"><i class="fa-files-o hide-text">copy</i></a></li>
-                                            <li><a href="#"><i class="fa-thumb-tack hide-text">pin/unpin</i></a></li>
-                                            <li><a href="#"><i class="fa-trash-o hide-text">remove</i></a></li>
-                                        </ul>
-                                    </div>
-                                </div>
-                                <div class="clearfix well-small">
-                                    <div class="pull-left">
-                                        <span class="user-name">Anna Griffin</span>
-                                        <span class="user-state">Active</span>
-                                    </div>
-                                    <a class="more pull-right" href="#">View full details</a>
-                                </div>
-                                <div class="claerfix account-info">
-                                    <div class="user-img"><img src="{{ asset('bundles/oroui/img/user-img.png') }}" alt="user-avatar" /></div>
-                                    <div class="col">
-                                        <dl>
-                                            <dt>User name:</dt>
-                                            <dd><a href="#">Oro Inc</a></dd>
-                                            <dt>Title:</dt>
-                                            <dd>VP of Global Services</dd>
-                                            <dt>Department:</dt>
-                                            <dd>Global Services</dd>
-                                            <dt>Type:</dt>
-                                            <dd>Active Prospect</dd>
-                                            <dt>Birthdate:</dt>
-                                            <dd>01/01/1977</dd>
-                                            <dt>Language:</dt>
-                                            <dd>English</dd>
-                                            <dt>Twitter:</dt>
-                                            <dd><a href="#">annagraffin</a></dd>
-                                            <dt>LinkedIn:</dt>
-                                            <dd><a href="#">annagraffin</a></dd>
-                                            <dt>Facebook:</dt>
-                                            <dd><a href="#">anna.graffin</a></dd>
-                                        </dl>
-                                    </div>
-                                    <div class="col">
-                                        <dl>
-                                            <dt>Phone:</dt>
-                                            <dd>
-                                                <p>503-123-1234   Work</p>
-                                                <p>503-123-1231   Home</p>
-                                                <p>503-123-1239   Cell</p>
-                                            </dd>
-                                            <dt>Email:</dt>
-                                            <dd>
-                                                <p>anna.griffin4321@gmail.com   Work</p>
-                                                <p> anna.griffin4321@dreamlane123.com   Work</p>
-                                            </dd>
-                                            <dt>Preferred Method:</dt>
-                                            <dd>Email</dd>
-                                            <dt>Address:</dt>
-                                            <dd>
-                                                <address>
-                                                    1234 Dream Lane <br />
-                                                    Portland, OR 97236<br />
-                                                    United States
-                                                </address>
-                                                <address>
-                                                    1234 Dream Lane<br />
-                                                    Portland, OR 97236<br />
-                                                    United States
-                                                </address>
-                                            </dd>
-                                        </dl>
-                                    </div>
-                                </div>
-                            </div>
-                        </td>
-                    </tr>
-                </tbody>
-            </table>
-            <div id="loading-wrapper" style="display: none;">
-
-            </div>
-            <div id="loading-frame" class="loading-frame" style="display: none;">
-                <div class="box well">
-                    <img src="{{ asset('bundles/oroui/img/loader.gif') }}" alt="">
-                    Loading . . .
-                </div>
-            </div>
-            <script type="text/javascript">
-                require(['jquery'],
-                function($) {
-                    $(function() {
-                        var _qtyTh = $('table.grid thead th').length;
-                        $('table.grid .grid-info td').attr('colspan', _qtyTh);
-                        $('table.grid tbody tr:not(.grid-info)').each(function(){
-                            var _myRow = $(this);
-                            $(this).find('span.open-row').click(function(){
-                                $(_myRow).toggleClass('open-tr');
-                                $(_myRow).next().toggleClass('hide');
-                            });
-                        });
-                        $('span.open-row-all').click(function(){
-                            if( $(this).parent().hasClass("open-tr")){
-                                $(this).parent().removeClass('open-tr');
-                                $('table.grid tbody tr:not(.grid-info)').each(function(){
-                                    var _myRow = $(this);
-                                    $(_myRow).removeClass('open-tr');
-                                    $(_myRow).next().addClass('hide');
-                                });
-                            }else{
-                                $(this).parent().addClass('open-tr');
-                                $('table.grid tbody tr:not(.grid-info)').each(function(){
-                                    var _myRow = $(this);
-                                    $(_myRow).addClass('open-tr');
-                                    $(_myRow).next().removeClass('hide');
-                                });
-                            }
-                        });
-                        /* js for loader show */
-                        $('#open-loading').click(function(){
-                            $('#loading-wrapper , #loading-frame').css({
-                                'display' : 'block'
-                            })
-                        });
-                        $('#loading-wrapper').click(function(){
-                            $('#loading-wrapper , #loading-frame').css({
-                                'display' : 'none'
-                            })
-                        });
-                        /* js for loader show --end */
-                        /* select row */
-                            $('table.grid tbody td > input:checkbox').each(function(){
-                                if($(this).attr('checked')=='checked'){
-                                    $(this).parent().parent().addClass('selected-row');
-                                }
-                                $(this).click(function(){
-                                    if($(this).attr('checked')=='checked'){
-                                        $(this).parent().parent().addClass('selected-row');
-                                    }else{
-                                        $(this).parent().parent().removeClass('selected-row');
-                                    }
-
-
-                                //    $(this).parent().parent().toggleClass('selected-row');
-                                });
-                            });
-                        /* select row -- end*/
-                        /* BE need dell after add funvctionalitu for close */
-                        $('.disable-filter').each(function(){
-                            $(this).click(function(){
-                                $(this).parent().remove();
-                            });
-                        });
-                    });
-                });
-            </script>
-        </div>
-
-    </div>
-{% endblock content %}
->>>>>>> f4bc701d
+{% extends "OroUIBundle:Default:index.html.twig" %}
+{% block content %}
+        <div class="layout-content">
+            <div class="clearfix"><div class="navbar application-menu">
+                <div class="cleearfix">
+                    <div class="container">
+                        <div class=" navbar-responsive-collapse">
+                            <ul class="nav nav-tabs" id="myTab">
+                                <li class="nav-item home"><a href="#myhome" class="nav-link"><span>Home</span></a></li>
+                                <li class="nav-item"><a href="#mycrm" class="nav-link">My CRM</a></li>
+                                <li class="nav-item"><a href="#mypim" class="nav-link">My PIM</a></li>
+                            </ul>
+                        </div>
+                    </div>
+                </div>
+            </div></div>
+            <div class="clearfix application-menu">
+                <div class="tab-content">
+                    <div class="tab-pane" id="myhome">
+                        <ul class="nav nav-pills">
+                            <li class="active">
+                                <a href="#">Dashboard</a>
+                            </li>
+                            <li><a href="#">Leads</a></li>
+                            <li><a href="#">Customers</a></li>
+                            <li><a href="#">Accounts</a></li>
+                            <li><a href="#">Forecasts</a></li>
+                            <li><a href="#">Reports</a></li>
+                        </ul>
+                    </div>
+                    <div class="tab-pane" id="mycrm">
+                        <ul class="nav nav-pills">
+                            <li class="active">
+                                <a href="#">Dashboard</a>
+                            </li>
+                            <li><a href="#">Leads</a></li>
+                            <li><a href="#">Customers</a></li>
+                            <li><a href="#">Accounts</a></li>
+                            <li><a href="#">Forecasts</a></li>
+                            <li><a href="#">Reports</a></li>
+                        </ul>
+                    </div>
+                    <div class="tab-pane" id="mypim">
+                        <ul class="nav nav-pills">
+                            <li class="active">
+                                <a href="#">Dashboard pim</a>
+                            </li>
+                            <li><a href="#">Leads pim</a></li>
+                            <li><a href="#">Customers pim</a></li>
+                            <li><a href="#">Accounts pim</a></li>
+                            <li><a href="#">Forecasts pim</a></li>
+                            <li><a href="#">Reports pim</a></li>
+                        </ul>
+                    </div>
+                </div>
+            </div>
+            <script>
+                require(['jquery', 'jquery-ui', 'bootstrap'],
+                function($) {
+                    $(function () {
+                        $('#myTab a:last').tab('show');
+                        $('#myTab a').click(function (e) {
+                            e.preventDefault();
+                            $(this).tab('show');
+                        });
+                        $('a.popup-me').popover();
+                    });
+                });
+            </script>
+            <div class="navigation clearfix">
+                <div class="container-fluid">
+                    <div class="top-action-box">
+                        <div class="btn-group icons-holder icons-small">
+                            <button class="btn"><i class="fa-window-minimize hide-text">minimaze tab</i></button>
+                            <button class="btn"><i class="fa-arrows-alt hide-text">full screen</i></button>
+                            <button class="btn"><i class="fa-close hide-text">Close</i></button>
+                        </div>
+                    </div>
+                    <div class="brand-extra pull-left">Customers</div>
+                    <div class="divider-vertical pull-left" style="height:100%;"></div>
+                    <div class="navbar-responsive-collapse navbar-extra clearfix">
+                        <div class="btn-group pull-left">
+                            <button class="btn dark">Views</button>
+                            <button class="btn dropdown-toggle" data-toggle="dropdown">Accounts owned by me<span class="fa-sort-desc"></span></button>
+                            <ul class="dropdown-menu">
+                                <li><a href="#">Last update: <strong>2010/12/12-2013/18/18</strong></a></li>
+                                <li><a href="#">Last update: <strong>2011/12/12-2014/11/18</strong></a></li>
+                            </ul>
+                        </div>
+                        <div class="btn-group pull-left">
+                            <button type="button" class="btn btn-link"> + Add View</button>
+                        </div>
+                        <div class="btn-group pull-right">
+                            <button class="btn btn-primary"><i class="fa-plus fa-inverse"></i> New Customers</button>
+                        </div>
+                        <div class="btn-group pull-right">
+                            <button class="btn btn-primary"><i class="fa-window"></i>Quick Add</button>
+                        </div>
+                    </div><!-- /.nav-collapse -->
+                </div>
+            </div>
+            <div class="filter-box container-fluid">
+                <div class="btn-group filter-item oro-drop">
+                    <button class="btn filter-criteria-selector oro-drop-opener oro-dropdown-toggle" data-toggle="dropdown">
+                        Account Owner: <strong>Me</strong> <span class="fa-sort-desc"></span>
+                    </button>
+                    <a class="disable-filter" href="javascript:void(0);"><i class="fa-close hide-text">Close</i></a>
+                    <div class="filter-criteria dropdvown-menu" style="display: block !important;">
+                        <div>
+                            <div class="horizontal clearfix">
+                                <select name="select-name" class="filter-select-oro" id="select">
+                                    <option value="1">between</option>
+                                    <option value="1">Contains</option>
+                                </select>
+                            </div>
+                            <div><input type="text" value="" name="value"></div>
+                            <div class="oro-action">
+                                <div class="btn-group">
+                                    <button class="btn btn-primary filter-update" type="button">Update</button>
+                                </div>
+                            </div>
+                        </div>
+                    </div>
+                </div>
+
+                <div class="btn-group filter-item oro-drop" style="margin: 0 0 0 145px;">
+                    <button class="btn filter-criteria-selector oro-drop-opener oro-dropdown-toggle" type="button">
+                        Updated At: <strong class="filter-criteria-hint">All</strong><span class="fa-sort-desc"></span>
+                    </button>
+                    <a class="disable-filter" href="javascript:void(0);"><i class="fa-close hide-text">Close</i></a>
+                    <div class="filter-criteria dropdown-menu" style="display: block !important;">
+                        <div>
+                            <div class="horizontal clearfix">
+                                <select name="select-name" class="filter-select-oro" id="select">
+                                    <option value="1">between</option>
+                                    <option value="1">Contains</option>
+                                </select>
+                            </div>
+                            <div><input type="text" class="datetime-visual-element hasDatepicker date-filter-widget"
+                                        value="" name="start" placeholder="from" id="dp1369306486423"> <input
+                                        type="text" class="datetime-visual-element hasDatepicker date-filter-widget"
+                                        value="" name="end" placeholder="to" id="dp1369306486424"></div>
+                            <div class="oro-action">
+                                <div class="btn-group">
+                                    <button class="btn btn-primary filter-update" type="button">Update</button>
+                                </div>
+                            </div>
+                        </div>
+                    </div>
+                </div>
+                <div class="btn-group filter-item oro-drop" style="margin: 0 0 0 75px;">
+                    <button class="btn filter-criteria-selector oro-drop-opener oro-dropdown-toggle" data-toggle="dropdown">
+                        Account Owner: <strong>Me</strong> <span class="fa-sort-desc"></span>
+                    </button>
+                    <a class="disable-filter" href="javascript:void(0);"><i class="fa-close hide-text">Close</i></a>
+                    <div class="filter-criteria dropdown-menu" style="display: block !important;">
+                        <div>
+                            <div class="input-prepend">
+                                <div class="btn-group">
+                                    <button class="btn dropdown-toggle" data-toggle="dropdown">
+                                        Action
+                                        <span class="fa-sort-desc"></span>
+                                    </button>
+                                    <ul class="dropdown-menu">
+                                        <li><a href="#">=</a></li>
+                                        <li><a href="#">+</a></li>
+                                        <li><a href="#">+</a></li>
+                                        <li><a href="#">+</a></li>
+                                        <li><a href="#">+</a></li>
+                                    </ul>
+                                    <input class="span2" id="prependedDropdownButton" type="text">
+                                </div>
+
+                            </div>
+                            <button class="btn btn-primary filter-update" type="button">Update</button>
+                        </div>
+                    </div>
+                </div>
+
+            </div>
+            <div class="grid-toolbar well-small">
+                <div class="pull-right form-horizontal">
+                    <label class="control-label">View per page: &nbsp;</label>
+                    <div class="btn-group">
+                        <button data-toggle="dropdown" class="btn dropdown-toggle">100<span class="fa-sort-desc"></span></button>
+                        <ul class="dropdown-menu pull-right">
+                            <li><a href="#">10</a></li>
+                            <li><a href="#">25</a></li>
+                            <li><a href="#">50</a></li>
+                        </ul>
+                    </div>
+                    <div class="btn-group icons-holder ">
+                        <button class="btn"><i class="fa-eye2-open hide-text">hide</i></button>
+                        <button class="btn dropdown-toggle" data-toggle="dropdown"><i class="fa-sort hide-text">copy</i></button>
+                        <ul class="dropdown-menu pull-right">
+                            <li>
+                                <div class="holder-height">
+                                    <ul class="unstyled well-small">
+                                        <li class="">
+                                            <label class="checkbox">
+                                                <input type="checkbox" />
+                                                Name
+                                            </label>
+                                        </li>
+                                        <li class="">
+                                            <label class="checkbox">
+                                                <input type="checkbox" />
+                                                Email
+                                            </label>
+                                        </li>
+                                        <li class="">
+                                            <label class="checkbox">
+                                                <input type="checkbox" />
+                                                Telephone
+                                            </label>
+                                        </li>
+                                        <li class="">
+                                            <label class="checkbox">
+                                                <input type="checkbox" />
+                                                Zip
+                                            </label>
+                                        </li>
+                                        <li class="">
+                                            <label class="checkbox">
+                                                <input type="checkbox" />
+                                                State/Province
+                                            </label>
+                                        </li>
+                                        <li class="">
+                                            <label class="checkbox">
+                                                <input type="checkbox" />
+                                                Shipping City
+                                            </label>
+                                        </li>
+                                        <li class="">
+                                            <label class="checkbox">
+                                                <input type="checkbox" />
+                                                Country
+                                            </label>
+                                        </li>
+                                        <li class="">
+                                            <label class="checkbox">
+                                                <input type="checkbox" />
+                                                Shipping State
+                                            </label>
+                                        </li>
+                                        <li class="">
+                                            <label class="checkbox">
+                                                <input type="checkbox" />
+                                                Name
+                                            </label>
+                                        </li>
+                                        <li class="">
+                                            <label class="checkbox">
+                                                <input type="checkbox" />
+                                                Email
+                                            </label>
+                                        </li>
+                                        <li class="">
+                                            <label class="checkbox">
+                                                <input type="checkbox" />
+                                                Telephone
+                                            </label>
+                                        </li>
+                                        <li class="">
+                                            <label class="checkbox">
+                                                <input type="checkbox" />
+                                                Zip
+                                            </label>
+                                        </li>
+                                        <li class="">
+                                            <label class="checkbox">
+                                                <input type="checkbox" />
+                                                State/Province
+                                            </label>
+                                        </li>
+                                        <li class="">
+                                            <label class="checkbox">
+                                                <input type="checkbox" />
+                                                Shipping City
+                                            </label>
+                                        </li>
+                                        <li class="">
+                                            <label class="checkbox">
+                                                <input type="checkbox" />
+                                                Country
+                                            </label>
+                                        </li>
+                                        <li class="">
+                                            <label class="checkbox">
+                                                <input type="checkbox" />
+                                                Shipping State
+                                            </label>
+                                        </li>
+                                    </ul>
+                                </div>
+                            </li>
+                        </ul>
+                    </div>
+                </div>
+                <div class="pull-left">
+                    <div class="btn-group icons-holder">
+                        <button class="btn"><i class="fa-pencil-square-o hide-text">edit</i></button>
+                        <button class="btn"><i class="fa-files-o hide-text">copy</i></button>
+                        <button class="btn"><i class="fa-trash-o hide-text">remove</i></button>
+                    </div>
+                    <div class="btn-group">
+                        <button data-toggle="dropdown" class="btn dropdown-toggle">Status: <strong>All</strong><span class="fa-sort-desc"></span></button>
+                        <ul class="dropdown-menu">
+                            <li><a href="#">only short</a></li>
+                            <li><a href="#">this is long text for test</a></li>
+                        </ul>
+                    </div>
+                    <button id="open-loading" class="btn">open loading</button>
+                </div>
+                <div class="pagination pagination-centered">
+                    <label class="dib">Page:</label>
+                    <ul class="icons-holder">
+                        <li class="disabled"><a href="#"><i class="fa-chevron-left hide-text">prew</i></a></li>
+                        <li><a href="#">5</a></li>
+                        <li><a href="#"><i class="fa-chevron-right hide-text">Next</i></a></li>
+                    </ul>
+                    <label class="dib">of 10   |   565 records</label>
+                </div>
+            </div>
+        <div class="clearfix scroll-holder">
+            <table class="grid table-hover table table-bordered table-condensed">
+                <thead>
+                    <tr>
+                        <th><input type="checkbox" /></th>
+                        <th><span class="open-row open-row-all">open</span></th>
+                        <th>name <span class="fa-sort-desc"></span></th>
+                        <th>Email <span class="fa-sort-desc"></span></th>
+                        <th>Telephone <span class="fa-sort-desc"></span></th>
+                        <th>ZIP <span class="fa-sort-desc"></span></th>
+                        <th>State/Province <span class="fa-sort-desc"></span></th>
+                        <th>Country <span class="fa-sort-desc"></span></th>
+                        <th>Last Updated <span class="fa-sort-desc"></span></th>
+                        <th></th>
+                    </tr>
+                </thead>
+                <tbody class="">
+                    <tr class="selected-row ">
+                        <td><input type="checkbox" /></td>
+                        <td><span class="open-row">open</span></td>
+                        <td>Ada Lindsey</td>
+                        <td>adalindsey@gmail.com</td>
+                        <td>503-123-1234</td>
+                        <td>97236</td>
+                        <td>California</td>
+                        <td>United States</td>
+                        <td>Jan 8, 2013</td>
+                        <td>
+                            <div class="more-bar-holder">
+                                <div class="dropdown">
+                                    <a data-toggle="dropdown" class="dropdown-toggle" href="#">...</a>
+                                    <ul class="dropdown-menu pull-right">
+                                        <li>
+                                            <ul class="nav nav-pills icons-holder">
+                                                <li><a href="#"><i class="fa-pencil-square-o hide-text">edit</i></a></li>
+                                                <li><a href="#"><i class="fa-files-o hide-text">copy</i></a></li>
+                                                <li><a href="#"><i class="fa-thumb-tack hide-text">pin/unpin</i></a></li>
+                                                <li><a href="#"><i class="fa-trash-o hide-text">remove</i></a></li>
+                                            </ul>
+                                        </li>
+                                        <li class="divider"></li>
+                                        <li class="well-small">
+                                            <ul class="unstyled">
+                                                <li><a href="#">Share</a></li>
+                                                <li><a href="#">Send to</a></li>
+                                                <li><a href="#">Export</a></li>
+                                                <li><a href="#">Print</a></li>
+                                            </ul>
+                                        </li>
+                                    </ul>
+                                </div>
+                            </div>
+                        </td>
+                    </tr>
+                    <tr class="grid-info hide">
+                        <td>
+                            <div class="grid-info-frame">
+                                <div class="clearfix">
+                                    <div class="pull-right">
+                                        <ul class="nav nav-pills icons-holder well well-small">
+                                            <li><a href="#"><i class="fa-pencil-square-o hide-text">edit</i></a></li>
+                                            <li><a href="#"><i class="fa-files-o hide-text">copy</i></a></li>
+                                            <li><a href="#"><i class="fa-thumb-tack hide-text">pin/unpin</i></a></li>
+                                            <li><a href="#"><i class="fa-trash-o hide-text">remove</i></a></li>
+                                        </ul>
+                                    </div>
+                                </div>
+                                <div class="clearfix well-small">
+                                    <div class="pull-left">
+                                        <span class="user-name">Anna Griffin</span>
+                                        <span class="user-state">Active</span>
+                                    </div>
+                                    <a class="more pull-right" href="#">View full details</a>
+                                </div>
+                                <div class="claerfix account-info">
+                                    <div class="user-img"><img src="{{ asset('bundles/oroui/img/user-img.png') }}" alt="user-avatar" /></div>
+                                    <div class="col">
+                                        <dl>
+                                            <dt>User name:</dt>
+                                            <dd><a href="#">Oro Inc</a></dd>
+                                            <dt>Title:</dt>
+                                            <dd>VP of Global Services</dd>
+                                            <dt>Department:</dt>
+                                            <dd>Global Services</dd>
+                                            <dt>Type:</dt>
+                                            <dd>Active Prospect</dd>
+                                            <dt>Birthdate:</dt>
+                                            <dd>01/01/1977</dd>
+                                            <dt>Language:</dt>
+                                            <dd>English</dd>
+                                            <dt>Twitter:</dt>
+                                            <dd><a href="#">annagraffin</a></dd>
+                                            <dt>LinkedIn:</dt>
+                                            <dd><a href="#">annagraffin</a></dd>
+                                            <dt>Facebook:</dt>
+                                            <dd><a href="#">anna.graffin</a></dd>
+                                        </dl>
+                                    </div>
+                                    <div class="col">
+                                        <dl>
+                                            <dt>Phone:</dt>
+                                            <dd>
+                                                <p>503-123-1234   Work</p>
+                                                <p>503-123-1231   Home</p>
+                                                <p>503-123-1239   Cell</p>
+                                            </dd>
+                                            <dt>Email:</dt>
+                                            <dd>
+                                                <p>anna.griffin4321@gmail.com   Work</p>
+                                                <p> anna.griffin4321@dreamlane123.com   Work</p>
+                                            </dd>
+                                            <dt>Preferred Method:</dt>
+                                            <dd>Email</dd>
+                                            <dt>Address:</dt>
+                                            <dd>
+                                                <address>
+                                                    1234 Dream Lane <br />
+                                                    Portland, OR 97236<br />
+                                                    United States
+                                                </address>
+                                                <address>
+                                                    1234 Dream Lane<br />
+                                                    Portland, OR 97236<br />
+                                                    United States
+                                                </address>
+                                            </dd>
+                                        </dl>
+                                    </div>
+                                </div>
+                            </div>
+                        </td>
+                    </tr>
+                    <tr class="">
+                        <td><input type="checkbox" /></td>
+                        <td><span class="open-row">open</span></td>
+                        <td>Angelica Freeman</td>
+                        <td>angelicafreeman@gmail.com</td>
+                        <td>503-123-1234</td>
+                        <td>97236</td>
+                        <td>Oregon</td>
+                        <td>United States</td>
+                        <td>Jan 8, 2013</td>
+                        <td>
+                            <div class="more-bar-holder">
+                                <div class="dropdown">
+                                    <a data-toggle="dropdown" class="dropdown-toggle" href="#">...</a>
+                                    <ul class="dropdown-menu pull-right">
+                                        <li>
+                                            <ul class="nav nav-pills icons-holder">
+                                                <li><a href="#"><i class="fa-pencil-square-o hide-text">edit</i></a></li>
+                                                <li><a href="#"><i class="fa-files-o hide-text">copy</i></a></li>
+                                                <li><a href="#"><i class="fa-thumb-tack hide-text">pin/unpin</i></a></li>
+                                                <li><a href="#"><i class="fa-trash-o hide-text">remove</i></a></li>
+                                            </ul>
+                                        </li>
+                                        <li class="divider"></li>
+                                        <li class="well-small">
+                                            <ul class="unstyled">
+                                                <li><a href="#">Share</a></li>
+                                                <li><a href="#">Send to</a></li>
+                                                <li><a href="#">Export</a></li>
+                                                <li><a href="#">Print</a></li>
+                                            </ul>
+                                        </li>
+                                    </ul>
+                                </div>
+                            </div>
+                        </td>
+                    </tr><tr class="">
+                        <td><input type="checkbox" /></td>
+                        <td><span class="open-row">open</span></td>
+                        <td>Angelica Freeman</td>
+                        <td>angelicafreeman@gmail.com</td>
+                        <td>503-123-1234</td>
+                        <td>97236</td>
+                        <td>Oregon</td>
+                        <td>United States</td>
+                        <td>Jan 8, 2013</td>
+                        <td>
+                            <div class="more-bar-holder">
+                                <div class="dropdown">
+                                    <a data-toggle="dropdown" class="dropdown-toggle" href="#">...</a>
+                                    <ul class="dropdown-menu pull-right">
+                                        <li>
+                                            <ul class="nav nav-pills icons-holder">
+                                                <li><a href="#"><i class="fa-pencil-square-o hide-text">edit</i></a></li>
+                                                <li><a href="#"><i class="fa-files-o hide-text">copy</i></a></li>
+                                                <li><a href="#"><i class="fa-thumb-tack hide-text">pin/unpin</i></a></li>
+                                                <li><a href="#"><i class="fa-trash-o hide-text">remove</i></a></li>
+                                            </ul>
+                                        </li>
+                                        <li class="divider"></li>
+                                        <li class="well-small">
+                                            <ul class="unstyled">
+                                                <li><a href="#">Share</a></li>
+                                                <li><a href="#">Send to</a></li>
+                                                <li><a href="#">Export</a></li>
+                                                <li><a href="#">Print</a></li>
+                                            </ul>
+                                        </li>
+                                    </ul>
+                                </div>
+                            </div>
+                        </td>
+                    </tr><tr class="">
+                        <td><input type="checkbox" /></td>
+                        <td><span class="open-row">open</span></td>
+                        <td>Angelica Freeman</td>
+                        <td>angelicafreeman@gmail.com</td>
+                        <td>503-123-1234</td>
+                        <td>97236</td>
+                        <td>Oregon</td>
+                        <td>United States</td>
+                        <td>Jan 8, 2013</td>
+                        <td>
+                            <div class="more-bar-holder">
+                                <div class="dropdown">
+                                    <a data-toggle="dropdown" class="dropdown-toggle" href="#">...</a>
+                                    <ul class="dropdown-menu pull-right">
+                                        <li>
+                                            <ul class="nav nav-pills icons-holder">
+                                                <li><a href="#"><i class="fa-pencil-square-o hide-text">edit</i></a></li>
+                                                <li><a href="#"><i class="fa-files-o hide-text">copy</i></a></li>
+                                                <li><a href="#"><i class="fa-thumb-tack hide-text">pin/unpin</i></a></li>
+                                                <li><a href="#"><i class="fa-trash-o hide-text">remove</i></a></li>
+                                            </ul>
+                                        </li>
+                                        <li class="divider"></li>
+                                        <li class="well-small">
+                                            <ul class="unstyled">
+                                                <li><a href="#">Share</a></li>
+                                                <li><a href="#">Send to</a></li>
+                                                <li><a href="#">Export</a></li>
+                                                <li><a href="#">Print</a></li>
+                                            </ul>
+                                        </li>
+                                    </ul>
+                                </div>
+                            </div>
+                        </td>
+                    </tr><tr class="">
+                        <td><input type="checkbox" /></td>
+                        <td><span class="open-row">open</span></td>
+                        <td>Angelica Freeman</td>
+                        <td>angelicafreeman@gmail.com</td>
+                        <td>503-123-1234</td>
+                        <td>97236</td>
+                        <td>Oregon</td>
+                        <td>United States</td>
+                        <td>Jan 8, 2013</td>
+                        <td>
+                            <div class="more-bar-holder">
+                                <div class="dropdown">
+                                    <a data-toggle="dropdown" class="dropdown-toggle" href="#">...</a>
+                                    <ul class="dropdown-menu pull-right">
+                                        <li>
+                                            <ul class="nav nav-pills icons-holder">
+                                                <li><a href="#"><i class="fa-pencil-square-o hide-text">edit</i></a></li>
+                                                <li><a href="#"><i class="fa-files-o hide-text">copy</i></a></li>
+                                                <li><a href="#"><i class="fa-thumb-tack hide-text">pin/unpin</i></a></li>
+                                                <li><a href="#"><i class="fa-trash-o hide-text">remove</i></a></li>
+                                            </ul>
+                                        </li>
+                                        <li class="divider"></li>
+                                        <li class="well-small">
+                                            <ul class="unstyled">
+                                                <li><a href="#">Share</a></li>
+                                                <li><a href="#">Send to</a></li>
+                                                <li><a href="#">Export</a></li>
+                                                <li><a href="#">Print</a></li>
+                                            </ul>
+                                        </li>
+                                    </ul>
+                                </div>
+                            </div>
+                        </td>
+                    </tr><tr class="">
+                        <td><input type="checkbox" /></td>
+                        <td><span class="open-row">open</span></td>
+                        <td>Angelica Freeman</td>
+                        <td>angelicafreeman@gmail.com</td>
+                        <td>503-123-1234</td>
+                        <td>97236</td>
+                        <td>Oregon</td>
+                        <td>United States</td>
+                        <td>Jan 8, 2013</td>
+                        <td>
+                            <div class="more-bar-holder">
+                                <div class="dropdown">
+                                    <a data-toggle="dropdown" class="dropdown-toggle" href="#">...</a>
+                                    <ul class="dropdown-menu pull-right">
+                                        <li>
+                                            <ul class="nav nav-pills icons-holder">
+                                                <li><a href="#"><i class="fa-pencil-square-o hide-text">edit</i></a></li>
+                                                <li><a href="#"><i class="fa-files-o hide-text">copy</i></a></li>
+                                                <li><a href="#"><i class="fa-thumb-tack hide-text">pin/unpin</i></a></li>
+                                                <li><a href="#"><i class="fa-trash-o hide-text">remove</i></a></li>
+                                            </ul>
+                                        </li>
+                                        <li class="divider"></li>
+                                        <li class="well-small">
+                                            <ul class="unstyled">
+                                                <li><a href="#">Share</a></li>
+                                                <li><a href="#">Send to</a></li>
+                                                <li><a href="#">Export</a></li>
+                                                <li><a href="#">Print</a></li>
+                                            </ul>
+                                        </li>
+                                    </ul>
+                                </div>
+                            </div>
+                        </td>
+                    </tr>
+                    <tr class="grid-info hide">
+                        <td>
+                            <div class="grid-info-frame">
+                                <div class="clearfix">
+                                    <div class="pull-right">
+                                        <ul class="nav nav-pills icons-holder well well-small">
+                                            <li><a href="#"><i class="fa-pencil-square-o hide-text">edit</i></a></li>
+                                            <li><a href="#"><i class="fa-files-o hide-text">copy</i></a></li>
+                                            <li><a href="#"><i class="fa-thumb-tack hide-text">pin/unpin</i></a></li>
+                                            <li><a href="#"><i class="fa-trash-o hide-text">remove</i></a></li>
+                                        </ul>
+                                    </div>
+                                </div>
+                                <div class="clearfix well-small">
+                                    <div class="pull-left">
+                                        <span class="user-name">Anna Griffin</span>
+                                        <span class="user-state">Active</span>
+                                    </div>
+                                    <a class="more pull-right" href="#">View full details</a>
+                                </div>
+                                <div class="claerfix account-info">
+                                    <div class="user-img"><img src="{{ asset('bundles/oroui/img/user-img.png') }}" alt="user-avatar" /></div>
+                                    <div class="col">
+                                        <dl>
+                                            <dt>User name:</dt>
+                                            <dd><a href="#">Oro Inc</a></dd>
+                                            <dt>Title:</dt>
+                                            <dd>VP of Global Services</dd>
+                                            <dt>Department:</dt>
+                                            <dd>Global Services</dd>
+                                            <dt>Type:</dt>
+                                            <dd>Active Prospect</dd>
+                                            <dt>Birthdate:</dt>
+                                            <dd>01/01/1977</dd>
+                                            <dt>Language:</dt>
+                                            <dd>English</dd>
+                                            <dt>Twitter:</dt>
+                                            <dd><a href="#">annagraffin</a></dd>
+                                            <dt>LinkedIn:</dt>
+                                            <dd><a href="#">annagraffin</a></dd>
+                                            <dt>Facebook:</dt>
+                                            <dd><a href="#">anna.graffin</a></dd>
+                                        </dl>
+                                    </div>
+                                    <div class="col">
+                                        <dl>
+                                            <dt>Phone:</dt>
+                                            <dd>
+                                                <p>503-123-1234   Work</p>
+                                                <p>503-123-1231   Home</p>
+                                                <p>503-123-1239   Cell</p>
+                                            </dd>
+                                            <dt>Email:</dt>
+                                            <dd>
+                                                <p>anna.griffin4321@gmail.com   Work</p>
+                                                <p> anna.griffin4321@dreamlane123.com   Work</p>
+                                            </dd>
+                                            <dt>Preferred Method:</dt>
+                                            <dd>Email</dd>
+                                            <dt>Address:</dt>
+                                            <dd>
+                                                <address>
+                                                    1234 Dream Lane <br />
+                                                    Portland, OR 97236<br />
+                                                    United States
+                                                </address>
+                                                <address>
+                                                    1234 Dream Lane<br />
+                                                    Portland, OR 97236<br />
+                                                    United States
+                                                </address>
+                                            </dd>
+                                        </dl>
+                                    </div>
+                                </div>
+                            </div>
+                        </td>
+                    </tr>
+                    <tr class="">
+                        <td><input type="checkbox" /></td>
+                        <td><span class="open-row">open</span></td>
+                        <td>Ada Lindsey</td>
+                        <td>adalindsey@gmail.com</td>
+                        <td>503-123-1234</td>
+                        <td>97236</td>
+                        <td>California</td>
+                        <td>United States</td>
+                        <td>Jan 8, 2013</td>
+                        <td>
+                            <div class="more-bar-holder">
+                                <div class="dropdown">
+                                    <a data-toggle="dropdown" class="dropdown-toggle" href="#">...</a>
+                                    <ul class="dropdown-menu pull-right">
+                                        <li>
+                                            <ul class="nav nav-pills icons-holder">
+                                                <li><a href="#"><i class="fa-pencil-square-o hide-text">edit</i></a></li>
+                                                <li><a href="#"><i class="fa-files-o hide-text">copy</i></a></li>
+                                                <li><a href="#"><i class="fa-thumb-tack hide-text">pin/unpin</i></a></li>
+                                                <li><a href="#"><i class="fa-trash-o hide-text">remove</i></a></li>
+                                            </ul>
+                                        </li>
+                                        <li class="divider"></li>
+                                        <li class="well-small">
+                                            <ul class="unstyled">
+                                                <li><a href="#">Share</a></li>
+                                                <li><a href="#">Send to</a></li>
+                                                <li><a href="#">Export</a></li>
+                                                <li><a href="#">Print</a></li>
+                                            </ul>
+                                        </li>
+                                    </ul>
+                                </div>
+                            </div>
+                        </td>
+                    </tr>
+                    <tr class="grid-info hide">
+                        <td>
+                            <div class="grid-info-frame">
+                                <div class="clearfix">
+                                    <div class="pull-right">
+                                        <ul class="nav nav-pills icons-holder well well-small">
+                                            <li><a href="#"><i class="fa-pencil-square-o hide-text">edit</i></a></li>
+                                            <li><a href="#"><i class="fa-files-o hide-text">copy</i></a></li>
+                                            <li><a href="#"><i class="fa-thumb-tack hide-text">pin/unpin</i></a></li>
+                                            <li><a href="#"><i class="fa-trash-o hide-text">remove</i></a></li>
+                                        </ul>
+                                    </div>
+                                </div>
+                                <div class="clearfix well-small">
+                                    <div class="pull-left">
+                                        <span class="user-name">Anna Griffin</span>
+                                        <span class="user-state">Active</span>
+                                    </div>
+                                    <a class="more pull-right" href="#">View full details</a>
+                                </div>
+                                <div class="claerfix account-info">
+                                    <div class="user-img"><img src="{{ asset('bundles/oroui/img/user-img.png') }}" alt="user-avatar" /></div>
+                                    <div class="col">
+                                        <dl>
+                                            <dt>User name:</dt>
+                                            <dd><a href="#">Oro Inc</a></dd>
+                                            <dt>Title:</dt>
+                                            <dd>VP of Global Services</dd>
+                                            <dt>Department:</dt>
+                                            <dd>Global Services</dd>
+                                            <dt>Type:</dt>
+                                            <dd>Active Prospect</dd>
+                                            <dt>Birthdate:</dt>
+                                            <dd>01/01/1977</dd>
+                                            <dt>Language:</dt>
+                                            <dd>English</dd>
+                                            <dt>Twitter:</dt>
+                                            <dd><a href="#">annagraffin</a></dd>
+                                            <dt>LinkedIn:</dt>
+                                            <dd><a href="#">annagraffin</a></dd>
+                                            <dt>Facebook:</dt>
+                                            <dd><a href="#">anna.graffin</a></dd>
+                                        </dl>
+                                    </div>
+                                    <div class="col">
+                                        <dl>
+                                            <dt>Phone:</dt>
+                                            <dd>
+                                                <p>503-123-1234   Work</p>
+                                                <p>503-123-1231   Home</p>
+                                                <p>503-123-1239   Cell</p>
+                                            </dd>
+                                            <dt>Email:</dt>
+                                            <dd>
+                                                <p>anna.griffin4321@gmail.com   Work</p>
+                                                <p> anna.griffin4321@dreamlane123.com   Work</p>
+                                            </dd>
+                                            <dt>Preferred Method:</dt>
+                                            <dd>Email</dd>
+                                            <dt>Address:</dt>
+                                            <dd>
+                                                <address>
+                                                    1234 Dream Lane <br />
+                                                    Portland, OR 97236<br />
+                                                    United States
+                                                </address>
+                                                <address>
+                                                    1234 Dream Lane<br />
+                                                    Portland, OR 97236<br />
+                                                    United States
+                                                </address>
+                                            </dd>
+                                        </dl>
+                                    </div>
+                                </div>
+                            </div>
+                        </td>
+                    </tr>
+                    <tr class="">
+                        <td><input type="checkbox" /></td>
+                        <td><span class="open-row">open</span></td>
+                        <td>Angelica Freeman</td>
+                        <td>angelicafreeman@gmail.com</td>
+                        <td>503-123-1234</td>
+                        <td>97236</td>
+                        <td>Oregon</td>
+                        <td>United States</td>
+                        <td>Jan 8, 2013</td>
+                        <td>
+                            <div class="more-bar-holder">
+                                <div class="dropdown">
+                                    <a data-toggle="dropdown" class="dropdown-toggle" href="#">...</a>
+                                    <ul class="dropdown-menu pull-right">
+                                        <li>
+                                            <ul class="nav nav-pills icons-holder">
+                                                <li><a href="#"><i class="fa-pencil-square-o hide-text">edit</i></a></li>
+                                                <li><a href="#"><i class="fa-files-o hide-text">copy</i></a></li>
+                                                <li><a href="#"><i class="fa-thumb-tack hide-text">pin/unpin</i></a></li>
+                                                <li><a href="#"><i class="fa-trash-o hide-text">remove</i></a></li>
+                                            </ul>
+                                        </li>
+                                        <li class="divider"></li>
+                                        <li class="well-small">
+                                            <ul class="unstyled">
+                                                <li><a href="#">Share</a></li>
+                                                <li><a href="#">Send to</a></li>
+                                                <li><a href="#">Export</a></li>
+                                                <li><a href="#">Print</a></li>
+                                            </ul>
+                                        </li>
+                                    </ul>
+                                </div>
+                            </div>
+                        </td>
+                    </tr>
+                    <tr class="grid-info hide">
+                        <td>
+                            <div class="grid-info-frame">
+                                <div class="clearfix">
+                                    <div class="pull-right">
+                                        <ul class="nav nav-pills icons-holder well well-small">
+                                            <li><a href="#"><i class="fa-pencil-square-o hide-text">edit</i></a></li>
+                                            <li><a href="#"><i class="fa-files-o hide-text">copy</i></a></li>
+                                            <li><a href="#"><i class="fa-thumb-tack hide-text">pin/unpin</i></a></li>
+                                            <li><a href="#"><i class="fa-trash-o hide-text">remove</i></a></li>
+                                        </ul>
+                                    </div>
+                                </div>
+                                <div class="clearfix well-small">
+                                    <div class="pull-left">
+                                        <span class="user-name">Anna Griffin</span>
+                                        <span class="user-state">Active</span>
+                                    </div>
+                                    <a class="more pull-right" href="#">View full details</a>
+                                </div>
+                                <div class="claerfix account-info">
+                                    <div class="user-img"><img src="{{ asset('bundles/oroui/img/user-img.png') }}" alt="user-avatar" /></div>
+                                    <div class="col">
+                                        <dl>
+                                            <dt>User name:</dt>
+                                            <dd><a href="#">Oro Inc</a></dd>
+                                            <dt>Title:</dt>
+                                            <dd>VP of Global Services</dd>
+                                            <dt>Department:</dt>
+                                            <dd>Global Services</dd>
+                                            <dt>Type:</dt>
+                                            <dd>Active Prospect</dd>
+                                            <dt>Birthdate:</dt>
+                                            <dd>01/01/1977</dd>
+                                            <dt>Language:</dt>
+                                            <dd>English</dd>
+                                            <dt>Twitter:</dt>
+                                            <dd><a href="#">annagraffin</a></dd>
+                                            <dt>LinkedIn:</dt>
+                                            <dd><a href="#">annagraffin</a></dd>
+                                            <dt>Facebook:</dt>
+                                            <dd><a href="#">anna.graffin</a></dd>
+                                        </dl>
+                                    </div>
+                                    <div class="col">
+                                        <dl>
+                                            <dt>Phone:</dt>
+                                            <dd>
+                                                <p>503-123-1234   Work</p>
+                                                <p>503-123-1231   Home</p>
+                                                <p>503-123-1239   Cell</p>
+                                            </dd>
+                                            <dt>Email:</dt>
+                                            <dd>
+                                                <p>anna.griffin4321@gmail.com   Work</p>
+                                                <p> anna.griffin4321@dreamlane123.com   Work</p>
+                                            </dd>
+                                            <dt>Preferred Method:</dt>
+                                            <dd>Email</dd>
+                                            <dt>Address:</dt>
+                                            <dd>
+                                                <address>
+                                                    1234 Dream Lane <br />
+                                                    Portland, OR 97236<br />
+                                                    United States
+                                                </address>
+                                                <address>
+                                                    1234 Dream Lane<br />
+                                                    Portland, OR 97236<br />
+                                                    United States
+                                                </address>
+                                            </dd>
+                                        </dl>
+                                    </div>
+                                </div>
+                            </div>
+                        </td>
+                    </tr>
+                    <tr class="">
+                        <td><input type="checkbox" /></td>
+                        <td><span class="open-row">open</span></td>
+                        <td>Ada Lindsey</td>
+                        <td>adalindsey@gmail.com</td>
+                        <td>503-123-1234</td>
+                        <td>97236</td>
+                        <td>California</td>
+                        <td>United States</td>
+                        <td>Jan 8, 2013</td>
+                        <td>
+                            <div class="more-bar-holder">
+                                <div class="dropdown">
+                                    <a data-toggle="dropdown" class="dropdown-toggle" href="#">...</a>
+                                    <ul class="dropdown-menu pull-right">
+                                        <li>
+                                            <ul class="nav nav-pills icons-holder">
+                                                <li><a href="#"><i class="fa-pencil-square-o hide-text">edit</i></a></li>
+                                                <li><a href="#"><i class="fa-files-o hide-text">copy</i></a></li>
+                                                <li><a href="#"><i class="fa-thumb-tack hide-text">pin/unpin</i></a></li>
+                                                <li><a href="#"><i class="fa-trash-o hide-text">remove</i></a></li>
+                                            </ul>
+                                        </li>
+                                        <li class="divider"></li>
+                                        <li class="well-small">
+                                            <ul class="unstyled">
+                                                <li><a href="#">Share</a></li>
+                                                <li><a href="#">Send to</a></li>
+                                                <li><a href="#">Export</a></li>
+                                                <li><a href="#">Print</a></li>
+                                            </ul>
+                                        </li>
+                                    </ul>
+                                </div>
+                            </div>
+                        </td>
+                    </tr>
+                    <tr class="grid-info hide">
+                        <td>
+                            <div class="grid-info-frame">
+                                <div class="clearfix">
+                                    <div class="pull-right">
+                                        <ul class="nav nav-pills icons-holder well well-small">
+                                            <li><a href="#"><i class="fa-pencil-square-o hide-text">edit</i></a></li>
+                                            <li><a href="#"><i class="fa-files-o hide-text">copy</i></a></li>
+                                            <li><a href="#"><i class="fa-thumb-tack hide-text">pin/unpin</i></a></li>
+                                            <li><a href="#"><i class="fa-trash-o hide-text">remove</i></a></li>
+                                        </ul>
+                                    </div>
+                                </div>
+                                <div class="clearfix well-small">
+                                    <div class="pull-left">
+                                        <span class="user-name">Anna Griffin</span>
+                                        <span class="user-state">Active</span>
+                                    </div>
+                                    <a class="more pull-right" href="#">View full details</a>
+                                </div>
+                                <div class="claerfix account-info">
+                                    <div class="user-img"><img src="{{ asset('bundles/oroui/img/user-img.png') }}" alt="user-avatar" /></div>
+                                    <div class="col">
+                                        <dl>
+                                            <dt>User name:</dt>
+                                            <dd><a href="#">Oro Inc</a></dd>
+                                            <dt>Title:</dt>
+                                            <dd>VP of Global Services</dd>
+                                            <dt>Department:</dt>
+                                            <dd>Global Services</dd>
+                                            <dt>Type:</dt>
+                                            <dd>Active Prospect</dd>
+                                            <dt>Birthdate:</dt>
+                                            <dd>01/01/1977</dd>
+                                            <dt>Language:</dt>
+                                            <dd>English</dd>
+                                            <dt>Twitter:</dt>
+                                            <dd><a href="#">annagraffin</a></dd>
+                                            <dt>LinkedIn:</dt>
+                                            <dd><a href="#">annagraffin</a></dd>
+                                            <dt>Facebook:</dt>
+                                            <dd><a href="#">anna.graffin</a></dd>
+                                        </dl>
+                                    </div>
+                                    <div class="col">
+                                        <dl>
+                                            <dt>Phone:</dt>
+                                            <dd>
+                                                <p>503-123-1234   Work</p>
+                                                <p>503-123-1231   Home</p>
+                                                <p>503-123-1239   Cell</p>
+                                            </dd>
+                                            <dt>Email:</dt>
+                                            <dd>
+                                                <p>anna.griffin4321@gmail.com   Work</p>
+                                                <p> anna.griffin4321@dreamlane123.com   Work</p>
+                                            </dd>
+                                            <dt>Preferred Method:</dt>
+                                            <dd>Email</dd>
+                                            <dt>Address:</dt>
+                                            <dd>
+                                                <address>
+                                                    1234 Dream Lane <br />
+                                                    Portland, OR 97236<br />
+                                                    United States
+                                                </address>
+                                                <address>
+                                                    1234 Dream Lane<br />
+                                                    Portland, OR 97236<br />
+                                                    United States
+                                                </address>
+                                            </dd>
+                                        </dl>
+                                    </div>
+                                </div>
+                            </div>
+                        </td>
+                    </tr>
+                    <tr class="">
+                        <td><input type="checkbox" /></td>
+                        <td><span class="open-row">open</span></td>
+                        <td>Angelica Freeman</td>
+                        <td>angelicafreeman@gmail.com</td>
+                        <td>503-123-1234</td>
+                        <td>97236</td>
+                        <td>Oregon</td>
+                        <td>United States</td>
+                        <td>Jan 8, 2013</td>
+                        <td>
+                            <div class="more-bar-holder">
+                                <div class="dropdown">
+                                    <a data-toggle="dropdown" class="dropdown-toggle" href="#">...</a>
+                                    <ul class="dropdown-menu pull-right">
+                                        <li>
+                                            <ul class="nav nav-pills icons-holder">
+                                                <li><a href="#"><i class="fa-pencil-square-o hide-text">edit</i></a></li>
+                                                <li><a href="#"><i class="fa-files-o hide-text">copy</i></a></li>
+                                                <li><a href="#"><i class="fa-thumb-tack hide-text">pin/unpin</i></a></li>
+                                                <li><a href="#"><i class="fa-trash-o hide-text">remove</i></a></li>
+                                            </ul>
+                                        </li>
+                                        <li class="divider"></li>
+                                        <li class="well-small">
+                                            <ul class="unstyled">
+                                                <li><a href="#">Share</a></li>
+                                                <li><a href="#">Send to</a></li>
+                                                <li><a href="#">Export</a></li>
+                                                <li><a href="#">Print</a></li>
+                                            </ul>
+                                        </li>
+                                    </ul>
+                                </div>
+                            </div>
+                        </td>
+                    </tr>
+                    <tr class="grid-info hide">
+                        <td>
+                            <div class="grid-info-frame">
+                                <div class="clearfix">
+                                    <div class="pull-right">
+                                        <ul class="nav nav-pills icons-holder well well-small">
+                                            <li><a href="#"><i class="fa-pencil-square-o hide-text">edit</i></a></li>
+                                            <li><a href="#"><i class="fa-files-o hide-text">copy</i></a></li>
+                                            <li><a href="#"><i class="fa-thumb-tack hide-text">pin/unpin</i></a></li>
+                                            <li><a href="#"><i class="fa-trash-o hide-text">remove</i></a></li>
+                                        </ul>
+                                    </div>
+                                </div>
+                                <div class="clearfix well-small">
+                                    <div class="pull-left">
+                                        <span class="user-name">Anna Griffin</span>
+                                        <span class="user-state">Active</span>
+                                    </div>
+                                    <a class="more pull-right" href="#">View full details</a>
+                                </div>
+                                <div class="claerfix account-info">
+                                    <div class="user-img"><img src="{{ asset('bundles/oroui/img/user-img.png') }}" alt="user-avatar" /></div>
+                                    <div class="col">
+                                        <dl>
+                                            <dt>User name:</dt>
+                                            <dd><a href="#">Oro Inc</a></dd>
+                                            <dt>Title:</dt>
+                                            <dd>VP of Global Services</dd>
+                                            <dt>Department:</dt>
+                                            <dd>Global Services</dd>
+                                            <dt>Type:</dt>
+                                            <dd>Active Prospect</dd>
+                                            <dt>Birthdate:</dt>
+                                            <dd>01/01/1977</dd>
+                                            <dt>Language:</dt>
+                                            <dd>English</dd>
+                                            <dt>Twitter:</dt>
+                                            <dd><a href="#">annagraffin</a></dd>
+                                            <dt>LinkedIn:</dt>
+                                            <dd><a href="#">annagraffin</a></dd>
+                                            <dt>Facebook:</dt>
+                                            <dd><a href="#">anna.graffin</a></dd>
+                                        </dl>
+                                    </div>
+                                    <div class="col">
+                                        <dl>
+                                            <dt>Phone:</dt>
+                                            <dd>
+                                                <p>503-123-1234   Work</p>
+                                                <p>503-123-1231   Home</p>
+                                                <p>503-123-1239   Cell</p>
+                                            </dd>
+                                            <dt>Email:</dt>
+                                            <dd>
+                                                <p>anna.griffin4321@gmail.com   Work</p>
+                                                <p> anna.griffin4321@dreamlane123.com   Work</p>
+                                            </dd>
+                                            <dt>Preferred Method:</dt>
+                                            <dd>Email</dd>
+                                            <dt>Address:</dt>
+                                            <dd>
+                                                <address>
+                                                    1234 Dream Lane <br />
+                                                    Portland, OR 97236<br />
+                                                    United States
+                                                </address>
+                                                <address>
+                                                    1234 Dream Lane<br />
+                                                    Portland, OR 97236<br />
+                                                    United States
+                                                </address>
+                                            </dd>
+                                        </dl>
+                                    </div>
+                                </div>
+                            </div>
+                        </td>
+                    </tr>
+                    <tr class="">
+                        <td><input type="checkbox" /></td>
+                        <td><span class="open-row">open</span></td>
+                        <td>Ada Lindsey</td>
+                        <td>adalindsey@gmail.com</td>
+                        <td>503-123-1234</td>
+                        <td>97236</td>
+                        <td>California</td>
+                        <td>United States</td>
+                        <td>Jan 8, 2013</td>
+                        <td>
+                            <div class="more-bar-holder">
+                                <div class="dropdown">
+                                    <a data-toggle="dropdown" class="dropdown-toggle" href="#">...</a>
+                                    <ul class="dropdown-menu pull-right">
+                                        <li>
+                                            <ul class="nav nav-pills icons-holder">
+                                                <li><a href="#"><i class="fa-pencil-square-o hide-text">edit</i></a></li>
+                                                <li><a href="#"><i class="fa-files-o hide-text">copy</i></a></li>
+                                                <li><a href="#"><i class="fa-thumb-tack hide-text">pin/unpin</i></a></li>
+                                                <li><a href="#"><i class="fa-trash-o hide-text">remove</i></a></li>
+                                            </ul>
+                                        </li>
+                                        <li class="divider"></li>
+                                        <li class="well-small">
+                                            <ul class="unstyled">
+                                                <li><a href="#">Share</a></li>
+                                                <li><a href="#">Send to</a></li>
+                                                <li><a href="#">Export</a></li>
+                                                <li><a href="#">Print</a></li>
+                                            </ul>
+                                        </li>
+                                    </ul>
+                                </div>
+                            </div>
+                        </td>
+                    </tr>
+                    <tr class="grid-info hide">
+                        <td>
+                            <div class="grid-info-frame">
+                                <div class="clearfix">
+                                    <div class="pull-right">
+                                        <ul class="nav nav-pills icons-holder well well-small">
+                                            <li><a href="#"><i class="fa-pencil-square-o hide-text">edit</i></a></li>
+                                            <li><a href="#"><i class="fa-files-o hide-text">copy</i></a></li>
+                                            <li><a href="#"><i class="fa-thumb-tack hide-text">pin/unpin</i></a></li>
+                                            <li><a href="#"><i class="fa-trash-o hide-text">remove</i></a></li>
+                                        </ul>
+                                    </div>
+                                </div>
+                                <div class="clearfix well-small">
+                                    <div class="pull-left">
+                                        <span class="user-name">Anna Griffin</span>
+                                        <span class="user-state">Active</span>
+                                    </div>
+                                    <a class="more pull-right" href="#">View full details</a>
+                                </div>
+                                <div class="claerfix account-info">
+                                    <div class="user-img"><img src="{{ asset('bundles/oroui/img/user-img.png') }}" alt="user-avatar" /></div>
+                                    <div class="col">
+                                        <dl>
+                                            <dt>User name:</dt>
+                                            <dd><a href="#">Oro Inc</a></dd>
+                                            <dt>Title:</dt>
+                                            <dd>VP of Global Services</dd>
+                                            <dt>Department:</dt>
+                                            <dd>Global Services</dd>
+                                            <dt>Type:</dt>
+                                            <dd>Active Prospect</dd>
+                                            <dt>Birthdate:</dt>
+                                            <dd>01/01/1977</dd>
+                                            <dt>Language:</dt>
+                                            <dd>English</dd>
+                                            <dt>Twitter:</dt>
+                                            <dd><a href="#">annagraffin</a></dd>
+                                            <dt>LinkedIn:</dt>
+                                            <dd><a href="#">annagraffin</a></dd>
+                                            <dt>Facebook:</dt>
+                                            <dd><a href="#">anna.graffin</a></dd>
+                                        </dl>
+                                    </div>
+                                    <div class="col">
+                                        <dl>
+                                            <dt>Phone:</dt>
+                                            <dd>
+                                                <p>503-123-1234   Work</p>
+                                                <p>503-123-1231   Home</p>
+                                                <p>503-123-1239   Cell</p>
+                                            </dd>
+                                            <dt>Email:</dt>
+                                            <dd>
+                                                <p>anna.griffin4321@gmail.com   Work</p>
+                                                <p> anna.griffin4321@dreamlane123.com   Work</p>
+                                            </dd>
+                                            <dt>Preferred Method:</dt>
+                                            <dd>Email</dd>
+                                            <dt>Address:</dt>
+                                            <dd>
+                                                <address>
+                                                    1234 Dream Lane <br />
+                                                    Portland, OR 97236<br />
+                                                    United States
+                                                </address>
+                                                <address>
+                                                    1234 Dream Lane<br />
+                                                    Portland, OR 97236<br />
+                                                    United States
+                                                </address>
+                                            </dd>
+                                        </dl>
+                                    </div>
+                                </div>
+                            </div>
+                        </td>
+                    </tr>
+                    <tr class="">
+                        <td><input type="checkbox" /></td>
+                        <td><span class="open-row">open</span></td>
+                        <td>Angelica Freeman</td>
+                        <td>angelicafreeman@gmail.com</td>
+                        <td>503-123-1234</td>
+                        <td>97236</td>
+                        <td>Oregon</td>
+                        <td>United States</td>
+                        <td>Jan 8, 2013</td>
+                        <td>
+                            <div class="more-bar-holder">
+                                <div class="dropdown">
+                                    <a data-toggle="dropdown" class="dropdown-toggle" href="#">...</a>
+                                    <ul class="dropdown-menu pull-right">
+                                        <li>
+                                            <ul class="nav nav-pills icons-holder">
+                                                <li><a href="#"><i class="fa-pencil-square-o hide-text">edit</i></a></li>
+                                                <li><a href="#"><i class="fa-files-o hide-text">copy</i></a></li>
+                                                <li><a href="#"><i class="fa-thumb-tack hide-text">pin/unpin</i></a></li>
+                                                <li><a href="#"><i class="fa-trash-o hide-text">remove</i></a></li>
+                                            </ul>
+                                        </li>
+                                        <li class="divider"></li>
+                                        <li class="well-small">
+                                            <ul class="unstyled">
+                                                <li><a href="#">Share</a></li>
+                                                <li><a href="#">Send to</a></li>
+                                                <li><a href="#">Export</a></li>
+                                                <li><a href="#">Print</a></li>
+                                            </ul>
+                                        </li>
+                                    </ul>
+                                </div>
+                            </div>
+                        </td>
+                    </tr>
+                    <tr class="grid-info hide">
+                        <td>
+                            <div class="grid-info-frame">
+                                <div class="clearfix">
+                                    <div class="pull-right">
+                                        <ul class="nav nav-pills icons-holder well well-small">
+                                            <li><a href="#"><i class="fa-pencil-square-o hide-text">edit</i></a></li>
+                                            <li><a href="#"><i class="fa-files-o hide-text">copy</i></a></li>
+                                            <li><a href="#"><i class="fa-thumb-tack hide-text">pin/unpin</i></a></li>
+                                            <li><a href="#"><i class="fa-trash-o hide-text">remove</i></a></li>
+                                        </ul>
+                                    </div>
+                                </div>
+                                <div class="clearfix well-small">
+                                    <div class="pull-left">
+                                        <span class="user-name">Anna Griffin</span>
+                                        <span class="user-state">Active</span>
+                                    </div>
+                                    <a class="more pull-right" href="#">View full details</a>
+                                </div>
+                                <div class="claerfix account-info">
+                                    <div class="user-img"><img src="{{ asset('bundles/oroui/img/user-img.png') }}" alt="user-avatar" /></div>
+                                    <div class="col">
+                                        <dl>
+                                            <dt>User name:</dt>
+                                            <dd><a href="#">Oro Inc</a></dd>
+                                            <dt>Title:</dt>
+                                            <dd>VP of Global Services</dd>
+                                            <dt>Department:</dt>
+                                            <dd>Global Services</dd>
+                                            <dt>Type:</dt>
+                                            <dd>Active Prospect</dd>
+                                            <dt>Birthdate:</dt>
+                                            <dd>01/01/1977</dd>
+                                            <dt>Language:</dt>
+                                            <dd>English</dd>
+                                            <dt>Twitter:</dt>
+                                            <dd><a href="#">annagraffin</a></dd>
+                                            <dt>LinkedIn:</dt>
+                                            <dd><a href="#">annagraffin</a></dd>
+                                            <dt>Facebook:</dt>
+                                            <dd><a href="#">anna.graffin</a></dd>
+                                        </dl>
+                                    </div>
+                                    <div class="col">
+                                        <dl>
+                                            <dt>Phone:</dt>
+                                            <dd>
+                                                <p>503-123-1234   Work</p>
+                                                <p>503-123-1231   Home</p>
+                                                <p>503-123-1239   Cell</p>
+                                            </dd>
+                                            <dt>Email:</dt>
+                                            <dd>
+                                                <p>anna.griffin4321@gmail.com   Work</p>
+                                                <p> anna.griffin4321@dreamlane123.com   Work</p>
+                                            </dd>
+                                            <dt>Preferred Method:</dt>
+                                            <dd>Email</dd>
+                                            <dt>Address:</dt>
+                                            <dd>
+                                                <address>
+                                                    1234 Dream Lane <br />
+                                                    Portland, OR 97236<br />
+                                                    United States
+                                                </address>
+                                                <address>
+                                                    1234 Dream Lane<br />
+                                                    Portland, OR 97236<br />
+                                                    United States
+                                                </address>
+                                            </dd>
+                                        </dl>
+                                    </div>
+                                </div>
+                            </div>
+                        </td>
+                    </tr>
+                    <tr class="">
+                        <td><input type="checkbox" /></td>
+                        <td><span class="open-row">open</span></td>
+                        <td>Ada Lindsey</td>
+                        <td>adalindsey@gmail.com</td>
+                        <td>503-123-1234</td>
+                        <td>97236</td>
+                        <td>California</td>
+                        <td>United States</td>
+                        <td>Jan 8, 2013</td>
+                        <td>
+                            <div class="more-bar-holder">
+                                <div class="dropdown">
+                                    <a data-toggle="dropdown" class="dropdown-toggle" href="#">...</a>
+                                    <ul class="dropdown-menu pull-right">
+                                        <li>
+                                            <ul class="nav nav-pills icons-holder">
+                                                <li><a href="#"><i class="fa-pencil-square-o hide-text">edit</i></a></li>
+                                                <li><a href="#"><i class="fa-files-o hide-text">copy</i></a></li>
+                                                <li><a href="#"><i class="fa-thumb-tack hide-text">pin/unpin</i></a></li>
+                                                <li><a href="#"><i class="fa-trash-o hide-text">remove</i></a></li>
+                                            </ul>
+                                        </li>
+                                        <li class="divider"></li>
+                                        <li class="well-small">
+                                            <ul class="unstyled">
+                                                <li><a href="#">Share</a></li>
+                                                <li><a href="#">Send to</a></li>
+                                                <li><a href="#">Export</a></li>
+                                                <li><a href="#">Print</a></li>
+                                            </ul>
+                                        </li>
+                                    </ul>
+                                </div>
+                            </div>
+                        </td>
+                    </tr>
+                    <tr class="grid-info hide">
+                        <td>
+                            <div class="grid-info-frame">
+                                <div class="clearfix">
+                                    <div class="pull-right">
+                                        <ul class="nav nav-pills icons-holder well well-small">
+                                            <li><a href="#"><i class="fa-pencil-square-o hide-text">edit</i></a></li>
+                                            <li><a href="#"><i class="fa-files-o hide-text">copy</i></a></li>
+                                            <li><a href="#"><i class="fa-thumb-tack hide-text">pin/unpin</i></a></li>
+                                            <li><a href="#"><i class="fa-trash-o hide-text">remove</i></a></li>
+                                        </ul>
+                                    </div>
+                                </div>
+                                <div class="clearfix well-small">
+                                    <div class="pull-left">
+                                        <span class="user-name">Anna Griffin</span>
+                                        <span class="user-state">Active</span>
+                                    </div>
+                                    <a class="more pull-right" href="#">View full details</a>
+                                </div>
+                                <div class="claerfix account-info">
+                                    <div class="user-img"><img src="{{ asset('bundles/oroui/img/user-img.png') }}" alt="user-avatar" /></div>
+                                    <div class="col">
+                                        <dl>
+                                            <dt>User name:</dt>
+                                            <dd><a href="#">Oro Inc</a></dd>
+                                            <dt>Title:</dt>
+                                            <dd>VP of Global Services</dd>
+                                            <dt>Department:</dt>
+                                            <dd>Global Services</dd>
+                                            <dt>Type:</dt>
+                                            <dd>Active Prospect</dd>
+                                            <dt>Birthdate:</dt>
+                                            <dd>01/01/1977</dd>
+                                            <dt>Language:</dt>
+                                            <dd>English</dd>
+                                            <dt>Twitter:</dt>
+                                            <dd><a href="#">annagraffin</a></dd>
+                                            <dt>LinkedIn:</dt>
+                                            <dd><a href="#">annagraffin</a></dd>
+                                            <dt>Facebook:</dt>
+                                            <dd><a href="#">anna.graffin</a></dd>
+                                        </dl>
+                                    </div>
+                                    <div class="col">
+                                        <dl>
+                                            <dt>Phone:</dt>
+                                            <dd>
+                                                <p>503-123-1234   Work</p>
+                                                <p>503-123-1231   Home</p>
+                                                <p>503-123-1239   Cell</p>
+                                            </dd>
+                                            <dt>Email:</dt>
+                                            <dd>
+                                                <p>anna.griffin4321@gmail.com   Work</p>
+                                                <p> anna.griffin4321@dreamlane123.com   Work</p>
+                                            </dd>
+                                            <dt>Preferred Method:</dt>
+                                            <dd>Email</dd>
+                                            <dt>Address:</dt>
+                                            <dd>
+                                                <address>
+                                                    1234 Dream Lane <br />
+                                                    Portland, OR 97236<br />
+                                                    United States
+                                                </address>
+                                                <address>
+                                                    1234 Dream Lane<br />
+                                                    Portland, OR 97236<br />
+                                                    United States
+                                                </address>
+                                            </dd>
+                                        </dl>
+                                    </div>
+                                </div>
+                            </div>
+                        </td>
+                    </tr>
+                    <tr class="">
+                        <td><input type="checkbox" /></td>
+                        <td><span class="open-row">open</span></td>
+                        <td>Angelica Freeman</td>
+                        <td>angelicafreeman@gmail.com</td>
+                        <td>503-123-1234</td>
+                        <td>97236</td>
+                        <td>Oregon</td>
+                        <td>United States</td>
+                        <td>Jan 8, 2013</td>
+                        <td>
+                            <div class="more-bar-holder">
+                                <div class="dropdown">
+                                    <a data-toggle="dropdown" class="dropdown-toggle" href="#">...</a>
+                                    <ul class="dropdown-menu pull-right">
+                                        <li>
+                                            <ul class="nav nav-pills icons-holder">
+                                                <li><a href="#"><i class="fa-pencil-square-o hide-text">edit</i></a></li>
+                                                <li><a href="#"><i class="fa-files-o hide-text">copy</i></a></li>
+                                                <li><a href="#"><i class="fa-thumb-tack hide-text">pin/unpin</i></a></li>
+                                                <li><a href="#"><i class="fa-trash-o hide-text">remove</i></a></li>
+                                            </ul>
+                                        </li>
+                                        <li class="divider"></li>
+                                        <li class="well-small">
+                                            <ul class="unstyled">
+                                                <li><a href="#">Share</a></li>
+                                                <li><a href="#">Send to</a></li>
+                                                <li><a href="#">Export</a></li>
+                                                <li><a href="#">Print</a></li>
+                                            </ul>
+                                        </li>
+                                    </ul>
+                                </div>
+                            </div>
+                        </td>
+                    </tr>
+                    <tr class="grid-info hide">
+                        <td>
+                            <div class="grid-info-frame">
+                                <div class="clearfix">
+                                    <div class="pull-right">
+                                        <ul class="nav nav-pills icons-holder well well-small">
+                                            <li><a href="#"><i class="fa-pencil-square-o hide-text">edit</i></a></li>
+                                            <li><a href="#"><i class="fa-files-o hide-text">copy</i></a></li>
+                                            <li><a href="#"><i class="fa-thumb-tack hide-text">pin/unpin</i></a></li>
+                                            <li><a href="#"><i class="fa-trash-o hide-text">remove</i></a></li>
+                                        </ul>
+                                    </div>
+                                </div>
+                                <div class="clearfix well-small">
+                                    <div class="pull-left">
+                                        <span class="user-name">Anna Griffin</span>
+                                        <span class="user-state">Active</span>
+                                    </div>
+                                    <a class="more pull-right" href="#">View full details</a>
+                                </div>
+                                <div class="claerfix account-info">
+                                    <div class="user-img"><img src="{{ asset('bundles/oroui/img/user-img.png') }}" alt="user-avatar" /></div>
+                                    <div class="col">
+                                        <dl>
+                                            <dt>User name:</dt>
+                                            <dd><a href="#">Oro Inc</a></dd>
+                                            <dt>Title:</dt>
+                                            <dd>VP of Global Services</dd>
+                                            <dt>Department:</dt>
+                                            <dd>Global Services</dd>
+                                            <dt>Type:</dt>
+                                            <dd>Active Prospect</dd>
+                                            <dt>Birthdate:</dt>
+                                            <dd>01/01/1977</dd>
+                                            <dt>Language:</dt>
+                                            <dd>English</dd>
+                                            <dt>Twitter:</dt>
+                                            <dd><a href="#">annagraffin</a></dd>
+                                            <dt>LinkedIn:</dt>
+                                            <dd><a href="#">annagraffin</a></dd>
+                                            <dt>Facebook:</dt>
+                                            <dd><a href="#">anna.graffin</a></dd>
+                                        </dl>
+                                    </div>
+                                    <div class="col">
+                                        <dl>
+                                            <dt>Phone:</dt>
+                                            <dd>
+                                                <p>503-123-1234   Work</p>
+                                                <p>503-123-1231   Home</p>
+                                                <p>503-123-1239   Cell</p>
+                                            </dd>
+                                            <dt>Email:</dt>
+                                            <dd>
+                                                <p>anna.griffin4321@gmail.com   Work</p>
+                                                <p> anna.griffin4321@dreamlane123.com   Work</p>
+                                            </dd>
+                                            <dt>Preferred Method:</dt>
+                                            <dd>Email</dd>
+                                            <dt>Address:</dt>
+                                            <dd>
+                                                <address>
+                                                    1234 Dream Lane <br />
+                                                    Portland, OR 97236<br />
+                                                    United States
+                                                </address>
+                                                <address>
+                                                    1234 Dream Lane<br />
+                                                    Portland, OR 97236<br />
+                                                    United States
+                                                </address>
+                                            </dd>
+                                        </dl>
+                                    </div>
+                                </div>
+                            </div>
+                        </td>
+                    </tr>
+                    <tr class="">
+                        <td><input type="checkbox" /></td>
+                        <td><span class="open-row">open</span></td>
+                        <td>Ada Lindsey</td>
+                        <td>adalindsey@gmail.com</td>
+                        <td>503-123-1234</td>
+                        <td>97236</td>
+                        <td>California</td>
+                        <td>United States</td>
+                        <td>Jan 8, 2013</td>
+                        <td>
+                            <div class="more-bar-holder">
+                                <div class="dropdown">
+                                    <a data-toggle="dropdown" class="dropdown-toggle" href="#">...</a>
+                                    <ul class="dropdown-menu pull-right">
+                                        <li>
+                                            <ul class="nav nav-pills icons-holder">
+                                                <li><a href="#"><i class="fa-pencil-square-o hide-text">edit</i></a></li>
+                                                <li><a href="#"><i class="fa-files-o hide-text">copy</i></a></li>
+                                                <li><a href="#"><i class="fa-thumb-tack hide-text">pin/unpin</i></a></li>
+                                                <li><a href="#"><i class="fa-trash-o hide-text">remove</i></a></li>
+                                            </ul>
+                                        </li>
+                                        <li class="divider"></li>
+                                        <li class="well-small">
+                                            <ul class="unstyled">
+                                                <li><a href="#">Share</a></li>
+                                                <li><a href="#">Send to</a></li>
+                                                <li><a href="#">Export</a></li>
+                                                <li><a href="#">Print</a></li>
+                                            </ul>
+                                        </li>
+                                    </ul>
+                                </div>
+                            </div>
+                        </td>
+                    </tr>
+                    <tr class="grid-info hide">
+                        <td>
+                            <div class="grid-info-frame">
+                                <div class="clearfix">
+                                    <div class="pull-right">
+                                        <ul class="nav nav-pills icons-holder well well-small">
+                                            <li><a href="#"><i class="fa-pencil-square-o hide-text">edit</i></a></li>
+                                            <li><a href="#"><i class="fa-files-o hide-text">copy</i></a></li>
+                                            <li><a href="#"><i class="fa-thumb-tack hide-text">pin/unpin</i></a></li>
+                                            <li><a href="#"><i class="fa-trash-o hide-text">remove</i></a></li>
+                                        </ul>
+                                    </div>
+                                </div>
+                                <div class="clearfix well-small">
+                                    <div class="pull-left">
+                                        <span class="user-name">Anna Griffin</span>
+                                        <span class="user-state">Active</span>
+                                    </div>
+                                    <a class="more pull-right" href="#">View full details</a>
+                                </div>
+                                <div class="claerfix account-info">
+                                    <div class="user-img"><img src="{{ asset('bundles/oroui/img/user-img.png') }}" alt="user-avatar" /></div>
+                                    <div class="col">
+                                        <dl>
+                                            <dt>User name:</dt>
+                                            <dd><a href="#">Oro Inc</a></dd>
+                                            <dt>Title:</dt>
+                                            <dd>VP of Global Services</dd>
+                                            <dt>Department:</dt>
+                                            <dd>Global Services</dd>
+                                            <dt>Type:</dt>
+                                            <dd>Active Prospect</dd>
+                                            <dt>Birthdate:</dt>
+                                            <dd>01/01/1977</dd>
+                                            <dt>Language:</dt>
+                                            <dd>English</dd>
+                                            <dt>Twitter:</dt>
+                                            <dd><a href="#">annagraffin</a></dd>
+                                            <dt>LinkedIn:</dt>
+                                            <dd><a href="#">annagraffin</a></dd>
+                                            <dt>Facebook:</dt>
+                                            <dd><a href="#">anna.graffin</a></dd>
+                                        </dl>
+                                    </div>
+                                    <div class="col">
+                                        <dl>
+                                            <dt>Phone:</dt>
+                                            <dd>
+                                                <p>503-123-1234   Work</p>
+                                                <p>503-123-1231   Home</p>
+                                                <p>503-123-1239   Cell</p>
+                                            </dd>
+                                            <dt>Email:</dt>
+                                            <dd>
+                                                <p>anna.griffin4321@gmail.com   Work</p>
+                                                <p> anna.griffin4321@dreamlane123.com   Work</p>
+                                            </dd>
+                                            <dt>Preferred Method:</dt>
+                                            <dd>Email</dd>
+                                            <dt>Address:</dt>
+                                            <dd>
+                                                <address>
+                                                    1234 Dream Lane <br />
+                                                    Portland, OR 97236<br />
+                                                    United States
+                                                </address>
+                                                <address>
+                                                    1234 Dream Lane<br />
+                                                    Portland, OR 97236<br />
+                                                    United States
+                                                </address>
+                                            </dd>
+                                        </dl>
+                                    </div>
+                                </div>
+                            </div>
+                        </td>
+                    </tr>
+                    <tr class="">
+                        <td><input type="checkbox" /></td>
+                        <td><span class="open-row">open</span></td>
+                        <td>Angelica Freeman</td>
+                        <td>angelicafreeman@gmail.com</td>
+                        <td>503-123-1234</td>
+                        <td>97236</td>
+                        <td>Oregon</td>
+                        <td>United States</td>
+                        <td>Jan 8, 2013</td>
+                        <td>
+                            <div class="more-bar-holder">
+                                <div class="dropdown">
+                                    <a data-toggle="dropdown" class="dropdown-toggle" href="#">...</a>
+                                    <ul class="dropdown-menu pull-right">
+                                        <li>
+                                            <ul class="nav nav-pills icons-holder">
+                                                <li><a href="#"><i class="fa-pencil-square-o hide-text">edit</i></a></li>
+                                                <li><a href="#"><i class="fa-files-o hide-text">copy</i></a></li>
+                                                <li><a href="#"><i class="fa-thumb-tack hide-text">pin/unpin</i></a></li>
+                                                <li><a href="#"><i class="fa-trash-o hide-text">remove</i></a></li>
+                                            </ul>
+                                        </li>
+                                        <li class="divider"></li>
+                                        <li class="well-small">
+                                            <ul class="unstyled">
+                                                <li><a href="#">Share</a></li>
+                                                <li><a href="#">Send to</a></li>
+                                                <li><a href="#">Export</a></li>
+                                                <li><a href="#">Print</a></li>
+                                            </ul>
+                                        </li>
+                                    </ul>
+                                </div>
+                            </div>
+                        </td>
+                    </tr>
+                    <tr class="grid-info hide">
+                        <td>
+                            <div class="grid-info-frame">
+                                <div class="clearfix">
+                                    <div class="pull-right">
+                                        <ul class="nav nav-pills icons-holder well well-small">
+                                            <li><a href="#"><i class="fa-pencil-square-o hide-text">edit</i></a></li>
+                                            <li><a href="#"><i class="fa-files-o hide-text">copy</i></a></li>
+                                            <li><a href="#"><i class="fa-thumb-tack hide-text">pin/unpin</i></a></li>
+                                            <li><a href="#"><i class="fa-trash-o hide-text">remove</i></a></li>
+                                        </ul>
+                                    </div>
+                                </div>
+                                <div class="clearfix well-small">
+                                    <div class="pull-left">
+                                        <span class="user-name">Anna Griffin</span>
+                                        <span class="user-state">Active</span>
+                                    </div>
+                                    <a class="more pull-right" href="#">View full details</a>
+                                </div>
+                                <div class="claerfix account-info">
+                                    <div class="user-img"><img src="{{ asset('bundles/oroui/img/user-img.png') }}" alt="user-avatar" /></div>
+                                    <div class="col">
+                                        <dl>
+                                            <dt>User name:</dt>
+                                            <dd><a href="#">Oro Inc</a></dd>
+                                            <dt>Title:</dt>
+                                            <dd>VP of Global Services</dd>
+                                            <dt>Department:</dt>
+                                            <dd>Global Services</dd>
+                                            <dt>Type:</dt>
+                                            <dd>Active Prospect</dd>
+                                            <dt>Birthdate:</dt>
+                                            <dd>01/01/1977</dd>
+                                            <dt>Language:</dt>
+                                            <dd>English</dd>
+                                            <dt>Twitter:</dt>
+                                            <dd><a href="#">annagraffin</a></dd>
+                                            <dt>LinkedIn:</dt>
+                                            <dd><a href="#">annagraffin</a></dd>
+                                            <dt>Facebook:</dt>
+                                            <dd><a href="#">anna.graffin</a></dd>
+                                        </dl>
+                                    </div>
+                                    <div class="col">
+                                        <dl>
+                                            <dt>Phone:</dt>
+                                            <dd>
+                                                <p>503-123-1234   Work</p>
+                                                <p>503-123-1231   Home</p>
+                                                <p>503-123-1239   Cell</p>
+                                            </dd>
+                                            <dt>Email:</dt>
+                                            <dd>
+                                                <p>anna.griffin4321@gmail.com   Work</p>
+                                                <p> anna.griffin4321@dreamlane123.com   Work</p>
+                                            </dd>
+                                            <dt>Preferred Method:</dt>
+                                            <dd>Email</dd>
+                                            <dt>Address:</dt>
+                                            <dd>
+                                                <address>
+                                                    1234 Dream Lane <br />
+                                                    Portland, OR 97236<br />
+                                                    United States
+                                                </address>
+                                                <address>
+                                                    1234 Dream Lane<br />
+                                                    Portland, OR 97236<br />
+                                                    United States
+                                                </address>
+                                            </dd>
+                                        </dl>
+                                    </div>
+                                </div>
+                            </div>
+                        </td>
+                    </tr>
+                    <tr class="">
+                        <td><input type="checkbox" /></td>
+                        <td><span class="open-row">open</span></td>
+                        <td>Ada Lindsey</td>
+                        <td>adalindsey@gmail.com</td>
+                        <td>503-123-1234</td>
+                        <td>97236</td>
+                        <td>California</td>
+                        <td>United States</td>
+                        <td>Jan 8, 2013</td>
+                        <td>
+                            <div class="more-bar-holder">
+                                <div class="dropdown">
+                                    <a data-toggle="dropdown" class="dropdown-toggle" href="#">...</a>
+                                    <ul class="dropdown-menu pull-right">
+                                        <li>
+                                            <ul class="nav nav-pills icons-holder">
+                                                <li><a href="#"><i class="fa-pencil-square-o hide-text">edit</i></a></li>
+                                                <li><a href="#"><i class="fa-files-o hide-text">copy</i></a></li>
+                                                <li><a href="#"><i class="fa-thumb-tack hide-text">pin/unpin</i></a></li>
+                                                <li><a href="#"><i class="fa-trash-o hide-text">remove</i></a></li>
+                                            </ul>
+                                        </li>
+                                        <li class="divider"></li>
+                                        <li class="well-small">
+                                            <ul class="unstyled">
+                                                <li><a href="#">Share</a></li>
+                                                <li><a href="#">Send to</a></li>
+                                                <li><a href="#">Export</a></li>
+                                                <li><a href="#">Print</a></li>
+                                            </ul>
+                                        </li>
+                                    </ul>
+                                </div>
+                            </div>
+                        </td>
+                    </tr>
+                    <tr class="grid-info hide">
+                        <td>
+                            <div class="grid-info-frame">
+                                <div class="clearfix">
+                                    <div class="pull-right">
+                                        <ul class="nav nav-pills icons-holder well well-small">
+                                            <li><a href="#"><i class="fa-pencil-square-o hide-text">edit</i></a></li>
+                                            <li><a href="#"><i class="fa-files-o hide-text">copy</i></a></li>
+                                            <li><a href="#"><i class="fa-thumb-tack hide-text">pin/unpin</i></a></li>
+                                            <li><a href="#"><i class="fa-trash-o hide-text">remove</i></a></li>
+                                        </ul>
+                                    </div>
+                                </div>
+                                <div class="clearfix well-small">
+                                    <div class="pull-left">
+                                        <span class="user-name">Anna Griffin</span>
+                                        <span class="user-state">Active</span>
+                                    </div>
+                                    <a class="more pull-right" href="#">View full details</a>
+                                </div>
+                                <div class="claerfix account-info">
+                                    <div class="user-img"><img src="{{ asset('bundles/oroui/img/user-img.png') }}" alt="user-avatar" /></div>
+                                    <div class="col">
+                                        <dl>
+                                            <dt>User name:</dt>
+                                            <dd><a href="#">Oro Inc</a></dd>
+                                            <dt>Title:</dt>
+                                            <dd>VP of Global Services</dd>
+                                            <dt>Department:</dt>
+                                            <dd>Global Services</dd>
+                                            <dt>Type:</dt>
+                                            <dd>Active Prospect</dd>
+                                            <dt>Birthdate:</dt>
+                                            <dd>01/01/1977</dd>
+                                            <dt>Language:</dt>
+                                            <dd>English</dd>
+                                            <dt>Twitter:</dt>
+                                            <dd><a href="#">annagraffin</a></dd>
+                                            <dt>LinkedIn:</dt>
+                                            <dd><a href="#">annagraffin</a></dd>
+                                            <dt>Facebook:</dt>
+                                            <dd><a href="#">anna.graffin</a></dd>
+                                        </dl>
+                                    </div>
+                                    <div class="col">
+                                        <dl>
+                                            <dt>Phone:</dt>
+                                            <dd>
+                                                <p>503-123-1234   Work</p>
+                                                <p>503-123-1231   Home</p>
+                                                <p>503-123-1239   Cell</p>
+                                            </dd>
+                                            <dt>Email:</dt>
+                                            <dd>
+                                                <p>anna.griffin4321@gmail.com   Work</p>
+                                                <p> anna.griffin4321@dreamlane123.com   Work</p>
+                                            </dd>
+                                            <dt>Preferred Method:</dt>
+                                            <dd>Email</dd>
+                                            <dt>Address:</dt>
+                                            <dd>
+                                                <address>
+                                                    1234 Dream Lane <br />
+                                                    Portland, OR 97236<br />
+                                                    United States
+                                                </address>
+                                                <address>
+                                                    1234 Dream Lane<br />
+                                                    Portland, OR 97236<br />
+                                                    United States
+                                                </address>
+                                            </dd>
+                                        </dl>
+                                    </div>
+                                </div>
+                            </div>
+                        </td>
+                    </tr>
+                    <tr class="">
+                        <td><input type="checkbox" /></td>
+                        <td><span class="open-row">open</span></td>
+                        <td>Angelica Freeman</td>
+                        <td>angelicafreeman@gmail.com</td>
+                        <td>503-123-1234</td>
+                        <td>97236</td>
+                        <td>Oregon</td>
+                        <td>United States</td>
+                        <td>Jan 8, 2013</td>
+                        <td>
+                            <div class="more-bar-holder">
+                                <div class="dropdown">
+                                    <a data-toggle="dropdown" class="dropdown-toggle" href="#">...</a>
+                                    <ul class="dropdown-menu pull-right">
+                                        <li>
+                                            <ul class="nav nav-pills icons-holder">
+                                                <li><a href="#"><i class="fa-pencil-square-o hide-text">edit</i></a></li>
+                                                <li><a href="#"><i class="fa-files-o hide-text">copy</i></a></li>
+                                                <li><a href="#"><i class="fa-thumb-tack hide-text">pin/unpin</i></a></li>
+                                                <li><a href="#"><i class="fa-trash-o hide-text">remove</i></a></li>
+                                            </ul>
+                                        </li>
+                                        <li class="divider"></li>
+                                        <li class="well-small">
+                                            <ul class="unstyled">
+                                                <li><a href="#">Share</a></li>
+                                                <li><a href="#">Send to</a></li>
+                                                <li><a href="#">Export</a></li>
+                                                <li><a href="#">Print</a></li>
+                                            </ul>
+                                        </li>
+                                    </ul>
+                                </div>
+                            </div>
+                        </td>
+                    </tr>
+                    <tr class="grid-info hide">
+                        <td>
+                            <div class="grid-info-frame">
+                                <div class="clearfix">
+                                    <div class="pull-right">
+                                        <ul class="nav nav-pills icons-holder well well-small">
+                                            <li><a href="#"><i class="fa-pencil-square-o hide-text">edit</i></a></li>
+                                            <li><a href="#"><i class="fa-files-o hide-text">copy</i></a></li>
+                                            <li><a href="#"><i class="fa-thumb-tack hide-text">pin/unpin</i></a></li>
+                                            <li><a href="#"><i class="fa-trash-o hide-text">remove</i></a></li>
+                                        </ul>
+                                    </div>
+                                </div>
+                                <div class="clearfix well-small">
+                                    <div class="pull-left">
+                                        <span class="user-name">Anna Griffin</span>
+                                        <span class="user-state">Active</span>
+                                    </div>
+                                    <a class="more pull-right" href="#">View full details</a>
+                                </div>
+                                <div class="claerfix account-info">
+                                    <div class="user-img"><img src="{{ asset('bundles/oroui/img/user-img.png') }}" alt="user-avatar" /></div>
+                                    <div class="col">
+                                        <dl>
+                                            <dt>User name:</dt>
+                                            <dd><a href="#">Oro Inc</a></dd>
+                                            <dt>Title:</dt>
+                                            <dd>VP of Global Services</dd>
+                                            <dt>Department:</dt>
+                                            <dd>Global Services</dd>
+                                            <dt>Type:</dt>
+                                            <dd>Active Prospect</dd>
+                                            <dt>Birthdate:</dt>
+                                            <dd>01/01/1977</dd>
+                                            <dt>Language:</dt>
+                                            <dd>English</dd>
+                                            <dt>Twitter:</dt>
+                                            <dd><a href="#">annagraffin</a></dd>
+                                            <dt>LinkedIn:</dt>
+                                            <dd><a href="#">annagraffin</a></dd>
+                                            <dt>Facebook:</dt>
+                                            <dd><a href="#">anna.graffin</a></dd>
+                                        </dl>
+                                    </div>
+                                    <div class="col">
+                                        <dl>
+                                            <dt>Phone:</dt>
+                                            <dd>
+                                                <p>503-123-1234   Work</p>
+                                                <p>503-123-1231   Home</p>
+                                                <p>503-123-1239   Cell</p>
+                                            </dd>
+                                            <dt>Email:</dt>
+                                            <dd>
+                                                <p>anna.griffin4321@gmail.com   Work</p>
+                                                <p> anna.griffin4321@dreamlane123.com   Work</p>
+                                            </dd>
+                                            <dt>Preferred Method:</dt>
+                                            <dd>Email</dd>
+                                            <dt>Address:</dt>
+                                            <dd>
+                                                <address>
+                                                    1234 Dream Lane <br />
+                                                    Portland, OR 97236<br />
+                                                    United States
+                                                </address>
+                                                <address>
+                                                    1234 Dream Lane<br />
+                                                    Portland, OR 97236<br />
+                                                    United States
+                                                </address>
+                                            </dd>
+                                        </dl>
+                                    </div>
+                                </div>
+                            </div>
+                        </td>
+                    </tr>
+                    <tr class="">
+                        <td><input type="checkbox" /></td>
+                        <td><span class="open-row">open</span></td>
+                        <td>Ada Lindsey</td>
+                        <td>adalindsey@gmail.com</td>
+                        <td>503-123-1234</td>
+                        <td>97236</td>
+                        <td>California</td>
+                        <td>United States</td>
+                        <td>Jan 8, 2013</td>
+                        <td>
+                            <div class="more-bar-holder">
+                                <div class="dropdown">
+                                    <a data-toggle="dropdown" class="dropdown-toggle" href="#">...</a>
+                                    <ul class="dropdown-menu pull-right">
+                                        <li>
+                                            <ul class="nav nav-pills icons-holder">
+                                                <li><a href="#"><i class="fa-pencil-square-o hide-text">edit</i></a></li>
+                                                <li><a href="#"><i class="fa-files-o hide-text">copy</i></a></li>
+                                                <li><a href="#"><i class="fa-thumb-tack hide-text">pin/unpin</i></a></li>
+                                                <li><a href="#"><i class="fa-trash-o hide-text">remove</i></a></li>
+                                            </ul>
+                                        </li>
+                                        <li class="divider"></li>
+                                        <li class="well-small">
+                                            <ul class="unstyled">
+                                                <li><a href="#">Share</a></li>
+                                                <li><a href="#">Send to</a></li>
+                                                <li><a href="#">Export</a></li>
+                                                <li><a href="#">Print</a></li>
+                                            </ul>
+                                        </li>
+                                    </ul>
+                                </div>
+                            </div>
+                        </td>
+                    </tr>
+                    <tr class="grid-info hide">
+                        <td>
+                            <div class="grid-info-frame">
+                                <div class="clearfix">
+                                    <div class="pull-right">
+                                        <ul class="nav nav-pills icons-holder well well-small">
+                                            <li><a href="#"><i class="fa-pencil-square-o hide-text">edit</i></a></li>
+                                            <li><a href="#"><i class="fa-files-o hide-text">copy</i></a></li>
+                                            <li><a href="#"><i class="fa-thumb-tack hide-text">pin/unpin</i></a></li>
+                                            <li><a href="#"><i class="fa-trash-o hide-text">remove</i></a></li>
+                                        </ul>
+                                    </div>
+                                </div>
+                                <div class="clearfix well-small">
+                                    <div class="pull-left">
+                                        <span class="user-name">Anna Griffin</span>
+                                        <span class="user-state">Active</span>
+                                    </div>
+                                    <a class="more pull-right" href="#">View full details</a>
+                                </div>
+                                <div class="claerfix account-info">
+                                    <div class="user-img"><img src="{{ asset('bundles/oroui/img/user-img.png') }}" alt="user-avatar" /></div>
+                                    <div class="col">
+                                        <dl>
+                                            <dt>User name:</dt>
+                                            <dd><a href="#">Oro Inc</a></dd>
+                                            <dt>Title:</dt>
+                                            <dd>VP of Global Services</dd>
+                                            <dt>Department:</dt>
+                                            <dd>Global Services</dd>
+                                            <dt>Type:</dt>
+                                            <dd>Active Prospect</dd>
+                                            <dt>Birthdate:</dt>
+                                            <dd>01/01/1977</dd>
+                                            <dt>Language:</dt>
+                                            <dd>English</dd>
+                                            <dt>Twitter:</dt>
+                                            <dd><a href="#">annagraffin</a></dd>
+                                            <dt>LinkedIn:</dt>
+                                            <dd><a href="#">annagraffin</a></dd>
+                                            <dt>Facebook:</dt>
+                                            <dd><a href="#">anna.graffin</a></dd>
+                                        </dl>
+                                    </div>
+                                    <div class="col">
+                                        <dl>
+                                            <dt>Phone:</dt>
+                                            <dd>
+                                                <p>503-123-1234   Work</p>
+                                                <p>503-123-1231   Home</p>
+                                                <p>503-123-1239   Cell</p>
+                                            </dd>
+                                            <dt>Email:</dt>
+                                            <dd>
+                                                <p>anna.griffin4321@gmail.com   Work</p>
+                                                <p> anna.griffin4321@dreamlane123.com   Work</p>
+                                            </dd>
+                                            <dt>Preferred Method:</dt>
+                                            <dd>Email</dd>
+                                            <dt>Address:</dt>
+                                            <dd>
+                                                <address>
+                                                    1234 Dream Lane <br />
+                                                    Portland, OR 97236<br />
+                                                    United States
+                                                </address>
+                                                <address>
+                                                    1234 Dream Lane<br />
+                                                    Portland, OR 97236<br />
+                                                    United States
+                                                </address>
+                                            </dd>
+                                        </dl>
+                                    </div>
+                                </div>
+                            </div>
+                        </td>
+                    </tr>
+                    <tr class="">
+                        <td><input type="checkbox" /></td>
+                        <td><span class="open-row">open</span></td>
+                        <td>Angelica Freeman</td>
+                        <td>angelicafreeman@gmail.com</td>
+                        <td>503-123-1234</td>
+                        <td>97236</td>
+                        <td>Oregon</td>
+                        <td>United States</td>
+                        <td>Jan 8, 2013</td>
+                        <td>
+                            <div class="more-bar-holder">
+                                <div class="dropdown">
+                                    <a data-toggle="dropdown" class="dropdown-toggle" href="#">...</a>
+                                    <ul class="dropdown-menu pull-right">
+                                        <li>
+                                            <ul class="nav nav-pills icons-holder">
+                                                <li><a href="#"><i class="fa-pencil-square-o hide-text">edit</i></a></li>
+                                                <li><a href="#"><i class="fa-files-o hide-text">copy</i></a></li>
+                                                <li><a href="#"><i class="fa-thumb-tack hide-text">pin/unpin</i></a></li>
+                                                <li><a href="#"><i class="fa-trash-o hide-text">remove</i></a></li>
+                                            </ul>
+                                        </li>
+                                        <li class="divider"></li>
+                                        <li class="well-small">
+                                            <ul class="unstyled">
+                                                <li><a href="#">Share</a></li>
+                                                <li><a href="#">Send to</a></li>
+                                                <li><a href="#">Export</a></li>
+                                                <li><a href="#">Print</a></li>
+                                            </ul>
+                                        </li>
+                                    </ul>
+                                </div>
+                            </div>
+                        </td>
+                    </tr>
+                    <tr class="grid-info hide">
+                        <td>
+                            <div class="grid-info-frame">
+                                <div class="clearfix">
+                                    <div class="pull-right">
+                                        <ul class="nav nav-pills icons-holder well well-small">
+                                            <li><a href="#"><i class="fa-pencil-square-o hide-text">edit</i></a></li>
+                                            <li><a href="#"><i class="fa-files-o hide-text">copy</i></a></li>
+                                            <li><a href="#"><i class="fa-thumb-tack hide-text">pin/unpin</i></a></li>
+                                            <li><a href="#"><i class="fa-trash-o hide-text">remove</i></a></li>
+                                        </ul>
+                                    </div>
+                                </div>
+                                <div class="clearfix well-small">
+                                    <div class="pull-left">
+                                        <span class="user-name">Anna Griffin</span>
+                                        <span class="user-state">Active</span>
+                                    </div>
+                                    <a class="more pull-right" href="#">View full details</a>
+                                </div>
+                                <div class="claerfix account-info">
+                                    <div class="user-img"><img src="{{ asset('bundles/oroui/img/user-img.png') }}" alt="user-avatar" /></div>
+                                    <div class="col">
+                                        <dl>
+                                            <dt>User name:</dt>
+                                            <dd><a href="#">Oro Inc</a></dd>
+                                            <dt>Title:</dt>
+                                            <dd>VP of Global Services</dd>
+                                            <dt>Department:</dt>
+                                            <dd>Global Services</dd>
+                                            <dt>Type:</dt>
+                                            <dd>Active Prospect</dd>
+                                            <dt>Birthdate:</dt>
+                                            <dd>01/01/1977</dd>
+                                            <dt>Language:</dt>
+                                            <dd>English</dd>
+                                            <dt>Twitter:</dt>
+                                            <dd><a href="#">annagraffin</a></dd>
+                                            <dt>LinkedIn:</dt>
+                                            <dd><a href="#">annagraffin</a></dd>
+                                            <dt>Facebook:</dt>
+                                            <dd><a href="#">anna.graffin</a></dd>
+                                        </dl>
+                                    </div>
+                                    <div class="col">
+                                        <dl>
+                                            <dt>Phone:</dt>
+                                            <dd>
+                                                <p>503-123-1234   Work</p>
+                                                <p>503-123-1231   Home</p>
+                                                <p>503-123-1239   Cell</p>
+                                            </dd>
+                                            <dt>Email:</dt>
+                                            <dd>
+                                                <p>anna.griffin4321@gmail.com   Work</p>
+                                                <p> anna.griffin4321@dreamlane123.com   Work</p>
+                                            </dd>
+                                            <dt>Preferred Method:</dt>
+                                            <dd>Email</dd>
+                                            <dt>Address:</dt>
+                                            <dd>
+                                                <address>
+                                                    1234 Dream Lane <br />
+                                                    Portland, OR 97236<br />
+                                                    United States
+                                                </address>
+                                                <address>
+                                                    1234 Dream Lane<br />
+                                                    Portland, OR 97236<br />
+                                                    United States
+                                                </address>
+                                            </dd>
+                                        </dl>
+                                    </div>
+                                </div>
+                            </div>
+                        </td>
+                    </tr>
+                </tbody>
+            </table>
+            <div id="loading-wrapper" style="display: none;">
+
+            </div>
+            <div id="loading-frame" class="loading-frame" style="display: none;">
+                <div class="box well">
+                    <img src="{{ asset('bundles/oroui/img/loader.gif') }}" alt="">
+                    Loading . . .
+                </div>
+            </div>
+            <script type="text/javascript">
+                require(['jquery'],
+                function($) {
+                    $(function() {
+                        var _qtyTh = $('table.grid thead th').length;
+                        $('table.grid .grid-info td').attr('colspan', _qtyTh);
+                        $('table.grid tbody tr:not(.grid-info)').each(function(){
+                            var _myRow = $(this);
+                            $(this).find('span.open-row').click(function(){
+                                $(_myRow).toggleClass('open-tr');
+                                $(_myRow).next().toggleClass('hide');
+                            });
+                        });
+                        $('span.open-row-all').click(function(){
+                            if( $(this).parent().hasClass("open-tr")){
+                                $(this).parent().removeClass('open-tr');
+                                $('table.grid tbody tr:not(.grid-info)').each(function(){
+                                    var _myRow = $(this);
+                                    $(_myRow).removeClass('open-tr');
+                                    $(_myRow).next().addClass('hide');
+                                });
+                            }else{
+                                $(this).parent().addClass('open-tr');
+                                $('table.grid tbody tr:not(.grid-info)').each(function(){
+                                    var _myRow = $(this);
+                                    $(_myRow).addClass('open-tr');
+                                    $(_myRow).next().removeClass('hide');
+                                });
+                            }
+                        });
+                        /* js for loader show */
+                        $('#open-loading').click(function(){
+                            $('#loading-wrapper , #loading-frame').css({
+                                'display' : 'block'
+                            })
+                        });
+                        $('#loading-wrapper').click(function(){
+                            $('#loading-wrapper , #loading-frame').css({
+                                'display' : 'none'
+                            })
+                        });
+                        /* js for loader show --end */
+                        /* select row */
+                            $('table.grid tbody td > input:checkbox').each(function(){
+                                if($(this).attr('checked')=='checked'){
+                                    $(this).parent().parent().addClass('selected-row');
+                                }
+                                $(this).click(function(){
+                                    if($(this).attr('checked')=='checked'){
+                                        $(this).parent().parent().addClass('selected-row');
+                                    }else{
+                                        $(this).parent().parent().removeClass('selected-row');
+                                    }
+
+
+                                //    $(this).parent().parent().toggleClass('selected-row');
+                                });
+                            });
+                        /* select row -- end*/
+                        /* BE need dell after add funvctionalitu for close */
+                        $('.disable-filter').each(function(){
+                            $(this).click(function(){
+                                $(this).parent().remove();
+                            });
+                        });
+                    });
+                });
+            </script>
+        </div>
+
+    </div>
+{% endblock content %}