--- conflicted
+++ resolved
@@ -116,30 +116,12 @@
                     {% endblock before_content %}
                     <div id="flash-messages">
                         {% block messages %}
-                            <div class="flash-messages-frame">
+                            {%  set hasMessages = app.session.flashbag.peekAll|length > 0 %}
+                            <div class="flash-messages-frame" {% if not hasMessages %}style="display:none"{% endif %}>
                                 <div class="flash-messages-holder"></div>
                             </div>
-                            <script type="text/template" id="message-item-template">
-                                <div class="alert <% if (type) {  %><%= 'alert-' + type %><% } %> fade in top-messages ">
-                                    <button type="button" class="close" data-dismiss="alert">&times;</button>
-                                    <div class="message"><%= message %></div>
-                                </div>
-                            </script>
+                            {% if hasMessages %}
                             <script type="text/javascript">
-<<<<<<< HEAD
-                                $(function() {
-                                    Oro.NotificationMessage.setup({
-                                        container: '#flash-messages .flash-messages-holder',
-                                        template: _.template($.trim($('#message-item-template').html()))
-                                    });
-                                {% if app.session.flashbag.peekAll|length > 0 %}
-                                    {% for type, messages in app.session.flashbag.all %}
-                                        {% for message in messages %}
-                                            Oro.NotificationMessage({{ type|json_encode|raw }}, {{ message|trans|json_encode|raw }}, {flash: true});
-                                        {% endfor %}
-                                    {% endfor %}
-                                {% endif %}
-=======
                                 require(['jquery', 'oro/messenger'],
                                 function($, messenger){
                                     $(function() {
@@ -149,9 +131,9 @@
                                         {% endfor %}
                                     {% endfor %}
                                     });
->>>>>>> 88ec0232
                                 });
                             </script>
+                            {% endif %}
                         {% endblock messages %}
                     </div>
                     <div class="hash-loading-mask"></div>
