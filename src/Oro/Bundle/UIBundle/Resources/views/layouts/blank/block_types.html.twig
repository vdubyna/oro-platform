--- conflicted
+++ resolved
@@ -31,23 +31,6 @@
     }) %}
     <div {{ block('block_attributes') }}>
         <span class="breadcrumbs__item">
-<<<<<<< HEAD
-            {% for breadcrumb in breadcrumbs %}
-                {% if breadcrumb is not iterable %}
-                    {% set breadcrumb = {
-                        label: breadcrumb
-                    } %}
-                {% endif %}
-                {% set label = breadcrumb.label_localized|default(null) ? breadcrumb.label_localized|localized_value : breadcrumb.label|trans %}
-                {% if breadcrumb.uri is defined %}
-                    {% set url = breadcrumb.uri %}
-                {% else %}
-                    {% set url = breadcrumb.route|default(null) ? path(breadcrumb.route, breadcrumb.routeParams|default([])) : null %}
-                {% endif %}
-                {{ not loop.first ? ' / ' }}
-                {% if url and not loop.last %}<a href="{{ url }}" class="breadcrumbs__link">{{ label }}</a>{% else %}{{ label }}{% endif %}
-            {% endfor %}
-=======
             {% if breadcrumbs is not iterable %}
                 {{ breadcrumbs }}
             {% else %}
@@ -64,7 +47,6 @@
                     {%  endif %}
                 {% endfor %}
             {% endif %}
->>>>>>> ed1b5cd8
         </span>
         {{ block('container_widget') }}
     </div>
