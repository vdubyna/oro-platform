{% block head_widget %}
    <head{{ block('block_attributes') }}>
        <title>{% trans %}Loading...{% endtrans %}</title>
        <script id="page-title" type="text/html">{{ title|replace(title_parameters) }}</script>
        {{ block_widget(block) }}
    </head>
{% endblock %}

{% block _header_widget %}
    <header class="navbar" id="oroplatform-header">
        {{ block_widget(block) }}
    </header>
{% endblock %}

{% block _navbar_widget %}
    <div class="navbar-inner">
        <div class="container">
            {{ block_widget(block) }}
        </div>
    </div>
    {% include 'OroUIBundle:Default/navbar:top.html.twig' %}
{% endblock %}

{% block _left_panel_widget %}
    {% if isDesktopVersion() %}
        <div id="left-panel">
            {{ block_widget(block) }}
        </div>
    {% endif %}
{% endblock %}

{% block _right_panel_widget %}
    {% if isDesktopVersion() %}
        <div id="right-panel">
            {{ block_widget(block) }}
        </div>
    {% endif %}
{% endblock %}

{% block _footer_widget %}
    <div id="dialog-extend-fixed-container"></div>
    <footer id="footer" class="footer">
        {{ block_widget(block) }}
    </footer>
{% endblock %}

{% block _page_header_widget %}
    <div class="container-fluid page-title">
        <div class="navigation clearfix navbar-extra navbar-extra-right">
            <div class="row">
                {{ block_widget(block) }}
            </div>
        </div>
    </div>
{% endblock %}

{% block _page_title_widget %}
    <div class="pull-left pull-left-extra">
        <div class="pull-left">
            <h1 class="oro-subtitle">{{ block_widget(block) }}</h1>
        </div>
    </div>
{% endblock %}

<<<<<<< HEAD
{% block _page_title_buttons_widget %}
    <div class="pull-right title-buttons-container">
        {{ block_widget(block) }}
    </div>
{% endblock %}

{% block _main_widget %}
    <div id="main">
        {{ block_widget(block) }}
    </div>
{% endblock %}

{% block _before_content_widget %}
    <div class="breadcrumb-pin">
        {{ block_widget(block) }}
    </div>
{% endblock %}

{% block _flash_messages_widget %}
    <div id="flash-messages">
        <div class="flash-messages-frame">
            <div class="flash-messages-holder"></div>
        </div>
        <script type="text/template" id="message-item-template">
            <div class="alert <% if (type) {  %><%= 'alert-' + type %><% } %> fade in top-messages ">
                <button type="button" class="close" data-dismiss="alert">&times;</button>
                <div class="message"><%= message %></div>
            </div>
        </script>
        <script type="text/javascript">
            require(['jquery', 'oroui/js/messenger'],
                    function($, messenger) {
                        messenger.setup({
                            container: '#flash-messages .flash-messages-holder',
                            template: _.template($.trim($('#message-item-template').html()))
                        });
                        {% if app.session.flashbag.peekAll|length > 0 %}
                        $(function() {
                            {% for type, messages in app.session.flashbag.all %}
                            {% for message in messages %}
                            messenger.notificationFlashMessage({{ type|json_encode|raw }}, {{ message|trans|json_encode|raw }});
                            {% endfor %}
                            {% endfor %}
                        });
                        {% endif %}
                    });
        </script>
    </div>
{% endblock %}

{% block _page_container_widget %}
    <div id="container" class="scrollable-container">
        {{ block_widget(block) }}
    </div>
=======
{% block placeholder_widget %}
    {{ placeholder(placeholder_name, placeholder_parameters) }}
{% endblock %}

{% block require_js_widget %}
    {% include 'OroRequireJSBundle::scripts.html.twig' with {
        compressed: compressed,
        config_extend: placeholder('requirejs_config_extend')
    } %}
>>>>>>> bf95e06b
{% endblock %}<|MERGE_RESOLUTION|>--- conflicted
+++ resolved
@@ -4,6 +4,17 @@
         <script id="page-title" type="text/html">{{ title|replace(title_parameters) }}</script>
         {{ block_widget(block) }}
     </head>
+{% endblock %}
+
+{% block placeholder_widget %}
+    {{ placeholder(placeholder_name, placeholder_parameters) }}
+{% endblock %}
+
+{% block require_js_widget %}
+    {% include 'OroRequireJSBundle::scripts.html.twig' with {
+    compressed: compressed,
+    config_extend: placeholder('requirejs_config_extend')
+    } %}
 {% endblock %}
 
 {% block _header_widget %}
@@ -62,7 +73,6 @@
     </div>
 {% endblock %}
 
-<<<<<<< HEAD
 {% block _page_title_buttons_widget %}
     <div class="pull-right title-buttons-container">
         {{ block_widget(block) }}
@@ -117,15 +127,4 @@
     <div id="container" class="scrollable-container">
         {{ block_widget(block) }}
     </div>
-=======
-{% block placeholder_widget %}
-    {{ placeholder(placeholder_name, placeholder_parameters) }}
-{% endblock %}
-
-{% block require_js_widget %}
-    {% include 'OroRequireJSBundle::scripts.html.twig' with {
-        compressed: compressed,
-        config_extend: placeholder('requirejs_config_extend')
-    } %}
->>>>>>> bf95e06b
 {% endblock %}