{% extends 'form_div_layout.html.twig' %}

{% block form_row %}
    {% spaceless %}
        {% if form|is_flexible %}
            {{ block('form_row_flex') }}
        {% else %}
            <div class="control-group{% if attr.class is defined %} {{ attr.class }}{% endif %}">
                {{ form_label(form, '' , { label_attr: label_attr|merge({ class: 'control-label' })}) }}
                <div class="controls{% if errors|length > 0 %} validation-error{% endif %}">
                    {{ form_widget(form) }}
                    {{ form_errors(form) }}
                </div>
            </div>
        {% endif %}
    {% endspaceless %}
{% endblock form_row %}

{% block form_row_flex %}
    {% spaceless %}
        {% set col = attr['data-col'] is defined ? attr['data-col'] : 0 %}

        {% if col > 1 %}
            {# calculate Bootstrap class for 12-columns grid system #}
            {% set class = 'span' ~ (12 // col) %}

            {% for attribute in form %}
                {% if loop.first %}
                    <div class="{{ class }}">
                {% endif %}

                {{ form_widget(attribute) }}
                {{ form_errors(attribute) }}

                {% if loop.index % ((loop.length / col)|ceil) == 0  and not loop.last %}
                    </div>
                    <div class="{{ class }}">
                {% endif %}

                {% if loop.last %}
                    </div>
                {% endif %}
            {% endfor %}
        {% else %}
            {% for attribute in form %}
                {{ form_widget(attribute) }}
                {{ form_errors(attribute) }}
            {% endfor %}
        {% endif %}

        {% for attribute in form %}
            {% if (attribute.values is defined) %}
                {{ form_row(attribute.values) }}
            {% endif %}
        {% endfor %}
    {% endspaceless %}
{% endblock form_row_flex %}

{% block choice_widget_collapsed %}
    <script type="text/javascript">
        $(function() {
            $('#{{ id }}').on('uniformInit', function () {
                $(this).filter('.error:not([multiple])').removeClass('error').closest('.selector').addClass('error');
            });
        })
    </script>
    {{ parent() }}
{% endblock choice_widget_collapsed %}

{% block form_widget_simple %}
    {% if type is defined and type == 'file' %}
        <script type="text/javascript">
            $(function() {
                $('#{{ id }}').on('uniformInit', function () {
                    $(this).filter('.error').removeClass('error').closest('.uploader').addClass('error');
                });
            })
        </script>
    {% endif %}
    {{ parent() }}
{% endblock form_widget_simple %}

{% block widget_attributes %}
    {% if errors|length > 0 %}
        {% set attr = attr|merge({'class': attr.class is defined ? attr.class ~ ' error' : 'error'}) %}
    {% endif %}
    {{ parent() }}
{% endblock widget_attributes %}

{% block widget_container_attributes %}
    {% if errors|length > 0 %}
        {% set attr = attr|merge({'class': attr.class is defined ? attr.class ~ ' error' : 'error'}) %}
    {% endif %}
    {{ parent() }}
{% endblock widget_container_attributes %}

{% block form_errors %}
    {%- spaceless -%}
        {% if errors|length > 0 %}
            {% if form.parent %}
                {% set combinedError = '' %}
                {% for error in errors %}
                    {% set error = error.messagePluralization is null
                        ? error.messageTemplate|trans(error.messageParameters, 'validators')
                        : error.messageTemplate|transchoice(error.messagePluralization, error.messageParameters, 'validators') %}
                    {% set combinedError = (combinedError != '') ? combinedError ~ '; ' ~ error : error %}
                {% endfor %}
                <a class="validation-tooltip" data-placement="top" data-toggle="tooltip" data-original-title="{{ combinedError }}">{{ combinedError }}</a>
            {% else %}
                {{ parent() }}
            {% endif %}
        {% endif %}
    {% endspaceless %}
{% endblock form_errors %}

{% block money_widget %}
    {% spaceless %}
        <div class="input-prepend input-prepend-right">
            <span class="add-on">{{ money_pattern|replace({ '{{ widget }}': '' }) }}</span>
            {{ money_pattern|replace({ '{{ widget }}': block('form_widget_simple') })|raw }}
        </div>
    {% endspaceless %}
{% endblock money_widget %}

{% block date_widget %}
    {% spaceless %}
        {% set type = 'text' %}
        {% if widget == 'single_text' %}
            {{ block('form_widget_simple')|raw }}
        {% else %}
            <div {{ block('widget_container_attributes') }}>
                {{ date_pattern|replace({
                '{{ year }}':  form_widget(form.year),
                '{{ month }}': form_widget(form.month),
                '{{ day }}':   form_widget(form.day),
                })|raw }}
            </div>
        {% endif %}
    {% endspaceless %}
{% endblock date_widget %}

{% block choice_widget_expanded %}
    {% spaceless %}
        {% set attr = attr|merge({'class': attr.class is defined ? attr.class ~ ' horizontal' : 'horizontal'}) %}
        {% set attr = attr|merge({'class': attr.class ~ ' validate-group'}) %}
        <div {{ block('widget_container_attributes') }}>
            {% for child in form %}
                <div class="oro-clearfix">
                    {{ form_widget(child) }}
                    {{ form_label(child) }}
                </div>
            {% endfor %}
        </div>
    {% endspaceless %}
{% endblock choice_widget_expanded %}

{% block choice_widget_options %}
    {% spaceless %}
        {% for group_label, choice in options %}
            {% if choice is iterable %}
                <optgroup label="{{ group_label|trans({}, translation_domain) }}">
                    {% set options = choice %}
                    {{ block('choice_widget_options') }}
                </optgroup>
            {% else %}
                {% set label = choice.label|trans({}, translation_domain) %}
<<<<<<< HEAD
                <option value="{{ choice.value }}"{% if choice is selectedchoice(value) %} selected="selected"{% endif %}>
                    {% if (attr.is_safe is defined and attr.is_safe) %}
                        {{ label|raw }}
                    {% else %}
                        {{ label }}
                    {% endif %}
                </option>
=======
                <option value="{{ choice.value }}"{% if choice is selectedchoice(value) %} selected="selected"{% endif %}>{% if (attr.is_safe is defined and attr.is_safe) %}{{ label|raw }}{% else %}{{ label }}{% endif %}</option>
>>>>>>> a61782fa
            {% endif %}
        {% endfor %}
    {% endspaceless %}
{% endblock choice_widget_options %}

{% block form_label %}
    {% spaceless %}
        {% if not compound %}
            {% set label_attr = label_attr|merge({'for': id}) %}
        {% endif %}
        {% if required %}
            {% set label_attr = label_attr|merge({'class': (label_attr.class|default('') ~ ' required')|trim}) %}
        {% endif %}
        {% if label is empty %}
            {% set label = name|humanize %}
        {% endif %}
        {% set isRadioLabel = form.parent.vars.expanded|default(false) and checked is defined %}
        <label{% for attrname, attrvalue in label_attr %} {{ attrname }}="{{ attrvalue }}"{% endfor %}>{% if required and not isRadioLabel %}<em>*</em>{% endif %}{{ label|trans({}, translation_domain)|capitalize }}</label>
    {% endspaceless %}
{% endblock form_label %}

{% block oro_flexibleentity_email_collection_widget %}
    {% set subform = form.collection %}
    {{ block('collection_render') }}
{%  endblock oro_flexibleentity_email_collection_widget %}

{% block oro_flexibleentity_phone_collection_widget %}
    {% set subform = form.collection %}
    {{ block('collection_render') }}
{%  endblock oro_flexibleentity_phone_collection_widget %}

{% block collection_render %}
    {% spaceless %}
        {% from 'OroUIBundle::macros.html.twig' import collection_prototype as collection  %}
        <div class="row-oro">
            <div class="collection-fields-list" data-prototype="{{ collection(subform)|escape }}">
                {% for field in subform.children %}
                    {{ collection(field) }}
                {% endfor %}
            </div>
            <a class="btn add-list-item" href="javascript: void(0);"><i class="icon-plus"></i>{{ 'Add'|trans }}</a>
        </div>
    {% endspaceless %}
{% endblock %}

{% block _oro_entity_config_config_field_type_widget %}
    {% for field in form.children %}
        {{ form_widget(field) }}
    {% endfor %}
{% endblock %}<|MERGE_RESOLUTION|>--- conflicted
+++ resolved
@@ -164,17 +164,7 @@
                 </optgroup>
             {% else %}
                 {% set label = choice.label|trans({}, translation_domain) %}
-<<<<<<< HEAD
-                <option value="{{ choice.value }}"{% if choice is selectedchoice(value) %} selected="selected"{% endif %}>
-                    {% if (attr.is_safe is defined and attr.is_safe) %}
-                        {{ label|raw }}
-                    {% else %}
-                        {{ label }}
-                    {% endif %}
-                </option>
-=======
                 <option value="{{ choice.value }}"{% if choice is selectedchoice(value) %} selected="selected"{% endif %}>{% if (attr.is_safe is defined and attr.is_safe) %}{{ label|raw }}{% else %}{{ label }}{% endif %}</option>
->>>>>>> a61782fa
             {% endif %}
         {% endfor %}
     {% endspaceless %}
