--- conflicted
+++ resolved
@@ -2,21 +2,9 @@
     'use strict';
 
     require('jasmine-jquery');
-    var $ = require('jquery');
     var _ = require('underscore');
     var mediator = require('oroui/js/mediator');
     var HighlightTextView = require('oroui/js/app/views/highlight-text-view');
-<<<<<<< HEAD
-    var Fuse;
-    var deferredLoad = $.Deferred();
-    require(['//cdnjs.cloudflare.com/ajax/libs/fuse.js/3.0.4/fuse.js'], function() {
-        require(['Fuse'], function(module) {
-            Fuse = module;
-            deferredLoad.resolve();
-        });
-    });
-=======
->>>>>>> 3b7bc8c5
     //fixtures
     var html = require('text!./Fixture/highlight-text-view.html');
 
@@ -32,33 +20,6 @@
 
         return createView.view;
     };
-
-    function getItems() {
-        return $('#settings label').get().map(function(item) {
-            return item.innerText;
-        });
-    }
-
-    function fuzzySearch(value) {
-        var matches = {};
-        var fuse = new Fuse(getItems(), {
-            caseSensitive: false,
-            threshold: 0.6,
-            location: 0,
-            distance: 30,
-            includeMatches: true,
-            minMatchCharLength: 2,
-            includeScore: true
-        });
-
-        var result = fuse.search(value);
-
-        _.each(result, function(r) {
-            matches[getItems()[r.item]] = r;
-        });
-
-        return matches;
-    }
 
     describe('oroui/js/app/views/highlight-text-view', function() {
         describe('check text highlight', function() {
@@ -153,49 +114,5 @@
                 expect(this.view.$(this.view.findFoundClass).length).toEqual(0);
             });
         });
-
-        deferredLoad.done(function() {
-            describe('check fuzzy search', function() {
-                beforeEach(function() {
-                    this.view = createView({
-                        highlightSelectors: ['.settings-title', '.group', '.field'],
-                        toggleSelectors: {
-                            '.field': '.fields',
-                            '.group': '.settings-content'
-                        }
-                    });
-                });
-
-                it('text found in toggle elements with fuzzy search', function() {
-                    mediator.trigger(':highlight-text:update', 'Grp', {
-                        fuzzySearch: true
-                    });
-
-                    expect(this.view.isElementContentHighlighted(this.view.$el)).toBeTruthy();
-                    expect(this.view.$(':contains("Group 1")').hasClass(this.view.foundClass)).toBeTruthy();
-                    expect(this.view.$(':contains("Group 2")').hasClass(this.view.foundClass)).toBeTruthy();
-                    expect(this.view.$(':contains("Group 2.Field 1")').hasClass(this.view.foundClass)).toBeTruthy();
-                    expect(this.view.$(':contains("Group 2.Field 2")').hasClass(this.view.foundClass)).toBeTruthy();
-                    expect(this.view.$(':contains("Test 1")').hasClass(this.view.notFoundClass)).toBeTruthy();
-
-                    mediator.trigger(':highlight-text:update', 'Feld', {
-                        fuzzySearch: true
-                    });
-
-                    expect(this.view.$(':contains("Group 2.Field 1")').hasClass(this.view.foundClass)).toBeTruthy();
-                    expect(this.view.$(':contains("Group 2.Field 2")').hasClass(this.view.foundClass)).toBeTruthy();
-                    expect(this.view.$(':contains("Group 1")').hasClass(this.view.notFoundClass)).toBeTruthy();
-                    expect(this.view.$(':contains("Group 2")').hasClass(this.view.notFoundClass)).toBeTruthy();
-                    expect(this.view.$(':contains("Test 1")').hasClass(this.view.notFoundClass)).toBeTruthy();
-
-                    mediator.trigger(':highlight-text:update', 'Tst', {
-                        fuzzySearch: true
-                    });
-
-                    expect(this.view.$(':contains("Test 1")').hasClass(this.view.foundClass)).toBeTruthy();
-                    expect(this.view.$(':contains("Group 1")').hasClass(this.view.notFoundClass)).toBeTruthy();
-                });
-            });
-        });
     });
 });