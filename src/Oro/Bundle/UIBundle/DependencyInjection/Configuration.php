--- conflicted
+++ resolved
@@ -43,13 +43,8 @@
         SettingsBuilder::append(
             $rootNode,
             [
-<<<<<<< HEAD
                 'organization_name' => [
                     'value' => 'ORO',
-                    'type'  => 'scalar'
-                ],
-                'application_title' => [
-                    'value' => 'ORO Business Application Platform',
                     'type'  => 'scalar'
                 ],
                 'application_url' => [
@@ -60,12 +55,9 @@
                     'value' => 'top',
                     'type'  => 'scalar'
                 ],
-=======
-                'application_name'  => ['value' => 'ORO'],
-                'application_title' => ['value' => 'ORO Business Application Platform'],
+                'organization_name'  => ['value' => 'ORO'],
                 'application_url'   => ['value' => 'http://localhost/oro/'],
                 'navbar_position'   => ['value' => 'top'],
->>>>>>> 74367740
             ]
         );
 
