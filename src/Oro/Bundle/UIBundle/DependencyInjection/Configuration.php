<?php

namespace Oro\Bundle\UIBundle\DependencyInjection;

use Symfony\Component\Config\Definition\Builder\NodeDefinition;
use Symfony\Component\Config\Definition\Builder\TreeBuilder;
use Symfony\Component\Config\Definition\ConfigurationInterface;

use Oro\Bundle\ConfigBundle\DependencyInjection\SettingsBuilder;
use Oro\Bundle\UIBundle\Tools\ArrayUtils;

/**
 * This is the class that validates and merges configuration from your app/config files
 *
 * To learn more see
 * {@link http://symfony.com/doc/current/cookbook/bundles/extension.html#cookbook-bundles-extension-config-class}
 */
class Configuration implements ConfigurationInterface
{
    /**
     * {@inheritDoc}
     */
    public function getConfigTreeBuilder()
    {
        $treeBuilder = new TreeBuilder();
        $rootNode = $treeBuilder->root('oro_ui');

        $rootNode->children()
            ->booleanNode('show_pin_button_on_start_page')
                ->defaultValue(true)
            ->end()
            ->arrayNode('placeholders')
                ->useAttributeAsKey('name')
                ->prototype('array')
                    ->children()
                        ->append($this->getPlaceholdersConfigTree())
                    ->end()
                ->end()
            ->end()
            ->append($this->getPlaceholderItemsConfigTree())
        ->end();

        SettingsBuilder::append(
            $rootNode,
            [
                'organization_name' => [
                    'value' => 'ORO',
                    'type'  => 'scalar'
                ],
<<<<<<< HEAD
=======
                'application_title' => [
                    'value' => 'ORO Business Application Platform',
                    'type'  => 'scalar'
                ],
                'application_url' => [
                    'value' => 'http://localhost/oro/',
                    'type'  => 'scalar'
                ],
>>>>>>> f2a511c5
                'navbar_position' => [
                    'value' => 'top',
                    'type'  => 'scalar'
                ],
            ]
        );

        return $treeBuilder;
    }

    /**
     * Builds the configuration tree for placeholders
     *
     * @return NodeDefinition
     */
    protected function getPlaceholdersConfigTree()
    {
        $builder = new TreeBuilder();
        $node    = $builder->root('items');

        $node
            ->useAttributeAsKey('name')
            ->prototype('array')
            ->children()
                ->append($this->getRemoveAttributeConfigTree())
                ->integerNode('order')->defaultValue(0)->end()
            ->end()
            ->validate()
                // remove all items with remove=TRUE
                ->ifTrue(
                    function ($v) {
                        return (isset($v['remove']) && $v['remove']);
                    }
                )
                ->thenUnset()
            ->end();

        $this->addItemsSorting($node);

        return $node;
    }

    /**
     * Builds the configuration tree for placeholder items
     *
     * @return NodeDefinition
     */
    protected function getPlaceholderItemsConfigTree()
    {
        $builder = new TreeBuilder();
        $node    = $builder->root('placeholder_items');

        $node
            ->useAttributeAsKey('name')
            ->prototype('array')
            ->children()
                ->scalarNode('applicable')->end()
                ->scalarNode('acl')->end()
                ->scalarNode('action')->end()
                ->scalarNode('template')->end()
                ->variableNode('data')->end()
            ->end()
            ->validate()
                // remove all items if neither 'action' nor 'template' attribute is not specified
                ->ifTrue(
                    function ($v) {
                        return (empty($v['action']) && empty($v['template']));
                    }
                )
                ->thenUnset()
            ->end()
            ->validate()
                // both 'action' and 'template' attributes should not be specified
                ->ifTrue(
                    function ($v) {
                        return !empty($v['action']) && !empty($v['template']);
                    }
                )
                ->thenInvalid('Only one either "action" or "template" attribute can be defined. %s')
            ->end();

        return $node;
    }

    /**
     * Builds the configuration tree for 'remove' attribute
     *
     * @return NodeDefinition
     */
    protected function getRemoveAttributeConfigTree()
    {
        $builder = new TreeBuilder();
        $node    = $builder->root('remove', 'boolean');

        $node
            ->validate()
            // keep the 'remove' attribute only if its value is TRUE
            ->ifTrue(
                function ($v) {
                    return isset($v) && !$v;
                }
            )
            ->thenUnset()
            ->end();

        return $node;
    }

    /**
     * Add rules to sort items by 'order' attribute
     *
     * @param NodeDefinition $node
     */
    protected function addItemsSorting(NodeDefinition $node)
    {
        $node
            ->validate()
                ->always(
                    function ($v) {
                        return $this->sortItems($v);
                    }
                )
            ->end();
    }

    /**
     * Sorts the given items by 'order' attribute
     *
     * @param array $items
     * @return mixed
     */
    protected function sortItems($items)
    {
        ArrayUtils::sortBy($items, false, 'order');

        return array_keys($items);
    }
}<|MERGE_RESOLUTION|>--- conflicted
+++ resolved
@@ -47,8 +47,6 @@
                     'value' => 'ORO',
                     'type'  => 'scalar'
                 ],
-<<<<<<< HEAD
-=======
                 'application_title' => [
                     'value' => 'ORO Business Application Platform',
                     'type'  => 'scalar'
@@ -57,7 +55,6 @@
                     'value' => 'http://localhost/oro/',
                     'type'  => 'scalar'
                 ],
->>>>>>> f2a511c5
                 'navbar_position' => [
                     'value' => 'top',
                     'type'  => 'scalar'
