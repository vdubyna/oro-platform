<?php

namespace Oro\Bundle\BatchBundle\ORM\QueryBuilder;

use Doctrine\ORM\Query\Expr;
use Doctrine\ORM\QueryBuilder;

class QueryBuilderTools extends AbstractQueryBuilderTools
{
    /**
     * {@inheritdoc}
     */
    public function prepareFieldAliases(array $selects)
    {
        $this->resetFieldAliases();

        /** @var Expr\Select $select */
        foreach ($selects as $select) {
            foreach ($select->getParts() as $part) {
                $part = preg_replace('/ as /i', ' as ', $part);
                if (strpos($part, ' as ') !== false) {
                    list($field, $alias) = explode(' as ', $part, 2);
                    $this->fieldAliases[trim($alias)] = trim($field);
                }
            }
        }
    }

    /**
     * {@inheritdoc}
     */
    public function prepareJoinTablePaths(array $joins)
    {
        $this->resetJoinTablePaths();

        $iterator = new \RecursiveIteratorIterator(
            new \RecursiveArrayIterator($joins, \RecursiveArrayIterator::CHILD_ARRAYS_ONLY),
            \RecursiveIteratorIterator::LEAVES_ONLY
        );
        /** @var Expr\Join $join */
        foreach ($iterator as $join) {
            $joinTable = $join->getJoin();
            if (!empty($joinTable)) {
                $this->joinTablePaths[$join->getAlias()] = $joinTable;
            }
        }
    }

    /**
     * Removes unused parameters from query builder
     *
     * @param QueryBuilder $qb
     */
    public function fixUnusedParameters(QueryBuilder $qb)
    {
        $dql = $qb->getDQL();
        $usedParameters = [];
        /** @var $parameter \Doctrine\ORM\Query\Parameter */
        foreach ($qb->getParameters() as $parameter) {
            if ($this->dqlContainsParameter($dql, $parameter->getName())) {
                $usedParameters[$parameter->getName()] = $parameter->getValue();
            }
        }
        $qb->setParameters($usedParameters);
    }

    /**
     * Returns TRUE if $dql contains usage of parameter with $parameterName
     *
     * @param string $dql
     * @param string $parameterName
     * @return bool
     */
    public function dqlContainsParameter($dql, $parameterName)
    {
        if (is_numeric($parameterName)) {
            $pattern = sprintf('/\?%s[^\w]/', preg_quote($parameterName));
        } else {
            $pattern = sprintf('/\:%s[^\w]/', preg_quote($parameterName));
        }
        return (bool)preg_match($pattern, $dql . ' ');
    }

    /**
     * Get list of table aliases required for correct join of tables mentioned in required aliases.
     *
     * @param array $joins
     * @param array $aliases
     * @param string $rootAlias
     *
     * @return array
     */
    public function getUsedJoinAliases($joins, $aliases, $rootAlias)
    {
        $incomeAliasesCount = count($aliases);
        /** @var Expr\Join $join */
        foreach ($joins[$rootAlias] as $join) {
            $joinTable = $join->getJoin();
            $joinCondition = $join->getCondition();
<<<<<<< HEAD
            $joinType = $join->getJoinType();
            $alias = $join->getAlias();
            if (strtoupper($joinType) == Expr\Join::INNER_JOIN || in_array($alias, $aliases)) {
                if (!empty($joinTable) && strpos($joinTable, '.') !== false) {
                    $data = explode('.', $joinTable);
                    if (!in_array($data[0], $aliases)) {
                        $aliases[] = $data[0];
                    }
=======
            if (!empty($joinTable) && strpos($joinTable, '.') !== false) {
                $data = explode('.', $joinTable);
                if (!in_array($data[0], $aliases)) {
                    $aliases[] = $data[0];
>>>>>>> 5d01895b
                }
            }
            $aliases = array_merge($aliases, $this->getUsedTableAliases($joinCondition));
        }

        $aliases = array_unique($aliases);
        if ($incomeAliasesCount !== count($aliases)) {
            // resolve joins recursively in order to fetch dependencies between joins
            return $this->getUsedJoinAliases($joins, $aliases, $rootAlias);
        }

        return $aliases;
    }

    /**
     * Get list of table aliases mentioned in condition.
     *
     * @param string|object|array $where
     * @param bool                $replace
     *
     * @return array
     */
    public function getUsedTableAliases($where, $replace = true)
    {
        $aliases = [];

        if (is_array($where)) {
            foreach ($where as $wherePart) {
                $aliases = array_merge($aliases, $this->getUsedTableAliases($wherePart, $replace));
            }
        } else {
            $where = (string) $where;

            if ($replace) {
                $where  = $this->replaceAliasesWithJoinPaths($where);
                $where  = $this->replaceAliasesWithFields($where);
            }
            $fields = $this->getFields($where);
            foreach ($fields as $field) {
                if (strpos($field, '.') !== false) {
                    $data = explode('.', $field, 2);
                    $aliases[] = $data[0];
                }
            }
            $aliases = array_merge($aliases, $this->getUsedAliases($where));
        }

        return array_unique($aliases);
    }

    /**
     * Replaces field aliases with real fields.
     *
     * @param string $condition
     * @return string
     */
    public function replaceAliasesWithFields($condition)
    {
        $condition = (string) $condition;
        foreach ($this->fieldAliases as $alias => $field) {
            $condition = preg_replace($this->getRegExpQueryForAlias($alias), $field, $condition);
        }

        return trim($condition);
    }

    /**
     * Replaces entity aliases with StateFieldPathExpression in WITH|ON conditional statements
     *
     * @param string $condition
     *
     * @return string
     */
    public function replaceAliasesWithJoinPaths($condition)
    {
        $condition = (string) $condition;
        foreach ($this->joinTablePaths as $alias => $field) {
            if (strpos($field, '.') !== false) {
                $condition = preg_replace($this->getRegExpQueryForAlias($alias), $field, $condition);
            }
        }

        return trim($condition);
    }

    /**
     * Get list of aliases used in condition.
     *
     * @param string|object|array $condition
     * @return array
     */
    public function getUsedAliases($condition)
    {
        $aliases = [];
        if (is_array($condition)) {
            foreach ($condition as $conditionPart) {
                $aliases = array_merge($aliases, $this->getUsedAliases($conditionPart));
            }
        } else {
            $condition    = (string)$condition;
            $knownAliases = array_keys(array_merge($this->fieldAliases, $this->joinTablePaths));
            foreach ($knownAliases as $alias) {
                if (preg_match($this->getRegExpQueryForAlias($alias), $condition)) {
                    $aliases[] = $alias;
                }
            }
        }

        return array_unique($aliases);
    }

    /**
     * Get regular expression for alias checking.
     *
     * @param string $alias
     * @return string
     */
    protected function getRegExpQueryForAlias($alias)
    {
        // Do not match string if it is part of another string or parameter (starts with :)
        $searchRegExpParts = [
            '(?<![\w:.])(' . $alias .')(?=[^\.\w]+)',
            '(?<![\w:.])(' . $alias .')$'
        ];

        return '/' . implode('|', $searchRegExpParts) . '/';
    }

    /**
     * Get field mentioned in condition.
     *
     * @param string $condition
     * @return array
     */
    public function getFields($condition)
    {
        $condition = (string) $condition;
        $fields = [];

        preg_match_all('/(\w+\.\w+)/', $condition, $matches);
        if (count($matches) > 1) {
            $fields = array_unique($matches[1]);
        }

        return $fields;
    }

    /**
     * @param string $condition
     * @param array $knownAliases
     * @return array
     */
    public function getTablesUsedInJoinCondition($condition, array $knownAliases)
    {
        if (!$condition) {
            return [];
        }

        $usedAliases = $this->getUsedTableAliases($condition, false);
        foreach ($knownAliases as $alias) {
            preg_match($this->getRegExpQueryForAlias($alias), $condition, $matches);
            if (!empty($matches)) {
                $usedAliases[] = $alias;
            }
        }

        return array_unique($usedAliases);
    }
}<|MERGE_RESOLUTION|>--- conflicted
+++ resolved
@@ -97,21 +97,10 @@
         foreach ($joins[$rootAlias] as $join) {
             $joinTable = $join->getJoin();
             $joinCondition = $join->getCondition();
-<<<<<<< HEAD
-            $joinType = $join->getJoinType();
-            $alias = $join->getAlias();
-            if (strtoupper($joinType) == Expr\Join::INNER_JOIN || in_array($alias, $aliases)) {
-                if (!empty($joinTable) && strpos($joinTable, '.') !== false) {
-                    $data = explode('.', $joinTable);
-                    if (!in_array($data[0], $aliases)) {
-                        $aliases[] = $data[0];
-                    }
-=======
             if (!empty($joinTable) && strpos($joinTable, '.') !== false) {
                 $data = explode('.', $joinTable);
                 if (!in_array($data[0], $aliases)) {
                     $aliases[] = $data[0];
->>>>>>> 5d01895b
                 }
             }
             $aliases = array_merge($aliases, $this->getUsedTableAliases($joinCondition));
