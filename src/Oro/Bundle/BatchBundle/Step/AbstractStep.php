<?php

namespace Oro\Bundle\BatchBundle\Step;

use Symfony\Component\EventDispatcher\EventDispatcherInterface;
use Symfony\Component\EventDispatcher\Event;
use Oro\Bundle\BatchBundle\Job\BatchStatus;
use Oro\Bundle\BatchBundle\Job\ExitStatus;
use Oro\Bundle\BatchBundle\Job\JobRepositoryInterface;
use Oro\Bundle\BatchBundle\Job\JobInterruptedException;
use Oro\Bundle\BatchBundle\Entity\StepExecution;
use Oro\Bundle\BatchBundle\Event\StepExecutionEvent;
use Oro\Bundle\BatchBundle\Event\InvalidItemEvent;
use Oro\Bundle\BatchBundle\Event\EventInterface;

/**
 * A Step implementation that provides common behavior to subclasses, including registering and calling
 * listeners.
 *
 * Inspired by Spring Batch org.springframework.batch.core.step.AbstractStep;
 *
 */
abstract class AbstractStep implements StepInterface
{
    /**
     * @var string
     */
    private $name;

    /**
     * @var EventDispatcherInterface
     */
    private $eventDispatcher;

    /**
     * @var JobRepositoryInterface
     */
    private $jobRepository;

    /**
     * @param string $name
     */
    public function __construct($name)
    {
        $this->name = $name;
    }

    /**
     * Set the event dispatcher
     *
<<<<<<< HEAD
     * @param EventDispatcherInterface $eventDispatcher
=======
     * @param  EventDispatcherInterface $eventDispatcher
>>>>>>> 06d0f6b0
     * @return AbstractStep
     */
    public function setEventDispatcher(EventDispatcherInterface $eventDispatcher)
    {
        $this->eventDispatcher = $eventDispatcher;

        return $this;
    }

    /**
     * Public setter for {@link JobRepositoryInterface}.
     *
<<<<<<< HEAD
     * @param JobRepositoryInterface $jobRepository jobRepository is a mandatory dependence (no default).
=======
     * @param  JobRepositoryInterface $jobRepository jobRepository is a mandatory dependence (no default).
>>>>>>> 06d0f6b0
     * @return AbstractStep
     */
    public function setJobRepository(JobRepositoryInterface $jobRepository)
    {
        $this->jobRepository = $jobRepository;

        return $this;
    }

    /**
     * @return JobRepositoryInterface
     */
    public function getJobRepository()
    {
        return $this->jobRepository;
    }

    /**
     * {@inheritdoc}
     */
    public function getName()
    {
        return $this->name;
    }

    /**
     * Set the name property
     *
<<<<<<< HEAD
     * @param string $name
=======
     * @param  string       $name
>>>>>>> 06d0f6b0
     * @return AbstractStep
     */
    public function setName($name)
    {
        $this->name = $name;

        return $this;
    }

    /**
     * Extension point for subclasses to execute business logic. Subclasses should set the {@link ExitStatus} on the
     * {@link StepExecution} before returning.
     *
<<<<<<< HEAD
     * @param StepExecution $stepExecution the current step context
=======
     * @param  StepExecution $stepExecution the current step context
>>>>>>> 06d0f6b0
     * @throws \Exception
     */
    abstract protected function doExecute(StepExecution $stepExecution);

    /**
     * Provide the configuration of the step
     *
     * @return array
     */
    abstract public function getConfiguration();

    /**
     * Set the configuration for the step
     *
     * @param array $config
     */
    abstract public function setConfiguration(array $config);

    /**
     * Template method for step execution logic
     *
     * @param StepExecution $stepExecution
     *
     * @throws JobInterruptedException
     */
    final public function execute(StepExecution $stepExecution)
    {
        $this->dispatchStepExecutionEvent(EventInterface::BEFORE_STEP_EXECUTION, $stepExecution);

        $stepExecution->setStartTime(new \DateTime());
        $stepExecution->setStatus(new BatchStatus(BatchStatus::STARTED));

        // Start with a default value that will be trumped by anything
        $exitStatus = new ExitStatus(ExitStatus::EXECUTING);

        try {
            $this->doExecute($stepExecution);

            $exitStatus = new ExitStatus(ExitStatus::COMPLETED);
            $exitStatus->logicalAnd($stepExecution->getExitStatus());
            // Check if someone is trying to stop us
            if ($stepExecution->isTerminateOnly()) {
                throw new JobInterruptedException("JobExecution interrupted.");
            }

            // Need to upgrade here not set, in case the execution was stopped
            $stepExecution->upgradeStatus(BatchStatus::COMPLETED);
            $this->dispatchStepExecutionEvent(EventInterface::STEP_EXECUTION_SUCCEEDED, $stepExecution);
        } catch (\Exception $e) {
            $stepExecution->upgradeStatus($this->determineBatchStatus($e));

            $exitStatus = $exitStatus->logicalAnd($this->getDefaultExitStatusForFailure($e));

            $stepExecution->addFailureException($e);

            if ($stepExecution->getStatus()->getValue() == BatchStatus::STOPPED) {
                $this->dispatchStepExecutionEvent(EventInterface::STEP_EXECUTION_INTERRUPTED, $stepExecution);
            } else {
                $this->dispatchStepExecutionEvent(EventInterface::STEP_EXECUTION_ERRORED, $stepExecution);
            }
        }

        $stepExecution->setEndTime(new \DateTime());
        $stepExecution->setExitStatus($exitStatus);

        $this->dispatchStepExecutionEvent(EventInterface::STEP_EXECUTION_COMPLETED, $stepExecution);
    }

    /**
     * Determine the step status based on the exception.
<<<<<<< HEAD
     * @param \Exception $e
=======
     * @param  \Exception $e
>>>>>>> 06d0f6b0
     * @return int
     */
    private static function determineBatchStatus(\Exception $e)
    {
        if ($e instanceof JobInterruptedException || $e->getPrevious() instanceof JobInterruptedException) {
            return BatchStatus::STOPPED;
        } else {
            return BatchStatus::FAILED;
        }
    }

    /**
     * Default mapping from throwable to {@link ExitStatus}. Clients can modify the exit code using a
     * {@link StepExecutionListener}.
     *
<<<<<<< HEAD
     * @param \Exception $e the cause of the failure
=======
     * @param  \Exception $e the cause of the failure
>>>>>>> 06d0f6b0
     * @return ExitStatus {@link ExitStatus}
     */
    private function getDefaultExitStatusForFailure(\Exception $e)
    {
        if ($e instanceof JobInterruptedException || $e->getPrevious() instanceof JobInterruptedException) {
            $exitStatus = new ExitStatus(ExitStatus::STOPPED);
            $exitStatus->addExitDescription(get_class(new JobInterruptedException()));
        } else {
            $exitStatus = new ExitStatus(ExitStatus::FAILED);
            $exitStatus->addExitDescription($e);
        }

        return $exitStatus;
    }

    /**
     * Trigger event linked to Step
     *
     * @param string        $eventName     Name of the event
     * @param StepExecution $stepExecution Step object
     */
    protected function dispatchStepExecutionEvent($eventName, StepExecution $stepExecution)
    {
        $event = new StepExecutionEvent($stepExecution);
        $this->dispatch($eventName, $event);
    }

    protected function dispatchInvalidItemEvent($class, $reason, array $item)
    {
        $event = new InvalidItemEvent($class, $reason, $item);
        $this->dispatch(EventInterface::INVALID_ITEM, $event);
    }

    /**
     * Generic batch event dispatcher
     *
     * @param string $eventName Name of the event
     * @param Event  $event     Event object
     */
    private function dispatch($eventName, Event $event)
    {
        $this->eventDispatcher->dispatch($eventName, $event);
    }
}<|MERGE_RESOLUTION|>--- conflicted
+++ resolved
@@ -48,11 +48,7 @@
     /**
      * Set the event dispatcher
      *
-<<<<<<< HEAD
-     * @param EventDispatcherInterface $eventDispatcher
-=======
      * @param  EventDispatcherInterface $eventDispatcher
->>>>>>> 06d0f6b0
      * @return AbstractStep
      */
     public function setEventDispatcher(EventDispatcherInterface $eventDispatcher)
@@ -65,11 +61,7 @@
     /**
      * Public setter for {@link JobRepositoryInterface}.
      *
-<<<<<<< HEAD
-     * @param JobRepositoryInterface $jobRepository jobRepository is a mandatory dependence (no default).
-=======
      * @param  JobRepositoryInterface $jobRepository jobRepository is a mandatory dependence (no default).
->>>>>>> 06d0f6b0
      * @return AbstractStep
      */
     public function setJobRepository(JobRepositoryInterface $jobRepository)
@@ -98,11 +90,7 @@
     /**
      * Set the name property
      *
-<<<<<<< HEAD
-     * @param string $name
-=======
      * @param  string       $name
->>>>>>> 06d0f6b0
      * @return AbstractStep
      */
     public function setName($name)
@@ -116,11 +104,7 @@
      * Extension point for subclasses to execute business logic. Subclasses should set the {@link ExitStatus} on the
      * {@link StepExecution} before returning.
      *
-<<<<<<< HEAD
-     * @param StepExecution $stepExecution the current step context
-=======
      * @param  StepExecution $stepExecution the current step context
->>>>>>> 06d0f6b0
      * @throws \Exception
      */
     abstract protected function doExecute(StepExecution $stepExecution);
@@ -191,11 +175,7 @@
 
     /**
      * Determine the step status based on the exception.
-<<<<<<< HEAD
-     * @param \Exception $e
-=======
      * @param  \Exception $e
->>>>>>> 06d0f6b0
      * @return int
      */
     private static function determineBatchStatus(\Exception $e)
@@ -211,11 +191,7 @@
      * Default mapping from throwable to {@link ExitStatus}. Clients can modify the exit code using a
      * {@link StepExecutionListener}.
      *
-<<<<<<< HEAD
-     * @param \Exception $e the cause of the failure
-=======
      * @param  \Exception $e the cause of the failure
->>>>>>> 06d0f6b0
      * @return ExitStatus {@link ExitStatus}
      */
     private function getDefaultExitStatusForFailure(\Exception $e)
