--- conflicted
+++ resolved
@@ -136,10 +136,6 @@
 
         $stepExecution->setStartTime(new \DateTime());
         $stepExecution->setStatus(new BatchStatus(BatchStatus::STARTED));
-<<<<<<< HEAD
-        //$this->jobRepository->updateStepExecution($stepExecution);
-=======
->>>>>>> bd81a30e
 
         // Start with a default value that will be trumped by anything
         $exitStatus = new ExitStatus(ExitStatus::EXECUTING);
@@ -149,12 +145,6 @@
 
             $exitStatus = new ExitStatus(ExitStatus::COMPLETED);
             $exitStatus->logicalAnd($stepExecution->getExitStatus());
-<<<<<<< HEAD
-
-            //$this->jobRepository->updateStepExecution($stepExecution);
-
-=======
->>>>>>> bd81a30e
             // Check if someone is trying to stop us
             if ($stepExecution->isTerminateOnly()) {
                 throw new JobInterruptedException("JobExecution interrupted.");
@@ -169,10 +159,6 @@
             $exitStatus = $exitStatus->logicalAnd($this->getDefaultExitStatusForFailure($e));
 
             $stepExecution->addFailureException($e);
-<<<<<<< HEAD
-            //$this->jobRepository->updateStepExecution($stepExecution);
-=======
->>>>>>> bd81a30e
 
             if ($stepExecution->getStatus()->getValue() == BatchStatus::STOPPED) {
                 $this->dispatchStepExecutionEvent(EventInterface::STEP_EXECUTION_INTERRUPTED, $stepExecution);
@@ -183,10 +169,6 @@
 
         $stepExecution->setEndTime(new \DateTime());
         $stepExecution->setExitStatus($exitStatus);
-<<<<<<< HEAD
-        //$this->jobRepository->updateStepExecution($stepExecution);
-=======
->>>>>>> bd81a30e
 
         $this->dispatchStepExecutionEvent(EventInterface::STEP_EXECUTION_COMPLETED, $stepExecution);
     }
