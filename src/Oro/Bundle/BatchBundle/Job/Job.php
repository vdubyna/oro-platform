<?php

namespace Oro\Bundle\BatchBundle\Job;

use Symfony\Component\Validator\Constraints as Assert;
use Symfony\Component\EventDispatcher\EventDispatcherInterface;
use Symfony\Component\EventDispatcher\Event;
use Oro\Bundle\BatchBundle\Step\StepInterface;
use Oro\Bundle\BatchBundle\Entity\JobExecution;
use Oro\Bundle\BatchBundle\Event\EventInterface;
use Oro\Bundle\BatchBundle\Event\JobExecutionEvent;

/**
 * Implementation of the {@link Job} interface.
 *
 * Inspired by Spring Batch org.springframework.batch.core.job.AbstractJob;
 *
 */
class Job implements JobInterface
{
    protected $name;

    /* @var EventDispatcherInterface */
    protected $eventDispatcher;

    /* @var JobRepositoryInterface */
    protected $jobRepository;

    /**
     * @var array
     *
     * @Assert\Valid
     */
    protected $steps;

    /**
     * Convenience constructor to immediately add name (which is mandatory)
     *
     * @param string $name
     */
    public function __construct($name)
    {
        $this->name   = $name;
        $this->steps  = array();
    }

    /**
     * Get the job's name
     *
     * @return name
     */
    public function getName()
    {
        return $this->name;
    }

    /**
     * Set the name property
     *
     * @param string $name
     *
     * @return Job
     */
    public function setName($name)
    {
        $this->name = $name;

        return $this;
    }

    /**
     * Set the event dispatcher
     *
     * @param EventDispatcherInterface $eventDispatcher
     *
     * @return Job
     */
    public function setEventDispatcher(EventDispatcherInterface $eventDispatcher)
    {
        $this->eventDispatcher = $eventDispatcher;

        return $this;
    }

    /**
     * Return all the steps
     *
     * @return array steps
     */
    public function getSteps()
    {
        return $this->steps;
    }

    /**
     * Public setter for the steps in this job. Overrides any calls to
     * addStep(Step).
     *
     * @param array $steps the steps to execute
     *
     * @return Job
     */
    public function setSteps(array $steps)
    {
        $this->steps = $steps;

        return $this;
    }

    /**
     * Retrieve the step with the given name. If there is no Step with the given
     * name, then return null.
     *
     * @param string $stepName
     *
     * @return Step the Step
     */
    public function getStep($stepName)
    {
        foreach ($this->steps as $step) {
            if ($step->getName() == $stepName) {
                return $step;
            }
        }

        return null;
    }

    /**
     * Retrieve the step names.
     *
     * @return array the step names
     */
    public function getStepNames()
    {
        $names = array();
        foreach ($this->steps as $step) {
            $names[] = $step->getName();
        }

        return $names;
    }

    /**
     * Convenience method for adding a single step to the job.
     *
     * @param StepInterface $step a {@link Step} to add
     */
    public function addStep(StepInterface $step)
    {
        $this->steps[] = $step;
    }

    /**
     * Public setter for the {@link JobRepositoryInterface} that is needed to manage the
     * state of the batch meta domain (jobs, steps, executions) during the life
     * of a job.
     *
     * @param JobRepositoryInterface $jobRepository
     */
    public function setJobRepository(JobRepositoryInterface $jobRepository)
    {
        $this->jobRepository = $jobRepository;
    }

    /**
     * Run the specified job, handling all listener and repository calls, and
     * delegating the actual processing to {@link #doExecute(JobExecution)}.
     * @param JobExecution $jobExecution
     *
     * @see Job#execute(JobExecution)
     * @throws StartLimitExceededException
     *             if start limit of one of the steps was exceeded
     */
    final public function execute(JobExecution $jobExecution)
    {
        $this->dispatchJobExecutionEvent(EventInterface::BEFORE_JOB_EXECUTION, $jobExecution);

        try {
            if ($jobExecution->getStatus()->getValue() !== BatchStatus::STOPPING) {
                $jobExecution->setStartTime(new \DateTime());
                $this->updateStatus($jobExecution, BatchStatus::STARTED);
<<<<<<< HEAD
                //$this->jobRepository->updateJobExecution($jobExecution);
=======
>>>>>>> bd81a30e

                // Todo Listener beforeJob
                $this->doExecute($jobExecution);
            } else {
                // The job was already stopped before we even got this far. Deal
                // with it in the same way as any other interruption.
                $jobExecution->setStatus(new BatchStatus(BatchStatus::STOPPED));
                $jobExecution->setExitStatus(new ExitStatus(ExitStatus::COMPLETED));
<<<<<<< HEAD
                //$this->jobRepository->updateJobExecution($jobExecution);
=======
>>>>>>> bd81a30e

                $this->dispatchJobExecutionEvent(EventInterface::JOB_EXECUTION_STOPPED, $jobExecution);
            }

        } catch (JobInterruptedException $e) {
            $jobExecution->setExitStatus($this->getDefaultExitStatusForFailure($e));
            $jobExecution->setStatus(
                new BatchStatus(
                    BatchStatus::max(BatchStatus::STOPPED, $e->getStatus()->getValue())
                )
            );
            $jobExecution->addFailureException($e);
<<<<<<< HEAD
            //$this->jobRepository->updateJobExecution($jobExecution);

=======
>>>>>>> bd81a30e
            $this->dispatchJobExecutionEvent(EventInterface::JOB_EXECUTION_INTERRUPTED, $jobExecution);
        } catch (\Exception $e) {
            $jobExecution->setExitStatus($this->getDefaultExitStatusForFailure($e));
            $jobExecution->setStatus(new BatchStatus(BatchStatus::FAILED));
            $jobExecution->addFailureException($e);
<<<<<<< HEAD
            //$this->jobRepository->updateJobExecution($jobExecution);

=======
>>>>>>> bd81a30e
            $this->dispatchJobExecutionEvent(EventInterface::JOB_EXECUTION_FATAL_ERROR, $jobExecution);
        }

        if (($jobExecution->getStatus()->getValue() <= BatchStatus::STOPPED)
            && (count($jobExecution->getStepExecutions()) === 0)
        ) {
            /* @var ExitStatus */
            $exitStatus = $jobExecution->getExitStatus();
            $noopExitStatus = new ExitStatus(ExitStatus::NOOP);
            $noopExitStatus->addExitDescription("All steps already completed or no steps configured for this job.");
            $jobExecution->setExitStatus($exitStatus->logicalAnd($noopExitStatus));
<<<<<<< HEAD
            //$this->jobRepository->updateJobExecution($jobExecution);
        }

        $jobExecution->setEndTime(new \DateTime());
        //$this->jobRepository->updateJobExecution($jobExecution);
=======
        }

        $jobExecution->setEndTime(new \DateTime());
>>>>>>> bd81a30e

        $this->dispatchJobExecutionEvent(EventInterface::AFTER_JOB_EXECUTION, $jobExecution);
    }

    /**
     * Default mapping from throwable to {@link ExitStatus}. Clients can modify the exit code using a
     * {@link StepExecutionListener}.
     *
     * @param Exception $e the cause of the failure
     *
     * @return an {@link ExitStatus}
     */
    private function getDefaultExitStatusForFailure(\Exception $e)
    {
        $exitStatus = new ExitStatus();

        if ($e instanceof JobInterruptedException || $e->getPrevious() instanceof JobInterruptedException) {
            $exitStatus = new ExitStatus(ExitStatus::STOPPED);
            $exitStatus->addExitDescription(get_class(new JobInterruptedException()));
        } else {
            $exitStatus = new ExitStatus(ExitStatus::FAILED);
            $exitStatus->addExitDescription($e);
        }

        return $exitStatus;
    }

    /**
     * Default mapping from throwable to {@link ExitStatus}. Clients can modify the exit code using a
     * {@link StepExecutionListener}.
     *
     * @param JobExecution $jobExecution Execution of the job
     * @param string       $status       Status of the execution
     *
     * @return an {@link ExitStatus}
     */
    private function updateStatus(JobExecution $jobExecution, $status)
    {
        $jobExecution->setStatus(new BatchStatus($status));
    }

    /**
     * To string
     *
     * @return string
     */
    public function __toString()
    {
        return get_class($this) . ': [name=' . $this->name . ']';
    }

    /**
     * Get the steps configuration
     *
     * @return array
     */
    public function getConfiguration()
    {
        $result = array();
        foreach ($this->steps as $step) {
            $result[$step->getName()] = $step->getConfiguration();
        }

        return $result;
    }

    /**
     * Set the steps configuration
     *
     * @param array $steps
     */
    public function setConfiguration(array $steps)
    {
        foreach ($steps as $title => $config) {
            $step = $this->getStep($title);
            if (!$step) {
                throw new \InvalidArgumentException(sprintf('Unknown step "%s"', $title));
            }

            $step->setConfiguration($config);
        }
    }

    /**
     * Handler of steps sequentially as provided, checking each one for success
     * before moving to the next. Returns the last {@link StepExecution}
     * successfully processed if it exists, and null if none were processed.
     *
     * @param JobExecution $jobExecution the current {@link JobExecution}
     *
     * @throws JobInterruptedException
     * @throws JobRestartException
     * @throws StartLimitExceededException
     */
    protected function doExecute(JobExecution $jobExecution)
    {
        /* @var StepExecution $stepExecution */
        $stepExecution = null;

        foreach ($this->steps as $step) {
            $stepExecution = $this->handleStep($step, $jobExecution);
<<<<<<< HEAD
            //$this->jobRepository->updateStepExecution($stepExecution);
=======
>>>>>>> bd81a30e

            if ($stepExecution->getStatus()->getValue() !== BatchStatus::COMPLETED) {
                // Terminate the job if a step fails
                break;
            }
        }

        // Update the job status to be the same as the last step
        if ($stepExecution !== null) {
            $this->dispatchJobExecutionEvent(EventInterface::BEFORE_JOB_STATUS_UPGRADE, $jobExecution);
            $jobExecution->upgradeStatus($stepExecution->getStatus()->getValue());
            $jobExecution->setExitStatus($stepExecution->getExitStatus());
<<<<<<< HEAD
            //$this->jobRepository->updateJobExecution($jobExecution);
=======
>>>>>>> bd81a30e
        }
    }

    /**
     * Handle a step and return the execution for it.
     * @param StepInterface $step         Step
     * @param JobExecution  $jobExecution Job execution
     *
     * @throws JobInterruptedException
     * @throws JobRestartException
     * @throws StartLimitExceededException
     *
     * @return StepExecution
     */
    public function handleStep(StepInterface $step, JobExecution $jobExecution)
    {
        if ($jobExecution->isStopping()) {
            throw new JobInterruptedException("JobExecution interrupted.");
        }

        $stepExecution = $jobExecution->createStepExecution($step->getName());

        try {
            $step->execute($stepExecution);
        } catch (JobInterruptedException $e) {
            $stepExecution->setStatus(new BatchStatus(BatchStatus::STOPPING));
<<<<<<< HEAD
            //$this->jobRepository->updateStepExecution($stepExecution);
=======
>>>>>>> bd81a30e
            throw $e;
        }

        if ($stepExecution->getStatus()->getValue() == BatchStatus::STOPPING
            || $stepExecution->getStatus()->getValue() == BatchStatus::STOPPED) {
            $jobExecution->setStatus(new BatchStatus(BatchStatus::STOPPING));
<<<<<<< HEAD
            //$this->jobRepository->updateJobExecution($jobExecution);
=======
>>>>>>> bd81a30e
            throw new JobInterruptedException("Job interrupted by step execution");
        }

        return $stepExecution;
    }

    /**
     * Trigger event linked to JobExecution
     *
     * @param string       $eventName    Name of the event
     * @param JobExecution $jobExecution Object to store job execution
     */
    private function dispatchJobExecutionEvent($eventName, JobExecution $jobExecution)
    {
        $event = new JobExecutionEvent($jobExecution);
        $this->dispatch($eventName, $event);
    }

    /**
     * Generic batch event dispatcher
     *
     * @param string $eventName Name of the event
     * @param Event  $event     Event object
     */
    private function dispatch($eventName, Event $event)
    {
        $this->eventDispatcher->dispatch($eventName, $event);
    }
}<|MERGE_RESOLUTION|>--- conflicted
+++ resolved
@@ -180,10 +180,6 @@
             if ($jobExecution->getStatus()->getValue() !== BatchStatus::STOPPING) {
                 $jobExecution->setStartTime(new \DateTime());
                 $this->updateStatus($jobExecution, BatchStatus::STARTED);
-<<<<<<< HEAD
-                //$this->jobRepository->updateJobExecution($jobExecution);
-=======
->>>>>>> bd81a30e
 
                 // Todo Listener beforeJob
                 $this->doExecute($jobExecution);
@@ -192,10 +188,6 @@
                 // with it in the same way as any other interruption.
                 $jobExecution->setStatus(new BatchStatus(BatchStatus::STOPPED));
                 $jobExecution->setExitStatus(new ExitStatus(ExitStatus::COMPLETED));
-<<<<<<< HEAD
-                //$this->jobRepository->updateJobExecution($jobExecution);
-=======
->>>>>>> bd81a30e
 
                 $this->dispatchJobExecutionEvent(EventInterface::JOB_EXECUTION_STOPPED, $jobExecution);
             }
@@ -208,21 +200,11 @@
                 )
             );
             $jobExecution->addFailureException($e);
-<<<<<<< HEAD
-            //$this->jobRepository->updateJobExecution($jobExecution);
-
-=======
->>>>>>> bd81a30e
             $this->dispatchJobExecutionEvent(EventInterface::JOB_EXECUTION_INTERRUPTED, $jobExecution);
         } catch (\Exception $e) {
             $jobExecution->setExitStatus($this->getDefaultExitStatusForFailure($e));
             $jobExecution->setStatus(new BatchStatus(BatchStatus::FAILED));
             $jobExecution->addFailureException($e);
-<<<<<<< HEAD
-            //$this->jobRepository->updateJobExecution($jobExecution);
-
-=======
->>>>>>> bd81a30e
             $this->dispatchJobExecutionEvent(EventInterface::JOB_EXECUTION_FATAL_ERROR, $jobExecution);
         }
 
@@ -234,17 +216,9 @@
             $noopExitStatus = new ExitStatus(ExitStatus::NOOP);
             $noopExitStatus->addExitDescription("All steps already completed or no steps configured for this job.");
             $jobExecution->setExitStatus($exitStatus->logicalAnd($noopExitStatus));
-<<<<<<< HEAD
-            //$this->jobRepository->updateJobExecution($jobExecution);
         }
 
         $jobExecution->setEndTime(new \DateTime());
-        //$this->jobRepository->updateJobExecution($jobExecution);
-=======
-        }
-
-        $jobExecution->setEndTime(new \DateTime());
->>>>>>> bd81a30e
 
         $this->dispatchJobExecutionEvent(EventInterface::AFTER_JOB_EXECUTION, $jobExecution);
     }
@@ -346,10 +320,6 @@
 
         foreach ($this->steps as $step) {
             $stepExecution = $this->handleStep($step, $jobExecution);
-<<<<<<< HEAD
-            //$this->jobRepository->updateStepExecution($stepExecution);
-=======
->>>>>>> bd81a30e
 
             if ($stepExecution->getStatus()->getValue() !== BatchStatus::COMPLETED) {
                 // Terminate the job if a step fails
@@ -362,10 +332,6 @@
             $this->dispatchJobExecutionEvent(EventInterface::BEFORE_JOB_STATUS_UPGRADE, $jobExecution);
             $jobExecution->upgradeStatus($stepExecution->getStatus()->getValue());
             $jobExecution->setExitStatus($stepExecution->getExitStatus());
-<<<<<<< HEAD
-            //$this->jobRepository->updateJobExecution($jobExecution);
-=======
->>>>>>> bd81a30e
         }
     }
 
@@ -392,20 +358,12 @@
             $step->execute($stepExecution);
         } catch (JobInterruptedException $e) {
             $stepExecution->setStatus(new BatchStatus(BatchStatus::STOPPING));
-<<<<<<< HEAD
-            //$this->jobRepository->updateStepExecution($stepExecution);
-=======
->>>>>>> bd81a30e
             throw $e;
         }
 
         if ($stepExecution->getStatus()->getValue() == BatchStatus::STOPPING
             || $stepExecution->getStatus()->getValue() == BatchStatus::STOPPED) {
             $jobExecution->setStatus(new BatchStatus(BatchStatus::STOPPING));
-<<<<<<< HEAD
-            //$this->jobRepository->updateJobExecution($jobExecution);
-=======
->>>>>>> bd81a30e
             throw new JobInterruptedException("Job interrupted by step execution");
         }
 
