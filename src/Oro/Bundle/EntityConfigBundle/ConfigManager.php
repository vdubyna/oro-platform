<?php

namespace Oro\Bundle\EntityConfigBundle;

use Doctrine\Common\Cache\CacheProvider;
use Doctrine\ORM\EntityManager;
use Doctrine\ORM\Mapping\ClassMetadataInfo;

use Metadata\MetadataFactory;

use Symfony\Component\EventDispatcher\EventDispatcher;

use Oro\Bundle\EntityConfigBundle\Exception\LogicException;
use Oro\Bundle\EntityConfigBundle\Exception\RuntimeException;

use Oro\Bundle\EntityConfigBundle\Provider\PropertyConfigContainer;
use Oro\Bundle\EntityConfigBundle\Audit\AuditManager;
use Oro\Bundle\EntityConfigBundle\Provider\Proxy\ServiceProxy;
use Oro\Bundle\EntityConfigBundle\Metadata\ConfigClassMetadata;
use Oro\Bundle\EntityConfigBundle\Provider\ConfigProvider;

use Oro\Bundle\EntityConfigBundle\Entity\EntityConfigModel;
use Oro\Bundle\EntityConfigBundle\Entity\FieldConfigModel;
use Oro\Bundle\EntityConfigBundle\Entity\AbstractConfigModel;

use Oro\Bundle\EntityConfigBundle\Config\Id\EntityConfigId;
use Oro\Bundle\EntityConfigBundle\Config\Id\FieldConfigId;
use Oro\Bundle\EntityConfigBundle\Config\Id\ConfigIdInterface;

use Oro\Bundle\EntityConfigBundle\Config\Config;
use Oro\Bundle\EntityConfigBundle\Config\ConfigInterface;

use Oro\Bundle\EntityConfigBundle\Event\NewEntityConfigModelEvent;
use Oro\Bundle\EntityConfigBundle\Event\NewFieldConfigModelEvent;
use Oro\Bundle\EntityConfigBundle\Event\PersistConfigEvent;
use Oro\Bundle\EntityConfigBundle\Event\Events;

class ConfigManager
{
    /**
     * @var MetadataFactory
     */
    protected $metadataFactory;

    /**
     * @var ServiceProxy
     */
    protected $proxyEm;

    /**
     * @var EventDispatcher
     */
    protected $eventDispatcher;

    /**
     * @var CacheProvider
     */
    protected $cache;

    /**
     * @var AuditManager
     */
    protected $auditManager;

    /**
     * @var ConfigProvider[]
     */
    protected $providers = array();

    /**
     * @var ConfigInterface[]
     */
    protected $persistConfigs = array();

    /**
     * @var ConfigInterface[]
     */
    protected $persistModels = array();

    /**
     * @var ConfigInterface[]
     */
    protected $configs = array();

    /**
     * @var AbstractConfigModel[]
     */
    protected $models = array();

    /**
     * @var ConfigInterface[]
     */
    protected $originalConfigs = array();

    /**
     * @var array
     */
    protected $configChangeSets = array();

    /**
     * @param MetadataFactory $metadataFactory
     * @param EventDispatcher $eventDispatcher
     * @param ServiceProxy    $proxyEm
     * @param ServiceProxy    $security
     */
    public function __construct(MetadataFactory $metadataFactory, EventDispatcher $eventDispatcher, ServiceProxy $proxyEm, ServiceProxy $security)
    {
        $this->metadataFactory = $metadataFactory;
        $this->proxyEm         = $proxyEm;
        $this->eventDispatcher = $eventDispatcher;

        $this->auditManager = new AuditManager($this, $security);
    }

    /**
     * @param CacheProvider $cache
     */
    public function setCache(CacheProvider $cache)
    {
        $this->cache = $cache;
    }

    /**
     * @return EntityManager
     */
    public function em()
    {
        return $this->proxyEm->getService();
    }

    /**
     * @return ConfigProvider[]
     */
    public function getProviders()
    {
        return $this->providers;
    }

    /**
     * @param ConfigProvider $provider
     */
    public function addProvider(ConfigProvider $provider)
    {
        $this->providers[$provider->getScope()] = $provider;
    }

    /**
     * @param $scope
     * @return ConfigProvider
     */
    public function getProvider($scope)
    {
        return $this->providers[$scope];
    }

    /**
     * @param $scope
     * @return bool
     */
    public function hasProvider($scope)
    {
        return isset($this->providers[$scope]);
    }

    /**
     * @return EventDispatcher
     */
    public function getEventDispatcher()
    {
        return $this->eventDispatcher;
    }

    /**
     * @param $className
     * @return \Metadata\ClassMetaData
     */
    public function getClassMetadata($className)
    {
        return $this->metadataFactory->getMetadataForClass($className);
    }

    /**
     * @return bool
     */
    public function checkDatabase()
    {
        $tables = $this->em()->getConnection()->getSchemaManager()->listTableNames();
        $table  = $this->em()->getClassMetadata(EntityConfigModel::ENTITY_NAME)->getTableName();

        return in_array($table, $tables);
    }

    /**
     * @param $className
     * @return bool
     */
    public function isConfigurable($className)
    {
        if ($this->getConfigModel($className)) {
            return true;
        }

        /** @var ConfigClassMetadata $metadata */
        $metadata = $this->metadataFactory->getMetadataForClass($className);

        return $metadata && $metadata->name == $className && $metadata->configurable;
    }

    /**
     * @param $className
     * @param $scope
     * @return FieldConfigId[]
     */
    public function getFieldConfigIds($className, $scope)
    {
        /** @var EntityConfigModel $entityModel */
        $entityModel = $this->getConfigModel($className);

        return array_map(function (FieldConfigModel $fieldModel) use ($className, $scope) {
            return new FieldConfigId($className, $scope, $fieldModel->getFieldName(), $fieldModel->getType());
        }, $entityModel->getFields()->toArray());
    }

    /**
     * @param $scope
     * @return array
     */
    public function getEntityConfigIds($scope)
    {
        $entityConfigRepo = $this->em()->getRepository(EntityConfigModel::ENTITY_NAME);

        return array_map(function (EntityConfigModel $entityModel) use ($scope) {
            return new EntityConfigId($entityModel->getClassName(), $scope);
        }, $entityConfigRepo->findAll());
    }

    /**
     * @param ConfigIdInterface $configId
     * @return bool
     */
    public function hasConfig(ConfigIdInterface $configId)
    {
        if (isset($this->configs[$configId->getId()])) {
            return true;
        }

        if (null !== $this->cache
            && $config = $this->loadConfigFromCache($configId)
        ) {
            return true;
        }

        return (bool)$this->getConfigModelByConfigId($configId);
    }

    /**
     * @param ConfigIdInterface $configId
     * @throws Exception\RuntimeException
     * @throws Exception\LogicException
     * @return ConfigInterface
     */
    public function getConfig(ConfigIdInterface $configId)
    {
        if (isset($this->configs[$configId->getId()])) {
            return $this->configs[$configId->getId()];
        }

        if (!$this->checkDatabase()) {
            throw new LogicException(
                'Database is not synced, if you use ConfigManager, when a db schema may be hasn\'t synced. check it by ConfigManager::checkDatabase'
            );
        }

        if (!$this->isConfigurable($configId->getClassName())) {
            throw new RuntimeException(sprintf('Entity "%s" is not Configurable', $configId->getClassName()));
        }

        if (null !== $this->cache && $config = $this->loadConfigFromCache($configId)) {
            $resultConfig = $config;
        } else {
            if (!$model = $this->getConfigModelByConfigId($configId)) {
                throw new RuntimeException(sprintf('%s is not found', $configId->getEntityId()));
            }

            $config = new Config($configId);
            $config->setValues($model->toArray($configId->getScope()));

            if (null !== $this->cache) {
                $this->putConfigInCache($config);
            }

            $resultConfig = $config;
        }

        //internal cache
        $this->configs[$resultConfig->getConfigId()->getId()] = $resultConfig;

        //for calculate change set
        $this->originalConfigs[$resultConfig->getConfigId()->getId()] = clone $resultConfig;

        return $resultConfig;
    }

    /**
     * @param      $className
     * @param bool $passMeta
     * @return EntityConfigModel
     */
    public function createConfigEntityModel($className, $passMeta = false)
    {
        if (!$entityModel = $this->getConfigModel($className)) {
            if (!$passMeta) {
                /** @var ConfigClassMetadata $metadata */
                $metadata = $this->metadataFactory->getMetadataForClass($className);
            }

            $this->models[$className] = $entityModel = new EntityConfigModel($className);

            foreach ($this->getProviders() as $provider) {
<<<<<<< HEAD
                $defaultValues = $provider->getConfigContainer()->getDefaultValues();
                if (!$passMeta && isset($metadata->defaultValues[$provider->getScope()])) {
=======
                $defaultValues = $provider->getPropertyConfig()->getDefaultValues();
                if (isset($metadata->defaultValues[$provider->getScope()])) {
>>>>>>> 7a0b03bc
                    $defaultValues = $metadata->defaultValues[$provider->getScope()];
                }

                $entityId = new EntityConfigId($className, $provider->getScope());
                $config   = $provider->createConfig($entityId, $defaultValues);

                $this->configs[$config->getConfigId()->getId()] = clone $config;
            }

            $this->eventDispatcher->dispatch(Events::NEW_ENTITY_CONFIG_MODEL, new NewEntityConfigModelEvent($entityModel, $this));
        }

        return $entityModel;
    }

    /**
     * TODO::implement default value for configs
     * @param $className
     * @param $fieldName
     * @param $fieldType
     * @return FieldConfigModel
     * @throws Exception\LogicException
     */
    public function createConfigFieldModel($className, $fieldName, $fieldType)
    {
        if (!$fieldModel = $this->getConfigModel($className, $fieldName)) {

            /** @var EntityConfigModel $entityModel */
            $entityModel = isset($this->models[$className])
                ? $this->models[$className]
                : $this->getConfigModel($className);
            if (!$entityModel) {
                throw new LogicException(sprintf('Entity "%" is not found', $className));
            }

            $this->models[$className . $fieldName] = $fieldModel = new FieldConfigModel($fieldName, $fieldType);
            $entityModel->addField($fieldModel);

            foreach ($this->getProviders() as $provider) {
                $defaultValues = $provider->getPropertyConfig()
                    ->getDefaultValues(PropertyConfigContainer::TYPE_FIELD);
                $fieldId       = new FieldConfigId($className, $provider->getScope(), $fieldName, $fieldType);
                $config        = $provider->createConfig($fieldId, $defaultValues);

                $this->configs[$config->getConfigId()->getId()] = clone $config;
            }

            $this->eventDispatcher->dispatch(
                Events::NEW_FIELD_CONFIG_MODEL,
                new NewFieldConfigModelEvent($fieldModel, $this)
            );
        }

        return $fieldModel;
    }

    /**
     * @param ConfigIdInterface $configId
     */
    public function clearCache(ConfigIdInterface $configId)
    {
        if ($this->cache) {
            $this->removeConfigFromCache($configId);
        }
    }

    /**
     * @param ConfigInterface $config
     */
    public function persist(ConfigInterface $config)
    {
        $this->persistConfigs[$config->getConfigId()->getId()] = $config;
    }

    /**
     * @param ConfigInterface $config
     * @return ConfigInterface
     */
    public function merge(ConfigInterface $config)
    {
        $config = $this->doMerge($config);

        return $this->persistConfigs[$config->getConfigId()->getId()] = $config;
    }

    public function flush()
    {
        $models = array();

        foreach ($this->persistConfigs as $config) {
            $this->calculateConfigChangeSet($config);

            $this->eventDispatcher->dispatch(Events::PRE_PERSIST_CONFIG, new PersistConfigEvent($config, $this));

            $models[] = $model = $this->getConfigModelByConfigId($config->getConfigId());

            //TODO::refactoring
            $serializableValues = $this->getProvider($config->getConfigId()->getScope())
                ->getPropertyConfig()
                ->getSerializableValues($config->getConfigId());
            $model->fromArray($config->getConfigId()->getScope(), $config->getValues(), $serializableValues);

            if ($this->cache) {
                $this->cache->removeConfigFromCache($config->getConfigId());
            }
        }

        $this->auditManager->log();

        foreach ($models as $model) {
            $this->em()->persist($model);
        }

        $this->em()->flush();

        $this->persistConfigs =
        $this->originalConfigs =
        $this->configChangeSets = array();
    }


    /**
     * @param ConfigInterface $config
     */
    public function calculateConfigChangeSet(ConfigInterface $config)
    {
        $originConfigValue = array();
        if (isset($this->originalConfigs[$config->getConfigId()->getId()])) {
            $originConfig      = $this->originalConfigs[$config->getConfigId()->getId()];
            $originConfigValue = $originConfig->getValues();
        }

        foreach ($config->getValues() as $key => $value) {
            if (!isset($originConfigValue[$key])) {
                $originConfigValue[$key] = null;
            }
        }

        $diffNew = array_udiff_assoc($config->getValues(), $originConfigValue, function ($a, $b) {
            return ($a == $b) ? 0 : 1;
        });

        $diffOld = array_udiff_assoc($originConfigValue, $config->getValues(), function ($a, $b) {
            return ($a == $b) ? 0 : 1;
        });

        $diff = array();
        foreach ($diffNew as $key => $value) {
            $oldValue   = isset($diffOld[$key]) ? $diffOld[$key] : null;
            $diff[$key] = array($oldValue, $value);
        }


        if (!isset($this->configChangeSets[$config->getConfigId()->getId()])) {
            $this->configChangeSets[$config->getConfigId()->getId()] = array();
        }

        if (count($diff)) {
            $this->configChangeSets[$config->getConfigId()->getId()] = array_merge(
                $this->configChangeSets[$config->getConfigId()->getId()],
                $diff
            );
        }
    }

    /**
     * @param callable $filter
     * @return ConfigInterface[]
     */
    public function getUpdateConfig(\Closure $filter = null)
    {
        if ($filter) {
            return array_filter($this->persistConfigs, $filter);
        }

        return $this->persistConfigs;
    }

    /**
     * @param ConfigInterface $config
     * @return array
     */
    public function getConfigChangeSet(ConfigInterface $config)
    {
        return isset($this->configChangeSets[$config->getConfigId()->getId()])
            ? $this->configChangeSets[$config->getConfigId()->getId()]
            : array();
    }

    /**
     * @param ConfigIdInterface $configId
     * @return AbstractConfigModel|null
     */
    protected function getConfigModelByConfigId(ConfigIdInterface $configId)
    {
        $fieldName = $configId instanceof FieldConfigId ? $configId->getFieldName() : null;

        return $this->getConfigModel($configId->getClassName(), $fieldName);
    }

    /**
     * @param      $className
     * @param null $fieldName
     * @return object|AbstractConfigModel
     */
    protected function getConfigModel($className, $fieldName = null)
    {
        $id = $className . $fieldName;

        if (isset($this->models[$id])) {
            return $this->models[$id];
        }

        $entityConfigRepo = $this->em()->getRepository(EntityConfigModel::ENTITY_NAME);
        $fieldConfigRepo  = $this->em()->getRepository(FieldConfigModel::ENTITY_NAME);

        $result = $entity = $entityConfigRepo->findOneBy(array('className' => $className));

        if ($fieldName) {
            $result = $fieldConfigRepo->findOneBy(
                array(
                    'entity'    => $result,
                    'fieldName' => $fieldName
                )
            );
        }

        return $result;
    }

    /**
     * @param ConfigInterface $config
     * @return ConfigInterface
     */
    protected function doMerge(ConfigInterface $config)
    {
        if (isset($this->persistConfigs[$config->getConfigId()->getId()])) {
            $persistConfig = $this->persistConfigs[$config->getConfigId()->getId()];

            return array_merge($persistConfig->getValues(), $config->getValues());
        }

        return $config;
    }

    /**
     * @param ConfigIdInterface $configId
     * @return bool|ConfigInterface
     */
    private function loadConfigFromCache(ConfigIdInterface $configId)
    {
        return unserialize($this->cache->fetch($configId->getId()));
    }

    /**
     * @param ConfigIdInterface $configId
     * @return bool
     */
    private function removeConfigFromCache(ConfigIdInterface $configId)
    {
        return $this->cache->delete($configId->getId());
    }

    /**
     * @param ConfigInterface $config
     * @return bool
     */
    private function putConfigInCache(ConfigInterface $config)
    {
        return $this->cache->save($config->getConfigId()->getId(), serialize($config));
    }
}<|MERGE_RESOLUTION|>--- conflicted
+++ resolved
@@ -8,6 +8,7 @@
 
 use Metadata\MetadataFactory;
 
+use Oro\Bundle\EntityConfigBundle\DependencyInjection\EntityConfigContainer;
 use Symfony\Component\EventDispatcher\EventDispatcher;
 
 use Oro\Bundle\EntityConfigBundle\Exception\LogicException;
@@ -15,7 +16,7 @@
 
 use Oro\Bundle\EntityConfigBundle\Provider\PropertyConfigContainer;
 use Oro\Bundle\EntityConfigBundle\Audit\AuditManager;
-use Oro\Bundle\EntityConfigBundle\Provider\Proxy\ServiceProxy;
+use Oro\Bundle\EntityConfigBundle\DependencyInjection\Proxy\ServiceProxy;
 use Oro\Bundle\EntityConfigBundle\Metadata\ConfigClassMetadata;
 use Oro\Bundle\EntityConfigBundle\Provider\ConfigProvider;
 
@@ -317,13 +318,8 @@
             $this->models[$className] = $entityModel = new EntityConfigModel($className);
 
             foreach ($this->getProviders() as $provider) {
-<<<<<<< HEAD
-                $defaultValues = $provider->getConfigContainer()->getDefaultValues();
+                $defaultValues = $provider->getPropertyConfig()->getDefaultValues();
                 if (!$passMeta && isset($metadata->defaultValues[$provider->getScope()])) {
-=======
-                $defaultValues = $provider->getPropertyConfig()->getDefaultValues();
-                if (isset($metadata->defaultValues[$provider->getScope()])) {
->>>>>>> 7a0b03bc
                     $defaultValues = $metadata->defaultValues[$provider->getScope()];
                 }
 
