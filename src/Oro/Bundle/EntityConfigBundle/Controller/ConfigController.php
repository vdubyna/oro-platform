<?php

namespace Oro\Bundle\EntityConfigBundle\Controller;

<<<<<<< HEAD
=======
use Oro\Bundle\EntityConfigBundle\ConfigManager;
use Oro\Bundle\EntityConfigBundle\Datagrid\ConfigDatagridManager;

>>>>>>> 533649be
use Symfony\Bundle\FrameworkBundle\Controller\Controller;

use Symfony\Component\Form\Extension\Core\Type\FormType;
use Symfony\Component\HttpFoundation\Request;

use Sensio\Bundle\FrameworkExtraBundle\Configuration\Method;
use Sensio\Bundle\FrameworkExtraBundle\Configuration\Route;
use Sensio\Bundle\FrameworkExtraBundle\Configuration\Template;

use Oro\Bundle\GridBundle\Datagrid\Datagrid;
use Oro\Bundle\EntityConfigBundle\ConfigManager;
use Oro\Bundle\EntityConfigBundle\Datagrid\ConfigDatagridManager;
use Oro\Bundle\EntityConfigBundle\Entity\ConfigEntity;
use Oro\Bundle\EntityConfigBundle\Entity\ConfigField;

/**
 * User controller.
 * @Route("/oro_entityconfig")
 */
class ConfigController extends Controller
{
    /**
     * Lists all Flexible entities.
     * @Route("/", name="oro_entityconfig_index")
     * @Template()
     */
    public function indexAction(Request $request)
    {
        /** @var  ConfigDatagridManager $datagrid */
        $datagrid = $this->get('oro_entity_config.datagrid.manager')->getDatagrid();
        $view     = 'json' == $request->getRequestFormat()
            ? 'OroGridBundle:Datagrid:list.json.php'
            : 'OroEntityConfigBundle:Config:index.html.twig';

        return $this->render(
            $view,
            array(
                //'buttons' =>
                'datagrid' => $datagrid->createView()
            )
        );
    }

    /**
     * Lists Entity fields
     * @Route("/fields/{id}", name="oro_entityconfig_fields", requirements={"id"="\d+"}, defaults={"id"=0})
     * @Template()
     */
    public function fieldsAction($id, Request $request)
    {
        /** @var  ConfigDatagridManager $datagridManager */
        $datagridManager = $this->get('oro_entity_config.fieldsdatagrid.manager');
        $datagridManager->setEntityId($id);

        $datagrid = $datagridManager->getDatagrid();

        $datagridManager->getRouteGenerator()->setRouteParameters(
            array(
                'id' => $id
            )
        );

        $view = 'json' == $request->getRequestFormat()
            ? 'OroGridBundle:Datagrid:list.json.php'
            : 'OroEntityConfigBundle:Config:fields.html.twig';

        return $this->render(
            $view,
            array(
                //'buttons' =>
                'datagrid' => $datagrid->createView()
            )
        );
    }

    /**
     * @Route("/view/{id}", name="oro_entityconfig_view")
     * @Template()
     */
    public function viewAction(ConfigEntity $entity)
    {
        return array(
            'entity' => $entity,
        );
    }

    /**
     * @Route("/fieldview/{id}", name="oro_entityconfig_fieldview")
     * @Template()
     */
    public function fieldviewAction(ConfigField $entity)
    {
        return array(
            'entity' => $entity,
        );
    }

    /**
     * @Route("/update/{id}", name="oro_entityconfig_update")
     * @Template()
     */
    public function updateAction($id)
    {
        $entity = $this->getDoctrine()->getRepository(ConfigEntity::ENTITY_NAME)->find($id);
        $form    = $this->createForm(
            'oro_entity_config_config_entity_type',
            null,
            array('class_name' => $entity->getClassName())
        );
        $request = $this->getRequest();

        if ($request->getMethod() == 'POST') {
            $form->bind($request);

            if ($form->isValid()) {
                //persist data inside the form
                $this->get('session')->getFlashBag()->add('success', 'ConfigEntity successfully saved');

                return $this->redirect($this->generateUrl('oro_entityconfig_index'));
            }
        }

        return array(
            'form' => $form->createView(),
        );
    }
<<<<<<< HEAD
=======


    /**
     * @Route("/fieldupdate/{id}", name="oro_entityconfig_fieldupdate")
     * @Template()
     */
    public function fieldupdateAction(ConfigField $field)
    {
        /** @var ConfigManager $configManager */
        $configManager = $this->get('oro_entity_config.config_manager');

        $formBuilder = $this->createFormBuilder();
        $data        = array();
        $formConfig  = array();
        foreach ($configManager->getProviders() as $provider) {
            $fields = array();
            foreach ($provider->getConfigContainer()->getFieldItems() as $code => $item) {
                if (isset($item['form']) && isset($item['form']['type']) && isset($item['form']['options'])) {
                    $formBuilder->add($code, $item['form']['type'], $item['form']['options']);

                    $config      = $provider->getFieldConfig($field->getEntity()->getClassName(), $field->getCode());
                    $data[$code] = $config->get($code);
                    $fields[]    = $code;
                }
            }

            if (count($fields)) {
                $formConfig[] = array(
                    'title'     => ucfirst($provider->getScope()),
                    'class' => '',
                    'subblocks' => array(
                        array(
                            'title'  => '',
                            'fields' => $fields,
                            'data'   => array(),
                        )
                    )
                );
            }
        }

        $formBuilder->setData($data);
        $form    = $formBuilder->getForm();

        return array(
            'form' => $form->createView(),
            'formConfig' => $formConfig
        );
    }

    /**
     * Lists all Flexible entities.
     * @Route("/remove/{id}", name="oro_entityconfig_remove")
     * @Template()
     */
    public function removeAction($className)
    {
        var_dump($className);
        die;
    }
>>>>>>> 533649be
}<|MERGE_RESOLUTION|>--- conflicted
+++ resolved
@@ -2,12 +2,6 @@
 
 namespace Oro\Bundle\EntityConfigBundle\Controller;
 
-<<<<<<< HEAD
-=======
-use Oro\Bundle\EntityConfigBundle\ConfigManager;
-use Oro\Bundle\EntityConfigBundle\Datagrid\ConfigDatagridManager;
-
->>>>>>> 533649be
 use Symfony\Bundle\FrameworkBundle\Controller\Controller;
 
 use Symfony\Component\Form\Extension\Core\Type\FormType;
@@ -21,7 +15,6 @@
 use Oro\Bundle\EntityConfigBundle\ConfigManager;
 use Oro\Bundle\EntityConfigBundle\Datagrid\ConfigDatagridManager;
 use Oro\Bundle\EntityConfigBundle\Entity\ConfigEntity;
-use Oro\Bundle\EntityConfigBundle\Entity\ConfigField;
 
 /**
  * User controller.
@@ -84,21 +77,11 @@
     }
 
     /**
+     * View Entity
      * @Route("/view/{id}", name="oro_entityconfig_view")
      * @Template()
      */
     public function viewAction(ConfigEntity $entity)
-    {
-        return array(
-            'entity' => $entity,
-        );
-    }
-
-    /**
-     * @Route("/fieldview/{id}", name="oro_entityconfig_fieldview")
-     * @Template()
-     */
-    public function fieldviewAction(ConfigField $entity)
     {
         return array(
             'entity' => $entity,
@@ -131,58 +114,7 @@
         }
 
         return array(
-            'form' => $form->createView(),
-        );
-    }
-<<<<<<< HEAD
-=======
-
-
-    /**
-     * @Route("/fieldupdate/{id}", name="oro_entityconfig_fieldupdate")
-     * @Template()
-     */
-    public function fieldupdateAction(ConfigField $field)
-    {
-        /** @var ConfigManager $configManager */
-        $configManager = $this->get('oro_entity_config.config_manager');
-
-        $formBuilder = $this->createFormBuilder();
-        $data        = array();
-        $formConfig  = array();
-        foreach ($configManager->getProviders() as $provider) {
-            $fields = array();
-            foreach ($provider->getConfigContainer()->getFieldItems() as $code => $item) {
-                if (isset($item['form']) && isset($item['form']['type']) && isset($item['form']['options'])) {
-                    $formBuilder->add($code, $item['form']['type'], $item['form']['options']);
-
-                    $config      = $provider->getFieldConfig($field->getEntity()->getClassName(), $field->getCode());
-                    $data[$code] = $config->get($code);
-                    $fields[]    = $code;
-                }
-            }
-
-            if (count($fields)) {
-                $formConfig[] = array(
-                    'title'     => ucfirst($provider->getScope()),
-                    'class' => '',
-                    'subblocks' => array(
-                        array(
-                            'title'  => '',
-                            'fields' => $fields,
-                            'data'   => array(),
-                        )
-                    )
-                );
-            }
-        }
-
-        $formBuilder->setData($data);
-        $form    = $formBuilder->getForm();
-
-        return array(
-            'form' => $form->createView(),
-            'formConfig' => $formConfig
+            'form' => $form->createView(),           
         );
     }
 
@@ -196,5 +128,4 @@
         var_dump($className);
         die;
     }
->>>>>>> 533649be
 }