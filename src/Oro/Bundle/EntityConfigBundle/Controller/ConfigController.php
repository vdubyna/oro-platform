--- conflicted
+++ resolved
@@ -114,26 +114,25 @@
             $link = $this->generateUrl($link['_route']);
         }
 
-<<<<<<< HEAD
-        $uk = array();
-
-        return array(
-            'entity'     => $entity,
-            'properties' => $entity->toArray('entity'),
-//            'properties_extend' => $entity->toArray('extend'),
-=======
         /** @var ConfigProvider $entityConfigProvider */
         $entityConfigProvider = $this->get('oro_entity.config.entity_config_provider');
 
-        return array(
-            'entity'     => $entity,
-            'config'     => $entityConfigProvider->getConfig($entity->getClassName()),
->>>>>>> 33507912
-            'datagrid'   => $datagrid->createView(),
-            'link'       => $link,
-            'entityName' => $entityName,
-            'moduleName' => $moduleName,
-            'uk'         => $uk,
+        /** @var ConfigProvider $extendConfigProvider */
+        $extendConfigProvider = $this->get('oro_entity_extend.config.extend_config_provider');
+
+        $extendConfig = $extendConfigProvider->getConfig($entity->getClassName());
+
+        return array(
+            'entity'        => $entity,
+
+            'entity_config' => $entityConfigProvider->getConfig($entity->getClassName()),
+            'entity_extend' => $extendConfig,
+
+            'datagrid'      => $datagrid->createView(),
+            'link'          => $link,
+            'entity_name'   => $entityName,
+            'module_name'   => $moduleName,
+            'unique_key'    => unserialize($extendConfig->get('unique_key')),
         );
     }
 
