<?php

namespace Oro\Bundle\EntityConfigBundle\Controller;

use Doctrine\ORM\QueryBuilder;

use Symfony\Bundle\FrameworkBundle\Controller\Controller;
use Symfony\Component\HttpFoundation\RedirectResponse;
use Symfony\Component\HttpFoundation\Response;

use Sensio\Bundle\FrameworkExtraBundle\Configuration\Route;
use Sensio\Bundle\FrameworkExtraBundle\Configuration\Template;

use Oro\Bundle\SecurityBundle\Annotation\Acl;
use Oro\Bundle\BatchBundle\ORM\Query\QueryCountCalculator;
use Oro\Bundle\EntityBundle\Tools\EntityRoutingHelper;
use Oro\Bundle\EntityBundle\Provider\EntityFieldProvider;

use Oro\Bundle\EntityConfigBundle\Entity\EntityConfigModel;
use Oro\Bundle\EntityConfigBundle\Entity\FieldConfigModel;
use Oro\Bundle\EntityConfigBundle\Provider\ConfigProvider;
use Oro\Bundle\EntityConfigBundle\Provider\PropertyConfigContainer;
use Oro\Bundle\EntityConfigBundle\Tools\ConfigHelper;
use Oro\Bundle\EntityExtendBundle\EntityConfig\ExtendScope;
use Oro\Bundle\TranslationBundle\Translation\Translator;

/**
 * EntityConfig controller.
 * @Route("/entity/config")
 * TODO: Discuss ACL impl., currently management of configurable entities can be on or off only
 * @Acl(
 *      id="oro_entityconfig_manage",
 *      label="oro.entity_config.action.manage",
 *      type="action",
 *      group_name=""
 * )
 */
class ConfigController extends Controller
{
    /**
     * @var EntityRoutingHelper
     */
    protected $routingHelper;

    /**
     * Lists all configurable entities.
     * @Route("/", name="oro_entityconfig_index")
     * Acl(
     *      id="oro_entityconfig",
     *      label="oro.entity_config.action.view_entities",
     *      type="action",
     *      group_name=""
     * )
     * @Template()
     */
    public function indexAction()
    {
        $actions       = [];
        $modules       = [];
        $configManager = $this->get('oro_entity_config.config_manager');

        foreach ($configManager->getProviders() as $provider) {
            foreach ($provider->getPropertyConfig()->getLayoutActions() as $config) {
                $actions[] = $config;
            }

            $modules = array_merge(
                $modules,
                $provider->getPropertyConfig()->getRequireJsModules()
            );
        }

        return [
            'buttonConfig' => $actions,
            'require_js'   => $modules,
        ];
    }

    /**
     * @Route("/update/{id}", name="oro_entityconfig_update")
     * Acl(
     *      id="oro_entityconfig_update",
     *      label="oro.entity_config.action.update_entity",
     *      type="action",
     *      group_name=""
     * )
     * @Template()
     *
     * @param string $id
     *
     * @return array|RedirectResponse
     */
    public function updateAction($id)
    {
        $entity  = $this->getDoctrine()->getRepository(EntityConfigModel::ENTITY_NAME)->find($id);
        $request = $this->getRequest();

        $form = $this->createForm(
            'oro_entity_config_type',
            null,
            ['config_model' => $entity]
        );

        if ($request->getMethod() == 'POST') {
            $form->submit($request);

            if ($form->isValid()) {
                //persist data inside the form
                $this->get('session')->getFlashBag()->add(
                    'success',
                    $this->get('translator')->trans('oro.entity_config.controller.config_entity.message.saved')
                );

                return $this->get('oro_ui.router')->redirectAfterSave(
                    ['route' => 'oro_entityconfig_update', 'parameters' => ['id' => $id]],
                    ['route' => 'oro_entityconfig_view', 'parameters' => ['id' => $id]]
                );
            }
        }

        /** @var ConfigProvider $entityConfigProvider */
        $entityConfigProvider = $this->get('oro_entity_config.provider.entity');

        return [
            'entity'        => $entity,
            'entity_config' => $entityConfigProvider->getConfig($entity->getClassName()),
            'form'          => $form->createView(),
            'entity_count'  => $this->getRowCount($entity),
            'link'          => $this->getRowCountLink($entity),
        ];
    }

    /**
     * View Entity
     * @Route("/view/{id}", name="oro_entityconfig_view")
     * Acl(
     *      id="oro_entityconfig_view",
     *      label="oro.entity_config.action.view_entity",
     *      type="action",
     *      group_name=""
     * )
     * @Template()
     *
     * @param EntityConfigModel $entity
     *
     * @return array
     */
    public function viewAction(EntityConfigModel $entity)
    {
        /** @var ConfigProvider $entityConfigProvider */
        $entityConfigProvider = $this->get('oro_entity_config.provider.entity');

        list(, $entityName) = ConfigHelper::getModuleAndEntityNames($entity->getClassName());
        list ($layoutActions, $requireJsModules) = $this->getLayoutParams($entity);

        return [
            'entity'        => $entity,
            'entity_config' => $entityConfigProvider->getConfig($entity->getClassName()),
            'entity_count'  => $this->getRowCount($entity),
            'link'          => $this->getRowCountLink($entity),
            'entity_name'   => $entityName,
            'button_config' => $layoutActions,
            'require_js'    => $requireJsModules,
        ];
    }

    /**
     * TODO: Check if this method ever used
     * Lists Entity fields
     * @Route("/fields/{id}", name="oro_entityconfig_fields", requirements={"id"="\d+"}, defaults={"id"=0})
     * @Template()
     *
     * @param string $id
     *
     * @return array
     */
    public function fieldsAction($id)
    {
        $entity = $this->getDoctrine()->getRepository(EntityConfigModel::ENTITY_NAME)->find($id);

        list ($layoutActions, $requireJsModules) = $this->getLayoutParams($entity);

        return [
            'buttonConfig' => $layoutActions,
            'entity_id'    => $id,
            'entity_name'  => $entity->getClassName(),
            'require_js'   => $requireJsModules,
        ];
    }

    /**
     * @Route("/field/update/{id}", name="oro_entityconfig_field_update")
     * Acl(
     *      id="oro_entityconfig_field_update",
     *      label="oro.entity_config.action.update_entity_field",
     *      type="action",
     *      group_name=""
     * )
     * @Template()
     *
     * @param string $id
     *
     * @return array|RedirectResponse
     */
    public function fieldUpdateAction($id)
    {
        /** @var FieldConfigModel $field */
        $field   = $this->getDoctrine()->getRepository(FieldConfigModel::ENTITY_NAME)->find($id);
        $request = $this->getRequest();

        $form = $this->createForm(
            'oro_entity_config_type',
            null,
            ['config_model' => $field]
        );

        if ($request->getMethod() == 'POST') {
            $form->submit($request);

            if ($form->isValid()) {
                //persist data inside the form
                $this->get('session')->getFlashBag()->add(
                    'success',
                    $this->get('translator')->trans('oro.entity_config.controller.config_field.message.saved')
                );

                return $this->get('oro_ui.router')->redirectAfterSave(
                    ['route' => 'oro_entityconfig_field_update', 'parameters' => ['id' => $id]],
                    ['route' => 'oro_entityconfig_view', 'parameters' => ['id' => $field->getEntity()->getId()]]
                );
            }
        }

        /** @var ConfigProvider $entityConfigProvider */
        $entityConfigProvider = $this->get('oro_entity_config.provider.entity');

        /** @var ConfigProvider $entityExtendProvider */
        $entityExtendProvider = $this->get('oro_entity_config.provider.extend');

        $entityConfig = $entityConfigProvider->getConfig($field->getEntity()->getClassName());
        $fieldConfig  = $entityConfigProvider->getConfig(
            $field->getEntity()->getClassName(),
            $field->getFieldName()
        );

        return [
            'entity_config' => $entityConfig,
            'field_config'  => $fieldConfig,
            'field'         => $field,
            'form'          => $form->createView(),
            'formAction'    => $this->generateUrl('oro_entityconfig_field_update', ['id' => $field->getId()]),
            'require_js'    => $entityExtendProvider->getPropertyConfig()->getRequireJsModules()
        ];
    }

    /**
     * @Route("/field/search/{id}", name="oro_entityconfig_field_search", defaults={"id"=0})
     * Acl(
     *      id="oro_entityconfig_field_search",
     *      label="oro.entity_config.action.field_search",
     *      type="action",
     *      group_name=""
     * )
     * @param string $id
     * @return Response
     */
    public function fieldSearchAction($id)
    {
        $fields = [];
        if ($id) {
            $entityRoutingHelper = $this->get('oro_entity.routing_helper');
<<<<<<< HEAD
            $className = $entityRoutingHelper->decodeClassName($id);
=======
            $className           = $entityRoutingHelper->decodeClassName($id);
>>>>>>> 5d01895b

            /** @var EntityFieldProvider $fieldProvider */
            $fieldProvider = $this->get('oro_entity.entity_field_provider');

            $entityFields = $fieldProvider->getFields($className);
            foreach ($entityFields as $field) {
                if (!in_array(
                    $field['type'],
                    ['integer', 'string', 'smallint', 'decimal', 'bigint', 'text', 'money']
                )) {
                    continue;
                }
                $fields[$field['name']] = $field['label'] ? : $field['name'];
            }
        }

        /**
         * in case no fields were found - add empty_value into result
         */
        if (empty($fields)) {
            $fields[''] = $this->get('translator')->trans('oro.entity.form.choose_entity_field');
        }

        return new Response(json_encode($fields));
    }

    /**
     * @Route("/widget/info/{id}", name="oro_entityconfig_widget_info")
     * @Template
     *
     * @param EntityConfigModel $entity
     *
     * @return array
     */
    public function infoAction(EntityConfigModel $entity)
    {
        list($moduleName, $entityName) = ConfigHelper::getModuleAndEntityNames($entity->getClassName());

        /** @var ConfigProvider $entityConfigProvider */
        $entityConfigProvider = $this->get('oro_entity_config.provider.entity');

        /** @var ConfigProvider $extendConfigProvider */
        $extendConfigProvider = $this->get('oro_entity_config.provider.extend');
        $extendConfig         = $extendConfigProvider->getConfig($entity->getClassName());

        /** @var ConfigProvider $ownershipConfigProvider */
        $ownershipConfigProvider = $this->get('oro_entity_config.provider.ownership');
        $ownerTypes              = $this->get('oro_organization.method.get_ownership_type')->execute();
        $ownerType               = $ownershipConfigProvider->getConfig($entity->getClassName())->get('owner_type');
        $ownerType               = $ownerTypes[empty($ownerType) ? 'NONE' : $ownerType];

        return [
            'entity'            => $entity,
            'entity_config'     => $entityConfigProvider->getConfig($entity->getClassName()),
            'entity_extend'     => $extendConfig,
            'entity_owner_type' => $ownerType,
            'entity_name'       => $entityName,
            'module_name'       => $moduleName,
        ];
    }

    /**
     * @param EntityConfigModel $entity
     *
     * @return array
     *
     * @Route("/widget/unique_keys/{id}", name="oro_entityconfig_widget_unique_keys")
     * @Template
     */
    public function uniqueKeysAction(EntityConfigModel $entity)
    {
        $className = $entity->getClassName();

        /** @var ConfigProvider $extendConfigProvider */
        $entityConfigProvider = $this->get('oro_entity_config.provider.entity');
        $entityConfig         = $entityConfigProvider->getConfig($className);
        $translator           = $this->get('translator');

        $uniqueKeys = $entityConfig->get('unique_key', false, ['keys' => []]);

        foreach ($uniqueKeys['keys'] as $index => $uniqueKey) {
            $uniqueKeys['keys'][$index]['key'] = array_map(
                function ($fieldName) use ($entityConfigProvider, $className, $translator) {
                    $label = $entityConfigProvider
                        ->getConfig($className, $fieldName)
                        ->get('label');

                    return $translator->trans($label);
                },
                $uniqueKey['key']
            );
        }

        return [
            'entity'     => $entity,
            'unique_key' => $uniqueKeys
        ];
    }

    /**
     * @Route("/widget/entity_fields/{id}", name="oro_entityconfig_widget_entity_fields")
     * @Template
     * @param EntityConfigModel $entity
     * @return array
     */
    public function entityFieldsAction(EntityConfigModel $entity)
    {
        return ['entity' => $entity];
    }

    /**
     * @param EntityConfigModel $entity
     * @return int
     */
    protected function getRowCount(EntityConfigModel $entity)
    {
        if (class_exists($entity->getClassName())) {
            /** @var QueryBuilder $qb */
            $qb = $this->getDoctrine()->getManager()->createQueryBuilder();
            $qb->select('entity');
            $qb->from($entity->getClassName(), 'entity');

            return QueryCountCalculator::calculateCount($qb->getQuery());
        }

        return 0;
    }

    /**
     * @param EntityConfigModel $entity
     * @return string
     */
    protected function getRowCountLink(EntityConfigModel $entity)
    {
        $link = '';
        if (class_exists($entity->getClassName())) {
            /** @var \Oro\Bundle\EntityConfigBundle\Config\ConfigManager $configManager */
            $configManager = $this->get('oro_entity_config.config_manager');

            /** @var ConfigProvider $extendConfigProvider */
            $extendConfigProvider = $this->get('oro_entity_config.provider.extend');
            $extendConfig         = $extendConfigProvider->getConfig($entity->getClassName());

            $metadata = $configManager->getEntityMetadata($entity->getClassName());
            if ($metadata && $metadata->routeName) {
                $link = $this->generateUrl($metadata->routeName);
            }

            if ($extendConfig->is('owner', ExtendScope::OWNER_CUSTOM)) {
                $link = $this->generateUrl(
                    'oro_entity_index',
                    ['entityName' => $this->getRoutingHelper()->decodeClassName($entity->getClassName())]
                );
            }
        }

        return $link;
    }

    /**
     * @return EntityRoutingHelper
     */
    protected function getRoutingHelper()
    {
        if (!$this->routingHelper) {
            $this->routingHelper = $this->get('oro_entity.routing_helper');
        }

        return $this->routingHelper;
    }

    /**
     * Return configured layout actions and requirejs modules
     *
     * @param  EntityConfigModel $entity
     * @return array
     */
    protected function getLayoutParams(EntityConfigModel $entity)
    {
        $configManager    = $this->get('oro_entity_config.config_manager');
        $actions          = [];
        $requireJsModules = [];

        foreach ($configManager->getProviders() as $provider) {
            $layoutActions = $provider->getPropertyConfig()->getLayoutActions(PropertyConfigContainer::TYPE_FIELD);
            foreach ($layoutActions as $action) {
                if ($this->isLayoutActionApplicable($action, $entity, $provider)) {
                    if (isset($action['entity_id']) && $action['entity_id'] == true) {
                        $action['args'] = ['id' => $entity->getId()];
                    }
                    $actions[] = $action;
                }
            }

            $requireJsModules = array_merge(
                $requireJsModules,
                $provider->getPropertyConfig(PropertyConfigContainer::TYPE_FIELD)->getRequireJsModules()
            );
        }

        return [$actions, $requireJsModules];
    }

    /**
     * @param array             $action
     * @param EntityConfigModel $entity
     * @param ConfigProvider    $provider
     *
     * @return bool
     */
    protected function isLayoutActionApplicable(
        array $action,
        EntityConfigModel $entity,
        ConfigProvider $provider
    ) {
        if (!isset($action['filter'])) {
            return true;
        }

        $result = true;
        foreach ($action['filter'] as $key => $value) {
            if ($key === 'mode') {
                if ($entity->getMode() !== $value) {
                    $result = false;
                    break;
                }
            } else {
                $config = $provider->getConfig($entity->getClassName());
                if (is_array($value)) {
                    if (!$config->in($key, $value)) {
                        $result = false;
                        break;
                    }
                } elseif ($config->get($key) != $value) {
                    $result = false;
                    break;
                }
            }
        }

        return $result;
    }
}<|MERGE_RESOLUTION|>--- conflicted
+++ resolved
@@ -269,11 +269,7 @@
         $fields = [];
         if ($id) {
             $entityRoutingHelper = $this->get('oro_entity.routing_helper');
-<<<<<<< HEAD
-            $className = $entityRoutingHelper->decodeClassName($id);
-=======
             $className           = $entityRoutingHelper->decodeClassName($id);
->>>>>>> 5d01895b
 
             /** @var EntityFieldProvider $fieldProvider */
             $fieldProvider = $this->get('oro_entity.entity_field_provider');
