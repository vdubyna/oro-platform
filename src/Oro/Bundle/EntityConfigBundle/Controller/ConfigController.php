<?php

namespace Oro\Bundle\EntityConfigBundle\Controller;

use Doctrine\ORM\QueryBuilder;

use Symfony\Bundle\FrameworkBundle\Controller\Controller;
use Symfony\Component\HttpFoundation\RedirectResponse;
use Symfony\Component\HttpFoundation\Response;

use Sensio\Bundle\FrameworkExtraBundle\Configuration\Route;
use Sensio\Bundle\FrameworkExtraBundle\Configuration\Template;

use Oro\Bundle\SecurityBundle\Annotation\Acl;
use Oro\Bundle\BatchBundle\ORM\Query\QueryCountCalculator;
<<<<<<< HEAD
use Oro\Bundle\EntityBundle\Tools\EntityRoutingHelper;
=======

use Oro\Bundle\EntityBundle\Provider\EntityFieldProvider;

>>>>>>> 0344b96c
use Oro\Bundle\EntityConfigBundle\Entity\EntityConfigModel;
use Oro\Bundle\EntityConfigBundle\Entity\FieldConfigModel;
use Oro\Bundle\EntityConfigBundle\Provider\ConfigProvider;
use Oro\Bundle\EntityConfigBundle\Provider\PropertyConfigContainer;
use Oro\Bundle\EntityConfigBundle\Tools\ConfigHelper;
use Oro\Bundle\EntityExtendBundle\EntityConfig\ExtendScope;
use Oro\Bundle\TranslationBundle\Translation\Translator;

/**
 * EntityConfig controller.
 * @Route("/entity/config")
 * TODO: Discuss ACL impl., currently management of configurable entities can be on or off only
 * @Acl(
 *      id="oro_entityconfig_manage",
 *      label="oro.entity_config.action.manage",
 *      type="action",
 *      group_name=""
 * )
 */
class ConfigController extends Controller
{
    /**
     * @var EntityRoutingHelper
     */
    protected $routingHelper;

    /**
     * Lists all configurable entities.
     * @Route("/", name="oro_entityconfig_index")
     * Acl(
     *      id="oro_entityconfig",
     *      label="oro.entity_config.action.view_entities",
     *      type="action",
     *      group_name=""
     * )
     * @Template()
     */
    public function indexAction()
    {
        $actions       = [];
        $modules       = [];
        $configManager = $this->get('oro_entity_config.config_manager');

        foreach ($configManager->getProviders() as $provider) {
            foreach ($provider->getPropertyConfig()->getLayoutActions() as $config) {
                $actions[] = $config;
            }

            $modules = array_merge(
                $modules,
                $provider->getPropertyConfig()->getRequireJsModules()
            );
        }

        return [
            'buttonConfig' => $actions,
            'require_js'   => $modules,
        ];
    }

    /**
     * @Route("/update/{id}", name="oro_entityconfig_update")
     * Acl(
     *      id="oro_entityconfig_update",
     *      label="oro.entity_config.action.update_entity",
     *      type="action",
     *      group_name=""
     * )
     * @Template()
     *
     * @param string $id
     *
     * @return array|RedirectResponse
     */
    public function updateAction($id)
    {
        $entity  = $this->getDoctrine()->getRepository(EntityConfigModel::ENTITY_NAME)->find($id);
        $request = $this->getRequest();

        $form = $this->createForm(
            'oro_entity_config_type',
            null,
            ['config_model' => $entity]
        );

        if ($request->getMethod() == 'POST') {
            $form->submit($request);

            if ($form->isValid()) {
                //persist data inside the form
                $this->get('session')->getFlashBag()->add(
                    'success',
                    $this->get('translator')->trans('oro.entity_config.controller.config_entity.message.saved')
                );

                return $this->get('oro_ui.router')->redirectAfterSave(
                    ['route' => 'oro_entityconfig_update', 'parameters' => ['id' => $id]],
                    ['route' => 'oro_entityconfig_view', 'parameters' => ['id' => $id]]
                );
            }
        }

        /** @var ConfigProvider $entityConfigProvider */
        $entityConfigProvider = $this->get('oro_entity_config.provider.entity');

        return [
            'entity'        => $entity,
            'entity_config' => $entityConfigProvider->getConfig($entity->getClassName()),
            'form'          => $form->createView(),
            'entity_count'  => $this->getRowCount($entity),
            'link'          => $this->getRowCountLink($entity),
        ];
    }

    /**
     * View Entity
     * @Route("/view/{id}", name="oro_entityconfig_view")
     * Acl(
     *      id="oro_entityconfig_view",
     *      label="oro.entity_config.action.view_entity",
     *      type="action",
     *      group_name=""
     * )
     * @Template()
     *
     * @param EntityConfigModel $entity
     *
     * @return array
     */
    public function viewAction(EntityConfigModel $entity)
    {
        /** @var ConfigProvider $entityConfigProvider */
        $entityConfigProvider = $this->get('oro_entity_config.provider.entity');

        list(, $entityName) = ConfigHelper::getModuleAndEntityNames($entity->getClassName());
        list ($layoutActions, $requireJsModules) = $this->getLayoutParams($entity);

        return [
            'entity'        => $entity,
            'entity_config' => $entityConfigProvider->getConfig($entity->getClassName()),
            'entity_count'  => $this->getRowCount($entity),
            'link'          => $this->getRowCountLink($entity),
            'entity_name'   => $entityName,
            'button_config' => $layoutActions,
            'require_js'    => $requireJsModules,
        ];
    }

    /**
     * TODO: Check if this method ever used
     * Lists Entity fields
     * @Route("/fields/{id}", name="oro_entityconfig_fields", requirements={"id"="\d+"}, defaults={"id"=0})
     * @Template()
     *
     * @param string $id
     *
     * @return array
     */
    public function fieldsAction($id)
    {
        $entity = $this->getDoctrine()->getRepository(EntityConfigModel::ENTITY_NAME)->find($id);

        list ($layoutActions, $requireJsModules) = $this->getLayoutParams($entity);

        return [
            'buttonConfig' => $layoutActions,
            'entity_id'    => $id,
            'entity_name'  => $entity->getClassName(),
            'require_js'   => $requireJsModules,
        ];
    }

    /**
     * @Route("/field/update/{id}", name="oro_entityconfig_field_update")
     * Acl(
     *      id="oro_entityconfig_field_update",
     *      label="oro.entity_config.action.update_entity_field",
     *      type="action",
     *      group_name=""
     * )
     * @Template()
     *
     * @param string $id
     *
     * @return array|RedirectResponse
     */
    public function fieldUpdateAction($id)
    {
        /** @var FieldConfigModel $field */
        $field   = $this->getDoctrine()->getRepository(FieldConfigModel::ENTITY_NAME)->find($id);
        $request = $this->getRequest();

        $form = $this->createForm(
            'oro_entity_config_type',
            null,
            ['config_model' => $field]
        );

        if ($request->getMethod() == 'POST') {
            $form->submit($request);

            if ($form->isValid()) {
                //persist data inside the form
                $this->get('session')->getFlashBag()->add(
                    'success',
                    $this->get('translator')->trans('oro.entity_config.controller.config_field.message.saved')
                );

                return $this->get('oro_ui.router')->redirectAfterSave(
                    ['route' => 'oro_entityconfig_field_update', 'parameters' => ['id' => $id]],
                    ['route' => 'oro_entityconfig_view', 'parameters' => ['id' => $field->getEntity()->getId()]]
                );
            }
        }

        /** @var ConfigProvider $entityConfigProvider */
        $entityConfigProvider = $this->get('oro_entity_config.provider.entity');

        /** @var ConfigProvider $entityExtendProvider */
        $entityExtendProvider = $this->get('oro_entity_config.provider.extend');

        $entityConfig = $entityConfigProvider->getConfig($field->getEntity()->getClassName());
        $fieldConfig  = $entityConfigProvider->getConfig(
            $field->getEntity()->getClassName(),
            $field->getFieldName()
        );

        return [
            'entity_config' => $entityConfig,
            'field_config'  => $fieldConfig,
            'field'         => $field,
            'form'          => $form->createView(),
            'formAction'    => $this->generateUrl('oro_entityconfig_field_update', ['id' => $field->getId()]),
            'require_js'    => $entityExtendProvider->getPropertyConfig()->getRequireJsModules()
        ];
    }

    /**
     * @Route("/field/search/{id}", name="oro_entityconfig_field_search", defaults={"id"=0})
     * Acl(
     *      id="oro_entityconfig_field_search",
     *      label="oro.entity_config.action.field_search",
     *      type="action",
     *      group_name=""
     * )
     * @param string $id
     * @return Response
     */
    public function fieldSearchAction($id)
    {
        $fields = [];
        if ($id) {
<<<<<<< HEAD
            $id = $this->getRoutingHelper()->decodeClassName($id);

            /** @var EntityConfigModel $entity */
            $entity = $this->getDoctrine()->getRepository(EntityConfigModel::ENTITY_NAME)
                ->findOneBy(['className' => $id]);

            if ($entity) {
                /** @var ConfigProvider $entityConfigProvider */
                $entityConfigProvider = $this->get('oro_entity_config.provider.entity');

                /** @var FieldConfigModel $fields */
                $entityFields = $this->getDoctrine()->getRepository(FieldConfigModel::ENTITY_NAME)
                    ->findBy(
                        [
                            'entity' => $entity->getId(),
                            'type'   => ['integer', 'string', 'smallint', 'decimal', 'bigint', 'text', 'money']
                        ]
                    );

                /** @var Translator $translator */
                $translator = $this->get('translator');

                foreach ($entityFields as $field) {
                    $label = $entityConfigProvider->getConfig($id, $field->getFieldName())->get('label');
                    if (!$label) {
                        $label = $field->getFieldName();
                    }

                    $fields[$field->getFieldName()] = $translator->trans($label);
=======
            $entityRoutingHelper = $this->get('oro_entity.routing_helper');
            $className = $entityRoutingHelper->decodeClassName($id);

            /** @var EntityFieldProvider $fieldProvider */
            $fieldProvider = $this->get('oro_entity.entity_field_provider');

            $entityFields = $fieldProvider->getFields($className);
            foreach ($entityFields as $field) {
                if (!in_array(
                    $field['type'],
                    ['integer', 'string', 'smallint', 'decimal', 'bigint', 'text', 'money']
                )) {
                    continue;
>>>>>>> 0344b96c
                }
                $fields[$field['name']] = $field['label'] ? : $field['name'];
            }
        }

        return new Response(json_encode($fields));
    }

    /**
     * @Route("/widget/info/{id}", name="oro_entityconfig_widget_info")
     * @Template
     *
     * @param EntityConfigModel $entity
     *
     * @return array
     */
    public function infoAction(EntityConfigModel $entity)
    {
        list($moduleName, $entityName) = ConfigHelper::getModuleAndEntityNames($entity->getClassName());

        /** @var ConfigProvider $entityConfigProvider */
        $entityConfigProvider = $this->get('oro_entity_config.provider.entity');

        /** @var ConfigProvider $extendConfigProvider */
        $extendConfigProvider = $this->get('oro_entity_config.provider.extend');
        $extendConfig         = $extendConfigProvider->getConfig($entity->getClassName());

        /** @var ConfigProvider $ownershipConfigProvider */
        $ownershipConfigProvider = $this->get('oro_entity_config.provider.ownership');
        $ownerTypes              = $this->get('oro_organization.method.get_ownership_type')->execute();
        $ownerType               = $ownershipConfigProvider->getConfig($entity->getClassName())->get('owner_type');
        $ownerType               = $ownerTypes[empty($ownerType) ? 'NONE' : $ownerType];

        return [
            'entity'            => $entity,
            'entity_config'     => $entityConfigProvider->getConfig($entity->getClassName()),
            'entity_extend'     => $extendConfig,
            'entity_owner_type' => $ownerType,
            'entity_name'       => $entityName,
            'module_name'       => $moduleName,
        ];
    }

    /**
     * @param EntityConfigModel $entity
     *
     * @return array
     *
     * @Route("/widget/unique_keys/{id}", name="oro_entityconfig_widget_unique_keys")
     * @Template
     */
    public function uniqueKeysAction(EntityConfigModel $entity)
    {
        $className = $entity->getClassName();

        /** @var ConfigProvider $extendConfigProvider */
        $entityConfigProvider = $this->get('oro_entity_config.provider.entity');
        $entityConfig         = $entityConfigProvider->getConfig($className);
        $translator           = $this->get('translator');

        $uniqueKeys = $entityConfig->get('unique_key', false, ['keys' => []]);

        foreach ($uniqueKeys['keys'] as $index => $uniqueKey) {
            $uniqueKeys['keys'][$index]['key'] = array_map(
                function ($fieldName) use ($entityConfigProvider, $className, $translator) {
                    $label = $entityConfigProvider
                        ->getConfig($className, $fieldName)
                        ->get('label');

                    return $translator->trans($label);
                },
                $uniqueKey['key']
            );
        }

        return [
            'entity'     => $entity,
            'unique_key' => $uniqueKeys
        ];
    }

    /**
     * @Route("/widget/entity_fields/{id}", name="oro_entityconfig_widget_entity_fields")
     * @Template
     * @param EntityConfigModel $entity
     * @return array
     */
    public function entityFieldsAction(EntityConfigModel $entity)
    {
        return ['entity' => $entity];
    }

    /**
     * @param EntityConfigModel $entity
     * @return int
     */
    protected function getRowCount(EntityConfigModel $entity)
    {
        if (class_exists($entity->getClassName())) {
            /** @var QueryBuilder $qb */
            $qb = $this->getDoctrine()->getManager()->createQueryBuilder();
            $qb->select('entity');
            $qb->from($entity->getClassName(), 'entity');

            return QueryCountCalculator::calculateCount($qb->getQuery());
        }

        return 0;
    }

    /**
     * @param EntityConfigModel $entity
     * @return string
     */
    protected function getRowCountLink(EntityConfigModel $entity)
    {
        $link = '';
        if (class_exists($entity->getClassName())) {
            /** @var \Oro\Bundle\EntityConfigBundle\Config\ConfigManager $configManager */
            $configManager = $this->get('oro_entity_config.config_manager');

            /** @var ConfigProvider $extendConfigProvider */
            $extendConfigProvider = $this->get('oro_entity_config.provider.extend');
            $extendConfig         = $extendConfigProvider->getConfig($entity->getClassName());

            $metadata = $configManager->getEntityMetadata($entity->getClassName());
            if ($metadata && $metadata->routeName) {
                $link = $this->generateUrl($metadata->routeName);
            }

            if ($extendConfig->is('owner', ExtendScope::OWNER_CUSTOM)) {
                $link = $this->generateUrl(
                    'oro_entity_index',
                    ['entityName' => $this->getRoutingHelper()->decodeClassName($entity->getClassName())]
                );
            }
        }

        return $link;
    }

    /**
     * @return EntityRoutingHelper
     */
    protected function getRoutingHelper()
    {
        if (!$this->routingHelper) {
            $this->routingHelper = $this->get('oro_entity.routing_helper');
        }

        return $this->routingHelper;
    }

    /**
     * Return configured layout actions and requirejs modules
     *
     * @param  EntityConfigModel $entity
     * @return array
     */
    protected function getLayoutParams(EntityConfigModel $entity)
    {
        $configManager    = $this->get('oro_entity_config.config_manager');
        $actions          = [];
        $requireJsModules = [];

        foreach ($configManager->getProviders() as $provider) {
            $layoutActions = $provider->getPropertyConfig()->getLayoutActions(PropertyConfigContainer::TYPE_FIELD);
            foreach ($layoutActions as $action) {
                if ($this->isLayoutActionApplicable($action, $entity, $provider)) {
                    if (isset($action['entity_id']) && $action['entity_id'] == true) {
                        $action['args'] = ['id' => $entity->getId()];
                    }
                    $actions[] = $action;
                }
            }

            $requireJsModules = array_merge(
                $requireJsModules,
                $provider->getPropertyConfig(PropertyConfigContainer::TYPE_FIELD)->getRequireJsModules()
            );
        }

        return [$actions, $requireJsModules];
    }

    /**
     * @param array             $action
     * @param EntityConfigModel $entity
     * @param ConfigProvider    $provider
     *
     * @return bool
     */
    protected function isLayoutActionApplicable(
        array $action,
        EntityConfigModel $entity,
        ConfigProvider $provider
    ) {
        if (!isset($action['filter'])) {
            return true;
        }

        $result = true;
        foreach ($action['filter'] as $key => $value) {
            if ($key === 'mode') {
                if ($entity->getMode() !== $value) {
                    $result = false;
                    break;
                }
            } else {
                $config = $provider->getConfig($entity->getClassName());
                if (is_array($value)) {
                    if (!$config->in($key, $value)) {
                        $result = false;
                        break;
                    }
                } elseif ($config->get($key) != $value) {
                    $result = false;
                    break;
                }
            }
        }

        return $result;
    }
}<|MERGE_RESOLUTION|>--- conflicted
+++ resolved
@@ -13,13 +13,9 @@
 
 use Oro\Bundle\SecurityBundle\Annotation\Acl;
 use Oro\Bundle\BatchBundle\ORM\Query\QueryCountCalculator;
-<<<<<<< HEAD
 use Oro\Bundle\EntityBundle\Tools\EntityRoutingHelper;
-=======
-
 use Oro\Bundle\EntityBundle\Provider\EntityFieldProvider;
 
->>>>>>> 0344b96c
 use Oro\Bundle\EntityConfigBundle\Entity\EntityConfigModel;
 use Oro\Bundle\EntityConfigBundle\Entity\FieldConfigModel;
 use Oro\Bundle\EntityConfigBundle\Provider\ConfigProvider;
@@ -272,37 +268,6 @@
     {
         $fields = [];
         if ($id) {
-<<<<<<< HEAD
-            $id = $this->getRoutingHelper()->decodeClassName($id);
-
-            /** @var EntityConfigModel $entity */
-            $entity = $this->getDoctrine()->getRepository(EntityConfigModel::ENTITY_NAME)
-                ->findOneBy(['className' => $id]);
-
-            if ($entity) {
-                /** @var ConfigProvider $entityConfigProvider */
-                $entityConfigProvider = $this->get('oro_entity_config.provider.entity');
-
-                /** @var FieldConfigModel $fields */
-                $entityFields = $this->getDoctrine()->getRepository(FieldConfigModel::ENTITY_NAME)
-                    ->findBy(
-                        [
-                            'entity' => $entity->getId(),
-                            'type'   => ['integer', 'string', 'smallint', 'decimal', 'bigint', 'text', 'money']
-                        ]
-                    );
-
-                /** @var Translator $translator */
-                $translator = $this->get('translator');
-
-                foreach ($entityFields as $field) {
-                    $label = $entityConfigProvider->getConfig($id, $field->getFieldName())->get('label');
-                    if (!$label) {
-                        $label = $field->getFieldName();
-                    }
-
-                    $fields[$field->getFieldName()] = $translator->trans($label);
-=======
             $entityRoutingHelper = $this->get('oro_entity.routing_helper');
             $className = $entityRoutingHelper->decodeClassName($id);
 
@@ -316,7 +281,6 @@
                     ['integer', 'string', 'smallint', 'decimal', 'bigint', 'text', 'money']
                 )) {
                     continue;
->>>>>>> 0344b96c
                 }
                 $fields[$field['name']] = $field['label'] ? : $field['name'];
             }
