--- conflicted
+++ resolved
@@ -99,11 +99,7 @@
 
     {% set dataBlocks = [
         {
-<<<<<<< HEAD
-            'title': 'oro.entity_config.form.block.general'|trans,
-=======
             'title': 'oro.entity_config.block_titles.general.label'|trans,
->>>>>>> 00ef6425
             'class': 'active',
             'subblocks': [
                 {'data' : [entityInformationWidget]},
@@ -111,11 +107,7 @@
             ]
         },
         {
-<<<<<<< HEAD
-            'title': 'oro.entity_config.form.block.fields'|trans,
-=======
             'title': 'oro.entity_config.block_titles.fields.label'|trans,
->>>>>>> 00ef6425
             'subblocks': [
                 {'data' : [entityFieldsWidget]},
             ]
