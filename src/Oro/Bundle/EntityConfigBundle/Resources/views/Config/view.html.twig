{% extends 'OroUIBundle:actions:view.html.twig' %}
{% set gridId = 'fields-grid' %}
{% oro_title_set({params : {"%entityName%": entity_config.get('label')|default('N/A') }}) %}

{% set entityClass = entity.classname|replace('\\', '_') %}
{% set audit_title = entity_config.get('label')|default(entity_name) %}
{% set audit_path = 'oro_entityconfig_audit' %}

{% block navButtons %}
    {% if resource_granted('oro_entityconfig_update') %}
        {{ UI.button({'path' : path('oro_entityconfig_update', { id: entity.id }), 'iClass' : 'icon-edit ', 'title' : 'Edit user', 'label' : 'Edit'}) }}
    {% endif %}

    {% for button in button_config %}
        {{ UI.button({
            'path'   : button.void is defined ? [ 'javascript:void(0);//', path(button.route, button.args|default({})) ]|join : path(button.route, button.args|default({})),
            'iClass' : button.iClass|default(''),
            'aClass' : button.aClass|default(''),
            'title'  : button.title|default(button.name),
            'label'  : button.name
        }) }}
    {% endfor %}
{% endblock navButtons %}

{% block head_script %}
    {{ parent() }}

    {% placeholder prepare_grid with {'datagrid': entity_fields, 'selector': '#' ~ gridId, 'parameters': ''} %}
{% endblock %}

{% block pageHeader %}
    {% set breadcrumbs = {
        'entity':      entity,
        'indexPath':   path('oro_entityconfig_index'),
        'indexLabel': 'Entities',
        'entityTitle': entity_config.get('label')|default(entity_name),
    }%}

    {{ parent() }}
{% endblock pageHeader %}

{% block stats %}
    <li>{{ 'Created'|trans }}: {{ UI.Time(entity.created) }}</li>
    <li>{{ 'Updated'|trans }}: {{ UI.Time(entity.updated) }}</li>
    {% if link %}
    <li>{{ ['<a href="', link, '">', 'Number of records'|trans, ': ', entity_count|default(0) , '</a>']|join|raw }}</li>
    {% else %}
    <li>{{ ['<span>', 'Number of records'|trans, ': ', entity_count|default(0) , '</span>']|join|raw }}</li>
    {% endif %}
{% endblock stats%}

{% block content_data %}
    {% if require_js|length %}
        <script type="text/javascript">
<<<<<<< HEAD
            require(['{{ require_js|join(',') }}'])
=======
            require({{ require_js|json_encode|raw }})
>>>>>>> b73655f4
        </script>
    {% endif %}

    {% set id = 'entityconfig-view' %}
    {% set unique_keys = [] %}
    {% for key in unique_key.keys|default %}
        {% set unique_keys = unique_keys|merge([UI.attibuteRow(key.name, key.key|join(', '))])%}
    {% endfor %}

    {% set general_fields = [
        UI.attibuteRow('Name', entity_name),
        UI.renderAttribute('Icon', ['<div class="clearfix-oro"><p class="control-label"><i class="',entity_config.get('icon'),' hide-text"></i> (',entity_config.get('icon'),')</p></div>']|join),
        UI.attibuteRow('Label', entity_config.get('label')),
        UI.attibuteRow('Plural Label', entity_config.get('plural_label')),
        UI.attibuteRow('Type', entity_extend.get('owner')),
        UI.attibuteRow('Description', entity_config.get('description')),
        UI.attibuteRow('Ownership Type', entity_ownership.get('owner_type')),
        UI.attibuteRow('Module', module_name),
    ]%}

    {% set data = {
        'dataBlocks': [
            {
                'title': 'General',
                'class': 'active',
                'subblocks': [
                    {'title': 'General Information', 'data': general_fields},
                    {'title': 'Unique Keys', 'data': unique_keys}
                ]
            },
            {
                'title': 'Fields',
                'subblocks': [
                    {
                        'title': '',
                        'useSpan': false,
                        'data': [UI.gridBlock(gridId)]
                    }
                ]
            }
        ]
    }%}

    {{ parent() }}
{% endblock content_data %}<|MERGE_RESOLUTION|>--- conflicted
+++ resolved
@@ -52,11 +52,7 @@
 {% block content_data %}
     {% if require_js|length %}
         <script type="text/javascript">
-<<<<<<< HEAD
-            require(['{{ require_js|join(',') }}'])
-=======
             require({{ require_js|json_encode|raw }})
->>>>>>> b73655f4
         </script>
     {% endif %}
 
