--- conflicted
+++ resolved
@@ -2,17 +2,12 @@
 {% form_theme form with ['OroFormBundle:Form:fields.html.twig', 'OroEntityConfigBundle:Include:fields.html.twig'] %}
 
 {% oro_title_set({params : {
-<<<<<<< HEAD
     "%entityName%": entity_config.get('label')|default('N/A')|trans,
-    "%fieldName%": field_config.get('label')|default('N/A')|trans,
-=======
-    "%entityName%": (entity_config.get('label')|trans)|default('N/A'),
     "%fieldName%": field.fieldName|default('N/A')|trans,
->>>>>>> d9696225
 }}) %}
 
 {% set audit_entity_class = field.entity.className|replace('\\', '_') %}
-{% set audit_title = entity_config.get('label')|trans %}
+{% set audit_title = entity_config.get('label') %}
 {% set audit_path = 'oro_entityconfig_audit_field' %}
 {% set audit_entity_id = field.id %}
 {% set audit_show_change_history = true %}
