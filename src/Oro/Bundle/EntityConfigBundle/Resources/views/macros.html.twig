{% macro renderDynamicFields(entity, entity_class) %}
    {% import 'OroUIBundle::macros.html.twig' as ui %}
    {% set dynamicFields = oro_get_dynamic_fields(entity, entity_class) %}
    {% if dynamicFields is defined and dynamicFields|length %}
        {% for fieldName, item in dynamicFields %}
<<<<<<< HEAD
            {% set itemValue = _self.formatDynamicFieldValue(entity, entity_class, fieldName, item.type, item.value) %}
            {{ ui.renderHtmlProperty(item.label|trans, itemValue) }}
=======
            {{ ui.renderHtmlProperty(
                item.label|trans,
                _self.formatDynamicFieldValue(
                    entity,
                    entity_class,
                    fieldName,
                    item.type,
                    item.value
                )
            ) }}
>>>>>>> 638b8dfd
        {% endfor %}
    {% endif %}
{% endmacro %}

<<<<<<< HEAD
{% macro formatDynamicFieldValue(entity, entity_class, field_name, type, value) %}
    {% import 'OroUIBundle::macros.html.twig' as ui %}
=======
{% macro formatDynamicFieldValue(entity, entity_class, field_name, type, fieldValue) %}
>>>>>>> 638b8dfd
    {% set hasLink = false %}
    {% if fieldValue is iterable %}
        {% if fieldValue.values is defined %}
            {% for value in fieldValue.values %}
                {{ _self.renderLinkIfDefined(value) }}
                {% if not loop.last %}
                    ,&nbsp;
                {% endif %}
            {% endfor %}
        {% else %}
            {{ _self.renderLinkIfDefined(fieldValue) }}
        {% endif %}
    {% else %}
        {{ _self.resolveSimpleTypes(entity, entity_class, field_name, type, fieldValue) }}
    {% endif %}

{% endmacro %}

{% macro resolveSimpleTypes(entity, entity_class, field_name, type, value) %}
    {% if type == 'text' %}
        {{ value|escape|nl2br }}
    {% elseif type == 'boolean' %}
        {{ value ? 'Yes'|trans : 'No'|trans }}
    {% elseif type == 'money' %}
        {{ value ? value | oro_format_currency : null }}
    {% elseif type == 'percent' %}
        {{ value ? value | oro_format_percent : null }}
    {% elseif type == 'date' %}
        {{ value ? value | oro_format_date : null }}
    {% elseif type == 'datetime' %}
        {{ value ? value | oro_format_datetime : null }}
    {% elseif type == 'file' %}
        {{ oro_file_view(entity, field_name, value) }}
    {% elseif type == 'image' %}
        {% if entity_class is null %}
            {% set entityInfo = entity %}
        {% else %}
            {% set entityInfo = entity_class %}
        {% endif %}
        {{ oro_image_view(entity, value, entityInfo, field_name) }}
    {% else %}
        {{ value|escape }}
    {% endif %}
{% endmacro %}

{% macro renderLinkIfDefined(value) %}
    {% import 'OroUIBundle::macros.html.twig' as ui %}

<<<<<<< HEAD
    {{ value|raw }}
=======
    {% if value.link is defined and value.link != false  %}
        {{ ui.renderUrl(value.link, value.title) }}
    {% else %}
        {{ value.title|escape }}
    {% endif %}
>>>>>>> 638b8dfd
{% endmacro %}<|MERGE_RESOLUTION|>--- conflicted
+++ resolved
@@ -3,10 +3,6 @@
     {% set dynamicFields = oro_get_dynamic_fields(entity, entity_class) %}
     {% if dynamicFields is defined and dynamicFields|length %}
         {% for fieldName, item in dynamicFields %}
-<<<<<<< HEAD
-            {% set itemValue = _self.formatDynamicFieldValue(entity, entity_class, fieldName, item.type, item.value) %}
-            {{ ui.renderHtmlProperty(item.label|trans, itemValue) }}
-=======
             {{ ui.renderHtmlProperty(
                 item.label|trans,
                 _self.formatDynamicFieldValue(
@@ -17,17 +13,11 @@
                     item.value
                 )
             ) }}
->>>>>>> 638b8dfd
         {% endfor %}
     {% endif %}
 {% endmacro %}
 
-<<<<<<< HEAD
-{% macro formatDynamicFieldValue(entity, entity_class, field_name, type, value) %}
-    {% import 'OroUIBundle::macros.html.twig' as ui %}
-=======
 {% macro formatDynamicFieldValue(entity, entity_class, field_name, type, fieldValue) %}
->>>>>>> 638b8dfd
     {% set hasLink = false %}
     {% if fieldValue is iterable %}
         {% if fieldValue.values is defined %}
@@ -76,13 +66,9 @@
 {% macro renderLinkIfDefined(value) %}
     {% import 'OroUIBundle::macros.html.twig' as ui %}
 
-<<<<<<< HEAD
-    {{ value|raw }}
-=======
     {% if value.link is defined and value.link != false  %}
         {{ ui.renderUrl(value.link, value.title) }}
     {% else %}
         {{ value.title|escape }}
     {% endif %}
->>>>>>> 638b8dfd
 {% endmacro %}