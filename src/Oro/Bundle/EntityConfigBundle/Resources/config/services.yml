parameters:
    oro_entity_config.entity.entity_field.class:                Oro\Bundle\EntityConfigBundle\Entity\FieldConfigModel
    oro_entity_config.config_manager.class:                     Oro\Bundle\EntityConfigBundle\Config\ConfigManager
    oro_entity_config.config_model_manager.class:               Oro\Bundle\EntityConfigBundle\Config\ConfigModelManager
    oro_entity_config.tools.command_executor.class:             Oro\Bundle\EntityConfigBundle\Tools\CommandExecutor
    oro_entity_config.config_loader.class:                      Oro\Bundle\EntityConfigBundle\Tools\ConfigLoader
    oro_entity_config.event_listener.entityconfig_grid_listener.class: Oro\Bundle\EntityConfigBundle\EventListener\EntityConfigGridListener
    oro_entity_config.event_listener.entityfields_grid_listener.class: Oro\Bundle\EntityConfigBundle\EventListener\FieldConfigGridListener
    oro_entity_config.twig.extension.config.class:              Oro\Bundle\EntityConfigBundle\Twig\ConfigExtension
    oro_entity_config.migration.post_up.listener.class:         Oro\Bundle\EntityConfigBundle\EventListener\PostUpMigrationListener
    oro_entity_config.helper.entity_config.class:               Oro\Bundle\EntityConfigBundle\Helper\EntityConfigHelper
    oro_entity_config.attribute.entity.attribute_group.class:   Oro\Bundle\EntityConfigBundle\Attribute\Entity\AttributeGroup

services:
    oro_entity_config.link.entity_manager:
        tags:
            - { name: oro_service_link, service: doctrine.orm.config_entity_manager }

    oro_entity_config.link.config_manager:
        tags:
            - { name: oro_service_link, service: oro_entity_config.config_manager }

    oro_entity_config.link.security_context:
        tags:
            - { name: oro_service_link, service: security.context }

    oro_entity_config.entity_manager_bag:
        public: false
        class: Oro\Bundle\EntityConfigBundle\Config\EntityManagerBag
        arguments:
            - '@doctrine'

    oro_entity_config.config_manager:
        class: %oro_entity_config.config_manager.class%
        arguments:
            - '@event_dispatcher'
            - '@oro_entity_config.metadata.annotation_metadata_factory'
            - '@oro_entity_config.config_model_manager'
            - '@oro_entity_config.audit_manager'
            - '@oro_entity_config.cache'

    oro_entity_config.config_model_lock_object:
        public: false
        class: Oro\Bundle\EntityConfigBundle\Config\LockObject

    oro_entity_config.config_model_manager:
        public: false
        class: %oro_entity_config.config_model_manager.class%
        arguments:
            - '@oro_entity_config.link.entity_manager'
            - '@oro_entity_config.config_model_lock_object'

    oro_entity_config.attribute.config_model_manager:
        alias: oro_entity_config.config_model_manager

    oro_entity_config.helper.entity_config:
        class: %oro_entity_config.helper.entity_config.class%
        arguments:
            - '@oro_entity_config.provider.entity'
            - '@oro_security.acl.group_provider.chain'

    oro_entity_config.audit_manager:
        public: false
        class: Oro\Bundle\EntityConfigBundle\Audit\AuditManager
        arguments:
            - '@security.token_storage'
            - '@doctrine'

    oro_entity_config.tools.command_executor:
        class: %oro_entity_config.tools.command_executor.class%
        arguments:
            - %kernel.root_dir%/console
            - %kernel.environment%
            - '@oro_cache.oro_data_cache_manager'

    oro_entity_config.config_loader:
        class: %oro_entity_config.config_loader.class%
        arguments:
            - '@oro_entity_config.config_manager'
            - '@oro_entity_config.entity_manager_bag'

    oro_entity_config.cache:
        public: false
        class: Oro\Bundle\EntityConfigBundle\Config\ConfigCache
        arguments:
            - '@oro_entity_config.config_cache_impl'
            - '@oro_entity_config.model_cache_impl'
            - %kernel.debug%

    oro_entity_config.config_cache_impl:
        public: false
        parent: oro.cache.abstract
        calls:
            - [setNamespace, [ 'oro_entity_config' ] ]

    oro_entity_config.model_cache_impl:
        public: false
        parent: oro.cache.abstract
        calls:
            - [setNamespace, [ 'oro_entity_config_model' ] ]

    oro_entity_config.config_cache_warmer:
        class: Oro\Bundle\EntityConfigBundle\Config\ConfigCacheWarmer
        arguments:
            - '@oro_entity_config.config_manager'
            - '@oro_entity_config.cache'
            - '@oro_entity_config.config_model_lock_object'
            - '@oro_entity_config.entity_manager_bag'
            - '@oro_entity.virtual_field_provider.chain'
            - '@oro_entity.virtual_relation_provider.chain'

    oro_entity_config.cache.warmer:
        public: false
        class: Oro\Bundle\EntityConfigBundle\Cache\CacheWarmer
        arguments:
            - '@oro_entity_config.config_cache_warmer'
        tags:
            - { name: kernel.cache_warmer, priority: 28 }

    oro_entity_config.event_listener.entityconfig_grid_listener:
        class: %oro_entity_config.event_listener.entityconfig_grid_listener.class%
        arguments:
            - '@oro_entity_config.config_manager'
            - '@oro_datagrid.provider.resolver'
        tags:
            - { name: kernel.event_listener, event: oro_datagrid.datagrid.build.before.entityconfig-grid, method: onBuildBefore }
            - { name: kernel.event_listener, event: oro_datagrid.datagrid.build.after.entityconfig-grid, method: onBuildAfter }

    oro_entity_config.event_listener.entityfields_grid_listener:
        class: %oro_entity_config.event_listener.entityfields_grid_listener.class%
        arguments:
            - '@oro_entity_config.config_manager'
            - '@oro_datagrid.provider.resolver'
        tags:
            - { name: kernel.event_listener, event: oro_datagrid.datagrid.build.before.entityfields-grid, method: onBuildBefore }
            - { name: kernel.event_listener, event: oro_datagrid.datagrid.build.after.entityfields-grid, method: onBuildAfter }
            - { name: kernel.event_listener, event: oro_datagrid.datagrid.build.before.attributes-grid, method: onBuildBefore }
            - { name: kernel.event_listener, event: oro_datagrid.datagrid.build.after.attributes-grid, method: onBuildAfter }

    oro_entity_config.event_listener.audit_log_grid_listener:
        class: 'Oro\Bundle\DataAuditBundle\EventListener\AuditHistoryGridListener'
        arguments:
            - [objectClass, fieldName]
        tags:
            - { name: kernel.event_listener, event: oro_datagrid.datagrid.build.after.audit-log-grid, method: onBuildAfter }
            - { name: kernel.event_listener, event: oro_datagrid.datagrid.build.after.auditfield-log-grid, method: onBuildAfter }
            - { name: kernel.event_listener, event: oro_datagrid.datagrid.build.before.auditfield-log-grid, method: onBuildBefore }

    oro_entity_config.twig.extension.config:
        class: %oro_entity_config.twig.extension.config.class%
        arguments:
            - '@oro_entity_config.config_manager'
            - '@router'
            - '@oro_entity.entity_class_name_helper'
            - '@oro_entity.doctrine_helper'
        tags:
            - { name: twig.extension }

    oro_entity_config.migration.post_up.listener:
        class: %oro_entity_config.migration.post_up.listener.class%
        arguments:
            - '@oro_entity_config.tools.command_executor'
        tags:
            - { name: kernel.event_listener, event: oro_migration.post_up, method: updateConfigs, priority: -90 }
            - { name: kernel.event_listener, event: oro_migration.post_up, method: warmUpCache, priority: -255 }

    oro_entity_config.translation.helper:
        class: 'Oro\Bundle\EntityConfigBundle\Translation\ConfigTranslationHelper'
        arguments:
            - '@oro_translation.manager.translation'
            - '@translator.default'

    oro_entity_config.provider.serialized_field_provider:
        class: 'Oro\Bundle\EntityConfigBundle\Provider\SerializedFieldProvider'
        arguments:
            - '@oro_entity_config.provider.extend'

    oro_entity_config.event_listener.attributes_datagrid:
        class: 'Oro\Bundle\EntityConfigBundle\EventListener\AttributesDatagridListener'
        arguments:
            - '@oro_entity.doctrine_helper'
        tags:
            - { name: kernel.event_listener, event: oro_datagrid.orm_datasource.result.after.attributes-grid, method: onResultAfter }

    oro_entity_config.form.handler.config_helper_handler:
        scope: request
        class: 'Oro\Bundle\EntityConfigBundle\Form\Handler\ConfigHelperHandler'
        arguments:
            - '@form.factory'
            - '@session'
            - '@oro_ui.router'
            - '@oro_entity_config.config.config_helper'

    oro_entity_config.manager.attribute_manager:
        class: 'Oro\Bundle\EntityConfigBundle\Manager\AttributeManager'
        arguments:
            - '@oro_entity_config.config_manager'
            - '@oro_entity.doctrine_helper'
            - '@translator.default'

    oro_entity_config.validator.attribute_family_groups:
        class: 'Oro\Bundle\EntityConfigBundle\Validator\Constraints\AttributeFamilyGroupsValidator'
        tags:
            - { name: validator.constraint_validator, alias: oro_entity_config.validator.attribute_family_groups }

    oro_entity_config.validator.group_attributes:
        class: Oro\Bundle\EntityConfigBundle\Validator\Constraints\GroupAttributesValidator
        arguments:
            - '@oro_entity_config.manager.attribute_manager'
        tags:
            - { name: validator.constraint_validator, alias: oro_entity_config.validator.group_attributes }

    oro_entity_config.datagrid.attribute_group_grid_listener:
        class: 'Oro\Bundle\EntityConfigBundle\EventListener\AttributeGroupGridListener'
        arguments:
            - '@oro_entity_config.manager.attribute_manager'
        tags:
            - { name: kernel.event_listener, event: oro_datagrid.orm_datasource.result.after.attribute-groups-grid, method: onResultAfter }

    oro_entity_config.form.extension.attribute_field_config_extension:
        class: Oro\Bundle\EntityConfigBundle\Form\Extension\AttributeFieldConfigExtension
        arguments:
            - '@oro_entity_config.provider.attribute'
        tags:
            - { name: form.type_extension, alias: oro_entity_extend_field_type }

    oro_entity_config.form.handler.create_update_config_field_handler:
        class: Oro\Bundle\EntityConfigBundle\Form\Handler\CreateUpdateConfigFieldHandler
        scope: request
        arguments:
            - '@oro_entity_config.form.handler.config_helper_handler'
            - '@oro_entity_config.config_manager'
            - '@oro_entity_config.config.config_helper'
            - '@oro_entity_extend.form.util.field_session_storage'

    oro_entity_config.form.handler.remove_restore_field_handler:
        class: Oro\Bundle\EntityConfigBundle\Form\Handler\RemoveRestoreConfigFieldHandler
        arguments:
            - '@oro_entity_config.config_manager'
            - '@oro_entity_extend.extend.field_name_validation_helper'
            - '@oro_entity_config.config.config_helper'
            - '@session'

    oro_entity_config.config.config_helper:
        class: 'Oro\Bundle\EntityConfigBundle\Config\ConfigHelper'
        arguments:
            - '@oro_entity_config.config_manager'

    oro_entity_config.config.attributes_config_helper:
        class: 'Oro\Bundle\EntityConfigBundle\Config\AttributeConfigHelper'
        arguments:
            - '@oro_entity_config.provider.attribute'

    oro_entity_config.helper.entity_config_provider_helper:
        class: 'Oro\Bundle\EntityConfigBundle\Helper\EntityConfigProviderHelper'
        arguments:
            - '@oro_entity_config.config_manager'

    oro_entity_config.event_listener.attributes_form_view.abstract:
        class: Oro\Bundle\EntityConfigBundle\EventListener\AttributeFormViewListener
        abstract: true
        arguments:
            - '@oro_entity_config.manager.attribute_manager'

    oro_entity_config.voter.attribute_family_voter:
        class: Oro\Bundle\EntityConfigBundle\Voter\AttributeFamilyVoter
        public: false
        arguments:
            - '@oro_entity.doctrine_helper'
        tags:
            - { name: security.voter }

    oro_entity_config.form.extension.attribute_family:
        class: Oro\Bundle\EntityConfigBundle\Form\Extension\AttributeFamilyExtension
        arguments:
            - '@oro_entity_config.provider.attribute'
            - '@oro_entity.doctrine_helper'
        tags:
            - { name: form.type_extension, alias: form, extended_type: 'Symfony\Component\Form\Extension\Core\Type\FormType' }

    oro_entity_config.event_listener.attribute_family_form_view.abstract:
        class: Oro\Bundle\EntityConfigBundle\EventListener\AttributeFamilyFormViewListener
        abstract: true
        arguments:
            - '@translator'

    oro_entity_config.attribute_group_rendrer_registry:
        class: 'Oro\Bundle\EntityConfigBundle\Layout\AttributeGroupRenderRegistry'

    oro_entity_config.form.extension.dynamic_attributes:
        class: Oro\Bundle\EntityConfigBundle\Form\Extension\DynamicAttributesExtension
        arguments:
            - '@oro_entity_config.config_manager'
            - '@oro_entity.doctrine_helper'
            - '@oro_entity_config.manager.attribute_manager'
            - '@oro_entity_config.config.attributes_config_helper'
        tags:
            - { name: form.type_extension, alias: form, extended_type: 'Symfony\Component\Form\Extension\Core\Type\FormType' }

<<<<<<< HEAD
    oro_entity_config.entity_listener.attribute_group:
        class: Oro\Bundle\EntityConfigBundle\Entity\EntityListener\AttributeGroupListener
        public: false
        arguments:
             - "@oro_entity_config.slug.generator"
        tags:
            - { name: doctrine.orm.entity_listener, entity: '%oro_entity_config.attribute.entity.attribute_group.class%', event: prePersist}

    oro_entity_config.slug.generator:
        class: 'Oro\Bundle\EntityConfigBundle\Generator\SlugGenerator'

    oro_entity_config.block_type.abstract_attribute_block_type_mapper:
        class: 'Oro\Bundle\EntityConfigBundle\Layout\Mapper\AbstractAttributeBlockTypeMapper'
        abstract: true
        arguments:
            - '@doctrine'

    oro_entity_config.layout.chain_attribute_block_type_mapper:
        class: 'Oro\Bundle\EntityConfigBundle\Layout\Mapper\ChainAttributeBlockTypeMapper'
        arguments:
            - '@doctrine'
        calls:
            - [setDefaultBlockType, ['attribute_text']]
            - [addBlockType, ['percent', 'attribute_percent']]
            - [addBlockType, ['currency', 'attribute_currency']]
            - [addBlockType, ['date', 'attribute_date']]
            - [addBlockType, ['datetime', 'attribute_datetime']]
            - [addBlockType, ['multiEnum', 'attribute_multiselect']]
            - [addBlockTypeUsingMetadata, ['%oro_locale.entity.localized_fallback_value.class%', 'attribute_localize_fallback']]
=======
    oro_entity_config.provider.extend_entity_config_provider:
        class: 'Oro\Bundle\EntityConfigBundle\Provider\ExtendEntityConfigProvider'
        arguments:
            - '@oro_entity_config.config_manager'

    oro_entity_config.twig.extension.dynamic_fields_attribute_decorator:
        class: 'Oro\Bundle\EntityConfigBundle\Twig\DynamicFieldsExtensionAttributeDecorator'
        decorates: oro_entity_extend.twig.extension.dynamic_fields
        arguments:
            - "@oro_entity_config.twig.extension.dynamic_fields_attribute_decorator.inner"
            - "@oro_entity_config.config.attributes_config_helper"
>>>>>>> c0b985be
<|MERGE_RESOLUTION|>--- conflicted
+++ resolved
@@ -297,8 +297,19 @@
         tags:
             - { name: form.type_extension, alias: form, extended_type: 'Symfony\Component\Form\Extension\Core\Type\FormType' }
 
-<<<<<<< HEAD
-    oro_entity_config.entity_listener.attribute_group:
+    oro_entity_config.provider.extend_entity_config_provider:
+        class: 'Oro\Bundle\EntityConfigBundle\Provider\ExtendEntityConfigProvider'
+        arguments:
+            - '@oro_entity_config.config_manager'
+
+    oro_entity_config.twig.extension.dynamic_fields_attribute_decorator:
+        class: 'Oro\Bundle\EntityConfigBundle\Twig\DynamicFieldsExtensionAttributeDecorator'
+        decorates: oro_entity_extend.twig.extension.dynamic_fields
+        arguments:
+            - "@oro_entity_config.twig.extension.dynamic_fields_attribute_decorator.inner"
+            - "@oro_entity_config.config.attributes_config_helper"
+
+  oro_entity_config.entity_listener.attribute_group:
         class: Oro\Bundle\EntityConfigBundle\Entity\EntityListener\AttributeGroupListener
         public: false
         arguments:
@@ -327,16 +338,3 @@
             - [addBlockType, ['datetime', 'attribute_datetime']]
             - [addBlockType, ['multiEnum', 'attribute_multiselect']]
             - [addBlockTypeUsingMetadata, ['%oro_locale.entity.localized_fallback_value.class%', 'attribute_localize_fallback']]
-=======
-    oro_entity_config.provider.extend_entity_config_provider:
-        class: 'Oro\Bundle\EntityConfigBundle\Provider\ExtendEntityConfigProvider'
-        arguments:
-            - '@oro_entity_config.config_manager'
-
-    oro_entity_config.twig.extension.dynamic_fields_attribute_decorator:
-        class: 'Oro\Bundle\EntityConfigBundle\Twig\DynamicFieldsExtensionAttributeDecorator'
-        decorates: oro_entity_extend.twig.extension.dynamic_fields
-        arguments:
-            - "@oro_entity_config.twig.extension.dynamic_fields_attribute_decorator.inner"
-            - "@oro_entity_config.config.attributes_config_helper"
->>>>>>> c0b985be
