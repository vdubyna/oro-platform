--- conflicted
+++ resolved
@@ -123,18 +123,6 @@
         tags:
             - { name: twig.extension }
 
-<<<<<<< HEAD
-    oro_entity_config.twig.extension.dynamic_fields:
-        class: %oro_entity_config.twig.extension.dynamic_fields.class%
-        arguments:
-            - @oro_entity_config.config_manager
-            - @oro_entity_extend.extend.field_type_helper
-            - @event_dispatcher
-        tags:
-            - { name: twig.extension }
-
-=======
->>>>>>> 63e3cbc6
     oro_entity_config.migration.post_up.listener:
         class: %oro_entity_config.migration.post_up.listener.class%
         arguments:
