oro:
    entity_config:
        action:
            manage:              Manage configurable entities
            view_entities:       View configurable entities
            update_entity:       Update configurable entity
            view_entity:         View configurable entity
            update_entity_field: Update configurable entity field
            field_search:        Return varchar type field(s) in given entity

        block_titles:
            general.label:       General Information
            fields.label:        Fields
            other.label:         Other
            associations.label:  Communication & Collaboration

        config_log:
            user.label:      Author
            diffs.label:     Diffs
            logged_at.label: Logged at

        menu:
            entities_list.label:           Entities
            entities_list.description:     List of entities
            entity_management.label:       Entity Management
            entity_management.description: List of entities

        controller:
            config_entity:
                message:
                    saved:  Entity saved
                    update: Schema updated
            config_field:
                message:
                    saved: Field saved

        entity:
            plural_label:      Entities
            information.label: Entity Information
            unique.label:      Unique Keys

        entity_config:
            entity_name.label: Name
            module_name.label: Module

        field_config:
            field_name.label: Name
            type.label:       Data Type
            records_count.label: Number of records

        info:
            new_field.label:     New Field
            records_count.label: Number of records: %count%

        form:
            name.label: Name
            type.label: Type

<<<<<<< HEAD
        importexport:
            message:
                invelid_field_type:  Invalid field type
=======
        import:
            title: Import Entity Fields
            message:
                invalid_field_type: Invalid field type
                require_update_schema: "Please, click 'Update schema' to apply changes"
>>>>>>> b9a9fec5
<|MERGE_RESOLUTION|>--- conflicted
+++ resolved
@@ -56,14 +56,8 @@
             name.label: Name
             type.label: Type
 
-<<<<<<< HEAD
-        importexport:
-            message:
-                invelid_field_type:  Invalid field type
-=======
         import:
             title: Import Entity Fields
             message:
                 invalid_field_type: Invalid field type
-                require_update_schema: "Please, click 'Update schema' to apply changes"
->>>>>>> b9a9fec5
+                require_update_schema: "Please, click 'Update schema' to apply changes"