oro:
    entity_config:
        action:
            manage:              Manage configurable entities
            view_entities:       View configurable entities
            update_entity:       Update configurable entity
            view_entity:         View configurable entity
            update_entity_field: Update configurable entity field
            field_search:        Return varchar type field(s) in given entity

        block_titles:
            general.label:       General Information
            fields.label:        Fields
            other.label:         Other
            associations.label:  Communication & Collaboration

        config_log:
            user.label:      Author
            diffs.label:     Diffs
            logged_at.label: Logged at

        menu:
            entities_list.label:           Entities
            entities_list.description:     List of entities
            entity_management.label:       Entity Management
            entity_management.description: List of entities

        controller:
            config_entity:
                message:
                    saved:  Entity saved
                    update: Schema updated
            config_field:
                message:
                    saved: Field saved

        entity:
            plural_label:      Entities
            information.label: Entity Information
            unique.label:      Unique Keys

        entity_config:
            entity_name.label: Name
            module_name.label: Module

        field_config:
            field_name.label: Name
            type.label:       Data Type
            records_count.label: Number of records

        info:
            new_field.label:     New Field
            records_count.label: Number of records: %count%

        form:
            name.label: Name
            type.label: Type

        import:
            title: Import Entity Fields
            message:
<<<<<<< HEAD
                change_type_not_allowed: Changing type of existing fields is not allowed.
=======
                invalid_field_type: Invalid field type
                change_type_not_allowed: Changing type of existing fields is not allowed
>>>>>>> 9c04bd24
                require_update_schema: "Please, click 'Update Schema' to apply changes"<|MERGE_RESOLUTION|>--- conflicted
+++ resolved
@@ -59,10 +59,6 @@
         import:
             title: Import Entity Fields
             message:
-<<<<<<< HEAD
-                change_type_not_allowed: Changing type of existing fields is not allowed.
-=======
                 invalid_field_type: Invalid field type
                 change_type_not_allowed: Changing type of existing fields is not allowed
->>>>>>> 9c04bd24
                 require_update_schema: "Please, click 'Update Schema' to apply changes"