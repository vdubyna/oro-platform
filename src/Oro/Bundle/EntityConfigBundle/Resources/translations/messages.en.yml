--- conflicted
+++ resolved
@@ -9,30 +9,23 @@
             field_search:        Return varchar type field(s) in given entity
 
         block_titles:
-            general.label: General Information
-            fields.label:  Fields
+            general.label:       General Information
+            fields.label:        Fields
+            other.label:         Other
+            associations.label:  Communication & Collaboration
 
         config_log:
             user.label:      Author
             diffs.label:     Diffs
             logged_at.label: Logged at
 
-<<<<<<< HEAD
         menu:
-            entities_list.label: Entities
-            entity_management.label: Entity Management
+            entities_list.label:           Entities
+            entities_list.description:     List of entities
+            entity_management.label:       Entity Management
             entity_management.description: List of entities
 
-        action:
-            manage: Manage configurable entities
-            view_entities: View configurable entities
-            update_entity: Update configurable entity
-            view_entity: View configurable entity
-            update_entity_field: Update configurable entity field
-            field_search: Return varchar type field(s) in given entity
 
-=======
->>>>>>> 00ef6425
         controller:
             config_entity:
                 message:
@@ -42,14 +35,6 @@
                 message:
                     saved: Field saved
 
-<<<<<<< HEAD
-        form:
-            block:
-                general:            General
-                other:              Other
-                associations:       Communication & Collaboration
-                fields:             Fields
-=======
         entity:
             information.label: Entity Information
             unique.label:      Unique Keys
@@ -67,11 +52,4 @@
             created.label:       Created
             new_field.label:     New Field
             records_count.label: Number of records
-            updated.label:       Updated
-
-        menu:
-            entities_list.label:       Entities
-            entities_list.description: List of entities
-            entity_management.label: Entity Management
-            entity_management.description: List of entities
->>>>>>> 00ef6425
+            updated.label:       Updated