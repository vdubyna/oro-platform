<?php

namespace Oro\Bundle\EntityConfigBundle\Datagrid;

use Doctrine\ORM\Query;

use Oro\Bundle\GridBundle\Action\ActionInterface;
use Oro\Bundle\GridBundle\Datagrid\ProxyQueryInterface;
use Oro\Bundle\GridBundle\Datagrid\ResultRecord;
use Oro\Bundle\GridBundle\Field\FieldDescription;
use Oro\Bundle\GridBundle\Field\FieldDescriptionCollection;
use Oro\Bundle\GridBundle\Field\FieldDescriptionInterface;
use Oro\Bundle\GridBundle\Filter\FilterInterface;
use Oro\Bundle\GridBundle\Property\ActionConfigurationProperty;
use Oro\Bundle\GridBundle\Property\UrlProperty;
use Oro\Bundle\GridBundle\Property\TwigTemplateProperty;

use Oro\Bundle\EntityConfigBundle\Config\ConfigModelManager;
use Oro\Bundle\EntityConfigBundle\Provider\PropertyConfigContainer;

class ConfigDatagridManager extends BaseDatagrid
{
    /**
     * @return array
     */
    public function getLayoutActions()
    {
        $actions = array();

        foreach ($this->configManager->getProviders() as $provider) {
            foreach ($provider->getPropertyConfig()->getLayoutActions() as $config) {
                $actions[] = $config;
            }
        }

        return $actions;
    }

    /**
     * @return array
     */
    public function getRequireJsModules()
    {
        $modules = array();
        foreach ($this->configManager->getProviders() as $provider) {
            $modules = array_merge(
                $modules,
                $provider->getPropertyConfig()->getRequireJsModules()
            );
        }

        return $modules;
    }

    /**
     * {@inheritDoc}
     */
    protected function getProperties()
    {
        $properties = array(
            new UrlProperty('view_link', $this->router, 'oro_entityconfig_view', array('id')),
            new UrlProperty('update_link', $this->router, 'oro_entityconfig_update', array('id')),
        );

        $filters = array();
        $actions = array();

        foreach ($this->configManager->getProviders() as $provider) {
            $gridActions = $provider->getPropertyConfig()->getGridActions();

<<<<<<< HEAD
            $this->prepareProperties($gridActions, $properties, $actions, $filters);
=======
            $this->prepareProperties($gridActions, $properties, $actions, $filters, $provider->getScope());
>>>>>>> b73655f4

            if ($provider->getPropertyConfig()->getUpdateActionFilter()) {
                $filters['update'] = $provider->getPropertyConfig()->getUpdateActionFilter();
            }
        }

        if (count($filters)) {
            $properties[] = new ActionConfigurationProperty(
                function (ResultRecord $record) use ($filters, $actions) {
                    if ($record->getValue('mode') == ConfigModelManager::MODE_READONLY) {
                        $actions = array_map(
                            function () {
                                return false;
                            },
                            $actions
                        );

                        $actions['update'] = false;
                    } else {
                        foreach ($filters as $action => $filter) {
                            foreach ($filter as $key => $value) {
                                if (is_array($value)) {
                                    $error = true;
                                    foreach ($value as $v) {
                                        if ($record->getValue($key) == $v) {
                                            $error = false;
                                        }
                                    }
                                    if ($error) {
                                        $actions[$action] = false;
                                        break;
                                    }
                                } else {
                                    if ($record->getValue($key) != $value) {
                                        $actions[$action] = false;
                                        break;
                                    }
                                }
                            }
                        }
                    }

                    return $actions;
                }
            );
        }

        return $properties;
    }

    /**
     * @param  string $scope
     * @return array
     */
    protected function getObjectName($scope = 'name')
    {
        $options = array('name' => array(), 'module' => array());

        $query = $this->createQuery()->getQueryBuilder()
            ->add('select', 'ce.className')
            ->distinct('ce.className');

        $result = $query->getQuery()->getArrayResult();

        foreach ((array) $result as $value) {
            $className = explode('\\', $value['className']);

            $options['name'][$value['className']]   = '';
            $options['module'][$value['className']] = '';

            if (strpos($value['className'], 'Extend\\Entity') === false) {
                foreach ($className as $index => $name) {
                    if (count($className) - 1 == $index) {
                        $options['name'][$value['className']] = $name;
                    } elseif (!in_array($name, array('Bundle', 'Entity'))) {
                        $options['module'][$value['className']] .= $name;
                    }
                }
            } else {
                $options['name'][$value['className']]   = str_replace('Extend\\Entity\\', '', $value['className']);
                $options['module'][$value['className']] = 'System';
            }
        }

        return $options[$scope];
    }

    /**
     * @param FieldDescriptionCollection $fieldsCollection
     */
    protected function getDynamicFields(FieldDescriptionCollection $fieldsCollection)
    {
        $fields = array();
        foreach ($this->configManager->getProviders() as $provider) {
            foreach ($provider->getPropertyConfig()->getItems() as $code => $item) {
                if (isset($item['grid'])) {
                    $item['grid'] = $provider->getPropertyConfig()->initConfig($item['grid']);

                    $fieldName = $provider->getScope() . '_' . $code;

                    $fieldObject = new FieldDescription();
<<<<<<< HEAD
                    $fieldObject->setName($code);
=======
                    $fieldObject->setName($fieldName);
>>>>>>> b73655f4
                    $fieldObject->setOptions(
                        array_merge(
                            $item['grid'],
                            array(
                                'expression' => 'cev' . $code . '.value',
                                'field_name' => $fieldName,
                            )
                        )
                    );

                    if (isset($item['grid']['type'])
                        && $item['grid']['type'] == FieldDescriptionInterface::TYPE_HTML
                        && isset($item['grid']['template'])
                    ) {
                        $templateDataProperty = new TwigTemplateProperty(
                            $fieldObject,
                            $item['grid']['template']
                        );
                        $fieldObject->setProperty($templateDataProperty);
                    }

                    if (isset($item['options']['priority']) && !isset($fields[$item['options']['priority']])) {
                        $fields[$item['options']['priority']] = $fieldObject;
                    } else {
                        $fields[] = $fieldObject;
                    }
                }
            }
        }

        ksort($fields);
        foreach ($fields as $field) {
            $fieldsCollection->add($field);
        }
    }

    /**
     * {@inheritDoc}
     */
    protected function configureFields(FieldDescriptionCollection $fieldsCollection)
    {
        $this->getDynamicFields($fieldsCollection);

        $fieldObjectName = new FieldDescription();
        $fieldObjectName->setName('name');
        $fieldObjectName->setOptions(
            array(
                'type'        => FieldDescriptionInterface::TYPE_OPTIONS,
                'label'       => 'Name',
                'field_name'  => 'className',
                'filter_type' => FilterInterface::TYPE_CHOICE,
                'required'    => false,
                'sortable'    => true,
                'filterable'  => true,
                'show_filter' => true,
                'choices'     => $this->getObjectName(),
                'multiple'    => true,
            )
        );
        $fieldsCollection->add($fieldObjectName);

        $fieldObjectModule = new FieldDescription();
        $fieldObjectModule->setName('module');
        $fieldObjectModule->setOptions(
            array(
                'type'        => FieldDescriptionInterface::TYPE_OPTIONS,
                'label'       => 'Module',
                'field_name'  => 'className',
                'filter_type' => FilterInterface::TYPE_CHOICE,
                'required'    => false,
                'sortable'    => true,
                'filterable'  => true,
                'show_filter' => true,
                'choices'     => $this->getObjectName('module'),
                'multiple'    => true,
            )
        );
        $fieldsCollection->add($fieldObjectModule);

        $fieldObjectCreate = new FieldDescription();
        $fieldObjectCreate->setName('created');
        $fieldObjectCreate->setOptions(
            array(
                'type'        => FieldDescriptionInterface::TYPE_DATETIME,
                'label'       => 'Create At',
                'field_name'  => 'created',
                'filter_type' => FilterInterface::TYPE_DATETIME,
                'required'    => true,
                'sortable'    => true,
                'filterable'  => true,
                'show_filter' => true,
            )
        );
        $fieldsCollection->add($fieldObjectCreate);

        $fieldObjectUpdate = new FieldDescription();
        $fieldObjectUpdate->setName('updated');
        $fieldObjectUpdate->setOptions(
            array(
                'type'        => FieldDescriptionInterface::TYPE_DATETIME,
                'label'       => 'Update At',
                'field_name'  => 'updated',
                'filter_type' => FilterInterface::TYPE_DATETIME,
                'required'    => false,
                'sortable'    => true,
                'filterable'  => true,
                'show_filter' => true,
            )
        );
        $fieldsCollection->add($fieldObjectUpdate);
    }

    /**
     * {@inheritDoc}
     * Todo: update acl resources after impl.
     */
    protected function getRowActions()
    {
        $clickAction = array(
            'name'         => 'rowClick',
            'type'         => ActionInterface::TYPE_REDIRECT,
            //'acl_resource' => '(root)',
            'options'      => array(
                'label'         => 'View',
                'link'          => 'view_link',
                'runOnRowClick' => true,
            )
        );

        $viewAction = array(
            'name'         => 'view',
            'type'         => ActionInterface::TYPE_REDIRECT,
            //'acl_resource' => 'root',
            'options'      => array(
                'label' => 'View',
                'icon'  => 'book',
                'link'  => 'view_link',
            )
        );

        $updateAction = array(
            'name'         => 'update',
            'type'         => ActionInterface::TYPE_REDIRECT,
            //'acl_resource' => 'root',
            'options'      => array(
                'label' => 'Edit',
                'icon'  => 'edit',
                'link'  => 'update_link',
            )
        );

        $actions = array($clickAction, $viewAction, $updateAction);

        $this->prepareRowActions($actions);

        return $actions;
    }

    /**
     * @param ProxyQueryInterface $query
     * @return ProxyQueryInterface
     */
    protected function prepareQuery(ProxyQueryInterface $query)
    {
        foreach ($this->configManager->getProviders() as $provider) {
            foreach ($provider->getPropertyConfig()->getItems() as $code => $item) {
                $alias     = 'cev' . $code;
                $fieldName = $provider->getScope() . '_' . $code;

                if (isset($item['grid']['query'])) {
                    $query->andWhere($alias . '.value ' . $item['grid']['query']['operator'] . ' :' . $alias);
                    $query->setParameter($alias, $item['grid']['query']['value']);
                }

                $query->leftJoin(
                    'ce.values',
                    $alias,
                    'WITH',
                    $alias . ".code='" . $code . "' AND " . $alias . ".scope='" . $provider->getScope() . "'"
                );
                $query->addSelect($alias . '.value as ' . $fieldName, true);
            }
        }

        return $query;
    }
}<|MERGE_RESOLUTION|>--- conflicted
+++ resolved
@@ -68,11 +68,7 @@
         foreach ($this->configManager->getProviders() as $provider) {
             $gridActions = $provider->getPropertyConfig()->getGridActions();
 
-<<<<<<< HEAD
-            $this->prepareProperties($gridActions, $properties, $actions, $filters);
-=======
             $this->prepareProperties($gridActions, $properties, $actions, $filters, $provider->getScope());
->>>>>>> b73655f4
 
             if ($provider->getPropertyConfig()->getUpdateActionFilter()) {
                 $filters['update'] = $provider->getPropertyConfig()->getUpdateActionFilter();
@@ -174,11 +170,7 @@
                     $fieldName = $provider->getScope() . '_' . $code;
 
                     $fieldObject = new FieldDescription();
-<<<<<<< HEAD
-                    $fieldObject->setName($code);
-=======
                     $fieldObject->setName($fieldName);
->>>>>>> b73655f4
                     $fieldObject->setOptions(
                         array_merge(
                             $item['grid'],
