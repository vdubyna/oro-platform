<?php

namespace Oro\Bundle\EntityConfigBundle\Datagrid;

use Doctrine\ORM\Query;

use Oro\Bundle\GridBundle\Action\ActionInterface;
use Oro\Bundle\GridBundle\Datagrid\ProxyQueryInterface;
use Oro\Bundle\GridBundle\Datagrid\ResultRecord;
use Oro\Bundle\GridBundle\Field\FieldDescription;
use Oro\Bundle\GridBundle\Field\FieldDescriptionCollection;
use Oro\Bundle\GridBundle\Field\FieldDescriptionInterface;
use Oro\Bundle\GridBundle\Filter\FilterInterface;
use Oro\Bundle\GridBundle\Property\ActionConfigurationProperty;
use Oro\Bundle\GridBundle\Property\UrlProperty;

use Oro\Bundle\EntityConfigBundle\Config\ConfigModelManager;
use Oro\Bundle\EntityConfigBundle\Provider\PropertyConfigContainer;
use Oro\Bundle\EntityConfigBundle\Entity\EntityConfigModel;

class EntityFieldsDatagridManager extends BaseDatagrid
{
    /**
     * @var integer id
     */
    protected $entityId;

    /**
     * @param $id
     */
    public function setEntityId($id)
    {
        $this->entityId = $id;
    }

    /**
     * @param  EntityConfigModel $entity
     * @return array
     */
    public function getLayoutActions(EntityConfigModel $entity)
    {
        $actions = array();
        foreach ($this->configManager->getProviders() as $provider) {
            foreach ($provider->getPropertyConfig()->getLayoutActions(PropertyConfigContainer::TYPE_FIELD) as $config) {
                if (isset($config['filter'])) {
                    foreach ($config['filter'] as $key => $value) {
                        if (is_array($value)) {
                            $error = true;
                            foreach ($value as $v) {
                                if ($provider->getConfig($entity->getClassName())->get($key) == $v) {
                                    $error = false;
                                }
                            }
                            if ($error) {
                                continue 2;
                            }
                        } elseif ($provider->getConfig($entity->getClassName())->get($key) != $value) {
                            continue 2;
                        }
                    }
                }

                if (isset($config['entity_id']) && $config['entity_id'] == true) {
                    $config['args'] = array('id' => $entity->getId());
                }

                $actions[] = $config;
            }
        }

        return $actions;
    }

    /**
     * @return array
     */
    public function getRequireJsModules()
    {
        $modules = array();
        foreach ($this->configManager->getProviders() as $provider) {
            $modules = array_merge(
                $modules,
                $provider->getPropertyConfig(PropertyConfigContainer::TYPE_FIELD)->getRequireJsModules()
            );
        }

        return $modules;
    }

    /**
     * {@inheritDoc}
     */
    protected function getProperties()
    {
        $properties = array(
            new UrlProperty('update_link', $this->router, 'oro_entityconfig_field_update', array('id')),
        );

        $filters = array();
        $actions = array();

        foreach ($this->configManager->getProviders() as $provider) {
            $gridActions = $provider->getPropertyConfig()->getGridActions(PropertyConfigContainer::TYPE_FIELD);

<<<<<<< HEAD
            $this->prepareProperties($gridActions, $properties, $actions, $filters);
=======
            $this->prepareProperties($gridActions, $properties, $actions, $filters, $provider->getScope());
>>>>>>> b73655f4
        }

        if (count($filters)) {
            $properties[] = new ActionConfigurationProperty(
                function (ResultRecord $record) use ($filters, $actions) {
                    if ($record->getValue('mode') == ConfigModelManager::MODE_READONLY) {
                        $actions = array_map(
                            function () {
                                return false;
                            },
                            $actions
                        );

                        $actions['update']   = false;
                        $actions['rowClick'] = false;
                    } else {
                        foreach ($filters as $action => $filter) {
                            foreach ($filter as $key => $value) {
                                if (is_array($value)) {
                                    $error = true;
                                    foreach ($value as $v) {
                                        if ($record->getValue($key) == $v) {
                                            $error = false;
                                        }
                                    }
                                    if ($error) {
                                        $actions[$action] = false;
                                        break;
                                    }
                                } else {
                                    if ($record->getValue($key) != $value) {
                                        $actions[$action] = false;
                                        break;
                                    }
                                }
                            }
                        }
                    }

                    return $actions;
                }
            );
        }

        return $properties;
    }

    /**
     * @param FieldDescriptionCollection $fieldsCollection
     */
    protected function getDynamicFields(FieldDescriptionCollection $fieldsCollection)
    {
        $fields = array();

        foreach ($this->configManager->getProviders() as $provider) {
            foreach ($provider->getPropertyConfig()->getItems(PropertyConfigContainer::TYPE_FIELD) as $code => $item) {
                if (isset($item['grid'])) {
<<<<<<< HEAD
                    $fieldObject = new FieldDescription();
                    $fieldObject->setName($code);
=======
                    $fieldName = $provider->getScope() . '_' . $code;

                    $fieldObject = new FieldDescription();
                    $fieldObject->setName($fieldName);
>>>>>>> b73655f4
                    $fieldObject->setOptions(
                        array_merge(
                            $item['grid'],
                            array(
                                'expression' => 'cfv_' . $code . '.value',
<<<<<<< HEAD
                                'field_name' => $code,
=======
                                'field_name' => $fieldName,
>>>>>>> b73655f4
                            )
                        )
                    );

                    if (isset($item['options']['priority']) && !isset($fields[$item['options']['priority']])) {
                        $fields[$item['options']['priority']] = $fieldObject;
                    } else {
                        $fields[] = $fieldObject;
                    }
                }
            }
        }

        ksort($fields);
        foreach ($fields as $field) {
            $fieldsCollection->add($field);
        }
    }

    /**
     * {@inheritDoc}
     */
    protected function configureFields(FieldDescriptionCollection $fieldsCollection)
    {
        $fieldObjectClassName = new FieldDescription();
        $fieldObjectClassName->setName('className');
        $fieldObjectClassName->setOptions(
            array(
                'type'        => FieldDescriptionInterface::TYPE_TEXT,
                'label'       => 'ClassName',
                'field_name'  => 'className',
                'show_column' => false,
                'expression'  => 'ce.className'
            )
        );
        $fieldsCollection->add($fieldObjectClassName);

        $fieldCode = new FieldDescription();
        $fieldCode->setName('fieldName');
        $fieldCode->setOptions(
            array(
                'type'        => FieldDescriptionInterface::TYPE_TEXT,
                'label'       => 'Name',
                'field_name'  => 'fieldName',
                'filter_type' => FilterInterface::TYPE_STRING,
                'required'    => false,
                'sortable'    => true,
                'filterable'  => false,
                'show_filter' => false,
            )
        );
        $fieldsCollection->add($fieldCode);

        $fieldType = new FieldDescription();
        $fieldType->setName('type');
        $fieldType->setOptions(
            array(
                'type'        => FieldDescriptionInterface::TYPE_TEXT,
                'label'       => 'Data Type',
                'field_name'  => 'type',
                'filter_type' => FilterInterface::TYPE_STRING,
                'required'    => false,
                'sortable'    => true,
                'filterable'  => false,
                'show_filter' => false,
            )
        );
        $fieldsCollection->add($fieldType);

        $this->getDynamicFields($fieldsCollection);
    }

    /**
     * {@inheritDoc}
     * Todo: update acl resources after impl.
     */
    protected function getRowActions()
    {
        $clickAction = array(
            'name'         => 'rowClick',
            'type'         => ActionInterface::TYPE_REDIRECT,
            //'acl_resource' => 'root',
            'options'      => array(
                'label'         => 'Edit',
                'link'          => 'update_link',
                'runOnRowClick' => true,
            )
        );

        $updateAction = array(
            'name'         => 'update',
            'type'         => ActionInterface::TYPE_REDIRECT,
            //'acl_resource' => 'root',
            'options'      => array(
                'label' => 'Edit',
                'icon'  => 'edit',
                'link'  => 'update_link',
            )
        );

        $actions = array($clickAction, $updateAction);

        $this->prepareRowActions($actions, PropertyConfigContainer::TYPE_FIELD);

        return $actions;
    }

    /**
     * @return ProxyQueryInterface
     */
    protected function createQuery()
    {
        /** @var ProxyQueryInterface|Query $query */
        $query = parent::createQuery();
        $query->where('cf.mode <> :mode');
        $query->setParameter('mode', ConfigModelManager::MODE_HIDDEN);
        $query->innerJoin('cf.entity', 'ce', 'WITH', 'ce.id=' . $this->entityId);
        $query->addSelect('ce.id as entity_id', true);

        foreach ($this->configManager->getProviders() as $provider) {
            foreach ($provider->getPropertyConfig()->getItems(PropertyConfigContainer::TYPE_FIELD) as $code => $item) {
                $alias = 'cfv_' . $code;

                $fieldName = $provider->getScope() . '_' . $code;

                if (isset($item['grid']['query'])) {
                    $query->andWhere($alias . '.value ' . $item['grid']['query']['operator'] . ' :' . $alias);
                    $query->setParameter($alias, $item['grid']['query']['value']);
                }

                $query->leftJoin(
                    'cf.values',
                    $alias,
                    'WITH',
                    $alias . ".code='" . $code . "' AND " . $alias . ".scope='" . $provider->getScope() . "'"
                );
                $query->addSelect($alias . '.value as ' . $fieldName . '', true);
            }
        }

        return $query;
    }
}<|MERGE_RESOLUTION|>--- conflicted
+++ resolved
@@ -102,11 +102,7 @@
         foreach ($this->configManager->getProviders() as $provider) {
             $gridActions = $provider->getPropertyConfig()->getGridActions(PropertyConfigContainer::TYPE_FIELD);
 
-<<<<<<< HEAD
-            $this->prepareProperties($gridActions, $properties, $actions, $filters);
-=======
             $this->prepareProperties($gridActions, $properties, $actions, $filters, $provider->getScope());
->>>>>>> b73655f4
         }
 
         if (count($filters)) {
@@ -164,25 +160,16 @@
         foreach ($this->configManager->getProviders() as $provider) {
             foreach ($provider->getPropertyConfig()->getItems(PropertyConfigContainer::TYPE_FIELD) as $code => $item) {
                 if (isset($item['grid'])) {
-<<<<<<< HEAD
-                    $fieldObject = new FieldDescription();
-                    $fieldObject->setName($code);
-=======
                     $fieldName = $provider->getScope() . '_' . $code;
 
                     $fieldObject = new FieldDescription();
                     $fieldObject->setName($fieldName);
->>>>>>> b73655f4
                     $fieldObject->setOptions(
                         array_merge(
                             $item['grid'],
                             array(
                                 'expression' => 'cfv_' . $code . '.value',
-<<<<<<< HEAD
-                                'field_name' => $code,
-=======
                                 'field_name' => $fieldName,
->>>>>>> b73655f4
                             )
                         )
                     );
