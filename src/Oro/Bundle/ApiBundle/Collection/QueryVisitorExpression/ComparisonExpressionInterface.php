<?php

namespace Oro\Bundle\ApiBundle\Collection\QueryVisitorExpression;

use Oro\Bundle\ApiBundle\Collection\QueryExpressionVisitor;

/**
 * Provides an interface for different kind of comparison expressions.
 */
interface ComparisonExpressionInterface
{
    /**
     * Builds a comparison expression for a specific field.
     *
<<<<<<< HEAD
     * @param QueryExpressionVisitor $visitor       The visitor that is used to buils a query
=======
     * @param QueryExpressionVisitor $visitor       The visitor that is used to build a query
>>>>>>> f4bc701d
     * @param string                 $field         The unique name of a field
     * @param string                 $expression    The DQL expression for a field, e.g. LOWER(field)
     * @param string                 $parameterName The name of parameter unique for each field
     * @param mixed                  $value         The value of a field
     *
     * @return mixed
     */
    public function walkComparisonExpression(
        QueryExpressionVisitor $visitor,
        string $field,
        string $expression,
        string $parameterName,
        $value
    );
}<|MERGE_RESOLUTION|>--- conflicted
+++ resolved
@@ -12,11 +12,7 @@
     /**
      * Builds a comparison expression for a specific field.
      *
-<<<<<<< HEAD
-     * @param QueryExpressionVisitor $visitor       The visitor that is used to buils a query
-=======
      * @param QueryExpressionVisitor $visitor       The visitor that is used to build a query
->>>>>>> f4bc701d
      * @param string                 $field         The unique name of a field
      * @param string                 $expression    The DQL expression for a field, e.g. LOWER(field)
      * @param string                 $parameterName The name of parameter unique for each field
