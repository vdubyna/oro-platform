<?php

namespace Oro\Bundle\ApiBundle\Tests\Unit\ApiDoc;

use Oro\Bundle\ApiBundle\ApiDoc\RestChainRouteOptionsResolver;
use Oro\Bundle\ApiBundle\ApiDoc\RestDocViewDetector;
use Oro\Bundle\ApiBundle\ApiDoc\RestRouteOptionsResolver;
use Oro\Component\Routing\Resolver\RouteCollectionAccessor;
use Oro\Component\Routing\Resolver\RouteOptionsResolverInterface;
use Symfony\Component\Routing\Route;

class RestChainRouteOptionsResolverTest extends \PHPUnit\Framework\TestCase
{
    /** @var \PHPUnit\Framework\MockObject\MockObject|RestDocViewDetector */
    private $docViewDetector;

    protected function setUp()
    {
        $this->docViewDetector = $this->createMock(RestDocViewDetector::class);
    }

    /**
<<<<<<< HEAD
     * @param array $resolvers [[resolver, view name], ...]
=======
     * @param array $resolvers       [[resolver, view name], ...]
     * @param array $underlyingViews [view name => underlying view name, ...]
>>>>>>> 8d321379
     *
     * @return RestChainRouteOptionsResolver
     */
    private function getChainRouteOptionsResolver(
<<<<<<< HEAD
        array $resolvers = []
    ): RestChainRouteOptionsResolver {
        return new RestChainRouteOptionsResolver(
            $resolvers,
            $this->docViewDetector
=======
        array $resolvers = [],
        array $underlyingViews = []
    ): RestChainRouteOptionsResolver {
        return new RestChainRouteOptionsResolver(
            $resolvers,
            $this->docViewDetector,
            $underlyingViews
>>>>>>> 8d321379
        );
    }

    public function testEmptyChainResolver()
    {
        $route = $this->createMock(Route::class);
        $routes = $this->createMock(RouteCollectionAccessor::class);

        $this->docViewDetector->expects(self::never())
            ->method('getView');

        $chainRouteOptionsResolver = $this->getChainRouteOptionsResolver();
        $chainRouteOptionsResolver->resolve($route, $routes);
    }

    public function testEmptyView()
    {
        $route = $this->createMock(Route::class);
        $routes = $this->createMock(RouteCollectionAccessor::class);

        $resolver1 = $this->createMock(RouteOptionsResolverInterface::class);

        $this->docViewDetector->expects(self::once())
            ->method('getView')
            ->willReturn('');

        $resolver1->expects(self::never())
            ->method('resolve');

        $chainRouteOptionsResolver = $this->getChainRouteOptionsResolver(
            [[$resolver1, null]]
        );
        $chainRouteOptionsResolver->resolve($route, $routes);
    }

    public function testResolve()
    {
        $route = $this->createMock(Route::class);
        $routes = $this->createMock(RouteCollectionAccessor::class);

        $resolver1 = $this->createMock(RouteOptionsResolverInterface::class);
        $resolver2 = $this->createMock(RouteOptionsResolverInterface::class);
        $resolver3 = $this->createMock(RouteOptionsResolverInterface::class);
        $resolver4 = $this->createMock(RouteOptionsResolverInterface::class);
        $resolver5 = $this->createMock(RouteOptionsResolverInterface::class);
        $resolver6 = $this->createMock(RouteOptionsResolverInterface::class);

        $this->docViewDetector->expects(self::once())
            ->method('getView')
            ->willReturn('testView');

        $resolver1->expects(self::once())
            ->method('resolve')
            ->with(self::identicalTo($route), self::identicalTo($routes));
        $resolver2->expects(self::once())
            ->method('resolve')
            ->with(self::identicalTo($route), self::identicalTo($routes));
        $resolver3->expects(self::never())
            ->method('resolve');
        $resolver4->expects(self::once())
            ->method('resolve')
            ->with(self::identicalTo($route), self::identicalTo($routes));
        $resolver5->expects(self::once())
            ->method('resolve')
            ->with(self::identicalTo($route), self::identicalTo($routes));
        $resolver6->expects(self::never())
            ->method('resolve');

        $chainRouteOptionsResolver = $this->getChainRouteOptionsResolver(
            [
                [$resolver1, null],
                [$resolver2, 'testView'],
                [$resolver3, 'anotherView'],
                [$resolver4, null],
                [$resolver5, 'testView'],
                [$resolver6, 'anotherView']
            ]
        );
        $chainRouteOptionsResolver->resolve($route, $routes);
<<<<<<< HEAD
=======
    }

    public function testResolveForViewWithUnderlyingView()
    {
        $route = $this->createMock(Route::class);
        $routes = $this->createMock(RouteCollectionAccessor::class);

        $resolver1 = $this->createMock(RouteOptionsResolverInterface::class);
        $resolver2 = $this->createMock(RouteOptionsResolverInterface::class);
        $resolver3 = $this->createMock(RouteOptionsResolverInterface::class);
        $resolver4 = $this->createMock(RouteOptionsResolverInterface::class);

        $this->docViewDetector->expects(self::once())
            ->method('getView')
            ->willReturn('testView');

        $resolver1->expects(self::once())
            ->method('resolve')
            ->with(self::identicalTo($route), self::identicalTo($routes));
        $resolver2->expects(self::once())
            ->method('resolve')
            ->with(self::identicalTo($route), self::identicalTo($routes));
        $resolver3->expects(self::once())
            ->method('resolve')
            ->with(self::identicalTo($route), self::identicalTo($routes));
        $resolver4->expects(self::never())
            ->method('resolve');

        $chainRouteOptionsResolver = $this->getChainRouteOptionsResolver(
            [
                [$resolver1, 'testView'],
                [$resolver2, 'underlyingView'],
                [$resolver3, null],
                [$resolver4, 'anotherView']
            ],
            ['testView' => 'underlyingView']
        );
        $chainRouteOptionsResolver->resolve($route, $routes);
    }

    public function testReset()
    {
        $resolver1 = $this->createMock(RouteOptionsResolverInterface::class);
        $resolver2 = $this->createMock(RestRouteOptionsResolver::class);

        $resolver2->expects(self::once())
            ->method('reset');

        $chainRouteOptionsResolver = $this->getChainRouteOptionsResolver(
            [[$resolver1, null], [$resolver2, null]]
        );
        $chainRouteOptionsResolver->reset();
>>>>>>> 8d321379
    }
}<|MERGE_RESOLUTION|>--- conflicted
+++ resolved
@@ -20,23 +20,12 @@
     }
 
     /**
-<<<<<<< HEAD
-     * @param array $resolvers [[resolver, view name], ...]
-=======
      * @param array $resolvers       [[resolver, view name], ...]
      * @param array $underlyingViews [view name => underlying view name, ...]
->>>>>>> 8d321379
      *
      * @return RestChainRouteOptionsResolver
      */
     private function getChainRouteOptionsResolver(
-<<<<<<< HEAD
-        array $resolvers = []
-    ): RestChainRouteOptionsResolver {
-        return new RestChainRouteOptionsResolver(
-            $resolvers,
-            $this->docViewDetector
-=======
         array $resolvers = [],
         array $underlyingViews = []
     ): RestChainRouteOptionsResolver {
@@ -44,7 +33,6 @@
             $resolvers,
             $this->docViewDetector,
             $underlyingViews
->>>>>>> 8d321379
         );
     }
 
@@ -124,8 +112,6 @@
             ]
         );
         $chainRouteOptionsResolver->resolve($route, $routes);
-<<<<<<< HEAD
-=======
     }
 
     public function testResolveForViewWithUnderlyingView()
@@ -178,6 +164,5 @@
             [[$resolver1, null], [$resolver2, null]]
         );
         $chainRouteOptionsResolver->reset();
->>>>>>> 8d321379
     }
 }