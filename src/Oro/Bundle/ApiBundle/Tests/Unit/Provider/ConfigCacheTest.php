--- conflicted
+++ resolved
@@ -618,20 +618,6 @@
         $configCache->getInclusions();
     }
 
-<<<<<<< HEAD
-    public function testIsCacheChangeableForProductionMode()
-    {
-        $configCache = $this->getConfigCache();
-
-        self::assertFalse($configCache->isCacheChangeable());
-    }
-
-    public function testIsCacheChangeableForDevelopmentMode()
-    {
-        $configCache = $this->getConfigCache(true);
-
-        self::assertTrue($configCache->isCacheChangeable());
-=======
     public function testIsCacheFreshForNullTimestamp()
     {
         $this->configCacheFactory->expects(self::never())
@@ -640,7 +626,6 @@
         $configCache = $this->getConfigCache();
 
         self::assertTrue($configCache->isCacheFresh(null));
->>>>>>> dd9408e8
     }
 
     public function testIsCacheFreshWhenNoCachedData()
