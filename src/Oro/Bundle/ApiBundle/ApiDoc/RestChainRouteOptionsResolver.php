<?php

namespace Oro\Bundle\ApiBundle\ApiDoc;

use Oro\Component\Routing\Resolver\RouteCollectionAccessor;
use Oro\Component\Routing\Resolver\RouteOptionsResolverInterface;
use Symfony\Component\Routing\Route;
use Symfony\Contracts\Service\ResetInterface;

/**
 * Delegates the route modifications based on its options to all applicable child resolvers.
 */
<<<<<<< HEAD
class RestChainRouteOptionsResolver implements RouteOptionsResolverInterface
=======
class RestChainRouteOptionsResolver implements RouteOptionsResolverInterface, ResetInterface
>>>>>>> 8d321379
{
    /** @var array [[RouteOptionsResolverInterface, view name], ...] */
    private $resolvers = [];

    /** @var RestDocViewDetector */
    private $docViewDetector;
<<<<<<< HEAD
=======

    /** @var array [view name => underlying view name, ...] */
    private $underlyingViews;
>>>>>>> 8d321379

    /**
     * @param array               $resolvers       [[RouteOptionsResolverInterface, view name], ...]
     *                                             The view name can be NULL if the route option resolver
     *                                             is applicable to all views
     * @param RestDocViewDetector $docViewDetector
     * @param array               $underlyingViews [view name => underlying view name, ...]
     */
    public function __construct(
        array $resolvers,
<<<<<<< HEAD
        RestDocViewDetector $docViewDetector
=======
        RestDocViewDetector $docViewDetector,
        array $underlyingViews
>>>>>>> 8d321379
    ) {
        $this->resolvers = $resolvers;
        $this->docViewDetector = $docViewDetector;
        $this->underlyingViews = $underlyingViews;
    }

    /**
     * {@inheritdoc}
     */
    public function resolve(Route $route, RouteCollectionAccessor $routes)
    {
        if (empty($this->resolvers)) {
            return;
        }

        $view = $this->docViewDetector->getView();
        if (!$view) {
            return;
        }

        $underlyingView = $this->underlyingViews[$view] ?? null;
        /** @var RouteOptionsResolverInterface $resolver */
        foreach ($this->resolvers as list($resolver, $resolverView)) {
            if (null === $resolverView || $resolverView === $view || $resolverView === $underlyingView) {
                $resolver->resolve($route, $routes);
            }
        }
    }
<<<<<<< HEAD
=======

    /**
     * {@inheritdoc}
     */
    public function reset()
    {
        foreach ($this->resolvers as list($resolver, $resolverView)) {
            if ($resolver instanceof ResetInterface) {
                $resolver->reset();
            }
        }
    }
>>>>>>> 8d321379
}<|MERGE_RESOLUTION|>--- conflicted
+++ resolved
@@ -10,23 +10,16 @@
 /**
  * Delegates the route modifications based on its options to all applicable child resolvers.
  */
-<<<<<<< HEAD
-class RestChainRouteOptionsResolver implements RouteOptionsResolverInterface
-=======
 class RestChainRouteOptionsResolver implements RouteOptionsResolverInterface, ResetInterface
->>>>>>> 8d321379
 {
     /** @var array [[RouteOptionsResolverInterface, view name], ...] */
     private $resolvers = [];
 
     /** @var RestDocViewDetector */
     private $docViewDetector;
-<<<<<<< HEAD
-=======
 
     /** @var array [view name => underlying view name, ...] */
     private $underlyingViews;
->>>>>>> 8d321379
 
     /**
      * @param array               $resolvers       [[RouteOptionsResolverInterface, view name], ...]
@@ -37,12 +30,8 @@
      */
     public function __construct(
         array $resolvers,
-<<<<<<< HEAD
-        RestDocViewDetector $docViewDetector
-=======
         RestDocViewDetector $docViewDetector,
         array $underlyingViews
->>>>>>> 8d321379
     ) {
         $this->resolvers = $resolvers;
         $this->docViewDetector = $docViewDetector;
@@ -71,8 +60,6 @@
             }
         }
     }
-<<<<<<< HEAD
-=======
 
     /**
      * {@inheritdoc}
@@ -85,5 +72,4 @@
             }
         }
     }
->>>>>>> 8d321379
 }