<?php

namespace Oro\Bundle\ApiBundle\ApiDoc;

use Nelmio\ApiDocBundle\Annotation\ApiDoc;
use Nelmio\ApiDocBundle\Extractor\HandlerInterface;
use Oro\Bundle\ApiBundle\ApiDoc\Parser\ApiDocMetadata;
use Oro\Bundle\ApiBundle\Config\DescriptionsConfigExtra;
use Oro\Bundle\ApiBundle\Config\EntityDefinitionConfig;
use Oro\Bundle\ApiBundle\Metadata\EntityMetadata;
use Oro\Bundle\ApiBundle\Processor\ActionProcessorBagInterface;
use Oro\Bundle\ApiBundle\Processor\Context;
use Oro\Bundle\ApiBundle\Processor\Subresource\SubresourceContext;
use Oro\Bundle\ApiBundle\Request\ApiActions;
use Oro\Bundle\ApiBundle\Request\ValueNormalizer;
use Oro\Bundle\ApiBundle\Util\ValueNormalizerUtil;
use Oro\Component\PhpUtils\ReflectionUtil;
use Symfony\Component\HttpFoundation\Response;
use Symfony\Component\Routing\Route;

/**
 * Populates ApiDoc annotation based on the configuration of Data API resource.
 */
class RestDocHandler implements HandlerInterface
{
    private const ID_PLACEHOLDER   = '{id}';
    private const INPUT_DIRECTION  = 'input';
    private const OUTPUT_DIRECTION = 'output';

    private const SUCCESS_STATUS_CODES_WITH_CONTENT = [
        Response::HTTP_OK,
        Response::HTTP_CREATED,
        Response::HTTP_ACCEPTED
    ];

    /** @var string The group of routes that should be processed by this handler */
    private $routeGroup;

    /** @var RestDocViewDetector */
    private $docViewDetector;

    /** @var ActionProcessorBagInterface */
    private $processorBag;

    /** @var ValueNormalizer */
    private $valueNormalizer;

    /** @var RestDocIdentifierHandler */
    private $identifierHandler;

    /** @var RestDocFiltersHandler */
    private $filtersHandler;

    /**
     * @param string                      $routeGroup
     * @param RestDocViewDetector         $docViewDetector
     * @param ActionProcessorBagInterface $processorBag
     * @param ValueNormalizer             $valueNormalizer
     * @param RestDocIdentifierHandler    $identifierHandler
     * @param RestDocFiltersHandler       $filtersHandler
     */
    public function __construct(
        string $routeGroup,
        RestDocViewDetector $docViewDetector,
        ActionProcessorBagInterface $processorBag,
        ValueNormalizer $valueNormalizer,
        RestDocIdentifierHandler $identifierHandler,
        RestDocFiltersHandler $filtersHandler
    ) {
        $this->routeGroup = $routeGroup;
        $this->docViewDetector = $docViewDetector;
        $this->processorBag = $processorBag;
        $this->valueNormalizer = $valueNormalizer;
        $this->identifierHandler = $identifierHandler;
        $this->filtersHandler = $filtersHandler;
    }

    /**
     * {@inheritdoc}
     */
    public function handle(ApiDoc $annotation, array $annotations, Route $route, \ReflectionMethod $method)
    {
        if ($route->getOption(RestRouteOptionsResolver::GROUP_OPTION) !== $this->routeGroup
            || $this->docViewDetector->getRequestType()->isEmpty()
        ) {
            return;
        }
        $action = $route->getDefault(RestRouteOptionsResolver::ACTION_ATTRIBUTE);
        if (!$action) {
            return;
        }
        $entityType = $route->getDefault(RestRouteOptionsResolver::ENTITY_ATTRIBUTE);
        if (!$entityType) {
            return;
        }

        $annotation->setSection($entityType);
        $entityClass = $this->getEntityClass($entityType);
        $associationName = $route->getDefault(RestRouteOptionsResolver::ASSOCIATION_ATTRIBUTE);
        $context = $this->getContext($action, $entityClass, $associationName);

        $config = $context->getConfig();
        if (null === $config) {
            return;
        }

        $this->setDescription($annotation, $config);
        $this->setDocumentation($annotation, $config);
        $this->setStatusCodes($annotation, $config);

        $metadata = $context->getMetadata();
        if (null === $metadata) {
            return;
        }

        if ($this->hasAttribute($route, self::ID_PLACEHOLDER)) {
            $entityConfig = $config;
            $entityMetadata = $metadata;
            if ($associationName) {
                $entityConfig = $context->getParentConfig();
                $entityMetadata = $context->getParentMetadata();
            }
            $this->identifierHandler->handle(
                $annotation,
                $route,
                $entityMetadata,
                $entityConfig->getIdentifierDescription()
            );
        }

        $this->filtersHandler->handle($annotation, $context->getFilters(), $metadata);
        $this->setInputMetadata($annotation, $action, $config, $metadata);
        $this->setOutputMetadata($annotation, $entityClass, $action, $config, $metadata, $associationName);
    }

    /**
     * Checks if a route has the given placeholder in a path.
     *
     * @param Route  $route
     * @param string $placeholder
     *
     * @return bool
     */
    private function hasAttribute(Route $route, $placeholder)
    {
        return false !== \strpos($route->getPath(), $placeholder);
    }

    /**
     * @param string $entityType
     *
     * @return string
     */
    private function getEntityClass($entityType)
    {
        return ValueNormalizerUtil::convertToEntityClass(
            $this->valueNormalizer,
            $entityType,
            $this->docViewDetector->getRequestType()
        );
    }

    /**
     * @param string      $action
     * @param string      $entityClass
     * @param string|null $associationName
     *
     * @return Context|SubresourceContext
     */
    private function getContext($action, $entityClass, $associationName = null)
    {
        $processor = $this->processorBag->getProcessor($action);
        /** @var Context $context */
        $context = $processor->createContext();
        $context->addConfigExtra(new DescriptionsConfigExtra());
        $context->getRequestType()->set($this->docViewDetector->getRequestType());
        $context->setVersion($this->docViewDetector->getVersion());
        $context->setLastGroup('initialize');
        if ($associationName) {
            /** @var SubresourceContext $context */
            $context->setParentClassName($entityClass);
            $context->setAssociationName($associationName);
            $context->addParentConfigExtra(new DescriptionsConfigExtra());
        } else {
            $context->setClassName($entityClass);
        }

        $processor->process($context);

        return $context;
    }

    /**
     * @param Context $context
     *
     * @return EntityDefinitionConfig
     */
    private function getConfig(Context $context): EntityDefinitionConfig
    {
        $config = $context->getConfig();
        if (null === $config) {
            $message = \sprintf(
                'The configuration for "%s" cannot be loaded. Action: %s',
                $context->getClassName(),
                $context->getAction()
            );
            if ($context instanceof SubresourceContext) {
                $message .= \sprintf(' Association: %s.', $context->getAssociationName());
            }
            throw new \LogicException($message);
        }

        return $config;
    }

    /**
     * @param Context $context
     *
     * @return EntityMetadata
     */
    private function getMetadata(Context $context): EntityMetadata
    {
        $metadata = $context->getMetadata();
        if (null === $metadata) {
            $message = \sprintf(
                'The metadata for "%s" cannot be loaded. Action: %s',
                $context->getClassName(),
                $context->getAction()
            );
            if ($context instanceof SubresourceContext) {
                $message .= \sprintf(' Association: %s.', $context->getAssociationName());
            }
            throw new \LogicException($message);
        }

        return $metadata;
    }

    /**
     * @param ApiDoc                 $annotation
     * @param EntityDefinitionConfig $config
     */
    private function setDescription(ApiDoc $annotation, EntityDefinitionConfig $config)
    {
        $description = $config->getDescription();
        if ($description) {
            $annotation->setDescription($description);
        }
    }

    /**
     * @param ApiDoc                 $annotation
     * @param EntityDefinitionConfig $config
     */
    private function setDocumentation(ApiDoc $annotation, EntityDefinitionConfig $config)
    {
        $documentation = $config->getDocumentation();
        if ($documentation) {
            $annotation->setDocumentation($documentation);
        }
    }

    /**
     * @param ApiDoc                 $annotation
     * @param string                 $action
     * @param EntityDefinitionConfig $config
     * @param EntityMetadata         $metadata
     */
    private function setInputMetadata(
        ApiDoc $annotation,
        $action,
        EntityDefinitionConfig $config,
        EntityMetadata $metadata
    ) {
        if ($this->isActionWithInput($action)) {
            $this->setDirectionValue(
                $annotation,
                self::INPUT_DIRECTION,
                $this->getDirectionValue($action, self::INPUT_DIRECTION, $config, $metadata)
            );
        }
    }

    /**
     * @param ApiDoc                 $annotation
     * @param string                 $entityClass
     * @param string                 $action
     * @param EntityDefinitionConfig $config
     * @param EntityMetadata         $metadata
     * @param string|null            $associationName
     */
    private function setOutputMetadata(
        ApiDoc $annotation,
        $entityClass,
        $action,
        EntityDefinitionConfig $config,
        EntityMetadata $metadata,
        $associationName = null
    ) {
        if ($this->isActionWithOutput($annotation)) {
            if ($metadata->hasIdentifierFields()) {
                // check if output format should be taken from another action type. In this case
                // entity metadata and config will be taken for the action, those format should be used
                $substituteAction = $this->getOutputAction($action);
                if ($action !== $substituteAction) {
                    $substituteContext = $this->getContext($substituteAction, $entityClass, $associationName);
                    $config = $this->getConfig($substituteContext);
                    $metadata = $this->getMetadata($substituteContext);
                }
            }

            $this->setDirectionValue(
                $annotation,
                self::OUTPUT_DIRECTION,
                $this->getDirectionValue($action, self::OUTPUT_DIRECTION, $config, $metadata)
            );
        }
    }

    /**
     * @param string                 $action
     * @param string                 $direction
     * @param EntityDefinitionConfig $config
     * @param EntityMetadata         $metadata
     *
     * @return array
     */
    private function getDirectionValue($action, $direction, EntityDefinitionConfig $config, EntityMetadata $metadata)
    {
        return [
            'class'   => null,
            'options' => [
                'direction' => $direction,
                'metadata'  => new ApiDocMetadata(
                    $action,
                    $metadata,
                    $config,
                    $this->docViewDetector->getRequestType()
                )
            ]
        ];
    }

    /**
     * @param ApiDoc $annotation
     * @param string $direction
     * @param array  $value
     */
    private function setDirectionValue(ApiDoc $annotation, $direction, array $value)
    {
        // unfortunately there is no other way to update "input" and "output" parameters
        // except to use the reflection
        $outputProperty = ReflectionUtil::getProperty(new \ReflectionClass($annotation), $direction);
        $outputProperty->setAccessible(true);
        $outputProperty->setValue($annotation, $value);
    }

    /**
     * @param ApiDoc $annotation
     * @return array [status code => description, ...]
     */
    private function getStatusCodes(ApiDoc $annotation)
    {
        // unfortunately there is no other way to get "statusCodes" property
        // except to use the reflection
        $statusCodesProperty = ReflectionUtil::getProperty(new \ReflectionClass($annotation), 'statusCodes');
        $statusCodesProperty->setAccessible(true);

        return $statusCodesProperty->getValue($annotation);
    }

    /**
     * @param ApiDoc                 $annotation
     * @param EntityDefinitionConfig $config
     */
    private function setStatusCodes(ApiDoc $annotation, EntityDefinitionConfig $config)
    {
        $statusCodes = $config->getStatusCodes();
        if (null !== $statusCodes) {
            $codes = $statusCodes->getCodes();
            \ksort($codes);
            foreach ($codes as $statusCode => $code) {
                if (!$code->isExcluded()) {
                    $annotation->addStatusCode($statusCode, $code->getDescription());
                }
            }
        }
    }

    /**
     * Returns true if the given action receives resource data.
     *
     * @param string $action
     *
     * @return bool
     */
    private function isActionWithInput($action)
    {
        return \in_array(
            $action,
            [
                ApiActions::CREATE,
                ApiActions::UPDATE,
                ApiActions::UPDATE_SUBRESOURCE,
                ApiActions::ADD_SUBRESOURCE,
                ApiActions::DELETE_SUBRESOURCE,
                ApiActions::UPDATE_RELATIONSHIP,
                ApiActions::ADD_RELATIONSHIP,
                ApiActions::DELETE_RELATIONSHIP
            ],
            true
        );
    }

    /**
<<<<<<< HEAD
     * Returns true if the given ApiDoc annotation has at least one sucsess status code
=======
     * Returns true if the given ApiDoc annotation has at least one success status code
>>>>>>> f4bc701d
     * indicates that the resource data should be returned in the response.
     *
     * @param ApiDoc $annotation
     *
     * @return bool
     */
    private function isActionWithOutput(ApiDoc $annotation)
    {
        $result = false;
        $statusCodes = $this->getStatusCodes($annotation);
        foreach ($statusCodes as $statusCode => $description) {
            if (\in_array($statusCode, self::SUCCESS_STATUS_CODES_WITH_CONTENT, true)) {
                $result = true;
                break;
            }
        }

        return $result;
    }

    /**
     * Returns action name that should be used to format output data.
     *
     * @param string $action
     *
     * @return string
     */
    private function getOutputAction($action)
    {
        if (\in_array($action, [ApiActions::CREATE, ApiActions::UPDATE], true)) {
            return ApiActions::GET;
        }

        return $action;
    }
}<|MERGE_RESOLUTION|>--- conflicted
+++ resolved
@@ -413,11 +413,7 @@
     }
 
     /**
-<<<<<<< HEAD
-     * Returns true if the given ApiDoc annotation has at least one sucsess status code
-=======
      * Returns true if the given ApiDoc annotation has at least one success status code
->>>>>>> f4bc701d
      * indicates that the resource data should be returned in the response.
      *
      * @param ApiDoc $annotation
