--- conflicted
+++ resolved
@@ -113,25 +113,12 @@
     /**
      * {@inheritdoc}
      */
-<<<<<<< HEAD
-    public function isCacheChangeable(): bool
-    {
-        return $this->debug;
-    }
-
-    /**
-     * {@inheritdoc}
-     */
-    public function isCacheFresh(int $timestamp): bool
-    {
-=======
     public function isCacheFresh(?int $timestamp): bool
     {
         if (null === $timestamp) {
             return true;
         }
 
->>>>>>> dd9408e8
         $cacheTimestamp = $this->getCacheTimestamp();
 
         return
