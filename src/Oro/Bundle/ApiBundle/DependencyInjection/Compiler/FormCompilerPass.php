--- conflicted
+++ resolved
@@ -4,13 +4,11 @@
 
 use Oro\Bundle\ApiBundle\Form\SwitchableFormRegistry;
 use Oro\Bundle\ApiBundle\Util\DependencyInjectionUtil;
-use Symfony\Component\DependencyInjection\Argument\IteratorArgument;
 use Symfony\Component\DependencyInjection\Compiler\CompilerPassInterface;
 use Symfony\Component\DependencyInjection\ContainerBuilder;
 use Symfony\Component\DependencyInjection\Definition;
 use Symfony\Component\DependencyInjection\Exception\LogicException;
 use Symfony\Component\DependencyInjection\Reference;
-use Symfony\Component\Form\DependencyInjection\FormPass;
 
 /**
  * Configures all services required for Data API forms.
@@ -102,26 +100,10 @@
                 self::API_FORM_TYPE_GUESSER_TAG
             );
 
-<<<<<<< HEAD
-            $symfonyFormPass = new FormPass(
-                self::API_FORM_EXTENSION_SERVICE_ID,
-                self::API_FORM_TYPE_TAG,
-                self::API_FORM_TYPE_EXTENSION_TAG,
-                self::API_FORM_TYPE_GUESSER_TAG
-            );
-
-            // Make extension definition compatible to compiler pass
-            $apiFormExtensionDef->setArgument(2, new IteratorArgument([]));
-            $symfonyFormPass->process($container);
-
-            // load form type guessers sorted by priority for Data API form extension
-            $apiFormExtensionDef->replaceArgument(2, $this->getApiFormTypeGuessers($container));
-=======
             // load form types, form type extensions and form type guessers for Data API form extension
             $apiFormExtensionDef->replaceArgument(1, $this->getApiFormTypes($container, $formTypeClassNames));
             $apiFormExtensionDef->replaceArgument(2, $this->getApiFormTypeExtensions($container));
             $apiFormExtensionDef->replaceArgument(3, $this->getApiFormTypeGuessers($container));
->>>>>>> f16ac317
         }
         if ($container->hasDefinition(self::API_FORM_METADATA_GUESSER_SERVICE_ID)) {
             $dataTypeMappings = [];
@@ -226,9 +208,6 @@
      * @param ContainerBuilder $container
      * @param string[]         $formTypeClassNames
      *
-<<<<<<< HEAD
-     * @return IteratorArgument
-=======
      * @return array
      */
     private function getApiFormTypes(ContainerBuilder $container, array $formTypeClassNames)
@@ -262,20 +241,18 @@
      * @param ContainerBuilder $container
      *
      * @return array
->>>>>>> f16ac317
      */
     private function getApiFormTypeGuessers(ContainerBuilder $container)
     {
         $guessers = [];
         foreach ($container->findTaggedServiceIds(self::API_FORM_TYPE_GUESSER_TAG) as $serviceId => $tags) {
             foreach ($tags as $tag) {
-                $guessers[DependencyInjectionUtil::getPriority($tag)][] = new Reference($serviceId);
-            }
-        }
-
-        krsort($guessers);
-
-        return new IteratorArgument(array_merge(...$guessers));
+                $guessers[$serviceId] = DependencyInjectionUtil::getPriority($tag);
+            }
+        }
+        arsort($guessers, SORT_NUMERIC);
+
+        return array_keys($guessers);
     }
 
     /**
