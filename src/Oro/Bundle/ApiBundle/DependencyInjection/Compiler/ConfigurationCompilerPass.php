--- conflicted
+++ resolved
@@ -28,16 +28,7 @@
     public function process(ContainerBuilder $container)
     {
         $config = $this->getConfig($container);
-<<<<<<< HEAD
-//        $this->registerTaggedServices(
-//            $container,
-//            self::CONFIG_EXTENSION_REGISTRY_SERVICE_ID,
-//            self::CONFIG_EXTENSION_TAG,
-//            'addExtension'
-//        );
-=======
 
->>>>>>> dd4de1ab
         $this->registerProcessingGroups($container, $config);
 
         $this->registerActionProcessors($container);
