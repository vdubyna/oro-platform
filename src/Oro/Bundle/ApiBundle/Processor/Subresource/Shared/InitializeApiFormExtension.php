--- conflicted
+++ resolved
@@ -2,9 +2,9 @@
 
 namespace Oro\Bundle\ApiBundle\Processor\Subresource\Shared;
 
-use Oro\Bundle\ApiBundle\Form\Guesser\InverseAssociationTypeGuesser;
 use Oro\Component\ChainProcessor\ContextInterface;
 use Oro\Component\ChainProcessor\ProcessorInterface;
+use Oro\Bundle\ApiBundle\Form\Guesser\InverseAssociationTypeGuesser;
 use Oro\Bundle\ApiBundle\Processor\FormContext;
 use Oro\Bundle\ApiBundle\Processor\Shared\SwitchFormExtension;
 use Oro\Bundle\ApiBundle\Processor\Subresource\ContextParentConfigAccessor;
@@ -16,12 +16,6 @@
  */
 class InitializeApiFormExtension extends SwitchFormExtension implements ProcessorInterface
 {
-<<<<<<< HEAD
-    /** @var FormExtensionSwitcherInterface */
-    protected $formExtensionSwitcher;
-
-    /** @var MetadataTypeGuesser */
-    protected $metadataTypeGuesser;
 
     /** @var InverseAssociationTypeGuesser */
     protected $inverseMetadataTypeGuesser;
@@ -41,8 +35,6 @@
         $this->inverseMetadataTypeGuesser = $inverseAssociationTypeGuesser;
     }
 
-=======
->>>>>>> caef517a
     /**
      * {@inheritdoc}
      */
