<?php

namespace Oro\Bundle\ApiBundle\Processor\Config\Shared;

<<<<<<< HEAD
use Doctrine\ORM\Mapping\ClassMetadata;

=======
>>>>>>> 0f572a45
use Oro\Component\ChainProcessor\ContextInterface;
use Oro\Component\ChainProcessor\ProcessorInterface;
use Oro\Bundle\ApiBundle\Processor\Config\ConfigContext;
use Oro\Bundle\ApiBundle\Util\ConfigUtil;
use Oro\Bundle\ApiBundle\Util\DoctrineHelper;

class CompleteSorters implements ProcessorInterface
{
    /** @var DoctrineHelper */
    protected $doctrineHelper;

    /**
     * @param DoctrineHelper $doctrineHelper
     */
    public function __construct(DoctrineHelper $doctrineHelper)
    {
        $this->doctrineHelper = $doctrineHelper;
    }

    /**
     * {@inheritdoc}
     */
    public function process(ContextInterface $context)
    {
        /** @var ConfigContext $context */

        $sorters = $context->getSorters();
        if (empty($sorters)) {
            // nothing to normalize
            return;
        }

        $fields = ConfigUtil::getArrayValue($sorters, ConfigUtil::FIELDS);

        if (ConfigUtil::isExcludeAll($sorters)) {
            $fields = ConfigUtil::removeExclusions($sorters);
        } else {
            $entityClass = $context->getClassName();
            if ($this->doctrineHelper->isManageableEntityClass($entityClass)) {
<<<<<<< HEAD
                $fields = $this->removeExclusions(
=======
                $fields = ConfigUtil::removeExclusions(
>>>>>>> 0f572a45
                    $this->completeSorters($fields, $entityClass, $context->getResult())
                );
            }
        }

        $context->setSorters(
            [
                ConfigUtil::EXCLUSION_POLICY => ConfigUtil::EXCLUSION_POLICY_ALL,
                ConfigUtil::FIELDS           => $fields
            ]
        );
    }

    /**
     * @param array      $sorters
     * @param string     $entityClass
     * @param array|null $config
     *
     * @return array
     */
    protected function completeSorters(array $sorters, $entityClass, $config)
    {
        $metadata = $this->doctrineHelper->getEntityMetadataForClass($entityClass);

        $fields = array_merge(
            array_keys($this->doctrineHelper->getIndexedFields($metadata)),
            array_keys($this->doctrineHelper->getIndexedAssociations($metadata))
        );
        foreach ($fields as $fieldName) {
            if (array_key_exists($fieldName, $sorters)) {
                // already defined
                continue;
            }
            $sorters[$fieldName] = null;
        }

        if (!empty($config)) {
            foreach ($sorters as $fieldName => &$fieldConfig) {
                if (ConfigUtil::isExcludedField($config, $fieldName)) {
                    $fieldConfig[ConfigUtil::EXCLUDE] = true;
                }
            }
        }

        return $sorters;
    }
}<|MERGE_RESOLUTION|>--- conflicted
+++ resolved
@@ -2,11 +2,6 @@
 
 namespace Oro\Bundle\ApiBundle\Processor\Config\Shared;
 
-<<<<<<< HEAD
-use Doctrine\ORM\Mapping\ClassMetadata;
-
-=======
->>>>>>> 0f572a45
 use Oro\Component\ChainProcessor\ContextInterface;
 use Oro\Component\ChainProcessor\ProcessorInterface;
 use Oro\Bundle\ApiBundle\Processor\Config\ConfigContext;
@@ -46,11 +41,7 @@
         } else {
             $entityClass = $context->getClassName();
             if ($this->doctrineHelper->isManageableEntityClass($entityClass)) {
-<<<<<<< HEAD
-                $fields = $this->removeExclusions(
-=======
                 $fields = ConfigUtil::removeExclusions(
->>>>>>> 0f572a45
                     $this->completeSorters($fields, $entityClass, $context->getResult())
                 );
             }
