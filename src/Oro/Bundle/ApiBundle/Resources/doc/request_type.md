--- conflicted
+++ resolved
@@ -4,11 +4,7 @@
 how this bundle works and how to extend its functionality.
 
 Each API request is processed by a set of processors, each processor does its own small piece of work to reach the
-<<<<<<< HEAD
-requested result. Some processors analize and validate the request data, other processors update the database
-=======
 requested result. Some processors analyze and validate the request data, other processors update the database
->>>>>>> f4bc701d
 and prepare a correct response. It is easy to imagine that if you need to process different types of
 API request, e.g. REST API and REST API that conforms [JSON.API](http://jsonapi.org/) specification,
 you need to have a different set of processors. Some of them may work for all request types, but others only
