services:
    oro_api.form.state:
        public: false
        class: Oro\Bundle\ApiBundle\Form\FormExtensionState

    oro_api.form.switchable_extension:
        public: false
        class: Oro\Bundle\ApiBundle\Form\Extension\SwitchableDependencyInjectionExtension
        arguments:
            - '@service_container'

    oro_api.form.extension:
        public: false
<<<<<<< HEAD
        class: Symfony\Component\Form\Extension\DependencyInjection\DependencyInjectionExtension
=======
        class: Oro\Bundle\ApiBundle\Form\FormExtension
>>>>>>> f16ac317
        arguments:
            - '@service_container' # All services with tag "oro.api.form.type" are inserted here by Oro\Bundle\ApiBundle\DependencyInjection\Compiler\FormCompilerPass with service locator
            - [] # All services with tag "oro.api.form.type_extension" are inserted here by Oro\Bundle\ApiBundle\DependencyInjection\Compiler\FormCompilerPass
            - [] # All services with tag "oro.api.form.type_guesser" are inserted here by Oro\Bundle\ApiBundle\DependencyInjection\Compiler\FormCompilerPass

    oro_api.form.extension.empty_data:
        class: Oro\Bundle\ApiBundle\Form\Extension\EmptyDataExtension
        arguments:
            - '@oro_api.entity_instantiator'
        tags:
            - { name: oro.api.form.type_extension, alias: form, extended_type: Symfony\Component\Form\Extension\Core\Type\FormType }

    oro_api.form.extension.datetime:
        class: Oro\Bundle\ApiBundle\Form\Extension\DateTimeExtension
        tags:
            - { name: oro.api.form.type_extension, extended_type: Symfony\Component\Form\Extension\Core\Type\DateTimeType }

    oro_api.form.extension.customize_form_data:
        class: Oro\Bundle\ApiBundle\Form\Extension\CustomizeFormDataExtension
        arguments:
            - '@oro_api.customize_form_data.processor'
        tags:
            - { name: oro.api.form.type_extension, alias: form, extended_type: Symfony\Component\Form\Extension\Core\Type\FormType }

    oro_api.form_helper:
        class: Oro\Bundle\ApiBundle\Form\FormHelper
        public: false
        arguments:
            - '@form.factory'
            - '@service_container'

    oro_api.form.guesser.metadata:
        class: Oro\Bundle\ApiBundle\Form\Guesser\MetadataTypeGuesser
        arguments:
            - [] # Data type mappings are inserted here by Oro\Bundle\ApiBundle\DependencyInjection\Compiler\FormCompilerPass
            - '@oro_api.doctrine_helper'
        tags:
            - { name: oro.api.form.type_guesser, priority: 10 }

    oro_api.form.type.entity:
        class: Oro\Bundle\ApiBundle\Form\Type\EntityType
        arguments:
            - '@oro_api.doctrine_helper'
            - '@oro_api.entity_loader'
        tags:
            - { name: oro.api.form.type, alias: Oro\Bundle\ApiBundle\Form\Type\EntityType }

    oro_api.form.type.nested_association:
        class: Oro\Bundle\ApiBundle\Form\Type\NestedAssociationType
        arguments:
            - '@property_accessor'
            - '@oro_api.doctrine_helper'
            - '@oro_api.entity_loader'
        tags:
            - { name: oro.api.form.type, alias: Oro\Bundle\ApiBundle\Form\Type\NestedAssociationType }

    oro_api.form.type.compound_entity:
        class: Oro\Bundle\ApiBundle\Form\Type\CompoundObjectType
        arguments:
            - '@oro_api.form_helper'
        tags:
            - { name: oro.api.form.type, alias: Oro\Bundle\ApiBundle\Form\Type\CompoundObjectType }

    oro_api.validator.access_granted:
        class: Oro\Bundle\ApiBundle\Validator\Constraints\AccessGrantedValidator
        arguments:
            - '@security.authorization_checker'
        tags:
            - { name: validator.constraint_validator, alias: oro_api.validator.access_granted }<|MERGE_RESOLUTION|>--- conflicted
+++ resolved
@@ -11,13 +11,10 @@
 
     oro_api.form.extension:
         public: false
-<<<<<<< HEAD
-        class: Symfony\Component\Form\Extension\DependencyInjection\DependencyInjectionExtension
-=======
         class: Oro\Bundle\ApiBundle\Form\FormExtension
->>>>>>> f16ac317
         arguments:
-            - '@service_container' # All services with tag "oro.api.form.type" are inserted here by Oro\Bundle\ApiBundle\DependencyInjection\Compiler\FormCompilerPass with service locator
+            - '@service_container'
+            - [] # All services with tag "oro.api.form.type" are inserted here by Oro\Bundle\ApiBundle\DependencyInjection\Compiler\FormCompilerPass
             - [] # All services with tag "oro.api.form.type_extension" are inserted here by Oro\Bundle\ApiBundle\DependencyInjection\Compiler\FormCompilerPass
             - [] # All services with tag "oro.api.form.type_guesser" are inserted here by Oro\Bundle\ApiBundle\DependencyInjection\Compiler\FormCompilerPass
 
