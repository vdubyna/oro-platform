--- conflicted
+++ resolved
@@ -83,15 +83,6 @@
             - { name: oro.api.processor, action: create, group: security_check, priority: 10 }
 
     #
-<<<<<<< HEAD
-    # bind_data
-    #
-
-    oro_api.create.collect_form_errors:
-        class: Oro\Bundle\ApiBundle\Processor\Shared\JsonApi\CollectFormErrors
-        tags:
-            - { name: oro.api.processor, action: create, group: bind_data, priority: -10 }
-=======
     # build_form
     #
 
@@ -114,7 +105,15 @@
         class: Oro\Bundle\ApiBundle\Processor\Shared\BuildForm
         tags:
             - { name: oro.api.processor, action: create, group: build_form, priority: -10 }
->>>>>>> d2d95c15
+
+    #
+    # bind_data
+    #
+
+    oro_api.create.collect_form_errors:
+        class: Oro\Bundle\ApiBundle\Processor\Shared\JsonApi\CollectFormErrors
+        tags:
+            - { name: oro.api.processor, action: create, group: bind_data, priority: -10 }
 
     #
     # normalize_data
