fos_rest:
    view:
        mime_types: {'json': ['application/json', 'application/x-json', '', 'application/vnd.api+json']}

nelmio_api_doc:
    motd:
        template: OroApiBundle::ApiDoc/motd.html.twig
    default_sections_opened: false

security:
    firewalls:
        api_wsse_secured:
            pattern: ^/api/(?!doc($|/.*))
            wsse:
                lifetime: 3600
                realm:    "Secured API"
                profile:  "UsernameToken"
            context: main

oro_api:
    filters:
        string: ~
        boolean: ~
        integer:
            supported_operators: ['=', '<>', '<', '<=', '>', '>=']
        bigint:
            supported_operators: ['=', '<>', '<', '<=', '>', '>=']
        unsignedInteger:
            supported_operators: ['=', '<>', '<', '<=', '>', '>=']
        decimal:
            supported_operators: ['=', '<>', '<', '<=', '>', '>=']
        float:
            supported_operators: ['=', '<>', '<', '<=', '>', '>=']
        datetime:
            supported_operators: ['=', '<>', '<', '<=', '>', '>=']
        entityAlias: ~
        entityPluralAlias: ~

    form_types:
        - form.type.form
        - form.type.collection
        - form.type.choice
        - form.type.integer
        - form.type.number
        - form.type.money
        - form.type.percent
        - form.type.date
        - form.type.time
        - form.type.datetime
        - form.type.timezone
        - form.type.birthday
        - form.type.text
        - form.type.email
        - form.type.url
        - form.type.password
        - form.type.repeated

    form_type_extensions:
        - form.type_extension.form.http_foundation
        - form.type_extension.form.validator
        - form.type_extension.repeated.validator
        - form.type_extension.form.data_collector

    form_type_guessers:
        - form.type_guesser.validator

    form_type_guesses:
        # default types
        integer:
            form_type: integer
        smallint:
            form_type: integer
        bigint:
            form_type: integer
        boolean:
            form_type: boolean
        decimal:
            form_type: number
        float:
            form_type: number
        date:
            form_type: date
        time:
            form_type: time
            options:
                model_timezone: UTC
                view_timezone: UTC
        datetime:
            form_type: datetime
            options:
                model_timezone: UTC
                view_timezone: UTC
        datetimetz:
            form_type: datetime
            options:
                model_timezone: UTC
                view_timezone: UTC
        text:
            form_type: textarea
        # custom types
        percent:
            form_type: percent
        money:
            form_type: money

    actions:
        get_list:
            processing_groups:
                initialize:
                    priority: -10
                security_check:
                    priority: -20
                normalize_input:
                    priority: -30
                build_query:
                    priority: -40
                load_data:
                    priority: -50
                normalize_data:
                    priority: -60
                finalize:
                    priority: -70
                normalize_result:
                    priority: -80
        get:
            processing_groups:
                initialize:
                    priority: -10
                security_check:
                    priority: -20
                normalize_input:
                    priority: -30
                build_query:
                    priority: -40
                load_data:
                    priority: -50
                normalize_data:
                    priority: -60
                finalize:
                    priority: -70
                normalize_result:
                    priority: -80
        delete:
            processing_groups:
                initialize:
                    priority: -10
                security_check:
                    priority: -20
                normalize_input:
                    priority: -30
                build_query:
                    priority: -40
                load_data:
                    priority: -50
                delete_data:
                    priority: -60
                normalize_result:
                    priority: -70
        delete_list:
            processing_groups:
                initialize:
                    priority: -10
                security_check:
                    priority: -20
                normalize_input:
                    priority: -30
                build_query:
                    priority: -40
                load_data:
                    priority: -50
                delete_data:
                    priority: -60
                normalize_result:
                    priority: -70
        create:
            processing_groups:
                initialize:
                    priority: -10
                security_check:
                    priority: -20
                normalize_input:
                    priority: -30
<<<<<<< HEAD
                normalize_data:
=======
                load_data:
                    priority: -40
                build_form:
                    priority: -50
                bind_data:
>>>>>>> 06071a06
                    priority: -60
                save_data:
                    priority: -70
                normalize_data:
                    priority: -80
                normalize_result:
                    priority: -90
        update:
            processing_groups:
                initialize:
                    priority: -10
                security_check:
                    priority: -20
                normalize_input:
                    priority: -30
                build_query:
                    priority: -40
                load_data:
                    priority: -50
                build_form:
                    priority: -60
                bind_data:
                    priority: -70
                save_data:
                    priority: -80
                normalize_data:
                    priority: -90
                normalize_result:
                    priority: -100<|MERGE_RESOLUTION|>--- conflicted
+++ resolved
@@ -180,15 +180,11 @@
                     priority: -20
                 normalize_input:
                     priority: -30
-<<<<<<< HEAD
-                normalize_data:
-=======
                 load_data:
                     priority: -40
                 build_form:
                     priority: -50
                 bind_data:
->>>>>>> 06071a06
                     priority: -60
                 save_data:
                     priority: -70
