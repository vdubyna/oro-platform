--- conflicted
+++ resolved
@@ -149,16 +149,13 @@
             - { name: oro.api.processor, action: get_field_config, extra: filters, priority: -50 }
             - { name: oro.api.processor, action: get_relation_config, extra: filters, priority: -50 }
 
-<<<<<<< HEAD
     oro_api.get_config.complete_sorters:
         class: Oro\Bundle\ApiBundle\Processor\Config\Shared\CompleteSorters
         arguments:
             - @oro_api.doctrine_helper
         tags:
             - { name: oro.api.processor, action: get_config, configSection: sorters, priority: -50 }
-#            - { name: oro.api.processor, action: get_field_config, configSection: sorters, priority: -50 }
-#            - { name: oro.api.processor, action: get_relation_config, configSection: sorters, priority: -50 }
-=======
+
     oro_api.get_config.rest_json_api.fix_field_naming:
         class: Oro\Bundle\ApiBundle\Processor\Config\Shared\RestJsonApi\FixFieldNaming
         arguments:
@@ -167,7 +164,6 @@
             - { name: oro.api.processor, action: get_config, requestType: rest_json_api, priority: -90 }
             - { name: oro.api.processor, action: get_field_config, requestType: rest_json_api, priority: -90 }
             - { name: oro.api.processor, action: get_relation_config, requestType: rest_json_api, priority: -90 }
->>>>>>> d330a7ee
 
     oro_api.get_config.normalize_definition:
         class: Oro\Bundle\ApiBundle\Processor\Config\Shared\NormalizeDefinition
