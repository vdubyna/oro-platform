--- conflicted
+++ resolved
@@ -12,34 +12,6 @@
     # initialize
     #
 
-<<<<<<< HEAD
-    oro_api.get_relationship.check_request_type:
-        class: Oro\Bundle\ApiBundle\Processor\Shared\JsonApi\CheckRequestType
-        tags:
-            - { name: oro.api.processor, action: get_relationship, group: initialize, priority: 250 }
-
-    oro_api.get_relationship.validate_request_type_and_version:
-        class: Oro\Bundle\ApiBundle\Processor\Shared\ValidateRequestTypeAndVersion
-        tags:
-            - { name: oro.api.processor, action: get_relationship, group: initialize, priority: 210 }
-
-    oro_api.get_relationship.normalize_parent_entity_class:
-        class: Oro\Bundle\ApiBundle\Processor\Subresource\Shared\NormalizeParentEntityClass
-        arguments:
-            - '@oro_api.value_normalizer'
-            - '@oro_api.resources_provider'
-        tags:
-            - { name: oro.api.processor, action: get_relationship, group: initialize, priority: 30 }
-
-    oro_api.get_relationship.recognize_association_type:
-        class: Oro\Bundle\ApiBundle\Processor\Subresource\Shared\RecognizeAssociationType
-        arguments:
-            - '@oro_api.subresources_provider'
-        tags:
-            - { name: oro.api.processor, action: get_relationship, group: initialize, priority: 20 }
-
-=======
->>>>>>> 38cfb52d
     oro_api.get_relationship.initialize_config_extras:
         class: Oro\Bundle\ApiBundle\Processor\Subresource\GetRelationship\InitializeConfigExtras
         tags:
@@ -48,24 +20,6 @@
     #
     # resource_check
     #
-
-    #
-    # resource_check
-    #
-
-    oro_api.get_relationship.parent_resource_availability_check:
-        class: Oro\Bundle\ApiBundle\Processor\Subresource\Shared\ParentActionAvailabilityCheck
-        arguments:
-            - '@oro_api.resources_provider'
-        tags:
-            - { name: oro.api.processor, action: get_relationship, group: resource_check, priority: 20 }
-
-    oro_api.get_relationship.parent_entity_type_feature_check:
-        class: Oro\Bundle\ApiBundle\Processor\Subresource\Shared\ParentEntityTypeFeatureCheck
-        arguments:
-            - '@oro_featuretoggle.checker.feature_checker'
-        tags:
-            - { name: oro.api.processor, action: get_relationship, group: resource_check, priority: 10 }
 
     #
     # normalize_input
@@ -118,114 +72,4 @@
 
     #
     # normalize_result
-<<<<<<< HEAD
-    #
-
-    oro_api.get_relationship.remove_total_count_header:
-        class: Oro\Bundle\ApiBundle\Processor\Shared\RemoveTotalCountHeader
-        tags:
-            - { name: oro.api.processor, action: get_relationship, group: normalize_result, collection: true, priority: 100 }
-
-    oro_api.get_relationship.rest.complete_errors:
-        class: Oro\Bundle\ApiBundle\Processor\Shared\CompleteErrors
-        arguments:
-            - '@oro_api.rest.error_completer'
-        tags:
-            - { name: oro.api.processor, action: get_relationship, group: normalize_result, requestType: rest&!json_api, priority: -10 }
-
-    oro_api.get_relationship.json_api.complete_errors:
-        class: Oro\Bundle\ApiBundle\Processor\Shared\CompleteErrors
-        arguments:
-            - '@oro_api.json_api.error_completer'
-        tags:
-            - { name: oro.api.processor, action: get_relationship, group: normalize_result, requestType: json_api, priority: -15 }
-
-    oro_api.get_relationship.normalize_errors:
-        class: Oro\Bundle\ApiBundle\Processor\Shared\NormalizeErrors
-        arguments:
-            - '@translator'
-        tags:
-            - { name: oro.api.processor, action: get_relationship, group: normalize_result, priority: -20 }
-
-    oro_api.get_relationship.rest.set_http_response_status_code:
-        class: Oro\Bundle\ApiBundle\Processor\Shared\SetHttpResponseStatusCode
-        tags:
-            - { name: oro.api.processor, action: get_relationship, group: normalize_result, requestType: rest, priority: -30 }
-
-    oro_api.get_relationship.rest.remove_response_errors:
-        class: Oro\Bundle\ApiBundle\Processor\Shared\RemoveResponseErrors
-        tags:
-            - { name: oro.api.processor, action: get_relationship, group: normalize_result, requestType: rest, priority: -35 }
-
-    oro_api.get_relationship.rest.build_result_document.collection:
-        class: Oro\Bundle\ApiBundle\Processor\Shared\BuildListResultDocument
-        arguments:
-            - '@oro_api.rest.document_builder'
-            - '@oro_api.rest.error_completer'
-            - '@logger'
-        tags:
-            - { name: oro.api.processor, action: get_relationship, group: normalize_result, collection: true, requestType: rest&!json_api, priority: -50 }
-            - { name: monolog.logger, channel: api }
-
-    oro_api.get_relationship.rest.build_result_document.single_item:
-        class: Oro\Bundle\ApiBundle\Processor\Shared\BuildSingleItemResultDocument
-        arguments:
-            - '@oro_api.rest.document_builder'
-            - '@oro_api.rest.error_completer'
-            - '@logger'
-        tags:
-            - { name: oro.api.processor, action: get_relationship, group: normalize_result, collection: false, requestType: rest&!json_api, priority: -50 }
-            - { name: monolog.logger, channel: api }
-
-    oro_api.get_relationship.json_api.build_result_document.collection:
-        class: Oro\Bundle\ApiBundle\Processor\Shared\BuildListResultDocument
-        arguments:
-            - '@oro_api.json_api.document_builder'
-            - '@oro_api.json_api.error_completer'
-            - '@logger'
-        tags:
-            - { name: oro.api.processor, action: get_relationship, group: normalize_result, collection: true, requestType: json_api, priority: -55 }
-            - { name: monolog.logger, channel: api }
-
-    oro_api.get_relationship.json_api.build_result_document.single_item:
-        class: Oro\Bundle\ApiBundle\Processor\Shared\BuildSingleItemResultDocument
-        arguments:
-            - '@oro_api.json_api.document_builder'
-            - '@oro_api.json_api.error_completer'
-            - '@logger'
-        tags:
-            - { name: oro.api.processor, action: get_relationship, group: normalize_result, collection: false, requestType: json_api, priority: -55 }
-            - { name: monolog.logger, channel: api }
-
-    oro_api.get_relationship.set_result_document:
-        class: Oro\Bundle\ApiBundle\Processor\Shared\SetResultDocument
-        tags:
-            - { name: oro.api.processor, action: get_relationship, group: normalize_result, priority: -150 }
-
-    oro_api.get_relationship.rest.process_errors:
-        class: Oro\Bundle\ApiBundle\Processor\Shared\ProcessErrors
-        tags:
-            - { name: oro.api.processor, action: get_relationship, group: normalize_result, requestType: rest, priority: -190 }
-
-    oro_api.get_relationship.validate_normalized_result_exists:
-        class: Oro\Bundle\ApiBundle\Processor\Shared\ValidateNormalizedResultExists
-        tags:
-            - { name: oro.api.processor, action: get_relationship, group: normalize_result, priority: -200 }
-
-    oro_api.get_relationship.json_api.validate_normalized_result_schema:
-        class: Oro\Bundle\ApiBundle\Processor\Shared\JsonApi\ValidateNormalizedResultSchema
-        tags:
-            - { name: oro.api.processor, action: get_relationship, group: normalize_result, requestType: json_api, priority: -210 }
-
-    oro_api.get_relationship.json_api.validate_normalized_result_data_is_array:
-        class: Oro\Bundle\ApiBundle\Processor\Shared\JsonApi\ValidateNormalizedResultDataIsArray
-        tags:
-            - { name: oro.api.processor, action: get_relationship, group: normalize_result, collection: true, requestType: json_api, priority: -215 }
-
-    oro_api.get_relationship.json_api.set_response_content_type:
-        class: Oro\Bundle\ApiBundle\Processor\Shared\JsonApi\SetResponseContentType
-        tags:
-            - { name: oro.api.processor, action: get_relationship, group: normalize_result, requestType: json_api, priority: -250 }
-=======
-    #
->>>>>>> 38cfb52d
+    #