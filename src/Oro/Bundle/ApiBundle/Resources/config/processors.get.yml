--- conflicted
+++ resolved
@@ -199,14 +199,14 @@
     oro_api.get.rest.complete_errors:
         class: Oro\Bundle\ApiBundle\Processor\Shared\CompleteErrors
         arguments:
-            - @oro_api.rest.error_completer
+            - '@oro_api.rest.error_completer'
         tags:
             - { name: oro.api.processor, action: get, group: normalize_result, requestType: rest&!json_api, priority: -10 }
 
     oro_api.get.json_api.complete_errors:
         class: Oro\Bundle\ApiBundle\Processor\Shared\CompleteErrors
         arguments:
-            - @oro_api.json_api.error_completer
+            - '@oro_api.json_api.error_completer'
         tags:
             - { name: oro.api.processor, action: get, group: normalize_result, requestType: json_api, priority: -11 }
 
@@ -225,20 +225,16 @@
     oro_api.get.rest.build_result_document:
         class: Oro\Bundle\ApiBundle\Processor\Shared\BuildSingleItemResultDocument
         arguments:
-            - @oro_api.rest.document_builder
-            - @oro_api.rest.error_completer
+            - '@oro_api.rest.document_builder'
+            - '@oro_api.rest.error_completer'
         tags:
             - { name: oro.api.processor, action: get, group: normalize_result, requestType: rest&!json_api, priority: -50 }
 
     oro_api.get.json_api.build_result_document:
         class: Oro\Bundle\ApiBundle\Processor\Shared\BuildSingleItemResultDocument
         arguments:
-<<<<<<< HEAD
-            - @oro_api.json_api.document_builder
-            - @oro_api.json_api.error_completer
-=======
-            - '@oro_api.json_api.document_builder_factory'
->>>>>>> 22223f88
+            - '@oro_api.json_api.document_builder'
+            - '@oro_api.json_api.error_completer'
         tags:
             - { name: oro.api.processor, action: get, group: normalize_result, requestType: json_api, priority: -51 }
 
