services:
    oro_api.get.processor:
        class: Oro\Bundle\ApiBundle\Processor\GetProcessor
        public: false
        arguments:
            - '@oro_api.processor_bag'
            - get
            - '@oro_api.config_provider'
            - '@oro_api.metadata_provider'

    #
    # initialize
    #

    oro_api.get.initialize_config_extras:
        class: Oro\Bundle\ApiBundle\Processor\Get\InitializeConfigExtras
        tags:
            - { name: oro.api.processor, action: get, group: initialize, priority: 10 }

    #
    # resource_check
    #

    #
    # resource_check
    #

    oro_api.get.resource_availability_check:
        class: Oro\Bundle\ApiBundle\Processor\Shared\ActionAvailabilityCheck
        arguments:
            - '@oro_api.resources_provider'
        tags:
            - { name: oro.api.processor, action: get, group: resource_check, priority: 20 }

    oro_api.get.entity_type_feature_check:
        class: Oro\Bundle\ApiBundle\Processor\Shared\EntityTypeFeatureCheck
        arguments:
            - '@oro_featuretoggle.checker.feature_checker'
        tags:
            - { name: oro.api.processor, action: get, group: resource_check, priority: 10 }

    #
    # normalize_input
    #

    #
    # security_check
    #
    # if you add a new processor in this group, it should be added in the "security_check" group of
    # actions that execute this action, e.g. look at "security_check" group of "create" or "update" actions

    oro_api.get.entity_type_security_check:
        class: Oro\Bundle\ApiBundle\Processor\Shared\EntityTypeSecurityCheck
        arguments:
            - '@oro_api.doctrine_helper'
            - '@oro_security.security_facade'
            - VIEW
        tags:
            - { name: oro.api.processor, action: get, group: security_check, priority: 10 }

    #
    # build_query
    #

    #
    # load_data
    #

    #
    # normalize_data
    #

    #
    # finalize
    #

    oro_api.get.validate_result:
        class: Oro\Bundle\ApiBundle\Processor\Get\ValidateResult
        tags:
            - { name: oro.api.processor, action: get, group: finalize, priority: -250 }

    #
    # normalize_result
<<<<<<< HEAD
    #

    oro_api.get.rest.complete_errors:
        class: Oro\Bundle\ApiBundle\Processor\Shared\CompleteErrors
        arguments:
            - '@oro_api.rest.error_completer'
        tags:
            - { name: oro.api.processor, action: get, group: normalize_result, requestType: rest&!json_api, priority: -10 }

    oro_api.get.json_api.complete_errors:
        class: Oro\Bundle\ApiBundle\Processor\Shared\CompleteErrors
        arguments:
            - '@oro_api.json_api.error_completer'
        tags:
            - { name: oro.api.processor, action: get, group: normalize_result, requestType: json_api, priority: -15 }

    oro_api.get.normalize_errors:
        class: Oro\Bundle\ApiBundle\Processor\Shared\NormalizeErrors
        arguments:
            - '@translator'
        tags:
            - { name: oro.api.processor, action: get, group: normalize_result, priority: -20 }

    oro_api.get.rest.set_http_response_status_code:
        class: Oro\Bundle\ApiBundle\Processor\Shared\SetHttpResponseStatusCode
        tags:
            - { name: oro.api.processor, action: get, group: normalize_result, requestType: rest, priority: -30 }

    oro_api.get.rest.remove_response_errors:
        class: Oro\Bundle\ApiBundle\Processor\Shared\RemoveResponseErrors
        tags:
            - { name: oro.api.processor, action: get, group: normalize_result, requestType: rest, priority: -35 }

    oro_api.get.rest.build_result_document:
        class: Oro\Bundle\ApiBundle\Processor\Shared\BuildSingleItemResultDocument
        arguments:
            - '@oro_api.rest.document_builder'
            - '@oro_api.rest.error_completer'
            - '@logger'
        tags:
            - { name: oro.api.processor, action: get, group: normalize_result, requestType: rest&!json_api, priority: -50 }
            - { name: monolog.logger, channel: api }

    oro_api.get.json_api.build_result_document:
        class: Oro\Bundle\ApiBundle\Processor\Shared\BuildSingleItemResultDocument
        arguments:
            - '@oro_api.json_api.document_builder'
            - '@oro_api.json_api.error_completer'
            - '@logger'
        tags:
            - { name: oro.api.processor, action: get, group: normalize_result, requestType: json_api, priority: -55 }
            - { name: monolog.logger, channel: api }

    oro_api.get.set_result_document:
        class: Oro\Bundle\ApiBundle\Processor\Shared\SetResultDocument
        tags:
            - { name: oro.api.processor, action: get, group: normalize_result, priority: -150 }

    oro_api.get.process_errors:
        class: Oro\Bundle\ApiBundle\Processor\Shared\ProcessErrors
        tags:
            - { name: oro.api.processor, action: get, group: normalize_result, priority: -190 }

    oro_api.get.validate_normalized_result_exists:
        class: Oro\Bundle\ApiBundle\Processor\Shared\ValidateNormalizedResultExists
        tags:
            - { name: oro.api.processor, action: get, group: normalize_result, priority: -200 }

    oro_api.get.json_api.validate_normalized_result_schema:
        class: Oro\Bundle\ApiBundle\Processor\Shared\JsonApi\ValidateNormalizedResultSchema
        tags:
            - { name: oro.api.processor, action: get, group: normalize_result, requestType: json_api, priority: -210 }

    oro_api.get.json_api.set_response_content_type:
        class: Oro\Bundle\ApiBundle\Processor\Shared\JsonApi\SetResponseContentType
        tags:
            - { name: oro.api.processor, action: get, group: normalize_result, requestType: json_api, priority: -250 }
=======
    #
>>>>>>> 38cfb52d
<|MERGE_RESOLUTION|>--- conflicted
+++ resolved
@@ -20,24 +20,6 @@
     #
     # resource_check
     #
-
-    #
-    # resource_check
-    #
-
-    oro_api.get.resource_availability_check:
-        class: Oro\Bundle\ApiBundle\Processor\Shared\ActionAvailabilityCheck
-        arguments:
-            - '@oro_api.resources_provider'
-        tags:
-            - { name: oro.api.processor, action: get, group: resource_check, priority: 20 }
-
-    oro_api.get.entity_type_feature_check:
-        class: Oro\Bundle\ApiBundle\Processor\Shared\EntityTypeFeatureCheck
-        arguments:
-            - '@oro_featuretoggle.checker.feature_checker'
-        tags:
-            - { name: oro.api.processor, action: get, group: resource_check, priority: 10 }
 
     #
     # normalize_input
@@ -81,84 +63,4 @@
 
     #
     # normalize_result
-<<<<<<< HEAD
-    #
-
-    oro_api.get.rest.complete_errors:
-        class: Oro\Bundle\ApiBundle\Processor\Shared\CompleteErrors
-        arguments:
-            - '@oro_api.rest.error_completer'
-        tags:
-            - { name: oro.api.processor, action: get, group: normalize_result, requestType: rest&!json_api, priority: -10 }
-
-    oro_api.get.json_api.complete_errors:
-        class: Oro\Bundle\ApiBundle\Processor\Shared\CompleteErrors
-        arguments:
-            - '@oro_api.json_api.error_completer'
-        tags:
-            - { name: oro.api.processor, action: get, group: normalize_result, requestType: json_api, priority: -15 }
-
-    oro_api.get.normalize_errors:
-        class: Oro\Bundle\ApiBundle\Processor\Shared\NormalizeErrors
-        arguments:
-            - '@translator'
-        tags:
-            - { name: oro.api.processor, action: get, group: normalize_result, priority: -20 }
-
-    oro_api.get.rest.set_http_response_status_code:
-        class: Oro\Bundle\ApiBundle\Processor\Shared\SetHttpResponseStatusCode
-        tags:
-            - { name: oro.api.processor, action: get, group: normalize_result, requestType: rest, priority: -30 }
-
-    oro_api.get.rest.remove_response_errors:
-        class: Oro\Bundle\ApiBundle\Processor\Shared\RemoveResponseErrors
-        tags:
-            - { name: oro.api.processor, action: get, group: normalize_result, requestType: rest, priority: -35 }
-
-    oro_api.get.rest.build_result_document:
-        class: Oro\Bundle\ApiBundle\Processor\Shared\BuildSingleItemResultDocument
-        arguments:
-            - '@oro_api.rest.document_builder'
-            - '@oro_api.rest.error_completer'
-            - '@logger'
-        tags:
-            - { name: oro.api.processor, action: get, group: normalize_result, requestType: rest&!json_api, priority: -50 }
-            - { name: monolog.logger, channel: api }
-
-    oro_api.get.json_api.build_result_document:
-        class: Oro\Bundle\ApiBundle\Processor\Shared\BuildSingleItemResultDocument
-        arguments:
-            - '@oro_api.json_api.document_builder'
-            - '@oro_api.json_api.error_completer'
-            - '@logger'
-        tags:
-            - { name: oro.api.processor, action: get, group: normalize_result, requestType: json_api, priority: -55 }
-            - { name: monolog.logger, channel: api }
-
-    oro_api.get.set_result_document:
-        class: Oro\Bundle\ApiBundle\Processor\Shared\SetResultDocument
-        tags:
-            - { name: oro.api.processor, action: get, group: normalize_result, priority: -150 }
-
-    oro_api.get.process_errors:
-        class: Oro\Bundle\ApiBundle\Processor\Shared\ProcessErrors
-        tags:
-            - { name: oro.api.processor, action: get, group: normalize_result, priority: -190 }
-
-    oro_api.get.validate_normalized_result_exists:
-        class: Oro\Bundle\ApiBundle\Processor\Shared\ValidateNormalizedResultExists
-        tags:
-            - { name: oro.api.processor, action: get, group: normalize_result, priority: -200 }
-
-    oro_api.get.json_api.validate_normalized_result_schema:
-        class: Oro\Bundle\ApiBundle\Processor\Shared\JsonApi\ValidateNormalizedResultSchema
-        tags:
-            - { name: oro.api.processor, action: get, group: normalize_result, requestType: json_api, priority: -210 }
-
-    oro_api.get.json_api.set_response_content_type:
-        class: Oro\Bundle\ApiBundle\Processor\Shared\JsonApi\SetResponseContentType
-        tags:
-            - { name: oro.api.processor, action: get, group: normalize_result, requestType: json_api, priority: -250 }
-=======
-    #
->>>>>>> 38cfb52d
+    #