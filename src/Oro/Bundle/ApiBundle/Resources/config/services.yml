parameters:
    nelmio_api_doc.twig.extension.extra_markdown.class: Oro\Bundle\ApiBundle\Twig\MarkdownExtension

    # The names of API views
    # they are set by Oro\Bundle\ApiBundle\DependencyInjection\OroApiExtension
    oro_api.api_doc.views: []

services:
    oro_api.action_processor_bag:
        class: Oro\Bundle\ApiBundle\Processor\ActionProcessorBag

    oro_api.processor_bag:
        class: Oro\Bundle\ApiBundle\Processor\OptimizedProcessorBag
        public: false
        arguments:
            - '@oro_api.processor_bag_config_provider'
            - '@oro_api.processor_factory'
            - '%kernel.debug%'
            - '@oro_api.processor_applicable_checker_factory'
            - '@oro_api.processor_iterator_factory'
            - '@oro_api.processor_applicable_checker_factory.ungrouped'
            - '@oro_api.processor_iterator_factory.ungrouped'

    oro_api.processor_bag_config_provider:
        class: Oro\Component\ChainProcessor\ProcessorBagConfigProvider
        public: false
        arguments:
            - [] # groups; they are set by Oro\Bundle\ApiBundle\DependencyInjection\Compiler\ProcessorBagCompilerPass
            - [] # processors; they are set by Oro\Bundle\ApiBundle\DependencyInjection\Compiler\ProcessorBagCompilerPass

    oro_api.processor_iterator_factory:
        class: Oro\Bundle\ApiBundle\Processor\OptimizedProcessorIteratorFactory
        public: false

    oro_api.processor_iterator_factory.ungrouped:
        class: Oro\Component\ChainProcessor\ProcessorIteratorFactory
        public: false

    oro_api.processor_applicable_checker_factory:
        class: Oro\Bundle\ApiBundle\Processor\ProcessorApplicableCheckerFactory
        public: false

    oro_api.processor_applicable_checker_factory.ungrouped:
        class: Oro\Bundle\ApiBundle\Processor\ProcessorApplicableCheckerWithoutGroupsFactory
        public: false

    oro_api.processor_factory:
        class: Oro\Component\ChainProcessor\ChainProcessorFactory
        public: false
        calls:
            - [addFactory,  ['@oro_api.simple_processor_factory', 10]]
            - [addFactory,  ['@oro_api.di_processor_factory']]

    oro_api.simple_processor_factory:
        class: Oro\Component\ChainProcessor\SimpleProcessorFactory
        public: false

    oro_api.di_processor_factory:
        class: Oro\Component\ChainProcessor\DependencyInjection\ProcessorFactory
        public: false
        arguments:
            - '@service_container'

    oro_api.criteria_connector:
        class: Oro\Bundle\ApiBundle\Util\CriteriaConnector
        public: false
        arguments:
            - '@oro_api.criteria_normalizer'
            - '@oro_api.criteria_placeholders_resolver'
            - '@oro_api.query.expression_visitor_factory'
            - '@oro_entity.orm.entity_class_resolver'

    oro_api.criteria_normalizer:
        class: Oro\Bundle\ApiBundle\Util\CriteriaNormalizer
        public: false
        arguments:
            - '@oro_api.doctrine_helper'

    oro_api.criteria_placeholders_resolver:
        class: Oro\Bundle\ApiBundle\Util\CriteriaPlaceholdersResolver
        public: false

    oro_api.doctrine_helper:
        class: Oro\Bundle\ApiBundle\Util\DoctrineHelper
        public: false
        arguments:
            - '@doctrine'

    oro_api.validation_helper:
        class: Oro\Bundle\ApiBundle\Util\ValidationHelper
        public: false
        arguments:
            - '@validator.mapping.class_metadata_factory'

    oro_api.entity_instantiator:
        class: Oro\Bundle\ApiBundle\Util\EntityInstantiator
        public: false
        arguments:
            - '@oro_api.doctrine_helper'

    oro_api.entity_loader:
        class: Oro\Bundle\ApiBundle\Util\EntityLoader
        public: false
        arguments:
            - '@doctrine'

    oro_api.entity_accessor:
        class: Oro\Bundle\ApiBundle\Util\EntityDataAccessor
        public: false

    oro_api.entity_id_helper:
        class: Oro\Bundle\ApiBundle\Util\EntityIdHelper
        public: false

    oro_api.entity_metadata_factory:
        class: Oro\Bundle\ApiBundle\Metadata\EntityMetadataFactory
        public: false
        arguments:
            - '@oro_api.doctrine_helper'

    oro_api.value_normalizer:
        class: Oro\Bundle\ApiBundle\Request\ValueNormalizer
        arguments:
            - '@oro_api.normalize_value.processor'

    oro_api.object_normalizer:
        class: Oro\Bundle\ApiBundle\Normalizer\ObjectNormalizer
        public: false
        arguments:
            - '@oro_api.object_normalizer_registry'
            - '@oro_api.doctrine_helper'
            - '@oro_api.entity_serializer.serialization_helper'
            - '@oro_api.entity_accessor'
            - '@oro_api.object_normalizer.config_normalizer'
            - '@oro_api.object_normalizer.data_normalizer'

    oro_api.object_normalizer.config_normalizer:
        class: Oro\Bundle\ApiBundle\Normalizer\ConfigNormalizer
        public: false

    oro_api.object_normalizer.data_normalizer:
        class: Oro\Component\EntitySerializer\DataNormalizer
        public: false

    oro_api.object_normalizer_registry:
        class: Oro\Bundle\ApiBundle\Normalizer\ObjectNormalizerRegistry
        public: false
        calls:
            - [addNormalizer,  ['@oro_api.search_item_normalizer', 50]]
            - [addNormalizer,  ['@oro_api.datetime_normalizer']]

    oro_api.datetime_normalizer:
        class: Oro\Bundle\ApiBundle\Normalizer\DateTimeNormalizer
        public: false

    oro_api.search_item_normalizer:
        class: Oro\Bundle\ApiBundle\Normalizer\SearchItemNormalizer
        public: false

    oro_api.customize_loaded_data.processor:
        class: Oro\Bundle\ApiBundle\Processor\CustomizeLoadedDataProcessor
        public: false
        arguments:
            - '@oro_api.processor_bag'
            - customize_loaded_data

    oro_api.customize_form_data.processor:
        class: Oro\Bundle\ApiBundle\Processor\CustomizeFormDataProcessor
        public: false
        arguments:
            - '@oro_api.processor_bag'
            - customize_form_data

    oro_api.resources.cache_warmer:
        class: Oro\Bundle\ApiBundle\Provider\ResourcesCacheWarmer
        public: false
        arguments:
            - '@oro_api.entity_alias_resolver_registry'
            - '@oro_api.resources_provider'
            - '@oro_api.subresources_provider'
            - [] # request_types; it is set by Oro\Bundle\ApiBundle\DependencyInjection\Compiler\ResourcesCacheWarmerCompilerPass
        tags:
            - { name: kernel.cache_warmer }

    oro_api.resources_provider:
        class: Oro\Bundle\ApiBundle\Provider\ResourcesProvider
        arguments:
            - '@oro_api.collect_resources.processor'
            - '@oro_api.resources_cache'
            - '@oro_api.resources_without_identifier_loader'

    oro_api.subresources_provider:
        class: Oro\Bundle\ApiBundle\Provider\SubresourcesProvider
        arguments:
            - '@oro_api.collect_subresources.processor'
            - '@oro_api.resources_provider'
            - '@oro_api.resources_cache'

    oro_api.resources_cache:
        class: Oro\Bundle\ApiBundle\Provider\ResourcesCache
        arguments:
            - '@oro_api.resources_cache.impl'

    oro_api.resources_cache.impl:
        public: false
        parent: oro.cache.abstract
        calls:
            - [ setNamespace, [ 'oro_api_resources' ] ]

    oro_api.resources_without_identifier_loader:
        class: Oro\Bundle\ApiBundle\Provider\ResourcesWithoutIdentifierLoader
        public: false
        arguments:
            - '@oro_api.action_processor_bag'

    oro_api.listener.update_schema:
        class: Oro\Bundle\ApiBundle\EventListener\ApiSourceListener
        arguments:
            - '@oro_api.resources_cache'
            - '@nelmio_api_doc.extractor.api_doc_extractor'
            - '%oro_api.api_doc.views%'
        tags:
            - { name: kernel.event_listener, event: oro.entity_extend.entity.schema.update, method: clearCache }
            - { name: kernel.event_listener, event: oro_featuretoggle.features.change, method: clearCache }

    oro_api.config_extension_registry:
        class: Oro\Bundle\ApiBundle\Config\ConfigExtensionRegistry
        arguments:
            - 0 # config_max_nesting_level; it is set by Oro\Bundle\ApiBundle\DependencyInjection\OroApiExtension

    oro_api.config_extension.filters:
        class: Oro\Bundle\ApiBundle\Config\FiltersConfigExtension
        public: false
        arguments:
            - '@oro_api.filter_operator_registry'

    oro_api.config_extension.sorters:
        class: Oro\Bundle\ApiBundle\Config\SortersConfigExtension
        public: false

    oro_api.config_extension.actions:
        class: Oro\Bundle\ApiBundle\Config\ActionsConfigExtension
        public: false
        arguments:
            - '@oro_api.action_processor_bag'

    oro_api.config_extension.subresources:
        class: Oro\Bundle\ApiBundle\Config\SubresourcesConfigExtension
        public: false
        arguments:
            - '@oro_api.action_processor_bag'
            - '@oro_api.filter_operator_registry'

    oro_api.config_extension.feature:
        class: 'Oro\Bundle\ApiBundle\Config\FeatureConfigurationExtension'
        tags:
            - { name: oro_feature.config_extension }

    oro_api.config_merger.entity:
        class: Oro\Bundle\ApiBundle\Config\EntityConfigMerger
        public: false
        arguments:
            - '@oro_api.config_extension_registry'

    oro_api.config_merger.relation:
        class: Oro\Bundle\ApiBundle\Config\RelationConfigMerger
        public: false
        arguments:
            - '@oro_api.config_extension_registry'

    oro_api.config_bag_registry:
        class: Oro\Bundle\ApiBundle\Provider\ConfigBagRegistry
        public: false
        arguments:
            - [] # config bags. They are set by Oro\Bundle\ApiBundle\DependencyInjection\OroApiExtension
            - '@service_container'
            - '@oro_api.request_expression_matcher'

    oro_api.config_loader_factory:
        class: Oro\Bundle\ApiBundle\Config\ConfigLoaderFactory
        public: false
        arguments:
            - '@oro_api.config_extension_registry'

    oro_api.config_provider:
        class: Oro\Bundle\ApiBundle\Provider\ConfigProvider
        arguments:
            - '@oro_api.get_config.processor'

    oro_api.metadata_provider:
        class: Oro\Bundle\ApiBundle\Provider\MetadataProvider
        arguments:
            - '@oro_api.get_metadata.processor'

    oro_api.relation_config_provider:
        class: Oro\Bundle\ApiBundle\Provider\RelationConfigProvider
        arguments:
            - '@oro_api.get_relation_config.processor'

    oro_api.entity_alias_resolver_registry:
        class: Oro\Bundle\ApiBundle\Provider\EntityAliasResolverRegistry
        arguments:
            - [] # entity alias resolvers. They are set by Oro\Bundle\ApiBundle\DependencyInjection\OroApiExtension
            - '@service_container'
            - '@oro_api.request_expression_matcher'

    oro_api.entity_exclusion_provider_registry:
        class: Oro\Bundle\ApiBundle\Provider\ExclusionProviderRegistry
        public: false
        arguments:
            - [] # exclusion providers. They are set by Oro\Bundle\ApiBundle\DependencyInjection\OroApiExtension
            - '@service_container'
            - '@oro_api.request_expression_matcher'

    oro_api.entity_exclusion_provider.shared:
        class: Oro\Bundle\EntityBundle\Provider\ChainExclusionProvider
        public: false
        arguments:
            - '@oro_entity.entity_hierarchy_provider.all'

    oro_api.entity_serializer.acl_filter:
        class: Oro\Bundle\SecurityBundle\Filter\SerializerFieldFilter
        arguments:
            - '@security.authorization_checker'
            - '@oro_entity_config.provider.security'
            - '@oro_api.entity_serializer.doctrine_helper'
        calls:
            - ['setIsIdFieldProtected', [false]]

    oro_api.entity_serializer:
        class: Oro\Component\EntitySerializer\EntitySerializer
        public: false
        arguments:
            - '@oro_api.entity_serializer.doctrine_helper'
            - '@oro_api.entity_serializer.serialization_helper'
            - '@oro_api.entity_accessor'
            - '@oro_api.entity_serializer.query_factory'
            - '@oro_api.entity_serializer.field_accessor'
            - '@oro_api.entity_serializer.config_normalizer'
            - '@oro_api.entity_serializer.config_converter'
            - '@oro_api.entity_serializer.data_normalizer'
        calls:
            - [setFieldsFilter, ['@oro_api.entity_serializer.acl_filter']]

    oro_api.entity_serializer.doctrine_helper:
        class: Oro\Component\EntitySerializer\DoctrineHelper
        public: false
        arguments:
            - '@doctrine'

    oro_api.entity_serializer.serialization_helper:
        class: Oro\Component\EntitySerializer\SerializationHelper
        public: false
        arguments:
            - '@oro_api.entity_serializer.data_transformer'

    oro_api.entity_serializer.query_factory:
        class: Oro\Bundle\ApiBundle\Util\AclProtectedQueryFactory
        public: false
        arguments:
            - '@oro_api.entity_serializer.doctrine_helper'
            - '@oro_entity.query_hint_resolver'
        calls:
            - [setAclHelper, ['@oro_security.acl_helper']]

    oro_api.entity_serializer.field_accessor:
        class: Oro\Component\EntitySerializer\FieldAccessor
        public: false
        arguments:
            - '@oro_api.entity_serializer.doctrine_helper'
            - '@oro_api.entity_accessor'

    oro_api.entity_serializer.config_normalizer:
        class: Oro\Bundle\ApiBundle\Util\ConfigNormalizer
        public: false

    oro_api.entity_serializer.config_converter:
        class: Oro\Bundle\ApiBundle\Util\ConfigConverter
        public: false

    oro_api.entity_serializer.data_normalizer:
        class: Oro\Component\EntitySerializer\DataNormalizer
        public: false

    oro_api.entity_serializer.data_transformer:
        class: Oro\Component\EntitySerializer\EntityDataTransformer
        public: false
        arguments:
            - '@service_container'

    oro_api.rest.request_handler:
        class: Oro\Bundle\ApiBundle\Request\Rest\RequestHandler
        arguments:
            - '@oro_api.rest.request_action_handler'

    oro_api.rest.request_action_handler:
        class: Oro\Bundle\ApiBundle\Request\Rest\RequestActionHandler
        public: false
        arguments:
            - ['rest']
            - '@oro_api.action_processor_bag'
            - '@oro_api.rest.filter_value_accessor_factory'
            - '@fos_rest.view_handler'

    oro_api.entity_id_transformer_registry:
        class: Oro\Bundle\ApiBundle\Request\EntityIdTransformerRegistry
        public: false
        arguments:
            - [] # transformers. They are set by Oro\Bundle\ApiBundle\DependencyInjection\Compiler\EntityIdTransformerCompilerPass
            - '@oro_api.request_expression_matcher'

    oro_api.rest.entity_id_transformer:
        class: Oro\Bundle\ApiBundle\Request\Rest\EntityIdTransformer
        public: false
        arguments:
            - '@oro_api.value_normalizer'
        tags:
            - { name: oro.api.entity_id_transformer, requestType: rest }

    oro_api.exception_text_extractor:
        class: Oro\Bundle\ApiBundle\Request\ChainExceptionTextExtractor
        public: false

    oro_api.exception_text_extractor.default:
        class: Oro\Bundle\ApiBundle\Request\ExceptionTextExtractor
        public: false
        arguments:
            - '%kernel.debug%'
            -
                - '\InvalidArgumentException'
                - '\UnexpectedValueException'
                - '\OutOfBoundsException'
                - 'Oro\Bundle\EntityBundle\Exception\EntityAliasNotFoundException'
        tags:
            - { name: oro.api.exception_text_extractor, priority: -10 }

    oro_api.error_completer_registry:
        class: Oro\Bundle\ApiBundle\Request\ErrorCompleterRegistry
        public: false
        arguments:
            - [] # error_completers. They are set by Oro\Bundle\ApiBundle\DependencyInjection\Compiler\ErrorCompleterCompilerPass
            - '@service_container'
            - '@oro_api.request_expression_matcher'

    oro_api.error_completer.default:
        class: Oro\Bundle\ApiBundle\Request\NullErrorCompleter
        tags:
            - { name: oro.api.error_completer, priority: -255 }

    oro_api.document_builder_factory:
        class: Oro\Bundle\ApiBundle\Request\DocumentBuilderFactory
        public: false
        arguments:
            - [] # document builders. They are set by Oro\Bundle\ApiBundle\DependencyInjection\Compiler\DocumentBuilderCompilerPass
            - '@service_container'
            - '@oro_api.request_expression_matcher'

    oro_api.rest.document_builder:
        class: Oro\Bundle\ApiBundle\Request\Rest\RestDocumentBuilder
        shared: false
        tags:
            - { name: oro.api.document_builder, requestType: rest&!json_api, priority: -10 }

    oro_api.rest.error_completer:
        class: Oro\Bundle\ApiBundle\Request\Rest\ErrorCompleter
        arguments:
            - '@oro_api.exception_text_extractor'
        tags:
            - { name: oro.api.error_completer, requestType: rest&!json_api, priority: -10 }

    oro_api.json_api.document_builder:
        class: Oro\Bundle\ApiBundle\Request\JsonApi\JsonApiDocumentBuilder
        shared: false
        arguments:
            - '@oro_api.value_normalizer'
            - '@oro_api.rest.entity_id_transformer'
        tags:
            - { name: oro.api.document_builder, requestType: json_api }

    oro_api.json_api.error_completer:
        class: Oro\Bundle\ApiBundle\Request\JsonApi\ErrorCompleter
        arguments:
            - '@oro_api.exception_text_extractor'
            - '@oro_api.value_normalizer'
        tags:
            - { name: oro.api.error_completer, requestType: json_api }

    oro_api.rest.action_mapper:
        class: Oro\Bundle\ApiBundle\ApiDoc\RestActionMapper
        public: false
        arguments:
            - 'oro_rest_api_item'
            - 'oro_rest_api_list'
            - 'oro_rest_api_subresource'
            - 'oro_rest_api_relationship'

    oro_api.rest.api_doc_annotation_handler:
        class: Oro\Bundle\ApiBundle\ApiDoc\ChainApiDocAnnotationHandler
        public: false

    oro_api.rest.chain_routing_options_resolver:
        class: Oro\Bundle\ApiBundle\ApiDoc\RestChainRouteOptionsResolver
        public: false
        arguments:
            - '@oro_api.rest.doc_view_detector'

    oro_api.rest.routing_options_resolver:
        class: Oro\Bundle\ApiBundle\ApiDoc\RestRouteOptionsResolver
        public: false
        arguments:
            - 'rest_api'
            - '@oro_api.rest.action_mapper'
            - '@oro_api.rest.doc_view_detector'
            - '@oro_api.resources_provider'
            - '@oro_api.subresources_provider'
            - '@oro_api.value_normalizer'
        tags:
            - { name: oro.api.routing_options_resolver, view: rest_json_api }
            - { name: oro.api.routing_options_resolver, view: rest_plain }

    oro_api.rest.doc_handler:
        class: Oro\Bundle\ApiBundle\ApiDoc\RestDocHandler
        public: false
        arguments:
            - 'rest_api'
            - '@oro_api.rest.doc_view_detector'
            - '@oro_api.action_processor_bag'
            - '@oro_api.value_normalizer'
            - '@oro_api.rest.doc_handler.identifier'
            - '@oro_api.rest.doc_handler.filters'
        tags:
            - { name: nelmio_api_doc.extractor.handler }

    oro_api.rest.doc_handler.identifier:
        class: Oro\Bundle\ApiBundle\ApiDoc\RestDocIdentifierHandler
        public: false
        arguments:
            - '@oro_api.rest.doc_view_detector'
            - '@oro_api.value_normalizer'
            - '@oro_api.rest.doc_data_type_converter'

    oro_api.rest.doc_handler.filters:
        class: Oro\Bundle\ApiBundle\ApiDoc\RestDocFiltersHandler
        public: false
        arguments:
            - '@oro_api.rest.doc_view_detector'
            - '@oro_api.value_normalizer'
            - '@oro_api.rest.doc_data_type_converter'

    oro_api.rest.doc_data_type_converter:
        class: Oro\Bundle\ApiBundle\ApiDoc\ApiDocDataTypeConverter
        public: false
        arguments:
            -
                'unsignedInteger': 'integer'
                'text': 'string'
                'guid': 'string'
                'json_array': 'object'
                'simple_array': 'array'
                'percent': 'float'
                'currency': 'string'
                'money_value': 'money'
                'duration': 'integer'

    oro_api.rest.doc_url_generator:
        class: Oro\Bundle\ApiBundle\ApiDoc\RestDocUrlGenerator
        public: false
        arguments:
            - '@router'
            - '%oro_api.api_doc.views%'
            - ~ # default view; it is set by Oro\Bundle\ApiBundle\DependencyInjection\Compiler\RestDocUrlGeneratorCompilerPass

    oro_api.api_doc.security_context:
        class: Oro\Bundle\ApiBundle\ApiDoc\SecurityContext
        arguments:
            - '@security.token_storage'

    oro_api.api_doc.formatter.html_formatter:
        class: Oro\Bundle\ApiBundle\ApiDoc\NewHtmlFormatter
        public: false
        parent: nelmio_api_doc.formatter.abstract_formatter
        calls:
            - [setTemplatingEngine, ['@templating']]
            - [setMotdTemplate, ['%nelmio_api_doc.motd.template%']]
            - [setApiName, ['%nelmio_api_doc.api_name%']]
            - [setEnableSandbox, ['%nelmio_api_doc.sandbox.enabled%']]
            - [setEndpoint, ['%nelmio_api_doc.sandbox.endpoint%']]
            - [setAcceptType, ['%nelmio_api_doc.sandbox.accept_type%']]
            - [setRequestFormatMethod, ['%nelmio_api_doc.sandbox.request_format.method%']]
            - [setRequestFormats, [[]]]
            - [setDefaultRequestFormat, ['']]
            - [setBodyFormats, [['json']]]
            - [setDefaultBodyFormat, ['json']]
            - [setAuthentication, ['%nelmio_api_doc.sandbox.authentication%']]
            - [setDefaultSectionsOpened, ['%nelmio_api_doc.default_sections_opened%']]
            - [setEnableFormatParameter, [false]]
            - [setSecurityContext, ['@oro_api.api_doc.security_context']]
            - [setFileLocator, ['@file_locator']]

    oro_api.api_doc.formatter.html_formatter.composite:
        class: Oro\Bundle\ApiBundle\ApiDoc\CompositeFormatter
        public: false
        arguments:
            - '@oro_api.rest.doc_view_detector'

    oro_api.api_doc.annotation_parser:
        class: Oro\Bundle\ApiBundle\ApiDoc\Parser\ApiDocAnnotationParser
        tags:
            - { name: nelmio_api_doc.extractor.parser }

    oro_api.api_doc.metadata_parser:
        class: Oro\Bundle\ApiBundle\ApiDoc\Parser\ApiDocMetadataParser
        arguments:
            - '@oro_api.value_normalizer'
            - '@oro_api.rest.doc_data_type_converter'
        tags:
            - { name: nelmio_api_doc.extractor.parser }

    oro_api.rest.doc_view_detector:
        class: Oro\Bundle\ApiBundle\ApiDoc\RestDocViewDetector
        public: false
        arguments:
            - '@request_stack'

    oro_api.rest.request_type_provider:
        class: Oro\Bundle\ApiBundle\ApiDoc\RestRequestTypeProvider
        public: false
        tags:
            - { name: oro.api.request_type_provider }

    oro_api.api_doc.validate_view_listener:
        class: Oro\Bundle\ApiBundle\EventListener\ValidateApiDocViewListener
        arguments:
            - '%oro_api.api_doc.views%'
        tags:
            - { name: kernel.event_listener, event: kernel.controller, method: onKernelController }

    oro_api.listener.dump_api_doc_console_command_listener:
        class: Oro\Bundle\ApiBundle\EventListener\DumpApiDocConsoleCommandListener
        arguments:
            - '@oro_api.rest.doc_view_detector'
        tags:
            - { name: kernel.event_listener, event: console.command, method: onConsoleCommand, priority: 250 }

    oro_api.entity_description_provider:
        class: Oro\Bundle\ApiBundle\ApiDoc\EntityDescriptionProvider
        public: false
        arguments:
            - '@oro_entity.entity_class_name_provider'
            - '@oro_entity_config.config_manager'
            - '@oro_api.doctrine_helper'
            - '@translator'

    oro_api.resource_doc_provider:
        class: Oro\Bundle\ApiBundle\ApiDoc\ResourceDocProvider
        public: false

    oro_api.resource_doc_parser_registry:
        class: Oro\Bundle\ApiBundle\ApiDoc\ResourceDocParserRegistry
        public: false
        arguments:
            - [] # parsers. They are set by Oro\Bundle\ApiBundle\DependencyInjection\Compiler\ResourceDocParserCompilerPass
            - '@service_container'
            - '@oro_api.request_expression_matcher'

    # a template for non defined explicitly parsers
    # see Oro\Bundle\ApiBundle\DependencyInjection\Compiler\ResourceDocParserCompilerPass
    oro_api.resource_doc_parser.template:
        class: Oro\Bundle\ApiBundle\ApiDoc\Parser\MarkdownApiDocParser
        public: false
        abstract: true
        arguments:
            - '@file_locator'

    oro_api.resource_doc_parser.default:
        class: Oro\Bundle\ApiBundle\ApiDoc\Parser\MarkdownApiDocParser
        arguments:
            - '@file_locator'
        tags:
            - { name: oro.api.resource_doc_parser, requestType: rest&json_api, priority: -10 }
            - { name: oro.api.resource_doc_parser, requestType: rest, priority: -20 }

    oro_api.constraint_text_extractor:
        class: Oro\Bundle\ApiBundle\Request\ChainConstraintTextExtractor
        public: false

    oro_api.constraint_text_extractor.default:
        class: Oro\Bundle\ApiBundle\Request\ConstraintTextExtractor
        public: false
        tags:
            - { name: oro.api.constraint_text_extractor, priority: -10 }

    oro_api.entity_title_provider:
        class: Oro\Bundle\ApiBundle\Provider\EntityTitleProvider
        public: false
        arguments:
            - '@oro_api.doctrine_helper'
            - '@oro_entity.entity_name_resolver'

    oro_api.expanded_association_extractor:
        class: Oro\Bundle\ApiBundle\Provider\ExpandedAssociationExtractor
        public: false

    oro_api.request_expression_matcher:
        class: Oro\Bundle\ApiBundle\Util\RequestExpressionMatcher
        public: false

    oro_api.request_depended_text_processor:
        class: Oro\Bundle\ApiBundle\Util\RequestDependedTextProcessor
        public: false
        arguments:
<<<<<<< HEAD
            - '@oro_api.request_expression_matcher'

    oro_api.query.expression_visitor_factory:
        class: Oro\Bundle\ApiBundle\Collection\QueryExpressionVisitorFactory
        public: false
        arguments:
            - [] # The composite expressions. They are set by Oro\Bundle\ApiBundle\DependencyInjection\Compiler\QueryExpressionCompilerPass
            - [] # The comparison expressions. They are set by Oro\Bundle\ApiBundle\DependencyInjection\Compiler\QueryExpressionCompilerPass

    oro_api.query.composite_expression.and:
        class: Oro\Bundle\ApiBundle\Collection\QueryVisitorExpression\AndCompositeExpression
        public: false
        tags:
          - { name: oro.api.query.composite_expression, type: 'AND' }

    oro_api.query.composite_expression.or:
        class: Oro\Bundle\ApiBundle\Collection\QueryVisitorExpression\OrCompositeExpression
        public: false
        tags:
          - { name: oro.api.query.composite_expression, type: 'OR' }

    oro_api.query.composite_expression.not:
        class: Oro\Bundle\ApiBundle\Collection\QueryVisitorExpression\NotCompositeExpression
        public: false
        tags:
          - { name: oro.api.query.composite_expression, type: 'NOT' }

    oro_api.query.comparison_expression:
       class: Oro\Bundle\ApiBundle\Collection\QueryVisitorExpression\ComparisonExpression
       public: false
       tags:
         - { name: oro.api.query.comparison_expression, operator: '>' }
         - { name: oro.api.query.comparison_expression, operator: '>=' }
         - { name: oro.api.query.comparison_expression, operator: '<' }
         - { name: oro.api.query.comparison_expression, operator: '<=' }

    oro_api.query.comparison_expression.member_of:
        class: Oro\Bundle\ApiBundle\Collection\QueryVisitorExpression\MemberOfComparisonExpression
        public: false
        tags:
          - { name: oro.api.query.comparison_expression, operator: 'MEMBER OF' }

    oro_api.query.comparison_expression.in:
        class: Oro\Bundle\ApiBundle\Collection\QueryVisitorExpression\InComparisonExpression
        public: false
        tags:
          - { name: oro.api.query.comparison_expression, operator: 'IN' }

    oro_api.query.comparison_expression.nin:
        class: Oro\Bundle\ApiBundle\Collection\QueryVisitorExpression\NinComparisonExpression
        public: false
        tags:
          - { name: oro.api.query.comparison_expression, operator: 'NIN' }

    oro_api.query.comparison_expression.eq:
        class: Oro\Bundle\ApiBundle\Collection\QueryVisitorExpression\EqComparisonExpression
        public: false
        tags:
          - { name: oro.api.query.comparison_expression, operator: '=' }

    oro_api.query.comparison_expression.neq:
        class: Oro\Bundle\ApiBundle\Collection\QueryVisitorExpression\NeqComparisonExpression
        public: false
        tags:
          - { name: oro.api.query.comparison_expression, operator: '<>' }

    oro_api.query.comparison_expression.contains:
        class: Oro\Bundle\ApiBundle\Collection\QueryVisitorExpression\ContainsComparisonExpression
        public: false
        tags:
          - { name: oro.api.query.comparison_expression, operator: 'CONTAINS' }
=======
            - '@oro_api.request_expression_matcher'
>>>>>>> c7bd79d1
<|MERGE_RESOLUTION|>--- conflicted
+++ resolved
@@ -709,78 +709,4 @@
         class: Oro\Bundle\ApiBundle\Util\RequestDependedTextProcessor
         public: false
         arguments:
-<<<<<<< HEAD
-            - '@oro_api.request_expression_matcher'
-
-    oro_api.query.expression_visitor_factory:
-        class: Oro\Bundle\ApiBundle\Collection\QueryExpressionVisitorFactory
-        public: false
-        arguments:
-            - [] # The composite expressions. They are set by Oro\Bundle\ApiBundle\DependencyInjection\Compiler\QueryExpressionCompilerPass
-            - [] # The comparison expressions. They are set by Oro\Bundle\ApiBundle\DependencyInjection\Compiler\QueryExpressionCompilerPass
-
-    oro_api.query.composite_expression.and:
-        class: Oro\Bundle\ApiBundle\Collection\QueryVisitorExpression\AndCompositeExpression
-        public: false
-        tags:
-          - { name: oro.api.query.composite_expression, type: 'AND' }
-
-    oro_api.query.composite_expression.or:
-        class: Oro\Bundle\ApiBundle\Collection\QueryVisitorExpression\OrCompositeExpression
-        public: false
-        tags:
-          - { name: oro.api.query.composite_expression, type: 'OR' }
-
-    oro_api.query.composite_expression.not:
-        class: Oro\Bundle\ApiBundle\Collection\QueryVisitorExpression\NotCompositeExpression
-        public: false
-        tags:
-          - { name: oro.api.query.composite_expression, type: 'NOT' }
-
-    oro_api.query.comparison_expression:
-       class: Oro\Bundle\ApiBundle\Collection\QueryVisitorExpression\ComparisonExpression
-       public: false
-       tags:
-         - { name: oro.api.query.comparison_expression, operator: '>' }
-         - { name: oro.api.query.comparison_expression, operator: '>=' }
-         - { name: oro.api.query.comparison_expression, operator: '<' }
-         - { name: oro.api.query.comparison_expression, operator: '<=' }
-
-    oro_api.query.comparison_expression.member_of:
-        class: Oro\Bundle\ApiBundle\Collection\QueryVisitorExpression\MemberOfComparisonExpression
-        public: false
-        tags:
-          - { name: oro.api.query.comparison_expression, operator: 'MEMBER OF' }
-
-    oro_api.query.comparison_expression.in:
-        class: Oro\Bundle\ApiBundle\Collection\QueryVisitorExpression\InComparisonExpression
-        public: false
-        tags:
-          - { name: oro.api.query.comparison_expression, operator: 'IN' }
-
-    oro_api.query.comparison_expression.nin:
-        class: Oro\Bundle\ApiBundle\Collection\QueryVisitorExpression\NinComparisonExpression
-        public: false
-        tags:
-          - { name: oro.api.query.comparison_expression, operator: 'NIN' }
-
-    oro_api.query.comparison_expression.eq:
-        class: Oro\Bundle\ApiBundle\Collection\QueryVisitorExpression\EqComparisonExpression
-        public: false
-        tags:
-          - { name: oro.api.query.comparison_expression, operator: '=' }
-
-    oro_api.query.comparison_expression.neq:
-        class: Oro\Bundle\ApiBundle\Collection\QueryVisitorExpression\NeqComparisonExpression
-        public: false
-        tags:
-          - { name: oro.api.query.comparison_expression, operator: '<>' }
-
-    oro_api.query.comparison_expression.contains:
-        class: Oro\Bundle\ApiBundle\Collection\QueryVisitorExpression\ContainsComparisonExpression
-        public: false
-        tags:
-          - { name: oro.api.query.comparison_expression, operator: 'CONTAINS' }
-=======
-            - '@oro_api.request_expression_matcher'
->>>>>>> c7bd79d1
+            - '@oro_api.request_expression_matcher'