parameters:
    # the maximum number of nesting target entities that can be specified in 'Resources/config/oro/api.yml'
    oro_api.config.max_nesting_level: 3
    # a list of supported formats of REST API requests delimited by |
    oro_api.rest.formats: json
    # default format of REST API requests
    oro_api.rest.default_format: json

services:
    oro_api.action_processor_bag:
        class: Oro\Bundle\ApiBundle\Processor\ActionProcessorBag

    oro_api.processor_bag:
        class: Oro\Component\ChainProcessor\ProcessorBag
        public: false
        arguments:
            - '@oro_api.processor_factory'
            - %kernel.debug%

    oro_api.processor_factory:
        class: Oro\Component\ChainProcessor\ChainProcessorFactory
        public: false
        calls:
            - [addFactory,  ['@oro_api.simple_processor_factory', 10]]
            - [addFactory,  ['@oro_api.di_processor_factory']]

    oro_api.simple_processor_factory:
        class: Oro\Component\ChainProcessor\SimpleProcessorFactory
        public: false

    oro_api.di_processor_factory:
        class: Oro\Component\ChainProcessor\DependencyInjection\ProcessorFactory
        public: false
        arguments:
            - '@service_container'

    oro_api.doctrine_helper:
        class: Oro\Bundle\ApiBundle\Util\DoctrineHelper
        public: false
        arguments:
            - '@doctrine'

    oro_api.entity_instantiator:
        class: Oro\Bundle\ApiBundle\Util\EntityInstantiator
        public: false
        arguments:
            - @oro_api.doctrine_helper

    oro_api.entity_accessor:
        class: Oro\Component\EntitySerializer\EntityDataAccessor
        public: false

    oro_api.entity_metadata_factory:
        class: Oro\Bundle\ApiBundle\Metadata\EntityMetadataFactory
        public: false
        arguments:
            - '@oro_api.doctrine_helper'

    oro_api.value_normalizer:
        class: Oro\Bundle\ApiBundle\Request\ValueNormalizer
        public: false
        arguments:
            - '@oro_api.normalize_value.processor'

    oro_api.object_normalizer:
        class: Oro\Bundle\ApiBundle\Normalizer\ObjectNormalizer
        public: false
        arguments:
<<<<<<< HEAD
            - @oro_api.doctrine_helper
            - @oro_api.entity_accessor
            - @oro_api.entity_serializer.data_transformer
=======
            - '@oro_api.doctrine_helper'
            - '@oro_api.entity_accessor'
>>>>>>> 22223f88
        calls:
            - [addNormalizer,  ['@oro_api.search_item_normalizer', 50]]
            - [addNormalizer,  ['@oro_api.datetime_normalizer']]

    oro_api.datetime_normalizer:
        class: Oro\Bundle\ApiBundle\Normalizer\DateTimeNormalizer
        public: false

    oro_api.search_item_normalizer:
        class: Oro\Bundle\ApiBundle\Normalizer\SearchItemNormalizer
        public: false

    oro_api.customize_loaded_data.processor:
        class: Oro\Bundle\ApiBundle\Processor\CustomizeLoadedDataProcessor
        public: false
        arguments:
            - '@oro_api.processor_bag'
            - customize_loaded_data

    oro_api.resources_loader:
        class: Oro\Bundle\ApiBundle\Provider\ResourcesLoader
        arguments:
            - '@oro_api.collect_resources.processor'

    oro_api.config_extension_registry:
        class: Oro\Bundle\ApiBundle\Config\ConfigExtensionRegistry
        arguments:
            - %oro_api.config.max_nesting_level%

    oro_api.config_extension.filters:
        class: Oro\Bundle\ApiBundle\Config\FiltersConfigExtension
        public: false
        tags:
            - { name: oro_api.config_extension }

    oro_api.config_extension.sorters:
        class: Oro\Bundle\ApiBundle\Config\SortersConfigExtension
        public: false
        tags:
            - { name: oro_api.config_extension }

    oro_api.config_extension.actions:
        class: Oro\Bundle\ApiBundle\Config\ActionsConfigExtension
        public: false
        tags:
            - { name: oro_api.config_extension }

    oro_api.config_bag:
        class: Oro\Bundle\ApiBundle\Provider\ConfigBag
        public: false
        arguments:
            - []

    oro_api.config_loader_factory:
        class: Oro\Bundle\ApiBundle\Config\ConfigLoaderFactory
        public: false
        arguments:
            - '@oro_api.config_extension_registry'

    oro_api.config_provider:
        class: Oro\Bundle\ApiBundle\Provider\ConfigProvider
        arguments:
            - '@oro_api.get_config.processor'

    oro_api.metadata_provider:
        class: Oro\Bundle\ApiBundle\Provider\MetadataProvider
        arguments:
            - '@oro_api.get_metadata.processor'

    oro_api.relation_config_provider:
        class: Oro\Bundle\ApiBundle\Provider\RelationConfigProvider
        arguments:
            - '@oro_api.get_relation_config.processor'

    oro_api.entity_exclusion_provider:
        class: Oro\Bundle\ApiBundle\Provider\ChainExclusionProvider
        public: false
        arguments:
            - @oro_entity.entity_hierarchy_provider.all
            - [] # include rules; it is set by Oro\Bundle\ApiBundle\DependencyInjection\OroApiExtension

    oro_api.entity_exclusion_provider.config:
        class: Oro\Bundle\EntityBundle\Provider\ConfigExclusionProvider
        public: false
        arguments:
<<<<<<< HEAD
            - @oro_entity.entity_hierarchy_provider.all
            - [] # exclude rules; it is set by Oro\Bundle\ApiBundle\DependencyInjection\OroApiExtension
=======
            - '@oro_entity.entity_hierarchy_provider'
            - [] # exclusion rules; it is set by Oro\Bundle\ApiBundle\DependencyInjection\OroApiExtension
>>>>>>> 22223f88
        tags:
            - { name: oro_entity.exclusion_provider.api, priority: 60 }

    oro_api.virtual_field_provider:
        class: Oro\Bundle\EntityBundle\Provider\ChainVirtualFieldProvider

    oro_api.entity_serializer:
        class: Oro\Component\EntitySerializer\EntitySerializer
        public: false
        arguments:
            - '@oro_api.entity_serializer.doctrine_helper'
            - '@oro_api.entity_accessor'
            - '@oro_api.entity_serializer.data_transformer'
            - '@oro_api.entity_serializer.query_factory'
            - '@oro_api.entity_serializer.field_accessor'
            - '@oro_api.entity_serializer.config_normalizer'
            - '@oro_api.entity_serializer.data_normalizer'

    oro_api.entity_serializer.doctrine_helper:
        class: Oro\Component\EntitySerializer\DoctrineHelper
        public: false
        arguments:
            - '@doctrine'

    oro_api.entity_serializer.query_factory:
        class: Oro\Component\EntitySerializer\QueryFactory
        public: false
        arguments:
            - '@oro_api.entity_serializer.doctrine_helper'
            - '@oro_entity.query_hint_resolver'

    oro_api.entity_serializer.field_accessor:
        class: Oro\Component\EntitySerializer\FieldAccessor
        public: false
        arguments:
            - '@oro_api.entity_serializer.doctrine_helper'
            - '@oro_api.entity_accessor'

    oro_api.entity_serializer.config_normalizer:
        class: Oro\Component\EntitySerializer\ConfigNormalizer
        public: false

    oro_api.entity_serializer.data_normalizer:
        class: Oro\Component\EntitySerializer\DataNormalizer
        public: false

    oro_api.entity_serializer.data_transformer:
        class: Oro\Component\EntitySerializer\EntityDataTransformer
        public: false
        arguments:
            - '@service_container'

    oro_api.rest.entity_id_transformer:
        class: Oro\Bundle\ApiBundle\Request\Rest\EntityIdTransformer
        public: false
        arguments:
            - '@oro_api.doctrine_helper'
            - '@oro_api.value_normalizer'

    oro_api.exception_text_extractor:
        class: Oro\Bundle\ApiBundle\Request\ChainExceptionTextExtractor
        public: false

    oro_api.exception_text_extractor.default:
        class: Oro\Bundle\ApiBundle\Request\ExceptionTextExtractor
        public: false
        arguments:
            - %kernel.debug%
            - []
        tags:
            - { name: oro.api.exception_text_extractor, priority: -10 }

    oro_api.rest.document_builder:
        class: Oro\Bundle\ApiBundle\Request\Rest\RestDocumentBuilder
        public: false

    oro_api.rest.error_completer:
        class: Oro\Bundle\ApiBundle\Request\Rest\ErrorCompleter
        public: false
        arguments:
            - @oro_api.exception_text_extractor
        lazy: true

    oro_api.json_api.document_builder:
        class: Oro\Bundle\ApiBundle\Request\JsonApi\JsonApiDocumentBuilder
        public: false
        arguments:
            - '@oro_api.value_normalizer'
            - '@oro_api.rest.entity_id_transformer'

    oro_api.json_api.error_completer:
        class: Oro\Bundle\ApiBundle\Request\JsonApi\ErrorCompleter
        public: false
        arguments:
            - @oro_api.exception_text_extractor
        lazy: true

    oro_api.rest.routing_options_resolver:
        class: Oro\Bundle\ApiBundle\Routing\RestRouteOptionsResolver
        public: false
        arguments:
            - %installed%
            - '@oro_api.resources_loader'
            - '@oro_api.doctrine_helper'
            - '@oro_api.value_normalizer'
            - %oro_api.rest.formats%
            - %oro_api.rest.default_format%
        tags:
            - { name: routing.options_resolver, priority: -255 }

    oro_api.rest.doc_handler:
        class: Oro\Bundle\ApiBundle\Routing\RestDocHandler
        public: false
        arguments:
            - '@oro_api.rest.doc_view_detector'
            - '@oro_api.action_processor_bag'
            - '@oro_entity.entity_class_name_provider'
            - '@oro_api.doctrine_helper'
            - '@oro_api.value_normalizer'
        tags:
            - { name: nelmio_api_doc.extractor.handler }

    oro_api.rest.doc_view_detector:
        class: Oro\Bundle\ApiBundle\Routing\RestDocViewDetector
        public: false
        arguments:
            - '@request_stack'

    oro_api.filter_factory:
        class: Oro\Bundle\ApiBundle\Filter\ChainFilterFactory
        public: false

    oro_api.filter_factory.default:
        class: Oro\Bundle\ApiBundle\Filter\SimpleFilterFactory
        public: false
        arguments:
            - '@property_accessor'
        tags:
            - { name: oro.api.filter_factory, priority: -10 }<|MERGE_RESOLUTION|>--- conflicted
+++ resolved
@@ -44,7 +44,7 @@
         class: Oro\Bundle\ApiBundle\Util\EntityInstantiator
         public: false
         arguments:
-            - @oro_api.doctrine_helper
+            - '@oro_api.doctrine_helper'
 
     oro_api.entity_accessor:
         class: Oro\Component\EntitySerializer\EntityDataAccessor
@@ -66,14 +66,9 @@
         class: Oro\Bundle\ApiBundle\Normalizer\ObjectNormalizer
         public: false
         arguments:
-<<<<<<< HEAD
-            - @oro_api.doctrine_helper
-            - @oro_api.entity_accessor
-            - @oro_api.entity_serializer.data_transformer
-=======
             - '@oro_api.doctrine_helper'
             - '@oro_api.entity_accessor'
->>>>>>> 22223f88
+            - '@oro_api.entity_serializer.data_transformer'
         calls:
             - [addNormalizer,  ['@oro_api.search_item_normalizer', 50]]
             - [addNormalizer,  ['@oro_api.datetime_normalizer']]
@@ -152,20 +147,15 @@
         class: Oro\Bundle\ApiBundle\Provider\ChainExclusionProvider
         public: false
         arguments:
-            - @oro_entity.entity_hierarchy_provider.all
+            - '@oro_entity.entity_hierarchy_provider.all'
             - [] # include rules; it is set by Oro\Bundle\ApiBundle\DependencyInjection\OroApiExtension
 
     oro_api.entity_exclusion_provider.config:
         class: Oro\Bundle\EntityBundle\Provider\ConfigExclusionProvider
         public: false
         arguments:
-<<<<<<< HEAD
-            - @oro_entity.entity_hierarchy_provider.all
+            - '@oro_entity.entity_hierarchy_provider.all'
             - [] # exclude rules; it is set by Oro\Bundle\ApiBundle\DependencyInjection\OroApiExtension
-=======
-            - '@oro_entity.entity_hierarchy_provider'
-            - [] # exclusion rules; it is set by Oro\Bundle\ApiBundle\DependencyInjection\OroApiExtension
->>>>>>> 22223f88
         tags:
             - { name: oro_entity.exclusion_provider.api, priority: 60 }
 
@@ -246,7 +236,7 @@
         class: Oro\Bundle\ApiBundle\Request\Rest\ErrorCompleter
         public: false
         arguments:
-            - @oro_api.exception_text_extractor
+            - '@oro_api.exception_text_extractor'
         lazy: true
 
     oro_api.json_api.document_builder:
@@ -260,7 +250,7 @@
         class: Oro\Bundle\ApiBundle\Request\JsonApi\ErrorCompleter
         public: false
         arguments:
-            - @oro_api.exception_text_extractor
+            - '@oro_api.exception_text_extractor'
         lazy: true
 
     oro_api.rest.routing_options_resolver:
