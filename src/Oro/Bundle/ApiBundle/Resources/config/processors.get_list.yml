--- conflicted
+++ resolved
@@ -68,7 +68,6 @@
         tags:
             - { name: oro.api.processor, action: get_list, group: initialize, priority: -10 }
 
-<<<<<<< HEAD
     oro_api.get_list.register_filters:
         class: Oro\Bundle\ApiBundle\Processor\GetList\RegisterFilters
         arguments:
@@ -81,42 +80,29 @@
         tags:
             - { name: oro.api.processor, action: get_list, group: initialize, requestType: json_api, priority: -50 }
 
+    oro_api.get_list.rest.set_default_sorting:
+        class: Oro\Bundle\ApiBundle\Processor\GetList\Rest\SetDefaultSorting
+        arguments:
+            - @oro_api.doctrine_helper
+        tags:
+            - { name: oro.api.processor, action: get_list, group: initialize, requestType: rest, priority: -100 }
+
+    oro_api.get_list.rest.set_default_paging:
+        class: Oro\Bundle\ApiBundle\Processor\GetList\Rest\SetDefaultPaging
+        tags:
+            - { name: oro.api.processor, action: get_list, group: initialize, requestType: rest, priority: -100 }
+
     oro_api.get_list.json_api.set_default_paging:
         class: Oro\Bundle\ApiBundle\Processor\GetList\JsonApi\SetDefaultPaging
         tags:
-            - { name: oro.api.processor, action: get_list, group: initialize, requestType: json_api, priority: -100 }
-
-    oro_api.get_list.json_api.set_default_sorting:
-        class: Oro\Bundle\ApiBundle\Processor\GetList\JsonApi\SetDefaultSorting
-        arguments:
-            - @oro_api.doctrine_helper
-        tags:
-            - { name: oro.api.processor, action: get_list, group: initialize, requestType: json_api, priority: -100 }
-=======
-    oro_api.get_list.rest.set_default_sorting:
-        class: Oro\Bundle\ApiBundle\Processor\GetList\Rest\SetDefaultSorting
-        arguments:
-            - @oro_api.doctrine_helper
-        tags:
-            - { name: oro.api.processor, action: get_list, group: initialize, requestType: rest, priority: -10 }
-
-    oro_api.get_list.rest.set_default_paging:
-        class: Oro\Bundle\ApiBundle\Processor\GetList\Rest\SetDefaultPaging
-        tags:
-            - { name: oro.api.processor, action: get_list, group: initialize, requestType: rest, priority: -10 }
-
-    oro_api.get_list.json_api.set_default_paging:
-        class: Oro\Bundle\ApiBundle\Processor\GetList\JsonApi\SetDefaultPaging
-        tags:
-            - { name: oro.api.processor, action: get_list, group: initialize, requestType: json_api, priority: -15 }
->>>>>>> 7e357741
+            - { name: oro.api.processor, action: get_list, group: initialize, requestType: json_api, priority: -105 }
 
     oro_api.get_list.json_api.set_include_filter:
         class: Oro\Bundle\ApiBundle\Processor\Shared\JsonApi\SetIncludeFilter
         arguments:
             - @oro_api.doctrine_helper
         tags:
-            - { name: oro.api.processor, action: get_list, group: initialize, requestType: json_api, priority: -100 }
+            - { name: oro.api.processor, action: get_list, group: initialize, requestType: json_api, priority: -110 }
 
     oro_api.get_list.json_api.set_fields_filter:
         class: Oro\Bundle\ApiBundle\Processor\Shared\JsonApi\SetFieldsFilter
@@ -124,7 +110,7 @@
             - @oro_api.doctrine_helper
             - @oro_api.json_api.entity_class_transformer
         tags:
-            - { name: oro.api.processor, action: get_list, group: initialize, requestType: json_api, priority: -100 }
+            - { name: oro.api.processor, action: get_list, group: initialize, requestType: json_api, priority: -110 }
 
     #
     # security_check
