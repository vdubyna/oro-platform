--- conflicted
+++ resolved
@@ -20,24 +20,6 @@
     #
     # resource_check
     #
-
-    #
-    # resource_check
-    #
-
-    oro_api.delete_list.resource_availability_check:
-        class: Oro\Bundle\ApiBundle\Processor\Shared\ActionAvailabilityCheck
-        arguments:
-            - '@oro_api.resources_provider'
-        tags:
-            - { name: oro.api.processor, action: delete_list, group: resource_check, priority: 20 }
-
-    oro_api.delete_list.entity_type_feature_check:
-        class: Oro\Bundle\ApiBundle\Processor\Shared\EntityTypeFeatureCheck
-        arguments:
-            - '@oro_featuretoggle.checker.feature_checker'
-        tags:
-            - { name: oro.api.processor, action: delete_list, group: resource_check, priority: 10 }
 
     #
     # normalize_input
@@ -118,81 +100,4 @@
     oro_api.delete_list.remove_deleted_count_header:
         class: Oro\Bundle\ApiBundle\Processor\DeleteList\RemoveDeletedCountHeader
         tags:
-<<<<<<< HEAD
-            - { name: oro.api.processor, action: delete_list, group: normalize_result, priority: 100 }
-
-    oro_api.delete_list.remove_total_count_header:
-        class: Oro\Bundle\ApiBundle\Processor\Shared\RemoveTotalCountHeader
-        tags:
-            - { name: oro.api.processor, action: delete_list, group: normalize_result, priority: 100 }
-
-    oro_api.delete_list.rest.complete_errors:
-        class: Oro\Bundle\ApiBundle\Processor\Shared\CompleteErrors
-        arguments:
-            - '@oro_api.rest.error_completer'
-        tags:
-            - { name: oro.api.processor, action: delete_list, group: normalize_result, requestType: rest&!json_api, priority: -10 }
-
-    oro_api.delete_list.json_api.complete_errors:
-        class: Oro\Bundle\ApiBundle\Processor\Shared\CompleteErrors
-        arguments:
-            - '@oro_api.json_api.error_completer'
-        tags:
-            - { name: oro.api.processor, action: delete_list, group: normalize_result, requestType: json_api, priority: -15 }
-
-    oro_api.delete_list.normalize_errors:
-        class: Oro\Bundle\ApiBundle\Processor\Shared\NormalizeErrors
-        arguments:
-            - '@translator'
-        tags:
-            - { name: oro.api.processor, action: delete_list, group: normalize_result, priority: -20 }
-
-    oro_api.delete_list.rest.set_http_response_status_code:
-        class: Oro\Bundle\ApiBundle\Processor\Shared\SetHttpResponseStatusCode
-        arguments:
-           - 204
-        tags:
-            - { name: oro.api.processor, action: delete_list, group: normalize_result, requestType: rest, priority: -30 }
-
-    oro_api.delete_list.rest.remove_response_errors:
-        class: Oro\Bundle\ApiBundle\Processor\Shared\RemoveResponseErrors
-        tags:
-            - { name: oro.api.processor, action: delete_list, group: normalize_result, requestType: rest, priority: -35 }
-
-    oro_api.delete_list.rest.build_result_document:
-        class: Oro\Bundle\ApiBundle\Processor\Shared\BuildSingleItemResultDocument
-        arguments:
-            - '@oro_api.rest.document_builder'
-            - '@oro_api.rest.error_completer'
-            - '@logger'
-        tags:
-            - { name: oro.api.processor, action: delete_list, group: normalize_result, requestType: rest&!json_api, priority: -50 }
-            - { name: monolog.logger, channel: api }
-
-    oro_api.delete_list.json_api.build_result_document:
-        class: Oro\Bundle\ApiBundle\Processor\Shared\BuildSingleItemResultDocument
-        arguments:
-            - '@oro_api.json_api.document_builder'
-            - '@oro_api.json_api.error_completer'
-            - '@logger'
-        tags:
-            - { name: oro.api.processor, action: delete_list, group: normalize_result, requestType: json_api, priority: -55 }
-            - { name: monolog.logger, channel: api }
-
-    oro_api.delete_list.set_result_document:
-        class: Oro\Bundle\ApiBundle\Processor\Shared\SetResultDocument
-        tags:
-            - { name: oro.api.processor, action: delete_list, group: normalize_result, priority: -150 }
-
-    oro_api.delete_list.process_errors:
-        class: Oro\Bundle\ApiBundle\Processor\Shared\ProcessErrors
-        tags:
-            - { name: oro.api.processor, action: delete_list, group: normalize_result, priority: -190 }
-
-    oro_api.delete_list.json_api.set_response_content_type:
-        class: Oro\Bundle\ApiBundle\Processor\Shared\JsonApi\SetResponseContentType
-        tags:
-            - { name: oro.api.processor, action: delete_list, group: normalize_result, requestType: json_api, priority: -250 }
-=======
-            - { name: oro.api.processor, action: delete_list, group: normalize_result, priority: 100 }
->>>>>>> 38cfb52d
+            - { name: oro.api.processor, action: delete_list, group: normalize_result, priority: 100 }