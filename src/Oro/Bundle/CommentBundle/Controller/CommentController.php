<?php

namespace Oro\Bundle\CommentBundle\Controller;

use Oro\Bundle\CommentBundle\Form\Type\CommentTypeApi;
use Oro\Bundle\SecurityBundle\Annotation\AclAncestor;
use Sensio\Bundle\FrameworkExtraBundle\Configuration\Template;
use Symfony\Bundle\FrameworkBundle\Controller\AbstractController;
use Symfony\Component\Routing\Annotation\Route;

/**
<<<<<<< HEAD
 * The controller for Comment entity.
=======
 * Serves comment actions.
>>>>>>> b5a13ce9
 * @Route("/comments")
 */
class CommentController extends AbstractController
{
    /**
     * @Route(
     *      "/form",
     *      name="oro_comment_form"
     * )
     *
     * @AclAncestor("oro_comment_view")
     *
     * @Template("@OroComment/Comment/form.html.twig")
     */
    public function getFormAction()
    {
        $form = $this->get(CommentTypeApi::class);

        return [
            'form' => $form->createView()
        ];
    }

    /**
     * {@inheritdoc}
     */
    public static function getSubscribedServices()
    {
        return array_merge(
            parent::getSubscribedServices(),
            [
                CommentTypeApi::class,
            ]
        );
    }
}<|MERGE_RESOLUTION|>--- conflicted
+++ resolved
@@ -9,11 +9,7 @@
 use Symfony\Component\Routing\Annotation\Route;
 
 /**
-<<<<<<< HEAD
- * The controller for Comment entity.
-=======
  * Serves comment actions.
->>>>>>> b5a13ce9
  * @Route("/comments")
  */
 class CommentController extends AbstractController
