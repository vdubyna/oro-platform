<?php

namespace Oro\Bundle\CommentBundle\Entity\Manager;

use Doctrine\Bundle\DoctrineBundle\Registry;
use Doctrine\Common\Persistence\ObjectManager;
use Doctrine\ORM\EntityNotFoundException;
use Doctrine\ORM\QueryBuilder;

use Symfony\Component\EventDispatcher\EventDispatcher;
use Symfony\Component\PropertyAccess\PropertyAccess;

use Oro\Bundle\AttachmentBundle\Manager\AttachmentManager;
use Oro\Bundle\CommentBundle\Entity\Comment;
use Oro\Bundle\CommentBundle\Entity\Repository\CommentRepository;
use Oro\Bundle\ConfigBundle\Config\UserConfigManager;
use Oro\Bundle\EntityBundle\Exception\InvalidEntityException;
use Oro\Bundle\EntityExtendBundle\Tools\ExtendHelper;
use Oro\Bundle\DataGridBundle\Extension\Pager\Orm\Pager;
use Oro\Bundle\LocaleBundle\Formatter\NameFormatter;
use Oro\Bundle\SecurityBundle\SecurityFacade;
use Oro\Bundle\SoapBundle\Entity\Manager\ApiEntityManager;
use Oro\Bundle\AttachmentBundle\Entity\File;

class CommentApiManager extends ApiEntityManager
{
    const ITEMS_PER_PAGE = 10;

    /** @var ObjectManager */
    protected $em;

    /** @var Pager */
    protected $pager;

    /** @var SecurityFacade */
    protected $securityFacade;

    /** @var NameFormatter */
    protected $nameFormatter;

    /** @var UserConfigManager */
    protected $config;

    /** @var AttachmentManager */
    protected $attachmentManager;

    /**
     * @param Registry          $doctrine
     * @param SecurityFacade    $securityFacade
     * @param NameFormatter     $nameFormatter
     * @param Pager             $pager
     * @param UserConfigManager $config
     * @param EventDispatcher   $eventDispatcher
     * @param AttachmentManager $attachmentManager
     */
    public function __construct(
        Registry $doctrine,
        SecurityFacade $securityFacade,
        NameFormatter $nameFormatter,
        Pager $pager,
        UserConfigManager $config,
        EventDispatcher $eventDispatcher,
        AttachmentManager $attachmentManager
    ) {
        $this->em                = $doctrine->getManager();
        $this->securityFacade    = $securityFacade;
        $this->nameFormatter     = $nameFormatter;
        $this->pager             = $pager;
        $this->config            = $config;
        $this->attachmentManager = $attachmentManager;

        parent::__construct(Comment::ENTITY_NAME, $this->em);

        $this->setEventDispatcher($eventDispatcher);
    }

    /**
     * @param string $entityClass
     * @param int    $entityId
     * @param int    $page
     *
     * @return array
     */
    public function getCommentList($entityClass, $entityId, $page = 1)
    {
        $entityName = $this->convertRelationEntityClassName($entityClass);
        $result     = [
            'count' => 0,
            'data'  => [],
        ];

        if ($this->isCorrectClassName($entityName)) {
            $fieldName = $this->getFieldName($entityName);

            /** @var CommentRepository $repository */
            $repository = $this->getRepository();

            /** @var QueryBuilder $qb */
            $qb = $repository->getBaseQueryBuilder($fieldName, $entityId);
            $qb->orderBy('c.createdAt', 'DESC');

            $pager = $this->pager;
            $pager->setQueryBuilder($qb);
            $pager->setPage($page);
            $pager->setMaxPerPage(self::ITEMS_PER_PAGE);
            $pager->init();

            $result['data']  = $this->getEntityViewModels($pager->getResults(), $entityClass, $entityId);
            $result['count'] = $pager->getNbResults();
        }

        return $result;
    }

    /**
     * @param string $entityClass
     * @param string $entityId
     *
     * @return int
     */
    public function getCommentCount($entityClass, $entityId)
    {
        $result = 0;

        if ($this->isCommentable()) {
            $entityName = $this->convertRelationEntityClassName($entityClass);
            try {
                if ($this->isCorrectClassName($entityName)) {
                    /** @var CommentRepository $repository */
                    $fieldName  = $this->getFieldName($entityName);
                    $repository = $this->getRepository();
                    $result     = (int)$repository->getNumberOfComment($fieldName, $entityId);
                }
            } catch (\Exception $e) {
            }
        }
        return $result;
    }

    /**
     * @param Comment $entity
     * @param string  $entityClass
     * @param string  $entityId
     */
    public function setRelationField(Comment $entity, $entityClass, $entityId)
    {
        $entityName = $this->convertRelationEntityClassName($entityClass);

        if (!$this->isCorrectClassName($entityName)) {
            throw new InvalidEntityException('Invalid entity name ' . $entityName);
        }

        $relatedEntity = $this->getRelatedEntity($entityName, $entityId);
        $accessor      = PropertyAccess::createPropertyAccessor();

        $accessor->setValue($entity, $this->getFieldName($entityName), $relatedEntity);
    }

    /**
     * @param Comment $entity
     * @param string  $entityClass
     * @param string  $entityId
     *
     * @return array
     */
    public function getEntityViewModel(Comment $entity, $entityClass = '', $entityId = '')
    {
        $ownerName = '';
        $ownerId   = '';
        if ($entity->getOwner()) {
            $ownerName = $this->nameFormatter->format($entity->getOwner());
            $ownerId   = $entity->getOwner()->getId();
        }

        $editorName = '';
        $editorId   = '';
        if ($entity->getUpdatedBy()) {
            $editorName = $this->nameFormatter->format($entity->getUpdatedBy());
            $editorId   = $entity->getUpdatedBy()->getId();
        }
        $result = [
            'id'            => $entity->getId(),
            'owner'         => $ownerName,
            'owner_id'      => $ownerId,
            'editor'        => $editorName,
            'editor_id'     => $editorId,
            'message'       => $entity->getMessage(),
            'relationClass' => $entityClass,
            'relationId'    => $entityId,
            'createdAt'     => $entity->getCreatedAt()->format('c'),
            'updatedAt'     => $entity->getUpdatedAt()->format('c'),
            'editable'      => $this->securityFacade->isGranted('EDIT', $entity),
            'removable'     => $this->securityFacade->isGranted('DELETE', $entity),
        ];
        $result = array_merge($result, $this->getAttachmentInfo($entity));

        return $result;
    }

    /**
<<<<<<< HEAD
     * @return bool
     */
    public function isCommentable()
    {
        return $this->securityFacade->isGranted('oro_comment_view');
    }

    /**
     * @param Comment $entity
     *
     * @return string|null
     */
    protected function getAttachmentURL($entity)
    {
        $accessor   = PropertyAccess::createPropertyAccessor();
        $attachment = $accessor->getValue($entity, 'attachment');
        if (!$attachment) {
            return null;
        }

        return $this->attachmentManager->getFileUrl($entity, 'attachment', $attachment, 'download', true);
    }

    /**
=======
>>>>>>> 81946319
     * @param string $entityName
     * @param int    $entityId
     *
     * @return Object Returns instance of $entityName
     *
     * @throws EntityNotFoundException
     */
    protected function getRelatedEntity($entityName, $entityId)
    {
        $repository    = $this->getObjectManager()->getRepository($entityName);
        $relatedEntity = $repository->findOneById($entityId);

        if (empty($relatedEntity)) {
            throw new EntityNotFoundException();
        }

        return $relatedEntity;
    }

    /**
     * @param string $entityName
     *
     * @return string
     */
    protected function getFieldName($entityName)
    {
        return ExtendHelper::buildAssociationName($entityName);
    }

    /**
     * @param string $entityClass
     *
     * @return string
     */
    protected function convertRelationEntityClassName($entityClass)
    {
        return str_replace('_', '\\', $entityClass);
    }

    /**
     * @param Comment[] $entities
     * @param string    $entityClass
     * @param string    $entityId
     *
     * @return array
     */
    protected function getEntityViewModels($entities, $entityClass, $entityId)
    {
        $result = [];

        foreach ($entities as $entity) {
            $result[] = $this->getEntityViewModel($entity, $entityClass, $entityId);
        }

        return $result;
    }

    /**
     * @param string $entityName
     *
     * @return bool
     */
    protected function isCorrectClassName($entityName)
    {
        try {
            $classMetadata = $this->em->getMetadataFactory()->getMetadataFor($entityName);
            $classMetadata->getName();
        } catch (\Exception $e) {
            return false;
        }

        return true;
    }

    /**
     * @param Comment $entity
     * @param File $attachment
     *
     * @return string
     */
    protected function getAttachmentURL($entity, $attachment)
    {
        return $this->attachmentManager->getFileUrl($entity, 'attachment', $attachment, 'download', true);
    }

    /**
     * @param $entity
     * @return File
     */
    protected function getAttachment($entity)
    {
        $accessor = PropertyAccess::createPropertyAccessor();
        $attachment = $accessor->getValue($entity, 'attachment');

        return $attachment;
    }

    /**
     * @param Comment $entity
     * @return array
     */
    protected function getAttachmentInfo(Comment $entity)
    {
        $result = [];
        $attachment = $this->getAttachment($entity);
        if ($attachment) {
            $result = [
                'attachmentURL' => $this->getAttachmentURL($entity, $attachment),
                'attachmentSize' => $attachment->getFileSize(),
                'attachmentFileName' =>  $attachment->getFilename(),
            ];
        }
        return $result;
    }
}<|MERGE_RESOLUTION|>--- conflicted
+++ resolved
@@ -165,8 +165,9 @@
      */
     public function getEntityViewModel(Comment $entity, $entityClass = '', $entityId = '')
     {
-        $ownerName = '';
-        $ownerId   = '';
+        $ownerName  = '';
+        $ownerId    = '';
+
         if ($entity->getOwner()) {
             $ownerName = $this->nameFormatter->format($entity->getOwner());
             $ownerId   = $entity->getOwner()->getId();
@@ -174,10 +175,12 @@
 
         $editorName = '';
         $editorId   = '';
+
         if ($entity->getUpdatedBy()) {
             $editorName = $this->nameFormatter->format($entity->getUpdatedBy());
             $editorId   = $entity->getUpdatedBy()->getId();
         }
+
         $result = [
             'id'            => $entity->getId(),
             'owner'         => $ownerName,
@@ -198,7 +201,6 @@
     }
 
     /**
-<<<<<<< HEAD
      * @return bool
      */
     public function isCommentable()
@@ -207,24 +209,6 @@
     }
 
     /**
-     * @param Comment $entity
-     *
-     * @return string|null
-     */
-    protected function getAttachmentURL($entity)
-    {
-        $accessor   = PropertyAccess::createPropertyAccessor();
-        $attachment = $accessor->getValue($entity, 'attachment');
-        if (!$attachment) {
-            return null;
-        }
-
-        return $this->attachmentManager->getFileUrl($entity, 'attachment', $attachment, 'download', true);
-    }
-
-    /**
-=======
->>>>>>> 81946319
      * @param string $entityName
      * @param int    $entityId
      *
@@ -301,7 +285,7 @@
 
     /**
      * @param Comment $entity
-     * @param File $attachment
+     * @param File    $attachment
      *
      * @return string
      */
@@ -312,11 +296,12 @@
 
     /**
      * @param $entity
+     *
      * @return File
      */
     protected function getAttachment($entity)
     {
-        $accessor = PropertyAccess::createPropertyAccessor();
+        $accessor   = PropertyAccess::createPropertyAccessor();
         $attachment = $accessor->getValue($entity, 'attachment');
 
         return $attachment;
@@ -324,17 +309,18 @@
 
     /**
      * @param Comment $entity
+     *
      * @return array
      */
     protected function getAttachmentInfo(Comment $entity)
     {
-        $result = [];
+        $result     = [];
         $attachment = $this->getAttachment($entity);
         if ($attachment) {
             $result = [
-                'attachmentURL' => $this->getAttachmentURL($entity, $attachment),
-                'attachmentSize' => $attachment->getFileSize(),
-                'attachmentFileName' =>  $attachment->getFilename(),
+                'attachmentURL'      => $this->getAttachmentURL($entity, $attachment),
+                'attachmentSize'     => $attachment->getFileSize(),
+                'attachmentFileName' => $attachment->getFilename(),
             ];
         }
         return $result;
