--- conflicted
+++ resolved
@@ -13,10 +13,7 @@
 use Oro\Bundle\AttachmentBundle\Manager\AttachmentManager;
 use Oro\Bundle\CommentBundle\Entity\Comment;
 use Oro\Bundle\CommentBundle\Entity\Repository\CommentRepository;
-<<<<<<< HEAD
-=======
 use Oro\Bundle\ConfigBundle\Config\ConfigManager;
->>>>>>> e871fde8
 use Oro\Bundle\EntityBundle\Exception\InvalidEntityException;
 use Oro\Bundle\EntityExtendBundle\Tools\ExtendHelper;
 use Oro\Bundle\DataGridBundle\Extension\Pager\Orm\Pager;
@@ -42,12 +39,9 @@
     /** @var NameFormatter */
     protected $nameFormatter;
 
-<<<<<<< HEAD
-=======
     /** @var ConfigManager */
     protected $config;
 
->>>>>>> e871fde8
     /** @var AttachmentManager */
     protected $attachmentManager;
 
@@ -59,10 +53,6 @@
      * @param SecurityFacade    $securityFacade
      * @param NameFormatter     $nameFormatter
      * @param Pager             $pager
-<<<<<<< HEAD
-=======
-     * @param ConfigManager $config
->>>>>>> e871fde8
      * @param EventDispatcher   $eventDispatcher
      * @param AttachmentManager $attachmentManager
      * @param AclHelper         $aclHelper
@@ -72,10 +62,6 @@
         SecurityFacade $securityFacade,
         NameFormatter $nameFormatter,
         Pager $pager,
-<<<<<<< HEAD
-=======
-        ConfigManager $config,
->>>>>>> e871fde8
         EventDispatcher $eventDispatcher,
         AttachmentManager $attachmentManager,
         AclHelper $aclHelper
