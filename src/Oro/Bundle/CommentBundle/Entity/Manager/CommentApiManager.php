<?php

namespace Oro\Bundle\CommentBundle\Entity\Manager;

use Doctrine\Bundle\DoctrineBundle\Registry;
use Doctrine\Common\Persistence\ObjectManager;
use Doctrine\ORM\EntityNotFoundException;
use Doctrine\ORM\QueryBuilder;

use Symfony\Component\EventDispatcher\EventDispatcher;
use Symfony\Component\PropertyAccess\PropertyAccess;

use Oro\Bundle\AttachmentBundle\Manager\AttachmentManager;
use Oro\Bundle\CommentBundle\Entity\Comment;
use Oro\Bundle\CommentBundle\Entity\Repository\CommentRepository;
use Oro\Bundle\ConfigBundle\Config\UserConfigManager;
use Oro\Bundle\EntityBundle\Exception\InvalidEntityException;
use Oro\Bundle\EntityExtendBundle\Tools\ExtendHelper;
use Oro\Bundle\DataGridBundle\Extension\Pager\Orm\Pager;
use Oro\Bundle\LocaleBundle\Formatter\NameFormatter;
use Oro\Bundle\SecurityBundle\SecurityFacade;
use Oro\Bundle\SoapBundle\Entity\Manager\ApiEntityManager;
use Oro\Bundle\AttachmentBundle\Entity\File;

class CommentApiManager extends ApiEntityManager
{
    const ITEMS_PER_PAGE = 10;

    /** @var ObjectManager */
    protected $em;

    /** @var Pager */
    protected $pager;

    /** @var SecurityFacade */
    protected $securityFacade;

    /** @var NameFormatter */
    protected $nameFormatter;

    /** @var UserConfigManager */
    protected $config;

    /** @var AttachmentManager */
    protected $attachmentManager;

    /**
     * @param Registry          $doctrine
     * @param SecurityFacade    $securityFacade
     * @param NameFormatter     $nameFormatter
     * @param Pager             $pager
     * @param UserConfigManager $config
     * @param EventDispatcher   $eventDispatcher
     * @param AttachmentManager $attachmentManager
     */
    public function __construct(
        Registry $doctrine,
        SecurityFacade $securityFacade,
        NameFormatter $nameFormatter,
        Pager $pager,
        UserConfigManager $config,
        EventDispatcher $eventDispatcher,
        AttachmentManager $attachmentManager
    ) {
        $this->em                = $doctrine->getManager();
        $this->securityFacade    = $securityFacade;
        $this->nameFormatter     = $nameFormatter;
        $this->pager             = $pager;
        $this->config            = $config;
        $this->attachmentManager = $attachmentManager;

        parent::__construct(Comment::ENTITY_NAME, $this->em);

        $this->setEventDispatcher($eventDispatcher);
    }

    /**
     * @param string $entityClass
     * @param int    $entityId
     * @param int    $page
     *
     * @return array
     */
    public function getCommentList($entityClass, $entityId, $page = 1)
    {
        $entityName = $this->convertRelationEntityClassName($entityClass);
        $result     = [
            'count' => 0,
            'data'  => [],
        ];

        if ($this->isCorrectClassName($entityName)) {
            $fieldName = $this->getFieldName($entityName);

            /** @var CommentRepository $repository */
            $repository = $this->getRepository();

            /** @var QueryBuilder $qb */
            $qb = $repository->getBaseQueryBuilder($fieldName, $entityId);
            $qb->orderBy('c.createdAt', 'DESC');

            $pager = $this->pager;
            $pager->setQueryBuilder($qb);
            $pager->setPage($page);
            $pager->setMaxPerPage(self::ITEMS_PER_PAGE);
            $pager->init();

            $result['data']  = $this->getEntityViewModels($pager->getResults(), $entityClass, $entityId);
            $result['count'] = $pager->getNbResults();
        }

        return $result;
    }

    /**
     * @param string $entityClass
     * @param string $entityId
     *
     * @return int
     */
    public function getCommentCount($entityClass, $entityId)
    {
        $result = 0;

        if ($this->isCommentable()) {
            $entityName = $this->convertRelationEntityClassName($entityClass);
            try {
                if ($this->isCorrectClassName($entityName)) {
                    /** @var CommentRepository $repository */
                    $fieldName  = $this->getFieldName($entityName);
                    $repository = $this->getRepository();
                    $result     = (int)$repository->getNumberOfComment($fieldName, $entityId);
                }
            } catch (\Exception $e) {
            }
        }
        return $result;
    }

    /**
     * @param Comment $entity
     * @param string  $entityClass
     * @param string  $entityId
     */
    public function setRelationField(Comment $entity, $entityClass, $entityId)
    {
        $entityName = $this->convertRelationEntityClassName($entityClass);

        if (!$this->isCorrectClassName($entityName)) {
            throw new InvalidEntityException('Invalid entity name ' . $entityName);
        }

        $relatedEntity = $this->getRelatedEntity($entityName, $entityId);
        $accessor      = PropertyAccess::createPropertyAccessor();

        $accessor->setValue($entity, $this->getFieldName($entityName), $relatedEntity);
    }

    /**
     * @param Comment $entity
     * @param string  $entityClass
     * @param string  $entityId
     *
     * @return array
     */
    public function getEntityViewModel(Comment $entity, $entityClass = '', $entityId = '')
    {
        $ownerName  = '';
        $ownerId    = '';

        if ($entity->getOwner()) {
            $ownerName = $this->nameFormatter->format($entity->getOwner());
            $ownerId   = $entity->getOwner()->getId();
        }

        $editorName = '';
        $editorId   = '';

        if ($entity->getUpdatedBy()) {
            $editorName = $this->nameFormatter->format($entity->getUpdatedBy());
            $editorId   = $entity->getUpdatedBy()->getId();
        }

        $result = [
            'id'            => $entity->getId(),
            'owner'         => $ownerName,
            'owner_id'      => $ownerId,
            'editor'        => $editorName,
            'editor_id'     => $editorId,
            'message'       => $entity->getMessage(),
            'relationClass' => $entityClass,
            'relationId'    => $entityId,
            'createdAt'     => $entity->getCreatedAt()->format('c'),
            'updatedAt'     => $entity->getUpdatedAt()->format('c'),
            'editable'      => $this->securityFacade->isGranted('EDIT', $entity),
            'removable'     => $this->securityFacade->isGranted('DELETE', $entity),
        ];
        $result = array_merge($result, $this->getAttachmentInfo($entity));

        return $result;
    }

    /**
     * @return bool
     */
    public function isCommentable()
    {
        return $this->securityFacade->isGranted('oro_comment_view');
    }

    /**
     * @param string $entityName
     * @param int    $entityId
     *
     * @return Object Returns instance of $entityName
     *
     * @throws EntityNotFoundException
     */
    protected function getRelatedEntity($entityName, $entityId)
    {
        $repository    = $this->getObjectManager()->getRepository($entityName);
        $relatedEntity = $repository->findOneById($entityId);

        if (empty($relatedEntity)) {
            throw new EntityNotFoundException();
        }

        return $relatedEntity;
    }

    /**
     * @param string $entityName
     *
     * @return string
     */
    protected function getFieldName($entityName)
    {
        return ExtendHelper::buildAssociationName($entityName);
    }

    /**
     * @param string $entityClass
     *
     * @return string
     */
    protected function convertRelationEntityClassName($entityClass)
    {
        return str_replace('_', '\\', $entityClass);
    }

    /**
     * @param Comment[] $entities
     * @param string    $entityClass
     * @param string    $entityId
     *
     * @return array
     */
    protected function getEntityViewModels($entities, $entityClass, $entityId)
    {
        $result = [];

        foreach ($entities as $entity) {
            $result[] = $this->getEntityViewModel($entity, $entityClass, $entityId);
        }

        return $result;
    }

    /**
     * @param string $entityName
     *
     * @return bool
     */
    protected function isCorrectClassName($entityName)
    {
        try {
            $classMetadata = $this->em->getMetadataFactory()->getMetadataFor($entityName);
            $classMetadata->getName();
        } catch (\Exception $e) {
            return false;
        }

        return true;
    }

    /**
     * @param Comment $entity
     * @param File    $attachment
     *
     * @return string
     */
    protected function getAttachmentURL($entity, $attachment)
    {
        return $this->attachmentManager->getFileUrl($entity, 'attachment', $attachment, 'download', true);
    }

    /**
     * @param $entity
     *
     * @return File
     */
    protected function getAttachment($entity)
    {
        $accessor   = PropertyAccess::createPropertyAccessor();
        $attachment = $accessor->getValue($entity, 'attachment');

        return $attachment;
    }

    /**
     * @param Comment $entity
     *
     * @return array
     */
    protected function getAttachmentInfo(Comment $entity)
    {
        $result     = [];
        $attachment = $this->getAttachment($entity);
        if ($attachment) {
            $result = [
<<<<<<< HEAD
                'attachmentURL' => $this->getAttachmentURL($entity, $attachment),
                'attachmentSize' => $this->attachmentManager->getFileSize($attachment->getFileSize()),
                'attachmentFileName' =>  $attachment->getOriginalFilename(),
=======
                'attachmentURL'      => $this->getAttachmentURL($entity, $attachment),
                'attachmentSize'     => $attachment->getFileSize(),
                'attachmentFileName' => $attachment->getFilename(),
>>>>>>> d8dd2789
            ];
        }
        return $result;
    }
}<|MERGE_RESOLUTION|>--- conflicted
+++ resolved
@@ -318,15 +318,9 @@
         $attachment = $this->getAttachment($entity);
         if ($attachment) {
             $result = [
-<<<<<<< HEAD
-                'attachmentURL' => $this->getAttachmentURL($entity, $attachment),
-                'attachmentSize' => $this->attachmentManager->getFileSize($attachment->getFileSize()),
+                'attachmentURL'      => $this->getAttachmentURL($entity, $attachment),
+                'attachmentSize'     => $this->attachmentManager->getFileSize($attachment->getFileSize()),
                 'attachmentFileName' =>  $attachment->getOriginalFilename(),
-=======
-                'attachmentURL'      => $this->getAttachmentURL($entity, $attachment),
-                'attachmentSize'     => $attachment->getFileSize(),
-                'attachmentFileName' => $attachment->getFilename(),
->>>>>>> d8dd2789
             ];
         }
         return $result;
