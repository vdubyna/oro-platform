{% form_theme form with ['OroFormBundle:Form:fields.html.twig', _self] %}

<form method="post" class="comment-form well">
    <fieldset class="form-horizontal">
<<<<<<< HEAD
        {{ form_widget(form.message) }}
        {{ form_errors(form.message) }}
        <button class="btn add-comment-button" type="submit">
            <%= id ? _.__('oro.comment.from.button.edit_comment.label') : _.__('oro.comment.from.button.add_comment.label') %>
        </button>
        <% if (id) { %>
        <button class="btn cancel-comment-button" type="reset">
            <%= _.__('oro.comment.from.button.cancel_comment.label')  %>
        </button>
        <% } %>
        {{ form_widget(form.attachment) }}
        {{ form_errors(form.attachment) }}
=======
        <label>
            {{ form_widget(form.message) }}
        </label>
        <div class="pull-right">
            <button class="btn add-comment-button" type="submit">
                <%= id ? _.__('oro.comment.from.button.edit_comment.label') : _.__('oro.comment.from.button.add_comment.label') %>
            </button>
            <% if (id) { %>
            <button class="btn cancel-comment-button" type="reset">
                <%= _.__('oro.comment.from.button.cancel_comment.label')  %>
            </button>
            <% } %>
        </div>
>>>>>>> b9ce287f
    </fieldset>
</form><|MERGE_RESOLUTION|>--- conflicted
+++ resolved
@@ -2,20 +2,6 @@
 
 <form method="post" class="comment-form well">
     <fieldset class="form-horizontal">
-<<<<<<< HEAD
-        {{ form_widget(form.message) }}
-        {{ form_errors(form.message) }}
-        <button class="btn add-comment-button" type="submit">
-            <%= id ? _.__('oro.comment.from.button.edit_comment.label') : _.__('oro.comment.from.button.add_comment.label') %>
-        </button>
-        <% if (id) { %>
-        <button class="btn cancel-comment-button" type="reset">
-            <%= _.__('oro.comment.from.button.cancel_comment.label')  %>
-        </button>
-        <% } %>
-        {{ form_widget(form.attachment) }}
-        {{ form_errors(form.attachment) }}
-=======
         <label>
             {{ form_widget(form.message) }}
         </label>
@@ -28,7 +14,8 @@
                 <%= _.__('oro.comment.from.button.cancel_comment.label')  %>
             </button>
             <% } %>
+            {{ form_widget(form.attachment) }}
+            {{ form_errors(form.attachment) }}
         </div>
->>>>>>> b9ce287f
     </fieldset>
 </form>