--- conflicted
+++ resolved
@@ -13,27 +13,4 @@
         </button>
         <% } %>
     </fieldset>
-<<<<<<< HEAD
-
-    <div class="form-container comment-form-group">
-        <form id="{{ form.vars.name }}" method="post" class="comment-form">
-            <fieldset class="form-horizontal">
-                {{ form_widget(form.message) }}
-                {{ form_errors(form.message) }}
-                {#{ form_rest(form) }#}
-                <div style="margin-top: 8px;">
-                    <div style="position: relative; text-align: right;">
-                        <button class="btn add-comment-button" type="submit">
-                            {{ 'add_comment'|trans }}
-                        </button>
-                    </div>
-                </div>
-            </fieldset>
-        </form>
-        {{ oro_form_js_validation(form) }}
-    </div>
-</div>
-=======
-</form>
-{{ oro_form_js_validation(form) }}
->>>>>>> 4573ef35
+</form>