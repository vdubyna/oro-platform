--- conflicted
+++ resolved
@@ -63,13 +63,8 @@
             });
             parentView.subview('form', formView);
 
-<<<<<<< HEAD
-            this.listenTo(formView, 'submit', this.onCommentSave, this);
-            this.listenTo(formView, 'reset', this.onCommentReset, this);
-=======
             this.listenTo(formView, 'submit', this.onFormSubmit, this);
             this.listenTo(formView, 'reset', this.onFormReset, this);
->>>>>>> a0766c05
         },
 
         onFormSubmit: function (formView) {
