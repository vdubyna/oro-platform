--- conflicted
+++ resolved
@@ -43,43 +43,6 @@
                 url = CommentModel.__super__.url.call(this);
             }
             return url;
-<<<<<<< HEAD
-        },
-/*
-        toJSON: function (options) {
-            var serverAttrs = {},
-                formName = this._defineFormName(options);
-            serverAttrs[formName] = CommentModel.__super__.toJSON.call(this, options);
-            return serverAttrs;
-        },
-
-        parse: function(resp, options) {
-            var formName = this._defineFormName(options);
-            if (typeof resp === 'object' && resp.hasOwnProperty(formName)) {
-                resp = resp[formName];
-            }
-            return resp;
-        },*/
-
-        set: function(key, val, options) {
-            var formName;
-            if (typeof key === 'object') {
-                options = val;
-                formName = this._defineFormName(options);
-                if (key.hasOwnProperty(formName)) {
-                    arguments[0] = key[formName];
-                }
-            }
-            return CommentModel.__super__.set.apply(this, arguments);
-        },
-
-        _defineFormName: function (options) {
-            if (!this.formName) {
-                this.formName = options.formName || options.collection.formName;
-            }
-            return this.formName;
-=======
->>>>>>> 2251d496
         }
     });
 
