--- conflicted
+++ resolved
@@ -5,9 +5,6 @@
 @import "oroui/css/scss/mixins";
 
 @import "comment";
-<<<<<<< HEAD
-=======
 
 // mobile
->>>>>>> eea5d7aa
 @import "mobile/main";