<?php

namespace Oro\Bundle\SoapBundle\Controller\Api\Rest;

use Nelmio\ApiDocBundle\Annotation\ApiDoc;

use Symfony\Component\HttpFoundation\Response;
use Symfony\Component\HttpFoundation\JsonResponse;
use Symfony\Component\Security\Acl\Voter\FieldVote;

use Doctrine\ORM\QueryBuilder;
use Doctrine\ORM\Query;
use Doctrine\ORM\UnitOfWork;
use Doctrine\ORM\Proxy\Proxy;
use Doctrine\Common\Collections\Criteria;

use FOS\RestBundle\Util\Codes;
use FOS\RestBundle\View\View;
use FOS\RestBundle\Controller\FOSRestController;
use FOS\RestBundle\Request\ParamFetcherInterface;

<<<<<<< HEAD
use Oro\Bundle\SearchBundle\Event\PrepareResultItemEvent;
use Oro\Bundle\EntityBundle\ORM\SqlQueryBuilder;
=======
use Oro\Component\DoctrineUtils\ORM\SqlQueryBuilder;
use Oro\Bundle\SearchBundle\Event\PrepareResultItemEvent;
>>>>>>> c3d692e0
use Oro\Bundle\SearchBundle\Query\Query as SearchQuery;
use Oro\Bundle\SearchBundle\Query\Result\Item as SearchResultItem;
use Oro\Bundle\SoapBundle\Handler\Context;
use Oro\Bundle\SoapBundle\Controller\Api\EntityManagerAwareInterface;
use Oro\Bundle\SoapBundle\Request\Parameters\Filter\ParameterFilterInterface;
use Symfony\Component\Security\Acl\Voter\FieldVote;

/**
 * @SuppressWarnings(PHPMD.ExcessiveClassComplexity)
 */
abstract class RestGetController extends FOSRestController implements EntityManagerAwareInterface, RestApiReadInterface
{
    const ITEMS_PER_PAGE = 10;

    /**
     * {@inheritdoc}
     */
    public function handleGetListRequest($page = 1, $limit = self::ITEMS_PER_PAGE, $filters = [], $joins = [])
    {
        $manager    = $this->getManager();
        $qb         = $manager->getListQueryBuilder($limit, $page, $filters, null, $joins);
        $totalCount = null;

        if (null !== $qb) {
            if ($manager->isSerializerConfigured()) {
                $result = $manager->serialize($qb);
            } elseif ($qb instanceof QueryBuilder) {
                $result = $this->getPreparedItems($qb->getQuery()->getResult());
            } elseif ($qb instanceof SqlQueryBuilder) {
                $result = $this->getPreparedItems($qb->getQuery()->getResult());
            } elseif ($qb instanceof SearchQuery) {
                $searchResult = $this->container->get('oro_search.index')->query($qb);

                $dispatcher = $this->get('event_dispatcher');
                foreach ($searchResult->getElements() as $item) {
                    $dispatcher->dispatch(PrepareResultItemEvent::EVENT_NAME, new PrepareResultItemEvent($item));
                }

                $result       = $this->getPreparedItems($searchResult->toArray());
                $totalCount   = function () use ($searchResult) {
                    return $searchResult->getRecordsCount();
                };
            } else {
                throw new \RuntimeException(
                    sprintf(
                        'Unsupported query type: %s.',
                        is_object($qb) ? get_class($qb) : gettype($qb)
                    )
                );
            }
        } else {
            $result = [];
        }

        $responseContext = ['result' => $result, 'query' => $qb];
        if (null !== $totalCount) {
            $responseContext['totalCount'] = $totalCount;
        }

        return $this->buildResponse($result, self::ACTION_LIST, $responseContext);
    }

    /**
     * {@inheritdoc}
     */
    public function handleGetRequest($id)
    {
        $manager = $this->getManager();

        if ($manager->isSerializerConfigured()) {
            $result = $manager->serializeOne($id);
        } else {
            $result = $manager->find($id);
            if ($result) {
                $result = $this->getPreparedItem($result);
            }
        }

        return $this->buildResponse(
            $result ?: '',
            self::ACTION_READ,
            ['result' => $result],
            $result ? Codes::HTTP_OK : Codes::HTTP_NOT_FOUND
        );
    }

    /**
     * Returns resource's metadata that might be useful for some another API requests.
     * For example it might be: structure of resource object, special identifier of resource for another API method etc.
     *
     * @ApiDoc(
     *      description="Retrieve service metadata for resource",
     *      resource=false
     * )
     */
    public function optionsAction()
    {
        $metadata = $this->get('oro_soap.provider.metadata')->getMetadataFor($this);

        return $this->handleView(
            $this->view($metadata, Codes::HTTP_OK)
        );
    }

    /**
     * Return query parameter names defined in annotation for specified method
     *
     * @param string $methodName
     *
     * @return array
     */
    protected function getSupportedQueryParameters($methodName)
    {
        /** @var ParamFetcherInterface $paramFetcher */
        $paramFetcher = $this->container->get('fos_rest.request.param_fetcher');
        $paramFetcher->setController([$this, $methodName]);

        $skipParameters = ['limit', 'page'];

        return array_diff(array_keys($paramFetcher->all()), $skipParameters);
    }

    /**
     * Prepare list of entities for serialization
     *
     * @param array $entities
     * @param array $resultFields If not empty, result item will contain only given fields.
     *
     * @return array
     */
    protected function getPreparedItems($entities, $resultFields = [])
    {
        $result = [];
        foreach ($entities as $entity) {
            $result[] = $this->getPreparedItem($entity, $resultFields);
        }

        return $result;
    }

    /**
     * Prepare entity for serialization
     *
     * @param  mixed $entity
     * @param  array $resultFields If not empty, result item will contain only given fields.
     *
     * @return array
     */
    protected function getPreparedItem($entity, $resultFields = [])
    {
        if ($entity instanceof Proxy && !$entity->__isInitialized()) {
            $entity->__load();
        }
        $securityFacade = $this->get('oro_security.security_facade');

        $result = [];
        if ($entity) {
            if (is_array($entity)) {
                $voteObject = $this->get('oro_entity.doctrine_helper')->createEntityInstance($entity['entity']);

                foreach ($entity as $field => $value) {
                    $isForbidden = !$securityFacade->isGranted('VIEW', new FieldVote($voteObject, $field));
                    if ($isForbidden) {
                        continue;
                    }

                    $this->transformEntityField($field, $value);
                    $result[$field] = $value;
                }
            } elseif ($entity instanceof SearchResultItem) {
                return [
                    'id'     => $entity->getRecordId(),
                    'entity' => $entity->getEntityName(),
                    'title'  => $entity->getRecordTitle()
                ];
            } else {
                /** @var UnitOfWork $uow */
                $uow = $this->getDoctrine()->getManager()->getUnitOfWork();
                foreach ($uow->getOriginalEntityData($entity) as $field => $value) {
                    if ($resultFields && !in_array($field, $resultFields)) {
                        continue;
                    }

                    $accessors = ['get' . ucfirst($field), 'is' . ucfirst($field), 'has' . ucfirst($field)];
                    foreach ($accessors as $accessor) {
                        if (method_exists($entity, $accessor)) {
                            $isForbidden = !$securityFacade->isGranted('VIEW', new FieldVote($entity, $field));
                            if ($isForbidden) {
                                continue;
                            }

                            $value = $entity->$accessor();

                            $this->transformEntityField($field, $value);
                            $result[$field] = $value;
                            break;
                        }
                    }
                }
            }
        }

        return $result;
    }

    /**
     * @param array $parameters  The allowed query parameters
     * @param array $normalisers The normalizers of the filter values.
     *                           [filterName => normalizer, ...]
     *                           Each normalizer can be:
     *                             * instance of ParameterFilterInterface
     *                             * [closure => \Closure(...), ...]
     * @param array $fieldMap    The map between filters and entity fields
     *                           [filterName => fieldName or alias.fieldName, ...]
     *                           For example: 2 filters by relation field - user_id and user_name.
     *                           Both should be applied to 'user' relation.
     *                           ['user_id' => 'user', 'user_name' => 'user']
     *
     * @return Criteria
     */
    protected function getFilterCriteria($parameters, $normalisers = [], $fieldMap = [])
    {
        return $this->buildFilterCriteria(
            $this->filterQueryParameters($parameters),
            $normalisers,
            $fieldMap
        );
    }

    /**
     * Builds the Criteria object based on the given filters
     *
     * @param array $filters     The filter criteria.
     *                           [filterName => [operator, value], ...]
     * @param array $normalisers The normalizers of the filter values.
     *                           [filterName => normalizer, ...]
     *                           Each normalizer can be:
     *                             * instance of ParameterFilterInterface
     *                             * [closure => \Closure(...), ...]
     * @param array $fieldMap    The map between filters and entity fields
     *                           [filterName => fieldName or alias.fieldName, ...]
     *                           For example: 2 filters by relation field - user_id and user_name.
     *                           Both should be applied to 'user' relation.
     *                           ['user_id' => 'user', 'user_name' => 'user']
     *
     * @return Criteria
     */
    protected function buildFilterCriteria($filters, $normalisers = [], $fieldMap = [])
    {
        $criteria = Criteria::create();

        foreach ($filters as $filterName => $data) {
            list ($operator, $value) = $data;

            $normaliser = isset($normalisers[$filterName]) ? $normalisers[$filterName] : false;
            if ($normaliser) {
                switch (true) {
                    case $normaliser instanceof ParameterFilterInterface:
                        $value = $normaliser->filter($value, $operator);
                        break;
                    case is_array($normaliser) && isset($normaliser['closure']) && is_callable($normaliser['closure']):
                        $value = call_user_func($normaliser['closure'], $value, $operator);
                        break;
                }
            }

            $fieldName = isset($fieldMap[$filterName]) ? $fieldMap[$filterName] : $filterName;
            $this->addCriteria($criteria, $fieldName, $operator, $value);
        }

        return $criteria;
    }

    /**
     * @param array $supportedParameters
     *
     * @return array
     * @throws \Exception
     */
    protected function filterQueryParameters(array $supportedParameters)
    {
        if (false === preg_match_all(
            '#(?P<name>[\w\d_-]+)(?P<operator>(<|>|%3C|%3E)?=|<>|%3C%3E|(<|>|%3C|%3E))(?P<value>[^&]+)#',
            $this->getRequest()->getQueryString(),
            $matches,
            PREG_SET_ORDER
        )) {
            throw new \Exception('No parameters found in query string');
        }

        $filteredParameters = [];
        foreach ($matches as $match) {
            $name = $match['name'];
            if (false === in_array($name, $supportedParameters, true)) {
                continue;
            }

            $filteredParameters[$name] = [
                rawurldecode($match['operator']),
                rawurldecode($match['value'])
            ];
        }

        return $filteredParameters;
    }

    /**
     * @param Criteria $criteria
     * @param string   $paramName
     * @param string   $operator
     * @param string   $value
     */
    protected function addCriteria(Criteria $criteria, $paramName, $operator, $value)
    {
        $exprBuilder = Criteria::expr();
        switch ($operator) {
            case '>':
                $expr = $exprBuilder->gt($paramName, $value);
                break;
            case '<':
                $expr = $exprBuilder->lt($paramName, $value);
                break;
            case '>=':
                $expr = $exprBuilder->gte($paramName, $value);
                break;
            case '<=':
                $expr = $exprBuilder->lte($paramName, $value);
                break;
            case '<>':
                if (is_array($value)) {
                    $expr = $exprBuilder->notIn($paramName, $value);
                } else {
                    $expr = $exprBuilder->neq($paramName, $value);
                }
                break;
            case '=':
            default:
                if (is_array($value)) {
                    $expr = $exprBuilder->in($paramName, $value);
                } else {
                    $expr = $exprBuilder->eq($paramName, $value);
                }
                break;
        }

        $criteria->andWhere($expr);
    }

    /**
     * Prepare entity field for serialization
     *
     * @param string $field
     * @param mixed  $value
     */
    protected function transformEntityField($field, &$value)
    {
        if ($value instanceof Proxy && method_exists($value, '__toString')) {
            $value = (string)$value;
        } elseif ($value instanceof \DateTime) {
            $value = $value->format('c');
        }
    }

    /**
     * @param mixed|View $data
     * @param string     $action
     * @param array      $contextValues
     * @param int        $status Used only if data was given in raw format
     *
     * @return Response
     */
    protected function buildResponse($data, $action, $contextValues = [], $status = Codes::HTTP_OK)
    {
        if ($data instanceof View) {
            $response = parent::handleView($data);
        } else {
            $headers = isset($contextValues['headers']) ? $contextValues['headers'] : [];
            unset($contextValues['headers']);

//            $data = $this->get('oro_security.field_filter')
//                ->filterRestrictedFields($data, $this->getManager()->getClass());

            $response = new JsonResponse($data, $status, $headers);
        }

        $includeHandler = $this->get('oro_soap.handler.include');
        $includeHandler->handle(new Context($this, $this->get('request'), $response, $action, $contextValues));

        return $response;
    }

    /**
     * @return Response
     */
    protected function buildNotFoundResponse()
    {
        return $this->buildResponse('', self::ACTION_READ, ['result' => null], Codes::HTTP_NOT_FOUND);
    }
}<|MERGE_RESOLUTION|>--- conflicted
+++ resolved
@@ -19,19 +19,13 @@
 use FOS\RestBundle\Controller\FOSRestController;
 use FOS\RestBundle\Request\ParamFetcherInterface;
 
-<<<<<<< HEAD
-use Oro\Bundle\SearchBundle\Event\PrepareResultItemEvent;
-use Oro\Bundle\EntityBundle\ORM\SqlQueryBuilder;
-=======
 use Oro\Component\DoctrineUtils\ORM\SqlQueryBuilder;
 use Oro\Bundle\SearchBundle\Event\PrepareResultItemEvent;
->>>>>>> c3d692e0
 use Oro\Bundle\SearchBundle\Query\Query as SearchQuery;
 use Oro\Bundle\SearchBundle\Query\Result\Item as SearchResultItem;
 use Oro\Bundle\SoapBundle\Handler\Context;
 use Oro\Bundle\SoapBundle\Controller\Api\EntityManagerAwareInterface;
 use Oro\Bundle\SoapBundle\Request\Parameters\Filter\ParameterFilterInterface;
-use Symfony\Component\Security\Acl\Voter\FieldVote;
 
 /**
  * @SuppressWarnings(PHPMD.ExcessiveClassComplexity)
@@ -405,9 +399,6 @@
             $headers = isset($contextValues['headers']) ? $contextValues['headers'] : [];
             unset($contextValues['headers']);
 
-//            $data = $this->get('oro_security.field_filter')
-//                ->filterRestrictedFields($data, $this->getManager()->getClass());
-
             $response = new JsonResponse($data, $status, $headers);
         }
 
