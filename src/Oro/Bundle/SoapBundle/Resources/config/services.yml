--- conflicted
+++ resolved
@@ -1,16 +1,11 @@
 parameters:
-<<<<<<< HEAD
     oro_soap.loader.class:                        Oro\Bundle\SoapBundle\ServiceDefinition\Loader\OroSoapLoader
     oro_soap.handler.delete.class:                Oro\Bundle\SoapBundle\Handler\DeleteHandler
     oro_soap.handler.include_delegate.class:      Oro\Bundle\SoapBundle\Handler\DelegateIncludeHandler
     oro_soap.handler.include_total_header.class:  Oro\Bundle\SoapBundle\Handler\TotalHeaderHandler
-=======
-    oro_soap.loader.class:                      Oro\Bundle\SoapBundle\ServiceDefinition\Loader\OroSoapLoader
-    oro_soap.handler.delete.class:              Oro\Bundle\SoapBundle\Handler\DeleteHandler
 
-    oro_soap.provider.metadata.chain.class:     Oro\Bundle\SoapBundle\Provider\ChainMetadataProvider
-    oro_soap.provider.metadata.entity.class:    Oro\Bundle\SoapBundle\Provider\EntityMetadataProvider
->>>>>>> dbed2c64
+    oro_soap.provider.metadata.chain.class:       Oro\Bundle\SoapBundle\Provider\ChainMetadataProvider
+    oro_soap.provider.metadata.entity.class:      Oro\Bundle\SoapBundle\Provider\EntityMetadataProvider
 
 services:
     oro_soap.loader:
@@ -36,7 +31,6 @@
         calls:
             - [setEventDispatcher, [@event_dispatcher]]
 
-<<<<<<< HEAD
     oro_soap.handler.include_delegate:
         class: %oro_soap.handler.include_delegate.class%
         arguments:
@@ -51,7 +45,7 @@
             - @oro_batch.orm.query_builder.count_query_optimizer
         tags:
             - { name: oro_soap.include_handler, alias: totalCount }
-=======
+
     oro_soap.provider.metadata.chain:
         class: %oro_soap.provider.metadata.chain.class%
 
@@ -64,5 +58,4 @@
             - { name: oro_soap.metadata_provider }
 
     oro_soap.provider.metadata:
-        alias: oro_soap.provider.metadata.chain
->>>>>>> dbed2c64
+        alias: oro_soap.provider.metadata.chain