parameters:
    oro_soap.loader.class:                        Oro\Bundle\SoapBundle\ServiceDefinition\Loader\OroSoapLoader
    oro_soap.handler.delete.class:                Oro\Bundle\SoapBundle\Handler\DeleteHandler
    oro_soap.handler.include_delegate.class:      Oro\Bundle\SoapBundle\Handler\DelegateIncludeHandler
    oro_soap.handler.include_total_header.class:  Oro\Bundle\SoapBundle\Handler\TotalHeaderHandler

    oro_soap.provider.metadata.chain.class:       Oro\Bundle\SoapBundle\Provider\ChainMetadataProvider
    oro_soap.provider.metadata.entity.class:      Oro\Bundle\SoapBundle\Provider\EntityMetadataProvider

    oro_soap.entity_serializer.class:             Oro\Bundle\SoapBundle\Serializer\EntitySerializer
    oro_soap.entity_accessor.class:               Oro\Bundle\SoapBundle\Serializer\EntityDataAccessor
    oro_soap.entity_data_transformer.class:       Oro\Bundle\SoapBundle\Serializer\EntityDataTransformer

    oro_soap.locale_listener.class:               Oro\Bundle\SoapBundle\EventListener\LocaleListener

    # override BeSimple annotation complex type loader
    besimple.soap.definition.loader.annot_complextype.class: Oro\Bundle\SoapBundle\ServiceDefinition\Loader\AnnotationComplexTypeLoader

services:
    oro_soap.loader:
        class: %oro_soap.loader.class%
        public: false
        arguments:
            - '@file_locator'
            - '@besimple.soap.definition.loader.annot_class'
        tags:
            - { name: besimple.soap.definition.loader }

    oro_soap.handler.delete.abstract:
        abstract: true
        calls:
            - [setOwnerDeletionManager, ['@oro_organization.owner_deletion_manager']]

    oro_soap.handler.delete:
        class: %oro_soap.handler.delete.class%
        parent: oro_soap.handler.delete.abstract

    oro_soap.manager.entity_manager.abstract:
        abstract: true
        calls:
            - [setEventDispatcher, ['@event_dispatcher']]
            - [setDoctrineHelper, ['@oro_entity.doctrine_helper']]
            - [setEntityClassNameHelper, ['@oro_entity.entity_class_name_helper']]
            - [setEntitySerializer, ['@oro_soap.entity_serializer']]

    oro_soap.handler.include_delegate:
        class: %oro_soap.handler.include_delegate.class%
        arguments:
            - '@service_container'

    oro_soap.handler.include:
        alias: oro_soap.handler.include_delegate

    oro_soap.handler.include_total_header:
        class: %oro_soap.handler.include_total_header.class%
        arguments:
            - '@oro_batch.orm.query_builder.count_query_optimizer'
        tags:
            - { name: oro_soap.include_handler, alias: totalCount }

    oro_soap.provider.metadata.chain:
        class: %oro_soap.provider.metadata.chain.class%

    oro_soap.provider.metadata.entity:
        class: %oro_soap.provider.metadata.entity.class%
        arguments:
            - '@oro_entity_config.config_manager'
            - '@translator'
        tags:
            - { name: oro_soap.metadata_provider }

    oro_soap.provider.metadata:
        alias: oro_soap.provider.metadata.chain

    oro_soap.entity_serializer:
        class: %oro_soap.entity_serializer.class%
        arguments:
<<<<<<< HEAD
            - @doctrine
            - @oro_entity_config.config_manager
            - @oro_soap.entity_accessor
            - @oro_soap.entity_data_transformer
            - @oro_entity.query_hint_resolver
        calls:
            # TODO: replace to compiler pass injection
            - ["setFieldsFilter", [@oro_security.serializer.filter_chain]]
=======
            - '@doctrine'
            - '@oro_entity_config.config_manager'
            - '@oro_soap.entity_accessor'
            - '@oro_soap.entity_data_transformer'
            - '@oro_entity.query_hint_resolver'
>>>>>>> 8569495b

    oro_soap.entity_accessor:
        class: %oro_soap.entity_accessor.class%

    oro_soap.entity_data_transformer:
        class: %oro_soap.entity_data_transformer.class%
        arguments:
            - '@service_container'

    # event listeners
    oro_soap.locale_listener:
        class: %oro_soap.locale_listener.class%
        arguments:
            - '@service_container'
        tags:
            - { name: kernel.event_subscriber }

    oro_soap.routing.options_resolver.old_options:
        class: Oro\Bundle\SoapBundle\Routing\OldOptionsRouteOptionsResolver
        public: false
        tags:
            - { name: routing.options_resolver }

    oro_soap.api_doc_handler.old_options:
        class: Oro\Bundle\SoapBundle\Routing\OldOptionsApiDocHandler
        public: false
        tags:
            - { name: nelmio_api_doc.extractor.handler }

#    disable soap property filter until user-level wsdl cache implemented
#    oro_soap.definition.field_filter:
#        class: Oro\Bundle\SoapBundle\ServiceDefinition\Loader\SoapAclFieldFilter
#        public: false
#        arguments:
#            - @security.authorization_checker
#        tags:
#            - { name: oro_soap.definition.loader_filter }<|MERGE_RESOLUTION|>--- conflicted
+++ resolved
@@ -75,22 +75,14 @@
     oro_soap.entity_serializer:
         class: %oro_soap.entity_serializer.class%
         arguments:
-<<<<<<< HEAD
-            - @doctrine
-            - @oro_entity_config.config_manager
-            - @oro_soap.entity_accessor
-            - @oro_soap.entity_data_transformer
-            - @oro_entity.query_hint_resolver
-        calls:
-            # TODO: replace to compiler pass injection
-            - ["setFieldsFilter", [@oro_security.serializer.filter_chain]]
-=======
             - '@doctrine'
             - '@oro_entity_config.config_manager'
             - '@oro_soap.entity_accessor'
             - '@oro_soap.entity_data_transformer'
             - '@oro_entity.query_hint_resolver'
->>>>>>> 8569495b
+        calls:
+            # TODO: replace to compiler pass injection?
+            - ["setFieldsFilter", ['@oro_security.serializer.filter_chain']]
 
     oro_soap.entity_accessor:
         class: %oro_soap.entity_accessor.class%
