--- conflicted
+++ resolved
@@ -1,23 +1,26 @@
 parameters:
-<<<<<<< HEAD
-    oro_soap.api_url_prefix:                 "/api"
-    oro_soap.request.class:                  Oro\Bundle\SoapBundle\Entity\RequestFix
-    oro_soap.loader_yml.class:               Oro\Bundle\SoapBundle\ServiceDefinition\Loader\YmlAnnotationClassLoader
-    oro_soap.form.extension.date.class:      Oro\Bundle\SoapBundle\Form\Extension\DateFormExtension
-    oro_soap.form.extension.datetime.class:  Oro\Bundle\SoapBundle\Form\Extension\DateTimeFormExtension
-=======
-    oro_soap.request.class:           Oro\Bundle\SoapBundle\Entity\RequestFix
-    oro_soap.loader.class:            Oro\Bundle\SoapBundle\ServiceDefinition\Loader\OroSoapLoader
->>>>>>> 7151059b
+    oro_soap.api_url_prefix: "/api"
+    oro_soap.request.class: Oro\Bundle\SoapBundle\Entity\RequestFix
+    oro_soap.loader.class: Oro\Bundle\SoapBundle\ServiceDefinition\Loader\OroSoapLoader
+    oro_soap.form.extension.date.class: Oro\Bundle\SoapBundle\Form\Extension\DateFormExtension
+    oro_soap.form.extension.datetime.class: Oro\Bundle\SoapBundle\Form\Extension\DateTimeFormExtension
 
 services:
     oro_soap.request:
-        class:                        %oro_soap.request.class%
-        scope:                        request
+        class: %oro_soap.request.class%
+        scope: request
         arguments:
-            - "@oro_flexibleentity.registry"
+            - @oro_flexibleentity.registry
 
-<<<<<<< HEAD
+    oro_soap.loader:
+        class: %oro_soap.loader.class%
+        arguments:
+            - @file_locator
+            - @besimple.soap.definition.loader.annot_class
+        public: false
+        tags:
+            - { name: besimple.soap.definition.loader }
+
     oro_soap.form.extension.date:
         class: %oro_soap.form.extension.date.class%
         scope: request
@@ -34,16 +37,4 @@
             - @request
             - %oro_soap.api_url_prefix%
         tags:
-            - { name: form.type_extension, alias: oro_datetime }
-
-    besimple.soap.definition.loader.yml_file:
-        class:                        %oro_soap.loader_yml.class%
-        arguments:                    ["@file_locator", "@annotation_reader"]
-=======
-    oro_soap.loader:
-        class:                        %oro_soap.loader.class%
-        arguments:                    ["@file_locator", "@besimple.soap.definition.loader.annot_class"]
->>>>>>> 7151059b
-        public:                       false
-        tags:
-          - { name: besimple.soap.definition.loader }+            - { name: form.type_extension, alias: oro_datetime }