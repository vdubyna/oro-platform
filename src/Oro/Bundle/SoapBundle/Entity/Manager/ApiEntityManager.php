--- conflicted
+++ resolved
@@ -13,11 +13,7 @@
 use Symfony\Component\EventDispatcher\EventDispatcher;
 use Symfony\Component\Security\Core\Exception\AccessDeniedException;
 
-<<<<<<< HEAD
-=======
 use Oro\Bundle\EntityBundle\ORM\SqlQueryBuilder;
-use Oro\Bundle\EntityBundle\ORM\QueryBuilderHelper;
->>>>>>> 57aaac14
 use Oro\Bundle\SoapBundle\Event\FindAfter;
 use Oro\Bundle\SoapBundle\Event\GetListBefore;
 use Oro\Bundle\SoapBundle\Serializer\EntitySerializer;
@@ -199,21 +195,7 @@
         $qb = $this->getRepository()->createQueryBuilder('e');
         $this->applyJoins($qb, $joins);
 
-<<<<<<< HEAD
-        if (count($joins) > 0) {
-            $qb->distinct(true);
-        }
-        foreach ($joins as $join) {
-            $qb->leftJoin('e.' . $join, $join);
-        }
-         $qb->addCriteria($criteria);
-=======
-        // fix of doctrine error with Same Field, Multiple Values, Criteria and QueryBuilder
-        // http://www.doctrine-project.org/jira/browse/DDC-2798
-        // TODO revert changes when doctrine version >= 2.5 in scope of BAP-5577
-        QueryBuilderHelper::addCriteria($qb, $criteria);
-        // $qb->addCriteria($criteria);
->>>>>>> 57aaac14
+        $qb->addCriteria($criteria);
 
         return $qb;
     }
