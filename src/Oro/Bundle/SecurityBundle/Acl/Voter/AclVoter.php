--- conflicted
+++ resolved
@@ -125,14 +125,7 @@
         $result = $this->checkAclGroup($group);
 
         if ($result !== self::ACCESS_DENIED) {
-<<<<<<< HEAD
             $result = parent::vote($token, $object, $attributes);
-
-            //check organization context
-            $result = $this->checkOrganizationContext($result);
-=======
-            $result = parent::vote($token, $this->object, $attributes);
->>>>>>> 57e06bb1
         }
 
         $this->extension = null;
