<?php

namespace Oro\Bundle\SecurityBundle\Acl\Permission;

<<<<<<< HEAD
use Doctrine\Common\Cache\CacheProvider;
=======
use Doctrine\Common\Collections\ArrayCollection;
>>>>>>> 7c6c7117
use Doctrine\Common\Collections\Collection;
use Doctrine\ORM\EntityManager;

use Oro\Bundle\EntityBundle\ORM\DoctrineHelper;

use Oro\Bundle\SecurityBundle\Configuration\PermissionConfigurationBuilder;
use Oro\Bundle\SecurityBundle\Configuration\PermissionConfigurationProvider;
use Oro\Bundle\SecurityBundle\Entity\Permission;
use Oro\Bundle\SecurityBundle\Entity\Repository\PermissionRepository;

class PermissionManager
{
    const CACHE_PERMISSIONS = 'permissions';
    const CACHE_GROUPS = 'groups';

    /** @var DoctrineHelper */
    protected $doctrineHelper;

    /** @var PermissionConfigurationProvider */
    protected $configurationProvider;

    /** @var PermissionConfigurationBuilder */
    protected $configurationBuilder;

    /** @var CacheProvider */
    protected $cache;

    /** @var array */
    protected $groups;

    /** @var array */
    protected $permissions;

    /**
     * @param DoctrineHelper $doctrineHelper
     * @param PermissionConfigurationProvider $configurationProvider
     * @param PermissionConfigurationBuilder $configurationBuilder
     * @param CacheProvider $cache
     */
    public function __construct(
        DoctrineHelper $doctrineHelper,
        PermissionConfigurationProvider $configurationProvider,
        PermissionConfigurationBuilder $configurationBuilder,
        CacheProvider $cache
    ) {
        $this->doctrineHelper = $doctrineHelper;
        $this->configurationProvider = $configurationProvider;
        $this->configurationBuilder = $configurationBuilder;
        $this->cache = $cache;
    }

    /**
     * @param array|null $acceptedPermissions
     * @return Permission[]|Collection
     */
    public function getPermissionsFromConfig(array $acceptedPermissions = null)
    {
        $permissionConfiguration = $this->configurationProvider->getPermissionConfiguration($acceptedPermissions);

        return $this->configurationBuilder->buildPermissions($permissionConfiguration);
    }

    /**
     * @param Permission[]|Collection $permissions
     * @return Permission[]|Collection
     */
    public function processPermissions(Collection $permissions)
    {
        $entityRepository = $this->getRepository();
        $entityManager = $this->getEntityManager();
        $processedPermissions = new ArrayCollection();

        foreach ($permissions as $permission) {
            /** @var Permission $existingPermission */
            $existingPermission = $entityRepository->findOneBy(['name' => $permission->getName()]);

            // permission in DB should be overridden if permission with such name already exists
            if ($existingPermission) {
                $existingPermission->import($permission);
                $permission = $existingPermission;
            }

            $entityManager->persist($permission);
            $processedPermissions->add($permission);
        }

        $entityManager->flush();

        return $processedPermissions;
    }

    /**
     * @return EntityManager
     */
    protected function getEntityManager()
    {
        return $this->doctrineHelper->getEntityManagerForClass('OroSecurityBundle:Permission');
    }

    /**
     * @param string $groupName
     * @return array
     */
    public function getPermissionsMap($groupName = '')
    {
        return $groupName ? $this->findGroups($groupName) : $this->findPermissions();
    }

    /**
     * @param mixed $entity
     * @param string $groupName
     * @return Permission[]
     */
    public function getPermissionsForEntity($entity, $groupName = '')
    {
        $repository = $this->getRepository();

        $ids = $groupName ? $this->findGroups($groupName) : null;

        return $repository->findByEntityClassAndIds($this->doctrineHelper->getEntityClass($entity), $ids);
    }

    /**
     * @return array
     */
    public function buildCache()
    {
        $permissions = $this->getRepository()->findAll();

        $cache = [
            static::CACHE_GROUPS => [],
            static::CACHE_PERMISSIONS => [],
        ];

        foreach ($permissions as $permission) {
            $cache[static::CACHE_PERMISSIONS][$permission->getName()] = $permission->getId();

            foreach ($permission->getGroupNames() as $group) {
                $cache[static::CACHE_GROUPS][$group][$permission->getName()] = $permission->getId();
            }
        }

        $this->cache->flushAll();
        foreach($cache as $key => $value) {
            $this->cache->save($key, $value);
        }

        return $cache;
    }

    /**
     * @param string $name
     * @return array|int
     */
    protected function findPermissions($name = '')
    {
        if (null === $this->permissions) {
            $this->permissions = $this->getCache(static::CACHE_PERMISSIONS);
        }

        if ($name) {
            return isset($this->permissions[$name]) ? $this->permissions[$name] : 0;
        }

        return $this->permissions;
    }

    /**
     * @param string $name
     * @return array
     */
    protected function findGroups($name = '')
    {
        if (null === $this->groups) {
            $this->groups = $this->getCache(static::CACHE_GROUPS);
        }

        if ($name) {
            return isset($this->groups[$name]) ? $this->groups[$name] : [];
        }

        return $this->groups;
    }

    /**
     * @param string $key
     * @return array
     */
    protected function getCache($key)
    {
        if (false === ($cache = $this->cache->fetch($key))) {
            $data = $this->buildCache();

            return isset($data[$key]) ? $data[$key] : [];
        }

        return $cache;
    }

    /**
     * @return PermissionRepository
     */
    protected function getRepository()
    {
        return $this->doctrineHelper->getEntityRepository('OroSecurityBundle:Permission');
    }
}<|MERGE_RESOLUTION|>--- conflicted
+++ resolved
@@ -2,11 +2,8 @@
 
 namespace Oro\Bundle\SecurityBundle\Acl\Permission;
 
-<<<<<<< HEAD
 use Doctrine\Common\Cache\CacheProvider;
-=======
 use Doctrine\Common\Collections\ArrayCollection;
->>>>>>> 7c6c7117
 use Doctrine\Common\Collections\Collection;
 use Doctrine\ORM\EntityManager;
 
@@ -99,14 +96,6 @@
     }
 
     /**
-     * @return EntityManager
-     */
-    protected function getEntityManager()
-    {
-        return $this->doctrineHelper->getEntityManagerForClass('OroSecurityBundle:Permission');
-    }
-
-    /**
      * @param string $groupName
      * @return array
      */
@@ -207,6 +196,14 @@
     }
 
     /**
+     * @return EntityManager
+     */
+    protected function getEntityManager()
+    {
+        return $this->doctrineHelper->getEntityManagerForClass('OroSecurityBundle:Permission');
+    }
+
+    /**
      * @return PermissionRepository
      */
     protected function getRepository()
