<?php

namespace Oro\Bundle\SecurityBundle\Acl\Permission;

<<<<<<< HEAD
use Doctrine\Common\Cache\CacheProvider;
=======
use Doctrine\Common\Collections\Collection;
use Doctrine\ORM\EntityManager;
use Doctrine\ORM\EntityRepository;
>>>>>>> 6d3ea4a4

use Oro\Bundle\EntityBundle\ORM\DoctrineHelper;

use Oro\Bundle\SecurityBundle\Configuration\PermissionConfigurationBuilder;
use Oro\Bundle\SecurityBundle\Configuration\PermissionConfigurationProvider;
use Oro\Bundle\SecurityBundle\Entity\Permission;
use Oro\Bundle\SecurityBundle\Entity\Repository\PermissionRepository;

class PermissionManager
{
    const CACHE_PERMISSIONS = 'permissions';
    const CACHE_GROUPS = 'groups';

    /** @var DoctrineHelper */
    protected $doctrineHelper;

    /** @var PermissionConfigurationProvider */
    protected $configurationProvider;

    /** @var PermissionConfigurationBuilder */
    protected $configurationBuilder;

    /** @var CacheProvider */
    protected $cache;

    /** @var array */
    protected $groups;

    /** @var array */
    protected $permissions;

    /**
     * @param DoctrineHelper $doctrineHelper
     * @param PermissionConfigurationProvider $configurationProvider
     * @param PermissionConfigurationBuilder $configurationBuilder
<<<<<<< HEAD
     * @param CacheProvider $cache
=======
>>>>>>> 6d3ea4a4
     */
    public function __construct(
        DoctrineHelper $doctrineHelper,
        PermissionConfigurationProvider $configurationProvider,
        PermissionConfigurationBuilder $configurationBuilder,
        CacheProvider $cache
    ) {
        $this->doctrineHelper = $doctrineHelper;
        $this->configurationProvider = $configurationProvider;
        $this->configurationBuilder = $configurationBuilder;
        $this->cache = $cache;
    }

    /**
     * @param array $acceptedPermissions
     * @return Permission[]|Collection
     */
    public function getPermissionsFromConfig(array $acceptedPermissions = null)
    {
        $permissionConfiguration = $this->configurationProvider->getPermissionConfiguration(
            $acceptedPermissions
        );

        return $this->configurationBuilder
            ->buildPermissions($permissionConfiguration);
    }

    /**
     * @param Permission[]|Collection $permissions
     * @return Permission[]|Collection
     */
    public function processPermissions(Collection $permissions)
    {
        $entityRepository = $this->getRepository();
        $entityManager = $this->getEntityManager();
        foreach ($permissions as &$permission) {
            /** @var Permission $existingPermission */
            $existingPermission = $entityRepository->findOneBy(['name' => $permission->getName()]);

            // permission in DB should be overridden if permission with such name already exists
            if ($existingPermission) {
                $existingPermission->import($permission);
                $permission = $existingPermission;
            }
            $entityManager->persist($permission);
        }
        unset($permission);

        $entityManager->flush();

        return $permissions;
    }

    /**
     * @return EntityManager
     */
    protected function getEntityManager()
    {
        return $this->doctrineHelper->getEntityManagerForClass('OroSecurityBundle:Permission');
    }

    /**
     * @param string $groupName
     * @return array
     */
    public function getPermissionsMap($groupName = '')
    {
        return $groupName ? $this->findGroups($groupName) : $this->findPermissions();
    }

    /**
     * @param mixed $entity
     * @param string $groupName
     * @return Permission[]
     */
    public function getPermissionsForEntity($entity, $groupName = '')
    {
        $repository = $this->getRepository();

        $ids = $groupName ? $this->findGroups($groupName) : null;

        return $repository->findByEntityClassAndIds($this->doctrineHelper->getEntityClass($entity), $ids);
    }

    /**
     * @return array
     */
    public function buildCache()
    {
        $permissions = $this->getRepository()->findAll();

        $cache = [
            static::CACHE_GROUPS => [],
            static::CACHE_PERMISSIONS => [],
        ];

        foreach ($permissions as $permission) {
            $cache[static::CACHE_PERMISSIONS][$permission->getName()] = $permission->getId();

            foreach ($permission->getGroupNames() as $group) {
                $cache[static::CACHE_GROUPS][$group][$permission->getName()] = $permission->getId();
            }
        }

        $this->cache->flushAll();
        foreach($cache as $key => $value) {
            $this->cache->save($key, $value);
        }

        return $cache;
    }

    /**
     * @param string $name
     * @return array|int
     */
    protected function findPermissions($name = '')
    {
        if (null === $this->permissions) {
            $this->permissions = $this->getCache(static::CACHE_PERMISSIONS);
        }

        if ($name) {
            return isset($this->permissions[$name]) ? $this->permissions[$name] : 0;
        }

        return $this->permissions;
    }

    /**
     * @param string $name
     * @return array
     */
    protected function findGroups($name = '')
    {
        if (null === $this->groups) {
            $this->groups = $this->getCache(static::CACHE_GROUPS);
        }

        if ($name) {
            return isset($this->groups[$name]) ? $this->groups[$name] : [];
        }

        return $this->groups;
    }

    /**
     * @param string $key
     * @return array
     */
    protected function getCache($key)
    {
        if (false === ($cache = $this->cache->fetch($key))) {
            $data = $this->buildCache();

            return isset($data[$key]) ? $data[$key] : [];
        }

        return $cache;
    }

    /**
     * @return PermissionRepository
     */
    protected function getRepository()
    {
        return $this->doctrineHelper->getEntityRepository('OroSecurityBundle:Permission');
    }
}<|MERGE_RESOLUTION|>--- conflicted
+++ resolved
@@ -2,13 +2,9 @@
 
 namespace Oro\Bundle\SecurityBundle\Acl\Permission;
 
-<<<<<<< HEAD
 use Doctrine\Common\Cache\CacheProvider;
-=======
 use Doctrine\Common\Collections\Collection;
 use Doctrine\ORM\EntityManager;
-use Doctrine\ORM\EntityRepository;
->>>>>>> 6d3ea4a4
 
 use Oro\Bundle\EntityBundle\ORM\DoctrineHelper;
 
@@ -44,10 +40,7 @@
      * @param DoctrineHelper $doctrineHelper
      * @param PermissionConfigurationProvider $configurationProvider
      * @param PermissionConfigurationBuilder $configurationBuilder
-<<<<<<< HEAD
      * @param CacheProvider $cache
-=======
->>>>>>> 6d3ea4a4
      */
     public function __construct(
         DoctrineHelper $doctrineHelper,
