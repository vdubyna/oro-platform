<?php

/*
 * This file is a copy of {@see \Symfony\Component\Security\Acl\Dbal\MutableAclProvider}
 *
 * (c) Fabien Potencier <fabien@symfony.com>
 */

namespace Oro\Bundle\SecurityBundle\Acl\Dbal;

use Doctrine\Common\PropertyChangedListener;
use Doctrine\DBAL\Connection;
use Doctrine\DBAL\ParameterType;
use Oro\Bundle\SecurityBundle\Acl\Cache\AclCache;
use Symfony\Component\Security\Acl\Domain\Acl;
use Symfony\Component\Security\Acl\Domain\Entry;
use Symfony\Component\Security\Acl\Domain\RoleSecurityIdentity;
use Symfony\Component\Security\Acl\Domain\UserSecurityIdentity;
use Symfony\Component\Security\Acl\Exception\AclAlreadyExistsException;
use Symfony\Component\Security\Acl\Exception\ConcurrentModificationException;
use Symfony\Component\Security\Acl\Model\AclInterface;
use Symfony\Component\Security\Acl\Model\EntryInterface;
use Symfony\Component\Security\Acl\Model\MutableAclInterface;
use Symfony\Component\Security\Acl\Model\MutableAclProviderInterface;
use Symfony\Component\Security\Acl\Model\ObjectIdentityInterface;
use Symfony\Component\Security\Acl\Model\PermissionGrantingStrategyInterface;
use Symfony\Component\Security\Acl\Model\SecurityIdentityInterface;

/**
 * An implementation of the MutableAclProviderInterface using Doctrine DBAL.
 * @SuppressWarnings(PHPMD.ExcessiveClassComplexity)
 * @SuppressWarnings(PHPMD.ExcessivePublicCount)
 * @SuppressWarnings(PHPMD.ExcessiveClassLength)
 * @SuppressWarnings(PHPMD.TooManyMethods)
 * @SuppressWarnings(PHPMD.TooManyPublicMethods)
 */
class MutableAclProvider extends AclProvider implements MutableAclProviderInterface, PropertyChangedListener
{
    /** @var \SplObjectStorage  */
    private $propertyChanges;

    /**
     * @param Connection                          $connection
     * @param PermissionGrantingStrategyInterface $permissionGrantingStrategy
     * @param array                               $options
     * @param AclCache                            $cache
     */
    public function __construct(
        Connection $connection,
        PermissionGrantingStrategyInterface $permissionGrantingStrategy,
        array $options,
        AclCache $cache = null
    ) {
        parent::__construct($connection, $permissionGrantingStrategy, $options, $cache);
        $this->propertyChanges = new \SplObjectStorage();
    }

    /**
     * Clear cache by $oid
     *
     * @param ObjectIdentityInterface $oid
     */
    public function clearOidCache(ObjectIdentityInterface $oid)
    {
        $this->cache->evictFromCacheByIdentity($oid);
    }

    /**
     * Put in cache empty ACL object for the given OID
     *
     * @param ObjectIdentityInterface     $oid
     * @param SecurityIdentityInterface[] $sids
     */
    public function cacheEmptyAcl(ObjectIdentityInterface $oid, array $sids)
    {
        $this->cache->putInCacheBySids(new Acl(0, $oid, $this->permissionGrantingStrategy, [], false), $sids);
    }

    /**
     * Checks whether the given ACL is empty
     *
     * @param AclInterface $acl
     * @return bool
     */
    public function isEmptyAcl(AclInterface $acl)
    {
        return method_exists($acl, 'getId') && $acl->getId() === 0;
    }

    /**
     * Initiates a transaction
     */
    public function beginTransaction()
    {
        $this->connection->beginTransaction();
    }

    /**
     * Commits a transaction
     */
    public function commit()
    {
        $this->connection->commit();
    }

    /**
     * Rolls back a transaction
     */
    public function rollBack()
    {
        $this->connection->rollBack();
    }

    /**
     * Updates a security identity when the user's username or the role name changes
     *
     * @param SecurityIdentityInterface $sid
     * @param string $oldName The old security identity name.
     *                        It is the user's username if $sid is UserSecurityIdentity
     *                        or the role name if $sid is RoleSecurityIdentity
     */
    public function updateSecurityIdentity(SecurityIdentityInterface $sid, $oldName)
    {
        [$sql, $params, $types] = $this->getUpdateSecurityIdentitySql($sid, $oldName);
        $this->connection->executeUpdate($sql, $params, $types);
    }

    /**
     * Deletes all ACL including class data for a given object identity.
     *
     * @param ObjectIdentityInterface $oid
     */
    public function deleteAclClass(ObjectIdentityInterface $oid)
    {
        $this->connection->beginTransaction();
        try {
            $this->deleteAcl($oid);
            [$sql, $params, $types] = $this->getDeleteClassIdSql($oid->getType());
            $this->connection->executeUpdate($sql, $params, $types);

            $this->connection->commit();
        } catch (\Exception $failed) {
            $this->connection->rollBack();

            throw $failed;
        }
    }

    /**
     * Constructs the SQL for updating a security identity.
     *
     * @param SecurityIdentityInterface $sid
     * @param string $oldName
     *
     * @return array [sql, param values, param types]
     *
     * @throws \InvalidArgumentException
     */
    protected function getUpdateSecurityIdentitySql(SecurityIdentityInterface $sid, $oldName)
    {
        if ($sid instanceof UserSecurityIdentity) {
            return $this->getUpdateUserSecurityIdentitySql($sid, $oldName);
        }

        if ($sid instanceof RoleSecurityIdentity) {
            if ($sid->getRole() == $oldName) {
                throw new \InvalidArgumentException('There are no changes.');
            }
            $oldIdentifier = $oldName;
            $newIdentifier = $sid->getRole();
        } else {
            throw new \InvalidArgumentException(
                '$sid must either be an instance of UserSecurityIdentity or RoleSecurityIdentity.'
            );
        }

        return [
            sprintf(
                'UPDATE %s SET identifier = ? WHERE identifier = ? AND username = ?',
                $this->options['sid_table_name']
            ),
            [$newIdentifier, $oldIdentifier, false],
            [ParameterType::STRING, ParameterType::STRING, ParameterType::BOOLEAN]
        ];
    }

    /**
     * Constructs the SQL to delete an ACL class.
     *
     * @param string $classType
     * @return array [sql, param values, param types]
     */
    protected function getDeleteClassIdSql($classType)
    {
        [$sql, $params, $types] = $this->getSelectClassIdSql($classType);

        return [preg_replace('/^SELECT id FROM/', 'DELETE FROM', $sql), $params, $types];
    }

    /**
     * {@inheritdoc}
     */
    public function createAcl(ObjectIdentityInterface $oid)
    {
        if (false !== $this->retrieveObjectIdentityPrimaryKey($oid)) {
            $objectName = method_exists($oid, '__toString') ? $oid : get_class($oid);
            throw new AclAlreadyExistsException(sprintf('%s is already associated with an ACL.', $objectName));
        }

        $this->connection->beginTransaction();
        try {
            $this->createObjectIdentity($oid);

            $pk = $this->retrieveObjectIdentityPrimaryKey($oid);
            [$sql, $params, $types] = $this->getInsertObjectIdentityRelationSql($pk, $pk);
            $this->connection->executeUpdate($sql, $params, $types);

            $this->connection->commit();
        } catch (\Exception $e) {
            $this->connection->rollBack();

            throw $e;
        }

        // re-read the ACL from the database to ensure proper caching, etc.
        return $this->findAcl($oid);
    }

    /**
     * {@inheritdoc}
     */
    public function deleteAcl(ObjectIdentityInterface $oid)
    {
        $this->connection->beginTransaction();
        try {
            foreach ($this->findChildren($oid, true) as $childOid) {
                $this->deleteAcl($childOid);
            }

            $oidPK = $this->retrieveObjectIdentityPrimaryKey($oid);

            $this->deleteAccessControlEntries($oidPK);
            $this->deleteObjectIdentityRelations($oidPK);
            $this->deleteObjectIdentity($oidPK);

            $this->connection->commit();
        } catch (\Exception $e) {
            $this->connection->rollBack();

            throw $e;
        }

        // evict the ACL from the in-memory identity map
        $oidKey = $this->getOidKey($oid->getType(), $oid->getIdentifier());
        if (isset($this->loadedAcls[$oidKey])) {
            foreach ($this->loadedAcls[$oidKey] as $acl) {
                $this->propertyChanges->offsetUnset($acl);
                foreach ($this->loadedAces as $loadedAces) {
                    if ($loadedAces->contains($acl)) {
                        $loadedAces->offsetUnset($acl);
                    }
                }
            }
            unset($this->loadedAcls[$oidKey]);
        }

        // evict the ACL from any caches
        if (null !== $this->cache) {
            $this->cache->evictFromCacheByIdentity($oid);
        }
    }

    /**
     * Deletes the security identity from the database.
     * ACL entries have the CASCADE option on their foreign key so they will also get deleted.
     *
     * @param SecurityIdentityInterface $sid
     *
     * @throws \InvalidArgumentException
     */
    public function deleteSecurityIdentity(SecurityIdentityInterface $sid)
    {
        [$sql, $params, $types] = $this->getDeleteSecurityIdentityIdSql($sid);
        $this->connection->executeUpdate($sql, $params, $types);
    }

    /**
     * {@inheritdoc}
     */
    public function findAcls(array $oids, array $sids = [])
    {
        $result = parent::findAcls($oids, $sids);

        foreach ($result as $oid) {
            $acl = $result->offsetGet($oid);

            if (!$sids && !$this->propertyChanges->contains($acl) && $acl instanceof MutableAclInterface) {
                $acl->addPropertyChangedListener($this);
                $this->propertyChanges->attach($acl, []);
            }

            $parentAcl = $acl->getParentAcl();
            while (null !== $parentAcl) {
                if (!$sids && !$this->propertyChanges->contains($parentAcl) && $acl instanceof MutableAclInterface) {
                    $parentAcl->addPropertyChangedListener($this);
                    $this->propertyChanges->attach($parentAcl, []);
                }

                $parentAcl = $parentAcl->getParentAcl();
            }
        }

        return $result;
    }

    /**
     * Implementation of PropertyChangedListener.
     *
     * This allows us to keep track of which values have been changed, so we don't
     * have to do a full introspection when ->updateAcl() is called.
     *
     * @param mixed  $sender
     * @param string $propertyName
     * @param mixed  $oldValue
     * @param mixed  $newValue
     *
     * @throws \InvalidArgumentException
     * @SuppressWarnings(PHPMD.CyclomaticComplexity)
     * @SuppressWarnings(PHPMD.NPathComplexity)
     */
    public function propertyChanged($sender, $propertyName, $oldValue, $newValue)
    {
        if (!$sender instanceof MutableAclInterface && !$sender instanceof EntryInterface) {
            throw new \InvalidArgumentException(
                '$sender must be an instance of MutableAclInterface, or EntryInterface.'
            );
        }

        if ($sender instanceof EntryInterface) {
            if (null === $sender->getId()) {
                return;
            }

            $ace = $sender;
            $sender = $ace->getAcl();
        } else {
            $ace = null;
        }

        if (false === $this->propertyChanges->contains($sender)) {
            throw new \InvalidArgumentException('$sender is not being tracked by this provider.');
        }

        $propertyChanges = $this->propertyChanges->offsetGet($sender);
        if (null === $ace) {
            if (isset($propertyChanges[$propertyName])) {
                $oldValue = $propertyChanges[$propertyName][0];
                if ($oldValue === $newValue) {
                    unset($propertyChanges[$propertyName]);
                } else {
                    $propertyChanges[$propertyName] = [$oldValue, $newValue];
                }
            } else {
                $propertyChanges[$propertyName] = [$oldValue, $newValue];
            }
        } else {
            if (!isset($propertyChanges['aces'])) {
                $propertyChanges['aces'] = new \SplObjectStorage();
            }

            $acePropertyChanges = $propertyChanges['aces']->contains($ace)
                ? $propertyChanges['aces']->offsetGet($ace)
                : [];

            if (isset($acePropertyChanges[$propertyName])) {
                $oldValue = $acePropertyChanges[$propertyName][0];
                if ($oldValue === $newValue) {
                    unset($acePropertyChanges[$propertyName]);
                } else {
                    $acePropertyChanges[$propertyName] = [$oldValue, $newValue];
                }
            } else {
                $acePropertyChanges[$propertyName] = [$oldValue, $newValue];
            }

            if (count($acePropertyChanges) > 0) {
                $propertyChanges['aces']->offsetSet($ace, $acePropertyChanges);
            } else {
                $propertyChanges['aces']->offsetUnset($ace);

                if (0 === count($propertyChanges['aces'])) {
                    unset($propertyChanges['aces']);
                }
            }
        }

        $this->propertyChanges->offsetSet($sender, $propertyChanges);
    }

    /**
     * {@inheritdoc}
     * @SuppressWarnings(PHPMD.CyclomaticComplexity)
     * @SuppressWarnings(PHPMD.ExcessiveMethodLength)
     * @SuppressWarnings(PHPMD.NPathComplexity)
     */
    public function updateAcl(MutableAclInterface $acl)
    {
        if (!$this->propertyChanges->contains($acl)) {
            throw new \InvalidArgumentException('$acl is not tracked by this provider.');
        }

        $propertyChanges = $this->propertyChanges->offsetGet($acl);
        // check if any changes were made to this ACL
        if (0 === count($propertyChanges)) {
            return;
        }

        $sets = $sharedPropertyChanges = [];

        $this->connection->beginTransaction();
        try {
            if (isset($propertyChanges['entriesInheriting'])) {
                $sets[] = 'entries_inheriting = '
                    . $this->connection->getDatabasePlatform()->convertBooleans(
                        $propertyChanges['entriesInheriting'][1]
                    );
            }

            if (isset($propertyChanges['parentAcl'])) {
                if (null === $propertyChanges['parentAcl'][1]) {
                    $sets[] = 'parent_object_identity_id = NULL';
                } else {
                    $sets[] = 'parent_object_identity_id = '.(int) $propertyChanges['parentAcl'][1]->getId();
                }

                $this->regenerateAncestorRelations($acl);
                $childAcls = $this->findAcls($this->findChildren($acl->getObjectIdentity(), false));
                foreach ($childAcls as $childOid) {
                    $this->regenerateAncestorRelations($childAcls[$childOid]);
                }
            }

            // check properties for deleted, and created ACEs, and perform deletions
            // we need to perform deletions before updating existing ACEs, in order to
            // preserve uniqueness of the order field
            if (isset($propertyChanges['classAces'])) {
                $this->updateOldAceProperty('classAces', $propertyChanges['classAces']);
            }
            if (isset($propertyChanges['classFieldAces'])) {
                $this->updateOldFieldAceProperty('classFieldAces', $propertyChanges['classFieldAces']);
            }
            if (isset($propertyChanges['objectAces'])) {
                $this->updateOldAceProperty('objectAces', $propertyChanges['objectAces']);
            }
            if (isset($propertyChanges['objectFieldAces'])) {
                $this->updateOldFieldAceProperty('objectFieldAces', $propertyChanges['objectFieldAces']);
            }

            // this includes only updates of existing ACEs, but neither the creation, nor
            // the deletion of ACEs; these are tracked by changes to the ACL's respective
            // properties (classAces, classFieldAces, objectAces, objectFieldAces)
            if (isset($propertyChanges['aces'])) {
                $this->updateAces($propertyChanges['aces']);
            }

            // check properties for deleted, and created ACEs, and perform creations
            if (isset($propertyChanges['classAces'])) {
                $this->updateNewAceProperty('classAces', $propertyChanges['classAces']);
                $sharedPropertyChanges['classAces'] = $propertyChanges['classAces'];
            }
            if (isset($propertyChanges['classFieldAces'])) {
                $this->updateNewFieldAceProperty('classFieldAces', $propertyChanges['classFieldAces']);
                $sharedPropertyChanges['classFieldAces'] = $propertyChanges['classFieldAces'];
            }
            if (isset($propertyChanges['objectAces'])) {
                $this->updateNewAceProperty('objectAces', $propertyChanges['objectAces']);
            }
            if (isset($propertyChanges['objectFieldAces'])) {
                $this->updateNewFieldAceProperty('objectFieldAces', $propertyChanges['objectFieldAces']);
            }

            $oidKey = $this->getOidKey(
                $acl->getObjectIdentity()->getType(),
                $acl->getObjectIdentity()->getIdentifier()
            );
            $emptySidKey = $this->getSidKey([]);
            foreach ($this->loadedAcls[$oidKey] as $sidKey => $sameTypeAcl) {
                if ($sidKey !== $emptySidKey) {
                    foreach ($this->loadedAces as $loadedAces) {
                        if ($loadedAces->contains($sameTypeAcl)) {
                            $loadedAces->offsetUnset($sameTypeAcl);
                        }
                    }
                    unset($this->loadedAcls[$oidKey][$sidKey]);
                }
            }

            // if there have been changes to shared properties, we need to synchronize other
            // ACL instances for object identities of the same type that are already in-memory
            if (count($sharedPropertyChanges) > 0) {
                $classAcesProperty = new \ReflectionProperty(Acl::class, 'classAces');
                $classAcesProperty->setAccessible(true);
                $classFieldAcesProperty = new \ReflectionProperty(Acl::class, 'classFieldAces');
                $classFieldAcesProperty->setAccessible(true);

                foreach ($this->loadedAcls[$oidKey] as $sidKey => $sameTypeAcl) {
                    if (isset($sharedPropertyChanges['classAces'])) {
                        if ($acl !== $sameTypeAcl
                            && $classAcesProperty->getValue($sameTypeAcl) !== $sharedPropertyChanges['classAces'][0]
                        ) {
                            throw new ConcurrentModificationException(
                                'The "classAces" property has been modified concurrently.'
                            );
                        }

                        $classAcesProperty->setValue($sameTypeAcl, $sharedPropertyChanges['classAces'][1]);
                    }

                    if (isset($sharedPropertyChanges['classFieldAces'])) {
                        if ($acl !== $sameTypeAcl
                            && $classFieldAcesProperty->getValue($sameTypeAcl)
                                !== $sharedPropertyChanges['classFieldAces'][0]
                        ) {
                            throw new ConcurrentModificationException(
                                'The "classFieldAces" property has been modified concurrently.'
                            );
                        }

                        $classFieldAcesProperty->setValue($sameTypeAcl, $sharedPropertyChanges['classFieldAces'][1]);
                    }
                }
            }

            // persist any changes to the acl_object_identities table
            if (count($sets) > 0) {
                [$sql, $params, $types] = $this->getUpdateObjectIdentitySql($acl->getId(), $sets);
                $this->connection->executeUpdate($sql, $params, $types);
            }

            $this->connection->commit();
        } catch (\Exception $e) {
            $this->connection->rollBack();

            throw $e;
        }

        $this->propertyChanges->offsetSet($acl, []);

        if (null !== $this->cache) {
            if (count($sharedPropertyChanges) > 0) {
                // FIXME: Currently, there is no easy way to clear the cache for ACLs
                //        of a certain type. The problem here is that we need to make
                //        sure to clear the cache of all child ACLs as well, and these
                //        child ACLs might be of a different class type.
                $this->cache->clearCache();
            } else {
                // if there are no shared property changes, it's sufficient to just delete
                // the cache for this ACL
                $this->cache->evictFromCacheByIdentity($acl->getObjectIdentity());

                foreach ($this->findChildren($acl->getObjectIdentity()) as $childOid) {
                    $this->cache->evictFromCacheByIdentity($childOid);
                }
            }
        }
    }

    /**
     * Updates a user security identity when the user's username changes.
     *
     * @param UserSecurityIdentity $usid
     * @param string               $oldUsername
     */
    public function updateUserSecurityIdentity(UserSecurityIdentity $usid, $oldUsername)
    {
        [$sql, $params, $types] = $this->getUpdateUserSecurityIdentitySql($usid, $oldUsername);
        $this->connection->executeUpdate($sql, $params, $types);
    }

    /**
     * Constructs the SQL for deleting access control entries.
     *
     * @param int $oidPK
     *
     * @return array [sql, param values, param types]
     */
    protected function getDeleteAccessControlEntriesSql($oidPK)
    {
        return [
            sprintf(
                'DELETE FROM %s WHERE object_identity_id = ?',
                $this->options['entry_table_name']
            ),
            [$oidPK],
            [ParameterType::INTEGER]
        ];
    }

    /**
     * Constructs the SQL for deleting a specific ACE.
     *
     * @param int $acePK
     *
     * @return array [sql, param values, param types]
     */
    protected function getDeleteAccessControlEntrySql($acePK)
    {
        return [
            sprintf(
                'DELETE FROM %s WHERE id = ?',
                $this->options['entry_table_name']
            ),
            [$acePK],
            [ParameterType::INTEGER]
        ];
    }

    /**
     * Constructs the SQL for deleting an object identity.
     *
     * @param int $pk
     *
     * @return array [sql, param values, param types]
     */
    protected function getDeleteObjectIdentitySql($pk)
    {
        return [
            sprintf(
                'DELETE FROM %s WHERE id = ?',
                $this->options['oid_table_name']
            ),
            [$pk],
            [ParameterType::INTEGER]
        ];
    }

    /**
     * Constructs the SQL for deleting relation entries.
     *
     * @param int $pk
     *
     * @return array [sql, param values, param types]
     */
    protected function getDeleteObjectIdentityRelationsSql($pk)
    {
        return [
            sprintf(
                'DELETE FROM %s WHERE object_identity_id = ?',
                $this->options['oid_ancestors_table_name']
            ),
            [$pk],
            [ParameterType::INTEGER]
        ];
    }

    /**
     * Constructs the SQL for inserting an ACE.
     *
     * @param int         $classId
     * @param int|null    $objectIdentityId
     * @param string|null $field
     * @param int         $aceOrder
     * @param int         $securityIdentityId
     * @param string      $strategy
     * @param int         $mask
     * @param bool        $granting
     * @param bool        $auditSuccess
     * @param bool        $auditFailure
     *
     * @return array [sql, param values, param types]
     *
     * @SuppressWarnings(PHPMD.ExcessiveParameterList)
     */
    protected function getInsertAccessControlEntrySql(
        $classId,
        $objectIdentityId,
        $field,
        $aceOrder,
        $securityIdentityId,
        $strategy,
        $mask,
        $granting,
        $auditSuccess,
        $auditFailure
    ) {
        return [
            sprintf(
                'INSERT INTO %s (class_id, object_identity_id, field_name, ace_order, security_identity_id, mask,'
                . ' granting, granting_strategy, audit_success, audit_failure) VALUES (?, ?, ?, ?, ?, ?, ?, ?, ?, ?)',
                $this->options['entry_table_name']
            ),
            [
                $classId,
                null === $objectIdentityId ? null : (int) $objectIdentityId,
                $field,
                $aceOrder,
                $securityIdentityId,
                $mask,
                $granting,
                $strategy,
                $auditSuccess,
                $auditFailure
            ],
            [
                ParameterType::INTEGER,
                ParameterType::INTEGER,
                ParameterType::STRING,
                ParameterType::INTEGER,
                ParameterType::INTEGER,
                ParameterType::INTEGER,
                ParameterType::BOOLEAN,
                ParameterType::STRING,
                ParameterType::BOOLEAN,
                ParameterType::BOOLEAN
            ]
        ];
    }

    /**
     * Constructs the SQL for inserting a new class type.
     *
     * @param string $classType
     *
     * @return array [sql, param values, param types]
     */
    protected function getInsertClassSql($classType)
    {
        return [
            sprintf(
                'INSERT INTO %s (class_type) VALUES (?)',
                $this->options['class_table_name']
            ),
            [$classType],
            [ParameterType::STRING]
        ];
    }

    /**
     * Constructs the SQL for inserting a relation entry.
     *
     * @param int $objectIdentityId
     * @param int $ancestorId
     *
     * @return array [sql, param values, param types]
     */
    protected function getInsertObjectIdentityRelationSql($objectIdentityId, $ancestorId)
    {
        return [
            sprintf(
                'INSERT INTO %s (object_identity_id, ancestor_id) VALUES (?, ?)',
                $this->options['oid_ancestors_table_name']
            ),
            [$objectIdentityId, $ancestorId],
            [ParameterType::INTEGER, ParameterType::INTEGER]
        ];
    }

    /**
     * Constructs the SQL for inserting an object identity.
     *
     * @param string $identifier
     * @param int    $classId
     * @param bool   $entriesInheriting
     *
     * @return array [sql, param values, param types]
     */
    protected function getInsertObjectIdentitySql($identifier, $classId, $entriesInheriting)
    {
        return [
            sprintf(
                'INSERT INTO %s (class_id, object_identifier, entries_inheriting) VALUES (?, ?, ?)',
                $this->options['oid_table_name']
            ),
            [$classId, $identifier, $entriesInheriting],
            [ParameterType::INTEGER, ParameterType::STRING, ParameterType::BOOLEAN]
        ];
    }

    /**
     * Constructs the SQL for inserting a security identity.
     *
     * @param SecurityIdentityInterface $sid
     *
     * @return array [sql, param values, param types]
     *
     * @throws \InvalidArgumentException
     */
    protected function getInsertSecurityIdentitySql(SecurityIdentityInterface $sid)
    {
        [$identifier, $username] = $this->parseSecurityIdentity($sid);

        return [
            sprintf(
                'INSERT INTO %s (identifier, username) VALUES (?, ?)',
                $this->options['sid_table_name']
            ),
            [$identifier, $username],
            [ParameterType::STRING, ParameterType::BOOLEAN]
        ];
    }

    /**
     * Constructs the SQL for selecting an ACE.
     *
     * @param int    $classId
     * @param int    $oid
     * @param string $field
     * @param int    $order
     *
     * @return array [sql, param values, param types]
     */
    protected function getSelectAccessControlEntryIdSql($classId, $oid, $field, $order)
    {
        $parameters = [$classId, $order];
        $parametersTypes = [ParameterType::INTEGER, ParameterType::INTEGER];

        if (null === $oid) {
            $oidExpression = $this->connection->getDatabasePlatform()->getIsNullExpression('object_identity_id');
        } else {
            $oidExpression = 'object_identity_id = ?';
            $parameters[] = $oid;
            $parametersTypes[] = ParameterType::INTEGER;
        }

        if (null === $field) {
            $fieldExpression = $this->connection->getDatabasePlatform()->getIsNullExpression('field_name');
        } else {
            $fieldExpression = 'field_name = ?';
            $parameters[] = $field;
            $parametersTypes[] = ParameterType::STRING;
        }

        return [
            sprintf(
                'SELECT id FROM %s WHERE class_id = ? AND ace_order = ? AND %s AND %s',
                $this->options['entry_table_name'],
                $oidExpression,
                $fieldExpression
            ),
            $parameters,
            $parametersTypes
        ];
    }

    /**
     * Constructs the SQL for selecting the primary key associated with
     * the passed class type.
     *
     * @param string $classType
     *
     * @return array [sql, param values, param types]
     */
    protected function getSelectClassIdSql($classType)
    {
        return [
            sprintf('SELECT id FROM %s WHERE class_type = ?', $this->options['class_table_name']),
            [$classType],
            [ParameterType::STRING]
        ];
    }

    /**
     * Constructs the SQL for selecting the primary key of a security identity.
     *
     * @param SecurityIdentityInterface $sid
     *
     * @return array [sql, param values, param types]
     *
     * @throws \InvalidArgumentException
     */
    protected function getSelectSecurityIdentityIdSql(SecurityIdentityInterface $sid)
    {
        [$identifier, $username] = $this->parseSecurityIdentity($sid);

        return [
            sprintf('SELECT id FROM %s WHERE identifier = ? AND username = ?', $this->options['sid_table_name']),
            [$identifier, $username],
            [ParameterType::STRING, ParameterType::BOOLEAN]
        ];
    }

    /**
     * Constructs the SQL to delete a security identity.
     *
     * @param SecurityIdentityInterface $sid
     *
     * @return array [sql, param values, param types]
     *
     * @throws \InvalidArgumentException
     */
    protected function getDeleteSecurityIdentityIdSql(SecurityIdentityInterface $sid)
    {
        [$sql, $params, $types] = $this->getSelectSecurityIdentityIdSql($sid);

        return [preg_replace('/^SELECT id FROM/', 'DELETE FROM', $sql), $params, $types];
    }

    /**
     * Constructs the SQL for updating an object identity.
     *
     * @param int   $pk
     * @param array $changes
     *
     * @return array [sql, param values, param types]
     *
     * @throws \InvalidArgumentException
     */
    protected function getUpdateObjectIdentitySql($pk, array $changes)
    {
        if (0 === count($changes)) {
            throw new \InvalidArgumentException('There are no changes.');
        }

        return [
            sprintf(
                'UPDATE %s SET %s WHERE id = ?',
                $this->options['oid_table_name'],
                implode(', ', $changes)
            ),
            [$pk],
            [ParameterType::INTEGER]
        ];
    }

    /**
     * Constructs the SQL for updating a user security identity.
     *
     * @param UserSecurityIdentity $usid
     * @param string               $oldUsername
     *
     * @return array [sql, param values, param types]
     */
    protected function getUpdateUserSecurityIdentitySql(UserSecurityIdentity $usid, $oldUsername)
    {
        if ($usid->getUsername() == $oldUsername) {
            throw new \InvalidArgumentException('There are no changes.');
        }

        $oldIdentifier = $usid->getClass().'-'.$oldUsername;
        $newIdentifier = $usid->getClass().'-'.$usid->getUsername();

        return [
            sprintf(
                'UPDATE %s SET identifier = ? WHERE identifier = ? AND username = ?',
                $this->options['sid_table_name']
            ),
            [$newIdentifier, $oldIdentifier, true],
            [ParameterType::STRING, ParameterType::STRING, ParameterType::BOOLEAN]
        ];
    }

    /**
     * Constructs the SQL for updating an ACE.
     *
     * @param int   $pk
     * @param array $sets
     *
     * @return array [sql, param values, param types]
     *
     * @throws \InvalidArgumentException
     */
    protected function getUpdateAccessControlEntrySql($pk, array $sets)
    {
        if (0 === count($sets)) {
            throw new \InvalidArgumentException('There are no changes.');
        }

        $setsSql = '';
        $params = [];
        $types = [];
        foreach ($sets as [$name, $value, $type]) {
            if ($setsSql) {
                $setsSql .= ', ';
            }
            $setsSql .= $name . ' = ?';
            $params[] = $value;
            $types[] = $type;
        }
        $params[] = $pk;
        $types[] = ParameterType::INTEGER;

        return [
            sprintf(
                'UPDATE %s SET %s WHERE id = ?',
                $this->options['entry_table_name'],
                $setsSql
            ),
            $params,
            $types
        ];
    }

    /**
     * Creates the ACL for the passed object identity.
     *
     * @param ObjectIdentityInterface $oid
     */
    private function createObjectIdentity(ObjectIdentityInterface $oid)
    {
        $classId = $this->createOrRetrieveClassId($oid->getType());

        [$sql, $params, $types] = $this->getInsertObjectIdentitySql($oid->getIdentifier(), $classId, true);
        $this->connection->executeUpdate($sql, $params, $types);
    }

    /**
     * Returns the primary key for the passed class type.
     *
     * If the type does not yet exist in the database, it will be created.
     *
     * @param string $classType
     *
     * @return int
     */
    private function createOrRetrieveClassId($classType)
    {
        [$sql, $params, $types] = $this->getSelectClassIdSql($classType);
        if (false !== $id = $this->connection->executeQuery($sql, $params, $types)->fetchColumn()) {
            return $id;
        }

        [$insertSql, $insertParams, $insertTypes] = $this->getInsertClassSql($classType);
        $this->connection->executeUpdate($insertSql, $insertParams, $insertTypes);

        return $this->connection->executeQuery($sql, $params, $types)->fetchColumn();
    }

    /**
     * Returns the primary key for the passed security identity.
     *
     * If the security identity does not yet exist in the database, it will be
     * created.
     *
     * @param SecurityIdentityInterface $sid
     *
     * @return int
     */
    private function createOrRetrieveSecurityIdentityId(SecurityIdentityInterface $sid)
    {
        [$sql, $params, $types] = $this->getSelectSecurityIdentityIdSql($sid);
        $id = $this->connection->executeQuery($sql, $params, $types)->fetchColumn();
        if (false !== $id) {
            return $id;
        }

        [$insertSql, $insertParams, $insertTypes] = $this->getInsertSecurityIdentitySql($sid);
        $this->connection->executeUpdate($insertSql, $insertParams, $insertTypes);

        return $this->connection->executeQuery($sql, $params, $types)->fetchColumn();
    }

    /**
     * Deletes all ACEs for the given object identity primary key.
     *
     * @param int $oidPK
     */
    private function deleteAccessControlEntries($oidPK)
    {
        [$sql, $params, $types] = $this->getDeleteAccessControlEntriesSql($oidPK);
        $this->connection->executeUpdate($sql, $params, $types);
    }

    /**
     * Deletes the object identity from the database.
     *
     * @param int $pk
     */
    private function deleteObjectIdentity($pk)
    {
        [$sql, $params, $types] = $this->getDeleteObjectIdentitySql($pk);
        $this->connection->executeUpdate($sql, $params, $types);
    }

    /**
     * Deletes all entries from the relations table from the database.
     *
     * @param int $pk
     */
    private function deleteObjectIdentityRelations($pk)
    {
        [$sql, $params, $types] = $this->getDeleteObjectIdentityRelationsSql($pk);
        $this->connection->executeUpdate($sql, $params, $types);
    }

    /**
     * This regenerates the ancestor table which is used for fast read access.
     *
     * @param AclInterface $acl
     */
    private function regenerateAncestorRelations(AclInterface $acl)
    {
        $pk = $acl->getId();
        [$sql, $params, $types] = $this->getDeleteObjectIdentityRelationsSql($pk);
        $this->connection->executeUpdate($sql, $params, $types);
        [$sql, $params, $types] = $this->getInsertObjectIdentityRelationSql($pk, $pk);
        $this->connection->executeUpdate($sql, $params, $types);

        $parentAcl = $acl->getParentAcl();
        while (null !== $parentAcl) {
            [$sql, $params, $types] = $this->getInsertObjectIdentityRelationSql($pk, $parentAcl->getId());
            $this->connection->executeUpdate($sql, $params, $types);

            $parentAcl = $parentAcl->getParentAcl();
        }
    }

    /**
     * This processes new entries changes on an ACE related property (classFieldAces, or objectFieldAces).
     *
     * @param string $name
     * @param array  $changes
     */
    private function updateNewFieldAceProperty($name, array $changes)
    {
        $sids = new \SplObjectStorage();
        $classIds = new \SplObjectStorage();
        foreach ($changes[1] as $field => $new) {
            foreach ($new as $aceOrder => $newEntry) {
                $ace = $newEntry;

                if (null === $ace->getId()) {
                    if ($sids->contains($ace->getSecurityIdentity())) {
                        $sid = $sids->offsetGet($ace->getSecurityIdentity());
                    } else {
                        $sid = $this->createOrRetrieveSecurityIdentityId($ace->getSecurityIdentity());
                    }

                    $oid = $ace->getAcl()->getObjectIdentity();
                    if ($classIds->contains($oid)) {
                        $classId = $classIds->offsetGet($oid);
                    } else {
                        $classId = $this->createOrRetrieveClassId($oid->getType());
                    }

                    $objectIdentityId = $name === 'classFieldAces' ? null : $ace->getAcl()->getId();

                    [$sql, $params, $types] = $this->getInsertAccessControlEntrySql(
                        $classId,
                        $objectIdentityId,
                        $field,
                        $aceOrder,
                        $sid,
                        $ace->getStrategy(),
                        $ace->getMask(),
                        $ace->isGranting(),
                        $ace->isAuditSuccess(),
                        $ace->isAuditFailure()
                    );
                    $this->connection->executeUpdate($sql, $params, $types);

                    [$sql, $params, $types] = $this->getSelectAccessControlEntryIdSql(
                        $classId,
                        $objectIdentityId,
                        $field,
                        $aceOrder
                    );
                    $aceId = $this->connection->executeQuery($sql, $params, $types)->fetchColumn();
                    $this->loadedAces[$aceId] = new \SplObjectStorage();
                    $this->loadedAces[$aceId]->attach($ace->getAcl(), $ace);

                    $aceIdProperty = new \ReflectionProperty(Entry::class, 'id');
                    $aceIdProperty->setAccessible(true);
                    $aceIdProperty->setValue($ace, (int) $aceId);
                }
            }
        }
    }

    /**
     * This processes old entries changes on an ACE related property (classFieldAces, or objectFieldAces).
     *
     * @param string $name
     * @param array  $changes
     */
    private function updateOldFieldAceProperty($name, array $changes)
    {
        $currentIds = [];
        foreach ($changes[1] as $field => $new) {
            foreach ($new as $ace) {
                if (null !== $ace->getId()) {
                    $currentIds[$ace->getId()] = true;
                }
            }
        }

        foreach ($changes[0] as $old) {
            foreach ($old as $ace) {
                if (!isset($currentIds[$ace->getId()])) {
                    [$sql, $params, $types] = $this->getDeleteAccessControlEntrySql($ace->getId());
                    $this->connection->executeUpdate($sql, $params, $types);
                    unset($this->loadedAces[$ace->getId()]);
                }
            }
        }
    }

    /**
     * This processes new entries changes on an ACE related property (classAces, or objectAces).
     *
     * @param string $name
     * @param array  $changes
     */
    private function updateNewAceProperty($name, array $changes)
    {
        [$old, $new] = $changes;

        $sids = new \SplObjectStorage();
        $classIds = new \SplObjectStorage();
        for ($i = 0, $c = count($new); $i < $c; ++$i) {
            $ace = $new[$i];

            if (null === $ace->getId()) {
                if ($sids->contains($ace->getSecurityIdentity())) {
                    $sid = $sids->offsetGet($ace->getSecurityIdentity());
                } else {
                    $sid = $this->createOrRetrieveSecurityIdentityId($ace->getSecurityIdentity());
                }

                $oid = $ace->getAcl()->getObjectIdentity();
                if ($classIds->contains($oid)) {
                    $classId = $classIds->offsetGet($oid);
                } else {
                    $classId = $this->createOrRetrieveClassId($oid->getType());
                }

                $objectIdentityId = $name === 'classAces' ? null : $ace->getAcl()->getId();

                [$sql, $params, $types] =  $this->getInsertAccessControlEntrySql(
                    $classId,
                    $objectIdentityId,
                    null,
                    $i,
                    $sid,
                    $ace->getStrategy(),
                    $ace->getMask(),
                    $ace->isGranting(),
                    $ace->isAuditSuccess(),
                    $ace->isAuditFailure()
                );
                $this->connection->executeUpdate($sql, $params, $types);

                [$sql, $params, $types] = $this->getSelectAccessControlEntryIdSql(
                    $classId,
                    $objectIdentityId,
                    null,
                    $i
                );
                $aceId = $this->connection->executeQuery($sql, $params, $types)->fetchColumn();
                $this->loadedAces[$aceId] = new \SplObjectStorage();
                $this->loadedAces[$aceId]->attach($ace->getAcl(), $ace);

                $aceIdProperty = new \ReflectionProperty($ace, 'id');
                $aceIdProperty->setAccessible(true);
                $aceIdProperty->setValue($ace, (int) $aceId);
            }
        }
    }

    /**
     * This processes old entries changes on an ACE related property (classAces, or objectAces).
     *
     * @param string $name
     * @param array  $changes
     */
    private function updateOldAceProperty($name, array $changes)
    {
        [$old, $new] = $changes;
        $currentIds = [];

        foreach ($new as $ace) {
            if (null !== $ace->getId()) {
                $currentIds[$ace->getId()] = true;
            }
        }

        foreach ($old as $ace) {
            if (!isset($currentIds[$ace->getId()])) {
                [$sql, $params, $types] = $this->getDeleteAccessControlEntrySql($ace->getId());
                $this->connection->executeUpdate($sql, $params, $types);
                unset($this->loadedAces[$ace->getId()]);
            }
        }
    }

    /**
     * Persists the changes which were made to ACEs to the database.
     *
     * @param \SplObjectStorage $aces
     */
    private function updateAces(\SplObjectStorage $aces)
    {
        foreach ($aces as $ace) {
            $this->updateAce($aces, $ace);
        }
    }

    /**
     * @param \SplObjectStorage $aces
     * @param EntryInterface    $ace
     */
    private function updateAce(\SplObjectStorage $aces, $ace)
    {
        $propertyChanges = $aces->offsetGet($ace);
        $sets = [];

        if (isset($propertyChanges['aceOrder'])
            && $propertyChanges['aceOrder'][1] > $propertyChanges['aceOrder'][0]
            && $propertyChanges == $aces->offsetGet($ace)) {
            $aces->next();
            if ($aces->valid()) {
                $this->updateAce($aces, $aces->current());
            }
        }

        if (isset($propertyChanges['mask'])) {
            $sets[] = ['mask', $propertyChanges['mask'][1], ParameterType::INTEGER];
        }
        if (isset($propertyChanges['strategy'])) {
            $sets[] = ['granting_strategy', $propertyChanges['strategy'][1], ParameterType::STRING];
        }
        if (isset($propertyChanges['aceOrder'])) {
            $sets[] = ['ace_order', $propertyChanges['aceOrder'][1], ParameterType::INTEGER];
        }
        if (isset($propertyChanges['auditSuccess'])) {
            $sets[] = ['audit_success', $propertyChanges['auditSuccess'][1], ParameterType::BOOLEAN];
        }
        if (isset($propertyChanges['auditFailure'])) {
            $sets[] = ['audit_failure', $propertyChanges['auditFailure'][1], ParameterType::BOOLEAN];
        }

<<<<<<< HEAD
        $this->connection->executeUpdate($this->getUpdateAccessControlEntrySql($ace->getId(), $sets));
=======
        [$sql, $params, $types] = $this->getUpdateAccessControlEntrySql($ace->getId(), $sets);
        $this->connection->executeQuery($sql, $params, $types);
>>>>>>> 57c481f3
    }
}<|MERGE_RESOLUTION|>--- conflicted
+++ resolved
@@ -1328,11 +1328,7 @@
             $sets[] = ['audit_failure', $propertyChanges['auditFailure'][1], ParameterType::BOOLEAN];
         }
 
-<<<<<<< HEAD
-        $this->connection->executeUpdate($this->getUpdateAccessControlEntrySql($ace->getId(), $sets));
-=======
         [$sql, $params, $types] = $this->getUpdateAccessControlEntrySql($ace->getId(), $sets);
-        $this->connection->executeQuery($sql, $params, $types);
->>>>>>> 57c481f3
+        $this->connection->executeUpdate($sql, $params, $types);
     }
 }