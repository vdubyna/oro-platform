--- conflicted
+++ resolved
@@ -82,14 +82,9 @@
                 }
                 $id = $val->getType();
             } elseif ($val instanceof FieldVote) {
-<<<<<<< HEAD
-                $type = get_class($val->getDomainObject());
-                $id = $this->objectIdAccessor->getId($val->getDomainObject()) ?: 'field';
-=======
                 // field extension shouldn't depend on actual entity identifier
                 $type = get_class($val->getDomainObject());
                 $id = 'field';
->>>>>>> c3d692e0
             } else {
                 $type = get_class($val);
                 $id = $this->objectIdAccessor->getId($val);
@@ -97,11 +92,7 @@
         }
 
         if ($type !== null) {
-<<<<<<< HEAD
-            $cacheKey = $id ?: 'null' . '!' . $type;
-=======
             $cacheKey = ($id ?: 'null') . '!' . $type;
->>>>>>> c3d692e0
             if (isset($this->localCache[$cacheKey])) {
                 return $this->localCache[$cacheKey];
             }
