--- conflicted
+++ resolved
@@ -72,22 +72,14 @@
      * @param ObjectIdAccessor                $objectIdAccessor
      * @param EntityClassResolver             $entityClassResolver
      * @param EntitySecurityMetadataProvider  $entityMetadataProvider
-<<<<<<< HEAD
-     * @param OwnershipMetadataProvider       $metadataProvider
-=======
      * @param MetadataProviderInterface       $metadataProvider
->>>>>>> 310859d0
      * @param AccessLevelOwnershipDecisionMakerInterface $decisionMaker
      */
     public function __construct(
         ObjectIdAccessor $objectIdAccessor,
         EntityClassResolver $entityClassResolver,
         EntitySecurityMetadataProvider $entityMetadataProvider,
-<<<<<<< HEAD
-        OwnershipMetadataProvider $metadataProvider,
-=======
         MetadataProviderInterface $metadataProvider,
->>>>>>> 310859d0
         AccessLevelOwnershipDecisionMakerInterface $decisionMaker
     ) {
         $this->objectIdAccessor       = $objectIdAccessor;
