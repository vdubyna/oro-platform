<?php

namespace Oro\Bundle\SecurityBundle\Acl\Extension;

use Doctrine\Common\Util\ClassUtils;
use Symfony\Component\Security\Acl\Domain\ObjectIdentity;
use Symfony\Component\Security\Acl\Exception\InvalidDomainObjectException;
use Symfony\Component\Security\Acl\Model\ObjectIdentityInterface;
use Symfony\Component\Security\Core\Authentication\Token\TokenInterface;

use Oro\Bundle\EntityBundle\ORM\EntityClassResolver;
use Oro\Bundle\SecurityBundle\Authentication\Token\OrganizationContextTokenInterface;
use Oro\Bundle\SecurityBundle\Acl\Domain\ObjectIdAccessor;
use Oro\Bundle\SecurityBundle\Acl\AccessLevel;
use Oro\Bundle\SecurityBundle\Metadata\EntitySecurityMetadataProvider;
use Oro\Bundle\SecurityBundle\Owner\Metadata\MetadataProviderInterface;
use Oro\Bundle\SecurityBundle\Owner\Metadata\OwnershipMetadata;
use Oro\Bundle\SecurityBundle\Owner\Metadata\OwnershipMetadataInterface;
use Oro\Bundle\SecurityBundle\Acl\Exception\InvalidAclMaskException;
use Oro\Bundle\SecurityBundle\Acl\Domain\ObjectIdentityFactory;
use Oro\Bundle\SecurityBundle\Annotation\Acl as AclAnnotation;

/**
 * @SuppressWarnings(PHPMD.ExcessiveClassComplexity)
 */
class EntityAclExtension extends AbstractAclExtension
{
    /**
     * @var ObjectIdAccessor
     */
    protected $objectIdAccessor;

    /**
     * @var EntityClassResolver
     */
    protected $entityClassResolver;

    /**
     * @var MetadataProviderInterface
     */
    protected $metadataProvider;

    /**
     * @var EntitySecurityMetadataProvider
     */
    protected $entityMetadataProvider;

    /**
     * @var AccessLevelOwnershipDecisionMakerInterface
     */
    protected $decisionMaker;

    /**
     * key = Permission
     * value = The identity of a permission mask builder
     *
     * @var int[]
     */
    protected $permissionToMaskBuilderIdentity = array();

    /**
     * key = The identity of a permission mask builder
     * value = The full class name of a permission mask builder
     *
     * @var string[]
     */
    protected $maskBuilderClassNames = array();

    /**
     * Constructor
     *
     * @param ObjectIdAccessor                $objectIdAccessor
     * @param EntityClassResolver             $entityClassResolver
     * @param EntitySecurityMetadataProvider  $entityMetadataProvider
<<<<<<< HEAD
     * @param MetadataProviderInterface       $metadataProvider
     * @param OwnershipDecisionMakerInterface $decisionMaker
=======
     * @param OwnershipMetadataProvider       $metadataProvider
     * @param AccessLevelOwnershipDecisionMakerInterface $decisionMaker
>>>>>>> 85c22098
     */
    public function __construct(
        ObjectIdAccessor $objectIdAccessor,
        EntityClassResolver $entityClassResolver,
        EntitySecurityMetadataProvider $entityMetadataProvider,
<<<<<<< HEAD
        MetadataProviderInterface $metadataProvider,
        OwnershipDecisionMakerInterface $decisionMaker
=======
        OwnershipMetadataProvider $metadataProvider,
        AccessLevelOwnershipDecisionMakerInterface $decisionMaker
>>>>>>> 85c22098
    ) {
        $this->objectIdAccessor       = $objectIdAccessor;
        $this->entityClassResolver    = $entityClassResolver;
        $this->entityMetadataProvider = $entityMetadataProvider;
        $this->metadataProvider       = $metadataProvider;
        $this->decisionMaker          = $decisionMaker;

        $this->maskBuilderClassNames[EntityMaskBuilder::IDENTITY]
            = 'Oro\Bundle\SecurityBundle\Acl\Extension\EntityMaskBuilder';

        $this->permissionToMaskBuilderIdentity['VIEW']   = EntityMaskBuilder::IDENTITY;
        $this->permissionToMaskBuilderIdentity['CREATE'] = EntityMaskBuilder::IDENTITY;
        $this->permissionToMaskBuilderIdentity['EDIT']   = EntityMaskBuilder::IDENTITY;
        $this->permissionToMaskBuilderIdentity['DELETE'] = EntityMaskBuilder::IDENTITY;
        $this->permissionToMaskBuilderIdentity['ASSIGN'] = EntityMaskBuilder::IDENTITY;
        $this->permissionToMaskBuilderIdentity['SHARE']  = EntityMaskBuilder::IDENTITY;

        $this->map = array(
            'VIEW'   => array(
                EntityMaskBuilder::MASK_VIEW_BASIC,
                EntityMaskBuilder::MASK_VIEW_LOCAL,
                EntityMaskBuilder::MASK_VIEW_DEEP,
                EntityMaskBuilder::MASK_VIEW_GLOBAL,
                EntityMaskBuilder::MASK_VIEW_SYSTEM,
            ),
            'CREATE' => array(
                EntityMaskBuilder::MASK_CREATE_BASIC,
                EntityMaskBuilder::MASK_CREATE_LOCAL,
                EntityMaskBuilder::MASK_CREATE_DEEP,
                EntityMaskBuilder::MASK_CREATE_GLOBAL,
                EntityMaskBuilder::MASK_CREATE_SYSTEM,
            ),
            'EDIT'   => array(
                EntityMaskBuilder::MASK_EDIT_BASIC,
                EntityMaskBuilder::MASK_EDIT_LOCAL,
                EntityMaskBuilder::MASK_EDIT_DEEP,
                EntityMaskBuilder::MASK_EDIT_GLOBAL,
                EntityMaskBuilder::MASK_EDIT_SYSTEM,
            ),
            'DELETE' => array(
                EntityMaskBuilder::MASK_DELETE_BASIC,
                EntityMaskBuilder::MASK_DELETE_LOCAL,
                EntityMaskBuilder::MASK_DELETE_DEEP,
                EntityMaskBuilder::MASK_DELETE_GLOBAL,
                EntityMaskBuilder::MASK_DELETE_SYSTEM,
            ),
            'ASSIGN' => array(
                EntityMaskBuilder::MASK_ASSIGN_BASIC,
                EntityMaskBuilder::MASK_ASSIGN_LOCAL,
                EntityMaskBuilder::MASK_ASSIGN_DEEP,
                EntityMaskBuilder::MASK_ASSIGN_GLOBAL,
                EntityMaskBuilder::MASK_ASSIGN_SYSTEM,
            ),
            'SHARE'  => array(
                EntityMaskBuilder::MASK_SHARE_BASIC,
                EntityMaskBuilder::MASK_SHARE_LOCAL,
                EntityMaskBuilder::MASK_SHARE_DEEP,
                EntityMaskBuilder::MASK_SHARE_GLOBAL,
                EntityMaskBuilder::MASK_SHARE_SYSTEM,
            ),
        );
    }

    /**
     * {@inheritdoc}
     */
    public function getAccessLevelNames($object)
    {
        $minLevel = AccessLevel::BASIC_LEVEL;
        $maxLevel = AccessLevel::SYSTEM_LEVEL;

        if ($this->getObjectClassName($object) === ObjectIdentityFactory::ROOT_IDENTITY_TYPE) {
            /**
             * In community version root entity should not have GLOBAL(Organization) access level
             */
            return AccessLevel::getAccessLevelNames($minLevel, $maxLevel, [AccessLevel::GLOBAL_LEVEL]);
        } else {
            $metadata = $this->getMetadata($object);
            if (!$metadata->hasOwner()) {
                return array(
                    AccessLevel::NONE_LEVEL   => AccessLevel::NONE_LEVEL_NAME,
                    AccessLevel::SYSTEM_LEVEL => AccessLevel::getAccessLevelName(AccessLevel::SYSTEM_LEVEL)
                );
            }
            if ($metadata->isBasicLevelOwned()) {
                $maxLevel = AccessLevel::GLOBAL_LEVEL;
                $minLevel = AccessLevel::BASIC_LEVEL;
            } elseif ($metadata->isLocalLevelOwned()) {
                $maxLevel = AccessLevel::GLOBAL_LEVEL;
                $minLevel = AccessLevel::LOCAL_LEVEL;
            } elseif ($metadata->isGlobalLevelOwned()) {
                $maxLevel = AccessLevel::GLOBAL_LEVEL;
                $minLevel = AccessLevel::GLOBAL_LEVEL;
            }
        }

        return AccessLevel::getAccessLevelNames($minLevel, $maxLevel);
    }

    /**
     * {@inheritdoc}
     */
    public function supports($type, $id)
    {
        if ($type === ObjectIdentityFactory::ROOT_IDENTITY_TYPE && $id === $this->getExtensionKey()) {
            return true;
        }

        if ($id === $this->getExtensionKey()) {
            $type = $this->entityClassResolver->getEntityClass(ClassUtils::getRealClass($type));
        } else {
            $type = ClassUtils::getRealClass($type);
        }

        return $this->entityClassResolver->isEntity($type);
    }

    /**
     * {@inheritdoc}
     */
    public function getExtensionKey()
    {
        return 'entity';
    }

    /**
     * {@inheritdoc}
     */
    public function validateMask($mask, $object, $permission = null)
    {
        if (0 === $this->removeServiceBits($mask)) {
            // zero mask
            return;
        }

        $permissions = $permission === null
            ? $this->getPermissions($mask, true)
            : array($permission);

        foreach ($permissions as $permission) {
            $validMasks = $this->getValidMasks($permission, $object);
            if (($mask | $validMasks) === $validMasks) {
                $identity = $this->permissionToMaskBuilderIdentity[$permission];
                foreach ($this->permissionToMaskBuilderIdentity as $p => $i) {
                    if ($identity === $i) {
                        $this->validateMaskAccessLevel($p, $mask, $object);
                    }
                }

                return;
            }
        }

        throw $this->createInvalidAclMaskException($mask, $object);
    }

    /**
     * {@inheritdoc}
     */
    public function getObjectIdentity($val)
    {
        if (is_string($val)) {
            return $this->fromDescriptor($val);
        } elseif ($val instanceof AclAnnotation) {
            return new ObjectIdentity(
                $val->getType(),
                $this->entityClassResolver->getEntityClass($val->getClass())
            );
        }

        return $this->fromDomainObject($val);
    }

    /**
     * {@inheritdoc}
     */
    public function getMaskBuilder($permission)
    {
        if (empty($permission)) {
            $permission = 'VIEW';
        }

        $identity             = $this->permissionToMaskBuilderIdentity[$permission];
        $maskBuilderClassName = $this->maskBuilderClassNames[$identity];

        return new $maskBuilderClassName();
    }

    /**
     * {@inheritdoc}
     */
    public function getAllMaskBuilders()
    {
        $result = array();
        foreach ($this->maskBuilderClassNames as $maskBuilderClassName) {
            $result[] = new $maskBuilderClassName();
        }

        return $result;
    }

    /**
     * {@inheritdoc}
     */
    public function getMaskPattern($mask)
    {
        $maskBuilderClassName = $this->maskBuilderClassNames[$this->getServiceBits($mask)];

        return $maskBuilderClassName::getPatternFor($mask);
    }

    /**
     * {@inheritdoc}
     */
    public function adaptRootMask($rootMask, $object)
    {
        $permissions = $this->getPermissions($rootMask, true);
        if (!empty($permissions)) {
            $metadata = $this->getMetadata($object);
            $identity = $this->getServiceBits($rootMask);
            foreach ($permissions as $permission) {
                $permissionMask = $this->getMaskBuilderConst($identity, 'GROUP_' . $permission);
                $mask           = $rootMask & $permissionMask;
                $accessLevel    = $this->getAccessLevel($mask);
                if (!$metadata->hasOwner()) {
                    if ($identity === EntityMaskBuilder::IDENTITY
                        && ($permission === 'ASSIGN' || $permission === 'SHARE')
                    ) {
                        $rootMask &= ~$this->removeServiceBits($mask);
                    } elseif ($accessLevel < AccessLevel::SYSTEM_LEVEL) {
                        $rootMask &= ~$this->removeServiceBits($mask);
                        $rootMask |= $this->getMaskBuilderConst($identity, 'MASK_' . $permission . '_SYSTEM');
                    }
                } elseif ($metadata->isGlobalLevelOwned()) {
                    if ($accessLevel < AccessLevel::GLOBAL_LEVEL) {
                        $rootMask &= ~$this->removeServiceBits($mask);
                        $rootMask |= $this->getMaskBuilderConst($identity, 'MASK_' . $permission . '_GLOBAL');
                    }
                } elseif ($metadata->isLocalLevelOwned()) {
                    if ($accessLevel < AccessLevel::LOCAL_LEVEL) {
                        $rootMask &= ~$this->removeServiceBits($mask);
                        $rootMask |= $this->getMaskBuilderConst($identity, 'MASK_' . $permission . '_LOCAL');
                    }
                }
            }
        }

        return $rootMask;
    }

    /**
     * {@inheritdoc}
     */
    public function getServiceBits($mask)
    {
        return $mask & BaseEntityMaskBuilder::SERVICE_BITS;
    }

    /**
     * {@inheritdoc}
     */
    public function removeServiceBits($mask)
    {
        return $mask & BaseEntityMaskBuilder::REMOVE_SERVICE_BITS;
    }

    /**
     * {@inheritdoc}
     */
    public function getAccessLevel($mask, $permission = null, $object = null)
    {

        if (0 === $this->removeServiceBits($mask)) {
            return AccessLevel::NONE_LEVEL;
        }

        $identity = $this->getServiceBits($mask);
        if ($permission !== null) {
            $permissionMask = $this->getMaskBuilderConst($identity, 'GROUP_' . $permission);
            $mask           = $mask & $permissionMask;
        }

        $result = AccessLevel::NONE_LEVEL;
        foreach (AccessLevel::$allAccessLevelNames as $accessLevel) {
            if (0 !== ($mask & $this->getMaskBuilderConst($identity, 'GROUP_' . $accessLevel))) {
                $result = AccessLevel::getConst($accessLevel . '_LEVEL');
            }
        }

        if ($object && $result === AccessLevel::SYSTEM_LEVEL) {
            $result = $this->fixMaxAccessLevel($result, $object);
        }

        return $result;
    }

    /**
     * {@inheritdoc}
     */
    public function getPermissions($mask = null, $setOnly = false)
    {
        if ($mask === null) {
            return array_keys($this->permissionToMaskBuilderIdentity);
        }

        $result = array();
        if (!$setOnly) {
            $identity = $this->getServiceBits($mask);
            foreach ($this->permissionToMaskBuilderIdentity as $permission => $id) {
                if ($id === $identity) {
                    $result[] = $permission;
                }
            }
        } elseif (0 !== $this->removeServiceBits($mask)) {
            $identity = $this->getServiceBits($mask);
            foreach ($this->permissionToMaskBuilderIdentity as $permission => $id) {
                if ($id === $identity) {
                    if (0 !== ($mask & $this->getMaskBuilderConst($identity, 'GROUP_' . $permission))) {
                        $result[] = $permission;
                    }
                }
            }
        }

        return $result;
    }

    /**
     * {@inheritdoc}
     */
    public function getAllowedPermissions(ObjectIdentity $oid)
    {
        if ($oid->getType() === ObjectIdentityFactory::ROOT_IDENTITY_TYPE) {
            $result = array_keys($this->permissionToMaskBuilderIdentity);
        } else {
            $config = $this->entityMetadataProvider->getMetadata($oid->getType());
            $result = $config->getPermissions();
            if (empty($result)) {
                $result = array_keys($this->map);
            }

            $metadata = $this->getMetadata($oid);
            if (!$metadata->hasOwner()) {
                foreach ($result as $key => $value) {
                    if (in_array($value, array('ASSIGN', 'SHARE'))) {
                        unset($result[$key]);
                    }
                }
            }
        }

        return $result;
    }

    /**
     * {@inheritdoc}
     */
    public function getClasses()
    {
        return $this->entityMetadataProvider->getEntities();
    }

    /**
     * @SuppressWarnings(PHPMD.NPathComplexity)
     * @SuppressWarnings(PHPMD.CyclomaticComplexity)
     * {@inheritdoc}
     */
    public function decideIsGranting($triggeredMask, $object, TokenInterface $securityToken)
    {
        $accessLevel = $this->getAccessLevel($triggeredMask);
        if ($accessLevel === AccessLevel::SYSTEM_LEVEL) {
            return true;
        }

        // check whether we check permissions for a domain object
        if ($object === null || !is_object($object) || $object instanceof ObjectIdentityInterface) {
            return true;
        }

        $metadata = $this->getMetadata($object);
        if (!$metadata->hasOwner()) {
            return true;
        }

        $organization = null;
        if ($securityToken instanceof OrganizationContextTokenInterface) {
            $organization = $securityToken->getOrganizationContext();
        }

        $result = false;
        if (AccessLevel::BASIC_LEVEL === $accessLevel) {
            $result = $this->decisionMaker->isAssociatedWithBasicLevelEntity(
                $securityToken->getUser(),
                $object,
                $organization
            );
        } else {
            if ($metadata->isBasicLevelOwned()) {
                $result = $this->decisionMaker->isAssociatedWithBasicLevelEntity(
                    $securityToken->getUser(),
                    $object,
                    $organization
                );
            }
            if (!$result) {
                if (AccessLevel::LOCAL_LEVEL === $accessLevel) {
                    $result = $this->decisionMaker->isAssociatedWithLocalLevelEntity(
                        $securityToken->getUser(),
                        $object,
                        false,
                        $organization
                    );
                } elseif (AccessLevel::DEEP_LEVEL === $accessLevel) {
                    $result = $this->decisionMaker->isAssociatedWithLocalLevelEntity(
                        $securityToken->getUser(),
                        $object,
                        true,
                        $organization
                    );
                } elseif (AccessLevel::GLOBAL_LEVEL === $accessLevel) {
                    $result = $this->decisionMaker->isAssociatedWithGlobalLevelEntity(
                        $securityToken->getUser(),
                        $object,
                        $organization
                    );
                }
            }
        }

        return $result;
    }

    /**
     * Fix Access Level for given object. Change it from SYSTEM_LEVEL to GLOBAL_LEVEL
     * if object have owner type OWNER_TYPE_BUSINESS_UNIT, OWNER_TYPE_USER or OWNER_TYPE_ORGANIZATION
     *
     * @param int   $accessLevel Current object access level
     * @param mixed $object      Object for test
     *
     * @return int
     */
    protected function fixMaxAccessLevel($accessLevel, $object)
    {
        $metadata = $this->getMetadata($object);
        if ($metadata->hasOwner()) {
            $checkOwnerType = in_array(
                $metadata->getOwnerType(),
                [
                    OwnershipMetadata::OWNER_TYPE_BUSINESS_UNIT,
                    OwnershipMetadata::OWNER_TYPE_USER,
                    OwnershipMetadata::OWNER_TYPE_ORGANIZATION
                ]
            );
            if ($checkOwnerType) {
                $accessLevel = AccessLevel::GLOBAL_LEVEL;
            }
        }

        return $accessLevel;

    }

    /**
     * Constructs an ObjectIdentity for the given domain object
     *
     * @param string $descriptor
     *
     * @return ObjectIdentity
     * @throws \InvalidArgumentException
     */
    protected function fromDescriptor($descriptor)
    {
        $type = $id = null;
        $this->parseDescriptor($descriptor, $type, $id);

        if ($id === $this->getExtensionKey()) {
            return new ObjectIdentity(
                $id,
                $this->entityClassResolver->getEntityClass(ClassUtils::getRealClass($type))
            );
        }

        throw new \InvalidArgumentException(
            sprintf('Unsupported object identity descriptor: %s.', $descriptor)
        );
    }

    /**
     * Constructs an ObjectIdentity for the given domain object
     *
     * @param object $domainObject
     *
     * @return ObjectIdentity
     * @throws InvalidDomainObjectException
     */
    protected function fromDomainObject($domainObject)
    {
        if (!is_object($domainObject)) {
            throw new InvalidDomainObjectException('$domainObject must be an object.');
        }

        try {
            return new ObjectIdentity(
                $this->objectIdAccessor->getId($domainObject),
                ClassUtils::getClass($domainObject)
            );
        } catch (\InvalidArgumentException $invalid) {
            throw new InvalidDomainObjectException($invalid->getMessage(), 0, $invalid);
        }
    }

    /**
     * Checks that the given mask represents only one access level
     *
     * @param string $permission
     * @param int    $mask
     * @param mixed  $object
     *
     * @throws InvalidAclMaskException
     */
    protected function validateMaskAccessLevel($permission, $mask, $object)
    {
        $identity = $this->permissionToMaskBuilderIdentity[$permission];
        if (0 !== ($mask & $this->getMaskBuilderConst($identity, 'GROUP_' . $permission))) {
            $maskAccessLevels = array();
            foreach (AccessLevel::$allAccessLevelNames as $accessLevel) {
                if (0 !== ($mask & $this->getMaskBuilderConst($identity, 'MASK_' . $permission . '_' . $accessLevel))) {
                    $maskAccessLevels[] = $accessLevel;
                }
            }
            if (count($maskAccessLevels) > 1) {
                $msg = sprintf(
                    'The %s mask must be in one access level only, but it is in %s access levels.',
                    $permission,
                    implode(', ', $maskAccessLevels)
                );
                throw $this->createInvalidAclMaskException($mask, $object, $msg);
            }
        }
    }

    /**
     * Gets all valid bitmasks for the given object
     *
     * @param string $permission
     * @param mixed  $object
     *
     * @return int
     */
    protected function getValidMasks($permission, $object)
    {
        if ($object instanceof ObjectIdentity && $object->getType() === ObjectIdentityFactory::ROOT_IDENTITY_TYPE) {
            $identity = $this->permissionToMaskBuilderIdentity[$permission];

            return
                $this->getMaskBuilderConst($identity, 'GROUP_SYSTEM')
                | $this->getMaskBuilderConst($identity, 'GROUP_GLOBAL')
                | $this->getMaskBuilderConst($identity, 'GROUP_DEEP')
                | $this->getMaskBuilderConst($identity, 'GROUP_LOCAL')
                | $this->getMaskBuilderConst($identity, 'GROUP_BASIC');
        }

        $metadata = $this->getMetadata($object);
        if (!$metadata->hasOwner()) {
            if ($this->permissionToMaskBuilderIdentity[$permission] === EntityMaskBuilder::IDENTITY) {
                return EntityMaskBuilder::GROUP_CRUD_SYSTEM;
            }

            return $this->permissionToMaskBuilderIdentity[$permission];
        }

        $identity = $this->permissionToMaskBuilderIdentity[$permission];
        if ($metadata->isGlobalLevelOwned()) {
            return
                $this->getMaskBuilderConst($identity, 'GROUP_SYSTEM')
                | $this->getMaskBuilderConst($identity, 'GROUP_GLOBAL');
        } elseif ($metadata->isLocalLevelOwned()) {
            return
                $this->getMaskBuilderConst($identity, 'GROUP_SYSTEM')
                | $this->getMaskBuilderConst($identity, 'GROUP_GLOBAL')
                | $this->getMaskBuilderConst($identity, 'GROUP_DEEP')
                | $this->getMaskBuilderConst($identity, 'GROUP_LOCAL');
        } elseif ($metadata->isBasicLevelOwned()) {
            return
                $this->getMaskBuilderConst($identity, 'GROUP_SYSTEM')
                | $this->getMaskBuilderConst($identity, 'GROUP_GLOBAL')
                | $this->getMaskBuilderConst($identity, 'GROUP_DEEP')
                | $this->getMaskBuilderConst($identity, 'GROUP_LOCAL')
                | $this->getMaskBuilderConst($identity, 'GROUP_BASIC');
        }

        return $this->permissionToMaskBuilderIdentity[$permission];
    }

    /**
     * Gets metadata for the given object
     *
     * @param mixed $object
     *
     * @return OwnershipMetadataInterface
     */
    protected function getMetadata($object)
    {
        return $this->metadataProvider->getMetadata($this->getObjectClassName($object));
    }

    /**
     * Gets class name for given object
     *
     * @param $object
     *
     * @return string
     */
    protected function getObjectClassName($object)
    {
        if ($object instanceof ObjectIdentity) {
            $className = $object->getType();
        } elseif (is_string($object)) {
            $className = $id = null;
            $this->parseDescriptor($object, $className, $id);
        } else {
            $className = ClassUtils::getClass($object);
        }

        return $className;
    }

    /**
     * Gets the constant value defined in the given permission mask builder
     *
     * @param int    $maskBuilderIdentity The permission mask builder identity
     * @param string $constName
     *
     * @return int
     */
    protected function getMaskBuilderConst($maskBuilderIdentity, $constName)
    {
        $maskBuilderClassName = $this->maskBuilderClassNames[$maskBuilderIdentity];

        return $maskBuilderClassName::getConst($constName);
    }
}<|MERGE_RESOLUTION|>--- conflicted
+++ resolved
@@ -72,25 +72,15 @@
      * @param ObjectIdAccessor                $objectIdAccessor
      * @param EntityClassResolver             $entityClassResolver
      * @param EntitySecurityMetadataProvider  $entityMetadataProvider
-<<<<<<< HEAD
      * @param MetadataProviderInterface       $metadataProvider
-     * @param OwnershipDecisionMakerInterface $decisionMaker
-=======
-     * @param OwnershipMetadataProvider       $metadataProvider
      * @param AccessLevelOwnershipDecisionMakerInterface $decisionMaker
->>>>>>> 85c22098
      */
     public function __construct(
         ObjectIdAccessor $objectIdAccessor,
         EntityClassResolver $entityClassResolver,
         EntitySecurityMetadataProvider $entityMetadataProvider,
-<<<<<<< HEAD
         MetadataProviderInterface $metadataProvider,
-        OwnershipDecisionMakerInterface $decisionMaker
-=======
-        OwnershipMetadataProvider $metadataProvider,
         AccessLevelOwnershipDecisionMakerInterface $decisionMaker
->>>>>>> 85c22098
     ) {
         $this->objectIdAccessor       = $objectIdAccessor;
         $this->entityClassResolver    = $entityClassResolver;
