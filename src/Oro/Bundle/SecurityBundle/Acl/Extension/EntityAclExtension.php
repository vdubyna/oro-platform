--- conflicted
+++ resolved
@@ -478,13 +478,8 @@
                 $organization
             );
         } else {
-<<<<<<< HEAD
-            if ($metadata->isUserOwned()) {
+            if ($metadata->isBasicLevelOwned()) {
                 $result = $this->decisionMaker->isAssociatedWithBasicLevelEntity(
-=======
-            if ($metadata->isBasicLevelOwned()) {
-                $result = $this->decisionMaker->isAssociatedWithUser(
->>>>>>> e09b8b5d
                     $securityToken->getUser(),
                     $object,
                     $organization
