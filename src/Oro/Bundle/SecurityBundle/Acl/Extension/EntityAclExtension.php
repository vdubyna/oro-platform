<?php

namespace Oro\Bundle\SecurityBundle\Acl\Extension;

use Symfony\Component\Security\Acl\Domain\ObjectIdentity;
use Symfony\Component\Security\Acl\Exception\InvalidDomainObjectException;
use Symfony\Component\Security\Acl\Model\ObjectIdentityInterface;
use Symfony\Component\Security\Core\Authentication\Token\TokenInterface;
use Symfony\Component\Security\Core\Util\ClassUtils;

use Oro\Bundle\EntityBundle\Exception\InvalidEntityException;
use Oro\Bundle\EntityBundle\ORM\EntityClassResolver;
use Oro\Bundle\SecurityBundle\Acl\AccessLevel;
use Oro\Bundle\SecurityBundle\Acl\Domain\ObjectIdAccessor;
use Oro\Bundle\SecurityBundle\Acl\Domain\ObjectIdentityFactory;
use Oro\Bundle\SecurityBundle\Acl\Exception\InvalidAclMaskException;
use Oro\Bundle\SecurityBundle\Acl\Group\AclGroupProviderInterface;
use Oro\Bundle\SecurityBundle\Acl\Permission\PermissionManager;
use Oro\Bundle\SecurityBundle\Annotation\Acl as AclAnnotation;
use Oro\Bundle\SecurityBundle\Authentication\Token\OrganizationContextTokenInterface;
use Oro\Bundle\SecurityBundle\Entity\Permission;
use Oro\Bundle\SecurityBundle\Metadata\EntitySecurityMetadataProvider;
use Oro\Bundle\SecurityBundle\Owner\EntityOwnerAccessor;
use Oro\Bundle\SecurityBundle\Owner\Metadata\MetadataProviderInterface;
use Oro\Bundle\SecurityBundle\Owner\Metadata\OwnershipMetadataInterface;

/**
 * @SuppressWarnings(PHPMD.ExcessiveClassComplexity)
 * @SuppressWarnings(PHPMD.TooManyMethods)
 */
class EntityAclExtension extends AbstractAclExtension
{
<<<<<<< HEAD
    const EXTENSION_KEY = 'entity';
    /**
     * @var ObjectIdAccessor
     */
=======
    const NAME = 'entity';

    /** @var ObjectIdAccessor */
>>>>>>> ccd76808
    protected $objectIdAccessor;

    /** @var EntityClassResolver */
    protected $entityClassResolver;

    /** @var MetadataProviderInterface */
    protected $metadataProvider;

    /** @var EntitySecurityMetadataProvider */
    protected $entityMetadataProvider;

    /** @var AccessLevelOwnershipDecisionMakerInterface */
    protected $decisionMaker;

    /** @var EntityOwnerAccessor */
    protected $entityOwnerAccessor;

    /** @var PermissionManager */
    protected $permissionManager;

    /** @var AclGroupProviderInterface */
    protected $groupProvider;

    /**
     * key = Permission
     * value = The identity of a permission mask builder
     *
     * @var int[]
     */
    protected $permissionToMaskBuilderIdentity;

    /** @var array */
    protected $maskBuilderIdentityToPermissions;

    /**
     * @param ObjectIdAccessor $objectIdAccessor
     * @param EntityClassResolver $entityClassResolver
     * @param EntitySecurityMetadataProvider $entityMetadataProvider
     * @param MetadataProviderInterface $metadataProvider
     * @param AccessLevelOwnershipDecisionMakerInterface $decisionMaker
     * @param PermissionManager $permissionManager
     * @param AclGroupProviderInterface $groupProvider
     */
    public function __construct(
        ObjectIdAccessor $objectIdAccessor,
        EntityClassResolver $entityClassResolver,
        EntitySecurityMetadataProvider $entityMetadataProvider,
        MetadataProviderInterface $metadataProvider,
        AccessLevelOwnershipDecisionMakerInterface $decisionMaker,
        PermissionManager $permissionManager,
        AclGroupProviderInterface $groupProvider
    ) {
        $this->objectIdAccessor       = $objectIdAccessor;
        $this->entityClassResolver    = $entityClassResolver;
        $this->entityMetadataProvider = $entityMetadataProvider;
        $this->metadataProvider       = $metadataProvider;
        $this->decisionMaker          = $decisionMaker;
        $this->permissionManager      = $permissionManager;
        $this->groupProvider          = $groupProvider;
    }

    /**
     * {@inheritdoc}
     */
    public function getMasks($permission)
    {
        $this->buildPermissionsMap();

        return parent::getMasks($permission);
    }

    /**
     * {@inheritdoc}
     */
    public function hasMasks($permission)
    {
        $this->buildPermissionsMap();

        return parent::hasMasks($permission);
    }

    /**
     * @param EntityOwnerAccessor $entityOwnerAccessor
     */
    public function setEntityOwnerAccessor(EntityOwnerAccessor $entityOwnerAccessor)
    {
        $this->entityOwnerAccessor = $entityOwnerAccessor;
    }

    /**
     * {@inheritdoc}
     */
    public function getAccessLevelNames($object, $permissionName = null)
    {
        if ($this->getObjectClassName($object) === ObjectIdentityFactory::ROOT_IDENTITY_TYPE) {
            /**
             * In community version root entity should not have GLOBAL(Organization) access level
             */
            return AccessLevel::getAccessLevelNames(
                AccessLevel::BASIC_LEVEL,
                AccessLevel::SYSTEM_LEVEL,
                [AccessLevel::GLOBAL_LEVEL]
            );
        } else {
            return $this->getMetadata($object)->getAccessLevelNames();
        }
    }

    /**
     * {@inheritdoc}
     */
    public function supports($type, $id)
    {
        if ($type === ObjectIdentityFactory::ROOT_IDENTITY_TYPE) {
            return $id === $this->getExtensionKey();
        }

        $delim = strpos($type, '@');
        if ($delim !== false) {
            $type = ltrim(substr($type, $delim + 1), ' ');
        }

        if ($id === $this->getExtensionKey()) {
            $type = $this->entityClassResolver->getEntityClass(ClassUtils::getRealClass($type));
        } else {
            $type = ClassUtils::getRealClass($type);
        }

        return $this->entityClassResolver->isEntity($type);
    }

    /**
     * {@inheritdoc}
     */
    public function getExtensionKey()
    {
<<<<<<< HEAD
        return self::EXTENSION_KEY;
=======
        return self::NAME;
>>>>>>> ccd76808
    }

    /**
     * {@inheritdoc}
     */
    public function validateMask($mask, $object, $permission = null)
    {
        if (0 === $this->removeServiceBits($mask)) {
            // zero mask
            return;
        }

        $permissions = $permission === null
            ? $this->getPermissions($mask, true)
            : [$permission];

        foreach ($permissions as $permission) {
            $validMasks = $this->getValidMasks($permission, $object);
            if (($mask | $validMasks) === $validMasks) {
                $identity = $this->getIdentityForPermission($permission);
                foreach ($this->getPermissionsToIdentityMap() as $p => $i) {
                    if ($identity === $i) {
                        $this->validateMaskAccessLevel($p, $mask, $object);
                    }
                }

                return;
            }
        }

        throw $this->createInvalidAclMaskException($mask, $object);
    }

    /**
     * {@inheritdoc}
     */
    public function getObjectIdentity($val)
    {
        if (is_string($val)) {
            return $this->fromDescriptor($val);
        } elseif ($val instanceof AclAnnotation) {
            $class = $this->entityClassResolver->getEntityClass($val->getClass());
            $group = $val->getGroup();

            return new ObjectIdentity($val->getType(), !empty($group) ? $group . '@' . $class : $class);
        }

        return $this->fromDomainObject($val);
    }

    /**
     * {@inheritdoc}
     */
    public function getMaskBuilder($permission)
    {
        if (empty($permission)) {
            $permission = 'VIEW';
        }

        $identity = $this->getIdentityForPermission($permission);

        return new EntityMaskBuilder($identity, $this->getPermissionsForIdentity($identity));
    }

    /**
     * {@inheritdoc}
     */
    public function getAllMaskBuilders()
    {
        $result = [];
        foreach ($this->getPermissionsForIdentity() as $identity => $permissions) {
            $result[] = new EntityMaskBuilder($identity, $permissions);
        }

        return $result;
    }

    /**
     * {@inheritdoc}
     */
    public function getMaskPattern($mask)
    {
        $identity    = $this->getServiceBits($mask);
        $maskBuilder = new EntityMaskBuilder($identity, $this->getPermissionsForIdentity($identity));

        return $maskBuilder->getPatternFor($mask);
    }

    /**
     * {@inheritdoc}
     *
     * @SuppressWarnings(PHPMD.CyclomaticComplexity)
     */
    public function adaptRootMask($rootMask, $object)
    {
        $permissions = $this->getPermissions($rootMask, true);
        if (!empty($permissions)) {
            $metadata = $this->getMetadata($object);
            $identity = $this->getServiceBits($rootMask);
            foreach ($permissions as $permission) {
                $permissionMask = $this->getMaskBuilderConst($identity, 'GROUP_' . $permission);
                $mask           = $rootMask & $permissionMask;
                $accessLevel    = $this->getAccessLevel($mask);
                if (!$metadata->hasOwner()) {
                    if ($identity === $this->getIdentityForPermission('ASSIGN')
                        && ($permission === 'ASSIGN' || $permission === 'SHARE')
                    ) {
                        $rootMask &= ~$this->removeServiceBits($mask);
                    } elseif ($accessLevel < AccessLevel::SYSTEM_LEVEL) {
                        $rootMask &= ~$this->removeServiceBits($mask);
                        $rootMask |= $this->getMaskBuilderConst($identity, 'MASK_' . $permission . '_SYSTEM');
                    }
                } elseif ($metadata->isGlobalLevelOwned()) {
                    if ($accessLevel < AccessLevel::GLOBAL_LEVEL) {
                        $rootMask &= ~$this->removeServiceBits($mask);
                        $rootMask |= $this->getMaskBuilderConst($identity, 'MASK_' . $permission . '_GLOBAL');
                    }
                } elseif ($metadata->isLocalLevelOwned()) {
                    if ($accessLevel < AccessLevel::LOCAL_LEVEL) {
                        $rootMask &= ~$this->removeServiceBits($mask);
                        $rootMask |= $this->getMaskBuilderConst($identity, 'MASK_' . $permission . '_LOCAL');
                    }
                }
            }
        }

        return $rootMask;
    }

    /**
     * {@inheritdoc}
     */
    public function getServiceBits($mask)
    {
        return $mask & EntityMaskBuilder::SERVICE_BITS;
    }

    /**
     * {@inheritdoc}
     */
    public function removeServiceBits($mask)
    {
        return $mask & EntityMaskBuilder::REMOVE_SERVICE_BITS;
    }

    /**
     * {@inheritdoc}
     */
    public function getAccessLevel($mask, $permission = null, $object = null)
    {
        if (0 === $this->removeServiceBits($mask)) {
            return AccessLevel::NONE_LEVEL;
        }

        $identity = $this->getServiceBits($mask);
        if ($permission !== null) {
            $permissionMask = $this->getMaskBuilderConst($identity, 'GROUP_' . $permission);
            $mask           = $mask & $permissionMask;
        }

        $mask = $this->removeServiceBits($mask);

        $result = AccessLevel::NONE_LEVEL;
        foreach (AccessLevel::$allAccessLevelNames as $accessLevel) {
            if (0 !== ($mask & $this->getMaskBuilderConst($identity, 'GROUP_' . $accessLevel))) {
                $result = AccessLevel::getConst($accessLevel . '_LEVEL');
            }
        }

        return $this->metadataProvider->getMaxAccessLevel($result, $this->getObjectClassName($object));
    }

    /**
     * {@inheritdoc}
     */
    public function getPermissions($mask = null, $setOnly = false, $byCurrentGroup = false)
    {
        $map = $this->getPermissionsToIdentityMap($byCurrentGroup);

        if ($mask === null) {
            return array_keys($map);
        }

        $result = [];
        if (!$setOnly) {
            $identity = $this->getServiceBits($mask);
            foreach ($map as $permission => $id) {
                if ($id === $identity) {
                    $result[] = $permission;
                }
            }
        } elseif (0 !== $this->removeServiceBits($mask)) {
            $identity = $this->getServiceBits($mask);
            $mask = $this->removeServiceBits($mask);
            foreach ($map as $permission => $id) {
                if ($id === $identity) {
                    if (0 !== ($mask & $this->getMaskBuilderConst($identity, 'GROUP_' . $permission))) {
                        $result[] = $permission;
                    }
                }
            }
        }

        return $result;
    }

    /**
     * {@inheritdoc}
     */
    public function getAllowedPermissions(ObjectIdentity $oid)
    {
        if ($oid->getType() === ObjectIdentityFactory::ROOT_IDENTITY_TYPE) {
            $result = array_keys($this->getPermissionsToIdentityMap());
        } else {
            $config = $this->entityMetadataProvider->getMetadata($oid->getType());
            $result = $config->getPermissions();
            if (empty($result)) {
                $result = array_keys($this->getPermissionsToIdentityMap());
            }

            $metadata = $this->getMetadata($oid);
            if (!$metadata->hasOwner()) {
                $result = array_diff($result, ['ASSIGN', 'SHARE']);
            }
        }

        $allowed = $this->getPermissionsForType($oid->getType());

        return array_values(array_intersect($result, $allowed));
    }

    /**
     * @param string $type
     * @return array
     */
    protected function getPermissionsForType($type)
    {
        $group = $this->groupProvider->getGroup();

        if ($type === ObjectIdentityFactory::ROOT_IDENTITY_TYPE) {
            $permissions = $this->permissionManager->getPermissionsForGroup($group);
        } else {
            $permissions = $this->permissionManager->getPermissionsForEntity($type, $group);
        }

        return array_map(
            function (Permission $permission) {
                return $permission->getName();
            },
            $permissions
        );
    }

    /**
     * {@inheritdoc}
     */
    public function getClasses()
    {
        return $this->entityMetadataProvider->getEntities();
    }

    /**
     * @SuppressWarnings(PHPMD.NPathComplexity)
     * @SuppressWarnings(PHPMD.CyclomaticComplexity)
     * {@inheritdoc}
     */
    public function decideIsGranting($triggeredMask, $object, TokenInterface $securityToken)
    {
        // check whether we check permissions for a domain object
        if ($object === null || !is_object($object) || $object instanceof ObjectIdentityInterface) {
            return true;
        }

        $organization = null;
        if ($securityToken instanceof OrganizationContextTokenInterface) {
            if ($this->isAccessDeniedByOrganizationContext($object, $securityToken)) {
                return false;
            }
            $organization = $securityToken->getOrganizationContext();
        }

        $accessLevel = $this->getAccessLevel($triggeredMask);
        if (AccessLevel::SYSTEM_LEVEL === $accessLevel) {
            return true;
        }

        $metadata = $this->getMetadata($object);
        if (!$metadata->hasOwner()) {
            return true;
        }

        $result = false;
        if (AccessLevel::BASIC_LEVEL === $accessLevel) {
            $result = $this->decisionMaker->isAssociatedWithBasicLevelEntity(
                $securityToken->getUser(),
                $object,
                $organization
            );
        } else {
            if ($metadata->isBasicLevelOwned()) {
                $result = $this->decisionMaker->isAssociatedWithBasicLevelEntity(
                    $securityToken->getUser(),
                    $object,
                    $organization
                );
            }
            if (!$result) {
                if (AccessLevel::LOCAL_LEVEL === $accessLevel) {
                    $result = $this->decisionMaker->isAssociatedWithLocalLevelEntity(
                        $securityToken->getUser(),
                        $object,
                        false,
                        $organization
                    );
                } elseif (AccessLevel::DEEP_LEVEL === $accessLevel) {
                    $result = $this->decisionMaker->isAssociatedWithLocalLevelEntity(
                        $securityToken->getUser(),
                        $object,
                        true,
                        $organization
                    );
                } elseif (AccessLevel::GLOBAL_LEVEL === $accessLevel) {
                    $result = $this->decisionMaker->isAssociatedWithGlobalLevelEntity(
                        $securityToken->getUser(),
                        $object,
                        $organization
                    );
                }
            }
        }

        return $result;
    }

    /**
     * @param int   $accessLevel Current object access level
     * @param mixed $object      Object for test
     *
     * @return int
     *
     * @deprecated since 1.8, use MetadataProviderInterface::getMaxAccessLevel instead
     */
    protected function fixMaxAccessLevel($accessLevel, $object)
    {
        return $this->metadataProvider->getMaxAccessLevel($accessLevel, $this->getObjectClassName($object));
    }

    /**
     * Constructs an ObjectIdentity for the given domain object
     *
     * @param string $descriptor
     *
     * @return ObjectIdentity
     * @throws \InvalidArgumentException
     */
    protected function fromDescriptor($descriptor)
    {
        $type = $id = $group = null;
        $this->parseDescriptor($descriptor, $type, $id, $group);

        $type = $this->entityClassResolver->getEntityClass(ClassUtils::getRealClass($type));

        if ($id === $this->getExtensionKey()) {
            return new ObjectIdentity($id, !empty($group) ? $group . '@' . $type : $type);
        }

        throw new \InvalidArgumentException(
            sprintf('Unsupported object identity descriptor: %s.', $descriptor)
        );
    }

    /**
     * Constructs an ObjectIdentity for the given domain object
     *
     * @param object $domainObject
     *
     * @return ObjectIdentity
     * @throws InvalidDomainObjectException
     */
    protected function fromDomainObject($domainObject)
    {
        if (!is_object($domainObject)) {
            throw new InvalidDomainObjectException('$domainObject must be an object.');
        }

        try {
            return new ObjectIdentity(
                $this->objectIdAccessor->getId($domainObject),
                ClassUtils::getRealClass($domainObject)
            );
        } catch (\InvalidArgumentException $invalid) {
            throw new InvalidDomainObjectException($invalid->getMessage(), 0, $invalid);
        }
    }

    /**
     * Checks that the given mask represents only one access level
     *
     * @param string $permission
     * @param int    $mask
     * @param mixed  $object
     *
     * @throws InvalidAclMaskException
     */
    protected function validateMaskAccessLevel($permission, $mask, $object)
    {
        $identity = $this->getIdentityForPermission($permission);
        if (0 !== ($mask & $this->getMaskBuilderConst($identity, 'GROUP_' . $permission))) {
            $maskAccessLevels = [];
            $clearedMask = $this->removeServiceBits($mask);

            foreach (AccessLevel::$allAccessLevelNames as $accessLevel) {
                $levelMask = $this->removeServiceBits(
                    $this->getMaskBuilderConst($identity, sprintf('MASK_%s_%s', $permission, $accessLevel))
                );

                if (0 !== ($clearedMask & $levelMask)) {
                    $maskAccessLevels[] = $accessLevel;
                }
            }
            if (count($maskAccessLevels) > 1) {
                $msg = sprintf(
                    'The %s mask must be in one access level only, but it is in %s access levels.',
                    $permission,
                    implode(', ', $maskAccessLevels)
                );
                throw $this->createInvalidAclMaskException($mask, $object, $msg);
            }
        }
    }

    /**
     * Gets all valid bitmasks for the given object
     *
     * @param string $permission
     * @param mixed  $object
     *
     * @return int
     */
    protected function getValidMasks($permission, $object)
    {
        $identity = $this->getIdentityForPermission($permission);

        if ($object instanceof ObjectIdentity && $object->getType() === ObjectIdentityFactory::ROOT_IDENTITY_TYPE) {
            return
                $this->getMaskBuilderConst($identity, 'GROUP_SYSTEM')
                | $this->getMaskBuilderConst($identity, 'GROUP_GLOBAL')
                | $this->getMaskBuilderConst($identity, 'GROUP_DEEP')
                | $this->getMaskBuilderConst($identity, 'GROUP_LOCAL')
                | $this->getMaskBuilderConst($identity, 'GROUP_BASIC');
        }

        $metadata = $this->getMetadata($object);
        if (!$metadata->hasOwner()) {
            $maskBuilder = $this->getMaskBuilder($permission);
            $maskBuilder->reset()->add($maskBuilder->getMask('GROUP_SYSTEM'));

            if ($maskBuilder->hasMask('MASK_ASSIGN_SYSTEM')) {
                $maskBuilder->remove('ASSIGN_SYSTEM');
            }

            if ($maskBuilder->hasMask('MASK_SHARE_SYSTEM')) {
                $maskBuilder->remove('SHARE_SYSTEM');
            }

            return $maskBuilder->get();
        }

        if ($metadata->isGlobalLevelOwned()) {
            return
                $this->getMaskBuilderConst($identity, 'GROUP_SYSTEM')
                | $this->getMaskBuilderConst($identity, 'GROUP_GLOBAL');
        } elseif ($metadata->isLocalLevelOwned()) {
            return
                $this->getMaskBuilderConst($identity, 'GROUP_SYSTEM')
                | $this->getMaskBuilderConst($identity, 'GROUP_GLOBAL')
                | $this->getMaskBuilderConst($identity, 'GROUP_DEEP')
                | $this->getMaskBuilderConst($identity, 'GROUP_LOCAL');
        } elseif ($metadata->isBasicLevelOwned()) {
            return
                $this->getMaskBuilderConst($identity, 'GROUP_SYSTEM')
                | $this->getMaskBuilderConst($identity, 'GROUP_GLOBAL')
                | $this->getMaskBuilderConst($identity, 'GROUP_DEEP')
                | $this->getMaskBuilderConst($identity, 'GROUP_LOCAL')
                | $this->getMaskBuilderConst($identity, 'GROUP_BASIC');
        }

        return $this->getIdentityForPermission($permission);
    }

    /**
     * Gets metadata for the given object
     *
     * @param mixed $object
     *
     * @return OwnershipMetadataInterface
     */
    protected function getMetadata($object)
    {
        return $this->metadataProvider->getMetadata($this->getObjectClassName($object));
    }

    /**
     * Gets class name for given object
     *
     * @param $object
     *
     * @return string
     */
    protected function getObjectClassName($object)
    {
        if ($object instanceof ObjectIdentity) {
            $className = $object->getType();
        } elseif (is_string($object)) {
            $className = $id = $group = null;
            $this->parseDescriptor($object, $className, $id, $group);
        } else {
            $className = ClassUtils::getRealClass($object);
        }

        return $className;
    }

    /**
     * Gets the constant value defined in the given permission mask builder
     *
     * @param int    $maskBuilderIdentity The permission mask builder identity
     * @param string $constName
     *
     * @return int
     */
    protected function getMaskBuilderConst($maskBuilderIdentity, $constName)
    {
        $maskBuilder = new EntityMaskBuilder(
            $maskBuilderIdentity,
            $this->getPermissionsForIdentity($maskBuilderIdentity)
        );

        return $maskBuilder->getMask($constName);
    }

    /**
     * Check organization. If user try to access entity what was created in organization this user do not have access -
     *  deny access. We should check organization for all the entities what have ownership
     *  (USER, BUSINESS_UNIT, ORGANIZATION ownership types)
     *
     * @param mixed $object
     * @param OrganizationContextTokenInterface $securityToken
     * @return bool
     */
    protected function isAccessDeniedByOrganizationContext($object, OrganizationContextTokenInterface $securityToken)
    {
        try {
            // try to get entity organization value
            $objectOrganization = $this->entityOwnerAccessor->getOrganization($object);

            // check entity organization with current organization
            if ($objectOrganization
                && $objectOrganization->getId() !== $securityToken->getOrganizationContext()->getId()
            ) {
                return true;
            }
        } catch (InvalidEntityException $e) {
            // in case if entity has no organization field (none ownership type)
        }

        return false;
    }

    protected function loadPermissions()
    {
        if (null !== $this->permissionToMaskBuilderIdentity && null !== $this->maskBuilderIdentityToPermissions) {
            return;
        }

        $allPermissions = $this->permissionManager->getPermissionsMap();
        $permissionChunks = array_chunk(array_keys($allPermissions), EntityMaskBuilder::MAX_PERMISSIONS_IN_MASK);

        foreach ($permissionChunks as $permissions) {
            foreach ($permissions as $permission) {
                $pk = $allPermissions[$permission];

                $identity = $this->getIdentityForPrimaryKey($pk);
                $number = $this->getPermissionNumber($pk);

                $this->permissionToMaskBuilderIdentity[$permission] = $identity;
                $this->maskBuilderIdentityToPermissions[$identity][$number] = $permission;
            }
        }
    }

    protected function buildPermissionsMap()
    {
        if ($this->map !== null) {
            return;
        }

        $this->map = [];

        $permissions = array_keys($this->getPermissionsToIdentityMap());
        foreach ($permissions as $permission) {
            $maskBuilder = $this->getMaskBuilder($permission);
            $masks = [];

            foreach (AccessLevel::$allAccessLevelNames as $accessLevel) {
                $masks[] = $maskBuilder->getMask(sprintf('MASK_%s_%s', $permission, $accessLevel));
            }

            $this->map[$permission] = $masks;
        }
    }

    /**
     * @param bool $byCurrentGroup
     * @return array|int[]
     */
    protected function getPermissionsToIdentityMap($byCurrentGroup = false)
    {
        $this->loadPermissions();
        $map = $this->permissionToMaskBuilderIdentity;

        if ($byCurrentGroup) {
            $permissions = $this->permissionManager->getPermissionsMap($this->groupProvider->getGroup());

            $map = array_intersect_key($map, $permissions);
        }

        return $map;
    }

    /**
     * @param int $pk
     * @return int
     */
    protected function getIdentityForPrimaryKey($pk)
    {
        $identity = (int) (($pk - 1) / EntityMaskBuilder::MAX_PERMISSIONS_IN_MASK);

        return $identity << (count(AccessLevel::$allAccessLevelNames) * EntityMaskBuilder::MAX_PERMISSIONS_IN_MASK);
    }

    /**
     * @param string $permission
     * @return int
     */
    protected function getIdentityForPermission($permission)
    {
        $identities = $this->getPermissionsToIdentityMap();

        return $identities[$permission];
    }

    /**
     * @param int $pk
     * @return int
     */
    protected function getPermissionNumber($pk)
    {
        $map = range(0, EntityMaskBuilder::MAX_PERMISSIONS_IN_MASK - 1);
        array_unshift($map, array_pop($map));

        return $map[$pk % EntityMaskBuilder::MAX_PERMISSIONS_IN_MASK];
    }

    /**
     * @param int|null $identity
     * @return array
     */
    protected function getPermissionsForIdentity($identity = null)
    {
        $this->loadPermissions();

        return $identity === null
            ? $this->maskBuilderIdentityToPermissions
            : $this->maskBuilderIdentityToPermissions[$identity];
    }
}<|MERGE_RESOLUTION|>--- conflicted
+++ resolved
@@ -30,16 +30,9 @@
  */
 class EntityAclExtension extends AbstractAclExtension
 {
-<<<<<<< HEAD
-    const EXTENSION_KEY = 'entity';
-    /**
-     * @var ObjectIdAccessor
-     */
-=======
     const NAME = 'entity';
 
     /** @var ObjectIdAccessor */
->>>>>>> ccd76808
     protected $objectIdAccessor;
 
     /** @var EntityClassResolver */
@@ -176,11 +169,7 @@
      */
     public function getExtensionKey()
     {
-<<<<<<< HEAD
-        return self::EXTENSION_KEY;
-=======
         return self::NAME;
->>>>>>> ccd76808
     }
 
     /**
