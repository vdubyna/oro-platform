--- conflicted
+++ resolved
@@ -53,30 +53,7 @@
     public function getClassFieldAces($field)
     {
         $aces = $this->acl->getClassFieldAces($field);
-<<<<<<< HEAD
-
-        $groupedRootAces = $this->getGroupedRootAces($field);
-        foreach ($groupedRootAces as $rootAces) {
-            /** @var EntryInterface $rootAce */
-            $rootAce = current($rootAces);
-
-            $exists = false;
-            $rootSid = $rootAce->getSecurityIdentity();
-            foreach ($aces as $ace) {
-                if ($rootSid->equals($ace->getSecurityIdentity())) {
-                    $exists = true;
-                    break;
-                }
-            }
-            if (!$exists) {
-                foreach ($rootAces as $rootAce) {
-                    $aces[] = $rootAce;
-                }
-            }
-        }
-=======
         $this->addRootAces($aces, $field);
->>>>>>> 8569495b
 
         return $aces;
     }
@@ -192,18 +169,8 @@
     }
 
     /**
-<<<<<<< HEAD
-     * Returns all class, object-based or class, object-field-based ACEs
-     * (depends on parameter $field) associated with this ACL.
-     * This ACEs grouped in arrays by security identity.
-     *
-     * @param string|null $field
-     *
-     * @return array
-=======
      * @param EntryInterface[] $aces
      * @param string|null      $field
->>>>>>> 8569495b
      */
     protected function addRootAces(array &$aces, $field = null)
     {
@@ -220,17 +187,11 @@
         $rootAces = $field
             ? $this->rootAcl->getObjectFieldAces($field)
             : $this->rootAcl->getObjectAces();
-<<<<<<< HEAD
-
-        $aces = $field && empty($aces)
+
+        $rootAces = $field && empty($rootAces)
             ? $this->rootAcl->getClassFieldAces($field)
             : $aces;
 
-        foreach ($aces as $ace) {
-            $rootSid = (string) $ace->getSecurityIdentity();
-
-            $groupedAces[$rootSid][] = $ace;
-=======
         foreach ($rootAces as $rootAce) {
             $exists = false;
             $rootSid = (string)$rootAce->getSecurityIdentity();
@@ -246,7 +207,6 @@
             if (!$exists) {
                 $aces[] = $rootAce;
             }
->>>>>>> 8569495b
         }
     }
 }