--- conflicted
+++ resolved
@@ -85,8 +85,6 @@
     }
 
     /**
-<<<<<<< HEAD
-=======
      * @param string                $className
      * @param AclExtensionInterface $extension
      *
@@ -105,7 +103,6 @@
     }
 
     /**
->>>>>>> c3d692e0
      * @param SID    $sid
      * @param string $className
      *
@@ -117,36 +114,18 @@
         $extension = $this->manager->getExtensionSelector()->select(
             $extensionKey . ':' . $className
         );
-<<<<<<< HEAD
-
-        $entityClass = array_filter(
-            $extension->getClasses(),
-            function (EntitySecurityMetadata $entityMetadata) use ($className) {
-                return $entityMetadata->getClassName() == $className;
-            }
-        );
-        /** @var EntitySecurityMetadata $entityClass */
-        $entityClass = reset($entityClass);
-
-=======
         $entityClass = $this->getClassMetadata($className, $extension);
 
 
         // get class level field ACL
->>>>>>> c3d692e0
         $objectIdentity = new OID($extensionKey, $className);
         $acls = $this->findAcls($sid, [$objectIdentity]);
 
         // find ACL for the root object identity
-<<<<<<< HEAD
-        $rootOid = $objectIdentity;
-        $rootAcl = $this->findAclByOid($acls, $rootOid);
-=======
         // root identify for field level ACL is corresponding class level entity ACL
         $rootOid = new OID('entity', $className);
         $rootAcl = $this->findAcls($sid, [$rootOid]);
         $rootAcl = $this->findAclByOid($rootAcl, $rootOid);
->>>>>>> c3d692e0
 
         $privileges = new ArrayCollection();
 
@@ -685,9 +664,7 @@
         // add default permission for not found in db privileges
         foreach ($allowedPermissions as $permission) {
             if (!$privilege->hasPermission($permission)) {
-                $privilege->addPermission(
-                    new AclPermission($permission, $field ? AccessLevel::GLOBAL_LEVEL : AccessLevel::NONE_LEVEL)
-                );
+                $privilege->addPermission(new AclPermission($permission, AccessLevel::NONE_LEVEL));
             }
         }
     }
