--- conflicted
+++ resolved
@@ -7,13 +7,10 @@
 use Symfony\Component\Console\Input\InputOption;
 use Symfony\Component\Console\Output\OutputInterface;
 
-<<<<<<< HEAD
-=======
 use Oro\Bundle\EntityBundle\ORM\DoctrineHelper;
 use Oro\Bundle\SecurityBundle\Entity\Permission;
 use Oro\Bundle\SecurityBundle\Entity\PermissionEntity;
 
->>>>>>> 6d3ea4a4
 class LoadPermissionConfigurationCommand extends ContainerAwareCommand
 {
     const NAME = 'oro:permission:configuration:load';
@@ -80,13 +77,6 @@
         }
     }
 
-<<<<<<< HEAD
-            $entityManager->flush();
-
-            $manager->buildCache();
-        } else {
-            $output->writeln('No permissions found.');
-=======
     /**
      * @param string $entityClass
      * @return bool
@@ -100,7 +90,6 @@
             return $this->doctrineHelper->isManageableEntityClass($entityClass);
         } catch (\Exception $e) {
             return false;
->>>>>>> 6d3ea4a4
         }
     }
 }