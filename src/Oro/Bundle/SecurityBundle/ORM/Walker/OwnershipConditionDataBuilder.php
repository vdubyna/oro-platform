--- conflicted
+++ resolved
@@ -307,17 +307,11 @@
     /**
      * Gets SQL condition for the given owner id or ids
      *
-<<<<<<< HEAD
-     * @param  int|int[]|null    $idOrIds
-     * @param  OwnershipMetadata $metadata
-     * @param  string|null       $columnName
-     *
-=======
      * @param int|int[]|null    idOrIds
      * @param OwnershipMetadata $metadata
      * @param string|null       $columnName
      * @param bool              $ignoreOwner
->>>>>>> 1e306584
+     *
      * @return array|null
      */
     protected function getCondition($idOrIds, OwnershipMetadata $metadata, $columnName = null, $ignoreOwner = false)
