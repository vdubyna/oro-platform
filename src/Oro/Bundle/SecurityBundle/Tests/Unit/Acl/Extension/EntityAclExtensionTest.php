--- conflicted
+++ resolved
@@ -148,13 +148,8 @@
         $entityOwnerAccessor = new EntityOwnerAccessor($this->metadataProvider);
         $this->decisionMaker = new EntityOwnershipDecisionMaker(
             $treeProviderMock,
-<<<<<<< HEAD
             new ObjectIdAccessor($this->doctrineHelper),
             $entityOwnerAccessor, //new EntityOwnerAccessor($this->metadataProvider),
-=======
-            new ObjectIdAccessor(),
-            $entityOwnerAccessor,
->>>>>>> 339f591f
             $this->metadataProvider
         );
         $this->decisionMaker->setContainer($container);
