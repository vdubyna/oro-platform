<?php

namespace Oro\Bundle\SecurityBundle\Tests\Unit\Owner;

use Symfony\Component\DependencyInjection\ContainerInterface;

use Oro\Bundle\SecurityBundle\Acl\Domain\ObjectIdAccessor;
use Oro\Bundle\SecurityBundle\Owner\AbstractEntityOwnershipDecisionMaker;
use Oro\Bundle\SecurityBundle\Owner\EntityOwnerAccessor;
use Oro\Bundle\SecurityBundle\Owner\Metadata\OwnershipMetadata;
use Oro\Bundle\SecurityBundle\Owner\OwnerTree;
use Oro\Bundle\SecurityBundle\Owner\OwnerTreeProvider;
use Oro\Bundle\SecurityBundle\Tests\Unit\Acl\Domain\Fixtures\Entity\BusinessUnit;
use Oro\Bundle\SecurityBundle\Tests\Unit\Acl\Domain\Fixtures\Entity\Organization;
use Oro\Bundle\SecurityBundle\Tests\Unit\Acl\Domain\Fixtures\Entity\TestEntity;
use Oro\Bundle\SecurityBundle\Tests\Unit\Acl\Domain\Fixtures\Entity\User;
use Oro\Bundle\SecurityBundle\Tests\Unit\Stub\OwnershipMetadataProviderStub;

class AbstractEntityOwnershipDecisionMakerTest extends AbstractCommonEntityOwnershipDecisionMakerTest
{
    /**
     * @var AbstractEntityOwnershipDecisionMaker
     */
    protected $decisionMaker;

    /**
     * @var ContainerInterface
     */
    protected $container;

    protected function setUp()
    {
        $this->tree = new OwnerTree();

        $this->metadataProvider = new OwnershipMetadataProviderStub($this);
        $this->metadataProvider->setMetadata(
            $this->metadataProvider->getOrganizationClass(),
            new OwnershipMetadata()
        );
        $this->metadataProvider->setMetadata(
            $this->metadataProvider->getBusinessUnitClass(),
            new OwnershipMetadata('BUSINESS_UNIT', 'owner', 'owner_id', 'organization')
        );
        $this->metadataProvider->setMetadata(
            $this->metadataProvider->getUserClass(),
            new OwnershipMetadata('BUSINESS_UNIT', 'owner', 'owner_id', 'organization')
        );

        /** @var OwnerTreeProvider|\PHPUnit_Framework_MockObject_MockObject $treeProvider */
        $treeProvider = $this->getMockBuilder('Oro\Bundle\SecurityBundle\Owner\OwnerTreeProvider')
            ->disableOriginalConstructor()
            ->getMock();

        $treeProvider->expects($this->any())
            ->method('getTree')
            ->will($this->returnValue($this->tree));

        $this->container = $this->getMock('Symfony\Component\DependencyInjection\ContainerInterface');

        $doctrineHelper = $this->getMockBuilder('Oro\Bundle\EntityBundle\ORM\DoctrineHelper')
            ->disableOriginalConstructor()
            ->getMock();

<<<<<<< HEAD
        $this->container = $this->getMock('Symfony\Component\DependencyInjection\ContainerInterface');

        $doctrineHelper = $this->getMockBuilder('Oro\Bundle\EntityBundle\ORM\DoctrineHelper')
            ->disableOriginalConstructor()
            ->getMock();

=======
>>>>>>> c3d692e0
        $this->container->expects($this->any())
            ->method('get')
            ->will(
                $this->returnValueMap(
                    [
                        [
                            'oro_security.ownership_tree_provider.chain',
                            ContainerInterface::EXCEPTION_ON_INVALID_REFERENCE,
                            $treeProvider,
                        ],
                        [
                            'oro_security.owner.metadata_provider.chain',
                            ContainerInterface::EXCEPTION_ON_INVALID_REFERENCE,
                            $this->metadataProvider,
                        ],
                        [
                            'oro_security.acl.object_id_accessor',
                            ContainerInterface::EXCEPTION_ON_INVALID_REFERENCE,
                            new ObjectIdAccessor($doctrineHelper),
                        ],
                        [
                            'oro_security.owner.entity_owner_accessor',
                            ContainerInterface::EXCEPTION_ON_INVALID_REFERENCE,
                            new EntityOwnerAccessor($this->metadataProvider),
                        ],
                    ]
                )
            );

        $this->decisionMaker = $this
            ->getMockBuilder('Oro\Bundle\SecurityBundle\Owner\AbstractEntityOwnershipDecisionMaker')
            ->setMethods(['getContainer'])
            ->getMockForAbstractClass();

        $this->decisionMaker->expects($this->any())->method('getContainer')->willReturn($this->container);
    }

    public function testIsGlobalLevelEntity()
    {
        $this->assertFalse($this->decisionMaker->isGlobalLevelEntity(null));
        $this->assertFalse($this->decisionMaker->isGlobalLevelEntity('test'));
        $this->assertFalse($this->decisionMaker->isGlobalLevelEntity(new User('')));
        $this->assertTrue($this->decisionMaker->isGlobalLevelEntity(new Organization('')));
        $this->assertTrue(
            $this->decisionMaker->isGlobalLevelEntity(
                $this->getMockBuilder('Oro\Bundle\SecurityBundle\Tests\Unit\Acl\Domain\Fixtures\Entity\Organization')
                    ->disableOriginalConstructor()
                    ->getMock()
            )
        );
    }

    public function testIsLocalLevelEntity()
    {
        $this->assertFalse($this->decisionMaker->isLocalLevelEntity(null));
        $this->assertFalse($this->decisionMaker->isLocalLevelEntity('test'));
        $this->assertFalse($this->decisionMaker->isLocalLevelEntity(new User('')));
        $this->assertTrue($this->decisionMaker->isLocalLevelEntity(new BusinessUnit('')));
        $this->assertTrue(
            $this->decisionMaker->isLocalLevelEntity(
                $this->getMockBuilder('Oro\Bundle\SecurityBundle\Tests\Unit\Acl\Domain\Fixtures\Entity\BusinessUnit')
                    ->disableOriginalConstructor()
                    ->getMock()
            )
        );
    }

    public function testIsBasicLevelEntity()
    {
        $this->assertFalse($this->decisionMaker->isBasicLevelEntity(null));
        $this->assertFalse($this->decisionMaker->isBasicLevelEntity('test'));
        $this->assertFalse($this->decisionMaker->isBasicLevelEntity(new BusinessUnit('')));
        $this->assertTrue($this->decisionMaker->isBasicLevelEntity(new User('')));
        $this->assertTrue(
            $this->decisionMaker->isBasicLevelEntity(
                $this->getMockBuilder('Oro\Bundle\SecurityBundle\Tests\Unit\Acl\Domain\Fixtures\Entity\User')
                    ->disableOriginalConstructor()
                    ->getMock()
            )
        );
    }

    /**
     * @expectedException \Symfony\Component\Security\Acl\Exception\InvalidDomainObjectException
     */
    public function testIsAssociatedWithGlobalLevelEntityNullUser()
    {
        $this->decisionMaker->isAssociatedWithGlobalLevelEntity(null, null);
    }

    /**
     * @expectedException \Symfony\Component\Security\Acl\Exception\InvalidDomainObjectException
     */
    public function testIsAssociatedWithGlobalLevelEntityNullObject()
    {
        $user = new User('user');
        $this->decisionMaker->isAssociatedWithGlobalLevelEntity($user, null);
    }

    /**
     * @expectedException \Symfony\Component\Security\Acl\Exception\InvalidDomainObjectException
     */
    public function testIsAssociatedWithLocalLevelEntityNullUser()
    {
        $this->decisionMaker->isAssociatedWithLocalLevelEntity(null, null);
    }

    /**
     * @expectedException \Symfony\Component\Security\Acl\Exception\InvalidDomainObjectException
     */
    public function testIsAssociatedWithLocalLevelEntityNullObject()
    {
        $user = new User('user');
        $this->decisionMaker->isAssociatedWithLocalLevelEntity($user, null);
    }

    /**
     * @expectedException \Symfony\Component\Security\Acl\Exception\InvalidDomainObjectException
     */
    public function testIsAssociatedWithBasicLevelEntityNullUser()
    {
        $this->decisionMaker->isAssociatedWithBasicLevelEntity(null, null);
    }

    /**
     * @expectedException \Symfony\Component\Security\Acl\Exception\InvalidDomainObjectException
     */
    public function testIsAssociatedWithBasicLevelEntityNullObject()
    {
        $user = new User('user');
        $this->decisionMaker->isAssociatedWithBasicLevelEntity($user, null);
    }

    public function testIsAssociatedWithGlobalLevelEntityForSystemObject()
    {
        $user = new User('user');
        $this->assertFalse($this->decisionMaker->isAssociatedWithGlobalLevelEntity($user, new \stdClass()));
    }

    public function testIsAssociatedWithLocalLevelEntityForSystemObject()
    {
        $user = new User('user');
        $this->assertFalse($this->decisionMaker->isAssociatedWithLocalLevelEntity($user, new \stdClass()));
    }

    public function testIsAssociatedWithBasicLevelEntityForSystemObject()
    {
        $user = new User('user');
        $this->assertFalse($this->decisionMaker->isAssociatedWithBasicLevelEntity($user, new \stdClass()));
    }

    public function testIsAssociatedWithGlobalLevelEntityForOrganizationObject()
    {
        $this->buildTestTree();

        $this->assertTrue($this->decisionMaker->isAssociatedWithGlobalLevelEntity($this->user1, $this->org1));
        $this->assertTrue($this->decisionMaker->isAssociatedWithGlobalLevelEntity($this->user2, $this->org2));
        $this->assertTrue($this->decisionMaker->isAssociatedWithGlobalLevelEntity($this->user3, $this->org3));
        $this->assertTrue($this->decisionMaker->isAssociatedWithGlobalLevelEntity($this->user31, $this->org3));
        $this->assertFalse($this->decisionMaker->isAssociatedWithGlobalLevelEntity($this->user4, $this->org3));
        $this->assertTrue($this->decisionMaker->isAssociatedWithGlobalLevelEntity($this->user4, $this->org4));
        $this->assertTrue($this->decisionMaker->isAssociatedWithGlobalLevelEntity($this->user411, $this->org4));
    }

    public function testIsAssociatedWithGlobalLevelEntityForUserObject()
    {
        $this->buildTestTree();

        $this->assertFalse($this->decisionMaker->isAssociatedWithGlobalLevelEntity($this->user1, $this->user1));
        $this->assertFalse($this->decisionMaker->isAssociatedWithGlobalLevelEntity($this->user2, $this->user2));
        $this->assertTrue($this->decisionMaker->isAssociatedWithGlobalLevelEntity($this->user3, $this->user3));
        $this->assertTrue($this->decisionMaker->isAssociatedWithGlobalLevelEntity($this->user3, $this->user31));
        $this->assertTrue($this->decisionMaker->isAssociatedWithGlobalLevelEntity($this->user31, $this->user31));
        $this->assertTrue($this->decisionMaker->isAssociatedWithGlobalLevelEntity($this->user4, $this->user4));
        $this->assertFalse($this->decisionMaker->isAssociatedWithGlobalLevelEntity($this->user4, $this->user3));
        $this->assertFalse($this->decisionMaker->isAssociatedWithGlobalLevelEntity($this->user4, $this->user31));
        $this->assertTrue($this->decisionMaker->isAssociatedWithGlobalLevelEntity($this->user4, $this->user411));
        $this->assertTrue($this->decisionMaker->isAssociatedWithGlobalLevelEntity($this->user411, $this->user411));
    }

    public function testIsAssociatedWithGlobalLevelEntityForOrganizationOwnedObject()
    {
        $this->buildTestTree();

        $this->metadataProvider->setMetadata(
            'Oro\Bundle\SecurityBundle\Tests\Unit\Acl\Domain\Fixtures\Entity\TestEntity',
            new OwnershipMetadata('ORGANIZATION', 'owner', 'owner_id')
        );

        $obj = new TestEntity(1);
        $obj1 = new TestEntity(1, $this->org1);
        $obj2 = new TestEntity(1, $this->org2);
        $obj3 = new TestEntity(1, $this->org3);
        $obj4 = new TestEntity(1, $this->org4);

        $this->assertFalse($this->decisionMaker->isAssociatedWithGlobalLevelEntity($this->user1, $obj));
        $this->assertTrue($this->decisionMaker->isAssociatedWithGlobalLevelEntity($this->user1, $obj1));
        $this->assertFalse($this->decisionMaker->isAssociatedWithGlobalLevelEntity($this->user2, $obj));
        $this->assertTrue($this->decisionMaker->isAssociatedWithGlobalLevelEntity($this->user2, $obj2));
        $this->assertFalse($this->decisionMaker->isAssociatedWithGlobalLevelEntity($this->user3, $obj));
        $this->assertTrue($this->decisionMaker->isAssociatedWithGlobalLevelEntity($this->user3, $obj3));
        $this->assertFalse($this->decisionMaker->isAssociatedWithGlobalLevelEntity($this->user4, $obj));
        $this->assertFalse($this->decisionMaker->isAssociatedWithGlobalLevelEntity($this->user4, $obj3));
        $this->assertTrue($this->decisionMaker->isAssociatedWithGlobalLevelEntity($this->user4, $obj4));
    }

    public function testIsAssociatedWithGlobalLevelEntityForBusinessUnitOwnedObject()
    {
        $this->buildTestTree();

        $this->metadataProvider->setMetadata(
            'Oro\Bundle\SecurityBundle\Tests\Unit\Acl\Domain\Fixtures\Entity\TestEntity',
            new OwnershipMetadata('BUSINESS_UNIT', 'owner', 'owner_id', 'organization')
        );

        $obj = new TestEntity(1, null, $this->org1);
        $obj1 = new TestEntity(1, $this->bu1, $this->org1);
        $obj2 = new TestEntity(1, $this->bu2, $this->org2);
        $obj3 = new TestEntity(1, $this->bu3, $this->org3);
        $obj31 = new TestEntity(1, $this->bu31, $this->org3);
        $obj4 = new TestEntity(1, $this->bu4, $this->org4);
        $obj41 = new TestEntity(1, $this->bu41, $this->org4);
        $obj411 = new TestEntity(1, $this->bu411, $this->org4);

        $this->assertTrue($this->decisionMaker->isAssociatedWithGlobalLevelEntity($this->user1, $obj));
        $this->assertTrue($this->decisionMaker->isAssociatedWithGlobalLevelEntity($this->user1, $obj1));
        $this->assertFalse($this->decisionMaker->isAssociatedWithGlobalLevelEntity($this->user2, $obj));
        $this->assertTrue($this->decisionMaker->isAssociatedWithGlobalLevelEntity($this->user2, $obj2));
        $this->assertFalse($this->decisionMaker->isAssociatedWithGlobalLevelEntity($this->user3, $obj));
        $this->assertTrue($this->decisionMaker->isAssociatedWithGlobalLevelEntity($this->user3, $obj3));
        $this->assertTrue($this->decisionMaker->isAssociatedWithGlobalLevelEntity($this->user3, $obj31));
        $this->assertFalse($this->decisionMaker->isAssociatedWithGlobalLevelEntity($this->user4, $obj));
        $this->assertFalse($this->decisionMaker->isAssociatedWithGlobalLevelEntity($this->user4, $obj3));
        $this->assertFalse($this->decisionMaker->isAssociatedWithGlobalLevelEntity($this->user4, $obj31));
        $this->assertTrue($this->decisionMaker->isAssociatedWithGlobalLevelEntity($this->user4, $obj4));
        $this->assertTrue($this->decisionMaker->isAssociatedWithGlobalLevelEntity($this->user4, $obj41));
        $this->assertTrue($this->decisionMaker->isAssociatedWithGlobalLevelEntity($this->user4, $obj411));
    }

    public function testIsAssociatedWithGlobalLevelEntityForUserOwnedObject()
    {
        $this->buildTestTree();

        $this->metadataProvider->setMetadata(
            'Oro\Bundle\SecurityBundle\Tests\Unit\Acl\Domain\Fixtures\Entity\TestEntity',
            new OwnershipMetadata('USER', 'owner', 'owner_id', 'organization')
        );

        $obj = new TestEntity(1, null, $this->org1);
        $obj1 = new TestEntity(1, $this->user1, $this->org1);
        $obj2 = new TestEntity(1, $this->user2, $this->org2);
        $obj3 = new TestEntity(1, $this->user3, $this->org3);
        $obj31 = new TestEntity(1, $this->user31, $this->org3);
        $obj4 = new TestEntity(1, $this->user4, $this->org4);
        $obj411 = new TestEntity(1, $this->user411, $this->org4);

        $this->assertTrue($this->decisionMaker->isAssociatedWithGlobalLevelEntity($this->user1, $obj));
        $this->assertTrue($this->decisionMaker->isAssociatedWithGlobalLevelEntity($this->user1, $obj1));
        $this->assertFalse($this->decisionMaker->isAssociatedWithGlobalLevelEntity($this->user2, $obj));
        $this->assertTrue($this->decisionMaker->isAssociatedWithGlobalLevelEntity($this->user2, $obj2));
        $this->assertFalse($this->decisionMaker->isAssociatedWithGlobalLevelEntity($this->user3, $obj));
        $this->assertTrue($this->decisionMaker->isAssociatedWithGlobalLevelEntity($this->user3, $obj3));
        $this->assertTrue($this->decisionMaker->isAssociatedWithGlobalLevelEntity($this->user3, $obj31));
        $this->assertFalse($this->decisionMaker->isAssociatedWithGlobalLevelEntity($this->user4, $obj));
        $this->assertFalse($this->decisionMaker->isAssociatedWithGlobalLevelEntity($this->user4, $obj3));
        $this->assertFalse($this->decisionMaker->isAssociatedWithGlobalLevelEntity($this->user4, $obj31));
        $this->assertTrue($this->decisionMaker->isAssociatedWithGlobalLevelEntity($this->user4, $obj4));
        $this->assertTrue($this->decisionMaker->isAssociatedWithGlobalLevelEntity($this->user4, $obj411));
    }

    public function testIsAssociatedWithLocalLevelEntityForOrganizationObject()
    {
        $this->buildTestTree();

        $this->assertFalse($this->decisionMaker->isAssociatedWithLocalLevelEntity($this->user1, $this->org1));
        $this->assertFalse($this->decisionMaker->isAssociatedWithLocalLevelEntity($this->user2, $this->org2));
        $this->assertFalse($this->decisionMaker->isAssociatedWithLocalLevelEntity($this->user3, $this->org3));
        $this->assertFalse($this->decisionMaker->isAssociatedWithLocalLevelEntity($this->user4, $this->org3));
        $this->assertFalse($this->decisionMaker->isAssociatedWithLocalLevelEntity($this->user4, $this->org4));
    }

    public function testIsAssociatedWithLocalLevelEntityForBusinessUnitObject()
    {
        $this->buildTestTree();

        $this->assertTrue($this->decisionMaker->isAssociatedWithLocalLevelEntity($this->user1, $this->bu1));
        $this->assertTrue($this->decisionMaker->isAssociatedWithLocalLevelEntity($this->user2, $this->bu2));
        $this->assertTrue($this->decisionMaker->isAssociatedWithLocalLevelEntity($this->user3, $this->bu3));
        $this->assertFalse($this->decisionMaker->isAssociatedWithLocalLevelEntity($this->user4, $this->bu3));
        $this->assertFalse($this->decisionMaker->isAssociatedWithLocalLevelEntity($this->user4, $this->bu3, true));
        $this->assertFalse($this->decisionMaker->isAssociatedWithLocalLevelEntity($this->user4, $this->bu31));
        $this->assertFalse($this->decisionMaker->isAssociatedWithLocalLevelEntity($this->user4, $this->bu31, true));
        $this->assertTrue($this->decisionMaker->isAssociatedWithLocalLevelEntity($this->user4, $this->bu4));
        $this->assertTrue($this->decisionMaker->isAssociatedWithLocalLevelEntity($this->user4, $this->bu4, true));
        $this->assertFalse($this->decisionMaker->isAssociatedWithLocalLevelEntity($this->user4, $this->bu41));
        $this->assertTrue($this->decisionMaker->isAssociatedWithLocalLevelEntity($this->user4, $this->bu41, true));
        $this->assertFalse($this->decisionMaker->isAssociatedWithLocalLevelEntity($this->user4, $this->bu411));
        $this->assertTrue($this->decisionMaker->isAssociatedWithLocalLevelEntity($this->user4, $this->bu411, true));
    }

    public function testIsAssociatedWithLocalLevelEntityForUserObject()
    {
        $this->buildTestTree();

        $this->assertFalse($this->decisionMaker->isAssociatedWithLocalLevelEntity($this->user1, $this->user1));
        $this->assertTrue($this->decisionMaker->isAssociatedWithLocalLevelEntity($this->user2, $this->user2));
        $this->assertTrue($this->decisionMaker->isAssociatedWithLocalLevelEntity($this->user3, $this->user3));
        $this->assertTrue($this->decisionMaker->isAssociatedWithLocalLevelEntity($this->user3, $this->user3, true));
        $this->assertFalse($this->decisionMaker->isAssociatedWithLocalLevelEntity($this->user3, $this->user31));
        $this->assertTrue($this->decisionMaker->isAssociatedWithLocalLevelEntity($this->user3, $this->user31, true));
        $this->assertTrue($this->decisionMaker->isAssociatedWithLocalLevelEntity($this->user31, $this->user31));
        $this->assertTrue($this->decisionMaker->isAssociatedWithLocalLevelEntity($this->user31, $this->user31, true));
        $this->assertTrue($this->decisionMaker->isAssociatedWithLocalLevelEntity($this->user4, $this->user4));
        $this->assertTrue($this->decisionMaker->isAssociatedWithLocalLevelEntity($this->user4, $this->user4, true));
        $this->assertFalse($this->decisionMaker->isAssociatedWithLocalLevelEntity($this->user4, $this->user3));
        $this->assertFalse($this->decisionMaker->isAssociatedWithLocalLevelEntity($this->user4, $this->user3, true));
        $this->assertFalse($this->decisionMaker->isAssociatedWithLocalLevelEntity($this->user4, $this->user31));
        $this->assertFalse($this->decisionMaker->isAssociatedWithLocalLevelEntity($this->user4, $this->user31, true));
        $this->assertFalse($this->decisionMaker->isAssociatedWithLocalLevelEntity($this->user4, $this->user411));
        $this->assertTrue($this->decisionMaker->isAssociatedWithLocalLevelEntity($this->user4, $this->user411, true));
        $this->assertTrue($this->decisionMaker->isAssociatedWithLocalLevelEntity($this->user411, $this->user411));
        $this->assertTrue($this->decisionMaker->isAssociatedWithLocalLevelEntity($this->user411, $this->user411, true));
    }

    public function testIsAssociatedWithLocalLevelEntityForOrganizationOwnedObject()
    {
        $this->buildTestTree();

        $this->metadataProvider->setMetadata(
            'Oro\Bundle\SecurityBundle\Tests\Unit\Acl\Domain\Fixtures\Entity\TestEntity',
            new OwnershipMetadata('ORGANIZATION', 'owner', 'owner_id')
        );

        $obj = new TestEntity(1);
        $obj1 = new TestEntity(1, $this->org1);
        $obj2 = new TestEntity(1, $this->org2);
        $obj3 = new TestEntity(1, $this->org3);
        $obj4 = new TestEntity(1, $this->org4);

        $this->assertFalse($this->decisionMaker->isAssociatedWithLocalLevelEntity($this->user1, $obj));
        $this->assertFalse($this->decisionMaker->isAssociatedWithLocalLevelEntity($this->user1, $obj1));
        $this->assertFalse($this->decisionMaker->isAssociatedWithLocalLevelEntity($this->user2, $obj));
        $this->assertFalse($this->decisionMaker->isAssociatedWithLocalLevelEntity($this->user2, $obj2));
        $this->assertFalse($this->decisionMaker->isAssociatedWithLocalLevelEntity($this->user3, $obj));
        $this->assertFalse($this->decisionMaker->isAssociatedWithLocalLevelEntity($this->user3, $obj3));
        $this->assertFalse($this->decisionMaker->isAssociatedWithLocalLevelEntity($this->user4, $obj));
        $this->assertFalse($this->decisionMaker->isAssociatedWithLocalLevelEntity($this->user4, $obj3));
        $this->assertFalse($this->decisionMaker->isAssociatedWithLocalLevelEntity($this->user4, $obj4));
    }

    public function testIsAssociatedWithLocalLevelEntityForBusinessUnitOwnedObject()
    {
        $this->buildTestTree();

        $this->metadataProvider->setMetadata(
            'Oro\Bundle\SecurityBundle\Tests\Unit\Acl\Domain\Fixtures\Entity\TestEntity',
            new OwnershipMetadata('BUSINESS_UNIT', 'owner', 'owner_id', 'organization')
        );

        $obj = new TestEntity(1, null, $this->org1);
        $obj1 = new TestEntity(1, $this->bu1, $this->org1);
        $obj2 = new TestEntity(1, $this->bu2, $this->org2);
        $obj3 = new TestEntity(1, $this->bu3, $this->org3);
        $obj31 = new TestEntity(1, $this->bu31, $this->org3);
        $obj4 = new TestEntity(1, $this->bu4, $this->org4);
        $obj41 = new TestEntity(1, $this->bu41, $this->org4);
        $obj411 = new TestEntity(1, $this->bu411, $this->org4);

        $this->assertFalse($this->decisionMaker->isAssociatedWithLocalLevelEntity($this->user1, $obj));
        $this->assertTrue($this->decisionMaker->isAssociatedWithLocalLevelEntity($this->user1, $obj1));
        $this->assertFalse($this->decisionMaker->isAssociatedWithLocalLevelEntity($this->user2, $obj));
        $this->assertTrue($this->decisionMaker->isAssociatedWithLocalLevelEntity($this->user2, $obj2));
        $this->assertFalse($this->decisionMaker->isAssociatedWithLocalLevelEntity($this->user3, $obj));
        $this->assertTrue($this->decisionMaker->isAssociatedWithLocalLevelEntity($this->user3, $obj3));
        $this->assertFalse($this->decisionMaker->isAssociatedWithLocalLevelEntity($this->user4, $obj));
        $this->assertFalse($this->decisionMaker->isAssociatedWithLocalLevelEntity($this->user4, $obj3));
        $this->assertFalse($this->decisionMaker->isAssociatedWithLocalLevelEntity($this->user4, $obj3, true));
        $this->assertFalse($this->decisionMaker->isAssociatedWithLocalLevelEntity($this->user4, $obj31));
        $this->assertFalse($this->decisionMaker->isAssociatedWithLocalLevelEntity($this->user4, $obj31, true));
        $this->assertTrue($this->decisionMaker->isAssociatedWithLocalLevelEntity($this->user4, $obj4));
        $this->assertTrue($this->decisionMaker->isAssociatedWithLocalLevelEntity($this->user4, $obj4, true));
        $this->assertFalse($this->decisionMaker->isAssociatedWithLocalLevelEntity($this->user4, $obj41));
        $this->assertTrue($this->decisionMaker->isAssociatedWithLocalLevelEntity($this->user4, $obj41, true));
        $this->assertFalse($this->decisionMaker->isAssociatedWithLocalLevelEntity($this->user4, $obj411));
        $this->assertTrue($this->decisionMaker->isAssociatedWithLocalLevelEntity($this->user4, $obj411, true));
    }

    public function testIsAssociatedWithLocalLevelEntityForUserOwnedObject()
    {
        $this->buildTestTree();

        $this->metadataProvider->setMetadata(
            'Oro\Bundle\SecurityBundle\Tests\Unit\Acl\Domain\Fixtures\Entity\TestEntity',
            new OwnershipMetadata('USER', 'owner', 'owner_id', 'organization')
        );

        $obj = new TestEntity(1, null, $this->org1);
        $obj1 = new TestEntity(1, $this->user1, $this->org1);
        $obj2 = new TestEntity(1, $this->user2, $this->org2);
        $obj3 = new TestEntity(1, $this->user3, $this->org3);
        $obj31 = new TestEntity(1, $this->user31, $this->org3);
        $obj4 = new TestEntity(1, $this->user4, $this->org4);
        $obj411 = new TestEntity(1, $this->user411, $this->org4);

        $this->assertFalse($this->decisionMaker->isAssociatedWithLocalLevelEntity($this->user1, $obj));
        $this->assertTrue($this->decisionMaker->isAssociatedWithLocalLevelEntity($this->user1, $obj1));
        $this->assertFalse($this->decisionMaker->isAssociatedWithLocalLevelEntity($this->user2, $obj));
        $this->assertTrue($this->decisionMaker->isAssociatedWithLocalLevelEntity($this->user2, $obj2));
        $this->assertFalse($this->decisionMaker->isAssociatedWithLocalLevelEntity($this->user3, $obj));
        $this->assertTrue($this->decisionMaker->isAssociatedWithLocalLevelEntity($this->user3, $obj3));
        $this->assertFalse($this->decisionMaker->isAssociatedWithLocalLevelEntity($this->user3, $obj31));
        $this->assertFalse($this->decisionMaker->isAssociatedWithLocalLevelEntity($this->user4, $obj));
        $this->assertFalse($this->decisionMaker->isAssociatedWithLocalLevelEntity($this->user4, $obj3));
        $this->assertFalse($this->decisionMaker->isAssociatedWithLocalLevelEntity($this->user4, $obj3, true));
        $this->assertFalse($this->decisionMaker->isAssociatedWithLocalLevelEntity($this->user4, $obj31));
        $this->assertFalse($this->decisionMaker->isAssociatedWithLocalLevelEntity($this->user4, $obj31, true));
        $this->assertTrue($this->decisionMaker->isAssociatedWithLocalLevelEntity($this->user4, $obj4));
        $this->assertTrue($this->decisionMaker->isAssociatedWithLocalLevelEntity($this->user4, $obj4, true));
        $this->assertFalse($this->decisionMaker->isAssociatedWithLocalLevelEntity($this->user4, $obj411));
        $this->assertTrue($this->decisionMaker->isAssociatedWithLocalLevelEntity($this->user4, $obj411, true));
    }

    public function testIsAssociatedWithBasicLevelEntityForUserObject()
    {
        $this->buildTestTree();

        $this->assertTrue($this->decisionMaker->isAssociatedWithBasicLevelEntity($this->user1, $this->user1));
        $this->assertTrue($this->decisionMaker->isAssociatedWithBasicLevelEntity($this->user2, $this->user2));
        $this->assertTrue($this->decisionMaker->isAssociatedWithBasicLevelEntity($this->user3, $this->user3));
        $this->assertFalse($this->decisionMaker->isAssociatedWithBasicLevelEntity($this->user3, $this->user31));
        $this->assertTrue($this->decisionMaker->isAssociatedWithBasicLevelEntity($this->user31, $this->user31));
        $this->assertTrue($this->decisionMaker->isAssociatedWithBasicLevelEntity($this->user4, $this->user4));
        $this->assertFalse($this->decisionMaker->isAssociatedWithBasicLevelEntity($this->user4, $this->user3));
        $this->assertFalse($this->decisionMaker->isAssociatedWithBasicLevelEntity($this->user4, $this->user411));
        $this->assertTrue($this->decisionMaker->isAssociatedWithBasicLevelEntity($this->user411, $this->user411));
    }

    public function testIsAssociatedWithBasicLevelEntityForOrganizationOwnedObject()
    {
        $this->buildTestTree();

        $this->metadataProvider->setMetadata(
            'Oro\Bundle\SecurityBundle\Tests\Unit\Acl\Domain\Fixtures\Entity\TestEntity',
            new OwnershipMetadata('ORGANIZATION', 'owner', 'owner_id')
        );

        $obj = new TestEntity(1);
        $obj1 = new TestEntity(1, $this->org1);
        $obj2 = new TestEntity(1, $this->org2);
        $obj3 = new TestEntity(1, $this->org3);
        $obj4 = new TestEntity(1, $this->org4);

        $this->assertFalse($this->decisionMaker->isAssociatedWithBasicLevelEntity($this->user1, $obj));
        $this->assertFalse($this->decisionMaker->isAssociatedWithBasicLevelEntity($this->user1, $obj1));
        $this->assertFalse($this->decisionMaker->isAssociatedWithBasicLevelEntity($this->user2, $obj));
        $this->assertFalse($this->decisionMaker->isAssociatedWithBasicLevelEntity($this->user2, $obj2));
        $this->assertFalse($this->decisionMaker->isAssociatedWithBasicLevelEntity($this->user3, $obj));
        $this->assertFalse($this->decisionMaker->isAssociatedWithBasicLevelEntity($this->user3, $obj3));
        $this->assertFalse($this->decisionMaker->isAssociatedWithBasicLevelEntity($this->user4, $obj));
        $this->assertFalse($this->decisionMaker->isAssociatedWithBasicLevelEntity($this->user4, $obj3));
        $this->assertFalse($this->decisionMaker->isAssociatedWithBasicLevelEntity($this->user4, $obj4));
    }

    public function testIsAssociatedWithBasicLevelEntityForBusinessUnitOwnedObject()
    {
        $this->buildTestTree();

        $this->metadataProvider->setMetadata(
            'Oro\Bundle\SecurityBundle\Tests\Unit\Acl\Domain\Fixtures\Entity\TestEntity',
            new OwnershipMetadata('BUSINESS_UNIT', 'owner', 'owner_id')
        );

        $obj = new TestEntity(1);
        $obj1 = new TestEntity(1, $this->bu1);
        $obj2 = new TestEntity(1, $this->bu2);
        $obj3 = new TestEntity(1, $this->bu3);
        $obj31 = new TestEntity(1, $this->bu31);
        $obj4 = new TestEntity(1, $this->bu4);
        $obj41 = new TestEntity(1, $this->bu41);
        $obj411 = new TestEntity(1, $this->bu411);

        $this->assertFalse($this->decisionMaker->isAssociatedWithBasicLevelEntity($this->user1, $obj));
        $this->assertFalse($this->decisionMaker->isAssociatedWithBasicLevelEntity($this->user1, $obj1));
        $this->assertFalse($this->decisionMaker->isAssociatedWithBasicLevelEntity($this->user2, $obj));
        $this->assertFalse($this->decisionMaker->isAssociatedWithBasicLevelEntity($this->user2, $obj2));
        $this->assertFalse($this->decisionMaker->isAssociatedWithBasicLevelEntity($this->user3, $obj));
        $this->assertFalse($this->decisionMaker->isAssociatedWithBasicLevelEntity($this->user3, $obj3));
        $this->assertFalse($this->decisionMaker->isAssociatedWithBasicLevelEntity($this->user3, $obj31));
        $this->assertFalse($this->decisionMaker->isAssociatedWithBasicLevelEntity($this->user4, $obj));
        $this->assertFalse($this->decisionMaker->isAssociatedWithBasicLevelEntity($this->user4, $obj3));
        $this->assertFalse($this->decisionMaker->isAssociatedWithBasicLevelEntity($this->user4, $obj31));
        $this->assertFalse($this->decisionMaker->isAssociatedWithBasicLevelEntity($this->user4, $obj4));
        $this->assertFalse($this->decisionMaker->isAssociatedWithBasicLevelEntity($this->user4, $obj41));
        $this->assertFalse($this->decisionMaker->isAssociatedWithBasicLevelEntity($this->user4, $obj411));
    }

    public function testIsAssociatedWithBasicLevelEntityForUserOwnedObject()
    {
        $this->buildTestTree();

        $this->metadataProvider->setMetadata(
            'Oro\Bundle\SecurityBundle\Tests\Unit\Acl\Domain\Fixtures\Entity\TestEntity',
            new OwnershipMetadata('USER', 'owner', 'owner_id')
        );

        $obj = new TestEntity(1);
        $obj1 = new TestEntity(1, $this->user1);
        $obj2 = new TestEntity(1, $this->user2);
        $obj3 = new TestEntity(1, $this->user3);
        $obj31 = new TestEntity(1, $this->user31);
        $obj4 = new TestEntity(1, $this->user4);
        $obj411 = new TestEntity(1, $this->user411);

        $this->assertFalse($this->decisionMaker->isAssociatedWithBasicLevelEntity($this->user1, $obj));
        $this->assertTrue($this->decisionMaker->isAssociatedWithBasicLevelEntity($this->user1, $obj1));
        $this->assertFalse($this->decisionMaker->isAssociatedWithBasicLevelEntity($this->user2, $obj));
        $this->assertTrue($this->decisionMaker->isAssociatedWithBasicLevelEntity($this->user2, $obj2));
        $this->assertFalse($this->decisionMaker->isAssociatedWithBasicLevelEntity($this->user3, $obj));
        $this->assertTrue($this->decisionMaker->isAssociatedWithBasicLevelEntity($this->user3, $obj3));
        $this->assertFalse($this->decisionMaker->isAssociatedWithBasicLevelEntity($this->user3, $obj31));
        $this->assertFalse($this->decisionMaker->isAssociatedWithBasicLevelEntity($this->user4, $obj));
        $this->assertFalse($this->decisionMaker->isAssociatedWithBasicLevelEntity($this->user4, $obj3));
        $this->assertFalse($this->decisionMaker->isAssociatedWithBasicLevelEntity($this->user4, $obj31));
        $this->assertTrue($this->decisionMaker->isAssociatedWithBasicLevelEntity($this->user4, $obj4));
        $this->assertFalse($this->decisionMaker->isAssociatedWithBasicLevelEntity($this->user4, $obj411));
    }
}<|MERGE_RESOLUTION|>--- conflicted
+++ resolved
@@ -61,15 +61,6 @@
             ->disableOriginalConstructor()
             ->getMock();
 
-<<<<<<< HEAD
-        $this->container = $this->getMock('Symfony\Component\DependencyInjection\ContainerInterface');
-
-        $doctrineHelper = $this->getMockBuilder('Oro\Bundle\EntityBundle\ORM\DoctrineHelper')
-            ->disableOriginalConstructor()
-            ->getMock();
-
-=======
->>>>>>> c3d692e0
         $this->container->expects($this->any())
             ->method('get')
             ->will(
