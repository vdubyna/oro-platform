--- conflicted
+++ resolved
@@ -2,14 +2,10 @@
 
 namespace Oro\Bundle\SecurityBundle\Tests\Behat\Context;
 
-<<<<<<< HEAD
-use Behat\Gherkin\Node\TableNode;
+use Behat\Behat\Hook\Scope\BeforeScenarioScope;
 use Behat\Mink\Exception\ExpectationException;
 use Behat\Symfony2Extension\Context\KernelAwareContext;
 use Behat\Symfony2Extension\Context\KernelDictionary;
-=======
-use Behat\Behat\Hook\Scope\BeforeScenarioScope;
->>>>>>> 87f342cb
 use Doctrine\Common\Inflector\Inflector;
 use Oro\Bundle\DataGridBundle\Tests\Behat\Element\Grid;
 use Oro\Bundle\DataGridBundle\Tests\Behat\Element\GridFilterStringItem;
@@ -104,15 +100,7 @@
 
     protected function loginAsAdmin()
     {
-<<<<<<< HEAD
-        $this->visitPath('/user/login');
-        /** @var Form $login */
-        $login = $this->createElement('Login');
-        $login->fill(new TableNode([['Username', 'admin'], ['Password', 'admin']]));
-        $login->pressButton('Log in');
-=======
         $this->oroMainContext->loginAsUserWithPassword();
->>>>>>> 87f342cb
         $this->waitForAjax();
     }
 
