--- conflicted
+++ resolved
@@ -57,11 +57,7 @@
     }
 
     /**
-<<<<<<< HEAD
-     * @var OwnershipMetadataInterface
-=======
      * {@inheritDoc}
->>>>>>> 310859d0
      */
     protected function getNoOwnershipMetadata()
     {
@@ -71,13 +67,7 @@
     /**
      * @param SecurityFacade $securityFacade
      *
-<<<<<<< HEAD
-     * @param string $className
-     *
-     * @return OwnershipMetadataInterface
-=======
      * @return MetadataProviderInterface
->>>>>>> 310859d0
      */
     public function setSecurityFacade(SecurityFacade $securityFacade)
     {
@@ -163,13 +153,7 @@
     }
 
     /**
-<<<<<<< HEAD
-     * @param ConfigInterface $config
-     *
-     * @return OwnershipMetadataInterface
-=======
      * {@inheritDoc}
->>>>>>> 310859d0
      */
     protected function getOwnershipMetadata(ConfigInterface $config)
     {
