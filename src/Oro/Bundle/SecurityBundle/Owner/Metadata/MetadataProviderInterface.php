--- conflicted
+++ resolved
@@ -46,8 +46,7 @@
      *
      * @return int
      */
-<<<<<<< HEAD
-    public function getMaxAccessLevel($accessLevel, $object = null);
+    public function getMaxAccessLevel($accessLevel, $className = null);
 
     /**
      * Clears the ownership metadata cache
@@ -66,7 +65,4 @@
      * @param string|null $className
      */
     public function warmUpCache($className = null);
-=======
-    public function getMaxAccessLevel($accessLevel, $className = null);
->>>>>>> 4eaeda5e
 }