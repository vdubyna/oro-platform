--- conflicted
+++ resolved
@@ -3,29 +3,11 @@
 namespace Oro\Bundle\SecurityBundle\Owner;
 
 use Oro\Bundle\SecurityBundle\Acl\Extension\OwnershipDecisionMakerInterface;
-<<<<<<< HEAD
-use Oro\Bundle\SecurityBundle\Acl\Extension\AccessLevelOwnershipDecisionMakerInterface;
-use Oro\Bundle\SecurityBundle\Owner\Metadata\OwnershipMetadataInterface;
-use Oro\Bundle\SecurityBundle\Owner\Metadata\OwnershipMetadataProvider;
-use Oro\Bundle\EntityBundle\Exception\InvalidEntityException;
-use Oro\Bundle\SecurityBundle\Acl\Domain\ObjectIdAccessor;
-
-/**
- * This class implements AccessLevelOwnershipDecisionMakerInterface interface and allows to make ownership related
- * decisions using the tree of owners.
- *
- * @SuppressWarnings(PHPMD.ExcessiveClassComplexity)
- */
-class EntityOwnershipDecisionMaker implements
-    OwnershipDecisionMakerInterface,
-    AccessLevelOwnershipDecisionMakerInterface
-=======
 use Oro\Bundle\SecurityBundle\SecurityFacade;
 use Oro\Bundle\UserBundle\Entity\User;
 
 class EntityOwnershipDecisionMaker extends AbstractEntityOwnershipDecisionMaker implements
     OwnershipDecisionMakerInterface
->>>>>>> 310859d0
 {
     /**
      * @var SecurityFacade
@@ -50,17 +32,6 @@
     public function isOrganization($domainObject)
     {
         return $this->isGlobalLevelEntity($domainObject);
-<<<<<<< HEAD
-    }
-
-    /**
-     * {@inheritdoc}
-     */
-    public function isGlobalLevelEntity($domainObject)
-    {
-        return is_a($domainObject, $this->metadataProvider->getOrganizationClass());
-=======
->>>>>>> 310859d0
     }
 
     /**
@@ -70,17 +41,6 @@
     public function isBusinessUnit($domainObject)
     {
         return $this->isLocalLevelEntity($domainObject);
-<<<<<<< HEAD
-    }
-
-    /**
-     * {@inheritdoc}
-     */
-    public function isLocalLevelEntity($domainObject)
-    {
-        return is_a($domainObject, $this->metadataProvider->getBusinessUnitClass());
-=======
->>>>>>> 310859d0
     }
 
     /**
@@ -90,18 +50,6 @@
     public function isUser($domainObject)
     {
         return $this->isBasicLevelEntity($domainObject);
-<<<<<<< HEAD
-    }
-
-    /**
-     * {@inheritdoc}
-     * @return bool
-     */
-    public function isBasicLevelEntity($domainObject)
-    {
-        return is_a($domainObject, $this->metadataProvider->getUserClass());
-=======
->>>>>>> 310859d0
     }
 
     /**
@@ -113,75 +61,6 @@
     public function isAssociatedWithOrganization($user, $domainObject, $organization = null)
     {
         return $this->isAssociatedWithGlobalLevelEntity($user, $domainObject, $organization);
-<<<<<<< HEAD
-    }
-
-    /**
-     * {@inheritdoc}
-     *
-     * @SuppressWarnings(PHPMD.NPathComplexity)
-     */
-    public function isAssociatedWithGlobalLevelEntity($user, $domainObject, $organization = null)
-    {
-        $tree = $this->treeProvider->getTree();
-        $this->validateUserObject($user);
-        $this->validateObject($domainObject);
-
-        $organizationId = null;
-        if ($organization) {
-            $organizationId = $this->getOrganizationId($organization);
-        }
-
-        $userOrganizationIds = $tree->getUserOrganizationIds($this->getObjectId($user));
-        if (empty($userOrganizationIds) || ($organizationId && !in_array($organizationId, $userOrganizationIds))) {
-            return false;
-        }
-
-        $allowedOrganizationIds = $organizationId ? [$organizationId] : $userOrganizationIds;
-
-        if ($this->isGlobalLevelEntity($domainObject)) {
-            return in_array(
-                $this->getObjectId($domainObject),
-                $allowedOrganizationIds
-            );
-        }
-
-        if ($this->isLocalLevelEntity($domainObject)) {
-            return in_array(
-                $tree->getBusinessUnitOrganizationId($this->getObjectId($domainObject)),
-                $allowedOrganizationIds
-            );
-        }
-
-        if ($this->isBasicLevelEntity($domainObject)) {
-            $userId = $this->getObjectId($user);
-            $objId = $this->getObjectId($domainObject);
-            if ($userId === $objId) {
-                $userOrganizationId = $tree->getUserOrganizationId($userId);
-                $objOrganizationId = $tree->getUserOrganizationId($objId);
-
-                return $userOrganizationId !== null && $userOrganizationId === $objOrganizationId;
-            }
-        }
-
-        $metadata = $this->getObjectMetadata($domainObject);
-        if (!$metadata->hasOwner()) {
-            return false;
-        }
-
-        $ownerId = $this->getObjectIdIgnoreNull($this->getOwner($domainObject));
-        if ($metadata->isGlobalLevelOwned()) {
-            return $organizationId ? $ownerId === $organizationId : in_array($ownerId, $userOrganizationIds);
-        } else {
-            return in_array(
-                $this->getObjectId($this->entityOwnerAccessor->getOrganization($domainObject)),
-                $allowedOrganizationIds
-            );
-        }
-
-        return false;
-=======
->>>>>>> 310859d0
     }
 
     /**
@@ -191,64 +70,6 @@
     public function isAssociatedWithBusinessUnit($user, $domainObject, $deep = false, $organization = null)
     {
         return $this->isAssociatedWithLocalLevelEntity($user, $domainObject, $deep, $organization);
-<<<<<<< HEAD
-    }
-
-    /**
-     * {@inheritdoc}
-     */
-    public function isAssociatedWithLocalLevelEntity($user, $domainObject, $deep = false, $organization = null)
-    {
-        $tree = $this->treeProvider->getTree();
-        $this->validateUserObject($user);
-        $this->validateObject($domainObject);
-
-        $organizationId = null;
-        if ($organization) {
-            $organizationId = $this->getObjectId($organization);
-        }
-
-        if ($this->isLocalLevelEntity($domainObject)) {
-            return $this->isUserBusinessUnit(
-                $this->getObjectId($user),
-                $this->getObjectId($domainObject),
-                $deep,
-                $organizationId
-            );
-        }
-
-        if ($this->isBasicLevelEntity($domainObject)) {
-            $userId = $this->getObjectId($user);
-            if ($userId === $this->getObjectId($domainObject) && $tree->getUserBusinessUnitId($userId) !== null) {
-                return true;
-            }
-        }
-
-        $metadata = $this->getObjectMetadata($domainObject);
-        if (!$metadata->hasOwner()) {
-            return false;
-        }
-
-        $ownerId = $this->getObjectIdIgnoreNull($this->getOwner($domainObject));
-        if ($metadata->isLocalLevelOwned()) {
-            return $this->isUserBusinessUnit($this->getObjectId($user), $ownerId, $deep, $organizationId);
-        } elseif ($metadata->isBasicLevelOwned()) {
-            $ownerBusinessUnitIds = $tree->getUserBusinessUnitIds($ownerId, $organizationId);
-            if (empty($ownerBusinessUnitIds)) {
-                return false;
-            }
-
-            return $this->isUserBusinessUnits(
-                $this->getObjectId($user),
-                $ownerBusinessUnitIds,
-                $deep,
-                $organizationId
-            );
-        }
-
-        return false;
-=======
->>>>>>> 310859d0
     }
 
     /**
@@ -258,212 +79,10 @@
     public function isAssociatedWithUser($user, $domainObject, $organization = null)
     {
         return $this->isAssociatedWithBasicLevelEntity($user, $domainObject, $organization);
-<<<<<<< HEAD
     }
 
     /**
      * {@inheritdoc}
-     */
-    public function isAssociatedWithBasicLevelEntity($user, $domainObject, $organization = null)
-    {
-        $userId = $this->getObjectId($user);
-        if ($organization
-            && !in_array(
-                $this->getObjectId($organization),
-                $this->treeProvider->getTree()->getUserOrganizationIds($userId)
-            )
-        ) {
-            return false;
-        }
-
-        $this->validateUserObject($user);
-        $this->validateObject($domainObject);
-
-        if ($this->isBasicLevelEntity($domainObject)) {
-            return $this->getObjectId($domainObject) === $this->getObjectId($user);
-        }
-
-        $metadata = $this->getObjectMetadata($domainObject);
-        if ($metadata->isBasicLevelOwned()) {
-            $ownerId = $this->getObjectIdIgnoreNull($this->getOwner($domainObject));
-
-            return $userId === $ownerId;
-        }
-
-        return false;
-    }
-
-    /**
-     * Determines whether the given user has a relation to the given business unit
-     *
-     * @param  int|string      $userId
-     * @param  int|string|null $ownerBusinessUnitIds
-     * @param  bool            $deep Specify whether subordinate business units should be checked. Defaults to false.
-     * @param  int|null        $organizationId
-     * @return bool
-     */
-    protected function isUserBusinessUnits($userId, $ownerBusinessUnitIds, $deep = false, $organizationId = null)
-    {
-        $userBusinessUnitIds = $this->treeProvider->getTree()->getUserBusinessUnitIds($userId, $organizationId);
-        $familiarBusinessUnits = array_intersect($userBusinessUnitIds, $ownerBusinessUnitIds);
-        if (!empty($familiarBusinessUnits)) {
-            return true;
-        }
-        if ($deep) {
-            foreach ($userBusinessUnitIds as $buId) {
-                $familiarBusinessUnits = array_intersect(
-                    $this->treeProvider->getTree()->getSubordinateBusinessUnitIds($buId),
-                    $ownerBusinessUnitIds
-                );
-                if (!empty($familiarBusinessUnits)) {
-                    return true;
-                }
-            }
-        }
-
-        return false;
-    }
-
-    /**
-     * Determines whether the given user has a relation to the given business unit
-     *
-     * @param  int|string      $userId
-     * @param  int|string|null $businessUnitId
-     * @param  bool            $deep Specify whether subordinate business units should be checked. Defaults to false.
-     * @param  int|null        $organizationId
-     * @return bool
-     */
-    protected function isUserBusinessUnit($userId, $businessUnitId, $deep = false, $organizationId = null)
-    {
-        if ($businessUnitId === null) {
-            return false;
-        }
-
-        foreach ($this->treeProvider->getTree()->getUserBusinessUnitIds($userId, $organizationId) as $buId) {
-            if ($businessUnitId === $buId) {
-                return true;
-            }
-            if ($deep
-                && in_array($businessUnitId, $this->treeProvider->getTree()->getSubordinateBusinessUnitIds($buId))
-            ) {
-                return true;
-            }
-        }
-
-        return false;
-    }
-
-    /**
-     * Check that the given object is a user
-     *
-     * @param  object $user
-     * @throws InvalidDomainObjectException
-     */
-    protected function validateUserObject($user)
-    {
-        if (!is_object($user) || !$this->isBasicLevelEntity($user)) {
-            throw new InvalidDomainObjectException(
-                sprintf(
-                    '$user must be an instance of %s.',
-                    $this->metadataProvider->getUserClass()
-                )
-            );
-        }
-    }
-
-    /**
-     * Check that the given object is a domain object
-     *
-     * @param  object $domainObject
-     * @throws InvalidDomainObjectException
-     */
-    protected function validateObject($domainObject)
-    {
-        if (!is_object($domainObject)) {
-            throw new InvalidDomainObjectException('$domainObject must be an object.');
-        }
-    }
-
-    /**
-     * Gets id for the given domain object
-     *
-     * @param  object $domainObject
-     * @return int|string
-     * @throws InvalidDomainObjectException
-     */
-    protected function getObjectId($domainObject)
-    {
-        return $this->objectIdAccessor->getId($domainObject);
-    }
-
-    /**
-     * Gets id for the given domain object.
-     * Returns null when the given domain object is null
-     *
-     * @param  object|null $domainObject
-     * @return int|string|null
-     * @throws InvalidDomainObjectException
-     */
-    protected function getObjectIdIgnoreNull($domainObject)
-    {
-        if ($domainObject === null) {
-            return null;
-        }
-
-        return $this->objectIdAccessor->getId($domainObject);
-    }
-
-    /**
-     * Gets the real class name for the given domain object or the given class name that could be a proxy
-     *
-     * @param  object|string $domainObjectOrClassName
-     * @return string
-     */
-    protected function getObjectClass($domainObjectOrClassName)
-    {
-        if (is_object($domainObjectOrClassName)) {
-            return ClassUtils::getClass($domainObjectOrClassName);
-        } else {
-            return ClassUtils::getRealClass($domainObjectOrClassName);
-        }
-    }
-
-    /**
-     * Gets metadata for the given domain object
-     *
-     * @param  object $domainObject
-     * @return OwnershipMetadataInterface
-     */
-    protected function getObjectMetadata($domainObject)
-    {
-        return $this->metadataProvider->getMetadata($this->getObjectClass($domainObject));
-    }
-
-    /**
-     * Gets owner of the given domain object
-     *
-     * @param  object $domainObject
-     * @return object
-     * @throws InvalidDomainObjectException
-     */
-    protected function getOwner($domainObject)
-    {
-        try {
-            return $this->entityOwnerAccessor->getOwner($domainObject);
-        } catch (InvalidEntityException $ex) {
-            throw new InvalidDomainObjectException($ex->getMessage(), 0, $ex);
-        }
-    }
-
-    /**
-     * @param null $organization
-     * @return int|null|string
-=======
-    }
-
-    /**
-     * {@inheritdoc}
->>>>>>> 310859d0
      */
     public function supports()
     {
