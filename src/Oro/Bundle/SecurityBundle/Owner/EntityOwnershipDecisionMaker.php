--- conflicted
+++ resolved
@@ -240,13 +240,9 @@
             if ($businessUnitId === $buId) {
                 return true;
             }
-<<<<<<< HEAD
-            if ($deep && in_array($businessUnitId, $this->treeProvider->getTree()->getSubordinateBusinessUnitIds($buId))) {
-=======
             if ($deep
                 && in_array($businessUnitId, $this->treeProvider->getTree()->getSubordinateBusinessUnitIds($buId))
             ) {
->>>>>>> 6c12fc9a
                 return true;
             }
         }
