--- conflicted
+++ resolved
@@ -15,11 +15,7 @@
 use Symfony\Component\Security\Core\Authentication\Token\Storage\TokenStorageInterface;
 
 /**
-<<<<<<< HEAD
  * The provider for owner tree.
-=======
- * This class is used to build the tree of owners for business units.
->>>>>>> 31c92b9b
  */
 class OwnerTreeProvider extends AbstractOwnerTreeProvider
 {
