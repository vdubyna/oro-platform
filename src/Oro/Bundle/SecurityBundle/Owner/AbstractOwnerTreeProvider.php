<?php

namespace Oro\Bundle\SecurityBundle\Owner;

use Doctrine\Common\Cache\CacheProvider;
use Oro\Bundle\EntityBundle\Tools\DatabaseChecker;
use Psr\Log\LoggerAwareInterface;
use Psr\Log\LoggerAwareTrait;

/**
<<<<<<< HEAD
 * The base class for owner tree providers.
 */
abstract class AbstractOwnerTreeProvider implements OwnerTreeProviderInterface
{
    private const CACHE_KEY = 'data';
=======
 * This class provides access to the tree of owners.
 */
abstract class AbstractOwnerTreeProvider implements OwnerTreeProviderInterface, LoggerAwareInterface
{
    use LoggerAwareTrait;

    const CACHE_KEY = 'data';
>>>>>>> 31c92b9b

    /** @var DatabaseChecker */
    private $databaseChecker;

    /** @var CacheProvider */
    private $cache;

    /**
     * @param DatabaseChecker $databaseChecker
     * @param CacheProvider   $cache
     */
    public function __construct(DatabaseChecker $databaseChecker, CacheProvider $cache)
    {
        $this->databaseChecker = $databaseChecker;
        $this->cache = $cache;
    }

    /**
     * @param OwnerTreeBuilderInterface $tree
     */
    abstract protected function fillTree(OwnerTreeBuilderInterface $tree): void;

    /**
     * Returns empty instance of the owner tree builder
     *
     * @return OwnerTreeBuilderInterface
     */
    protected function createTreeBuilder(): OwnerTreeBuilderInterface
    {
        return new OwnerTree();
    }

    /**
     * Calculate subordinated entity ids.
     */
    protected function buildTree(array $businessUnitIds, $businetUnitClass)
    {
        $subordinateBusinessUnitIds = [];
        $calculatedLevels = array_reverse($this->calculateAdjacencyListLevels($businessUnitIds, $businetUnitClass));
        foreach ($calculatedLevels as $businessUnitIdss) {
            foreach ($businessUnitIdss as $parentBuId => $buId) {
                $parentBuId = $businessUnitIds[$buId];
                if (null !== $parentBuId) {
                    $subordinateBusinessUnitIds[$parentBuId][] = $buId;
                    if (isset($subordinateBusinessUnitIds[$buId])) {
                        $subordinateBusinessUnitIds[$parentBuId] = array_merge(
                            $subordinateBusinessUnitIds[$parentBuId],
                            $subordinateBusinessUnitIds[$buId]
                        );
                    }
                }
            }
        }

        return $subordinateBusinessUnitIds;
    }

    /**
     * Takes business units adjacency list and calculates tree level for each item in list.
     *
     * For details about Adjacency Lists see https://en.wikipedia.org/wiki/Adjacency_list
     * The performance of the implemented algorithm depends on the order of items in the input list.
     * The best performance is reached when all children are added to the input list after parents.
     *
     * An example:
     *
     *  id    -  parentID          Tree                        id    -  parentID  - level
     * ------------------       --------------------           ----------------------------
     *  b1    -  null              b1                          b1    -  null         0
     *  b2    -  null               +-- b11                    b2    -  null         0
     *  b11   -  b1                 |   +-- b111               b11   -  b1           1
     *  b12   -  b1                 |       +-- b1111          b12   -  b1           1
     *  b21   -  b2                 |       +-- b1112          b21   -  b2           1
     *  b111  -  b11                +-- b12                    b111  -  b11          2
     *  b121  -  b12                    +-- b121               b121  -  b12          2
     *  b122  -  b12                    +-- b122               b122  -  b12          2
     *  b1111 -  b111                       +-- b1221          b1111 -  b111         3
     *  b1112 -  b111              b2                          b1112 -  b111         3
     *  b1221 -  b122               +-- b21                    b1221 -  b122         3
     *
     * @return array [level => [business unit id, ...], ...]
     */
    protected function calculateAdjacencyListLevels($businessUnits, $businessUnitClass)
    {
        $levelsData = [];
        while (!empty($businessUnits)) {
            $unprocessed = [];
            foreach ($businessUnits as $buId => $parentBuId) {
                if (null === $parentBuId) {
                    $levelsData[$buId] = 0;
                } elseif (array_key_exists($parentBuId, $levelsData)) {
                    $levelsData[$buId] = $levelsData[$parentBuId] + 1;
                } elseif (array_key_exists($parentBuId, $businessUnits)) {
                    $unprocessed[$buId] = $parentBuId;
                    if ($businessUnits[$parentBuId] === $buId
                        || in_array($buId, $businessUnits, true)
                    ) {
                        $this->logger->critical(
                            sprintf(
                                'Cyclic relationship in "%s" with problem id "%s"',
                                $businessUnitClass,
                                $buId
                            )
                        );
                        unset($businessUnits[$buId]);
                    }
                }
            }
            $businessUnits = $unprocessed;
        }

        $result = [];
        foreach ($levelsData as $buId => $level) {
            $result[$level][] = $buId;
        }

        return $result;
    }

    /**
     * {@inheritdoc}
     */
    public function clearCache(): void
    {
        $this->cache->deleteAll();
    }

    /**
     * {@inheritdoc}
     */
    public function warmUpCache(): void
    {
        $this->cache->save(self::CACHE_KEY, $this->loadTree());
    }

    /**
     * {@inheritdoc}
     */
    public function getTree(): OwnerTreeInterface
    {
        $tree = $this->cache->fetch(self::CACHE_KEY);
        if (!$tree) {
            $tree = $this->loadTree();
            $this->cache->save(self::CACHE_KEY, $tree);
        }

        return $tree;
    }

    /**
     * Loads tree data.
     *
     * @return OwnerTreeInterface
     */
    private function loadTree(): OwnerTreeInterface
    {
        $treeBuilder = $this->createTreeBuilder();
        if ($this->databaseChecker->checkDatabase()) {
            $this->fillTree($treeBuilder);
        }

        return $treeBuilder->getTree();
    }
}<|MERGE_RESOLUTION|>--- conflicted
+++ resolved
@@ -8,21 +8,13 @@
 use Psr\Log\LoggerAwareTrait;
 
 /**
-<<<<<<< HEAD
  * The base class for owner tree providers.
- */
-abstract class AbstractOwnerTreeProvider implements OwnerTreeProviderInterface
-{
-    private const CACHE_KEY = 'data';
-=======
- * This class provides access to the tree of owners.
  */
 abstract class AbstractOwnerTreeProvider implements OwnerTreeProviderInterface, LoggerAwareInterface
 {
     use LoggerAwareTrait;
 
-    const CACHE_KEY = 'data';
->>>>>>> 31c92b9b
+    private const CACHE_KEY = 'data';
 
     /** @var DatabaseChecker */
     private $databaseChecker;
