--- conflicted
+++ resolved
@@ -33,11 +33,8 @@
     const OWNERSHIP_CONFIG_PROVIDER = 'oro_entity_config.provider.ownership';
 
     const ENTITY_ACL_EXTENSION = 'oro_security.acl.extension.entity';
-<<<<<<< HEAD
     const CHAIN_OWNERSHIP_DECISION_MAKER = 'oro_security.owner.ownership_decision_maker.chain';
-=======
     const CHAIN_METADATA_PROVIDER = 'oro_security.owner.metadata_provider.chain';
->>>>>>> c05d6bf1
 
     /**
      * {@inheritDoc}
@@ -174,11 +171,16 @@
      */
     protected function configureEntityAclExtension(ContainerBuilder $container)
     {
-        if ($container->hasDefinition(self::ENTITY_ACL_EXTENSION)
-            && $container->hasDefinition(self::CHAIN_METADATA_PROVIDER)
-        ) {
+        if ($container->hasDefinition(self::ENTITY_ACL_EXTENSION)) {
             $aclExtensionDef = $container->getDefinition(self::ENTITY_ACL_EXTENSION);
-            $aclExtensionDef->replaceArgument(3, new Reference(self::CHAIN_METADATA_PROVIDER));
+            
+            if ($container->hasDefinition(self::CHAIN_METADATA_PROVIDER)) {
+                $aclExtensionDef->replaceArgument(3, new Reference(self::CHAIN_METADATA_PROVIDER));
+            }
+            
+            if ($container->hasDefinition(self::CHAIN_OWNERSHIP_DECISION_MAKER)) {
+                $aclExtensionDef->replaceArgument(4, new Reference(self::CHAIN_OWNERSHIP_DECISION_MAKER));
+            }
         }
     }
 
@@ -218,17 +220,4 @@
             $extensions
         );
     }
-
-    /**
-     * @param ContainerBuilder $container
-     */
-    protected function configureEntityAclExtension(ContainerBuilder $container)
-    {
-        if ($container->hasDefinition(self::ENTITY_ACL_EXTENSION)
-            && $container->hasDefinition(self::CHAIN_OWNERSHIP_DECISION_MAKER)
-        ) {
-            $aclExtensionDef = $container->getDefinition(self::ENTITY_ACL_EXTENSION);
-            $aclExtensionDef->replaceArgument(4, new Reference(self::CHAIN_OWNERSHIP_DECISION_MAKER));
-        }
-    }
 }