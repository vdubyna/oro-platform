placeholders:
    organization_selector:
        items:
            organization_selector:
                order: 200

    organization_name:
        items:
            organization_name:
                order: 200

items:
    organization_selector:
        template: OroSecurityBundle:Organization:selector.html.twig
<<<<<<< HEAD
        applicable: @oro_user.placeholder.filter->isUserApplicable()

=======
        applicable: "@oro_user.placeholder.filter->isUserApplicable()"
>>>>>>> 8569495b
    organization_name:
        template: OroSecurityBundle:Organization:current_name.html.twig<|MERGE_RESOLUTION|>--- conflicted
+++ resolved
@@ -12,11 +12,6 @@
 items:
     organization_selector:
         template: OroSecurityBundle:Organization:selector.html.twig
-<<<<<<< HEAD
-        applicable: @oro_user.placeholder.filter->isUserApplicable()
-
-=======
         applicable: "@oro_user.placeholder.filter->isUserApplicable()"
->>>>>>> 8569495b
     organization_name:
         template: OroSecurityBundle:Organization:current_name.html.twig