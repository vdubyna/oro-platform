parameters:
    oro_security.security_facade.class:                        Oro\Bundle\SecurityBundle\SecurityFacade

    oro_security.acl.base_manager.class:                       Oro\Bundle\SecurityBundle\Acl\Persistence\BaseAclManager
    oro_security.acl.manager.class:                            Oro\Bundle\SecurityBundle\Acl\Persistence\AclManager
    oro_security.acl.sid_manager.class:                        Oro\Bundle\SecurityBundle\Acl\Persistence\AclSidManager
    oro_security.acl.ace_provider.class:                       Oro\Bundle\SecurityBundle\Acl\Persistence\AceManipulationHelper
    oro_security.acl.privilege_repository.class:               Oro\Bundle\SecurityBundle\Acl\Persistence\AclPrivilegeRepository
    oro_security.acl.extension_selector.class:                 Oro\Bundle\SecurityBundle\Acl\Extension\AclExtensionSelector
    oro_security.acl.extension.entity.class:                   Oro\Bundle\SecurityBundle\Acl\Extension\EntityAclExtension
    oro_security.acl.extension.action.class:                   Oro\Bundle\SecurityBundle\Acl\Extension\ActionAclExtension
    oro_security.acl.voter.class:                              Oro\Bundle\SecurityBundle\Acl\Voter\AclVoter
    oro_security.acl.provider.class:                           Oro\Bundle\SecurityBundle\Acl\Domain\RootBasedAclProvider
    oro_security.acl.dbal.provider.class:                      Oro\Bundle\SecurityBundle\Acl\Dbal\MutableAclProvider
    oro_security.acl.permission_granting_strategy.class:       Oro\Bundle\SecurityBundle\Acl\Domain\PermissionGrantingStrategy
    oro_security.acl.permission_map.class:                     Oro\Bundle\SecurityBundle\Acl\Permission\PermissionMap
    oro_security.acl.permission_manager.class:                 Oro\Bundle\SecurityBundle\Acl\Permission\PermissionManager
    oro_security.acl.object_identity_factory.class:            Oro\Bundle\SecurityBundle\Acl\Domain\ObjectIdentityFactory
    oro_security.acl.object_identity_retrieval_strategy.class: Oro\Bundle\SecurityBundle\Acl\Domain\ObjectIdentityRetrievalStrategy
    oro_security.acl.object_id_accessor.class:                 Oro\Bundle\SecurityBundle\Acl\Domain\ObjectIdAccessor

    oro_security.acl.group_provider.chain.class:               Oro\Bundle\SecurityBundle\Acl\Group\ChainAclGroupProvider

    oro_security.owner.tree.class:                             Oro\Bundle\SecurityBundle\Owner\OwnerTree
    oro_security.owner.decision_maker.class:                   Oro\Bundle\SecurityBundle\Owner\EntityOwnershipDecisionMaker
    oro_security.owner.decision_maker.abstract.class:          Oro\Bundle\SecurityBundle\Owner\AbstractEntityOwnershipDecisionMaker

    oro_security.type.oro_acl_access_level_selector.class:     Oro\Bundle\SecurityBundle\Form\Type\AclAccessLevelSelectorType
    oro_security.type.oro_acl_label.class:                     Oro\Bundle\SecurityBundle\Form\Type\ObjectLabelType
    oro_security.type.oro_acl_collection.class:                Oro\Bundle\SecurityBundle\Form\Type\PrivilegeCollectionType
    oro_security.type.oro_acl_permission_collection.class:     Oro\Bundle\SecurityBundle\Form\Type\PermissionCollectionType
    oro_security.type.oro_acl_privilege.class:                 Oro\Bundle\SecurityBundle\Form\Type\AclPrivilegeType

    oro_security.entity_security_metadata_provider.class:      Oro\Bundle\SecurityBundle\Metadata\EntitySecurityMetadataProvider
    oro_security.action_metadata_provider.class:               Oro\Bundle\SecurityBundle\Metadata\ActionMetadataProvider

    oro_security.acl.annotation_provider.class:                Oro\Bundle\SecurityBundle\Metadata\AclAnnotationProvider
    oro_security.acl.annotation_loader.class:                  Oro\Bundle\SecurityBundle\Annotation\Loader\AclAnnotationLoader
    oro_security.acl.config_loader.class:                      Oro\Bundle\SecurityBundle\Annotation\Loader\AclConfigLoader

    oro_security.acl.annotation_provider.cache.warmer.class:   Oro\Bundle\SecurityBundle\Cache\AclAnnotationCacheWarmer
    oro_security.acl.annotation_provider.cache.clearer.class:  Oro\Bundle\SecurityBundle\Cache\AclAnnotationCacheClearer
    oro_security.action_metadata_provider.cache.warmer.class:  Oro\Bundle\SecurityBundle\Cache\ActionMetadataCacheWarmer
    oro_security.action_metadata_provider.cache.clearer.class: Oro\Bundle\SecurityBundle\Cache\ActionMetadataCacheClearer
    oro_security.entity_security_metadata_provider.cache.warmer.class:  Oro\Bundle\SecurityBundle\Cache\EntitySecurityMetadataCacheWarmer
    oro_security.entity_security_metadata_provider.cache.clearer.class: Oro\Bundle\SecurityBundle\Cache\EntitySecurityMetadataCacheClearer

    oro_security.listener.controller.class:                    Oro\Bundle\SecurityBundle\EventListener\ControllerListener

    oro_security.twig.security_extension.class:                Oro\Bundle\SecurityBundle\Twig\OroSecurityExtension
    oro_security.twig.security_organization_extension:         Oro\Bundle\SecurityBundle\Twig\OroSecurityOrganizationExtension

    oro_security.encoder.mcrypt.class:                         Oro\Bundle\SecurityBundle\Encoder\Mcrypt

    oro_security.token.factory.username_password_organization.class: Oro\Bundle\SecurityBundle\Authentication\Token\UsernamePasswordOrganizationTokenFactory
    oro_security.token.factory.organization_rememberme.class: Oro\Bundle\SecurityBundle\Authentication\Token\OrganizationRememberMeTokenFactory

    oro_security.acl_helper.class:                             Oro\Bundle\SecurityBundle\ORM\Walker\AclHelper
    oro_security.search.acl_helper.class:                      Oro\Bundle\SecurityBundle\Search\AclHelper
    oro_security.orm.ownership_sql_walker_builder.class:       Oro\Bundle\SecurityBundle\ORM\Walker\OwnershipConditionDataBuilder
    oro_security.ownership_tree_provider.class:                Oro\Bundle\SecurityBundle\Owner\OwnerTreeProvider
    oro_security.abstract_ownership_tree_provider.class:       Oro\Bundle\SecurityBundle\Owner\AbstractOwnerTreeProvider
    oro_security.ownership_tree_provider.chain.class:          Oro\Bundle\SecurityBundle\Owner\ChainOwnerTreeProvider
    oro_security.ownership_tree.cache.warmer.class:            Oro\Bundle\SecurityBundle\Cache\OwnerTreeCacheWarmer
    oro_security.ownership_tree.cache.clearer.class:           Oro\Bundle\SecurityBundle\Cache\OwnerTreeCacheCleaner
    oro_security.ownership_tree_subscriber.class:              Oro\Bundle\SecurityBundle\EventListener\OwnerTreeListener
    oro-security.authentication.listener.basic.class:          Oro\Bundle\SecurityBundle\Http\Firewall\OrganizationBasicAuthenticationListener
    oro_security.authentication.provider.username_password_organization.class: Oro\Bundle\SecurityBundle\Authentication\Provider\UsernamePasswordOrganizationAuthenticationProvider
    oro_security.authentication.provider.organization_rememberme.class: Oro\Bundle\SecurityBundle\Authentication\Provider\OrganizationRememberMeAuthenticationProvider

    oro_security.listener.context_listener.class:              Oro\Bundle\SecurityBundle\Http\Firewall\ContextListener
    oro_security.listener.refresh_context_listener.class:      Oro\Bundle\SecurityBundle\EventListener\RefreshContextListener
    oro_security.listener.api_listener.class:                  Oro\Bundle\SecurityBundle\EventListener\ApiEventListener
    oro_security.listener.search_listener.class:               Oro\Bundle\SecurityBundle\EventListener\SearchListener
    oro_security.listener.console_context_listener.class:      Oro\Bundle\SecurityBundle\EventListener\ConsoleContextListener

    oro_security.form.extension.aclprotected_type.class:       Oro\Bundle\SecurityBundle\Form\Extension\AclProtectedTypeExtension

    oro_security.orm.acl_conditional_factor_builder.class:     Oro\Bundle\SecurityBundle\ORM\Walker\AclConditionalFactorBuilder

    oro_security.configuration.permission_configuration.class: Oro\Bundle\SecurityBundle\Configuration\PermissionConfiguration
    oro_security.configuration.permission_list_configuration.class: Oro\Bundle\SecurityBundle\Configuration\PermissionListConfiguration
    oro_security.configuration.provider.permission_configuration.class: Oro\Bundle\SecurityBundle\Configuration\PermissionConfigurationProvider
    oro_security.configuration.builder.permission_configuration.class: Oro\Bundle\SecurityBundle\Configuration\PermissionConfigurationBuilder

services:
    oro_security.security_facade:
        class: %oro_security.security_facade.class%
        arguments:
            - @security.context
            - @oro_security.acl.annotation_provider
            - @oro_security.acl.object_identity_factory
            - @oro_entity.orm.entity_class_resolver
            - @logger
        tags:
            - { name: monolog.logger, channel: security }

    security.context.link:
        tags:
            - { name: oro_service_link,  service: security.context }

    oro_security.security_facade.link:
        tags:
            - { name: oro_service_link,  service: oro_security.security_facade }

    oro_security.acl.base_manager:
        class: %oro_security.acl.base_manager.class%

    oro_security.acl.manager:
        class: %oro_security.acl.manager.class%
        arguments:
            - @oro_security.acl.object_identity_factory
            - @oro_security.acl.extension_selector
            - @?security.acl.dbal.provider
            - @oro_security.acl.ace_provider
        calls:
            - [ setBaseAclManager, [ "@oro_security.acl.base_manager" ] ]

    oro_security.acl.privilege_repository:
        class: %oro_security.acl.privilege_repository.class%
        arguments:
            - @oro_security.acl.manager
            - @translator

    oro_security.acl.sid_manager:
        class: %oro_security.acl.sid_manager.class%
        arguments:
            - @?security.acl.dbal.provider
        calls:
            - [ setBaseAclManager, [ "@oro_security.acl.base_manager" ] ]

    oro_security.link.sid_manager:
        tags:
            - { name: oro_service_link,  service: oro_security.acl.sid_manager }

    security.acl.cache.doctrine.cache_impl:
        public: false
        parent: oro.cache.abstract
        calls:
            - [ setNamespace, [ 'oro_acl' ] ]

    oro_security.acl.ace_provider:
        public: false
        class: %oro_security.acl.ace_provider.class%

    oro_security.acl.extension_selector:
        public: false
        class: %oro_security.acl.extension_selector.class%
        arguments:
            - @oro_security.acl.object_id_accessor

    oro_security.acl.extension.entity:
        public: false
        class: %oro_security.acl.extension.entity.class%
        arguments:
            - @oro_security.acl.object_id_accessor
            - @oro_entity.orm.entity_class_resolver
            - @oro_security.entity_security_metadata_provider
            - @oro_security.owner.metadata_provider.chain
            - @oro_security.owner.ownership_decision_maker.chain
        calls:
            - [setEntityOwnerAccessor, [@oro_security.owner.entity_owner_accessor]]
        tags:
            - { name: oro_security.acl.extension, priority: 20 }

    oro_security.acl.extension.action:
        public: false
        class: %oro_security.acl.extension.action.class%
        arguments:
            - @oro_security.action_metadata_provider
        tags:
            - { name: oro_security.acl.extension, priority: 10 }

    oro_security.acl.provider:
        public: false
        class: %oro_security.acl.provider.class%
        arguments:
            - @oro_security.acl.object_identity_factory

    oro_security.acl.voter_link:
        tags:
            - { name: oro_service_link,  service: ?security.acl.voter.basic_permissions }

    oro_security.acl.permission_granting_strategy:
        public: false
        class: %oro_security.acl.permission_granting_strategy.class%
        calls:
             - [setAuditLogger, [@?security.acl.audit_logger]]

    oro_security.acl.permission_map:
        public: false
        class: %oro_security.acl.permission_map.class%
        arguments:
            - @oro_security.acl.extension_selector

    oro_security.acl.permission_manager:
<<<<<<< HEAD
        class: %oro_security.acl.permission_manager.class%
        arguments:
            - @oro_entity.doctrine_helper
            - @oro_security.cache.provider.permission
=======
         class: %oro_security.acl.permission_manager.class%
         arguments:
             - @oro_entity.doctrine_helper
             - @oro_security.configuration.provider.permission_configuration
             - @oro_security.configuration.builder.permission_configuration
>>>>>>> 2018b518

    oro_security.acl.object_identity_factory:
        class: %oro_security.acl.object_identity_factory.class%
        arguments:
            - @oro_security.acl.extension_selector

    oro_security.acl.object_identity_retrieval_strategy:
        public: false
        class: %oro_security.acl.object_identity_retrieval_strategy.class%
        arguments:
            - @oro_security.acl.object_identity_factory

    oro_security.acl.object_id_accessor:
        public: false
        class: %oro_security.acl.object_id_accessor.class%

    oro_security.acl.group_provider.chain:
        class: %oro_security.acl.group_provider.chain.class%

    oro_security.owner.tree:
        public: false
        class: %oro_security.owner.tree.class%

    oro_security.owner.decision_maker.abstract:
        class: %oro_security.owner.decision_maker.abstract.class%
        abstract: true
        calls:
            - [ setContainer, [ @service_container ] ]

    oro_security.owner.decision_maker:
        public: false
        parent: oro_security.owner.decision_maker.abstract
        class: %oro_security.owner.decision_maker.class%
        arguments:
            - @oro_security.ownership_tree_provider
            - @oro_security.acl.object_id_accessor
            - @oro_security.owner.entity_owner_accessor
            - @oro_security.owner.ownership_metadata_provider
        tags:
           - { name: oro_security.owner.ownership_decision_maker }

    oro_security.form.type.oro_acl_access_level_selector:
        class: %oro_security.type.oro_acl_access_level_selector.class%
        tags:
            - { name: form.type, alias: oro_acl_access_level_selector }

    oro_security.form.type.object_label_type:
        class: %oro_security.type.oro_acl_label.class%
        tags:
            - { name: form.type, alias: oro_acl_label }

    oro_security.form.type.oro_acl_collection:
        class: %oro_security.type.oro_acl_collection.class%
        tags:
            - { name: form.type, alias: oro_acl_collection }

    oro_security.form.type.oro_acl_privilege:
        class: %oro_security.type.oro_acl_privilege.class%
        tags:
            - { name: form.type, alias: oro_acl_privilege }

    oro_security.form.type.oro_acl_permission_collection:
        class: %oro_security.type.oro_acl_permission_collection.class%
        tags:
            - { name: form.type, alias: oro_acl_permission_collection }

    oro_security.entity_security_metadata_provider:
        public: false
        class: %oro_security.entity_security_metadata_provider.class%
        arguments:
            - @oro_entity_config.provider.security
            - @oro_entity_config.provider.entity
            - @oro_entity_config.provider.extend
            - @oro_security.entity_security_metadata_provider.cache

    oro_security.entity_security_metadata_provider.cache:
        public: false
        parent: oro.cache.abstract
        calls:
            - [ setNamespace, [ 'oro_acl_entities' ] ]

    oro_security.action_metadata_provider:
        public: false
        class: %oro_security.action_metadata_provider.class%
        arguments:
            - @oro_security.acl.annotation_provider
            - @oro_security.action_metadata_provider.cache

    oro_security.action_metadata_provider.cache:
        public: false
        parent: oro.file_cache.abstract
        calls:
            - [ setNamespace, [ 'oro_acl_actions' ] ]

    oro_security.acl.annotation_provider:
        class: %oro_security.acl.annotation_provider.class%
        arguments:
          - @oro_security.acl.annotation_provider.cache

    oro_security.acl.annotation_provider.cache:
        public: false
        parent: oro.file_cache.abstract
        calls:
            - [ setNamespace, [ 'oro_acl_annotations' ] ]

    oro_security.acl.annotation_loader:
        public: false
        class: %oro_security.acl.annotation_loader.class%
        arguments:
            - @annotation_reader
        tags:
            - { name: oro_security.acl.config_loader }

    oro_security.acl.config_loader:
        public: false
        class: %oro_security.acl.config_loader.class%
        tags:
            - { name: oro_security.acl.config_loader }

    oro_security.entity_security_config_listener:
        class: Oro\Bundle\SecurityBundle\EventListener\EntitySecurityMetadataConfigListener
        arguments:
            - @oro_security.entity_security_metadata_provider
        tags:
            - { name: kernel.event_listener, event: oro.entity_config.pre_flush, method: preFlush }

    oro_security.acl.annotation_provider.cache.warmer:
        public: false
        class: %oro_security.acl.annotation_provider.cache.warmer.class%
        arguments:
            - @oro_security.acl.annotation_provider
        tags:
            - { name: kernel.cache_warmer, priority: 5 }

    oro_security.acl.annotation_provider.cache.clearer:
        public: false
        class: %oro_security.acl.annotation_provider.cache.clearer.class%
        arguments:
            - @oro_security.acl.annotation_provider
        tags:
            - { name: kernel.cache_clearer }

    oro_security.action_metadata_provider.cache.warmer:
        public: false
        class: %oro_security.action_metadata_provider.cache.warmer.class%
        arguments:
            - @oro_security.action_metadata_provider
        tags:
            - { name: kernel.cache_warmer, priority: 4 }

    oro_security.action_metadata_provider.cache.clearer:
        public: false
        class: %oro_security.action_metadata_provider.cache.clearer.class%
        arguments:
            - @oro_security.action_metadata_provider
        tags:
            - { name: kernel.cache_clearer }

    oro_security.entity_security_metadata_provider.cache.warmer:
        public: false
        class: %oro_security.entity_security_metadata_provider.cache.warmer.class%
        arguments:
            - @oro_security.entity_security_metadata_provider
        tags:
            - { name: kernel.cache_warmer }

    oro_security.entity_security_metadata_provider.cache.clearer:
        public: false
        class: %oro_security.entity_security_metadata_provider.cache.clearer.class%
        arguments:
            - @oro_security.entity_security_metadata_provider
        tags:
            - { name: kernel.cache_clearer }

    oro_security.listener.controller:
        class: %oro_security.listener.controller.class%
        arguments:
            - @oro_security.security_facade
            - @logger
        tags:
            - { name: kernel.event_listener, event: kernel.controller, method: onKernelController, priority: -1 }
            - { name: monolog.logger, channel: security }

    oro_security.twig.security_extension:
        class: %oro_security.twig.security_extension.class%
        arguments:
            - @oro_security.security_facade
        tags:
            - { name: twig.extension }

    oro_security.twig.security_organization_extension:
        class: %oro_security.twig.security_organization_extension%
        arguments:
            - @security.context
        tags:
            - { name: twig.extension }

    oro_security.encoder.mcrypt:
        class: %oro_security.encoder.mcrypt.class%
        arguments: [ %kernel.secret% ]

    oro_security.acl_helper:
        class: %oro_security.acl_helper.class%
        arguments:
             - @oro_security.orm.ownership_sql_walker_builder
             - @event_dispatcher
             - @oro_security.orm.acl_conditional_factor_builder

    oro_security.search.acl_helper:
        class: %oro_security.search.acl_helper.class%
        arguments:
            - @oro_search.provider.search_mapping
            - @oro_security.security_facade
            - @oro_security.orm.ownership_sql_walker_builder

    oro_security.orm.ownership_sql_walker_builder:
        public: false
        class: %oro_security.orm.ownership_sql_walker_builder.class%
        arguments:
            - @oro_entity_config.link.security_context
            - @oro_security.acl.object_id_accessor
            - @oro_security.entity_security_metadata_provider
            - @oro_security.owner.metadata_provider.chain
            - @oro_security.ownership_tree_provider.chain
            - @?security.acl.voter.basic_permissions
        calls:
            - [setAclGroupProvider, [@oro_security.acl.group_provider.chain]]

    oro_security.abstract_ownership_tree_provider:
        public: false
        abstract: true
        class: %oro_security.abstract_ownership_tree_provider.class%
        calls:
            - [setContainer, [@service_container]]

    oro_security.ownership_tree_provider.chain:
        class: %oro_security.ownership_tree_provider.chain.class%
        calls:
            - [setDefaultProvider, [@oro_security.ownership_tree_provider]]

    oro_security.ownership_tree_provider:
        public: false
        parent: oro_security.abstract_ownership_tree_provider
        class: %oro_security.ownership_tree_provider.class%
        arguments:
            - @doctrine.orm.entity_manager
            - @oro_security.ownership_tree_provider.cache
        tags:
            - { name: oro_security.ownership.tree_provider }

    # deprecated 1.8:2.1 use @oro_security.ownership_tree_provider.chain instead
    oro_security.link.ownership_tree_provider:
        tags:
            - { name: oro_service_link,  service: oro_security.ownership_tree_provider }

    oro_security.ownership_tree_provider.cache:
        public: false
        parent: oro.cache.abstract
        calls:
            - [ setNamespace, [ 'oro_acl_owner_tree' ] ]

    oro_security.ownership_tree.cache.warmer:
        public: false
        class: %oro_security.ownership_tree.cache.warmer.class%
        arguments:
            - @oro_security.ownership_tree_provider.chain
        tags:
            - { name: kernel.cache_warmer }

    oro_security.ownership_tree.cache.cleaner:
        public: false
        class: %oro_security.ownership_tree.cache.clearer.class%
        arguments:
            - @oro_security.ownership_tree_provider.chain
        tags:
            - { name: kernel.cache_clearer }

    oro_security.ownership_tree_subscriber:
        class: %oro_security.ownership_tree_subscriber.class%
        arguments:
            - @oro_security.link.ownership_tree_provider
        calls:
            - ['setContainer', [@service_container]]
            - ['addSupportedClass', [%oro_user.entity.class%]]
            - ['addSupportedClass', [%oro_organization.business_unit.entity.class%]]
            - ['addSupportedClass', [%oro_organization.organization.entity.class%]]
        tags:
            - { name: doctrine.event_listener, event: onFlush }

    oro_security.token.factory.username_password_organization:
        class: %oro_security.token.factory.username_password_organization.class%

    oro_security.token.factory.organization_rememberme:
        class: %oro_security.token.factory.organization_rememberme.class%

    oro_security.authentication.listener.basic:
        class: %oro-security.authentication.listener.basic.class%
        arguments:
            - @security.context
            - @security.authentication.manager
            - null
            - null
            - @oro_organization.organization_manager
            - @?logger
        calls:
            - [setTokenFactory, [@oro_security.token.factory.username_password_organization]]
        public: false
        abstract: true

    oro_security.authentication.provider.username_password_organization:
        class: %oro_security.authentication.provider.username_password_organization.class%
        arguments:
            - null
            - @security.user_checker
            - null
            - @security.encoder_factory
            - %security.authentication.hide_user_not_found%
        calls:
            - [setTokenFactory, [@oro_security.token.factory.username_password_organization]]
        abstract: true
        public: false

    oro_security.authentication.provider.organization_rememberme:
        class: %oro_security.authentication.provider.organization_rememberme.class%
        arguments:
            - @security.user_checker
        calls:
            - [setTokenFactory, [@oro_security.token.factory.organization_rememberme]]
        abstract: true
        public: false

    oro_security.listener.context_listener:
        class: %oro_security.listener.context_listener.class%
        arguments:
            - @service_container
        tags:
            - { name: kernel.event_listener, event: kernel.request, method: onKernelRequest }

    oro_security.listener.api_listener:
          class: %oro_security.listener.api_listener.class%
          arguments:
              - @oro_security.security_facade
              - @oro_security.acl_helper
          calls:
              - [setRequest, [@?request=]]
          tags:
              - { name: kernel.event_listener, event: oro_api.request.get_list.before, method: onGetListBefore }
              - { name: kernel.event_listener, event: oro_api.request.find.after, method: onFindAfter }

    oro_security.listener.refresh_context_listener:
        class: %oro_security.listener.refresh_context_listener.class%
        arguments:
            - @security.token_storage
            - @doctrine
        tags:
            - { name: doctrine.event_listener, event: preClose }
            - { name: doctrine.event_listener, event: onClear }

    oro_security.listener.console_context_listener:
        class: %oro_security.listener.console_context_listener.class%
        arguments:
            - @doctrine
            - @security.context
            - @oro_user.manager
        calls:
            - [setContainer, [@service_container]]
        tags:
            - { name: kernel.event_listener, event: console.command, method: onConsoleCommand }

    oro_security.form.extension.aclprotected_type:
        class: %oro_security.form.extension.aclprotected_type.class%
        arguments:
            - @oro_security.acl_helper
        tags:
            - { name: form.type_extension, alias: entity }

    oro_security.listener.search_listener:
          class: %oro_security.listener.search_listener.class%
          arguments:
              - @oro_security.owner.ownership_metadata_provider
              - @oro_security.security_facade
          tags:
              - { name: kernel.event_listener, event: oro_search.prepare_entity_map, method: prepareEntityMapEvent, priority: 100 }
              - { name: kernel.event_listener, event: oro_search.search_mapping_collect, method: collectEntityMapEvent, priority: -100 }

    oro_security.layout_expression.acl_granted:
        class: Oro\Bundle\SecurityBundle\ConfigExpression\AclGranted
        arguments:
            - @oro_security.security_facade
            - @doctrine
        tags:
            - { name: oro_layout.expression, alias: acl|acl_granted }

    oro_security.walker_hint_provider.current_user:
        public: false
        class: Oro\Bundle\SecurityBundle\ORM\Walker\CurrentUserWalkerHintProvider
        arguments:
             - @security.token_storage

    oro_security.query_hint.filter_by_current_user:
        public: false
        abstract: true
        tags:
            -
                name: oro_entity.query_hint
                hint: oro_security.filter_by_current_user
                alias: HINT_FILTER_BY_CURRENT_USER
                tree_walker: Oro\Bundle\SecurityBundle\ORM\Walker\CurrentUserWalker
                walker_hint_provider: oro_security.walker_hint_provider.current_user

    oro_security.orm.acl_conditional_factor_builder:
        class: %oro_security.orm.acl_conditional_factor_builder.class%

    oro_security.configuration.permission_configuration:
        class: %oro_security.configuration.permission_configuration.class%

    oro_security.configuration.permission_list_configuration:
        class: %oro_security.configuration.permission_list_configuration.class%
        arguments:
            - @oro_security.configuration.permission_configuration

    oro_security.configuration.provider.permission_configuration:
        class: %oro_security.configuration.provider.permission_configuration.class%
        arguments:
            - @oro_security.configuration.permission_list_configuration
            - %kernel.bundles%

    oro_security.configuration.builder.permission_configuration:
        class: %oro_security.configuration.builder.permission_configuration.class%
        arguments:
            - @oro_entity.doctrine_helper<|MERGE_RESOLUTION|>--- conflicted
+++ resolved
@@ -194,18 +194,12 @@
             - @oro_security.acl.extension_selector
 
     oro_security.acl.permission_manager:
-<<<<<<< HEAD
         class: %oro_security.acl.permission_manager.class%
         arguments:
             - @oro_entity.doctrine_helper
+            - @oro_security.configuration.provider.permission_configuration
+            - @oro_security.configuration.builder.permission_configuration
             - @oro_security.cache.provider.permission
-=======
-         class: %oro_security.acl.permission_manager.class%
-         arguments:
-             - @oro_entity.doctrine_helper
-             - @oro_security.configuration.provider.permission_configuration
-             - @oro_security.configuration.builder.permission_configuration
->>>>>>> 2018b518
 
     oro_security.acl.object_identity_factory:
         class: %oro_security.acl.object_identity_factory.class%
