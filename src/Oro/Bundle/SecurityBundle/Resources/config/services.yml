parameters:
    # replace the default ACL provider with an extended version of the provider
    security.acl.dbal.provider.class:                          Oro\Bundle\SecurityBundle\Acl\Dbal\MutableAclProvider

    oro_security.acl.manager.class:                            Oro\Bundle\SecurityBundle\Acl\Persistence\AclManager
    oro_security.acl.cache.class:                              Oro\Bundle\SecurityBundle\Acl\Cache\FilesystemCache
    oro_security.acl.ace_provider.class:                       Oro\Bundle\SecurityBundle\Acl\Persistence\AceManipulationHelper
    oro_security.acl.privilege_repository.class:               Oro\Bundle\SecurityBundle\Acl\Persistence\AclPrivilegeRepository
    oro_security.acl.extension_selector.class:                 Oro\Bundle\SecurityBundle\Acl\Extension\AclExtensionSelector
    oro_security.acl.extension.entity.class:                   Oro\Bundle\SecurityBundle\Acl\Extension\EntityAclExtension
    oro_security.acl.extension.action.class:                   Oro\Bundle\SecurityBundle\Acl\Extension\ActionAclExtension
    oro_security.acl.voter.class:                              Oro\Bundle\SecurityBundle\Acl\Voter\AclVoter
    oro_security.acl.provider.class:                           Oro\Bundle\SecurityBundle\Acl\Domain\RootBasedAclProvider
    oro_security.acl.permission_granting_strategy.class:       Oro\Bundle\SecurityBundle\Acl\Domain\PermissionGrantingStrategy
    oro_security.acl.permission_map.class:                     Oro\Bundle\SecurityBundle\Acl\Permission\PermissionMap
    oro_security.acl.object_identity_factory.class:            Oro\Bundle\SecurityBundle\Acl\Domain\ObjectIdentityFactory
    oro_security.acl.object_identity_retrieval_strategy.class: Oro\Bundle\SecurityBundle\Acl\Domain\ObjectIdentityRetrievalStrategy
    oro_security.acl.object_id_accessor.class:                 Oro\Bundle\SecurityBundle\Acl\Domain\ObjectIdAccessor

    oro_security.owner.tree.class:                             Oro\Bundle\SecurityBundle\Owner\OwnerTree
    oro_security.owner.decision_maker.class:                   Oro\Bundle\SecurityBundle\Owner\EntityOwnershipDecisionMaker
    oro_security.orm.ownership_sql_filter.class:               Oro\Bundle\SecurityBundle\ORM\SqlFilter\OwnershipFilter
    oro_security.orm.ownership_sql_filter_builder.class:       Oro\Bundle\SecurityBundle\ORM\SqlFilter\OwnershipFilterBuilder

    oro_security.type.oro_acl_entity_row.class:                Oro\Bundle\SecurityBundle\Form\Type\EntityRowType
    oro_security.type.oro_acl_collection.class:                Oro\Bundle\SecurityBundle\Form\Type\CollectionType
    oro_security.type.oro_acl_object_name.class:               Oro\Bundle\SecurityBundle\Form\Type\ObjectNameType
    oro_security.type.oro_acl_label.class:                     Oro\Bundle\SecurityBundle\Form\Type\ObjectLabelType

    oro_security.entity_security_metadata_provider.class:      Oro\Bundle\SecurityBundle\Metadata\EntitySecurityMetadataProvider
    oro_security.entity_security_metadata_provider.cache.class: Doctrine\Common\Cache\FilesystemCache
    oro_security.action_metadata_provider.class:               Oro\Bundle\SecurityBundle\Metadata\ActionMetadataProvider

<<<<<<< HEAD
    oro_security.acl_annotation_provider.class:               Oro\Bundle\SecurityBundle\Metadata\AclAnnotationProvider
    oro_security.acl_annotation_provider.cache.class:         Doctrine\Common\Cache\FilesystemCache
=======
    oro_security.acl.annotation_provider.class:               Oro\Bundle\SecurityBundle\Metadata\AclAnnotationProvider
    oro_security.acl.annotation_provider.cache.class:         Doctrine\Common\Cache\FilesystemCache
>>>>>>> 30ed95d9
    oro_security.acl.annotation_reader.class:                 Oro\Bundle\SecurityBundle\Annotation\Loader\AclAnnotationLoader
    oro_security.acl.config_reader.class:                     Oro\Bundle\SecurityBundle\Annotation\Loader\AclYamlConfigLoader

    oro_security.acl.pointcut.class:                          Oro\Bundle\SecurityBundle\Acl\Interceptor\AclPointcut
    oro_security.acl.interceptor.class:                       Oro\Bundle\SecurityBundle\Acl\Interceptor\AclInterceptor

    oro_user.acl.manager.api.class:     Oro\Bundle\SoapBundle\Entity\Manager\ApiEntityManager
    oro_user.acl.twig.class:            Oro\Bundle\UserBundle\Twig\OroUserExtension

services:
    oro_security.acl.manager:
        class: %oro_security.acl.manager.class%
        scope: prototype
        arguments:
            - @oro_security.acl.object_identity_factory
            - @oro_security.acl.extension_selector
            - @?security.acl.dbal.provider
            - @oro_security.acl.ace_provider
            - %oro_security.acl.privilege_repository.class%

    security.acl.cache.doctrine.cache_impl:
        public: false
        class: %oro_security.acl.cache.class%
        arguments:
            - %kernel.cache_dir%/oro_security_acl

    oro_security.acl.ace_provider:
        public: false
        class: %oro_security.acl.ace_provider.class%

    oro_security.acl.extension_selector:
        public: false
        class: %oro_security.acl.extension_selector.class%
        arguments:
            - @oro_security.acl.object_id_accessor

    oro_security.acl.extension.entity:
        public: false
        class: %oro_security.acl.extension.entity.class%
        arguments:
            - @oro_entity.orm.entity_class_accessor
            - @oro_security.acl.object_id_accessor
            - @oro_entity.orm.entity_class_resolver
            - @oro_security.entity_security_metadata_provider
            - @oro_entity.owner.ownership_metadata_provider
            - @oro_security.owner.decision_maker
        tags:
            - { name: oro_security.acl.extension, priority: 20 }

    oro_security.acl.extension.action:
        public: false
        class: %oro_security.acl.extension.action.class%
        arguments:
            - @oro_security.action_metadata_provider
        tags:
            - { name: oro_security.acl.extension, priority: 10 }

    oro_security.acl.provider:
        public: false
        class: %oro_security.acl.provider.class%
        arguments:
            - @oro_security.acl.object_identity_factory

    oro_security.acl.permission_granting_strategy:
        public: false
        class: %oro_security.acl.permission_granting_strategy.class%
        calls:
             - [setAuditLogger, ["@?security.acl.audit_logger"]]

    oro_security.acl.permission_map:
        public: false
        class: %oro_security.acl.permission_map.class%
        arguments:
            - @oro_security.acl.extension_selector

    oro_security.acl.object_identity_factory:
        class: %oro_security.acl.object_identity_factory.class%
        arguments:
            - @oro_security.acl.extension_selector

    oro_security.acl.object_identity_retrieval_strategy:
        public: false
        class: %oro_security.acl.object_identity_retrieval_strategy.class%
        arguments:
            - @oro_security.acl.object_identity_factory

    oro_security.acl.object_id_accessor:
        public: false
        class: %oro_security.acl.object_id_accessor.class%

    oro_security.owner.tree:
        public: false
        class: %oro_security.owner.tree.class%

    oro_security.owner.decision_maker:
        public: false
        class: %oro_security.owner.decision_maker.class%
        arguments:
            - @oro_security.owner.tree
            - @oro_entity.orm.entity_class_accessor
            - @oro_security.acl.object_id_accessor
            - @oro_entity.owner.entity_owner_accessor
            - @oro_entity.owner.ownership_metadata_provider

    oro_security.orm.ownership_sql_filter_builder:
        public: false
        class: %oro_security.orm.ownership_sql_filter_builder.class%
        arguments:
            - @oro_entity_config.link.security_context
            - @oro_security.acl.object_id_accessor
            - @oro_security.entity_security_metadata_provider
            - @oro_entity.owner.ownership_metadata_provider
            - @oro_security.owner.tree
            - @?security.acl.voter.basic_permissions

    oro_security.orm.ownership_sql_filter:
        public: false
        class: %oro_security.orm.ownership_sql_filter.class%
        arguments:
            - @doctrine.orm.entity_manager
        calls:
            - [setBuilder, ["@oro_security.orm.ownership_sql_filter_builder"]]
        tags:
            - { name: oro_entity.orm.sql_filter, filter_name: ownershipFilter, enabled: true }
            - { name: kernel.event_listener, priority: -255, event: kernel.request, method: setUserParameter }
    
    oro_security.form.type.collection_type:
        class: %oro_security.type.oro_acl_collection.class%
        tags:
            - { name: form.type, alias: oro_acl_collection }

    oro_security.form.type.ownership_type:
        class: %oro_security.type.oro_acl_entity_row.class%
        tags:
            - { name: form.type, alias: oro_acl_entity_row }

    oro_security.form.type.object_name_type:
        class: %oro_security.type.oro_acl_object_name.class%
        tags:
            - { name: form.type, alias: oro_acl_object_name }

    oro_security.form.type.object_label_type:
        class: %oro_security.type.oro_acl_label.class%
        tags:
            - { name: form.type, alias: oro_acl_label }
            
    oro_security.entity_security_metadata_provider:
        public: false
        class: %oro_security.entity_security_metadata_provider.class%
        arguments:
            - @oro_entity_config.provider.security
            - @oro_entity_config.provider.entity
            - @oro_security.entity_security_metadata_provider.cache

    oro_security.entity_security_metadata_provider.cache:
        public: false
        class: %oro_security.entity_security_metadata_provider.cache.class%
        arguments:
            - %kernel.cache_dir%/oro_security_entity_metadata

    oro_security.action_metadata_provider:
        public: false
        class: %oro_security.action_metadata_provider.class%
        arguments:
            - @oro_security.acl_annotation_provider

    oro_security.acl_extension_selector:
        tags:
            - { name: oro_service_link,  service: oro_security.acl.extension_selector }

    oro_security.acl.annotation_provider.cache:
        public: false
        class: %oro_security.acl.annotation_provider.cache.class%
        arguments:
            - %kernel.cache_dir%/oro_security_acl_annotations

    oro_security.acl.annotation_loader:
        public: false
        class:                        %oro_security.acl.annotation_reader.class%
        arguments:                    ["@annotation_reader", "@oro_security.acl_extension_selector"]
        calls:
            - [setBundles, ["%kernel.bundles%"]]
        tags:
<<<<<<< HEAD
            -  { name: oro_security.acl_annotation_loader }
=======
            -  { name: oro_security.acl.metadata_loader }
>>>>>>> 30ed95d9

    oro_security.acl.config_loader:
        public: false
        class:                        %oro_security.acl.config_reader.class%
        arguments:                    ["@oro_security.acl_extension_selector"]
        calls:
            - [setBundles, ["%kernel.bundles%"]]
        tags:
<<<<<<< HEAD
            -  { name: oro_security.acl_annotation_loader }

    oro_security.acl_annotation_provider:
        class:                        %oro_security.acl_annotation_provider.class%
        arguments:
          - "@oro_security.acl_annotation_provider.cache"
=======
            -  { name: oro_security.acl.metadata_loader }

    oro_security.acl.annotation_provider:
        class:                        %oro_security.acl.annotation_provider.class%
        arguments:
          - ~
          - "@oro_security.acl.annotation_provider.cache"
>>>>>>> 30ed95d9

    oro_security.acl.pointcut:
        public: false
        class: %oro_security.acl.pointcut.class%
        arguments:
            - @oro_security.acl.annotation_provider
        tags:
            - { name: jms_aop.pointcut, interceptor: oro_security.acl.interceptor }

    oro_security.acl.interceptor:
        public: false
        scope: request
        class: %oro_security.acl.interceptor.class%
        arguments:
          - @logger
          - @service_container
          - @oro_security.acl.annotation_provider
          - @oro_security.acl.object_identity_factory
          - @request

 #   oro_user.acl_manager.api:
 #       class:                        %oro_user.acl.manager.api.class%
 #       arguments:                    [%oro_user.acl.entity.class%, @doctrine.orm.entity_manager]<|MERGE_RESOLUTION|>--- conflicted
+++ resolved
@@ -31,13 +31,8 @@
     oro_security.entity_security_metadata_provider.cache.class: Doctrine\Common\Cache\FilesystemCache
     oro_security.action_metadata_provider.class:               Oro\Bundle\SecurityBundle\Metadata\ActionMetadataProvider
 
-<<<<<<< HEAD
-    oro_security.acl_annotation_provider.class:               Oro\Bundle\SecurityBundle\Metadata\AclAnnotationProvider
-    oro_security.acl_annotation_provider.cache.class:         Doctrine\Common\Cache\FilesystemCache
-=======
     oro_security.acl.annotation_provider.class:               Oro\Bundle\SecurityBundle\Metadata\AclAnnotationProvider
     oro_security.acl.annotation_provider.cache.class:         Doctrine\Common\Cache\FilesystemCache
->>>>>>> 30ed95d9
     oro_security.acl.annotation_reader.class:                 Oro\Bundle\SecurityBundle\Annotation\Loader\AclAnnotationLoader
     oro_security.acl.config_reader.class:                     Oro\Bundle\SecurityBundle\Annotation\Loader\AclYamlConfigLoader
 
@@ -203,10 +198,10 @@
         class: %oro_security.action_metadata_provider.class%
         arguments:
             - @oro_security.acl_annotation_provider
-
-    oro_security.acl_extension_selector:
-        tags:
-            - { name: oro_service_link,  service: oro_security.acl.extension_selector }
+            
+   oro_security.acl_extension_selector:
+       tags:
+           - { name: oro_service_link,  service: oro_security.acl.extension_selector }         
 
     oro_security.acl.annotation_provider.cache:
         public: false
@@ -221,11 +216,7 @@
         calls:
             - [setBundles, ["%kernel.bundles%"]]
         tags:
-<<<<<<< HEAD
-            -  { name: oro_security.acl_annotation_loader }
-=======
             -  { name: oro_security.acl.metadata_loader }
->>>>>>> 30ed95d9
 
     oro_security.acl.config_loader:
         public: false
@@ -234,22 +225,12 @@
         calls:
             - [setBundles, ["%kernel.bundles%"]]
         tags:
-<<<<<<< HEAD
-            -  { name: oro_security.acl_annotation_loader }
-
-    oro_security.acl_annotation_provider:
-        class:                        %oro_security.acl_annotation_provider.class%
-        arguments:
-          - "@oro_security.acl_annotation_provider.cache"
-=======
             -  { name: oro_security.acl.metadata_loader }
 
     oro_security.acl.annotation_provider:
         class:                        %oro_security.acl.annotation_provider.class%
         arguments:
-          - ~
           - "@oro_security.acl.annotation_provider.cache"
->>>>>>> 30ed95d9
 
     oro_security.acl.pointcut:
         public: false
