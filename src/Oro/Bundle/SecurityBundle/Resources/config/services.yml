parameters:
    oro_security.security_facade.class:                        Oro\Bundle\SecurityBundle\SecurityFacade

    oro_security.acl.base_manager.class:                       Oro\Bundle\SecurityBundle\Acl\Persistence\BaseAclManager
    oro_security.acl.manager.class:                            Oro\Bundle\SecurityBundle\Acl\Persistence\AclManager
    oro_security.acl.sid_manager.class:                        Oro\Bundle\SecurityBundle\Acl\Persistence\AclSidManager
    oro_security.acl.ace_provider.class:                       Oro\Bundle\SecurityBundle\Acl\Persistence\AceManipulationHelper
    oro_security.acl.privilege_repository.class:               Oro\Bundle\SecurityBundle\Acl\Persistence\AclPrivilegeRepository
    oro_security.acl.extension_selector.class:                 Oro\Bundle\SecurityBundle\Acl\Extension\AclExtensionSelector
    oro_security.acl.extension.entity.class:                   Oro\Bundle\SecurityBundle\Acl\Extension\EntityAclExtension
    oro_security.acl.extension.action.class:                   Oro\Bundle\SecurityBundle\Acl\Extension\ActionAclExtension
    oro_security.acl.voter.class:                              Oro\Bundle\SecurityBundle\Acl\Voter\AclVoter
    oro_security.acl.provider.class:                           Oro\Bundle\SecurityBundle\Acl\Domain\RootBasedAclProvider
    oro_security.acl.dbal.provider.class:                      Oro\Bundle\SecurityBundle\Acl\Dbal\MutableAclProvider
    oro_security.acl.permission_granting_strategy.class:       Oro\Bundle\SecurityBundle\Acl\Domain\PermissionGrantingStrategy
    oro_security.acl.permission_map.class:                     Oro\Bundle\SecurityBundle\Acl\Permission\PermissionMap
    oro_security.acl.permission_manager.class:                 Oro\Bundle\SecurityBundle\Acl\Permission\PermissionManager
    oro_security.acl.object_identity_factory.class:            Oro\Bundle\SecurityBundle\Acl\Domain\ObjectIdentityFactory
    oro_security.acl.object_identity_retrieval_strategy.class: Oro\Bundle\SecurityBundle\Acl\Domain\ObjectIdentityRetrievalStrategy
    oro_security.acl.object_id_accessor.class:                 Oro\Bundle\SecurityBundle\Acl\Domain\ObjectIdAccessor

    oro_security.acl.group_provider.chain.class:               Oro\Bundle\SecurityBundle\Acl\Group\ChainAclGroupProvider

    oro_security.owner.tree.class:                             Oro\Bundle\SecurityBundle\Owner\OwnerTree
    oro_security.owner.decision_maker.class:                   Oro\Bundle\SecurityBundle\Owner\EntityOwnershipDecisionMaker
    oro_security.owner.decision_maker.abstract.class:          Oro\Bundle\SecurityBundle\Owner\AbstractEntityOwnershipDecisionMaker

    oro_security.type.oro_acl_access_level_selector.class:     Oro\Bundle\SecurityBundle\Form\Type\AclAccessLevelSelectorType
    oro_security.type.oro_acl_label.class:                     Oro\Bundle\SecurityBundle\Form\Type\ObjectLabelType
    oro_security.type.oro_acl_collection.class:                Oro\Bundle\SecurityBundle\Form\Type\PrivilegeCollectionType
    oro_security.type.oro_acl_permission_collection.class:     Oro\Bundle\SecurityBundle\Form\Type\PermissionCollectionType
    oro_security.type.oro_acl_privilege.class:                 Oro\Bundle\SecurityBundle\Form\Type\AclPrivilegeType

    oro_security.entity_security_metadata_provider.class:      Oro\Bundle\SecurityBundle\Metadata\EntitySecurityMetadataProvider
    oro_security.action_metadata_provider.class:               Oro\Bundle\SecurityBundle\Metadata\ActionMetadataProvider

    oro_security.acl.annotation_provider.class:                Oro\Bundle\SecurityBundle\Metadata\AclAnnotationProvider
    oro_security.acl.annotation_loader.class:                  Oro\Bundle\SecurityBundle\Annotation\Loader\AclAnnotationLoader
    oro_security.acl.config_loader.class:                      Oro\Bundle\SecurityBundle\Annotation\Loader\AclConfigLoader
    oro_security.acl.annotation_listener.class:                Oro\Bundle\SecurityBundle\Annotation\AclListener

    oro_security.acl.annotation_provider.cache.warmer.class:   Oro\Bundle\SecurityBundle\Cache\AclAnnotationCacheWarmer
    oro_security.acl.annotation_provider.cache.clearer.class:  Oro\Bundle\SecurityBundle\Cache\AclAnnotationCacheClearer
    oro_security.action_metadata_provider.cache.warmer.class:  Oro\Bundle\SecurityBundle\Cache\ActionMetadataCacheWarmer
    oro_security.action_metadata_provider.cache.clearer.class: Oro\Bundle\SecurityBundle\Cache\ActionMetadataCacheClearer
    oro_security.entity_security_metadata_provider.cache.warmer.class:  Oro\Bundle\SecurityBundle\Cache\EntitySecurityMetadataCacheWarmer
    oro_security.entity_security_metadata_provider.cache.clearer.class: Oro\Bundle\SecurityBundle\Cache\EntitySecurityMetadataCacheClearer

    oro_security.listener.controller.class:                    Oro\Bundle\SecurityBundle\EventListener\ControllerListener

    oro_security.twig.security_extension.class:                Oro\Bundle\SecurityBundle\Twig\OroSecurityExtension
    oro_security.twig.security_organization_extension:         Oro\Bundle\SecurityBundle\Twig\OroSecurityOrganizationExtension
    oro_security.twig.acl.permission_extension.class:          Oro\Bundle\SecurityBundle\Twig\Acl\PermissionExtension

    oro_security.encoder.mcrypt.class:                         Oro\Bundle\SecurityBundle\Encoder\Mcrypt

    oro_security.token.factory.username_password_organization.class: Oro\Bundle\SecurityBundle\Authentication\Token\UsernamePasswordOrganizationTokenFactory
    oro_security.token.factory.organization_rememberme.class: Oro\Bundle\SecurityBundle\Authentication\Token\OrganizationRememberMeTokenFactory

    oro_security.acl_helper.class:                             Oro\Bundle\SecurityBundle\ORM\Walker\AclHelper
    oro_security.search.acl_helper.class:                      Oro\Bundle\SecurityBundle\Search\AclHelper
    oro_security.orm.ownership_sql_walker_builder.class:       Oro\Bundle\SecurityBundle\ORM\Walker\OwnershipConditionDataBuilder
    oro_security.ownership_tree_provider.class:                Oro\Bundle\SecurityBundle\Owner\OwnerTreeProvider
    oro_security.abstract_ownership_tree_provider.class:       Oro\Bundle\SecurityBundle\Owner\AbstractOwnerTreeProvider
    oro_security.ownership_tree_provider.chain.class:          Oro\Bundle\SecurityBundle\Owner\ChainOwnerTreeProvider
    oro_security.ownership_tree.cache.warmer.class:            Oro\Bundle\SecurityBundle\Cache\OwnerTreeCacheWarmer
    oro_security.ownership_tree.cache.clearer.class:           Oro\Bundle\SecurityBundle\Cache\OwnerTreeCacheCleaner
    oro_security.ownership_tree_subscriber.class:              Oro\Bundle\SecurityBundle\EventListener\OwnerTreeListener
    oro-security.authentication.listener.basic.class:          Oro\Bundle\SecurityBundle\Http\Firewall\OrganizationBasicAuthenticationListener
    oro_security.authentication.provider.username_password_organization.class: Oro\Bundle\SecurityBundle\Authentication\Provider\UsernamePasswordOrganizationAuthenticationProvider
    oro_security.authentication.provider.organization_rememberme.class: Oro\Bundle\SecurityBundle\Authentication\Provider\OrganizationRememberMeAuthenticationProvider

    oro_security.listener.context_listener.class:              Oro\Bundle\SecurityBundle\Http\Firewall\ContextListener
    oro_security.listener.refresh_context_listener.class:      Oro\Bundle\SecurityBundle\EventListener\RefreshContextListener
    oro_security.listener.api_listener.class:                  Oro\Bundle\SecurityBundle\EventListener\ApiEventListener
    oro_security.listener.search_listener.class:               Oro\Bundle\SecurityBundle\EventListener\SearchListener
    oro_security.listener.console_context_listener.class:      Oro\Bundle\SecurityBundle\EventListener\ConsoleContextListener

    oro_security.form.extension.aclprotected_type.class:       Oro\Bundle\SecurityBundle\Form\Extension\AclProtectedTypeExtension

    oro_security.orm.acl_conditional_factor_builder.class:     Oro\Bundle\SecurityBundle\ORM\Walker\AclConditionalFactorBuilder

    oro_security.configuration.permission_list_configuration.class: Oro\Bundle\SecurityBundle\Configuration\PermissionListConfiguration
    oro_security.configuration.provider.permission_configuration.class: Oro\Bundle\SecurityBundle\Configuration\PermissionConfigurationProvider
    oro_security.configuration.builder.permission_configuration.class: Oro\Bundle\SecurityBundle\Configuration\PermissionConfigurationBuilder

    oro_security.form.extension.aclprotected_fields_type.class: Oro\Bundle\SecurityBundle\Form\Extension\AclProtectedFieldTypeExtension
    oro_security.serializer.filter_chain.class:                Oro\Component\EntitySerializer\Filter\EntityAwareFilterChain
    oro_security.serializer.acl_filter:                        Oro\Bundle\SecurityBundle\Filter\SerializerFieldFilter

services:
    oro_security.security_facade:
        class: %oro_security.security_facade.class%
        arguments:
            - '@security.context'
            - '@oro_security.acl.annotation_provider'
            - '@oro_security.acl.object_identity_factory'
            - '@oro_entity.orm.entity_class_resolver'
            - '@logger'
        tags:
            - { name: monolog.logger, channel: security }

    security.context.link:
        tags:
            - { name: oro_service_link,  service: security.context }

    oro_security.security_facade.link:
        tags:
            - { name: oro_service_link,  service: oro_security.security_facade }

    oro_security.acl.base_manager:
        class: %oro_security.acl.base_manager.class%

    oro_security.acl.manager:
        class: %oro_security.acl.manager.class%
        arguments:
            - '@oro_security.acl.object_identity_factory'
            - '@oro_security.acl.extension_selector'
            - "@?security.acl.dbal.provider"
            - '@oro_security.acl.ace_provider'
        calls:
            - [ setBaseAclManager, [ '@oro_security.acl.base_manager' ] ]

    oro_security.acl.privilege_repository:
        class: %oro_security.acl.privilege_repository.class%
        arguments:
            - '@oro_security.acl.manager'
            - '@translator'

    oro_security.acl.sid_manager:
        class: %oro_security.acl.sid_manager.class%
        arguments:
            - "@?security.acl.dbal.provider"
        calls:
            - [ setBaseAclManager, [ '@oro_security.acl.base_manager' ] ]

    oro_security.link.sid_manager:
        tags:
            - { name: oro_service_link,  service: oro_security.acl.sid_manager }

    security.acl.cache.doctrine.cache_impl:
        public: false
        parent: oro.cache.abstract
        calls:
            - [ setNamespace, [ 'oro_acl' ] ]

    oro_security.acl.ace_provider:
        public: false
        class: %oro_security.acl.ace_provider.class%

    oro_security.acl.extension_selector:
        public: false
        class: %oro_security.acl.extension_selector.class%
        arguments:
            - '@oro_security.acl.object_id_accessor'

    oro_security.acl.extension.entity:
        public: false
        class: %oro_security.acl.extension.entity.class%
        arguments:
            - '@oro_security.acl.object_id_accessor'
            - '@oro_entity.orm.entity_class_resolver'
            - '@oro_security.entity_security_metadata_provider'
            - '@oro_security.owner.metadata_provider.chain'
            - '@oro_security.owner.ownership_decision_maker.chain'
            - '@oro_security.acl.permission_manager'
            - '@oro_security.acl.group_provider.chain'
            - '@oro_security.acl.extension.field'
        calls:
            - [setEntityOwnerAccessor, ['@oro_security.owner.entity_owner_accessor']]
        tags:
            - { name: oro_security.acl.extension, priority: 20 }

    oro_security.acl.extension.action:
        public: false
        class: %oro_security.acl.extension.action.class%
        arguments:
            - '@oro_security.action_metadata_provider'
        tags:
            - { name: oro_security.acl.extension, priority: 10 }

    oro_security.acl.provider:
        public: false
        class: %oro_security.acl.provider.class%
        arguments:
            - '@oro_security.acl.object_identity_factory'
        calls:
            - [setUnderlyingCache, ["@security.acl.underlying.cache"]]

    security.acl.underlying.cache:
        public: false
        class: Oro\Bundle\SecurityBundle\Acl\Cache\UnderlyingAclCache
        arguments:
            - "@security.acl.underlying.cache.doctrine.cache_impl"

    security.acl.underlying.cache.doctrine.cache_impl:
        public: false
        parent: oro.cache.abstract
        calls:
            - [ setNamespace, [ 'oro_acl_underlying' ]]

    oro_security.acl.voter_link:
        tags:
            - { name: oro_service_link,  service: ?security.acl.voter.basic_permissions }

    oro_security.acl.permission_granting_strategy:
        public: false
        class: %oro_security.acl.permission_granting_strategy.class%
        calls:
             - [setAuditLogger, ["@?security.acl.audit_logger"]]

    oro_security.acl.permission_map:
        public: false
        class: %oro_security.acl.permission_map.class%
        arguments:
            - '@oro_security.acl.extension_selector'

    oro_security.cache.provider.permission:
        parent: oro.cache.abstract
        calls:
            - [ setNamespace, [ 'oro_security_permission' ] ]

    oro_security.acl.permission_manager:
        class: %oro_security.acl.permission_manager.class%
        arguments:
            - '@oro_entity.doctrine_helper'
            - '@oro_security.configuration.provider.permission_configuration'
            - '@oro_security.configuration.builder.permission_configuration'
            - '@oro_security.cache.provider.permission'

    oro_security.acl.object_identity_factory:
        class: %oro_security.acl.object_identity_factory.class%
        arguments:
            - '@oro_security.acl.extension_selector'

    oro_security.acl.object_identity_retrieval_strategy:
        public: false
        class: %oro_security.acl.object_identity_retrieval_strategy.class%
        arguments:
            - '@oro_security.acl.object_identity_factory'

    oro_security.acl.object_id_accessor:
        public: false
        class: %oro_security.acl.object_id_accessor.class%
        arguments:
            - '@oro_entity.doctrine_helper'

    oro_security.acl.group_provider.chain:
        class: %oro_security.acl.group_provider.chain.class%

    oro_security.owner.tree:
        public: false
        class: %oro_security.owner.tree.class%

    oro_security.owner.decision_maker.abstract:
        class: %oro_security.owner.decision_maker.abstract.class%
        abstract: true
        calls:
            - [ setContainer, [ '@service_container' ] ]

    oro_security.owner.decision_maker:
        public: false
        parent: oro_security.owner.decision_maker.abstract
        class: %oro_security.owner.decision_maker.class%
        arguments:
            - '@oro_security.ownership_tree_provider'
            - '@oro_security.acl.object_id_accessor'
            - '@oro_security.owner.entity_owner_accessor'
            - '@oro_security.owner.ownership_metadata_provider'
        tags:
           - { name: oro_security.owner.ownership_decision_maker }

    oro_security.form.type.oro_acl_access_level_selector:
        class: %oro_security.type.oro_acl_access_level_selector.class%
        tags:
            - { name: form.type, alias: oro_acl_access_level_selector }

    oro_security.form.type.object_label_type:
        class: %oro_security.type.oro_acl_label.class%
        arguments:
            - '@oro_entity.entity_class_name_helper'
        tags:
            - { name: form.type, alias: oro_acl_label }

    oro_security.form.type.oro_acl_collection:
        class: %oro_security.type.oro_acl_collection.class%
        tags:
            - { name: form.type, alias: oro_acl_collection }

    oro_security.form.type.oro_acl_privilege:
        class: %oro_security.type.oro_acl_privilege.class%
        tags:
            - { name: form.type, alias: oro_acl_privilege }

    oro_security.form.type.oro_acl_permission_collection:
        class: %oro_security.type.oro_acl_permission_collection.class%
        tags:
            - { name: form.type, alias: oro_acl_permission_collection }

    oro_security.entity_security_metadata_provider:
        public: false
        class: %oro_security.entity_security_metadata_provider.class%
        arguments:
            - '@oro_entity_config.provider.security'
            - '@oro_entity_config.provider.entity'
            - '@oro_entity_config.provider.extend'
            - '@doctrine'
            - '@oro_security.entity_security_metadata_provider.cache'

    oro_security.entity_security_metadata_provider.cache:
        public: false
        parent: oro.cache.abstract
        calls:
            - [ setNamespace, [ 'oro_acl_entities' ] ]

    oro_security.action_metadata_provider:
        public: false
        class: %oro_security.action_metadata_provider.class%
        arguments:
            - '@oro_security.acl.annotation_provider'
            - '@oro_security.action_metadata_provider.cache'

    oro_security.action_metadata_provider.cache:
        public: false
        parent: oro.file_cache.abstract
        calls:
            - [ setNamespace, [ 'oro_acl_actions' ] ]

    oro_security.acl.annotation_provider:
        class: %oro_security.acl.annotation_provider.class%
        arguments:
          - '@oro_security.acl.annotation_provider.cache'

    oro_security.acl.annotation_provider.cache:
        public: false
        parent: oro.file_cache.abstract
        calls:
            - [ setNamespace, [ 'oro_acl_annotations' ] ]

    oro_security.acl.annotation_loader:
        public: false
        class: %oro_security.acl.annotation_loader.class%
        arguments:
            - '@annotation_reader'
        tags:
            - { name: oro_security.acl.config_loader }

    oro_security.acl.annotation_listener:
        class: %oro_security.acl.annotation_listener.class%
        arguments:
            - '@service_container'
            - '@oro_security.acl.annotation_provider.cache.warmer'
        tags:
            - { name: kernel.event_listener, event: kernel.request, method: onKernelRequest }

    oro_security.acl.config_loader:
        public: false
        class: %oro_security.acl.config_loader.class%
        tags:
            - { name: oro_security.acl.config_loader }

    oro_security.entity_security_config_listener:
        class: Oro\Bundle\SecurityBundle\EventListener\EntitySecurityMetadataConfigListener
        arguments:
            - '@oro_security.entity_security_metadata_provider'
        tags:
            - { name: kernel.event_listener, event: oro.entity_config.pre_flush, method: preFlush }

    oro_security.acl.annotation_provider.cache.warmer:
        public: false
        class: %oro_security.acl.annotation_provider.cache.warmer.class%
        arguments:
            - '@oro_security.acl.annotation_provider'
        tags:
            - { name: kernel.cache_warmer, priority: 5 }

    oro_security.acl.annotation_provider.cache.clearer:
        public: false
        class: %oro_security.acl.annotation_provider.cache.clearer.class%
        arguments:
            - '@oro_security.acl.annotation_provider'
        tags:
            - { name: kernel.cache_clearer }

    oro_security.action_metadata_provider.cache.warmer:
        public: false
        class: %oro_security.action_metadata_provider.cache.warmer.class%
        arguments:
            - '@oro_security.action_metadata_provider'
        tags:
            - { name: kernel.cache_warmer, priority: 4 }

    oro_security.action_metadata_provider.cache.clearer:
        public: false
        class: %oro_security.action_metadata_provider.cache.clearer.class%
        arguments:
            - '@oro_security.action_metadata_provider'
        tags:
            - { name: kernel.cache_clearer }

    oro_security.entity_security_metadata_provider.cache.warmer:
        public: false
        class: %oro_security.entity_security_metadata_provider.cache.warmer.class%
        arguments:
            - '@oro_security.entity_security_metadata_provider'
        tags:
            - { name: kernel.cache_warmer }

    oro_security.entity_security_metadata_provider.cache.clearer:
        public: false
        class: %oro_security.entity_security_metadata_provider.cache.clearer.class%
        arguments:
            - '@oro_security.entity_security_metadata_provider'
        tags:
            - { name: kernel.cache_clearer }

    oro_security.listener.controller:
        class: %oro_security.listener.controller.class%
        arguments:
            - '@oro_security.security_facade'
            - '@logger'
        tags:
            - { name: kernel.event_listener, event: kernel.controller, method: onKernelController, priority: -1 }
            - { name: monolog.logger, channel: security }

    oro_security.twig.security_extension:
        class: %oro_security.twig.security_extension.class%
        arguments:
            - '@oro_security.security_facade'
        tags:
            - { name: twig.extension }

    oro_security.twig.security_organization_extension:
        class: %oro_security.twig.security_organization_extension%
        arguments:
            - '@security.context'
        tags:
            - { name: twig.extension }

    oro_security.twig.acl.permission_extension:
        class: %oro_security.twig.acl.permission_extension.class%
        arguments:
            - '@oro_security.acl.permission_manager'
        tags:
            - { name: twig.extension }

    oro_security.encoder.mcrypt:
        class: %oro_security.encoder.mcrypt.class%
        arguments: [ %kernel.secret% ]

    oro_security.acl_helper:
        class: %oro_security.acl_helper.class%
        arguments:
             - '@oro_security.orm.ownership_sql_walker_builder'
             - '@event_dispatcher'
             - '@oro_security.orm.acl_conditional_factor_builder'

    oro_security.search.acl_helper:
        class: %oro_security.search.acl_helper.class%
        arguments:
            - '@oro_search.provider.search_mapping'
            - '@oro_security.security_facade'
            - '@oro_security.orm.ownership_sql_walker_builder'

    oro_security.orm.ownership_sql_walker_builder:
        public: false
        class: %oro_security.orm.ownership_sql_walker_builder.class%
        arguments:
            - '@oro_entity_config.link.security_context'
            - '@oro_security.acl.object_id_accessor'
            - '@oro_security.entity_security_metadata_provider'
            - '@oro_security.owner.metadata_provider.chain'
            - '@oro_security.ownership_tree_provider.chain'
            - '@?security.acl.voter.basic_permissions'
        calls:
            - [setAclGroupProvider, ['@oro_security.acl.group_provider.chain']]

    oro_security.abstract_ownership_tree_provider:
        public: false
        abstract: true
        class: %oro_security.abstract_ownership_tree_provider.class%
        calls:
            - [setContainer, ['@service_container']]

    oro_security.ownership_tree_provider.chain:
        class: %oro_security.ownership_tree_provider.chain.class%
        calls:
            - [setDefaultProvider, ['@oro_security.ownership_tree_provider']]

    oro_security.ownership_tree_provider:
        public: false
        parent: oro_security.abstract_ownership_tree_provider
        class: %oro_security.ownership_tree_provider.class%
        arguments:
            - '@doctrine.orm.entity_manager'
            - '@oro_security.ownership_tree_provider.cache'
        tags:
            - { name: oro_security.ownership.tree_provider }

    # deprecated 1.8:2.1 use @oro_security.ownership_tree_provider.chain instead
    oro_security.link.ownership_tree_provider:
        tags:
            - { name: oro_service_link,  service: oro_security.ownership_tree_provider }

    oro_security.ownership_tree_provider.cache:
        public: false
        parent: oro.cache.abstract
        calls:
            - [ setNamespace, [ 'oro_acl_owner_tree' ] ]

    oro_security.ownership_tree.cache.warmer:
        public: false
        class: %oro_security.ownership_tree.cache.warmer.class%
        arguments:
            - '@oro_security.ownership_tree_provider.chain'
        tags:
            - { name: kernel.cache_warmer }

    oro_security.ownership_tree.cache.cleaner:
        public: false
        class: %oro_security.ownership_tree.cache.clearer.class%
        arguments:
            - '@oro_security.ownership_tree_provider.chain'
        tags:
            - { name: kernel.cache_clearer }

    oro_security.ownership_tree_subscriber:
        class: %oro_security.ownership_tree_subscriber.class%
        arguments:
            - '@oro_security.link.ownership_tree_provider'
        calls:
            - ['setContainer', ['@service_container']]
            - ['addSupportedClass', [%oro_user.entity.class%, [owner, organization], [businessUnits, organizations]]]
            - ['addSupportedClass', [%oro_organization.business_unit.entity.class%, [owner, organization], [users]]]
            - ['addSupportedClass', [%oro_organization.organization.entity.class%]]
        tags:
            - { name: doctrine.event_listener, event: onFlush }

    oro_security.token.factory.username_password_organization:
        class: %oro_security.token.factory.username_password_organization.class%

    oro_security.token.factory.organization_rememberme:
        class: %oro_security.token.factory.organization_rememberme.class%

    oro_security.authentication.listener.basic:
        class: %oro-security.authentication.listener.basic.class%
        arguments:
            - '@security.context'
            - '@security.authentication.manager'
            - null
            - null
            - '@oro_organization.organization_manager'
            - "@?logger"
        calls:
            - [setTokenFactory, ['@oro_security.token.factory.username_password_organization']]
        public: false
        abstract: true

    oro_security.authentication.provider.username_password_organization:
        class: %oro_security.authentication.provider.username_password_organization.class%
        arguments:
            - null
            - '@security.user_checker'
            - null
            - '@security.encoder_factory'
            - %security.authentication.hide_user_not_found%
        calls:
            - [setTokenFactory, ['@oro_security.token.factory.username_password_organization']]
        abstract: true
        public: false

    oro_security.authentication.provider.organization_rememberme:
        class: %oro_security.authentication.provider.organization_rememberme.class%
        arguments:
            - '@security.user_checker'
        calls:
            - [setTokenFactory, ['@oro_security.token.factory.organization_rememberme']]
        abstract: true
        public: false

    oro_security.listener.context_listener:
        class: %oro_security.listener.context_listener.class%
        arguments:
            - '@service_container'
        tags:
            - { name: kernel.event_listener, event: kernel.request, method: onKernelRequest }

    oro_security.listener.api_listener:
          class: %oro_security.listener.api_listener.class%
          arguments:
              - '@oro_security.security_facade'
              - '@oro_security.acl_helper'
          calls:
              - [setRequest, ["@?request="]]
          tags:
              - { name: kernel.event_listener, event: oro_api.request.find.after, method: onFindAfter }

    oro_security.listener.refresh_context_listener:
        class: %oro_security.listener.refresh_context_listener.class%
        arguments:
            - '@security.token_storage'
            - '@doctrine'
        tags:
            - { name: doctrine.event_listener, event: preClose }
            - { name: doctrine.event_listener, event: onClear }

    oro_security.listener.console_context_listener:
        class: %oro_security.listener.console_context_listener.class%
        arguments:
            - '@doctrine'
            - '@security.context'
            - '@oro_user.manager'
        calls:
            - [setContainer, ['@service_container']]
        tags:
            - { name: kernel.event_listener, event: console.command, method: onConsoleCommand, priority: 250 }

    oro_security.form.extension.aclprotected_type:
        class: %oro_security.form.extension.aclprotected_type.class%
        arguments:
            - '@oro_security.acl_helper'
        tags:
            - { name: form.type_extension, alias: entity }

    oro_security.listener.search_listener:
          class: %oro_security.listener.search_listener.class%
          arguments:
              - '@oro_security.owner.ownership_metadata_provider'
              - '@oro_security.security_facade'
          tags:
              - { name: kernel.event_listener, event: oro_search.prepare_entity_map, method: prepareEntityMapEvent, priority: 100 }
              - { name: kernel.event_listener, event: oro_search.search_mapping_collect, method: collectEntityMapEvent, priority: -100 }

    oro_security.walker_hint_provider.current_user:
        public: false
        class: Oro\Bundle\SecurityBundle\ORM\Walker\CurrentUserWalkerHintProvider
        arguments:
             - '@security.token_storage'

    oro_security.query_hint.filter_by_current_user:
        public: false
        abstract: true
        tags:
            -
                name: oro_entity.query_hint
                hint: oro_security.filter_by_current_user
                alias: HINT_FILTER_BY_CURRENT_USER
                tree_walker: Oro\Bundle\SecurityBundle\ORM\Walker\CurrentUserWalker
                walker_hint_provider: oro_security.walker_hint_provider.current_user

    oro_security.orm.acl_conditional_factor_builder:
        class: %oro_security.orm.acl_conditional_factor_builder.class%

    oro_security.configuration.permission_list_configuration:
        class: %oro_security.configuration.permission_list_configuration.class%

    oro_security.configuration.provider.permission_configuration:
        class: %oro_security.configuration.provider.permission_configuration.class%
        arguments:
            - '@oro_security.configuration.permission_list_configuration'
            - %kernel.bundles%

    oro_security.configuration.builder.permission_configuration:
        class: %oro_security.configuration.builder.permission_configuration.class%
        arguments:
            - '@oro_entity.doctrine_helper'
            - '@validator'

<<<<<<< HEAD
    oro_security.form.extension.aclprotected_fields_type:
        class: %oro_security.form.extension.aclprotected_fields_type.class%
        arguments:
            - '@oro_security.security_facade'
            - '@oro_entity.orm.entity_class_resolver'
            - '@oro_entity.doctrine_helper'
            - '@oro_entity_config.provider.security'
            - '@logger'
        tags:
            - { name: form.type_extension, alias: form }

    oro_security.acl.extension.field:
        public: false
        class: Oro\Bundle\SecurityBundle\Acl\Extension\FieldAclExtension
        arguments:
            - '@oro_security.acl.object_id_accessor'
            - '@oro_entity.orm.entity_class_resolver'
            - '@oro_security.owner.metadata_provider.chain'
            - '@oro_security.owner.ownership_decision_maker.chain'
            - '@oro_security.owner.entity_owner_accessor'
            - '@oro_entity_config.provider.security'

    oro_security.serializer.acl_filter:
        class: %oro_security.serializer.acl_filter%
        arguments:
            - '@security.authorization_checker'
            - '@oro_entity_config.provider.security'
            - '@oro_api.entity_serializer.doctrine_helper'

    oro_security.serializer.filter_chain:
        class: %oro_security.serializer.filter_chain.class%
        calls:
            - ["addFilter", ['@oro_security.serializer.acl_filter']]

    oro_security.listener.config_listener:
        class: Oro\Bundle\SecurityBundle\EventListener\FieldAclConfigListener
        arguments:
            - '@oro_security.entity_security_metadata_provider'
        tags:
            - { name: kernel.event_listener, event: oro.entity_config.pre_flush, method: preFlush }
=======
    oro_security.layout.data_provider.acl:
        class: Oro\Bundle\SecurityBundle\Layout\DataProvider\AclProvider
        arguments:
            - '@oro_security.security_facade'
            - '@doctrine'
        tags:
            - { name: layout.data_provider, alias: acl }
>>>>>>> d55cee7e
<|MERGE_RESOLUTION|>--- conflicted
+++ resolved
@@ -666,7 +666,14 @@
             - '@oro_entity.doctrine_helper'
             - '@validator'
 
-<<<<<<< HEAD
+    oro_security.layout.data_provider.acl:
+        class: Oro\Bundle\SecurityBundle\Layout\DataProvider\AclProvider
+        arguments:
+            - '@oro_security.security_facade'
+            - '@doctrine'
+        tags:
+            - { name: layout.data_provider, alias: acl }
+
     oro_security.form.extension.aclprotected_fields_type:
         class: %oro_security.form.extension.aclprotected_fields_type.class%
         arguments:
@@ -706,13 +713,4 @@
         arguments:
             - '@oro_security.entity_security_metadata_provider'
         tags:
-            - { name: kernel.event_listener, event: oro.entity_config.pre_flush, method: preFlush }
-=======
-    oro_security.layout.data_provider.acl:
-        class: Oro\Bundle\SecurityBundle\Layout\DataProvider\AclProvider
-        arguments:
-            - '@oro_security.security_facade'
-            - '@doctrine'
-        tags:
-            - { name: layout.data_provider, alias: acl }
->>>>>>> d55cee7e
+            - { name: kernel.event_listener, event: oro.entity_config.pre_flush, method: preFlush }