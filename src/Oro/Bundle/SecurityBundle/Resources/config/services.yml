--- conflicted
+++ resolved
@@ -616,10 +616,7 @@
         arguments:
             - @oro_security.security_facade
             - @oro_entity.orm.entity_class_resolver
-<<<<<<< HEAD
-=======
             - @oro_entity.doctrine_helper
->>>>>>> ba2f9d29
         tags:
             - { name: form.type_extension, alias: form }
 
