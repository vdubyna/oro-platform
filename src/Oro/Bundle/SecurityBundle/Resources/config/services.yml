parameters:
    # replace the default ACL provider with an extended version of the provider
    security.acl.dbal.provider.class:                          Oro\Bundle\SecurityBundle\Acl\Dbal\MutableAclProvider

    oro_security.acl.manager.class:                            Oro\Bundle\SecurityBundle\Acl\Persistence\AclManager
    oro_security.acl.ace_provider.class:                       Oro\Bundle\SecurityBundle\Acl\Persistence\AceManipulationHelper
    oro_security.acl.privilege_repository.class:               Oro\Bundle\SecurityBundle\Acl\Persistence\AclPrivilegeRepository
    oro_security.acl.extension_selector.class:                 Oro\Bundle\SecurityBundle\Acl\Extension\AclExtensionSelector
    oro_security.acl.extension.entity.class:                   Oro\Bundle\SecurityBundle\Acl\Extension\EntityAclExtension
    oro_security.acl.extension.action.class:                   Oro\Bundle\SecurityBundle\Acl\Extension\ActionAclExtension
    oro_security.acl.voter.class:                              Oro\Bundle\SecurityBundle\Acl\Voter\AclVoter
    oro_security.acl.provider.class:                           Oro\Bundle\SecurityBundle\Acl\Domain\RootBasedAclProvider
    oro_security.acl.permission_granting_strategy.class:       Oro\Bundle\SecurityBundle\Acl\Domain\PermissionGrantingStrategy
    oro_security.acl.permission_map.class:                     Oro\Bundle\SecurityBundle\Acl\Permission\PermissionMap
    oro_security.acl.object_identity_factory.class:            Oro\Bundle\SecurityBundle\Acl\Domain\ObjectIdentityFactory
    oro_security.acl.object_identity_retrieval_strategy.class: Oro\Bundle\SecurityBundle\Acl\Domain\ObjectIdentityRetrievalStrategy
    oro_security.acl.object_id_accessor.class:                 Oro\Bundle\SecurityBundle\Acl\Domain\ObjectIdAccessor

    oro_security.owner.tree.class:                             Oro\Bundle\SecurityBundle\Owner\OwnerTree
    oro_security.owner.decision_maker.class:                   Oro\Bundle\SecurityBundle\Owner\EntityOwnershipDecisionMaker
    oro_security.orm.ownership_sql_filter.class:               Oro\Bundle\SecurityBundle\ORM\SqlFilter\OwnershipFilter
    oro_security.orm.ownership_sql_filter_builder.class:       Oro\Bundle\SecurityBundle\ORM\OwnershipSqlFilterBuilder

<<<<<<< HEAD
    oro_security.security_metadata_provider.class:             Oro\Bundle\SecurityBundle\Entity\SecurityMetadataProvider
    oro_security.security_metadata_provider.cache.class:       Doctrine\Common\Cache\FilesystemCache
=======
    oro_security.type.oro_acl_entity_row.class:               Oro\Bundle\SecurityBundle\Form\Type\EntityRowType
    oro_security.type.oro_acl_collection.class:               Oro\Bundle\SecurityBundle\Form\Type\CollectionType
    oro_security.type.oro_acl_object_name.class:              Oro\Bundle\SecurityBundle\Form\Type\ObjectNameType
    oro_security.type.oro_acl_label.class:                    Oro\Bundle\SecurityBundle\Form\Type\ObjectLabelType
>>>>>>> caeedee3

services:
    oro_security.acl.manager:
        class: %oro_security.acl.manager.class%
        scope: prototype
        arguments:
            - @oro_security.acl.object_identity_factory
            - @oro_security.acl.extension_selector
            - @?security.acl.dbal.provider
            - @oro_security.acl.ace_provider
            - %oro_security.acl.privilege_repository.class%

    oro_security.acl.ace_provider:
        public: false
        class: %oro_security.acl.ace_provider.class%

    oro_security.acl.extension_selector:
        public: false
        class: %oro_security.acl.extension_selector.class%
        arguments:
            - @oro_security.acl.object_id_accessor

    oro_security.acl.extension.entity:
        public: false
        class: %oro_security.acl.extension.entity.class%
        arguments:
            - @oro_entity.orm.entity_class_accessor
            - @oro_security.acl.object_id_accessor
            - @oro_entity.orm.entity_class_resolver
            - @oro_entity.owner.ownership_metadata_provider
            - @oro_security.owner.decision_maker
        tags:
            - { name: oro_security.acl.extension, priority: 20 }

    oro_security.acl.extension.action:
        public: false
        class: %oro_security.acl.extension.action.class%
        tags:
            - { name: oro_security.acl.extension, priority: 10 }

    oro_security.acl.provider:
        public: false
        class: %oro_security.acl.provider.class%
        arguments:
            - @oro_security.acl.object_identity_factory

    oro_security.acl.permission_granting_strategy:
        public: false
        class: %oro_security.acl.permission_granting_strategy.class%
        calls:
             - [setAuditLogger, ["@?security.acl.audit_logger"]]

    oro_security.acl.permission_map:
        public: false
        class: %oro_security.acl.permission_map.class%
        arguments:
            - @oro_security.acl.extension_selector

    oro_security.acl.object_identity_factory:
        class: %oro_security.acl.object_identity_factory.class%
        arguments:
            - @oro_security.acl.extension_selector

    oro_security.acl.object_identity_retrieval_strategy:
        public: false
        class: %oro_security.acl.object_identity_retrieval_strategy.class%
        arguments:
            - @oro_security.acl.object_identity_factory

    oro_security.acl.object_id_accessor:
        public: false
        class: %oro_security.acl.object_id_accessor.class%

    oro_security.owner.tree:
        public: false
        class: %oro_security.owner.tree.class%

    oro_security.owner.decision_maker:
        public: false
        class: %oro_security.owner.decision_maker.class%
        arguments:
            - @oro_security.owner.tree
            - @oro_entity.orm.entity_class_accessor
            - @oro_security.acl.object_id_accessor
            - @oro_entity.owner.entity_owner_accessor
            - @oro_entity.owner.ownership_metadata_provider

    oro_security.orm.ownership_sql_filter_builder:
        public: true
        class: %oro_security.orm.ownership_sql_filter_builder.class%
        arguments:
            - @oro_entity_config.link.security_context
            - @oro_security.acl.object_id_accessor
            - @oro_entity.owner.ownership_metadata_provider
            - @oro_security.owner.tree
            - @?security.acl.voter.basic_permissions

    oro_security.orm.ownership_sql_filter:
        class: %oro_security.orm.ownership_sql_filter.class%
        arguments:
            - @doctrine.orm.entity_manager
        calls:
            - [setBuilder, ["@oro_security.orm.ownership_sql_filter_builder"]]
        tags:
            - { name: oro_entity.orm.sql_filter, filter_name: ownershipFilter, enabled: true }
            - { name: kernel.event_listener, priority: -255, event: kernel.request, method: setUserParameter }
<<<<<<< HEAD

    oro_security.security_metadata_provider:
        class: %oro_security.security_metadata_provider.class%
        arguments:
            - @oro_entity_config.provider.security
            - @oro_security.security_metadata_provider.cache

    oro_security.security_metadata_provider.cache:
        public: false
        class: %oro_security.security_metadata_provider.cache.class%
        arguments:
            - %kernel.cache_dir%/oro_acl_entities_list
=======
    oro_security.form.type.collection_type:
        class:                        %oro_security.type.oro_acl_collection.class%
        tags:
            - { name: form.type, alias: oro_acl_collection }

    oro_security.form.type.ownership_type:
        class:                        %oro_security.type.oro_acl_entity_row.class%
        tags:
            - { name: form.type, alias: oro_acl_entity_row }

    oro_security.form.type.object_name_type:
        class:                        %oro_security.type.oro_acl_object_name.class%
        tags:
            - { name: form.type, alias: oro_acl_object_name }

    oro_security.form.type.object_label_type:
        class:                        %oro_security.type.oro_acl_label.class%
        tags:
            - { name: form.type, alias: oro_acl_label }
>>>>>>> caeedee3
<|MERGE_RESOLUTION|>--- conflicted
+++ resolved
@@ -21,15 +21,13 @@
     oro_security.orm.ownership_sql_filter.class:               Oro\Bundle\SecurityBundle\ORM\SqlFilter\OwnershipFilter
     oro_security.orm.ownership_sql_filter_builder.class:       Oro\Bundle\SecurityBundle\ORM\OwnershipSqlFilterBuilder
 
-<<<<<<< HEAD
-    oro_security.security_metadata_provider.class:             Oro\Bundle\SecurityBundle\Entity\SecurityMetadataProvider
-    oro_security.security_metadata_provider.cache.class:       Doctrine\Common\Cache\FilesystemCache
-=======
     oro_security.type.oro_acl_entity_row.class:               Oro\Bundle\SecurityBundle\Form\Type\EntityRowType
     oro_security.type.oro_acl_collection.class:               Oro\Bundle\SecurityBundle\Form\Type\CollectionType
     oro_security.type.oro_acl_object_name.class:              Oro\Bundle\SecurityBundle\Form\Type\ObjectNameType
     oro_security.type.oro_acl_label.class:                    Oro\Bundle\SecurityBundle\Form\Type\ObjectLabelType
->>>>>>> caeedee3
+
+    oro_security.security_metadata_provider.class:             Oro\Bundle\SecurityBundle\Entity\SecurityMetadataProvider
+    oro_security.security_metadata_provider.cache.class:       Doctrine\Common\Cache\FilesystemCache
 
 services:
     oro_security.acl.manager:
@@ -136,20 +134,7 @@
         tags:
             - { name: oro_entity.orm.sql_filter, filter_name: ownershipFilter, enabled: true }
             - { name: kernel.event_listener, priority: -255, event: kernel.request, method: setUserParameter }
-<<<<<<< HEAD
-
-    oro_security.security_metadata_provider:
-        class: %oro_security.security_metadata_provider.class%
-        arguments:
-            - @oro_entity_config.provider.security
-            - @oro_security.security_metadata_provider.cache
-
-    oro_security.security_metadata_provider.cache:
-        public: false
-        class: %oro_security.security_metadata_provider.cache.class%
-        arguments:
-            - %kernel.cache_dir%/oro_acl_entities_list
-=======
+    
     oro_security.form.type.collection_type:
         class:                        %oro_security.type.oro_acl_collection.class%
         tags:
@@ -169,4 +154,15 @@
         class:                        %oro_security.type.oro_acl_label.class%
         tags:
             - { name: form.type, alias: oro_acl_label }
->>>>>>> caeedee3
+            
+    oro_security.security_metadata_provider:
+        class: %oro_security.security_metadata_provider.class%
+        arguments:
+            - @oro_entity_config.provider.security
+            - @oro_security.security_metadata_provider.cache
+
+    oro_security.security_metadata_provider.cache:
+        public: false
+        class: %oro_security.security_metadata_provider.cache.class%
+        arguments:
+            - %kernel.cache_dir%/oro_acl_entities_list