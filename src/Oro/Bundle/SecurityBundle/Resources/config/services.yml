--- conflicted
+++ resolved
@@ -478,7 +478,7 @@
           tags:
               - { name: kernel.event_listener, event: oro_search.prepare_entity_map, method: prepareEntityMapEvent, priority: 100 }
               - { name: kernel.event_listener, event: oro_search.before_search, method: beforeSearchEvent }
-<<<<<<< HEAD
+              - { name: kernel.event_listener, event: oro_search.search_mapping_collect, method: collectEntityMapEvent, priority: -100 }
 
     oro_security.layout_expression.acl_granted:
         class: Oro\Bundle\SecurityBundle\ConfigExpression\AclGranted
@@ -486,7 +486,4 @@
             - @oro_security.security_facade
             - @doctrine
         tags:
-            - { name: oro_layout.expression, alias: acl|acl_granted }
-=======
-              - { name: kernel.event_listener, event: oro_search.search_mapping_collect, method: collectEntityMapEvent, priority: -100 }
->>>>>>> 1fd3c746
+            - { name: oro_layout.expression, alias: acl|acl_granted }