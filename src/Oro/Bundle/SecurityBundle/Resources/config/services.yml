parameters:
    oro_security.security_facade.class:                        Oro\Bundle\SecurityBundle\SecurityFacade

    oro_security.acl.base_manager.class:                       Oro\Bundle\SecurityBundle\Acl\Persistence\BaseAclManager
    oro_security.acl.manager.class:                            Oro\Bundle\SecurityBundle\Acl\Persistence\AclManager
    oro_security.acl.sid_manager.class:                        Oro\Bundle\SecurityBundle\Acl\Persistence\AclSidManager
    oro_security.acl.ace_provider.class:                       Oro\Bundle\SecurityBundle\Acl\Persistence\AceManipulationHelper
    oro_security.acl.privilege_repository.class:               Oro\Bundle\SecurityBundle\Acl\Persistence\AclPrivilegeRepository
    oro_security.acl.extension_selector.class:                 Oro\Bundle\SecurityBundle\Acl\Extension\AclExtensionSelector
    oro_security.acl.extension.entity.class:                   Oro\Bundle\SecurityBundle\Acl\Extension\EntityAclExtension
    oro_security.acl.extension.field.class:                    Oro\Bundle\SecurityBundle\Acl\Extension\FieldAclExtension
    oro_security.acl.extension.action.class:                   Oro\Bundle\SecurityBundle\Acl\Extension\ActionAclExtension
    oro_security.acl.voter.class:                              Oro\Bundle\SecurityBundle\Acl\Voter\AclVoter
    oro_security.acl.provider.class:                           Oro\Bundle\SecurityBundle\Acl\Domain\RootBasedAclProvider
    oro_security.acl.dbal.provider.class:                      Oro\Bundle\SecurityBundle\Acl\Dbal\MutableAclProvider
    oro_security.acl.permission_granting_strategy.class:       Oro\Bundle\SecurityBundle\Acl\Domain\PermissionGrantingStrategy
    oro_security.acl.permission_map.class:                     Oro\Bundle\SecurityBundle\Acl\Permission\PermissionMap
    oro_security.acl.object_identity_factory.class:            Oro\Bundle\SecurityBundle\Acl\Domain\ObjectIdentityFactory
    oro_security.acl.object_identity_retrieval_strategy.class: Oro\Bundle\SecurityBundle\Acl\Domain\ObjectIdentityRetrievalStrategy
    oro_security.acl.object_id_accessor.class:                 Oro\Bundle\SecurityBundle\Acl\Domain\ObjectIdAccessor

    oro_security.acl.group_provider.chain.class:               Oro\Bundle\SecurityBundle\Acl\Group\ChainAclGroupProvider
    oro_security.acl.security_identity_retrieval_strategy.class: Oro\Bundle\SecurityBundle\Acl\Domain\SecurityIdentityRetrievalStrategy

    oro_security.owner.tree.class:                             Oro\Bundle\SecurityBundle\Owner\OwnerTree
    oro_security.owner.decision_maker.class:                   Oro\Bundle\SecurityBundle\Owner\EntityOwnershipDecisionMaker
    oro_security.owner.decision_maker.abstract.class:          Oro\Bundle\SecurityBundle\Owner\AbstractEntityOwnershipDecisionMaker

    oro_security.type.oro_acl_access_level_selector.class:     Oro\Bundle\SecurityBundle\Form\Type\AclAccessLevelSelectorType
    oro_security.type.oro_acl_label.class:                     Oro\Bundle\SecurityBundle\Form\Type\ObjectLabelType
    oro_security.type.oro_acl_collection.class:                Oro\Bundle\SecurityBundle\Form\Type\PrivilegeCollectionType
    oro_security.type.oro_acl_privilege.class:                 Oro\Bundle\SecurityBundle\Form\Type\AclPrivilegeType

    oro_security.entity_security_metadata_provider.class:      Oro\Bundle\SecurityBundle\Metadata\EntitySecurityMetadataProvider
    oro_security.action_metadata_provider.class:               Oro\Bundle\SecurityBundle\Metadata\ActionMetadataProvider

    oro_security.acl.annotation_provider.class:                Oro\Bundle\SecurityBundle\Metadata\AclAnnotationProvider
    oro_security.acl.annotation_loader.class:                  Oro\Bundle\SecurityBundle\Annotation\Loader\AclAnnotationLoader
    oro_security.acl.config_loader.class:                      Oro\Bundle\SecurityBundle\Annotation\Loader\AclConfigLoader

    oro_security.acl.annotation_provider.cache.warmer.class:   Oro\Bundle\SecurityBundle\Cache\AclAnnotationCacheWarmer
    oro_security.acl.annotation_provider.cache.clearer.class:  Oro\Bundle\SecurityBundle\Cache\AclAnnotationCacheClearer
    oro_security.action_metadata_provider.cache.warmer.class:  Oro\Bundle\SecurityBundle\Cache\ActionMetadataCacheWarmer
    oro_security.action_metadata_provider.cache.clearer.class: Oro\Bundle\SecurityBundle\Cache\ActionMetadataCacheClearer
    oro_security.entity_security_metadata_provider.cache.warmer.class:  Oro\Bundle\SecurityBundle\Cache\EntitySecurityMetadataCacheWarmer
    oro_security.entity_security_metadata_provider.cache.clearer.class: Oro\Bundle\SecurityBundle\Cache\EntitySecurityMetadataCacheClearer

    oro_security.listener.controller.class:                    Oro\Bundle\SecurityBundle\EventListener\ControllerListener

    oro_security.provider.share_grid_provider.class:           Oro\Bundle\SecurityBundle\Provider\ShareGridProvider
    oro_security.provider.share_provider.class:                Oro\Bundle\SecurityBundle\Provider\ShareProvider
    oro_security.provider.share_scope_provider.class:          Oro\Bundle\SecurityBundle\Provider\ShareScopeProvider

    oro_security.twig.security_extension:                      Oro\Bundle\SecurityBundle\Twig\OroSecurityExtension
    oro_security.twig.security_organization_extension:         Oro\Bundle\SecurityBundle\Twig\OroSecurityOrganizationExtension

    oro_security.encoder.mcrypt.class:                         Oro\Bundle\SecurityBundle\Encoder\Mcrypt

    oro_security.acl_helper.class:                             Oro\Bundle\SecurityBundle\ORM\Walker\AclHelper
    oro_security.search.acl_helper.class:                      Oro\Bundle\SecurityBundle\Search\AclHelper
    oro_security.orm.ownership_sql_walker_builder.class:       Oro\Bundle\SecurityBundle\ORM\Walker\OwnershipConditionDataBuilder
    oro_security.ownership_tree_provider.class:                Oro\Bundle\SecurityBundle\Owner\OwnerTreeProvider
    oro_security.abstract_ownership_tree_provider.class:       Oro\Bundle\SecurityBundle\Owner\AbstractOwnerTreeProvider
    oro_security.ownership_tree_provider.chain.class:          Oro\Bundle\SecurityBundle\Owner\ChainOwnerTreeProvider
    oro_security.ownership_tree.cache.warmer.class:            Oro\Bundle\SecurityBundle\Cache\OwnerTreeCacheWarmer
    oro_security.ownership_tree.cache.clearer.class:           Oro\Bundle\SecurityBundle\Cache\OwnerTreeCacheCleaner
    oro_security.ownership_tree_subscriber.class:              Oro\Bundle\SecurityBundle\EventListener\OwnerTreeListener
    oro-security.authentication.listener.basic.class:          Oro\Bundle\SecurityBundle\Http\Firewall\OrganizationBasicAuthenticationListener
    oro_security.authentication.provider.username_password_organization.class: Oro\Bundle\SecurityBundle\Authentication\Provider\UsernamePasswordOrganizationAuthenticationProvider
    oro_security.authentication.provider.organization_rememberme.class: Oro\Bundle\SecurityBundle\Authentication\Provider\OrganizationRememberMeAuthenticationProvider

    oro_security.listener.context_listener.class:              Oro\Bundle\SecurityBundle\Http\Firewall\ContextListener
    oro_security.listener.refresh_context_listener.class:      Oro\Bundle\SecurityBundle\EventListener\RefreshContextListener
    oro_security.listener.api_listener.class:                  Oro\Bundle\SecurityBundle\EventListener\ApiEventListener
    oro_security.listener.search_listener.class:               Oro\Bundle\SecurityBundle\EventListener\SearchListener
    oro_security.listener.console_context_listener.class:      Oro\Bundle\SecurityBundle\EventListener\ConsoleContextListener

    oro_security.form.extension.aclprotected_type.class:       Oro\Bundle\SecurityBundle\Form\Extension\AclProtectedTypeExtension
    oro_security.form.extension.aclprotected_fields_type:      Oro\Bundle\SecurityBundle\Form\Extension\AclProtectedFieldTypeExtension
    oro_security.field_filter.class:                           Oro\Bundle\SecurityBundle\Filter\FieldFilter

    oro_security.form.type.share_scope.class:                  Oro\Bundle\SecurityBundle\Form\Type\ShareScopeType
    oro_security.form.type.share_select.class:                 Oro\Bundle\SecurityBundle\Form\Type\ShareSelectType
    oro_security.form.type.share.class:                        Oro\Bundle\SecurityBundle\Form\Type\ShareType
    oro_security.form.handler.share.class:                     Oro\Bundle\SecurityBundle\Form\Handler\ShareHandler
    oro_security.form.model.factory.class:                     Oro\Bundle\SecurityBundle\Form\Model\Factory

    oro_security.placeholder.filter.class:                     Oro\Bundle\SecurityBundle\Placeholder\PlaceholderFilter

    oro_security.ace.query.manager.class:                      Oro\Bundle\SecurityBundle\Model\Action\AceQueryManager

    oro_security.datasource.share.class:                       Oro\Bundle\SecurityBundle\Extension\ShareDatasource
    oro_security.event_listener.share_grid_listener.class:     Oro\Bundle\SecurityBundle\EventListener\Datagrid\ShareGridListener
    oro_security_search.index.class:                           Oro\Bundle\SecurityBundle\Search\SecurityIndexer
    oro_security.formatter.share_formatter.class:              Oro\Bundle\SecurityBundle\Formatter\ShareFormatter

    oro_security.listener.entity_config.class:                 Oro\Bundle\SecurityBundle\EventListener\EntityConfigListener

services:
    oro_security.security_facade:
        class: %oro_security.security_facade.class%
        arguments:
            - @security.context
            - @oro_security.acl.annotation_provider
            - @oro_security.acl.object_identity_factory
            - @oro_entity.orm.entity_class_resolver
            - @logger
            - @oro_security.provider.share_provider
        tags:
            - { name: monolog.logger, channel: security }

    security.context.link:
        tags:
            - { name: oro_service_link,  service: security.context }

    oro_security.security_facade.link:
        tags:
            - { name: oro_service_link,  service: oro_security.security_facade }

    oro_security.acl.base_manager:
        class: %oro_security.acl.base_manager.class%

    oro_security.acl.manager:
        class: %oro_security.acl.manager.class%
        arguments:
            - @oro_security.acl.object_identity_factory
            - @oro_security.acl.extension_selector
            - @?security.acl.dbal.provider
            - @oro_security.acl.ace_provider
        calls:
            - [ setBaseAclManager, [ "@oro_security.acl.base_manager" ] ]

    oro_security.acl.privilege_repository:
        class: %oro_security.acl.privilege_repository.class%
        arguments:
            - @oro_security.acl.manager
            - @translator
            - @doctrine

    oro_security.acl.sid_manager:
        class: %oro_security.acl.sid_manager.class%
        arguments:
            - @?security.acl.dbal.provider
        calls:
            - [ setBaseAclManager, [ "@oro_security.acl.base_manager" ] ]

    oro_security.link.sid_manager:
        tags:
            - { name: oro_service_link,  service: oro_security.acl.sid_manager }

    security.acl.cache.doctrine.cache_impl:
        public: false
        parent: oro.cache.abstract
        calls:
            - [ setNamespace, [ 'oro_acl' ] ]

    oro_security.acl.ace_provider:
        public: false
        class: %oro_security.acl.ace_provider.class%

    oro_security.acl.extension_selector:
        public: false
        class: %oro_security.acl.extension_selector.class%
        arguments:
            - @oro_security.acl.object_id_accessor

    oro_security.acl.extension.entity:
        public: false
        class: %oro_security.acl.extension.entity.class%
        arguments:
            - @oro_security.acl.object_id_accessor
            - @oro_entity.orm.entity_class_resolver
            - @oro_security.entity_security_metadata_provider
            - @oro_security.owner.metadata_provider.chain
            - @oro_security.owner.ownership_decision_maker.chain
        calls:
            - [setEntityOwnerAccessor, [@oro_security.owner.entity_owner_accessor]]
        tags:
            - { name: oro_security.acl.extension, priority: 20 }

    oro_security.acl.extension.action:
        public: false
        class: %oro_security.acl.extension.action.class%
        arguments:
            - @oro_security.action_metadata_provider
        tags:
            - { name: oro_security.acl.extension, priority: 10 }

    oro_security.acl.provider:
        public: false
        class: %oro_security.acl.provider.class%
        arguments:
            - @oro_security.acl.object_identity_factory

    oro_security.acl.voter_link:
        tags:
            - { name: oro_service_link,  service: ?security.acl.voter.basic_permissions }

    oro_security.acl.permission_granting_strategy:
        public: false
        class: %oro_security.acl.permission_granting_strategy.class%
        calls:
             - [setAuditLogger, [@?security.acl.audit_logger]]

    oro_security.acl.permission_map:
        public: false
        class: %oro_security.acl.permission_map.class%
        arguments:
            - @oro_security.acl.extension_selector

    oro_security.acl.object_identity_factory:
        class: %oro_security.acl.object_identity_factory.class%
        arguments:
            - @oro_security.acl.extension_selector

    oro_security.acl.object_identity_retrieval_strategy:
        public: false
        class: %oro_security.acl.object_identity_retrieval_strategy.class%
        arguments:
            - @oro_security.acl.object_identity_factory

    oro_security.acl.object_id_accessor:
        public: false
        class: %oro_security.acl.object_id_accessor.class%
        arguments:
            - @oro_entity.doctrine_helper

    oro_security.acl.group_provider.chain:
        class: %oro_security.acl.group_provider.chain.class%

    oro_security.owner.tree:
        public: false
        class: %oro_security.owner.tree.class%

    oro_security.owner.decision_maker.abstract:
        class: %oro_security.owner.decision_maker.abstract.class%
        abstract: true
        calls:
            - [ setContainer, [ @service_container ] ]

    oro_security.owner.decision_maker:
        public: false
        parent: oro_security.owner.decision_maker.abstract
        class: %oro_security.owner.decision_maker.class%
        arguments:
            - @oro_security.ownership_tree_provider
            - @oro_security.acl.object_id_accessor
            - @oro_security.owner.entity_owner_accessor
            - @oro_security.owner.ownership_metadata_provider
        tags:
           - { name: oro_security.owner.ownership_decision_maker }

    oro_security.form.type.oro_acl_access_level_selector:
        class: %oro_security.type.oro_acl_access_level_selector.class%
        tags:
            - { name: form.type, alias: oro_acl_access_level_selector }

    oro_security.form.type.object_label_type:
        class: %oro_security.type.oro_acl_label.class%
        tags:
            - { name: form.type, alias: oro_acl_label }

    oro_security.form.type.oro_acl_collection:
        class: %oro_security.type.oro_acl_collection.class%
        tags:
            - { name: form.type, alias: oro_acl_collection }

    oro_security.form.type.oro_acl_privilege:
        class: %oro_security.type.oro_acl_privilege.class%
        tags:
            - { name: form.type, alias: oro_acl_privilege }

    oro_security.entity_security_metadata_provider:
        public: false
        class: %oro_security.entity_security_metadata_provider.class%
        arguments:
            - @oro_entity_config.provider.security
            - @oro_entity_config.provider.entity
            - @oro_entity_config.provider.extend
            - @oro_security.entity_security_metadata_provider.cache

    oro_security.entity_security_metadata_provider.cache:
        public: false
        parent: oro.cache.abstract
        calls:
            - [ setNamespace, [ 'oro_acl_entities' ] ]

    oro_security.action_metadata_provider:
        public: false
        class: %oro_security.action_metadata_provider.class%
        arguments:
            - @oro_security.acl.annotation_provider
            - @oro_security.action_metadata_provider.cache

    oro_security.action_metadata_provider.cache:
        public: false
        parent: oro.file_cache.abstract
        calls:
            - [ setNamespace, [ 'oro_acl_actions' ] ]

    oro_security.acl.annotation_provider:
        class: %oro_security.acl.annotation_provider.class%
        arguments:
          - @oro_security.acl.annotation_provider.cache

    oro_security.acl.annotation_provider.cache:
        public: false
        parent: oro.file_cache.abstract
        calls:
            - [ setNamespace, [ 'oro_acl_annotations' ] ]

    oro_security.acl.annotation_loader:
        public: false
        class: %oro_security.acl.annotation_loader.class%
        arguments:
            - @annotation_reader
        tags:
            - { name: oro_security.acl.config_loader }

    oro_security.acl.config_loader:
        public: false
        class: %oro_security.acl.config_loader.class%
        tags:
            - { name: oro_security.acl.config_loader }

    oro_security.entity_security_config_listener:
        class: Oro\Bundle\SecurityBundle\EventListener\EntitySecurityMetadataConfigListener
        arguments:
            - @oro_security.entity_security_metadata_provider
        tags:
            - { name: kernel.event_listener, event: oro.entity_config.pre_flush, method: preFlush }

    oro_security.acl.annotation_provider.cache.warmer:
        public: false
        class: %oro_security.acl.annotation_provider.cache.warmer.class%
        arguments:
            - @oro_security.acl.annotation_provider
        tags:
            - { name: kernel.cache_warmer, priority: 5 }

    oro_security.acl.annotation_provider.cache.clearer:
        public: false
        class: %oro_security.acl.annotation_provider.cache.clearer.class%
        arguments:
            - @oro_security.acl.annotation_provider
        tags:
            - { name: kernel.cache_clearer }

    oro_security.action_metadata_provider.cache.warmer:
        public: false
        class: %oro_security.action_metadata_provider.cache.warmer.class%
        arguments:
            - @oro_security.action_metadata_provider
        tags:
            - { name: kernel.cache_warmer, priority: 4 }

    oro_security.action_metadata_provider.cache.clearer:
        public: false
        class: %oro_security.action_metadata_provider.cache.clearer.class%
        arguments:
            - @oro_security.action_metadata_provider
        tags:
            - { name: kernel.cache_clearer }

    oro_security.entity_security_metadata_provider.cache.warmer:
        public: false
        class: %oro_security.entity_security_metadata_provider.cache.warmer.class%
        arguments:
            - @oro_security.entity_security_metadata_provider
        tags:
            - { name: kernel.cache_warmer }

    oro_security.entity_security_metadata_provider.cache.clearer:
        public: false
        class: %oro_security.entity_security_metadata_provider.cache.clearer.class%
        arguments:
            - @oro_security.entity_security_metadata_provider
        tags:
            - { name: kernel.cache_clearer }

    oro_security.listener.controller:
        class: %oro_security.listener.controller.class%
        arguments:
            - @oro_security.security_facade
            - @logger
        tags:
            - { name: kernel.event_listener, event: kernel.controller, method: onKernelController, priority: -1 }
            - { name: monolog.logger, channel: security }

    oro_security.twig.security_extension:
        class: %oro_security.twig.security_extension%
        arguments:
            - @doctrine.orm.entity_manager
            - @security.acl.cache.doctrine
            - @oro_security.security_facade
            - @oro_locale.formatter.name
            - @translator
        tags:
            - { name: twig.extension }

    oro_security.provider.share_grid_provider:
        class: %oro_security.provider.share_grid_provider.class%
        arguments:
            - @oro_security.security_facade
            - @oro_entity.entity_class_name_helper
            - @oro_entity_config.config_manager
            - @oro_security.provider.share_scope_provider
            - @translator

    oro_security.provider.share_provider:
        class: %oro_security.provider.share_provider.class%
        arguments:
            - @doctrine
            - @security.acl.provider
            - @security.acl.security_identity_retrieval_strategy

    oro_security.provider.share_scope_provider:
        class: %oro_security.provider.share_scope_provider.class%
        arguments:
            - @oro_entity_config.config_manager

    oro_security.twig.security_organization_extension:
        class: %oro_security.twig.security_organization_extension%
        arguments:
            - @security.context
        tags:
            - { name: twig.extension }

    oro_security.encoder.mcrypt:
        class: %oro_security.encoder.mcrypt.class%
        arguments: [ %kernel.secret% ]

    oro_security.acl_helper:
        class: %oro_security.acl_helper.class%
        arguments:
             - @oro_security.orm.ownership_sql_walker_builder
             - @event_dispatcher

    oro_security.search.acl_helper:
        class: %oro_security.search.acl_helper.class%
        arguments:
            - @oro_search.provider.search_mapping
            - @oro_security.security_facade
            - @oro_security.orm.ownership_sql_walker_builder

    oro_security.orm.ownership_sql_walker_builder:
        public: false
        class: %oro_security.orm.ownership_sql_walker_builder.class%
        arguments:
            - @oro_entity_config.link.security_context
            - @oro_security.acl.object_id_accessor
            - @oro_security.entity_security_metadata_provider
            - @oro_security.owner.metadata_provider.chain
            - @oro_security.ownership_tree_provider.chain
            - @doctrine
            - @oro_entity_config.provider.security
            - @security.acl.security_identity_retrieval_strategy
            - @?security.acl.voter.basic_permissions
        calls:
            - [setAclGroupProvider, [@oro_security.acl.group_provider.chain]]

    oro_security.abstract_ownership_tree_provider:
        public: false
        abstract: true
        class: %oro_security.abstract_ownership_tree_provider.class%
        calls:
            - [setContainer, [@service_container]]

    oro_security.ownership_tree_provider.chain:
        class: %oro_security.ownership_tree_provider.chain.class%
        calls:
            - [setDefaultProvider, [@oro_security.ownership_tree_provider]]

    oro_security.ownership_tree_provider:
        public: false
        parent: oro_security.abstract_ownership_tree_provider
        class: %oro_security.ownership_tree_provider.class%
        arguments:
            - @doctrine.orm.entity_manager
            - @oro_security.ownership_tree_provider.cache
        tags:
            - { name: oro_security.ownership.tree_provider }

    # deprecated 1.8:2.1 use @oro_security.ownership_tree_provider.chain instead
    oro_security.link.ownership_tree_provider:
        tags:
            - { name: oro_service_link,  service: oro_security.ownership_tree_provider }

    oro_security.ownership_tree_provider.cache:
        public: false
        parent: oro.cache.abstract
        calls:
            - [ setNamespace, [ 'oro_acl_owner_tree' ] ]

    oro_security.ownership_tree.cache.warmer:
        public: false
        class: %oro_security.ownership_tree.cache.warmer.class%
        arguments:
            - @oro_security.ownership_tree_provider.chain
        tags:
            - { name: kernel.cache_warmer }

    oro_security.ownership_tree.cache.cleaner:
        public: false
        class: %oro_security.ownership_tree.cache.clearer.class%
        arguments:
            - @oro_security.ownership_tree_provider.chain
        tags:
            - { name: kernel.cache_clearer }

    oro_security.ownership_tree_subscriber:
        class: %oro_security.ownership_tree_subscriber.class%
        arguments:
            - @oro_security.link.ownership_tree_provider
        calls:
            - ['setContainer', [@service_container]]
            - ['addSupportedClass', [%oro_user.entity.class%]]
            - ['addSupportedClass', [%oro_organization.business_unit.entity.class%]]
            - ['addSupportedClass', [%oro_organization.organization.entity.class%]]
        tags:
            - { name: doctrine.event_listener, event: onFlush }

    oro_security.authentication.listener.basic:
        class: %oro-security.authentication.listener.basic.class%
        arguments:
            - @security.context
            - @security.authentication.manager
            - null
            - null
            - @oro_organization.organization_manager
            - @?logger
        public: false
        abstract: true

    oro_security.authentication.provider.username_password_organization:
        class: %oro_security.authentication.provider.username_password_organization.class%
        arguments:
            - null
            - @security.user_checker
            - null
            - @security.encoder_factory
            - %security.authentication.hide_user_not_found%
        abstract: true
        public: false

    oro_security.authentication.provider.organization_rememberme:
        class: %oro_security.authentication.provider.organization_rememberme.class%
        arguments:
            - @security.user_checker
        abstract: true
        public: false

    oro_security.listener.context_listener:
        class: %oro_security.listener.context_listener.class%
        arguments:
            - @service_container
        tags:
            - { name: kernel.event_listener, event: kernel.request, method: onKernelRequest }

    oro_security.listener.api_listener:
          class: %oro_security.listener.api_listener.class%
          arguments:
              - @oro_security.security_facade
              - @oro_security.acl_helper
          calls:
              - [setRequest, [@?request=]]
          tags:
              - { name: kernel.event_listener, event: oro_api.request.get_list.before, method: onGetListBefore }
              - { name: kernel.event_listener, event: oro_api.request.find.after, method: onFindAfter }

    oro_security.listener.refresh_context_listener:
        class: %oro_security.listener.refresh_context_listener.class%
        arguments:
            - @security.token_storage
            - @doctrine
        tags:
            - { name: doctrine.event_listener, event: preClose }
            - { name: doctrine.event_listener, event: onClear }

    oro_security.listener.console_context_listener:
        class: %oro_security.listener.console_context_listener.class%
        arguments:
            - @doctrine
            - @security.context
            - @oro_user.manager
        calls:
            - [setContainer, [@service_container]]
        tags:
            - { name: kernel.event_listener, event: console.command, method: onConsoleCommand }

    oro_security.form.extension.aclprotected_type:
        class: %oro_security.form.extension.aclprotected_type.class%
        arguments:
            - @oro_security.acl_helper
        tags:
            - { name: form.type_extension, alias: entity }

    oro_security.form.extension.aclprotected_fields_type:
        class: %oro_security.form.extension.aclprotected_fields_type%
        arguments:
            - @oro_security.security_facade
            - @oro_entity.orm.entity_class_resolver
        tags:
            - { name: form.type_extension, alias: form }

    oro_security.listener.search_listener:
          class: %oro_security.listener.search_listener.class%
          arguments:
              - @oro_security.owner.ownership_metadata_provider
              - @oro_security.security_facade
          tags:
              - { name: kernel.event_listener, event: oro_search.prepare_entity_map, method: prepareEntityMapEvent, priority: 100 }
              - { name: kernel.event_listener, event: oro_search.search_mapping_collect, method: collectEntityMapEvent, priority: -100 }

    oro_security.layout_expression.acl_granted:
        class: Oro\Bundle\SecurityBundle\ConfigExpression\AclGranted
        arguments:
            - @oro_security.security_facade
            - @doctrine
        tags:
            - { name: oro_layout.expression, alias: acl|acl_granted }

    oro_security.walker_hint_provider.current_user:
        public: false
        class: Oro\Bundle\SecurityBundle\ORM\Walker\CurrentUserWalkerHintProvider
        arguments:
             - @security.token_storage

    oro_security.query_hint.filter_by_current_user:
        public: false
        abstract: true
        tags:
            -
                name: oro_entity.query_hint
                hint: oro_security.filter_by_current_user
                alias: HINT_FILTER_BY_CURRENT_USER
                tree_walker: Oro\Bundle\SecurityBundle\ORM\Walker\CurrentUserWalker
                walker_hint_provider: oro_security.walker_hint_provider.current_user

    oro_security.field_filter:
        class: %oro_security.field_filter.class%
        arguments:
            - @oro_security.security_facade

    oro_security.acl.extension.field:
        public: false
        class: %oro_security.acl.extension.field.class%
        arguments:
            - @oro_security.acl.object_id_accessor
            - @oro_entity.orm.entity_class_resolver
            - @oro_security.entity_security_metadata_provider
            - @oro_security.owner.metadata_provider.chain
            - @oro_security.owner.ownership_decision_maker.chain
<<<<<<< HEAD
=======
        calls:
            - [setEntityOwnerAccessor, [@oro_security.owner.entity_owner_accessor]]
>>>>>>> abcec82b
        tags:
            - { name: oro_security.acl.extension, priority: 15 } # should be before EntityAclExtension

    # Disables postGenerateSchema event listener, which used to take care of acl tables. For now these tables are
    # managed by platform entities.
    security.acl.dbal.schema_listener:
        synthetic: true

    oro_security.widget_provider.actions:
        parent: oro_ui.widget_provider.action_button.abstract
        arguments:
            - oro_share_button
            - oro_share_link
        tags:
            - { name: oro_ui.view_action_provider, group: activity}

    oro_security.form.type.share_select:
        class: %oro_security.form.type.share_select.class%
        arguments:
            - @doctrine.orm.entity_manager
        tags:
            - { name: form.type, alias: oro_share_select }

    oro_security.form.type.share:
        class: %oro_security.form.type.share.class%
        tags:
            - { name: form.type, alias: oro_share }

    oro_security.form.type.share_scope:
        class: %oro_security.form.type.share_scope.class%
        arguments:
            - @oro_entity_config.config_manager
        tags:
            - { name: form.type, alias: oro_share_scope }

    oro_security.form.share:
        class: Symfony\Component\Form\Form
        factory_method: createNamed
        factory_service: form.factory
        arguments:
            - 'oro_share_form'
            - 'oro_share'

    oro_security.form.handler.share:
        class: %oro_security.form.handler.share.class%
        scope: request
        arguments:
            - @oro_security.form.share
            - @request
            - @security.acl.provider
            - @doctrine.orm.entity_manager
            - @oro_entity_config.provider.security

    oro_security.form.model.factory:
        class: %oro_security.form.model.factory.class%

    oro_security.placeholder.filter:
        class: %oro_security.placeholder.filter.class%
        arguments:
            - @oro_security.security_facade
            - @oro_entity_config.provider.security

    oro_security.ace.query.manager:
        class: %oro_security.ace.query.manager.class%
        arguments:
            - @oro_entity.doctrine_helper

    oro_security.datasource.share:
        class: %oro_security.datasource.share.class%
        arguments:
            - @security.acl.provider
            - @oro_entity.routing_helper
            - @doctrine.orm.entity_manager
            - @oro_security.formatter.share_formatter
        tags:
            - { name: oro_datagrid.datasource, type: share }

    oro_security.event_listener.share_grid_listener:
        class: %oro_security.event_listener.share_grid_listener.class%
        arguments:
            - @request_stack
        tags:
            - { name: kernel.event_listener, event: oro_datagrid.datagrid.build.before.shared-datagrid, method: onBuildBefore }

    oro_security_search.index:
        class: %oro_security_search.index.class%
        arguments:
            - @doctrine.orm.entity_manager
            - @twig
            - @oro_entity_config.config_manager
            - @oro_search.index
            - @oro_security.formatter.share_formatter
            - @oro_security.provider.share_scope_provider

    oro_security.formatter.share_formatter:
        class: %oro_security.formatter.share_formatter.class%
        arguments:
            - @translator
            - @oro_attachment.manager

    oro_security.listener.entity_config:
        class: %oro_security.listener.entity_config.class%
        arguments:
            - @oro_security.ace.query.manager
            - @doctrine
            - @security.acl.cache.doctrine
        tags:
            - { name: kernel.event_listener, event: oro.entity_config.post_flush, method: postFlushConfig }<|MERGE_RESOLUTION|>--- conflicted
+++ resolved
@@ -651,11 +651,8 @@
             - @oro_security.entity_security_metadata_provider
             - @oro_security.owner.metadata_provider.chain
             - @oro_security.owner.ownership_decision_maker.chain
-<<<<<<< HEAD
-=======
         calls:
             - [setEntityOwnerAccessor, [@oro_security.owner.entity_owner_accessor]]
->>>>>>> abcec82b
         tags:
             - { name: oro_security.acl.extension, priority: 15 } # should be before EntityAclExtension
 
