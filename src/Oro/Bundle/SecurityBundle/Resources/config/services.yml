parameters:
    oro_security.security_facade.class:                        Oro\Bundle\SecurityBundle\SecurityFacade

    oro_security.acl.base_manager.class:                       Oro\Bundle\SecurityBundle\Acl\Persistence\BaseAclManager
    oro_security.acl.manager.class:                            Oro\Bundle\SecurityBundle\Acl\Persistence\AclManager
    oro_security.acl.sid_manager.class:                        Oro\Bundle\SecurityBundle\Acl\Persistence\AclSidManager
    oro_security.acl.ace_provider.class:                       Oro\Bundle\SecurityBundle\Acl\Persistence\AceManipulationHelper
    oro_security.acl.privilege_repository.class:               Oro\Bundle\SecurityBundle\Acl\Persistence\AclPrivilegeRepository
    oro_security.acl.extension_selector.class:                 Oro\Bundle\SecurityBundle\Acl\Extension\AclExtensionSelector
    oro_security.acl.extension.entity.class:                   Oro\Bundle\SecurityBundle\Acl\Extension\EntityAclExtension
    oro_security.acl.extension.field.class:                    Oro\Bundle\SecurityBundle\Acl\Extension\FieldAclExtension
    oro_security.acl.extension.action.class:                   Oro\Bundle\SecurityBundle\Acl\Extension\ActionAclExtension
    oro_security.acl.voter.class:                              Oro\Bundle\SecurityBundle\Acl\Voter\AclVoter
    oro_security.acl.provider.class:                           Oro\Bundle\SecurityBundle\Acl\Domain\RootBasedAclProvider
    oro_security.acl.dbal.provider.class:                      Oro\Bundle\SecurityBundle\Acl\Dbal\MutableAclProvider
    oro_security.acl.permission_granting_strategy.class:       Oro\Bundle\SecurityBundle\Acl\Domain\PermissionGrantingStrategy
    oro_security.acl.permission_map.class:                     Oro\Bundle\SecurityBundle\Acl\Permission\PermissionMap
    oro_security.acl.object_identity_factory.class:            Oro\Bundle\SecurityBundle\Acl\Domain\ObjectIdentityFactory
    oro_security.acl.object_identity_retrieval_strategy.class: Oro\Bundle\SecurityBundle\Acl\Domain\ObjectIdentityRetrievalStrategy
    oro_security.acl.object_id_accessor.class:                 Oro\Bundle\SecurityBundle\Acl\Domain\ObjectIdAccessor

    oro_security.acl.group_provider.chain.class:               Oro\Bundle\SecurityBundle\Acl\Group\ChainAclGroupProvider
    oro_security.acl.security_identity_retrieval_strategy.class: Oro\Bundle\SecurityBundle\Acl\Domain\SecurityIdentityRetrievalStrategy

    oro_security.owner.tree.class:                             Oro\Bundle\SecurityBundle\Owner\OwnerTree
    oro_security.owner.decision_maker.class:                   Oro\Bundle\SecurityBundle\Owner\EntityOwnershipDecisionMaker
    oro_security.owner.decision_maker.abstract.class:          Oro\Bundle\SecurityBundle\Owner\AbstractEntityOwnershipDecisionMaker

    oro_security.type.oro_acl_access_level_selector.class:     Oro\Bundle\SecurityBundle\Form\Type\AclAccessLevelSelectorType
    oro_security.type.oro_acl_label.class:                     Oro\Bundle\SecurityBundle\Form\Type\ObjectLabelType
    oro_security.type.oro_acl_collection.class:                Oro\Bundle\SecurityBundle\Form\Type\PrivilegeCollectionType
    oro_security.type.oro_acl_privilege.class:                 Oro\Bundle\SecurityBundle\Form\Type\AclPrivilegeType

    oro_security.entity_security_metadata_provider.class:      Oro\Bundle\SecurityBundle\Metadata\EntitySecurityMetadataProvider
    oro_security.action_metadata_provider.class:               Oro\Bundle\SecurityBundle\Metadata\ActionMetadataProvider

    oro_security.acl.annotation_provider.class:                Oro\Bundle\SecurityBundle\Metadata\AclAnnotationProvider
    oro_security.acl.annotation_loader.class:                  Oro\Bundle\SecurityBundle\Annotation\Loader\AclAnnotationLoader
    oro_security.acl.config_loader.class:                      Oro\Bundle\SecurityBundle\Annotation\Loader\AclConfigLoader

    oro_security.acl.annotation_provider.cache.warmer.class:   Oro\Bundle\SecurityBundle\Cache\AclAnnotationCacheWarmer
    oro_security.acl.annotation_provider.cache.clearer.class:  Oro\Bundle\SecurityBundle\Cache\AclAnnotationCacheClearer
    oro_security.action_metadata_provider.cache.warmer.class:  Oro\Bundle\SecurityBundle\Cache\ActionMetadataCacheWarmer
    oro_security.action_metadata_provider.cache.clearer.class: Oro\Bundle\SecurityBundle\Cache\ActionMetadataCacheClearer
    oro_security.entity_security_metadata_provider.cache.warmer.class:  Oro\Bundle\SecurityBundle\Cache\EntitySecurityMetadataCacheWarmer
    oro_security.entity_security_metadata_provider.cache.clearer.class: Oro\Bundle\SecurityBundle\Cache\EntitySecurityMetadataCacheClearer

    oro_security.listener.controller.class:                    Oro\Bundle\SecurityBundle\EventListener\ControllerListener

    oro_security.provider.share_grid_provider.class:           Oro\Bundle\SecurityBundle\Provider\ShareGridProvider
    oro_security.provider.share_provider.class:                Oro\Bundle\SecurityBundle\Provider\ShareProvider
    oro_security.provider.share_scope_provider.class:          Oro\Bundle\SecurityBundle\Provider\ShareScopeProvider

    oro_security.twig.security_extension:                      Oro\Bundle\SecurityBundle\Twig\OroSecurityExtension
    oro_security.twig.security_organization_extension:         Oro\Bundle\SecurityBundle\Twig\OroSecurityOrganizationExtension

    oro_security.encoder.mcrypt.class:                         Oro\Bundle\SecurityBundle\Encoder\Mcrypt

    oro_security.acl_helper.class:                             Oro\Bundle\SecurityBundle\ORM\Walker\AclHelper
    oro_security.search.acl_helper.class:                      Oro\Bundle\SecurityBundle\Search\AclHelper
    oro_security.orm.ownership_sql_walker_builder.class:       Oro\Bundle\SecurityBundle\ORM\Walker\OwnershipConditionDataBuilder
    oro_security.ownership_tree_provider.class:                Oro\Bundle\SecurityBundle\Owner\OwnerTreeProvider
    oro_security.abstract_ownership_tree_provider.class:       Oro\Bundle\SecurityBundle\Owner\AbstractOwnerTreeProvider
    oro_security.ownership_tree_provider.chain.class:          Oro\Bundle\SecurityBundle\Owner\ChainOwnerTreeProvider
    oro_security.ownership_tree.cache.warmer.class:            Oro\Bundle\SecurityBundle\Cache\OwnerTreeCacheWarmer
    oro_security.ownership_tree.cache.clearer.class:           Oro\Bundle\SecurityBundle\Cache\OwnerTreeCacheCleaner
    oro_security.ownership_tree_subscriber.class:              Oro\Bundle\SecurityBundle\EventListener\OwnerTreeListener
    oro-security.authentication.listener.basic.class:          Oro\Bundle\SecurityBundle\Http\Firewall\OrganizationBasicAuthenticationListener
    oro_security.authentication.provider.username_password_organization.class: Oro\Bundle\SecurityBundle\Authentication\Provider\UsernamePasswordOrganizationAuthenticationProvider
    oro_security.authentication.provider.organization_rememberme.class: Oro\Bundle\SecurityBundle\Authentication\Provider\OrganizationRememberMeAuthenticationProvider

    oro_security.listener.context_listener.class:              Oro\Bundle\SecurityBundle\Http\Firewall\ContextListener
    oro_security.listener.refresh_context_listener.class:      Oro\Bundle\SecurityBundle\EventListener\RefreshContextListener
    oro_security.listener.api_listener.class:                  Oro\Bundle\SecurityBundle\EventListener\ApiEventListener
    oro_security.listener.search_listener.class:               Oro\Bundle\SecurityBundle\EventListener\SearchListener
    oro_security.listener.console_context_listener.class:      Oro\Bundle\SecurityBundle\EventListener\ConsoleContextListener

    oro_security.form.extension.aclprotected_type.class:       Oro\Bundle\SecurityBundle\Form\Extension\AclProtectedTypeExtension
<<<<<<< HEAD
    oro_security.form.extension.aclprotected_fields_type:      Oro\Bundle\SecurityBundle\Form\Extension\AclProtectedFieldTypeExtension
    oro_security.field_filter.class:                           Oro\Bundle\SecurityBundle\Filter\FieldFilter
=======
    oro_security.form.type.share_scope.class:                  Oro\Bundle\SecurityBundle\Form\Type\ShareScopeType
    oro_security.form.type.share_select.class:                 Oro\Bundle\SecurityBundle\Form\Type\ShareSelectType
    oro_security.form.type.share.class:                        Oro\Bundle\SecurityBundle\Form\Type\ShareType
    oro_security.form.handler.share.class:                     Oro\Bundle\SecurityBundle\Form\Handler\ShareHandler
    oro_security.form.model.factory.class:                     Oro\Bundle\SecurityBundle\Form\Model\Factory

    oro_security.placeholder.filter.class:                     Oro\Bundle\SecurityBundle\Placeholder\PlaceholderFilter

    oro_security.workflow.action.remove_ace_share_scope.class: Oro\Bundle\SecurityBundle\Model\Action\RemoveAceByShareScopeAction
    oro_security.ace.query.manager.class:                      Oro\Bundle\SecurityBundle\Model\Action\AceQueryManager

    oro_security.datasource.share.class:                       Oro\Bundle\SecurityBundle\Extension\ShareDatasource
    oro_security.event_listener.share_grid_listener.class:     Oro\Bundle\SecurityBundle\EventListener\Datagrid\ShareGridListener
    oro_security_search.index.class:                           Oro\Bundle\SecurityBundle\Search\SecurityIndexer
    oro_security.formatter.share_formatter.class:              Oro\Bundle\SecurityBundle\Formatter\ShareFormatter
>>>>>>> 57e06bb1

services:
    oro_security.security_facade:
        class: %oro_security.security_facade.class%
        arguments:
            - @security.context
            - @oro_security.acl.annotation_provider
            - @oro_security.acl.object_identity_factory
            - @oro_entity.orm.entity_class_resolver
            - @logger
            - @oro_security.provider.share_provider
        tags:
            - { name: monolog.logger, channel: security }

    security.context.link:
        tags:
            - { name: oro_service_link,  service: security.context }

    oro_security.security_facade.link:
        tags:
            - { name: oro_service_link,  service: oro_security.security_facade }

    oro_security.acl.base_manager:
        class: %oro_security.acl.base_manager.class%

    oro_security.acl.manager:
        class: %oro_security.acl.manager.class%
        arguments:
            - @oro_security.acl.object_identity_factory
            - @oro_security.acl.extension_selector
            - @?security.acl.dbal.provider
            - @oro_security.acl.ace_provider
        calls:
            - [ setBaseAclManager, [ "@oro_security.acl.base_manager" ] ]

    oro_security.acl.privilege_repository:
        class: %oro_security.acl.privilege_repository.class%
        arguments:
            - @oro_security.acl.manager
            - @translator
            - @doctrine

    oro_security.acl.sid_manager:
        class: %oro_security.acl.sid_manager.class%
        arguments:
            - @?security.acl.dbal.provider
        calls:
            - [ setBaseAclManager, [ "@oro_security.acl.base_manager" ] ]

    oro_security.link.sid_manager:
        tags:
            - { name: oro_service_link,  service: oro_security.acl.sid_manager }

    security.acl.cache.doctrine.cache_impl:
        public: false
        parent: oro.cache.abstract
        calls:
            - [ setNamespace, [ 'oro_acl' ] ]

    oro_security.acl.ace_provider:
        public: false
        class: %oro_security.acl.ace_provider.class%

    oro_security.acl.extension_selector:
        public: false
        class: %oro_security.acl.extension_selector.class%
        arguments:
            - @oro_security.acl.object_id_accessor

    oro_security.acl.extension.entity:
        public: false
        class: %oro_security.acl.extension.entity.class%
        arguments:
            - @oro_security.acl.object_id_accessor
            - @oro_entity.orm.entity_class_resolver
            - @oro_security.entity_security_metadata_provider
            - @oro_security.owner.metadata_provider.chain
            - @oro_security.owner.ownership_decision_maker.chain
        calls:
            - [setEntityOwnerAccessor, [@oro_security.owner.entity_owner_accessor]]
        tags:
            - { name: oro_security.acl.extension, priority: 20 }

    oro_security.acl.extension.action:
        public: false
        class: %oro_security.acl.extension.action.class%
        arguments:
            - @oro_security.action_metadata_provider
        tags:
            - { name: oro_security.acl.extension, priority: 10 }

    oro_security.acl.provider:
        public: false
        class: %oro_security.acl.provider.class%
        arguments:
            - @oro_security.acl.object_identity_factory

    oro_security.acl.voter_link:
        tags:
            - { name: oro_service_link,  service: ?security.acl.voter.basic_permissions }

    oro_security.acl.permission_granting_strategy:
        public: false
        class: %oro_security.acl.permission_granting_strategy.class%
        calls:
             - [setAuditLogger, [@?security.acl.audit_logger]]

    oro_security.acl.permission_map:
        public: false
        class: %oro_security.acl.permission_map.class%
        arguments:
            - @oro_security.acl.extension_selector

    oro_security.acl.object_identity_factory:
        class: %oro_security.acl.object_identity_factory.class%
        arguments:
            - @oro_security.acl.extension_selector

    oro_security.acl.object_identity_retrieval_strategy:
        public: false
        class: %oro_security.acl.object_identity_retrieval_strategy.class%
        arguments:
            - @oro_security.acl.object_identity_factory

    oro_security.acl.object_id_accessor:
        public: false
        class: %oro_security.acl.object_id_accessor.class%
        arguments:
            - @oro_entity.doctrine_helper

    oro_security.acl.group_provider.chain:
        class: %oro_security.acl.group_provider.chain.class%

    oro_security.owner.tree:
        public: false
        class: %oro_security.owner.tree.class%

    oro_security.owner.decision_maker.abstract:
        class: %oro_security.owner.decision_maker.abstract.class%
        abstract: true
        calls:
            - [ setContainer, [ @service_container ] ]

    oro_security.owner.decision_maker:
        public: false
        parent: oro_security.owner.decision_maker.abstract
        class: %oro_security.owner.decision_maker.class%
        arguments:
            - @oro_security.ownership_tree_provider
            - @oro_security.acl.object_id_accessor
            - @oro_security.owner.entity_owner_accessor
            - @oro_security.owner.ownership_metadata_provider
        tags:
           - { name: oro_security.owner.ownership_decision_maker }

    oro_security.form.type.oro_acl_access_level_selector:
        class: %oro_security.type.oro_acl_access_level_selector.class%
        tags:
            - { name: form.type, alias: oro_acl_access_level_selector }

    oro_security.form.type.object_label_type:
        class: %oro_security.type.oro_acl_label.class%
        tags:
            - { name: form.type, alias: oro_acl_label }

    oro_security.form.type.oro_acl_collection:
        class: %oro_security.type.oro_acl_collection.class%
        tags:
            - { name: form.type, alias: oro_acl_collection }

    oro_security.form.type.oro_acl_privilege:
        class: %oro_security.type.oro_acl_privilege.class%
        tags:
            - { name: form.type, alias: oro_acl_privilege }

    oro_security.entity_security_metadata_provider:
        public: false
        class: %oro_security.entity_security_metadata_provider.class%
        arguments:
            - @oro_entity_config.provider.security
            - @oro_entity_config.provider.entity
            - @oro_entity_config.provider.extend
            - @oro_security.entity_security_metadata_provider.cache

    oro_security.entity_security_metadata_provider.cache:
        public: false
        parent: oro.cache.abstract
        calls:
            - [ setNamespace, [ 'oro_acl_entities' ] ]

    oro_security.action_metadata_provider:
        public: false
        class: %oro_security.action_metadata_provider.class%
        arguments:
            - @oro_security.acl.annotation_provider
            - @oro_security.action_metadata_provider.cache

    oro_security.action_metadata_provider.cache:
        public: false
        parent: oro.file_cache.abstract
        calls:
            - [ setNamespace, [ 'oro_acl_actions' ] ]

    oro_security.acl.annotation_provider:
        class: %oro_security.acl.annotation_provider.class%
        arguments:
          - @oro_security.acl.annotation_provider.cache

    oro_security.acl.annotation_provider.cache:
        public: false
        parent: oro.file_cache.abstract
        calls:
            - [ setNamespace, [ 'oro_acl_annotations' ] ]

    oro_security.acl.annotation_loader:
        public: false
        class: %oro_security.acl.annotation_loader.class%
        arguments:
            - @annotation_reader
        tags:
            - { name: oro_security.acl.config_loader }

    oro_security.acl.config_loader:
        public: false
        class: %oro_security.acl.config_loader.class%
        tags:
            - { name: oro_security.acl.config_loader }

    oro_security.entity_security_config_listener:
        class: Oro\Bundle\SecurityBundle\EventListener\EntitySecurityMetadataConfigListener
        arguments:
            - @oro_security.entity_security_metadata_provider
        tags:
            - { name: kernel.event_listener, event: oro.entity_config.pre_flush, method: preFlush }

    oro_security.acl.annotation_provider.cache.warmer:
        public: false
        class: %oro_security.acl.annotation_provider.cache.warmer.class%
        arguments:
            - @oro_security.acl.annotation_provider
        tags:
            - { name: kernel.cache_warmer, priority: 5 }

    oro_security.acl.annotation_provider.cache.clearer:
        public: false
        class: %oro_security.acl.annotation_provider.cache.clearer.class%
        arguments:
            - @oro_security.acl.annotation_provider
        tags:
            - { name: kernel.cache_clearer }

    oro_security.action_metadata_provider.cache.warmer:
        public: false
        class: %oro_security.action_metadata_provider.cache.warmer.class%
        arguments:
            - @oro_security.action_metadata_provider
        tags:
            - { name: kernel.cache_warmer, priority: 4 }

    oro_security.action_metadata_provider.cache.clearer:
        public: false
        class: %oro_security.action_metadata_provider.cache.clearer.class%
        arguments:
            - @oro_security.action_metadata_provider
        tags:
            - { name: kernel.cache_clearer }

    oro_security.entity_security_metadata_provider.cache.warmer:
        public: false
        class: %oro_security.entity_security_metadata_provider.cache.warmer.class%
        arguments:
            - @oro_security.entity_security_metadata_provider
        tags:
            - { name: kernel.cache_warmer }

    oro_security.entity_security_metadata_provider.cache.clearer:
        public: false
        class: %oro_security.entity_security_metadata_provider.cache.clearer.class%
        arguments:
            - @oro_security.entity_security_metadata_provider
        tags:
            - { name: kernel.cache_clearer }

    oro_security.listener.controller:
        class: %oro_security.listener.controller.class%
        arguments:
            - @oro_security.security_facade
            - @logger
        tags:
            - { name: kernel.event_listener, event: kernel.controller, method: onKernelController, priority: -1 }
            - { name: monolog.logger, channel: security }

    oro_security.twig.security_extension:
        class: %oro_security.twig.security_extension%
        arguments:
            - @doctrine.orm.entity_manager
            - @security.acl.cache.doctrine
            - @oro_security.security_facade
            - @oro_locale.formatter.name
            - @translator
        tags:
            - { name: twig.extension }

    oro_security.provider.share_grid_provider:
        class: %oro_security.provider.share_grid_provider.class%
        arguments:
            - @oro_security.security_facade
            - @oro_entity.entity_class_name_helper
            - @oro_entity_config.config_manager
            - @oro_security.provider.share_scope_provider
            - @translator

    oro_security.provider.share_provider:
        class: %oro_security.provider.share_provider.class%
        arguments:
            - @doctrine
            - @security.acl.provider
            - @security.acl.security_identity_retrieval_strategy

    oro_security.provider.share_scope_provider:
        class: %oro_security.provider.share_scope_provider.class%
        arguments:
            - @oro_entity_config.config_manager

    oro_security.twig.security_organization_extension:
        class: %oro_security.twig.security_organization_extension%
        arguments:
            - @security.context
        tags:
            - { name: twig.extension }

    oro_security.encoder.mcrypt:
        class: %oro_security.encoder.mcrypt.class%
        arguments: [ %kernel.secret% ]

    oro_security.acl_helper:
        class: %oro_security.acl_helper.class%
        arguments:
             - @oro_security.orm.ownership_sql_walker_builder
             - @event_dispatcher

    oro_security.search.acl_helper:
        class: %oro_security.search.acl_helper.class%
        arguments:
            - @oro_search.provider.search_mapping
            - @oro_security.security_facade
            - @oro_security.orm.ownership_sql_walker_builder

    oro_security.orm.ownership_sql_walker_builder:
        public: false
        class: %oro_security.orm.ownership_sql_walker_builder.class%
        arguments:
            - @oro_entity_config.link.security_context
            - @oro_security.acl.object_id_accessor
            - @oro_security.entity_security_metadata_provider
            - @oro_security.owner.metadata_provider.chain
            - @oro_security.ownership_tree_provider.chain
            - @doctrine
            - @oro_entity_config.provider.security
            - @security.acl.security_identity_retrieval_strategy
            - @?security.acl.voter.basic_permissions
        calls:
            - [setAclGroupProvider, [@oro_security.acl.group_provider.chain]]

    oro_security.abstract_ownership_tree_provider:
        public: false
        abstract: true
        class: %oro_security.abstract_ownership_tree_provider.class%
        calls:
            - [setContainer, [@service_container]]

    oro_security.ownership_tree_provider.chain:
        class: %oro_security.ownership_tree_provider.chain.class%
        calls:
            - [setDefaultProvider, [@oro_security.ownership_tree_provider]]

    oro_security.ownership_tree_provider:
        public: false
        parent: oro_security.abstract_ownership_tree_provider
        class: %oro_security.ownership_tree_provider.class%
        arguments:
            - @doctrine.orm.entity_manager
            - @oro_security.ownership_tree_provider.cache
        tags:
            - { name: oro_security.ownership.tree_provider }

    # deprecated 1.8:2.1 use @oro_security.ownership_tree_provider.chain instead
    oro_security.link.ownership_tree_provider:
        tags:
            - { name: oro_service_link,  service: oro_security.ownership_tree_provider }

    oro_security.ownership_tree_provider.cache:
        public: false
        parent: oro.cache.abstract
        calls:
            - [ setNamespace, [ 'oro_acl_owner_tree' ] ]

    oro_security.ownership_tree.cache.warmer:
        public: false
        class: %oro_security.ownership_tree.cache.warmer.class%
        arguments:
            - @oro_security.ownership_tree_provider.chain
        tags:
            - { name: kernel.cache_warmer }

    oro_security.ownership_tree.cache.cleaner:
        public: false
        class: %oro_security.ownership_tree.cache.clearer.class%
        arguments:
            - @oro_security.ownership_tree_provider.chain
        tags:
            - { name: kernel.cache_clearer }

    oro_security.ownership_tree_subscriber:
        class: %oro_security.ownership_tree_subscriber.class%
        arguments:
            - @oro_security.link.ownership_tree_provider
        calls:
            - ['setContainer', [@service_container]]
            - ['addSupportedClass', [%oro_user.entity.class%]]
            - ['addSupportedClass', [%oro_organization.business_unit.entity.class%]]
            - ['addSupportedClass', [%oro_organization.organization.entity.class%]]
        tags:
            - { name: doctrine.event_listener, event: onFlush }

    oro_security.authentication.listener.basic:
        class: %oro-security.authentication.listener.basic.class%
        arguments:
            - @security.context
            - @security.authentication.manager
            - null
            - null
            - @oro_organization.organization_manager
            - @?logger
        public: false
        abstract: true

    oro_security.authentication.provider.username_password_organization:
        class: %oro_security.authentication.provider.username_password_organization.class%
        arguments:
            - null
            - @security.user_checker
            - null
            - @security.encoder_factory
            - %security.authentication.hide_user_not_found%
        abstract: true
        public: false

    oro_security.authentication.provider.organization_rememberme:
        class: %oro_security.authentication.provider.organization_rememberme.class%
        arguments:
            - @security.user_checker
        abstract: true
        public: false

    oro_security.listener.context_listener:
        class: %oro_security.listener.context_listener.class%
        arguments:
            - @security.token_storage
            - @oro_organization.organization_manager
        tags:
            - { name: kernel.event_listener, event: kernel.request, method: onKernelRequest }

    oro_security.listener.api_listener:
          class: %oro_security.listener.api_listener.class%
          arguments:
              - @oro_security.security_facade
              - @oro_security.acl_helper
          calls:
              - [setRequest, [@?request=]]
          tags:
              - { name: kernel.event_listener, event: oro_api.request.get_list.before, method: onGetListBefore }
              - { name: kernel.event_listener, event: oro_api.request.find.after, method: onFindAfter }

    oro_security.listener.refresh_context_listener:
        class: %oro_security.listener.refresh_context_listener.class%
        arguments:
            - @security.token_storage
            - @doctrine
        tags:
            - { name: doctrine.event_listener, event: preClose }
            - { name: doctrine.event_listener, event: onClear }

    oro_security.listener.console_context_listener:
        class: %oro_security.listener.console_context_listener.class%
        arguments:
            - @doctrine
            - @security.context
            - @oro_user.manager
        calls:
            - [setContainer, [@service_container]]
        tags:
            - { name: kernel.event_listener, event: console.command, method: onConsoleCommand }

    oro_security.form.extension.aclprotected_type:
        class: %oro_security.form.extension.aclprotected_type.class%
        arguments:
            - @oro_security.acl_helper
        tags:
            - { name: form.type_extension, alias: entity }

    oro_security.form.extension.aclprotected_fields_type:
        class: %oro_security.form.extension.aclprotected_fields_type%
        arguments:
            - @oro_security.security_facade
            - @oro_entity.orm.entity_class_resolver
        tags:
            - { name: form.type_extension, alias: form }

    oro_security.listener.search_listener:
          class: %oro_security.listener.search_listener.class%
          arguments:
              - @oro_security.owner.ownership_metadata_provider
              - @oro_security.security_facade
          tags:
              - { name: kernel.event_listener, event: oro_search.prepare_entity_map, method: prepareEntityMapEvent, priority: 100 }
              - { name: kernel.event_listener, event: oro_search.search_mapping_collect, method: collectEntityMapEvent, priority: -100 }

    oro_security.layout_expression.acl_granted:
        class: Oro\Bundle\SecurityBundle\ConfigExpression\AclGranted
        arguments:
            - @oro_security.security_facade
            - @doctrine
        tags:
            - { name: oro_layout.expression, alias: acl|acl_granted }

    oro_security.walker_hint_provider.current_user:
        public: false
        class: Oro\Bundle\SecurityBundle\ORM\Walker\CurrentUserWalkerHintProvider
        arguments:
             - @security.token_storage

    oro_security.query_hint.filter_by_current_user:
        public: false
        abstract: true
        tags:
            -
                name: oro_entity.query_hint
                hint: oro_security.filter_by_current_user
                alias: HINT_FILTER_BY_CURRENT_USER
                tree_walker: Oro\Bundle\SecurityBundle\ORM\Walker\CurrentUserWalker
                walker_hint_provider: oro_security.walker_hint_provider.current_user

<<<<<<< HEAD
    oro_security.field_filter:
        class: %oro_security.field_filter.class%
        arguments:
            - @oro_security.security_facade

    oro_security.acl.extension.field:
        public: false
        class: %oro_security.acl.extension.field.class%
        arguments:
            - @oro_security.acl.object_id_accessor
            - @oro_entity.orm.entity_class_resolver
            - @oro_security.entity_security_metadata_provider
            - @oro_security.owner.metadata_provider.chain
            - @oro_security.owner.ownership_decision_maker.chain
        tags:
            - { name: oro_security.acl.extension, priority: 15 } # should be before EntityAclExtension
=======
    # Disables postGenerateSchema event listener, which used to take care of acl tables. For now these tables are
    # managed by platform entities.
    security.acl.dbal.schema_listener:
        synthetic: true

    oro_security.widget_provider.actions:
        parent: oro_ui.widget_provider.action_button.abstract
        arguments:
            - oro_share_button
            - oro_share_link
        tags:
            - { name: oro_ui.view_action_provider, group: activity}

    oro_security.form.type.share_select:
        class: %oro_security.form.type.share_select.class%
        arguments:
            - @doctrine.orm.entity_manager
        tags:
            - { name: form.type, alias: oro_share_select }

    oro_security.form.type.share:
        class: %oro_security.form.type.share.class%
        tags:
            - { name: form.type, alias: oro_share }

    oro_security.form.type.share_scope:
        class: %oro_security.form.type.share_scope.class%
        arguments:
            - @oro_entity_config.config_manager
        tags:
            - { name: form.type, alias: oro_share_scope }

    oro_security.form.share:
        class: Symfony\Component\Form\Form
        factory_method: createNamed
        factory_service: form.factory
        arguments:
            - 'oro_share_form'
            - 'oro_share'

    oro_security.form.handler.share:
        class: %oro_security.form.handler.share.class%
        scope: request
        arguments:
            - @oro_security.form.share
            - @request
            - @security.acl.provider
            - @doctrine.orm.entity_manager
            - @oro_entity_config.provider.security

    oro_security.form.model.factory:
        class: %oro_security.form.model.factory.class%

    oro_security.placeholder.filter:
        class: %oro_security.placeholder.filter.class%
        arguments:
            - @oro_security.security_facade
            - @oro_entity_config.provider.security

    oro_security.ace.query.manager:
        class: %oro_security.ace.query.manager.class%
        arguments:
            - @oro_entity.doctrine_helper

    oro_security.workflow.action.remove_ace_share_scope:
        class: %oro_security.workflow.action.remove_ace_share_scope.class%
        arguments:
            - @oro_workflow.context_accessor
            - @oro_security.ace.query.manager
            - @doctrine.orm.entity_manager
            - @security.acl.cache.doctrine
        tags:
            - { name: oro_workflow.action, alias: remove_ace_share_scope }

    oro_security.datasource.share:
        class: %oro_security.datasource.share.class%
        arguments:
            - @security.acl.provider
            - @oro_entity.routing_helper
            - @doctrine.orm.entity_manager
            - @oro_security.formatter.share_formatter
        tags:
            - { name: oro_datagrid.datasource, type: share }

    oro_security.event_listener.share_grid_listener:
        class: %oro_security.event_listener.share_grid_listener.class%
        arguments:
            - @request_stack
        tags:
            - { name: kernel.event_listener, event: oro_datagrid.datagrid.build.before.shared-datagrid, method: onBuildBefore }

    oro_security_search.index:
        class: %oro_security_search.index.class%
        arguments:
            - @doctrine.orm.entity_manager
            - @twig
            - @oro_entity_config.config_manager
            - @oro_search.index
            - @oro_security.search.acl_helper
            - @oro_security.formatter.share_formatter

    oro_security.formatter.share_formatter:
        class: %oro_security.formatter.share_formatter.class%
        arguments:
            - @translator
            - @oro_attachment.manager
>>>>>>> 57e06bb1
<|MERGE_RESOLUTION|>--- conflicted
+++ resolved
@@ -76,10 +76,9 @@
     oro_security.listener.console_context_listener.class:      Oro\Bundle\SecurityBundle\EventListener\ConsoleContextListener
 
     oro_security.form.extension.aclprotected_type.class:       Oro\Bundle\SecurityBundle\Form\Extension\AclProtectedTypeExtension
-<<<<<<< HEAD
     oro_security.form.extension.aclprotected_fields_type:      Oro\Bundle\SecurityBundle\Form\Extension\AclProtectedFieldTypeExtension
     oro_security.field_filter.class:                           Oro\Bundle\SecurityBundle\Filter\FieldFilter
-=======
+
     oro_security.form.type.share_scope.class:                  Oro\Bundle\SecurityBundle\Form\Type\ShareScopeType
     oro_security.form.type.share_select.class:                 Oro\Bundle\SecurityBundle\Form\Type\ShareSelectType
     oro_security.form.type.share.class:                        Oro\Bundle\SecurityBundle\Form\Type\ShareType
@@ -95,7 +94,6 @@
     oro_security.event_listener.share_grid_listener.class:     Oro\Bundle\SecurityBundle\EventListener\Datagrid\ShareGridListener
     oro_security_search.index.class:                           Oro\Bundle\SecurityBundle\Search\SecurityIndexer
     oro_security.formatter.share_formatter.class:              Oro\Bundle\SecurityBundle\Formatter\ShareFormatter
->>>>>>> 57e06bb1
 
 services:
     oro_security.security_facade:
@@ -639,7 +637,6 @@
                 tree_walker: Oro\Bundle\SecurityBundle\ORM\Walker\CurrentUserWalker
                 walker_hint_provider: oro_security.walker_hint_provider.current_user
 
-<<<<<<< HEAD
     oro_security.field_filter:
         class: %oro_security.field_filter.class%
         arguments:
@@ -656,7 +653,7 @@
             - @oro_security.owner.ownership_decision_maker.chain
         tags:
             - { name: oro_security.acl.extension, priority: 15 } # should be before EntityAclExtension
-=======
+
     # Disables postGenerateSchema event listener, which used to take care of acl tables. For now these tables are
     # managed by platform entities.
     security.acl.dbal.schema_listener:
@@ -762,5 +759,4 @@
         class: %oro_security.formatter.share_formatter.class%
         arguments:
             - @translator
-            - @oro_attachment.manager
->>>>>>> 57e06bb1
+            - @oro_attachment.manager