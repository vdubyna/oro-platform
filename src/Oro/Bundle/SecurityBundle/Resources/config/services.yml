--- conflicted
+++ resolved
@@ -72,21 +72,6 @@
     oro_security.listener.console_context_listener.class:      Oro\Bundle\SecurityBundle\EventListener\ConsoleContextListener
 
     oro_security.form.extension.aclprotected_type.class:       Oro\Bundle\SecurityBundle\Form\Extension\AclProtectedTypeExtension
-<<<<<<< HEAD
-    oro_security.form.extension.aclprotected_fields_type:      Oro\Bundle\SecurityBundle\Form\Extension\AclProtectedFieldTypeExtension
-    oro_security.field_filter.class:                           Oro\Bundle\SecurityBundle\Filter\FieldFilter
-
-    oro_security.form.type.share_scope.class:                  Oro\Bundle\SecurityBundle\Form\Type\ShareScopeType
-    oro_security.form.type.share_select.class:                 Oro\Bundle\SecurityBundle\Form\Type\ShareSelectType
-    oro_security.form.type.share.class:                        Oro\Bundle\SecurityBundle\Form\Type\ShareType
-    oro_security.form.handler.share.class:                     Oro\Bundle\SecurityBundle\Form\Handler\ShareHandler
-    oro_security.form.model.factory.class:                     Oro\Bundle\SecurityBundle\Form\Model\Factory
-
-    oro_security.placeholder.filter.class:                     Oro\Bundle\SecurityBundle\Placeholder\PlaceholderFilter
-
-    oro_security.ace.query.manager.class:                      Oro\Bundle\SecurityBundle\Model\Action\AceQueryManager
-=======
->>>>>>> c3d692e0
 
     oro_security.orm.acl_conditional_factor_builder.class:     Oro\Bundle\SecurityBundle\ORM\Walker\AclConditionalFactorBuilder
 
@@ -569,14 +554,6 @@
         tags:
             - { name: form.type_extension, alias: entity }
 
-    oro_security.form.extension.aclprotected_fields_type:
-        class: %oro_security.form.extension.aclprotected_fields_type%
-        arguments:
-            - @oro_security.security_facade
-            - @oro_entity.orm.entity_class_resolver
-        tags:
-            - { name: form.type_extension, alias: form }
-
     oro_security.listener.search_listener:
           class: %oro_security.listener.search_listener.class%
           arguments:
@@ -611,11 +588,21 @@
                 tree_walker: Oro\Bundle\SecurityBundle\ORM\Walker\CurrentUserWalker
                 walker_hint_provider: oro_security.walker_hint_provider.current_user
 
-<<<<<<< HEAD
+    oro_security.orm.acl_conditional_factor_builder:
+        class: %oro_security.orm.acl_conditional_factor_builder.class%
+
     oro_security.field_filter:
         class: %oro_security.field_filter.class%
         arguments:
             - @oro_security.security_facade
+
+    oro_security.form.extension.aclprotected_fields_type:
+        class: %oro_security.form.extension.aclprotected_fields_type.class%
+        arguments:
+            - @oro_security.security_facade
+            - @oro_entity.orm.entity_class_resolver
+        tags:
+            - { name: form.type_extension, alias: form }
 
     oro_security.acl.extension.field:
         public: false
@@ -629,67 +616,4 @@
         calls:
             - [setEntityOwnerAccessor, [@oro_security.owner.entity_owner_accessor]]
         tags:
-            - { name: oro_security.acl.extension, priority: 15 } # should be before EntityAclExtension
-
-    # Disables postGenerateSchema event listener, which used to take care of acl tables. For now these tables are
-    # managed by platform entities.
-    security.acl.dbal.schema_listener:
-        synthetic: true
-
-    oro_security.widget_provider.actions:
-        parent: oro_ui.widget_provider.action_button.abstract
-        arguments:
-            - oro_share_button
-            - oro_share_link
-        tags:
-            - { name: oro_ui.view_action_provider, group: activity}
-
-    oro_security.form.type.share_select:
-        class: %oro_security.form.type.share_select.class%
-        arguments:
-            - @doctrine.orm.entity_manager
-        tags:
-            - { name: form.type, alias: oro_share_select }
-
-    oro_security.form.type.share:
-        class: %oro_security.form.type.share.class%
-        tags:
-            - { name: form.type, alias: oro_share }
-
-    oro_security.form.type.share_scope:
-        class: %oro_security.form.type.share_scope.class%
-        arguments:
-            - @oro_entity_config.config_manager
-        tags:
-            - { name: form.type, alias: oro_share_scope }
-=======
-    oro_security.orm.acl_conditional_factor_builder:
-        class: %oro_security.orm.acl_conditional_factor_builder.class%
->>>>>>> c3d692e0
-
-    oro_security.field_filter:
-        class: %oro_security.field_filter.class%
-        arguments:
-            - @oro_security.security_facade
-
-    oro_security.form.extension.aclprotected_fields_type:
-        class: %oro_security.form.extension.aclprotected_fields_type.class%
-        arguments:
-            - @oro_security.security_facade
-            - @oro_entity.orm.entity_class_resolver
-        tags:
-            - { name: form.type_extension, alias: form }
-
-    oro_security.acl.extension.field:
-        public: false
-        class: %oro_security.acl.extension.field.class%
-        arguments:
-            - @oro_security.acl.object_id_accessor
-            - @oro_entity.orm.entity_class_resolver
-            - @oro_security.entity_security_metadata_provider
-            - @oro_security.owner.metadata_provider.chain
-            - @oro_security.owner.ownership_decision_maker.chain
-        calls:
-            - [setEntityOwnerAccessor, [@oro_security.owner.entity_owner_accessor]]
-        tags:
             - { name: oro_security.acl.extension, priority: 15 } # should be before EntityAclExtension