--- conflicted
+++ resolved
@@ -1,12 +1,8 @@
-<<<<<<< HEAD
-=======
-/* global require */
 /**
  * This module is deprecated since platform version 1.8
  *
  * @deprecated
  */
->>>>>>> 274ad572
 require(['jquery', 'routing'],
     function($, routing) {
         'use strict';
