--- conflicted
+++ resolved
@@ -33,22 +33,13 @@
             '</select>'
         ),
 
-<<<<<<< HEAD
         initialize: function(options) {
-            _.extend(this.options, options);
-=======
-        initialize: function (options) {
             this.options = _.extend({}, this.defaultOptions, options);
->>>>>>> 5c462d26
 
             this.element = options._sourceElement;
 
             var self = this;
-<<<<<<< HEAD
-            this.element.on('click', self.options.accessLevelLinkSelector, function() {
-=======
-            this.element.on('click.' + this.cid, self.options.accessLevelLinkSelector, function () {
->>>>>>> 5c462d26
+            this.element.on('click.' + this.cid, self.options.accessLevelLinkSelector, function() {
                 var link = $(this);
                 var parentDiv = link.parents('.access_level_value').first();
                 var selectDiv = parentDiv.find(self.options.selectDivSelector);
