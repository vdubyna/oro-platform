--- conflicted
+++ resolved
@@ -11,30 +11,6 @@
 
 {% if isDesktopVersion() %}
     {% if organizations|length > 1 %}
-<<<<<<< HEAD
-        <div class="nav top-search fix_logo">
-            <div class="dropdown header-utility-dropdown">
-                <i class="fa-ellipsis-v dropdown-toggle btn-organization-switcher" data-toggle="dropdown"></i>
-                <ul class="dropdown-menu dropdown-organization-switcher">
-                    {% for organization in organizations %}
-                        <li>
-                            {% if curr_organization and curr_organization.getId() == organization.id %}
-                            <span class="selected"><b>{{ organization.name }}</b></span>
-                            {% else %}
-                            <a href="{{ path('oro_security_switch_organization', {'id': organization.id}) }}"
-                               class="organization-switcher no-hash">
-                                {{- organization.name -}}
-                            </a>
-                            {% endif %}
-                        </li>
-                        {% if not loop.last %}
-                        <li class="divider"><span></span></li>
-                        {% endif %}
-                    {% endfor %}
-                </ul>
-            </div>
-            {{ _self.organization_name(organization_name) }}
-=======
         <div class="nav logo-wrapper dropdown header-utility-dropdown">
             {{ UI.app_logo(organization_name) }}
             {{ _self.organization_name_and_logo(organization_name) }}
@@ -56,56 +32,19 @@
                     {% endif %}
                 {% endfor %}
             </ul>
->>>>>>> febd32a5
         </div>
         <script type="text/javascript">
             require(['orosecurity/js/init-organization-selector'])
         </script>
-<<<<<<< HEAD
-    {% else %}
-        {{ _self.organization_name(organization_name) }}
-=======
     {% else %}{# if organizations|length == 1 #}
         <div class="nav logo-wrapper">
             {{ UI.app_logo(organization_name) }}
             {{ _self.organization_name_and_logo(organization_name) }}
         </div>
->>>>>>> febd32a5
     {% endif %}
 {% else %}
     {# Mobile view #}
     {% if organizations|length > 1 %}
-<<<<<<< HEAD
-        <ul class="nav organization-switcher">
-            <li class="dropdown">
-                <h1 class="logo dropdown-toggle" data-toggle="dropdown">
-                    <span>
-                        <a href="javascript: void(0);">
-                            {{- organization_name -}}
-                        </a>
-                        <span class="caret"></span>
-                    </span>
-                </h1>
-                <ul class="dropdown-menu">
-                    {% for organization in organizations %}
-                        <li {% if curr_organization and curr_organization.getId() == organization.id %}class="current"{% endif %}>
-                            <a href="{{ path('oro_security_switch_organization', {'id': organization.id}) }}" class="no-hash">
-                                {{- organization.name -}}
-                            </a>
-                        </li>
-                    {% endfor %}
-                </ul>
-            </li>
-        </ul>
-        <script type="text/javascript">
-            require(['orosecurity/js/init-organization-selector'])
-        </script>
-    {% else %}{# if organizations|length == 1 #}
-        <h1 class="logo">
-            <span>
-                <a href="{{ path('oro_default') }}" title="{{ organization_name|striptags|trim }}">
-                    {{- organization_name -}}
-=======
         <div class="nav organization-switcher dropdown">
             <h1 class="logo dropdown-toggle" data-toggle="dropdown">
                 <a href="javascript: void(0);">
@@ -114,7 +53,6 @@
                     {% else %}
                         {{- organization_name -}}
                     {% endif %}
->>>>>>> febd32a5
                 </a>
                 <i class="fa-caret-down btn-organization-switcher"></i>
             </h1>
@@ -144,11 +82,16 @@
     {% endif %}
 {% endif %}
 
-{% macro organization_name(organization_name) %}
+{% macro organization_name_and_logo(organization_name) %}
     {% if organization_name|length %}
-        <h1 class="logo logo-text">
+        {% set logo = oro_theme_logo() %}
+        <h1 class="logo logo-{{ logo ? 'image' : 'text' }}">
             <a href="{{ path('oro_default') }}" title="{{ organization_name }}">
-                {{- organization_name -}}
+                {% if logo %}
+                    <img src="{{ asset(logo) }}" alt="{{- organization_name -}}">
+                {% else %}
+                    {{- organization_name -}}
+                {% endif %}
             </a>
         </h1>
     {% else %}
