{% block oro_acl_access_level_selector_widget %}
    {% set additionalClass = '' %}
    {% if form.parent.parent.vars.privileges_config.view_type is defined and form.parent.parent.vars.privileges_config.view_type != 'grid' %}
        {% set additionalClass = 'span2' %}
    {% endif %}
    {% set label = level_label is not defined or level_label is empty ?
        translation_prefix ~ 'NONE' :
        translation_prefix ~ level_label
    %}
    <div class="access_level_value {{ additionalClass }}"
         data-identity="{{ identity }}"
         data-selector-id="{{ id }}"
         data-selector-name="{{ full_name }}"
         data-value="{{ value }}"
    >
        <input type="hidden" data-value-text="{{ label|trans({}, translation_domain) }}" name="{{ full_name }}" value="{{ value }}">
    </div>
{% endblock %}

{% block oro_acl_privilege_identity_widget %}
    {% set class = '' %}
    {% if form.parent.vars.privileges_config.view_type is defined and form.parent.vars.privileges_config.view_type != 'grid' %}
        {% set class = 'span8' %}
    {% endif %}

    {{ form_widget(form, {'attr': {'class': class}}) }}
{% endblock %}

{% block oro_acl_label_widget %}
<<<<<<< HEAD
    <strong>
        {% if form.vars.roleId|default(false) and oro_entity_config_value(form.vars.className, 'field_acl_enabled', 'security')%}
        <a href="{{ url('oro_field_acl_update', {id: form.vars.roleId, className: form.vars.urlSafeClassName}) }}">{{ value|trans }}</a>
        {% else %}
        {{ value|trans }}
        {% endif %}
    </strong>
=======
    {% import 'OroUIBundle::macros.html.twig' as UI %}
    <strong>
        {{ value|trans }}
    </strong>
    {% if form.parent.parent.vars.value.description %}
            {{ UI.tooltip(form.parent.parent.vars.value.description|trans) }}
    {% endif %}
>>>>>>> 7093fdfe
    {% set type = type|default('hidden') %}
    {{ block('form_widget_simple') }}
{% endblock %}

{% block oro_acl_object_name_widget %}
    {{ form_widget(form.oid) }}
    {{ form_widget(form.name) }}
{% endblock %}

{% block oro_acl_collection_widget %}
    <div data-page-component-module="{{ page_component_module|escape }}" data-page-component-options="{{ page_component_options|json_encode|escape }}">
        {% if privileges_config.view_type == 'grid' %}
            <table class="table acl-table">
                <tbody>
                <tr>
                    <th class="span6">&nbsp;</th>
                    <th>{{'oro.security.permissions'|trans }}</th>
                </tr>
                {% for child in form %}
                    {{ form_widget(child) }}
                {% endfor %}
                </tbody>
            </table>
        {% else %}
            {% for child in form %}
                <div class="security-row row-fluid">
                    {{ form_widget(child) }}
                </div>
            {% endfor %}
        {% endif %}
    </div>
{% endblock %}

{% block oro_acl_privilege_widget %}
    {% spaceless %}
        <tr {% if form.vars.value.identity.name == "(default)" %}class="default-field"{% endif %}>
            <td>
                {{ form_widget(form.identity) }}
            </td>
            {% if privileges_config.view_type == 'grid' %}
                <td>
                    <div class="table-responsive">
                        <table class="table table-condensed">
                            <tbody>
                                {{ form_widget(form.permissions) }}
                            </tbody>
                        </table>
                    </div>
                </td>
            {% else %}
                {{ form_widget(form.permissions) }}
            {% endif %}
        </tr>
    {% endspaceless %}
{% endblock %}

{% block oro_acl_permission_widget %}
    {{ form_widget(form.accessLevel) }}
    {{ form_widget(form.name) }}
{% endblock %}

{% block oro_acl_permission_collection_widget %}
    {% for field in privileges_config['permissions'] %}
        <tr {% if form.parent.vars.value.identity.name == "(default)" %}class="default-field"{% endif %}>
            {% for permission in form %}
                {% if permission.vars.value.name == field %}
                    <td class="span8">
                        {% if privileges_config.view_type == 'grid' %}
                            {% set aclPermission = acl_permission(permission.vars.value) %}

                            {{ aclPermission.label|default(field)|trans }}
                            {% if aclPermission.description %} ({{ aclPermission.description|trans }}){% endif %}
                        {% endif %}
                    </td>
                    <td>
                        {{ form_widget(permission) }}
                    </td>
                {% endif %}
            {% endfor %}
        </tr>
    {% endfor %}
{% endblock %}<|MERGE_RESOLUTION|>--- conflicted
+++ resolved
@@ -27,7 +27,7 @@
 {% endblock %}
 
 {% block oro_acl_label_widget %}
-<<<<<<< HEAD
+    {% import 'OroUIBundle::macros.html.twig' as UI %}
     <strong>
         {% if form.vars.roleId|default(false) and oro_entity_config_value(form.vars.className, 'field_acl_enabled', 'security')%}
         <a href="{{ url('oro_field_acl_update', {id: form.vars.roleId, className: form.vars.urlSafeClassName}) }}">{{ value|trans }}</a>
@@ -35,15 +35,9 @@
         {{ value|trans }}
         {% endif %}
     </strong>
-=======
-    {% import 'OroUIBundle::macros.html.twig' as UI %}
-    <strong>
-        {{ value|trans }}
-    </strong>
     {% if form.parent.parent.vars.value.description %}
-            {{ UI.tooltip(form.parent.parent.vars.value.description|trans) }}
+        {{ UI.tooltip(form.parent.parent.vars.value.description|trans) }}
     {% endif %}
->>>>>>> 7093fdfe
     {% set type = type|default('hidden') %}
     {{ block('form_widget_simple') }}
 {% endblock %}
