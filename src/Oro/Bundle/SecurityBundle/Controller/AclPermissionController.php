--- conflicted
+++ resolved
@@ -6,10 +6,7 @@
 use Sensio\Bundle\FrameworkExtraBundle\Configuration\Template;
 
 use Symfony\Bundle\FrameworkBundle\Controller\Controller;
-<<<<<<< HEAD
 use Symfony\Component\HttpFoundation\RedirectResponse;
-=======
->>>>>>> 0407beaf
 use Symfony\Component\Security\Core\Exception\AccessDeniedException;
 
 use Oro\Bundle\UserBundle\Entity\User;
@@ -51,36 +48,16 @@
      *      "/switch-organization/{id}",
      *      name="oro_security_switch_organization", defaults={"id"=0}
      * )
-<<<<<<< HEAD
-     * @ParamConverter("organization", class="OroOrganizationBundle:Organization")
      *
      * @param Organization $organization
      *
      * @return RedirectResponse , AccessDeniedException
-=======
-     * @param Organization $organization
-     *
-     * @throws AccessDeniedException, \RuntimeException
-     *
-     * @return \Symfony\Component\HttpFoundation\RedirectResponse
->>>>>>> 0407beaf
      */
     public function switchOrganizationAction(Organization $organization)
     {
         $token = $this->container->get('security.context')->getToken();
         $user  = $token->getUser();
 
-        if (!($token instanceof OrganizationContextTokenInterface && $user instanceof User)) {
-            $message = sprintf('Impossible to change organization context for "%s" token', get_class($token));
-
-            throw new \RuntimeException($message);
-        }
-
-        $event = new OrganizationSwitchBefore($user, $token->getOrganizationContext(), $organization);
-        $this->get('event_dispatcher')->dispatch(OrganizationSwitchBefore::NAME, $event);
-        $organization = $event->getOrganizationToSwitch();
-
-<<<<<<< HEAD
         if (!$token instanceof OrganizationContextTokenInterface ||
             !$token->getUser() instanceof User ||
             !$organization->isEnabled() ||
@@ -92,13 +69,17 @@
                     ['%organization_name%' => $organization->getName()]
                 )
             );
-=======
+        }
+
+        $event = new OrganizationSwitchBefore($user, $token->getOrganizationContext(), $organization);
+        $this->get('event_dispatcher')->dispatch(OrganizationSwitchBefore::NAME, $event);
+        $organization = $event->getOrganizationToSwitch();
+
         if (!$user->getOrganizations(true)->contains($organization)) {
             $message = $this->get('translator')
                 ->trans('oro.security.organization.access_denied', ['%organization_name%' => $organization->getName()]);
 
             throw new AccessDeniedException($message);
->>>>>>> 0407beaf
         }
 
         $token->setOrganizationContext($organization);
