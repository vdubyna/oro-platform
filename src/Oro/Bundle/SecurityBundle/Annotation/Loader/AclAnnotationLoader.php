--- conflicted
+++ resolved
@@ -10,11 +10,7 @@
 use Oro\Component\Config\ResourcesContainerInterface;
 
 /**
-<<<<<<< HEAD
  * Loads ACL anotations from PHP classes of controllers.
-=======
- * Loads ACL annotations from PHP files.
->>>>>>> 8955a24c
  */
 class AclAnnotationLoader implements AclAnnotationLoaderInterface
 {
@@ -37,17 +33,12 @@
      */
     public function load(AclAnnotationStorage $storage, ResourcesContainerInterface $resourcesContainer): void
     {
-<<<<<<< HEAD
+        $processedClasses = [];
         $configLoader = new CumulativeConfigLoader(
             'oro_acl_annotation',
             new AclAnnotationCumulativeResourceLoader(['Controller'])
         );
         $resources = $configLoader->load($resourcesContainer);
-=======
-        $processedClasses = [];
-        $configLoader = self::getAclAnnotationResourceLoader();
-        $resources    = $configLoader->load();
->>>>>>> 8955a24c
         foreach ($resources as $resource) {
             foreach ($resource->data as $file) {
                 $class = $this->getClassName($file);
