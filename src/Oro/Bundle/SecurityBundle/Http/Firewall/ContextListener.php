--- conflicted
+++ resolved
@@ -4,10 +4,7 @@
 
 use Doctrine\ORM\NoResultException;
 
-<<<<<<< HEAD
-=======
 use Symfony\Component\DependencyInjection\ContainerInterface;
->>>>>>> abcec82b
 use Symfony\Component\Security\Core\Authentication\Token\Storage\TokenStorageInterface;
 use Symfony\Component\HttpKernel\Event\GetResponseEvent;
 use Symfony\Component\Security\Core\Security;
@@ -19,11 +16,7 @@
 class ContextListener
 {
     /** @var TokenStorageInterface */
-<<<<<<< HEAD
-    protected $tokenStorage;
-=======
     private $tokenStorage = false;
->>>>>>> abcec82b
 
     /** @var OrganizationManager */
     private $manager = false;
@@ -32,21 +25,11 @@
     private $container;
 
     /**
-<<<<<<< HEAD
-     * @param TokenStorageInterface $tokenStorage
-     * @param OrganizationManager      $manager
-     */
-    public function __construct(TokenStorageInterface $tokenStorage, OrganizationManager $manager)
-    {
-        $this->tokenStorage = $tokenStorage;
-        $this->manager      = $manager;
-=======
      * @param ContainerInterface $container
      */
     public function __construct(ContainerInterface $container)
     {
         $this->container = $container;
->>>>>>> abcec82b
     }
 
     /**
@@ -56,11 +39,7 @@
      */
     public function onKernelRequest(GetResponseEvent $event)
     {
-<<<<<<< HEAD
-        $token = $this->tokenStorage->getToken();
-=======
         $token = $this->getTokenStorage()->getToken();
->>>>>>> abcec82b
         if ($token instanceof OrganizationContextTokenInterface && $token->getOrganizationContext()) {
             try {
                 $token->setOrganizationContext(
