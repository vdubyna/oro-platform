--- conflicted
+++ resolved
@@ -5,17 +5,14 @@
 use Doctrine\Common\DataFixtures\AbstractFixture;
 use Doctrine\Common\Persistence\ObjectManager;
 use Doctrine\ORM\EntityManager;
-<<<<<<< HEAD
 use Oro\Bundle\SearchBundle\Async\Topics;
 use Oro\Bundle\SearchBundle\Engine\Indexer;
 use Oro\Bundle\SearchBundle\Engine\ObjectMapper;
-=======
 
 use Symfony\Component\DependencyInjection\ContainerAwareInterface;
 use Symfony\Component\DependencyInjection\ContainerInterface;
 
 use Oro\Bundle\SearchBundle\Engine\IndexerInterface;
->>>>>>> 83d38621
 use Oro\Bundle\UserBundle\Entity\User;
 use Oro\Component\MessageQueue\Client\MessageProducerInterface;
 use Symfony\Component\DependencyInjection\ContainerAwareInterface;
@@ -68,7 +65,6 @@
             return;
         }
 
-<<<<<<< HEAD
         $searchObjectMapper = $this->getSearchMapper();
 
         $this->getProducer()->send(Topics::REINDEX, $searchObjectMapper->getEntities());
@@ -89,6 +85,9 @@
     {
         return $this->container->get('oro_search.index');
     }
+        // sync reindex as this is a fixture
+        $this->getSearchIndexer()->reindex();
+    }
 
     /**
      * @return MessageProducerInterface
@@ -96,17 +95,11 @@
     private function getProducer()
     {
         return $this->container->get('oro_message_queue.client.message_producer');
-=======
-        // sync reindex as this is a fixture
-        $this->getSearchIndexer()->reindex();
-    }
-
     /**
      * @return IndexerInterface
      */
     protected function getSearchIndexer()
     {
         return $this->container->get('oro_search.search.engine.indexer');
->>>>>>> 83d38621
     }
 }