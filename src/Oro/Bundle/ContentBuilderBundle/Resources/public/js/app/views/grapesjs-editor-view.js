define(function(require) {
    'use strict';

    var GrapesjsEditorView;
    var BaseView = require('oroui/js/app/views/base/view');
    var GrapesJS = require('grapesjs');
    var $ = require('jquery');
    var _ = require('underscore');
    var GrapesJSModules = require('orocontentbuilder/js/app/views/grapesjs-modules/grapesjs-modules');
    var mediator = require('oroui/js/mediator');

    require('grapesjs-preset-webpage');

    /**
     * Create GrapesJS content builder
     * @type {*|void}
     */
    GrapesjsEditorView = BaseView.extend({
        /**
         * @inheritDoc
         */
        optionNames: BaseView.prototype.optionNames.concat([
            'builderOptions', 'storageManager', 'builderPlugins', 'storagePrefix',
            'currentTheme', 'contextClass', 'canvasConfig'
        ]),

        /**
         * @inheritDoc
         */
        autoRender: true,

        /**
         * @property {GrapesJS.Instance}
         */
        builder: null,

        $builderIframe: null,

        /**
         * Page context class
         * @property {String}
         */
        contextClass: 'body cms-page',

        /**
         * Main builder options
         * @property {Object}
         */
        builderOptions: {
            fromElement: true,
<<<<<<< HEAD
            height: '1500px'
=======
            avoidInlineStyle: true,

            /**
             * Color picker options
             * @property {Object}
             */
            colorPicker: {
                appendTo: 'body',
                showPalette: false
            }
>>>>>>> 8d5b2d24
        },

        /**
         * Storage prefix
         * @property {String}
         */
        storagePrefix: 'gjs-',

        /**
         * Storage options
         * @property {Object}
         */
        storageManager: {
            autosave: false,
            autoload: false
        },

        /**
         * Canvas options
         * @property {Object}
         */
        canvasConfig: {},

        /**
         * Style manager options
         * @property {Object}
         */
        styleManager: {
            clearProperties: 1
        },

        /**
         * Asset manager settings
         * @property {Object}
         */
        assetManagerConfig: {
            embedAsBase64: 1
        },

        /**
         * Themes list
         * @property {Array}
         */
        themes: [
            {
                name: 'blank',
                label: 'Blank Theme',
                stylesheet: '/css/layout/blank/styles.css'
            },
            {
                name: 'default',
                label: 'Default Theme',
                stylesheet: '/css/layout/default/styles.css',
                active: true
            },
            {
                name: 'custom',
                label: 'Custom Theme',
                stylesheet: '/css/layout/custom/styles.css'
            }
        ],
        /**
         * List of grapesjs plugins
         * @property {Object}
         */
        builderPlugins: {
            'gjs-preset-webpage': {
                aviaryOpts: false,
                filestackOpts: null,
                blocksBasicOpts: {
                    flexGrid: 1
                },
                customStyleManager: GrapesJSModules.getModule('style-manager'),
                modalImportContent: function(editor) {
                    return editor.getHtml() + '<style>' + editor.getCss() + '</style>';
                }
            }
        },

        /**
         * @inheritDoc
         */
        constructor: function GrapesjsEditorView() {
            GrapesjsEditorView.__super__.constructor.apply(this, arguments);
        },

        /**
         * @inheritDoc
         * @param options
         */
        initialize: function(options) {
            GrapesjsEditorView.__super__.initialize.apply(this, arguments);
        },

        /**
         * @inheritDoc
         */
        render: function() {
            this.initBuilder();
        },

        /**
         * @inheritDoc
         */
        dispose: function() {
            if (this.disposed) {
                return;
            }

            this.builderUndelegateEvents();

            GrapesjsEditorView.__super__.dispose.call(this);
        },

        /**
         * @TODO Should refactored
         */
        getContainer: function() {
            var $editor = $('<div id="grapesjs" />');
            $editor.html(this.$el.val());
            this.$el.parent().append($editor);

            this.$el.hide();

            this.$container = $editor;

            return $editor.get(0);
        },

        /**
         * Initialize builder instance
         */
        initBuilder: function() {
            this.builder = GrapesJS.init(_.extend(
                {}
                , {
                    avoidInlineStyle: 1,
                    container: this.getContainer()
                }
                , this._prepareBuilderOptions()));

            mediator.trigger('grapesjs:created', this.builder);

            this.builderDelegateEvents();

            GrapesJSModules.call('components', {
                builder: this.builder
            });
        },

        /**
         * Add builder event listeners
         */
        builderDelegateEvents: function() {
            this.$el.closest('form').on(
                'keyup' + this.eventNamespace() + ' keypress' + this.eventNamespace()
                , _.bind(function(e) {
                    var keyCode = e.keyCode || e.which;
                    if (keyCode === 13 && this.$container.get(0).contains(e.target)) {
                        e.preventDefault();
                        return false;
                    }
                }, this));

            this.builder.on('load', _.bind(this._onLoadBuilder, this));
            this.builder.on('update', _.bind(this._onUpdatedBuilder, this));
            this.builder.on('component:update', _.bind(this._onComponentUpdatedBuilder, this));
            this.builder.on('changeTheme', _.bind(this._updateTheme, this));
        },

        /**
         * Remove builder event listeners
         */
        builderUndelegateEvents: function() {
            this.$el.closest('form').off(this.eventNamespace());
            this.builder.off();
        },

        /**
         * Get current theme
         * @returns {Object}
         */
        getCurrentTheme: function() {
            return _.find(this.themes, function(theme) {
                return theme.active;
            });
        },

        /**
         * Set active state for button
         * @param panel {String}
         * @param name {String}
         */
        setActiveButton: function(panel, name) {
            this.builder.Commands.run(name);
            var button = this.builder.Panels.getButton(panel, name);

            button.set('active', true);
        },

        /**
         * Get editor content
         * @returns {String}
         */
        getEditorContent: function() {
            return this.builder.getHtml() + '<style>' + this.builder.getCss() + '</style>';
        },

        /**
         * Add wrapper classes for iframe with content
         */
        _addClassForFrameWrapper: function() {
            $(this.builder.Canvas.getFrameEl().contentDocument).find('#wrapper').addClass(this.contextClass);
        },

        /**
         * Onload builder handler
         * @private
         */
        _onLoadBuilder: function() {
            GrapesJSModules.call('panel-manager', {
                builder: this.builder,
                themes: this.themes
            });

            GrapesJSModules.call('devices', {
                builder: this.builder
            });

            this.setActiveButton('options', 'sw-visibility');
            this._addClassForFrameWrapper();

            mediator.trigger('grapesjs:loaded', this.builder);
        },

        /**
         * Update builder handler
         * @private
         */
        _onUpdatedBuilder: function() {
            this._getCSSBreakpoint()
            mediator.trigger('grapesjs:updated', this.builder);
        },

        /**
         * Update components builder handler
         * @param state
         * @private
         */
        _onComponentUpdatedBuilder: function(state) {
            this._updateInitialField();
            mediator.trigger('grapesjs:components:updated', state);
        },

        _updateTheme: function(selected) {
            _.each(this.themes, function(theme) {
                theme.active = theme.name === selected;
            });

            var theme = _.find(this.themes, function(theme) {
                return theme.active;
            });

            var style = this.builder.Canvas.getFrameEl().contentDocument.head.querySelector('link');

            style.href = theme.stylesheet;
        },

        /**
         * Update source textarea
         * @private
         */
        _updateInitialField: function() {
            this.$el.val(this.getEditorContent()).trigger('change');
        },

        /**
         * Collect and compare builder options
         * @returns {GrapesjsEditorView.builderOptions|{fromElement}}
         * @private
         */
        _prepareBuilderOptions: function() {
            _.extend(this.builderOptions
                , this._getPlugins()
                , this._getStorageManagerConfig()
                , this._getCanvasConfig()
                , this._getStyleManagerConfig()
                , this._getAssetConfig()
            );

            return this.builderOptions;
        },

        /**
         * Get extended Storage Manager config
         * @returns {{storageManager: (*|void)}}
         * @private
         */
        _getStorageManagerConfig: function() {
            return {
                storageManager: _.extend({}, this.storageManager, {
                    id: this.storagePrefix
                })
            };
        },

        /**
         * Get extended Style Manager config
         * @returns {{styleManager: *}}
         * @private
         */
        _getStyleManagerConfig: function() {
            return {
                styleManager: this.styleManager
            };
        },

        /**
         * Get extended Canvas config
         * @returns {{canvasCss: string, canvas: {styles: (*|string)[]}}}
         * @private
         */
        _getCanvasConfig: function() {
            var theme = this.getCurrentTheme();
            return _.extend({}, this.canvasConfig, {
                canvasCss: '.gjs-comp-selected { outline: 3px solid #0c809e !important; ' +
                    'outline-offset: 0 !important; }' +
                    '#wrapper { padding: 3px; }',
                canvas: {
                    styles: [theme.stylesheet]
                }
            });
        },

        /**
         * Get asset manager configuration
         * @returns {*|void}
         * @private
         */
        _getAssetConfig: function() {
            return {
                assetManager: this.assetManagerConfig
            };
        },

        /**
         * Get plugins list with options
         * @returns {{plugins: *, pluginsOpts: (GrapesjsEditorView.builderPlugins|{"gjs-preset-webpage"})}}
         * @private
         */
        _getPlugins: function() {
            return {
                plugins: _.keys(this.builderPlugins),
                pluginsOpts: this.builderPlugins
            };
        }
    });

    return GrapesjsEditorView;
});<|MERGE_RESOLUTION|>--- conflicted
+++ resolved
@@ -48,9 +48,7 @@
          */
         builderOptions: {
             fromElement: true,
-<<<<<<< HEAD
-            height: '1500px'
-=======
+            height: '1500px',
             avoidInlineStyle: true,
 
             /**
@@ -61,7 +59,6 @@
                 appendTo: 'body',
                 showPalette: false
             }
->>>>>>> 8d5b2d24
         },
 
         /**
@@ -316,6 +313,11 @@
             mediator.trigger('grapesjs:components:updated', state);
         },
 
+        /**
+         * Update theme view in grapes iframe
+         * @param selected {String}
+         * @private
+         */
         _updateTheme: function(selected) {
             _.each(this.themes, function(theme) {
                 theme.active = theme.name === selected;
