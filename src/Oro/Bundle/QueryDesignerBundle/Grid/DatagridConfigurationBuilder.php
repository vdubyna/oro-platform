--- conflicted
+++ resolved
@@ -61,11 +61,6 @@
     }
 
     /**
-<<<<<<< HEAD
-     * @todo: bc break, move to constructor
-     *
-=======
->>>>>>> 5d01895b
      * @param VirtualRelationProviderInterface $virtualRelationProvider
      */
     public function setVirtualRelationProvider($virtualRelationProvider)
