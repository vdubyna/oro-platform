<?php

namespace Oro\Bundle\QueryDesignerBundle\Grid;

use Oro\Bundle\DataGridBundle\Datagrid\Common\DatagridConfiguration;
use Oro\Bundle\DataGridBundle\Extension\Formatter\Property\PropertyInterface;
use Oro\Bundle\QueryDesignerBundle\Model\AbstractQueryDesigner;
use Oro\Bundle\QueryDesignerBundle\QueryDesigner\GroupingOrmQueryConverter;

class DatagridConfigurationQueryConverter extends GroupingOrmQueryConverter
{
    /**
     * @var DatagridConfiguration
     */
    protected $config;

    /**
     * @var array
     */
    protected $selectColumns;

    /**
     * @var array
     */
    protected $groupingColumns;

    /**
     * @var array
     */
    protected $from;

    /**
     * @var array
     */
    protected $innerJoins;

    /**
     * @var array
     */
    protected $leftJoins;

    /**
     * Converts a query specified in $source parameter to a datagrid configuration
     *
     * @param string                $gridName
     * @param AbstractQueryDesigner $source
     * @return DatagridConfiguration
     */
    public function convert($gridName, AbstractQueryDesigner $source)
    {
        $this->config = DatagridConfiguration::createNamed($gridName, []);
        $this->doConvert($source);

        return $this->config;
    }

    /**
     * {@inheritdoc}
     */
    protected function doConvert(AbstractQueryDesigner $source)
    {
        $this->selectColumns   = [];
        $this->groupingColumns = [];
        $this->from            = [];
        $this->innerJoins      = [];
        $this->leftJoins       = [];
        parent::doConvert($source);
        $this->selectColumns   = null;
        $this->groupingColumns = null;
        $this->from            = null;
        $this->innerJoins      = null;
        $this->leftJoins       = null;

        $this->config->offsetSetByPath('[source][type]', 'orm');
    }

    /**
     * {@inheritdoc}
     */
    protected function saveTableAliases($tableAliases)
    {
        $this->config->offsetSetByPath('[source][query_config][table_aliases]', $tableAliases);
    }

    /**
     * {@inheritdoc}
     */
    protected function saveColumnAliases($columnAliases)
    {
        $this->config->offsetSetByPath('[source][query_config][column_aliases]', $columnAliases);
    }

    /**
     * {@inheritdoc}
     */
    protected function addSelectStatement()
    {
        parent::addSelectStatement();
        $this->config->offsetSetByPath('[source][query][select]', $this->selectColumns);
    }

    /**
     * {@inheritdoc}
     */
    protected function addSelectColumn(
        $entityClassName,
        $tableAlias,
        $fieldName,
        $columnExpr,
        $columnAlias,
        $columnLabel,
        $functionExpr,
        $functionReturnType
    ) {
        if ($functionExpr !== null) {
            $functionExpr = $this->prepareFunctionExpression(
                $functionExpr,
                $tableAlias,
                $fieldName,
                $columnExpr,
                $columnAlias
            );
        }
        $this->selectColumns[] = sprintf(
            '%s as %s',
            $functionExpr !== null ? $functionExpr : $columnExpr,
            $columnAlias
        );

        $fieldType = $functionReturnType;
        if ($fieldType === null) {
            $fieldType = $this->getFieldType($entityClassName, $fieldName);
        }

        // Add visible columns
        $this->config->offsetSetByPath(
            sprintf('[columns][%s]', $columnAlias),
            [
                'label'         => $columnLabel,
                'translatable'  => false,
                'frontend_type' => $this->getFrontendFieldType($fieldType)
            ]
        );

        // Add sorters
        $this->config->offsetSetByPath(
            sprintf('[sorters][columns][%s]', $columnAlias),
            [
                'data_name' => $columnAlias
            ]
        );

        // Add filters
        $filter = [
            'type'         => $this->getFilterType($fieldType),
            'data_name'    => $columnAlias,
            'translatable' => false,
        ];
        if ($functionExpr !== null) {
            $filter['filter_by_having'] = true;
        }
        $this->config->offsetSetByPath(
            sprintf('[filters][columns][%s]', $columnAlias),
            $filter
        );
    }

    /**
     * {@inheritdoc}
     */
    protected function addFromStatements()
    {
        parent::addFromStatements();
        $this->config->offsetSetByPath('[source][query][from]', $this->from);
    }

    /**
     * {@inheritdoc}
     */
    protected function addFromStatement($entityClassName, $tableAlias)
    {
        $this->from[] = [
            'table' => $entityClassName,
            'alias' => $tableAlias
        ];
    }

    /**
     * {@inheritdoc}
     */
    protected function addJoinStatements()
    {
        parent::addJoinStatements();
        if (!empty($this->innerJoins)) {
            $this->config->offsetSetByPath('[source][query][join][inner]', $this->innerJoins);
        }
        if (!empty($this->leftJoins)) {
            $this->config->offsetSetByPath('[source][query][join][left]', $this->leftJoins);
        }
    }

    /**
     * {@inheritdoc}
     */
<<<<<<< HEAD
    protected function addUnidirectionalJoinStatement($joinTableAlias, $joinFieldName, $joinAlias)
    {
        $join = [
            'join'          => $this->getUnidirectionalJoinEntity($joinAlias),
            'alias'         => $joinAlias,
            'conditionType' => 'WITH',
            'condition'     => $this->getUnidirectionalJoinCondition($joinTableAlias, $joinFieldName, $joinAlias)
        ];
        if ($this->isInnerJoin($joinAlias, $joinFieldName)) {
            $this->innerJoins[] = $join;
        } else {
            $this->leftJoins[] = $join;
        }
    }

    /**
     * {@inheritdoc}
     */
    protected function addBidirectionalJoinStatement($joinTableAlias, $joinFieldName, $joinAlias)
=======
    protected function addJoinStatement($joinType, $join, $joinAlias, $joinConditionType, $joinCondition)
>>>>>>> cbf163a1
    {
        $joinDefinition = [
            'join'  => $join,
            'alias' => $joinAlias
        ];
        if (!empty($joinConditionType)) {
            $joinDefinition['conditionType'] = $joinConditionType;
        }
        if (!empty($joinCondition)) {
            $joinDefinition['condition'] = $joinCondition;
        }

        if ('left' === $joinType) {
            $this->leftJoins[] = $joinDefinition;
        } else {
            $this->innerJoins[] = $joinDefinition;
        }
    }

    /**
     * {@inheritdoc}
     */
    protected function addWhereStatement()
    {
        parent::addWhereStatement();
        if (!empty($this->filters)) {
            $this->config->offsetSetByPath('[source][query_config][filters]', $this->filters);
        }
    }

    /**
     * {@inheritdoc}
     */
    protected function addGroupByStatement()
    {
        parent::addGroupByStatement();
        if (!empty($this->groupingColumns)) {
            $this->config->offsetSetByPath('[source][query][groupBy]', implode(', ', $this->groupingColumns));
        }
    }

    /**
     * {@inheritdoc}
     */
    protected function addGroupByColumn($tableAlias, $fieldName)
    {
        $this->groupingColumns[] = sprintf(
            '%s.%s',
            $tableAlias,
            $fieldName
        );
    }

    /**
     * {@inheritdoc}
     */
    protected function addOrderByColumn($columnAlias, $columnSorting)
    {
        $this->config->offsetSetByPath(
            sprintf('[sorters][default][%s]', $columnAlias),
            $columnSorting
        );
    }

    /**
     * Gets a datagrid column frontend type for the given field type
     *
     * @param string $fieldType
     * @return string
     */
    protected function getFrontendFieldType($fieldType)
    {
        switch ($fieldType) {
            case 'integer':
            case 'smallint':
            case 'bigint':
                return PropertyInterface::TYPE_INTEGER;
            case 'decimal':
            case 'float':
                return PropertyInterface::TYPE_DECIMAL;
            case 'boolean':
                return PropertyInterface::TYPE_BOOLEAN;
            case 'date':
                return PropertyInterface::TYPE_DATE;
            case 'datetime':
                return PropertyInterface::TYPE_DATETIME;
            case 'money':
                return PropertyInterface::TYPE_CURRENCY;
            case 'percent':
                return PropertyInterface::TYPE_PERCENT;
        }

        return PropertyInterface::TYPE_STRING;
    }
}<|MERGE_RESOLUTION|>--- conflicted
+++ resolved
@@ -202,29 +202,7 @@
     /**
      * {@inheritdoc}
      */
-<<<<<<< HEAD
-    protected function addUnidirectionalJoinStatement($joinTableAlias, $joinFieldName, $joinAlias)
-    {
-        $join = [
-            'join'          => $this->getUnidirectionalJoinEntity($joinAlias),
-            'alias'         => $joinAlias,
-            'conditionType' => 'WITH',
-            'condition'     => $this->getUnidirectionalJoinCondition($joinTableAlias, $joinFieldName, $joinAlias)
-        ];
-        if ($this->isInnerJoin($joinAlias, $joinFieldName)) {
-            $this->innerJoins[] = $join;
-        } else {
-            $this->leftJoins[] = $join;
-        }
-    }
-
-    /**
-     * {@inheritdoc}
-     */
-    protected function addBidirectionalJoinStatement($joinTableAlias, $joinFieldName, $joinAlias)
-=======
     protected function addJoinStatement($joinType, $join, $joinAlias, $joinConditionType, $joinCondition)
->>>>>>> cbf163a1
     {
         $joinDefinition = [
             'join'  => $join,
