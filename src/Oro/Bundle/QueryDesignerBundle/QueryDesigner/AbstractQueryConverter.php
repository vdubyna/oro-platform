--- conflicted
+++ resolved
@@ -15,11 +15,8 @@
  * @todo: need to think how to reduce the complexity of this class
  * @SuppressWarnings(PHPMD.ExcessiveClassComplexity)
  * @SuppressWarnings(PHPMD.ExcessiveClassLength)
-<<<<<<< HEAD
  * @SuppressWarnings(PHPMD.ExcessiveMethodCount)
-=======
  * @SuppressWarnings(PHPMD.TooManyMethods)
->>>>>>> 1a6158ef
  */
 abstract class AbstractQueryConverter
 {
