--- conflicted
+++ resolved
@@ -8,23 +8,7 @@
 /**
  * Provides a core functionality to convert a query definition created by the query designer to another format.
  *
-<<<<<<< HEAD
- * This class operates with 'Join Identifier'. It is a string which unique identifies
- * each table used in a query.
- * Examples:
- *      AcmeBundle\Entity\Order::products
- *          - represents "order -> products" join
- *      AcmeBundle\Entity\Order::products+AcmeBundle\Entity\Product::statuses
- *          - represents "order -> products -> statuses" join
- *      AcmeBundle\Entity\Order::products+AcmeBundle\Entity\Product::AcmeBundle\Entity\User::product
- *          - represents "order -> products -> users" unidirectional join
- *            in this case the "product" association in "AcmeBundle\Entity\User" entity has no
- *            inverse side association in AcmeBundle\Entity\Product entity
- * The join identifier for the root table is empty string.
- *
-=======
  * @todo: need to think how to reduce the complexity of this class
->>>>>>> c3142da0
  * @SuppressWarnings(PHPMD.ExcessiveClassComplexity)
  * @SuppressWarnings(PHPMD.ExcessiveClassLength)
  */
@@ -180,21 +164,6 @@
     public function getParentJoinIdentifier($joinId)
     {
         return $this->joinIdHelper->getParentJoinIdentifier($joinId);
-    }
-
-    /**
-     * Extracts the last item (part) from the given join identifier
-     *
-     * @param string $joinId
-     * @return string
-     */
-    public function getJoinIdentifierLastPart($joinId)
-    {
-        $lastItemDelimiter = strrpos($joinId, '+');
-
-        return false === $lastItemDelimiter
-            ? $joinId
-            : substr($joinId, $lastItemDelimiter + 1);
     }
 
     /**
@@ -641,10 +610,6 @@
      * Checks if the given column is the virtual one and if so, generates and saves table aliases for it
      *
      * @param string $columnName
-<<<<<<< HEAD
-     * @return array
-=======
->>>>>>> c3142da0
      */
     protected function addTableAliasesForVirtualColumn($columnName)
     {
@@ -954,32 +919,7 @@
      */
     protected function getEntityClassName($columnNameOrJoinId)
     {
-<<<<<<< HEAD
-        $lastDelimiter = strrpos($columnNameOrJoinId, '::');
-        if (false === $lastDelimiter) {
-            // use base entity if the given value is a column name
-            $result = $this->entity;
-        } else {
-            // check if the given join id contains several parts delimited by + symbol
-            $lastItemDelimiter = strrpos($columnNameOrJoinId, '+');
-            if (false === $lastItemDelimiter) {
-                $result = substr($columnNameOrJoinId, 0, $lastDelimiter);
-            } else {
-                // get class name from the last part
-                $result = substr($columnNameOrJoinId, $lastItemDelimiter + 1, $lastDelimiter - $lastItemDelimiter - 1);
-            }
-            // check if the class name has :: delimiter (it means that it is unidirectional relationship)
-            // and if so the class name is after ::
-            $lastDelimiter = strrpos($result, '::');
-            if (false !== $lastDelimiter) {
-                $result = substr($result, $lastDelimiter + 2);
-            }
-        }
-
-        return $result;
-=======
         return $this->joinIdHelper->getEntityClassName($columnNameOrJoinId);
->>>>>>> c3142da0
     }
 
     /**
