<?php

namespace Oro\Bundle\QueryDesignerBundle\QueryDesigner;

use Doctrine\ORM\Query\Expr\Join;

use Oro\Bundle\BatchBundle\ORM\QueryBuilder\QueryBuilderTools;
use Oro\Bundle\EntityBundle\Provider\VirtualFieldProviderInterface;
use Oro\Bundle\EntityBundle\Provider\VirtualRelationProviderInterface;
use Oro\Bundle\QueryDesignerBundle\Model\AbstractQueryDesigner;
use Oro\Bundle\QueryDesignerBundle\Exception\InvalidConfigurationException;

/**
 * Provides a core functionality to convert a query definition created by the query designer to another format.
 *
 * @todo: need to think how to reduce the complexity of this class
 * @SuppressWarnings(PHPMD.ExcessiveClassComplexity)
 * @SuppressWarnings(PHPMD.ExcessiveClassLength)
 * @SuppressWarnings(PHPMD.TooManyMethods)
 */
abstract class AbstractQueryConverter
{
    const COLUMN_ALIAS_TEMPLATE = 'c%d';
    const TABLE_ALIAS_TEMPLATE  = 't%d';
    const ROOT_ALIAS_KEY = '';
    const MAX_ITERATIONS = 100;

    /**
     * @var JoinIdentifierHelper
     */
    protected $joinIdHelper;

    /**
     * @var FunctionProviderInterface
     */
    protected $functionProvider;

    /**
     * @var VirtualFieldProviderInterface
     */
    protected $virtualFieldProvider;

    /**
     * @var VirtualRelationProviderInterface
     */
    protected $virtualRelationProvider;

    /**
     * @var int
     */
    protected $tableAliasesCount = 0;

    /**
     * @var string
     */
    private $rootEntity;

    /**
     * @var array
     */
    protected $definition;

    /**
     * @var array
     *      key   = alias
     *      value = joinId
     */
    protected $joins;

    /**
     * @var array
     *      key   = joinId
     *      value = alias
     */
    protected $tableAliases;

    /**
     * @var array
     *      key   = column key (see buildColumnAliasKey method)
     *      value = alias
     */
    protected $columnAliases;

    /**
     * @var array
     *      key   = column name
     *      value = column expression
     */
    protected $virtualColumnExpressions;

    /**
     * @var array
     *      key   = {declared entity class name}::{declared field name}
     *      value = data type
     */
    protected $virtualColumnOptions;

    /**
     * @var array
     */
    protected $virtualRelationsJoins = [];

    /**
     * @var array
     */
    protected $aliases = [];

    /**
     * @var array
     */
    protected $queryAliases = [];

    /**
     * @var QueryBuilderTools
     */
    protected $qbTools;

    /**
     * Constructor
     *
     * @param FunctionProviderInterface     $functionProvider
     * @param VirtualFieldProviderInterface $virtualFieldProvider
     */
    protected function __construct(
        FunctionProviderInterface $functionProvider,
        VirtualFieldProviderInterface $virtualFieldProvider
    ) {
        $this->functionProvider     = $functionProvider;
        $this->virtualFieldProvider = $virtualFieldProvider;
        $this->qbTools = new QueryBuilderTools();
    }

    /**
<<<<<<< HEAD
     * @todo: bc break, move to constructor
     *
=======
>>>>>>> 5d01895b
     * @param VirtualRelationProviderInterface $virtualRelationProvider
     */
    public function setVirtualRelationProvider($virtualRelationProvider)
    {
        $this->virtualRelationProvider = $virtualRelationProvider;
    }

    /**
     * Stores all table aliases in the query
     *
     * @param array $tableAliases
     */
    abstract protected function saveTableAliases($tableAliases);

    /**
     * Stores all column aliases in the query
     *
     * @param array $columnAliases
     */
    abstract protected function saveColumnAliases($columnAliases);

    /**
     * Performs conversion of a single column of SELECT statement
     *
     * @param string                        $entityClassName
     * @param string                        $tableAlias
     * @param string                        $fieldName
     * @param string                        $columnExpr
     * @param string                        $columnAlias
     * @param string                        $columnLabel
     * @param string|FunctionInterface|null $functionExpr
     * @param string|null                   $functionReturnType
     * @param bool                          $isDistinct
     *
     * @return
     */
    abstract protected function addSelectColumn(
        $entityClassName,
        $tableAlias,
        $fieldName,
        $columnExpr,
        $columnAlias,
        $columnLabel,
        $functionExpr,
        $functionReturnType,
        $isDistinct = false
    );

    /**
     * Performs conversion of a single table of FROM statement
     *
     * @param string $entityClassName
     * @param string $tableAlias
     */
    abstract protected function addFromStatement($entityClassName, $tableAlias);

    /**
     * Performs conversion of a single JOIN statement
     *
     * @param string $joinType
     * @param string $join
     * @param string $joinAlias
     * @param string $joinConditionType
     * @param string $joinCondition
     */
    abstract protected function addJoinStatement($joinType, $join, $joinAlias, $joinConditionType, $joinCondition);

    /**
     * Opens new group in WHERE statement
     */
    abstract protected function beginWhereGroup();

    /**
     * Closes current group in WHERE statement
     */
    abstract protected function endWhereGroup();

    /**
     * Adds an operator to WHERE condition
     *
     * @param string $operator An operator. Can be AND or OR
     */
    abstract protected function addWhereOperator($operator);

    /**
     * Performs conversion of a single WHERE condition
     *
     * @param string $entityClassName
     * @param string $tableAlias
     * @param string $fieldName
     * @param string $columnExpr
     * @param string $columnAlias
     * @param string $filterName
     * @param array  $filterData
     */
    abstract protected function addWhereCondition(
        $entityClassName,
        $tableAlias,
        $fieldName,
        $columnExpr,
        $columnAlias,
        $filterName,
        array $filterData
    );

    /**
     * Performs conversion of a single column of GROUP BY statement
     *
     * @param string $columnAlias
     */
    abstract protected function addGroupByColumn($columnAlias);

    /**
     * Performs conversion of a single column of ORDER BY statement
     *
     * @param string $columnAlias
     * @param string $columnSorting
     */
    abstract protected function addOrderByColumn($columnAlias, $columnSorting);

    /**
     * Makes sure that a table identified by $joinByFieldName joined
     * on the same level as a table identified by $tableAlias.
     *
     * For example assume that $tableAlias points to
     *      table1::orders -> table2::products
     * and $joinByFieldName is, for example, 'statuses'.
     * In this case the checked join will be
     *      table1::orders -> table2::statuses
     *
     * @param string $tableAlias      The alias of a table to check
     * @param string $joinByFieldName The name of a field should be used to check a join
     *
     * @return string The table alias for the checked join
     */
    public function ensureSiblingTableJoined($tableAlias, $joinByFieldName)
    {
        $joinId       = $this->getJoinIdentifierByTableAlias($tableAlias);
        $parentJoinId = $this->getParentJoinIdentifier($joinId);
        $newJoinId    = $this->buildSiblingJoinIdentifier($parentJoinId, $joinByFieldName);

        return $this->ensureTableJoined($newJoinId);
    }

    /**
     * Makes sure that child table joined by $joinByFieldName joined as a relation of table with $tableAlias alias
     *
     * For example:
     *      table1::orders -> table2::products
     * call of ensureChildTableJoined(table2, stockItem) will check whether following table is joined:
     *      table1::orders -> table2::products -> table2::stockItem
     *
     * @param string      $tableAlias      The alias of a table to check
     * @param string      $joinByFieldName The name of a field should be used to check a join
     * @param null|string $joinType
     *
     * @return string The table alias for the checked join
     */
    public function ensureChildTableJoined($tableAlias, $joinByFieldName, $joinType = null)
    {
        $parentJoinId = $this->getJoinIdentifierByTableAlias($tableAlias);
        $joinId       = $this->joinIdHelper->buildJoinIdentifier(
            $tableAlias . '.' . $joinByFieldName,
            $parentJoinId,
            $joinType
        );

        return $this->ensureTableJoined($joinId);
    }

    /**
     * Makes sure that a table identified by the given $joinId exists in the query
     *
     * @param string $joinId
     * @return string The table alias for the given join
     */
    public function ensureTableJoined($joinId)
    {
        if (!isset($this->tableAliases[$joinId])) {
            $this->addTableAliasesForJoinIdentifier($joinId);
        }

        return $this->tableAliases[$joinId];
    }

    /**
     * Gets join identifier for the given table alias
     *
     * @param string $tableAlias
     *
     * @return string|null
     */
    public function getJoinIdentifierByTableAlias($tableAlias)
    {
        if (isset($this->joins[$tableAlias])) {
            return $this->joins[$tableAlias];
        }

        return null;
    }

    /**
     * Builds join identifier for a table is joined on the same level as a table identified by $joinId.
     *
     * @param string $joinId          The join identifier
     * @param string $joinByFieldName The name of a field should be used to join new table
     *
     * @return string The join identifier
     */
    public function buildSiblingJoinIdentifier($joinId, $joinByFieldName)
    {
        return $this->joinIdHelper->buildSiblingJoinIdentifier($joinId, $joinByFieldName);
    }

    /**
     * Extracts a parent join identifier
     *
     * @param string $joinId
     *
     * @return string
     * @throws \LogicException if incorrect join identifier specified
     */
    public function getParentJoinIdentifier($joinId)
    {
        return $this->joinIdHelper->getParentJoinIdentifier($joinId);
    }

    /**
     * Converts a query from the query designer format to a target format
     *
     * @param AbstractQueryDesigner $source
     *
     * @throws InvalidConfigurationException
     */
    protected function doConvert(AbstractQueryDesigner $source)
    {
        $this->rootEntity = $source->getEntity();
        $this->definition = json_decode($source->getDefinition(), true);

        if (!isset($this->definition['columns'])) {
            throw new InvalidConfigurationException('The "columns" definition does not exist.');
        }
        if (empty($this->definition['columns'])) {
            throw new InvalidConfigurationException('The "columns" definition must not be empty.');
        }

        $this->joinIdHelper             = new JoinIdentifierHelper($this->rootEntity);
        $this->joins                    = [];
        $this->tableAliases             = [];
        $this->columnAliases            = [];
        $this->virtualColumnExpressions = [];
        $this->virtualColumnOptions     = [];
        $this->buildQuery();
        $this->virtualColumnOptions     = null;
        $this->virtualColumnExpressions = null;
        $this->columnAliases            = null;
        $this->tableAliases             = null;
        $this->joins                    = null;
        $this->joinIdHelper             = null;
    }

    /**
     * A factory method provides an algorithm used to convert a query
     */
    protected function buildQuery()
    {
        $this->prepareTableAliases();
        $this->prepareColumnAliases();

        $this->addSelectStatement();
        $this->addFromStatements();
        $this->addJoinStatements();
        $this->addWhereStatement();
        $this->addGroupByStatement();
        $this->addOrderByStatement();

        $this->saveTableAliases($this->tableAliases);
        $this->saveColumnAliases($this->columnAliases);
    }

    /**
     * Prepares aliases for tables involved to a query
     */
    protected function prepareTableAliases()
    {
        $this->addTableAliasForRootEntity();
        if (isset($this->definition['filters'])) {
            $this->addTableAliasesForFilters($this->definition['filters']);
        }
        foreach ($this->definition['columns'] as $column) {
            $this->addTableAliasesForColumn($column['name']);
        }
        if (isset($this->definition['grouping_columns'])) {
            foreach ($this->definition['grouping_columns'] as $column) {
                $this->addTableAliasesForColumn($column['name']);
            }
        }
    }

    /**
     * Prepares aliases for columns should be returned by a query
     */
    protected function prepareColumnAliases()
    {
        foreach ($this->definition['columns'] as $column) {
            $this->columnAliases[$this->buildColumnAliasKey($column)] = $this->generateColumnAlias();
        }
    }

    /**
     * Performs conversion of SELECT statement
     */
    protected function addSelectStatement()
    {
        foreach ($this->definition['columns'] as $column) {
            $columnName         = $column['name'];
            $fieldName          = $this->getFieldName($columnName);
            $functionExpr       = null;
            $functionReturnType = null;
            if (!empty($column['func'])) {
                $function           = $this->functionProvider->getFunction(
                    $column['func']['name'],
                    $column['func']['group_name'],
                    $column['func']['group_type']
                );
                $functionExpr       = $function['expr'];
                if (isset($function['return_type'])) {
                    $functionReturnType = $function['return_type'];
                } else {
                    $functionReturnType = null;
                }
            }
            $isDistinct = !empty($column['distinct']);
            $tableAlias = $this->getTableAliasForColumn($columnName);
            if (isset($column['label'])) {
                $columnLabel = $column['label'];
            } else {
                $columnLabel = $fieldName;
            }
            $this->addSelectColumn(
                $this->getEntityClassName($columnName),
                $tableAlias,
                $fieldName,
                $this->buildColumnExpression($columnName, $tableAlias, $fieldName),
                $this->getColumnAlias($this->buildColumnAliasKey($column)),
                $columnLabel,
                $functionExpr,
                $functionReturnType,
                $isDistinct
            );
        }
    }

    /**
     * @param string $columnAliasKey
     * @return null|string
     */
    protected function getColumnAlias($columnAliasKey)
    {
        if (isset($this->columnAliases[$columnAliasKey])) {
            return $this->columnAliases[$columnAliasKey];
        }

        return null;
    }

    /**
     * Performs conversion of FROM statement
     */
    protected function addFromStatements()
    {
        $this->addFromStatement($this->rootEntity, $this->tableAliases[self::ROOT_ALIAS_KEY]);
    }

    /**
     * Performs conversion of JOIN statements
     */
    protected function addJoinStatements()
    {
        foreach ($this->tableAliases as $joinId => $joinAlias) {
            if (!empty($joinId)) {
                $parentJoinId = $this->getParentJoinIdentifier($joinId);
                $joinTableAlias = $this->tableAliases[$parentJoinId];

                $virtualRelation = array_search($parentJoinId, $this->virtualRelationsJoins);
                if (false !== $virtualRelation) {
                    $className = $this->getEntityClassName($virtualRelation);
                    $fieldName = $this->getFieldName($virtualRelation);

                    $joinTableAlias = $this->aliases[$this->virtualRelationProvider->getTargetJoinAlias(
                        $className,
                        $fieldName
                    )];
                }

                if ($this->joinIdHelper->isUnidirectionalJoin($joinId)) {
                    $entityClassName = $this->getEntityClassName($joinId);
                    $joinFieldName   = $this->getFieldName($joinId);
                    $this->addJoinStatement(
                        $this->getJoinType($joinId),
                        $entityClassName,
                        $joinAlias,
                        Join::WITH,
                        $this->getUnidirectionalJoinCondition($joinTableAlias, $joinFieldName, $joinAlias)
                    );
                } elseif ($this->joinIdHelper->isUnidirectionalJoinWithCondition($joinId)) {
                    // such as "Entity:Name|left|WITH|t2.field = t1"

                    $entityClassName = $this->joinIdHelper->getUnidirectionalJoinEntityName($joinId);
                    $this->addJoinStatement(
                        $this->getJoinType($joinId),
                        $entityClassName,
                        $joinAlias,
                        $this->getJoinConditionType($joinId),
                        $this->getJoinCondition($joinId)
                    );
                } else {
                    // bidirectional
                    if (null === $this->getEntityClassName($joinId)) {
                        $join = $this->getJoin($joinId);
                    } else {
                        $join = sprintf('%s.%s', $joinTableAlias, $this->getFieldName($joinId));
                    }
                    $this->addJoinStatement(
                        $this->getJoinType($joinId),
                        $join,
                        $joinAlias,
                        $this->getJoinConditionType($joinId),
                        $this->getJoinCondition($joinId)
                    );
                }
            }
        }
    }

    /**
     * Returns a string which can be used in a query to get column value
     *
     * @param string $columnName
     * @param string $tableAlias
     * @param string $fieldName
     *
     * @return string
     */
    protected function buildColumnExpression($columnName, $tableAlias, $fieldName)
    {
        if (isset($this->virtualColumnExpressions[$columnName])) {
            return $this->virtualColumnExpressions[$columnName];
        }

        return sprintf('%s.%s', $tableAlias, $fieldName);
    }

    /**
     * Performs conversion of WHERE statement
     */
    protected function addWhereStatement()
    {
        if (!empty($this->definition['filters'])) {
            $this->processFilters($this->definition['filters'], new FiltersParserContext());
        }
    }

    /**
     * @param array                $filters
     * @param FiltersParserContext $context
     */
    protected function processFilters(array $filters, FiltersParserContext $context)
    {
        $context->checkBeginGroup();
        $this->beginWhereGroup();

        $context->setLastTokenType(FiltersParserContext::BEGIN_GROUP_TOKEN);
        foreach ($filters as $token) {
            if (is_string($token)) {
                $context->checkOperator($token);
                $this->processOperator($token);
                $context->setLastTokenType(FiltersParserContext::OPERATOR_TOKEN);
            } elseif (is_array($token) && isset($token['columnName'])) {
                $context->checkFilter($token);
                $this->processFilter($token);
                $context->setLastTokenType(FiltersParserContext::FILTER_TOKEN);
            } else {
                if (empty($token)) {
                    $context->throwInvalidFiltersException('a group must not be empty');
                }
                $this->processFilters($token, $context);
            }
            $context->setLastToken($token);
        }

        $context->checkEndGroup();
        $this->endWhereGroup();

        $context->setLastTokenType(FiltersParserContext::END_GROUP_TOKEN);
    }

    /**
     * @param string $operator
     */
    protected function processOperator($operator)
    {
        $this->addWhereOperator(strtoupper($operator));
    }

    /**
     * @param array $filter
     */
    protected function processFilter($filter)
    {
        $columnName     = $filter['columnName'];
        $fieldName      = $this->getFieldName($columnName);
        $columnAliasKey = $this->buildColumnAliasKey($columnName);
        $tableAlias     = $this->getTableAliasForColumn($columnName);
        $this->addWhereCondition(
            $this->getEntityClassName($columnName),
            $tableAlias,
            $fieldName,
            $this->buildColumnExpression($columnName, $tableAlias, $fieldName),
            $this->getColumnAlias($columnAliasKey),
            $filter['criterion']['filter'],
            $filter['criterion']['data']
        );
    }

    /**
     * Performs conversion of GROUP BY statement
     */
    protected function addGroupByStatement()
    {
        if (isset($this->definition['grouping_columns'])) {
            foreach ($this->definition['grouping_columns'] as $column) {
                $columnAliasKey = $this->buildColumnAliasKey($column);
                $columnAlias    = $this->getColumnAlias($columnAliasKey);
                if (empty($columnAlias)) {
                    throw new InvalidConfigurationException(
                        sprintf(
                            'The grouping column "%s" must be declared in SELECT clause.',
                            $column['name']
                        )
                    );
                }
                $this->addGroupByColumn($columnAlias);
            }
        }
    }

    /**
     * Performs conversion of ORDER BY statement
     */
    protected function addOrderByStatement()
    {
        foreach ($this->definition['columns'] as $column) {
            if (!empty($column['sorting'])) {
                $this->addOrderByColumn(
                    $this->getColumnAlias($this->buildColumnAliasKey($column)),
                    $column['sorting']
                );
            }
        }
    }

    /**
     * Generates and saves an alias for the root entity
     */
    protected function addTableAliasForRootEntity()
    {
        $joinIds = [self::ROOT_ALIAS_KEY];
        $this->addTableAliasesForJoinIdentifiers($joinIds);
    }

    /**
     * Generates and saves aliases for the given join identifier and all its parents
     *
     * @param string $joinId
     */
    protected function addTableAliasesForJoinIdentifier($joinId)
    {
        $joinIds = $this->joinIdHelper->explodeJoinIdentifier($joinId);
        $this->addTableAliasesForJoinIdentifiers($joinIds);
    }

    /**
     * Generates and saves aliases for the given column and all its parent joins
     *
     * @param string $columnName String with specified format
     *                           rootEntityField+Class\Name::joinedEntityRelation+Relation\Class::fieldToSelect
     */
    protected function addTableAliasesForColumn($columnName)
    {
        /**
         * joinIds - array of joins with parent definition but without select field join definition(last one)
         *
         * For `rootEntityField+Class\Name::joinedEntityRelation+Relation\Class::fieldToSelect` column name will be
         *
         * - `Root\Class::rootEntityField`
         * - `Root\Class::rootEntityField+Class\Name::joinedEntityRelation`
         */
        $joinIds = $this->joinIdHelper->explodeColumnName($columnName);
        $this->addTableAliasesForJoinIdentifiers($joinIds);
        $this->addColumnAliasesForVirtualRelation($columnName, $joinIds);
        $this->addTableAliasesForVirtualColumn($columnName);
    }

    /**
     * Generates and saves table aliases for the given filters
     *
     * @param array $filters
     */
    protected function addTableAliasesForFilters(array $filters)
    {
        foreach ($filters as $item) {
            if (is_array($item)) {
                if (isset($item['columnName'])) {
                    $this->addTableAliasesForColumn($item['columnName']);
                } else {
                    $this->addTableAliasesForFilters($item);
                }
            }
        }
    }

    /**
     * Checks if the given column is the virtual one and if so, generates and saves table aliases for it
     *
     * @param string $columnName
     */
    protected function addTableAliasesForVirtualColumn($columnName)
    {
        if (isset($this->virtualColumnExpressions[$columnName])) {
            // already added
            return;
        }
        $className = $this->getEntityClassName($columnName);
        $fieldName = $this->getFieldName($columnName);
        if (!$this->virtualFieldProvider->isVirtualField($className, $fieldName)) {
            // non virtual column
            return;
        }
        $mainEntityJoinId = $this->getParentJoinIdentifier(
            $this->joinIdHelper->buildColumnJoinIdentifier($columnName)
        );
        $mainEntityJoinAlias = $this->tableAliases[$mainEntityJoinId];
        $query = $this->virtualFieldProvider->getVirtualFieldQuery($className, $fieldName);
<<<<<<< HEAD
        /** @var array $aliasMap
         *      key   = local alias (defined in virtual column query definition)
         *      value = alias
         */
        if (isset($query['root_alias'])) {
            $aliasKey = $query['root_alias'];
        } else {
            $aliasKey = 'entity';
        }
        $this->aliases[$aliasKey] = $mainEntityJoinAlias;
=======
        $this->prepareAliases($query, $mainEntityJoinAlias);
>>>>>>> 5d01895b

        if (isset($query['join'])) {
            $joins = $this->buildVirtualJoins($query, $mainEntityJoinId);
            $this->replaceTableAliasesInVirtualColumnJoinConditions($joins, $this->aliases);
            foreach ($joins as &$item) {
                $this->registerVirtualColumnTableAlias($joins, $item, $mainEntityJoinId);
            }
        }
        $columnExpr = $this->replaceTableAliasesInVirtualColumnSelect(
            $query['select']['expr'],
            $this->aliases
        );
        $this->virtualColumnExpressions[$columnName] = $columnExpr;
        $key = sprintf('%s::%s', $className, $fieldName);
        if (!isset($this->virtualColumnOptions[$key])) {
            $options = $query['select'];
            unset($options['expr']);
            $this->virtualColumnOptions[$key] = $options;
        }
    }

    /**
     * @param string $joinId
     *
     * @return string
     *
     * @SuppressWarnings(PHPMD.ExcessiveMethodLength)
     */
    protected function replaceJoinsForVirtualRelation($joinId)
    {
        if (!$this->virtualRelationProvider) {
            return $joinId;
        }

        /**
         * mainEntityJoinId - parent join definition
         *
         * For `Root\Class::rootEntityField+Class\Name::joinedEntityRelation` parent is `Root\Class::rootEntityField`
         */
        $mainEntityJoinId = self::ROOT_ALIAS_KEY;

        /**
         * columnJoinIds - array of joins path
         *
         * For `Root\Class::rootEntityField+Class\Name::joinedEntityRelation` will be
         *
         * - `Root\Class::rootEntityField`
         * - `Class\Name::joinedEntityRelation`
         */
        $columnJoinIds = explode('+', $joinId);

        /**
         * Walk over $columnJoinIds and replace virtual relations joins using query configuration
         */
        foreach ($columnJoinIds as &$columnJoinId) {
            /**
             * Check existing join definition. Full definition stored
             *
             * Relation - `Class\Name::joinedEntityRelation`
             * Relation Join - `Root\Class::rootEntityField+Join\Class::someField+Rel\Class|left|WITH|alias.code = 1`
             *
             * mainEntityJoinId contains full definition for next iteration - Relation Join
             * columnJoinId will be replaced with `Join\Class::someField+Rel\Class|left|WITH|alias.code = 1`
             */
            if (!empty($this->virtualRelationsJoins[$columnJoinId])) {
                $columnJoinId = trim(
                    str_replace($mainEntityJoinId, '', $this->virtualRelationsJoins[$columnJoinId]),
                    '+'
                );
                $relationColumnJoinIds = explode('+', $columnJoinId);
                $fullRelationColumnJoinId = self::ROOT_ALIAS_KEY;
                foreach ($relationColumnJoinIds as $relationColumnJoinId) {
                    $mainEntityJoinId = trim($mainEntityJoinId . '+' . $relationColumnJoinId, '+');
                    $fullRelationColumnJoinId = trim($fullRelationColumnJoinId . '+' . $relationColumnJoinId, '+');
                    $tableAlias = null;
                    if (!empty($this->tableAliases[$fullRelationColumnJoinId])) {
                        $tableAlias = $this->tableAliases[$fullRelationColumnJoinId];
                    }

                    $this->registerAliases($mainEntityJoinId, $tableAlias);
                }

                continue;
            }

            $className = $this->getEntityClassName($columnJoinId);
            $fieldName = $this->getFieldName($columnJoinId);

            if (!$this->virtualRelationProvider->isVirtualRelation($className, $fieldName)) {
                /**
<<<<<<< HEAD
=======
                 * Was joined previously in virtual relation
                 */
                if (!empty($this->aliases[$fieldName])) {
                    $columnJoinId = null;
                    continue;
                }

                /**
>>>>>>> 5d01895b
                 * For non virtual join we register aliases with replaced virtual relations joins in path
                 */
                $mainEntityJoinId = trim($mainEntityJoinId . '+' . $columnJoinId, '+');
                $this->registerAliases($mainEntityJoinId);

                continue;
            }

            $query = $this->virtualRelationProvider->getVirtualRelationQuery($className, $fieldName);
            $mainEntityJoinAlias = $this->tableAliases[$mainEntityJoinId];

<<<<<<< HEAD
            if (isset($query['root_alias'])) {
                $aliasKey = $query['root_alias'];
            } else {
                $aliasKey = 'entity';
            }
            $this->aliases[$aliasKey] = $mainEntityJoinAlias;
=======
            $this->prepareAliases($query, $mainEntityJoinAlias);
>>>>>>> 5d01895b

            /**
             * Get virtual joins definitions according to aliased dependencies
             *
             * idx => [
             *      join => Join\Class
             *      alias => t2
             *      conditionType => WITH
             *      condition => alias.code = 1
             * ]
             */
            $joins = $this->buildVirtualJoins($query, $mainEntityJoinId);

            $this->replaceTableAliasesInVirtualColumnJoinConditions($joins, $this->aliases);

            /**
             * Store mainEntityJoinId to build columnJoinId after virtual relations joins build
             *
             * `Root\Class::rootEntityField`
             */
            $baseMainEntityJoinId = $mainEntityJoinId;
            $virtualJoinId = self::ROOT_ALIAS_KEY;
            foreach ($joins as &$item) {
                $tableAlias = $item['alias'];

                /**
                 * Build virtual relation join including parent one and register it
                 *
                 * For joins:
                 *
                 * `Join\Class::someField' => `Root\Class::rootEntityField+Join\Class::someField`
                 * `Rel\Class|left|WITH|alias.code = 1`
                 *      => `Root\Class::rootEntityField+Join\Class::someField+Rel\Class|left|WITH|alias.code = 1`
                 */
                $virtualJoinId = $this->buildVirtualColumnJoinIdentifier($joins, $item, $mainEntityJoinId);

                $this->registerAliases($virtualJoinId, $tableAlias);
                $mainEntityJoinId = $virtualJoinId;
            }

            /**
             * Store join built definition
             *
             * `Class\Name::joinedEntityRelation`
             *      => `Root\Class::rootEntityField+Join\Class::someField+Rel\Class|left|WITH|alias.code = 1`
             */
            $this->virtualRelationsJoins[$columnJoinId] = $virtualJoinId;

            /**
             * Replace columnJoinId with virtual relation join with its built definition
             * Class\Name::joinedEntityRelation` => `Join\Class::someField+Rel\Class|left|WITH|alias.code = 1`
             */
            $columnJoinId = trim(str_replace($baseMainEntityJoinId, '', $mainEntityJoinId), '+');
        }

        /**
         * Join columnJoinIds back into path. All virtual relation joins replaced with joins according to query
         * definition
         */
<<<<<<< HEAD
        return implode('+', $columnJoinIds);
=======
        return implode('+', array_filter($columnJoinIds));
    }

    /**
     * @var array $aliasMap
     *      key   = local alias (defined in virtual column query definition)
     *      value = alias
     *
     * @param array  $query
     * @param string $mainEntityJoinAlias
     */
    protected function prepareAliases(array $query, $mainEntityJoinAlias)
    {
        if (isset($query['root_alias'])) {
            $aliasKey = $query['root_alias'];
        } else {
            $aliasKey = 'entity';
        }
        $this->aliases[$aliasKey] = $mainEntityJoinAlias;
>>>>>>> 5d01895b
    }

    /**
     * @param array  $query
     * @param string $mainEntityJoinId
     *
     * @return array
     */
    protected function buildVirtualJoins(array $query, $mainEntityJoinId)
    {
        $joins = [];
        $iterations = 0;

        $this->buildQueryAliases($query);

        do {
            $this->processVirtualColumnJoins($joins, $this->aliases, $query, Join::INNER_JOIN, $mainEntityJoinId);
            $this->processVirtualColumnJoins($joins, $this->aliases, $query, Join::LEFT_JOIN, $mainEntityJoinId);

            if ($iterations > self::MAX_ITERATIONS) {
                throw new \RuntimeException(
                    'Could not reorder joins correctly. Number of tries has exceeded maximum allowed.'
                );
            }

            $iterations++;
        } while (count($this->aliases) != count($this->queryAliases));

        $this->queryAliases = [];

        return $joins;
    }

    /**
     * @param string      $joinId
     * @param string|null $tableAlias
     */
    protected function registerAliases($joinId, $tableAlias = null)
    {
        if (!isset($this->tableAliases[$joinId])) {
            if (!$tableAlias) {
                $tableAlias = $this->generateTableAlias();
            }

            $this->tableAliases[$joinId] = $tableAlias;
            $this->joins[$tableAlias] = $joinId;
        }
    }

    /**
     * @param string $columnName
     * @param array $joinIds
     */
    protected function addColumnAliasesForVirtualRelation($columnName, array $joinIds)
    {
        if (!empty($this->virtualColumnExpressions[$columnName])) {
            return;
        }

        if (!$this->virtualRelationsJoins) {
            return;
        }

        $hasVirtualRelation = false;
        foreach ($joinIds as $columnJoinId) {
            $hasVirtualRelation = $hasVirtualRelation || array_search($columnJoinId, $this->virtualRelationsJoins);
        }

        if (!$hasVirtualRelation) {
            return;
        }

        $parentJoinId = $this->getParentJoinIdentifier($this->joinIdHelper->buildColumnJoinIdentifier($columnName));
        $fieldName = $this->getFieldName($parentJoinId);
        $className = $this->getEntityClassName($parentJoinId);

        if ($this->virtualRelationProvider->isVirtualRelation($className, $fieldName)) {
            $tableAlias = $this->aliases[$this->virtualRelationProvider->getTargetJoinAlias($className, $fieldName)];
        } else {
            $joinId = end($joinIds);
            $tableAlias = $this->tableAliases[$joinId];
        }

        $this->virtualColumnExpressions[$columnName] = sprintf('%s.%s', $tableAlias, $this->getFieldName($columnName));
    }

    /**
     * Generates and saves aliases for the given joins
     *
     * @param string[] $joinIds
     */
    protected function addTableAliasesForJoinIdentifiers(array &$joinIds)
    {
        foreach ($joinIds as &$joinId) {
            $joinId = $this->replaceJoinsForVirtualRelation($joinId);

            $this->registerAliases($joinId);
        }
    }

    /**
     * Saves table alias for the given join which is a part of the virtual column query
     *
     * @param array  $joins
     * @param array  $item
     * @param string $mainEntityJoinId
     */
    protected function registerVirtualColumnTableAlias(&$joins, $item, $mainEntityJoinId)
    {
        $tableAlias = $item['alias'];
        if (!empty($this->joins[$tableAlias])) {
            return;
        }

        $joinId = $this->buildVirtualColumnJoinIdentifier($joins, $item, $mainEntityJoinId);

        $this->registerAliases($joinId, $tableAlias);
    }

    /**
     * @param array  $joins
     * @param array  $item
     * @param string $mainEntityJoinId
     *
     * @return string
     */
    protected function buildVirtualColumnJoinIdentifier(&$joins, $item, $mainEntityJoinId)
    {
        $parentJoinId = $mainEntityJoinId;

        $delimiterPos = strpos($item['join'], '.');
        if (false !== $delimiterPos) {
            $parentJoinAlias = substr($item['join'], 0, $delimiterPos);
            $parentItems = array_filter(
                $joins,
                function ($join) use ($parentJoinAlias) {
                    return $join['alias'] === $parentJoinAlias;
                }
            );
            $parentItem = reset($parentItems);
            $parentAlias = $parentItem['alias'];
            if ($parentItem && empty($this->joins[$parentAlias])) {
                $this->registerVirtualColumnTableAlias($joins, $parentItem, $mainEntityJoinId);
            }
            if (!empty($this->joins[$parentJoinAlias])) {
                $parentJoinId = $this->joins[$parentJoinAlias];
            }
        }

        if (isset($item['conditionType'])) {
            $conditionType = $item['conditionType'];
        } else {
            $conditionType = null;
        }

        if (isset($item['condition'])) {
            $condition = $item['condition'];
        } else {
            $condition = null;
        }

        return $this->joinIdHelper->buildJoinIdentifier(
            $item['join'],
            $parentJoinId,
            $item['type'],
            $conditionType,
            $condition
        );
    }

    /**
     * @param array $query
     */
    protected function buildQueryAliases(array $query)
    {
        $queryAliases = array_keys($this->aliases);

        foreach ([Join::INNER_JOIN, Join::LEFT_JOIN] as $type) {
            if (empty($query['join'][strtolower($type)])) {
                continue;
            }

            foreach ($query['join'][strtolower($type)] as $join) {
                $queryAliases[] = $join['alias'];
            }
        }

        $this->queryAliases = array_unique($queryAliases);
    }

    /**
     * Processes all virtual column join declarations of $joinType type
     *
     * @param array  $joins
     * @param array  $aliases
     * @param array  $query
     * @param string $joinType
     * @param string $parentJoinId
     */
    protected function processVirtualColumnJoins(&$joins, &$aliases, &$query, $joinType, $parentJoinId)
    {
        $joinType = strtolower($joinType);
<<<<<<< HEAD

        if (!isset($query['join'][$joinType])) {
            return;
        }

=======

        if (!isset($query['join'][$joinType])) {
            return;
        }

>>>>>>> 5d01895b
        foreach ($query['join'][$joinType] as &$item) {
            if (!empty($item['processed'])) {
                continue;
            }

            $condition = $this->getDefinitionJoinCondition($item);
            $usedAliases = $this->qbTools->getTablesUsedInJoinCondition($condition, $this->queryAliases);
            $unknownAliases = array_diff(
                $usedAliases,
                array_merge(array_keys($this->aliases), [$item['alias']])
            );
            if ($unknownAliases) {
                continue;
            }

            $item['type'] = $joinType;
            $delimiterPos = strpos($item['join'], '.');
            if (false !== $delimiterPos) {
                $alias = substr($item['join'], 0, $delimiterPos);
                if (!isset($aliases[$alias])) {
                    $aliases[$alias] = $this->generateTableAlias();
                }
                $item['join'] = $aliases[$alias] . substr($item['join'], $delimiterPos);
            }

            $alias = $item['alias'];
            if (!isset($aliases[$alias])) {
                $aliases[$alias] = $this->generateTableAlias();
            }
            $item['alias'] = $aliases[$alias];

            $itemJoinId = $this->joinIdHelper->buildJoinIdentifier(
                $item['join'],
                $parentJoinId,
                $item['type'],
                $this->getJoinDefinitionConditionType($item),
                $condition
            );

            if (isset($this->tableAliases[$itemJoinId])) {
                $item['alias']   = $this->tableAliases[$itemJoinId];
                $aliases[$alias] = $this->tableAliases[$itemJoinId];
            }

            $item['processed'] = true;
            $joins[] = $item;
<<<<<<< HEAD
=======
        }
    }

    /**
     * @param array $join
     * @return string|null
     */
    protected function getJoinDefinitionConditionType(array $join)
    {
        $conditionType = null;
        if (isset($join['conditionType'])) {
            $conditionType = $join['conditionType'];
>>>>>>> 5d01895b
        }

        return $conditionType;
    }

    /**
     * @param array $join
     * @return string|null
     */
    protected function getDefinitionJoinCondition(array $join)
    {
        $condition = null;
        if (isset($join['condition'])) {
            $condition = $join['condition'];
        }

        return $condition;
    }

    /**
     * @param array $join
     * @return string|null
     */
    protected function getJoinDefinitionConditionType(array $join)
    {
        $conditionType = null;
        if (isset($join['conditionType'])) {
            $conditionType = $join['conditionType'];
        }

        return $conditionType;
    }

    /**
     * @param array $join
     * @return string|null
     */
    protected function getDefinitionJoinCondition(array $join)
    {
        $condition = null;
        if (isset($join['condition'])) {
            $condition = $join['condition'];
        }

        return $condition;
    }

    /**
     * Replaces all table aliases declared in the virtual column query with unique aliases for built query
     *
     * @param array $joins
     * @param array $aliases
     */
    protected function replaceTableAliasesInVirtualColumnJoinConditions(&$joins, &$aliases)
    {
        // replace alias with {{newAlias}} - this is required to prevent collisions
        // between old and new aliases in case if some new alias has the same name as some old alias
        foreach ($joins as &$item) {
            if (isset($item['condition'])) {
                $condition = $item['condition'];
                foreach ($aliases as $alias => $newAlias) {
                    $tryFind = true;
                    while ($tryFind) {
                        $tryFind = false;
                        $pos     = $this->checkTableAliasInCondition($condition, $alias);
                        if (false !== $pos) {
                            $condition = sprintf(
                                '%s{{%s}}%s',
                                substr($condition, 0, $pos),
                                $newAlias,
                                substr($condition, $pos + strlen($alias))
                            );
                            $tryFind   = true;
                        }
                    }
                }
                $item['condition'] = $condition;
            }
        }
        // replace {{newAlias}} with newAlias
        foreach ($joins as &$item) {
            if (isset($item['condition'])) {
                $condition = $item['condition'];
                foreach ($aliases as $newAlias) {
                    $condition = str_replace(sprintf('{{%s}}', $newAlias), $newAlias, $condition);
                }
                $item['condition'] = $condition;
            }
        }
    }

    /**
     * Replaces all table aliases declared in the virtual column select expression with unique aliases for built query
     *
     * @param string $selectExpr
     * @param array  $aliases
     *
     * @return string The corrected select expression
     */
    protected function replaceTableAliasesInVirtualColumnSelect($selectExpr, &$aliases)
    {
        // replace alias with {{newAlias}} - this is required to prevent collisions
        // between old and new aliases in case if some new alias has the same name as some old alias
        foreach ($aliases as $alias => $newAlias) {
            $tryFind = true;
            while ($tryFind) {
                $tryFind = false;
                $pos     = $this->checkTableAliasInSelect($selectExpr, $alias);
                if (false !== $pos) {
                    $selectExpr = sprintf(
                        '%s{{%s}}%s',
                        substr($selectExpr, 0, $pos),
                        $newAlias,
                        substr($selectExpr, $pos + strlen($alias))
                    );
                    $tryFind    = true;
                }
            }
        }
        // replace {{newAlias}} with newAlias
        foreach ($aliases as $newAlias) {
            $selectExpr = str_replace(sprintf('{{%s}}', $newAlias), $newAlias, $selectExpr);
        }

        return $selectExpr;
    }

    /**
     * Checks if $selectExpr contains the given table alias
     *
     * @param string $selectExpr
     * @param string $alias
     *
     * @return bool|int The position of $alias in selectExpr or FALSE if it was not found
     */
    protected function checkTableAliasInSelect($selectExpr, $alias)
    {
        $pos = strpos($selectExpr, $alias);
        while (false !== $pos) {
            if (0 === $pos) {
                $nextChar = substr($selectExpr, $pos + strlen($alias), 1);
                if ('.' === $nextChar) {
                    return $pos;
                }
            } elseif (strlen($selectExpr) !== $pos + strlen($alias) + 1) {
                $prevChar = substr($selectExpr, $pos - 1, 1);
                if (in_array($prevChar, [' ', '(', ','])) {
                    $nextChar = substr($selectExpr, $pos + strlen($alias), 1);
                    if ('.' === $nextChar) {
                        return $pos;
                    }
                }
            }
            $pos = strpos($selectExpr, $alias, $pos + strlen($alias));
        }

        return false;
    }

    /**
     * Checks if $condition contains the given table alias
     *
     * @param string $condition
     * @param string $alias
     * @param int    $offset
     *
     * @todo: use QueryBuilderTools instead
     *
     * @return bool|int The position of $alias in $condition or FALSE if it was not found
     */
    protected function checkTableAliasInCondition($condition, $alias, $offset = 0)
    {
        $pos = strpos($condition, $alias, $offset);
        if (false !== $pos) {
            if (0 === $pos) {
                // handle case "ALIAS.", "ALIAS.field"
                $nextChar = substr($condition, $pos + strlen($alias), 1);
                if (in_array($nextChar, ['.', ' ', '='])) {
                    return $pos;
                }

                // handle case "ALIASWord.entity = ALIAS"
                return $this->checkTableAliasInCondition($condition, $alias, ++$pos);
            } elseif (strlen($condition) === $pos + strlen($alias)) {
                // handle case "t2.someField = ALIAS"
                $prevChar = substr($condition, $pos - 1, 1);
                if (in_array($prevChar, [' ', '='])) {
                    return $pos;
                }
            } else {
                // handle case "t2.someField = ALIAS.id"
                $prevChar = substr($condition, $pos - 1, 1);
                if (in_array($prevChar, [' ', '=', '('])) {
                    $nextChar = substr($condition, $pos + strlen($alias), 1);
                    if (in_array($nextChar, ['.', ' ', '=', ')'])) {
                        return $pos;
                    }
                }

                // handle case "t2.ALIAS = ALIAS AND"
                return $this->checkTableAliasInCondition($condition, $alias, ++$pos);
            }
        }

        return false;
    }

    /**
     * Gets a root entity of this query
     *
     * @return string
     */
    protected function getRootEntity()
    {
        return $this->rootEntity;
    }

    /**
     * Extracts an entity class name for the given column or from the given join identifier
     *
     * @param string $columnNameOrJoinId
     *
     * @return string
     */
    protected function getEntityClassName($columnNameOrJoinId)
    {
        return $this->joinIdHelper->getEntityClassName($columnNameOrJoinId);
    }

    /**
     * Extracts a field name for the given column or from the given join identifier
     *
     * @param string $columnNameOrJoinId
     *
     * @return string
     */
    protected function getFieldName($columnNameOrJoinId)
    {
        return $this->joinIdHelper->getFieldName($columnNameOrJoinId);
    }

    /**
     * Gets a field data type
     *
     * @param string $className
     * @param string $fieldName
     *
     * @return string
     */
    protected function getFieldType($className, $fieldName)
    {
        $result = null;
        if ($this->virtualFieldProvider->isVirtualField($className, $fieldName)) {
            // try to guess virtual column type
            $key = sprintf('%s::%s', $className, $fieldName);
            if (isset($this->virtualColumnOptions[$key]['return_type'])) {
                $result = $this->virtualColumnOptions[$key]['return_type'];
            }
        }

        return $result;
    }

    /**
     * Gets join part of the given join identifier
     *
     * @param string $joinId
     *
     * @return string
     */
    protected function getJoin($joinId)
    {
        return $this->joinIdHelper->getJoin($joinId);
    }

    /**
     * Gets join type for the given join identifier
     *
     * @param string $joinId
     *
     * @return null|string NULL for autodetect, or a string represents the join type, for example 'INNER' or 'LEFT'
     */
    protected function getJoinType($joinId)
    {
        $relationType = $this->joinIdHelper->getJoinType($joinId);
        if ($relationType) {
            return strtoupper($relationType);
        }

        return null;
    }

    /**
     * Gets the join condition type for the given join identifier
     *
     * @param string $joinId
     *
     * @return string
     */
    protected function getJoinConditionType($joinId)
    {
        return $this->joinIdHelper->getJoinConditionType($joinId);
    }

    /**
     * Gets the join condition the given join identifier
     *
     * @param string $joinId
     *
     * @return null|string
     */
    protected function getJoinCondition($joinId)
    {
        return $this->joinIdHelper->getJoinCondition($joinId);
    }

    /**
     * Gets the join condition the given join identifier
     *
     * @param string $joinTableAlias
     * @param string $joinFieldName
     * @param string $joinAlias
     *
     * @return string
     */
    protected function getUnidirectionalJoinCondition($joinTableAlias, $joinFieldName, $joinAlias)
    {
        return sprintf('%s.%s = %s', $joinAlias, $joinFieldName, $joinTableAlias);
    }

    /**
     * Generates new unique table alias.
     *
     * @return string
     */
    protected function generateTableAlias()
    {
        $this->tableAliasesCount++;
        return sprintf(static::TABLE_ALIAS_TEMPLATE, $this->tableAliasesCount);
    }

    /**
     * Generates new column alias
     *
     * @return string
     */
    protected function generateColumnAlias()
    {
        return sprintf(static::COLUMN_ALIAS_TEMPLATE, count($this->columnAliases) + 1);
    }

    /**
     * Returns a table alias for the given column
     *
     * @param string $columnName
     *
     * @return string
     */
    protected function getTableAliasForColumn($columnName)
    {
        $parentJoinId = $this->getParentJoinIdentifier(
            $this->joinIdHelper->buildColumnJoinIdentifier($columnName)
        );

        if (empty($this->tableAliases[$parentJoinId])) {
            return $this->tableAliases[self::ROOT_ALIAS_KEY];
        }

        return $this->tableAliases[$parentJoinId];
    }

    /**
     * Builds a string which is used as a key of column aliases array
     *
     * @param array|string $column The column definition or name
     *
     * @return string
     */
    protected function buildColumnAliasKey($column)
    {
        if (is_string($column)) {
            return $column;
        }

        $result = $column['name'];
        if (isset($column['func']) && !empty($column['func'])) {
            $result = sprintf(
                '%s(%s,%s,%s)',
                $result,
                $column['func']['name'],
                $column['func']['group_name'],
                $column['func']['group_type']
            );
        }

        return $result;
    }

    /**
     * Prepares the given function expression to use in a query
     *
     * @param string|FunctionInterface $functionExpr
     * @param string                   $tableAlias
     * @param string                   $fieldName
     * @param string                   $columnName
     * @param string                   $columnAlias
     *
     * @return string
     * @throws InvalidConfigurationException if incorrect type $functionExpr specified
     */
    protected function prepareFunctionExpression($functionExpr, $tableAlias, $fieldName, $columnName, $columnAlias)
    {
        if (is_string($functionExpr) && strpos($functionExpr, '@') === 0) {
            $className    = substr($functionExpr, 1);
            $functionExpr = new $className();
        }
        if ($functionExpr instanceof FunctionInterface) {
            return $functionExpr->getExpression($tableAlias, $fieldName, $columnName, $columnAlias, $this);
        } elseif (!is_string($functionExpr)) {
            throw new InvalidConfigurationException(
                'The function expression must be a string or instance of FunctionInterface'
            );
        }

        $variables = [
            'column'       => $columnName,
            'column_name'  => $fieldName,
            'column_alias' => $columnAlias,
            'table_alias'  => $tableAlias
        ];

        return preg_replace_callback(
            '/\$([\w_]+)/',
            function ($matches) use (&$variables) {
                return $variables[$matches[1]];
            },
            $functionExpr
        );
    }
}<|MERGE_RESOLUTION|>--- conflicted
+++ resolved
@@ -131,11 +131,6 @@
     }
 
     /**
-<<<<<<< HEAD
-     * @todo: bc break, move to constructor
-     *
-=======
->>>>>>> 5d01895b
      * @param VirtualRelationProviderInterface $virtualRelationProvider
      */
     public function setVirtualRelationProvider($virtualRelationProvider)
@@ -780,20 +775,7 @@
         );
         $mainEntityJoinAlias = $this->tableAliases[$mainEntityJoinId];
         $query = $this->virtualFieldProvider->getVirtualFieldQuery($className, $fieldName);
-<<<<<<< HEAD
-        /** @var array $aliasMap
-         *      key   = local alias (defined in virtual column query definition)
-         *      value = alias
-         */
-        if (isset($query['root_alias'])) {
-            $aliasKey = $query['root_alias'];
-        } else {
-            $aliasKey = 'entity';
-        }
-        $this->aliases[$aliasKey] = $mainEntityJoinAlias;
-=======
         $this->prepareAliases($query, $mainEntityJoinAlias);
->>>>>>> 5d01895b
 
         if (isset($query['join'])) {
             $joins = $this->buildVirtualJoins($query, $mainEntityJoinId);
@@ -884,8 +866,6 @@
 
             if (!$this->virtualRelationProvider->isVirtualRelation($className, $fieldName)) {
                 /**
-<<<<<<< HEAD
-=======
                  * Was joined previously in virtual relation
                  */
                 if (!empty($this->aliases[$fieldName])) {
@@ -894,7 +874,6 @@
                 }
 
                 /**
->>>>>>> 5d01895b
                  * For non virtual join we register aliases with replaced virtual relations joins in path
                  */
                 $mainEntityJoinId = trim($mainEntityJoinId . '+' . $columnJoinId, '+');
@@ -906,16 +885,7 @@
             $query = $this->virtualRelationProvider->getVirtualRelationQuery($className, $fieldName);
             $mainEntityJoinAlias = $this->tableAliases[$mainEntityJoinId];
 
-<<<<<<< HEAD
-            if (isset($query['root_alias'])) {
-                $aliasKey = $query['root_alias'];
-            } else {
-                $aliasKey = 'entity';
-            }
-            $this->aliases[$aliasKey] = $mainEntityJoinAlias;
-=======
             $this->prepareAliases($query, $mainEntityJoinAlias);
->>>>>>> 5d01895b
 
             /**
              * Get virtual joins definitions according to aliased dependencies
@@ -975,9 +945,6 @@
          * Join columnJoinIds back into path. All virtual relation joins replaced with joins according to query
          * definition
          */
-<<<<<<< HEAD
-        return implode('+', $columnJoinIds);
-=======
         return implode('+', array_filter($columnJoinIds));
     }
 
@@ -997,7 +964,6 @@
             $aliasKey = 'entity';
         }
         $this->aliases[$aliasKey] = $mainEntityJoinAlias;
->>>>>>> 5d01895b
     }
 
     /**
@@ -1200,19 +1166,11 @@
     protected function processVirtualColumnJoins(&$joins, &$aliases, &$query, $joinType, $parentJoinId)
     {
         $joinType = strtolower($joinType);
-<<<<<<< HEAD
 
         if (!isset($query['join'][$joinType])) {
             return;
         }
 
-=======
-
-        if (!isset($query['join'][$joinType])) {
-            return;
-        }
-
->>>>>>> 5d01895b
         foreach ($query['join'][$joinType] as &$item) {
             if (!empty($item['processed'])) {
                 continue;
@@ -1259,38 +1217,7 @@
 
             $item['processed'] = true;
             $joins[] = $item;
-<<<<<<< HEAD
-=======
-        }
-    }
-
-    /**
-     * @param array $join
-     * @return string|null
-     */
-    protected function getJoinDefinitionConditionType(array $join)
-    {
-        $conditionType = null;
-        if (isset($join['conditionType'])) {
-            $conditionType = $join['conditionType'];
->>>>>>> 5d01895b
-        }
-
-        return $conditionType;
-    }
-
-    /**
-     * @param array $join
-     * @return string|null
-     */
-    protected function getDefinitionJoinCondition(array $join)
-    {
-        $condition = null;
-        if (isset($join['condition'])) {
-            $condition = $join['condition'];
-        }
-
-        return $condition;
+        }
     }
 
     /**
