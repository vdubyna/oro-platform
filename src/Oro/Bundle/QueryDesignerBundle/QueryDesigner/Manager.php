--- conflicted
+++ resolved
@@ -2,16 +2,11 @@
 
 namespace Oro\Bundle\QueryDesignerBundle\QueryDesigner;
 
-<<<<<<< HEAD
 use Symfony\Component\Translation\Translator;
 
+use Doctrine\Common\Persistence\Mapping\ClassMetadata;
+
 use Oro\Bundle\EntityBundle\Provider\EntityHierarchyProvider;
-=======
-use Doctrine\Common\Persistence\Mapping\ClassMetadata;
-
-use Symfony\Component\Translation\Translator;
-
->>>>>>> 326297b5
 use Oro\Bundle\FilterBundle\Filter\FilterInterface;
 use Oro\Bundle\QueryDesignerBundle\Exception\InvalidConfigurationException;
 
@@ -279,7 +274,6 @@
     }
 
     /**
-<<<<<<< HEAD
      * Merge virtual fields by hierarchy
      *
      * @param array $virtualFields
@@ -302,7 +296,9 @@
         }
 
         return $virtualFields;
-=======
+    }
+
+    /**
      * @param ClassMetadata $metadata
      * @param string $fieldName
      *
@@ -369,6 +365,5 @@
     protected function getExcludeRules()
     {
         return $this->config->offsetGet('exclude');
->>>>>>> 326297b5
     }
 }