--- conflicted
+++ resolved
@@ -126,11 +126,25 @@
     }
 
     /**
-<<<<<<< HEAD
+     * {@inheritdoc}
+     */
+    public function isVirtualField($className, $fieldName)
+    {
+        return isset($this->virtualFields[$className][$fieldName]);
+    }
+
+    /**
+     * {@inheritdoc}
+     */
+    public function getVirtualFieldQuery($className, $fieldName)
+    {
+        return $this->virtualFields[$className][$fieldName]['query'];
+    }
+
+    /**
      * Returns filters types
      *
      * @param array $filterNames
-     *
      * @return array
      */
     public function getExcludedProperties(array $filterNames)
@@ -150,21 +164,6 @@
         }
 
         return $types;
-=======
-     * {@inheritdoc}
-     */
-    public function isVirtualField($className, $fieldName)
-    {
-        return isset($this->virtualFields[$className][$fieldName]);
-    }
-
-    /**
-     * {@inheritdoc}
-     */
-    public function getVirtualFieldQuery($className, $fieldName)
-    {
-        return $this->virtualFields[$className][$fieldName]['query'];
->>>>>>> 87330838
     }
 
     /**
