--- conflicted
+++ resolved
@@ -7,7 +7,7 @@
     var ExpressionLanguageLibrary = require('oroexpressionlanguage/js/expression-language-library');
     var BinaryNode = ExpressionLanguageLibrary.BinaryNode;
     var ConstantNode = ExpressionLanguageLibrary.ConstantNode;
-    var createGetAttrNode = ExpressionLanguageLibrary.tools.createGetAttrNode;
+    var tools = ExpressionLanguageLibrary.tools;
 
     describe('oroquerydesigner/js/query-type-converter/to-expression/boolean-filter-translator', function() {
         var translator;
@@ -30,7 +30,6 @@
             expect(translator.test({value: ['1', '2']}, filterConfig)).toBe(false);
         });
 
-<<<<<<< HEAD
         it('can\'t translate condition because of missing value', function() {
             expect(translator.test({type: '1'}, filterConfig)).toBe(false);
         });
@@ -44,40 +43,12 @@
                 no: [
                     {value: '2'},
                     new ConstantNode(false)
-=======
-        describe('test valid conditions', function() {
-            var cases = {
-                yes: [
-                    {
-                        value: '1'
-                    },
-                    new BinaryNode(
-                        '==',
-                        createGetAttrNode('foo.bar'),
-                        new ConstantNode(true)
-                    )
-                ],
-                no: [
-                    {
-                        value: '2'
-                    },
-                    new BinaryNode(
-                        '==',
-                        createGetAttrNode('foo.bar'),
-                        new ConstantNode(false)
-                    )
->>>>>>> 6d25453b
                 ]
             };
 
             _.each(cases, function(testCase, caseName) {
                 it('when field value is `' + caseName +'`', function() {
-                    var leftOperand = new GetAttrNode(
-                        new NameNode('foo'),
-                        new ConstantNode('bar'),
-                        new ArgumentsNode(),
-                        GetAttrNode.PROPERTY_CALL
-                    );
+                    var leftOperand = tools.createGetAttrNode('foo.bar');
                     var expectedAST = new BinaryNode('==', leftOperand, testCase[1]);
 
                     expect(translator.test(testCase[0], filterConfig)).toBe(true);
