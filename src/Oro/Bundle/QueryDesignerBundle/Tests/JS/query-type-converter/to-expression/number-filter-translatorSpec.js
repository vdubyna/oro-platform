define(function(require) {
    'use strict';

    var _ = require('underscore');
    var NumberFilterTranslator =
        require('oroquerydesigner/js/query-type-converter/to-expression/number-filter-translator');
    var ExpressionLanguageLibrary = require('oroexpressionlanguage/js/expression-language-library');
    var BinaryNode = ExpressionLanguageLibrary.BinaryNode;
    var ConstantNode = ExpressionLanguageLibrary.ConstantNode;
    var createArrayNode = ExpressionLanguageLibrary.tools.createArrayNode;
    var createGetAttrNode = ExpressionLanguageLibrary.tools.createGetAttrNode;

    describe('oroquerydesigner/js/query-type-converter/to-expression/number-filter-translator', function() {
        var translator;
        var filterConfig;

        beforeEach(function() {
            filterConfig = {
                type: 'number',
                name: 'number',
                choices: [
                    {value: '1'},
                    {value: '2'},
                    {value: '3'},
                    {value: '4'},
                    {value: '5'},
                    {value: '6'},
                    {value: '9'},
                    {value: '10'},
                    {value: 'filter_empty_option'},
                    {value: 'filter_not_empty_option'}
                ]
            };

<<<<<<< HEAD
            translator = new NumberFilterTranslator();
        });
=======
            filterConfigProviderMock = jasmine.combineSpyObj('filterConfigProvider', [
                jasmine.createSpy('getFilterConfigsByType').and.returnValue([
                    {
                        type: 'number',
                        name: 'number',
                        choices: [
                            {value: '1'},
                            {value: '2'},
                            {value: '3'},
                            {value: '4'},
                            {value: '5'},
                            {value: '6'},
                            {value: '7'},
                            {value: '8'},
                            {value: '9'},
                            {value: '10'},
                            {value: 'filter_empty_option'},
                            {value: 'filter_not_empty_option'}
                        ]
                    }
                ])
            ]);
>>>>>>> 6d25453b

        it('can\'t translate condition because of unknown criterion type', function() {
            expect(translator.test({type: 'qux', value: 1}, filterConfig)).toBe(false);
        });

        it('can\'t translate condition because of missing criterion type', function() {
            expect(translator.test({value: 1}, filterConfig)).toBe(false);
        });

        describe('translates valid condition', function() {
            var cases = {
                'equals or greater than': [
                    {
                        type: '1',
                        value: 10
                    },
                    new BinaryNode('>=', createGetAttrNode('foo.bar'), new ConstantNode(10))
                ],
                'greater than': [
                    {
                        type: '2',
                        value: '10'
                    },
                    new BinaryNode('>', createGetAttrNode('foo.bar'), new ConstantNode(10))
                ],
                'is equal to': [
                    {
                        type: '3',
                        value: 10.5
                    },
                    new BinaryNode('=', createGetAttrNode('foo.bar'), new ConstantNode(10.5))
                ],
                'is not equals to': [
                    {
                        type: '4',
                        value: 10
                    },
                    new BinaryNode('!=', createGetAttrNode('foo.bar'), new ConstantNode(10))
                ],
                'equals or less than': [
                    {
                        type: '5',
                        value: '10'
                    },
                    new BinaryNode('<=', createGetAttrNode('foo.bar'), new ConstantNode(10))
                ],
                'less than': [
                    {
                        type: '6',
                        value: 10
                    },
                    new BinaryNode('<', createGetAttrNode('foo.bar'), new ConstantNode(10))
                ],
                'between': [
                    {
                        type: '7',
                        value: 10,
                        value_end: 0
                    },
                    new BinaryNode(
                        'and',
                        new BinaryNode('>=', createGetAttrNode('foo.bar'), new ConstantNode(0)),
                        new BinaryNode('<=', createGetAttrNode('foo.bar'), new ConstantNode(10))
                    )
                ],
                'not between': [
                    {
                        type: '8',
                        value: '0',
                        value_end: 10
                    },
                    new BinaryNode(
                        'and',
                        new BinaryNode('<', createGetAttrNode('foo.bar'), new ConstantNode(0)),
                        new BinaryNode('>', createGetAttrNode('foo.bar'), new ConstantNode(10))
                    )
                ],
                'range and value_end less them value': [
                    {
                        type: '7',
                        value: 10,
                        value_end: 1
                    },
                    new BinaryNode(
                        'and',
                        new BinaryNode('>=', createGetAttrNode('foo.bar'), new ConstantNode(1)),
                        new BinaryNode('<=', createGetAttrNode('foo.bar'), new ConstantNode(10))
                    )
                ],
                'range and values are string': [
                    {
                        type: '7',
                        value: '10',
                        value_end: '1'
                    },
                    new BinaryNode(
                        'and',
                        new BinaryNode('>=', createGetAttrNode('foo.bar'), new ConstantNode(1)),
                        new BinaryNode('<=', createGetAttrNode('foo.bar'), new ConstantNode(10))
                    )
                ],
                'range and value is empty': [
                    {
                        type: '8',
                        value: '',
                        value_end: 10
                    },
                    new BinaryNode('<', createGetAttrNode('foo.bar'), new ConstantNode(10))
                ],
                'range and value_end is empty': [
                    {
                        type: '8',
                        value: 10,
                        value_end: ''
                    },
                    new BinaryNode('>', createGetAttrNode('foo.bar'), new ConstantNode(10))
                ],
                'is any of': [
                    {
                        type: '9',
                        value: '1, 2'
                    },
                    new BinaryNode('in', createGetAttrNode('foo.bar'), createArrayNode([1, 2]))
                ],
                'is not any of': [
                    {
                        type: '10',
                        value: '1, 2'
                    },
                    new BinaryNode('not in', createGetAttrNode('foo.bar'), createArrayNode([1, 2]))
                ],
                'is empty': [
                    {
                        type: 'filter_empty_option'
                    },
                    new BinaryNode('=', createGetAttrNode('foo.bar'), new ConstantNode(0))
                ],
                'is not empty': [
                    {
                        type: 'filter_not_empty_option'
                    },
                    new BinaryNode('!=', createGetAttrNode('foo.bar'), new ConstantNode(0))
                ]
            };

<<<<<<< HEAD
            _.each(cases, function(testCase) {
                it('when filter has `' + testCase[0] + '` type', function() {
                    var leftOperand = new GetAttrNode(
                        new NameNode('foo'),
                        new ConstantNode('bar'),
                        new ArgumentsNode(),
                        GetAttrNode.PROPERTY_CALL
                    );

                    var expectedAST = new BinaryNode(testCase[2], leftOperand, testCase[3]);
=======
            _.each(cases, function(testCase, caseName) {
                it('when filter has `' + caseName + '` type', function() {
                    var condition = {
                        columnName: 'bar',
                        criterion: {
                            filter: 'number',
                            data: testCase[0]
                        }
                    };

                    expect(translator.tryToTranslate(condition)).toEqual(testCase[1]);
                });
            });
        });

        describe('can\'t translate condition because of', function() {
            var cases = {
                'unknown filter': {
                    columnName: 'foo',
                    criterion: {
                        filter: 'mynumber',
                        data: {
                            type: '1',
                            value: 1
                        }
                    }
                },
                'unknown criterion type': {
                    columnName: 'foo',
                    criterion: {
                        filter: 'number',
                        data: {
                            type: 'mynumber',
                            value: 1
                        }
                    }
                },
                'missing column name': {
                    criterion: {
                        filter: 'number',
                        data: {
                            type: '1',
                            value: 1
                        }
                    }
                }
            };
>>>>>>> 6d25453b

                    expect(translator.test(testCase[1], filterConfig)).toBe(true);
                    expect(translator.translate(leftOperand, testCase[1])).toEqual(expectedAST);
                });
            });
        });
    });
});<|MERGE_RESOLUTION|>--- conflicted
+++ resolved
@@ -25,6 +25,8 @@
                     {value: '4'},
                     {value: '5'},
                     {value: '6'},
+                    {value: '7'},
+                    {value: '8'},
                     {value: '9'},
                     {value: '10'},
                     {value: 'filter_empty_option'},
@@ -32,33 +34,8 @@
                 ]
             };
 
-<<<<<<< HEAD
             translator = new NumberFilterTranslator();
         });
-=======
-            filterConfigProviderMock = jasmine.combineSpyObj('filterConfigProvider', [
-                jasmine.createSpy('getFilterConfigsByType').and.returnValue([
-                    {
-                        type: 'number',
-                        name: 'number',
-                        choices: [
-                            {value: '1'},
-                            {value: '2'},
-                            {value: '3'},
-                            {value: '4'},
-                            {value: '5'},
-                            {value: '6'},
-                            {value: '7'},
-                            {value: '8'},
-                            {value: '9'},
-                            {value: '10'},
-                            {value: 'filter_empty_option'},
-                            {value: 'filter_not_empty_option'}
-                        ]
-                    }
-                ])
-            ]);
->>>>>>> 6d25453b
 
         it('can\'t translate condition because of unknown criterion type', function() {
             expect(translator.test({type: 'qux', value: 1}, filterConfig)).toBe(false);
@@ -204,69 +181,14 @@
                 ]
             };
 
-<<<<<<< HEAD
-            _.each(cases, function(testCase) {
-                it('when filter has `' + testCase[0] + '` type', function() {
-                    var leftOperand = new GetAttrNode(
-                        new NameNode('foo'),
-                        new ConstantNode('bar'),
-                        new ArgumentsNode(),
-                        GetAttrNode.PROPERTY_CALL
-                    );
-
-                    var expectedAST = new BinaryNode(testCase[2], leftOperand, testCase[3]);
-=======
             _.each(cases, function(testCase, caseName) {
                 it('when filter has `' + caseName + '` type', function() {
-                    var condition = {
-                        columnName: 'bar',
-                        criterion: {
-                            filter: 'number',
-                            data: testCase[0]
-                        }
-                    };
+                    var leftOperand = createGetAttrNode('foo.bar');
+                    var filterValue = testCase[0];
+                    var expectedAST = testCase[1];
 
-                    expect(translator.tryToTranslate(condition)).toEqual(testCase[1]);
-                });
-            });
-        });
-
-        describe('can\'t translate condition because of', function() {
-            var cases = {
-                'unknown filter': {
-                    columnName: 'foo',
-                    criterion: {
-                        filter: 'mynumber',
-                        data: {
-                            type: '1',
-                            value: 1
-                        }
-                    }
-                },
-                'unknown criterion type': {
-                    columnName: 'foo',
-                    criterion: {
-                        filter: 'number',
-                        data: {
-                            type: 'mynumber',
-                            value: 1
-                        }
-                    }
-                },
-                'missing column name': {
-                    criterion: {
-                        filter: 'number',
-                        data: {
-                            type: '1',
-                            value: 1
-                        }
-                    }
-                }
-            };
->>>>>>> 6d25453b
-
-                    expect(translator.test(testCase[1], filterConfig)).toBe(true);
-                    expect(translator.translate(leftOperand, testCase[1])).toEqual(expectedAST);
+                    expect(translator.test(filterValue, filterConfig)).toBe(true);
+                    expect(translator.translate(leftOperand, filterValue)).toEqual(expectedAST);
                 });
             });
         });
