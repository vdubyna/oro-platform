--- conflicted
+++ resolved
@@ -231,10 +231,6 @@
      */
     public function testUnidirectionalJoinFromColumns()
     {
-<<<<<<< HEAD
-        $gridName   = 'test_grid';
-=======
->>>>>>> c3142da0
         $en         = 'Acme\Entity\TestEntity';
         $en1        = 'Acme\Entity\TestEntity1';
         $en2        = 'Acme\Entity\TestEntity2';
@@ -278,11 +274,7 @@
         $model = new QueryDesignerModel();
         $model->setEntity($en);
         $model->setDefinition(json_encode($definition));
-<<<<<<< HEAD
-        $builder = new DatagridConfigurationBuilder($gridName, $model, $this->getFunctionProvider(), $doctrine);
-=======
         $builder = $this->createDatagridConfigurationBuilder($model, $doctrine);
->>>>>>> c3142da0
         $result  = $builder->getConfiguration()->toArray();
 
         $expected = [
@@ -349,11 +341,7 @@
                 'c3' => ['label' => 'lbl3', 'frontend_type' => 'string', 'translatable' => false],
                 'c4' => ['label' => 'lbl4', 'frontend_type' => 'string', 'translatable' => false],
             ],
-<<<<<<< HEAD
-            'name'    => $gridName,
-=======
             'name'    => 'test_grid',
->>>>>>> c3142da0
             'sorters' => [
                 'columns' => [
                     'c1' => ['data_name' => 'c1'],
@@ -375,8 +363,6 @@
         $this->assertEquals($expected, $result);
     }
 
-<<<<<<< HEAD
-=======
     /**
      * @SuppressWarnings(PHPMD.ExcessiveMethodLength)
      */
@@ -555,7 +541,6 @@
         $this->assertEquals($expected, $result);
     }
 
->>>>>>> c3142da0
     public function testJoinFromFilters()
     {
         $en         = 'Acme\Entity\TestEntity';
