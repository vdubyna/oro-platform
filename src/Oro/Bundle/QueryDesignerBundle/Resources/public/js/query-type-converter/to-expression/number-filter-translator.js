--- conflicted
+++ resolved
@@ -1,16 +1,13 @@
 define(function(require) {
     'use strict';
 
+    var _ = require('underscore');
     var AbstractFilterTranslator =
         require('oroquerydesigner/js/query-type-converter/to-expression/abstract-filter-translator');
     var ExpressionLanguageLibrary = require('oroexpressionlanguage/js/expression-language-library');
     var BinaryNode = ExpressionLanguageLibrary.BinaryNode;
     var ConstantNode = ExpressionLanguageLibrary.ConstantNode;
-<<<<<<< HEAD
     var tools = ExpressionLanguageLibrary.tools;
-=======
-    var _ = require('underscore');
->>>>>>> 6d25453b
 
     /**
      * @inheritDoc
@@ -147,59 +144,39 @@
         /**
          * @inheritDoc
          */
-<<<<<<< HEAD
         translate: function(leftOperand, filterValue) {
-            var rightOperand;
+            filterValue = this.normalizeFilterValue(filterValue);
             var params = this.operatorMap[filterValue.type];
-
-            if (params.isRange) {
-                rightOperand = tools.createArrayNode(this.splitValues(filterValue.value));
-            // } else if (params.hasDoubleValue) {
-            // TODO: implement in BAP-16713
-            } else if (_.has(params, 'value')) {
-                rightOperand = new ConstantNode(params.value);
-            } else {
-                rightOperand = new ConstantNode(filterValue.value);
-            }
-
-            return new BinaryNode(params.operator, leftOperand, rightOperand);
-=======
-        translate: function(condition) {
-            condition = this.normalizeCondition(condition);
-            var params = this.operatorMap[condition.criterion.data.type];
             var result;
 
             if (params.left && params.right) {
                 result = new BinaryNode(
                     params.operator,
-                    this.translateSingleValue(params.left, condition),
-                    this.translateSingleValue(params.right, condition)
+                    this.translateSingleValue(params.left, leftOperand, filterValue),
+                    this.translateSingleValue(params.right, leftOperand, filterValue)
                 );
             } else {
-                result = this.translateSingleValue(params, condition);
+                result = this.translateSingleValue(params, leftOperand, filterValue);
             }
 
             return result;
         },
 
         /**
-         * Translates condition for a single value
+         * Translates single value to AST
          *
          * @param {Object} params
-         * @param {Object} condition
+         * @param {Node} leftOperand
+         * @param {Object} filterValue
          * @return {BinaryNode}
          * @protected
          */
-        translateSingleValue: function(params, condition) {
+        translateSingleValue: function(params, leftOperand, filterValue) {
             var rightOperand;
-            var value = condition.criterion.data[params.valueProp || 'value'];
+            var value = filterValue[params.valueProp || 'value'];
 
             if (params.hasArrayValue) {
-                rightOperand = new ArrayNode();
-
-                _.each(value, function(val) {
-                    rightOperand.addElement(new ConstantNode(val));
-                });
+                rightOperand = tools.createArrayNode(value);
             } else {
                 if (_.has(params, 'value')) {
                     value = params.value;
@@ -208,24 +185,19 @@
                 rightOperand = new ConstantNode(value);
             }
 
-            return new BinaryNode(
-                params.operator,
-                this.fieldIdTranslator.translate(condition.columnName),
-                rightOperand
-            );
-        },
-
-        /**
-         * Normalizes conditions in case it is partial value of between of notBetween filter criterion
+            return new BinaryNode(params.operator, leftOperand, rightOperand);
+        },
+
+        /**
+         * Normalizes filterValue in case it is partial value of between of notBetween filter criterion
          *
-         * @param {Object} condition
+         * @param {Object} filterValue
          * @return {Object}
          */
-        normalizeCondition: function(condition) {
-            var data = condition.criterion.data;
-            var type = String(data.type);
+        normalizeFilterValue: function(filterValue) {
+            var type = String(filterValue.type);
             var params = this.operatorMap[type];
-            var normalizedValues = _.map([data.value, data.value_end], function(val) {
+            var normalizedValues = _.map([filterValue.value, filterValue.value_end], function(val) {
                 if (!_.isUndefined(val)) {
                     if (params.hasArrayValue) {
                         return this.splitValues(val);
@@ -251,11 +223,13 @@
                     valueEnd = value;
                     value = _valueEnd;
                 } else {
-                    if (!_.isUndefined(data.value)) {
-                        condition.criterion.data.value = value;
+                    if (!_.isUndefined(filterValue.value)) {
+                        filterValue = _.defaults({
+                            value: value
+                        }, filterValue);
                     }
 
-                    return condition;
+                    return filterValue;
                 }
             } else if (!_.isUndefined(value) && !_.isUndefined(valueEnd)) {
                 if (valueEnd) {
@@ -273,15 +247,10 @@
             }
 
             return _.defaults({
-                criterion: _.defaults({
-                    data: _.defaults({
-                        type: type,
-                        value: value,
-                        value_end: valueEnd
-                    }, condition.criterion.data)
-                }, condition.criterion)
-            }, condition);
->>>>>>> 6d25453b
+                type: type,
+                value: value,
+                value_end: valueEnd
+            }, filterValue);
         }
     });
 
