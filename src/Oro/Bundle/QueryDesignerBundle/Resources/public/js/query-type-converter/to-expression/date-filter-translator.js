define(function(require) {
    'use strict';

    var _ = require('underscore');
    var AbstractFilterTranslator =
        require('oroquerydesigner/js/query-type-converter/to-expression/abstract-filter-translator');
    var ExpressionLanguageLibrary = require('oroexpressionlanguage/js/expression-language-library');
    var BinaryNode = ExpressionLanguageLibrary.BinaryNode;
    var ConstantNode = ExpressionLanguageLibrary.ConstantNode;
    var createFunctionNode = ExpressionLanguageLibrary.tools.createFunctionNode;

    /**
     * @inheritDoc
     */
    var DateFilterTranslator = function DateFilterTranslatorToExpression() {
        DateFilterTranslator.__super__.constructor.apply(this, arguments);
    };

    DateFilterTranslator.prototype = Object.create(AbstractFilterTranslator.prototype);
    DateFilterTranslator.__super__ = AbstractFilterTranslator.prototype;

    Object.assign(DateFilterTranslator.prototype, {
        constructor: DateFilterTranslator,

        /**
         * @inheritDoc
         */
        filterType: 'date',

        /**
         * @inheritDoc
         */
        operatorMap: {
            1: { // between
                left: {
                    operator: '>=',
                    valueProp: 'start'
                },
                operator: 'and',
                right: {
                    operator: '<=',
                    valueProp: 'end'
                }
            },
            2: { // not between
                left: {
                    operator: '<',
                    valueProp: 'start'
                },
                operator: 'and',
                right: {
                    operator: '>',
                    valueProp: 'end'
                }
            },
            3: { // later than
                operator: '>=',
                valueProp: 'start'
            },
            4: { // earlier than
                operator: '<=',
                valueProp: 'end'
            },
            5: { // equals
                operator: '=',
                valueProp: 'start'
            },
            6: { // not equals
                operator: '!=',
                valueProp: 'end'
            }
        },

        /**
         * Mnemonics of filter value types (filter's criteria)
         * @type {Object}
         */
        filterCriterion: {
            between: '1',
            notBetween: '2',
            moreThan: '3',
            lessThan: '4',
            equal: '5',
            notEqual: '6'
        },

        /**
         * Map of value part to its params
         * @type {Object}
         */
        partMap: {
            value: {
                valuePattern: /^\d{4}-\d{2}-\d{2}$/,
                variables: {
                    1: 'now',
                    2: 'today',
                    3: 'startOfTheWeek',
                    4: 'startOfTheMonth',
                    5: 'startOfTheQuarter',
                    6: 'startOfTheYear',
                    17: 'currentMonthWithoutYear',
                    29: 'thisDayWithoutYear'
                }
            },
            dayofweek: {
                propModifier: 'dayOfWeek',
                valuePattern: /^[1-7]$/,
                variables: {
                    10: 'currentDayOfWeek'
                }
            },
            week: {
                propModifier: 'week',
                variables: {
                    11: 'currentWeek'
                }
            },
            day: {
                propModifier: 'dayOfMonth',
                variables: {
                    10: 'currentDayOfMonth'
                }
            },
            month: {
                propModifier: 'month',
                valuePattern: /^([1-9]|1[0-2])$/,
                variables: {
                    12: 'currentMonth',
                    16: 'firstMonthOfCurrentQuarter'
                }
            },
            quarter: {
                propModifier: 'quarter',
                variables: {
                    13: 'currentQuarter'
                }
            },
            dayofyear: {
                propModifier: 'dayOfYear',
                variables: {
                    10: 'currentDayOfYear',
                    15: 'firstDayOfCurrentQuarter'
                }
            },
            year: {
                propModifier: 'year',
                valuePattern: /^\d{4}$/,
                variables: {
                    14: 'currentYear'
                }
            }
        },

        /**
         * Variable value's mask
         * @type {RegExp}
         */
        variablePattern: /^{{(\d{1,2})}}$/,

        /**
         * @inheritDoc
         */
        getFilterValueSchema: function() {
            return {
                type: 'object',
                required: ['type', 'value', 'part'],
                additionalProperties: false,
                properties: {
                    type: {type: ['string', 'integer']},
                    value: {
                        type: 'object',
                        required: ['start', 'end'],
                        additionalProperties: false,
                        properties: {
                            start: {type: 'string'},
                            end: {type: 'string'}
                        }
                    },
                    part: {
                        'type': 'string',
                        'enum': _.keys(this.partMap)
                    }
                }
            };
        },

        /**
         * @inheritDoc
         */
        testToConfig: function(filterValue, config) {
            var part = filterValue.part;
            var value = filterValue.value;
            var result =
                DateFilterTranslator.__super__.testToConfig.call(this, filterValue, config) &&
                // check is filter part is available in config
                _.has(config.dateParts, part);

            if (result) {
                var varsConfig = _.result(_.result(config.externalWidgetOptions, 'dateVars'), part, {});
                var partParams = this.partMap[part];

                result =
                    // at least some of two values is not empty
                    (value.start || value.end) &&
                    _.all(value, function(singleValue) {
                        var variableMatch;
                        return singleValue === '' ||
                            // filter part has restriction for value by patter and the value matches it
                            (!partParams.valuePattern || partParams.valuePattern.test(singleValue)) ||
                            (
                                !partParams.variables ||
                                // value matches to variable mask
                                (variableMatch = singleValue.match(this.variablePattern)) !== null &&
                                // if is variable known by translator
                                variableMatch[1] in partParams.variables &&
                                // if is variable available in filter config
                                varsConfig && variableMatch[1] in varsConfig
                            );
                    }, this);
            }

            return result;
        },

        /**
         * @inheritDoc
         */
        translate: function(leftOperand, filterValue) {
            filterValue = this.normalizeCondition(filterValue);
            var result;
            var params = this.operatorMap[filterValue.type];

            if (params.left && params.right) {
                result = new BinaryNode(
                    params.operator,
                    this.translateSingleValue(params.left, leftOperand, filterValue),
                    // TODO: implement in expression language tools method to cloning of node and use clone instead
                    // the same left operand
                    this.translateSingleValue(params.right, leftOperand, filterValue)
                );
            } else {
                result = this.translateSingleValue(params, leftOperand, filterValue);
            }

            return result;
        },

        /**
         * Normalizes filterValue in case it is partial value of between of notBetween filter criterion
         *
         * @param {Object} filterValue
         * @return {Object}
         */
        normalizeCondition: function(filterValue) {
            var type = String(filterValue.type);
            var valueStart = filterValue.value.start;
            var valueEnd = filterValue.value.end;

            if (
                [this.filterCriterion.between, this.filterCriterion.notBetween].indexOf(type) === -1 ||
                valueStart && valueEnd
            ) {
                // nothing to normalize
                return filterValue;
            } else if (this.filterCriterion.between === type) {
                type = valueEnd ? this.filterCriterion.lessThan : this.filterCriterion.moreThan;
            } else if (this.filterCriterion.notBetween === type) {
                if (!valueEnd) {
                    // less than type expects end date
                    type = this.filterCriterion.lessThan;
                    valueEnd = valueStart;
                    valueStart = '';
                } else {
                    // more than type expects start date
                    type = this.filterCriterion.moreThan;
                    valueStart = valueEnd;
                    valueEnd = '';
                }
            }

            return _.defaults({
                type: type,
                value: {
                    start: valueStart,
                    end: valueEnd
                }
            }, filterValue);
        },

        /**
         * Translates condition for a single value of pair 'start' and 'end'
         *
         * @param {Object} params
         * @param {Node} leftOperand
         * @param {Object} filterValue
         * @return {BinaryNode}
         * @protected
         */
<<<<<<< HEAD
        translateSingleValue: function(params, leftOperand, filterValue) {
            var partParams = this.partMap[filterValue.part];
            var singleValue = filterValue.value[params.valueProp];
            var rightOperand;

            if (partParams.propModifier) {
                leftOperand = new FunctionNode(partParams.propModifier, new Node([leftOperand]));
            }

            if (partParams.variables && singleValue in partParams.variables) {
                rightOperand = new FunctionNode(partParams.variables[singleValue], new Node([]));
=======
        translateSingleValue: function(params, condition) {
            var partParams = this.partMap[condition.criterion.data.part];
            var leftOperandAST = this.fieldIdTranslator.translate(condition.columnName);
            var singleValue = condition.criterion.data.value[params.valueProp];
            var rightOperandAST;
            var variableMatch;

            if (partParams.propModifier) {
                leftOperandAST = createFunctionNode(partParams.propModifier, [leftOperandAST]);
            }

            if (
                partParams.variables &&
                (variableMatch = singleValue.match(this.variablePattern)) !== null &&
                variableMatch[1] in partParams.variables
            ) {
                rightOperandAST = createFunctionNode(partParams.variables[variableMatch[1]]);
>>>>>>> 6d25453b
            } else {
                rightOperand = new ConstantNode(singleValue);
            }

            return new BinaryNode(params.operator, leftOperand, rightOperand);
        }
    });

    return DateFilterTranslator;
});<|MERGE_RESOLUTION|>--- conflicted
+++ resolved
@@ -7,7 +7,7 @@
     var ExpressionLanguageLibrary = require('oroexpressionlanguage/js/expression-language-library');
     var BinaryNode = ExpressionLanguageLibrary.BinaryNode;
     var ConstantNode = ExpressionLanguageLibrary.ConstantNode;
-    var createFunctionNode = ExpressionLanguageLibrary.tools.createFunctionNode;
+    var tools = ExpressionLanguageLibrary.tools;
 
     /**
      * @inheritDoc
@@ -296,28 +296,14 @@
          * @return {BinaryNode}
          * @protected
          */
-<<<<<<< HEAD
         translateSingleValue: function(params, leftOperand, filterValue) {
             var partParams = this.partMap[filterValue.part];
             var singleValue = filterValue.value[params.valueProp];
             var rightOperand;
+            var variableMatch;
 
             if (partParams.propModifier) {
-                leftOperand = new FunctionNode(partParams.propModifier, new Node([leftOperand]));
-            }
-
-            if (partParams.variables && singleValue in partParams.variables) {
-                rightOperand = new FunctionNode(partParams.variables[singleValue], new Node([]));
-=======
-        translateSingleValue: function(params, condition) {
-            var partParams = this.partMap[condition.criterion.data.part];
-            var leftOperandAST = this.fieldIdTranslator.translate(condition.columnName);
-            var singleValue = condition.criterion.data.value[params.valueProp];
-            var rightOperandAST;
-            var variableMatch;
-
-            if (partParams.propModifier) {
-                leftOperandAST = createFunctionNode(partParams.propModifier, [leftOperandAST]);
+                leftOperand = tools.createFunctionNode(partParams.propModifier, [leftOperand]);
             }
 
             if (
@@ -325,8 +311,7 @@
                 (variableMatch = singleValue.match(this.variablePattern)) !== null &&
                 variableMatch[1] in partParams.variables
             ) {
-                rightOperandAST = createFunctionNode(partParams.variables[variableMatch[1]]);
->>>>>>> 6d25453b
+                rightOperand = tools.createFunctionNode(partParams.variables[variableMatch[1]]);
             } else {
                 rightOperand = new ConstantNode(singleValue);
             }
