define(function(require) {
    'use strict';

    // @export oroquerydesigner/js/app/views/field-condition-view

    const $ = require('jquery');
    const _ = require('underscore');
    const __ = require('orotranslation/js/translator');
    const loadModules = require('oroui/js/app/services/load-modules');
    const mapFilterModuleName = require('orofilter/js/map-filter-module-name');
    const AbstractConditionView = require('oroquerydesigner/js/app/views/abstract-condition-view');
    const FieldChoiceView = require('oroentity/js/app/views/field-choice-view');

    const FieldConditionView = AbstractConditionView.extend({
        /**
         * @inheritdoc
         */
        constructor: function FieldConditionView(options) {
            FieldConditionView.__super__.constructor.call(this, options);
        },

        getDefaultOptions: function() {
            const defaultOptions = FieldConditionView.__super__.getDefaultOptions.call(this);
            return _.extend({}, defaultOptions, {
                fieldChoice: {},
                hierarchy: []
            });
        },

        _renderFilter: function(fieldId) {
            const filterOptions = this._createFilterOptions(fieldId);
            const moduleName = mapFilterModuleName(filterOptions.type);
            const requires = [moduleName];

            if (filterOptions.init_module) {
                requires.push(filterOptions.init_module);
            }

            // show loading message, if loading takes more than 100ms
            const showLoadingTimeout = setTimeout(() => {
                this.$filterContainer.html('<span class="loading-indicator">' + __('Loading...') + '</span>');
            }, 100);

<<<<<<< HEAD
            tools.loadModules(requires, _.bind(function(Filter, optionResolver) {
                if (this.disposed) {
                    return;
                }
                clearTimeout(showLoadingTimeout);
                if (optionResolver) {
                    optionResolver(filterOptions, this.subview('choice-input').getFieldSignature(fieldId));
                }
                var filter = new (Filter.extend(filterOptions))();
                this._appendFilter(filter);
            }, this));
=======
            loadModules(requires, function(Filter, optionResolver) {
                const appendFilter = () => {
                    clearTimeout(showLoadingTimeout);
                    const filter = new (Filter.extend(filterOptions))();
                    if (!this.disposed) {
                        this._appendFilter(filter);
                    }
                };
                if (optionResolver) {
                    const promise = optionResolver(filterOptions, this.subview('choice-input').splitFieldId(fieldId));
                    promise.done(appendFilter);
                } else {
                    appendFilter();
                }
            }, this);
>>>>>>> c40a0ddb
        },

        _createFilterOptions: function(fieldId) {
            let filterOptions;
            const conditions = this.getApplicableConditions(fieldId);

            if (!_.isEmpty(conditions) && !(conditions.entity === 'Oro\\Bundle\\AccountBundle\\Entity\\Account' &&
                conditions.field === 'lifetimeValue')) {
                filterOptions = _.clone(this.options.filters[this._getApplicableFilterId(conditions)]);
            }

            if (!filterOptions) {
                filterOptions = {
                    type: 'none',
                    applicable: {},
                    popupHint: '<span class="deleted-field">' +
                    __('oro.querydesigner.field_condition.filter_not_supported') + '</span>'
                };
            }

            return filterOptions;
        },

        getApplicableConditions: function(fieldId) {
            return this.subview('choice-input').getApplicableConditions(fieldId);
        },

        initChoiceInputView: function() {
            const fieldChoiceView = new FieldChoiceView(_.extend({
                autoRender: true,
                el: this.$choiceInput,
                entity: this.options.rootEntity
            }, this.options.fieldChoice));
            return $.when(fieldChoiceView.deferredRender);
        }
    });

    return FieldConditionView;
});<|MERGE_RESOLUTION|>--- conflicted
+++ resolved
@@ -1,7 +1,5 @@
 define(function(require) {
     'use strict';
-
-    // @export oroquerydesigner/js/app/views/field-condition-view
 
     const $ = require('jquery');
     const _ = require('underscore');
@@ -41,8 +39,7 @@
                 this.$filterContainer.html('<span class="loading-indicator">' + __('Loading...') + '</span>');
             }, 100);
 
-<<<<<<< HEAD
-            tools.loadModules(requires, _.bind(function(Filter, optionResolver) {
+            loadModules(requires, (Filter, optionResolver) => {
                 if (this.disposed) {
                     return;
                 }
@@ -50,26 +47,9 @@
                 if (optionResolver) {
                     optionResolver(filterOptions, this.subview('choice-input').getFieldSignature(fieldId));
                 }
-                var filter = new (Filter.extend(filterOptions))();
+                const filter = new (Filter.extend(filterOptions))();
                 this._appendFilter(filter);
-            }, this));
-=======
-            loadModules(requires, function(Filter, optionResolver) {
-                const appendFilter = () => {
-                    clearTimeout(showLoadingTimeout);
-                    const filter = new (Filter.extend(filterOptions))();
-                    if (!this.disposed) {
-                        this._appendFilter(filter);
-                    }
-                };
-                if (optionResolver) {
-                    const promise = optionResolver(filterOptions, this.subview('choice-input').splitFieldId(fieldId));
-                    promise.done(appendFilter);
-                } else {
-                    appendFilter();
-                }
-            }, this);
->>>>>>> c40a0ddb
+            });
         },
 
         _createFilterOptions: function(fieldId) {
@@ -86,7 +66,7 @@
                     type: 'none',
                     applicable: {},
                     popupHint: '<span class="deleted-field">' +
-                    __('oro.querydesigner.field_condition.filter_not_supported') + '</span>'
+                        __('oro.querydesigner.field_condition.filter_not_supported') + '</span>'
                 };
             }
 
