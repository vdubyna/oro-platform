--- conflicted
+++ resolved
@@ -4,12 +4,6 @@
 
     function loadEnumChoices(className, successCallback, errorCallback) {
         $.ajax({
-<<<<<<< HEAD
-            url: routing.generate('oro_api_get_entity_extend_enum', {entityName: className.replace(/\\/g, '_')}),
-            success: function(data) {
-                data = _.sortBy(data, 'priority');
-                var choices = _.map(data, function(item) {
-=======
             url: routing.generate(
                 'oro_api_get_dictionary_values',
                 {dictionary: className.replace(/\\/g, '_'), limit: -1}
@@ -17,7 +11,6 @@
             success: function (data) {
                 data = _.sortBy(data, 'order');
                 var choices = _.map(data, function (item) {
->>>>>>> 5c462d26
                     return {value: item.id, label: item.name};
                 });
 
