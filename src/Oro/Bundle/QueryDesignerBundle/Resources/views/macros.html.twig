--- conflicted
+++ resolved
@@ -294,8 +294,7 @@
         <% }) %>
         </span>
     </script>
-<<<<<<< HEAD
-    {% endspaceless %}
+    {% endapply %}
 {% endmacro %}
 
 {#
@@ -311,7 +310,4 @@
         module: 'oroquerydesigner/js/app/components/query-type-converter-component',
         name: 'query-type-converter'
     }|merge(params|default({}))) }}></div>
-=======
-    {% endapply %}
->>>>>>> c40a0ddb
 {% endmacro %}