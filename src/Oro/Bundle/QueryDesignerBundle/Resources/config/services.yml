parameters:
    oro_query_designer.query_designer.manager.class:                Oro\Bundle\QueryDesignerBundle\QueryDesigner\Manager
    oro_query_designer.query_designer.restriction_builder.class:    Oro\Bundle\QueryDesignerBundle\QueryDesigner\RestrictionBuilder
    oro_query_designer.config.resolver.class:                       Oro\Bundle\QueryDesignerBundle\QueryDesigner\ConfigurationResolver
    oro_query_designer.grid.extension.orm_datasource.class:         Oro\Bundle\QueryDesignerBundle\Grid\Extension\OrmDatasourceExtension
    oro_query_designer.entity_field_provider.class:                 Oro\Bundle\QueryDesignerBundle\Provider\EntityFieldProvider

services:
    oro_query_designer.query_designer.manager:
        class: %oro_query_designer.query_designer.manager.class%
        arguments:
            - []
            - @oro_query_designer.config.resolver
            - @oro_entity.entity_hierarchy_provider
            - @translator

    oro_query_designer.query_designer.restriction_builder:
        class: %oro_query_designer.query_designer.restriction_builder.class%
        arguments:
            - @oro_query_designer.query_designer.manager

    oro_query_designer.config.resolver:
        class: %oro_query_designer.config.resolver.class%
        arguments:
            - @oro_entity.orm.entity_class_resolver
            - @service_container

    oro_query_designer.grid.extension.orm_datasource:
        class: %oro_query_designer.grid.extension.orm_datasource.class%
        arguments:
            - @oro_query_designer.query_designer.restriction_builder
        tags:
            - { name: oro_datagrid.extension }

<<<<<<< HEAD
    oro_query_designer.entity_field_provider.abstract:
        abstract: true
        arguments:
            - @oro_entity_config.provider.entity
            - @oro_entity_config.provider.extend
            - @oro_entity.orm.entity_class_resolver
            - @doctrine
            - @translator
            - @oro_entity.virtual_field_provider
            - %oro_entity.hidden_fields%
            - @oro_query_designer.query_designer.manager
            - @oro_entity.exclude_field_provider
        calls:
            - [setEntityProvider, [@oro_entity.entity_provider]]

=======
>>>>>>> 56c722fd
    oro_query_designer.entity_field_provider:
        class: %oro_query_designer.entity_field_provider.class%
        parent: oro_entity.entity_field_provider.abstract
        arguments:
            - @oro_query_designer.query_designer.manager

    oro_query_designer.entity_field_list_provider:
        class: %oro_entity.entity_field_list_provider.class%
        arguments:
            - @oro_query_designer.entity_field_provider
            - @oro_entity.entity_provider<|MERGE_RESOLUTION|>--- conflicted
+++ resolved
@@ -32,24 +32,6 @@
         tags:
             - { name: oro_datagrid.extension }
 
-<<<<<<< HEAD
-    oro_query_designer.entity_field_provider.abstract:
-        abstract: true
-        arguments:
-            - @oro_entity_config.provider.entity
-            - @oro_entity_config.provider.extend
-            - @oro_entity.orm.entity_class_resolver
-            - @doctrine
-            - @translator
-            - @oro_entity.virtual_field_provider
-            - %oro_entity.hidden_fields%
-            - @oro_query_designer.query_designer.manager
-            - @oro_entity.exclude_field_provider
-        calls:
-            - [setEntityProvider, [@oro_entity.entity_provider]]
-
-=======
->>>>>>> 56c722fd
     oro_query_designer.entity_field_provider:
         class: %oro_query_designer.entity_field_provider.class%
         parent: oro_entity.entity_field_provider.abstract
