css:
<<<<<<< HEAD
    'query_designer':
        - '@OroQueryDesignerBundle/Resources/public/css/query-designer.css'
=======
    'querydesigner':
        - 'bundles/oroquerydesigner/css/query-designer.css'
>>>>>>> 2f674e79
<|MERGE_RESOLUTION|>--- conflicted
+++ resolved
@@ -1,8 +1,3 @@
 css:
-<<<<<<< HEAD
     'query_designer':
-        - '@OroQueryDesignerBundle/Resources/public/css/query-designer.css'
-=======
-    'querydesigner':
-        - 'bundles/oroquerydesigner/css/query-designer.css'
->>>>>>> 2f674e79
+        - 'bundles/oroquerydesigner/css/query-designer.css'