<?php

namespace Oro\Bundle\DataGridBundle\DependencyInjection\CompilerPass;

use Symfony\Component\DependencyInjection\Compiler\CompilerPassInterface;
use Symfony\Component\DependencyInjection\ContainerBuilder;
use Symfony\Component\DependencyInjection\Reference;

use Oro\Component\Config\Dumper\CumulativeConfigMetadataDumper;
use Oro\Bundle\DataGridBundle\Provider\ConfigurationProvider;

class ConfigurationPass implements CompilerPassInterface
{
    const BUILDER_SERVICE_ID        = 'oro_datagrid.datagrid.builder';
    const PROVIDER_SERVICE_ID       = 'oro_datagrid.configuration.provider';
    const CHAIN_PROVIDER_SERVICE_ID = 'oro_datagrid.configuration.provider.chain';

    const SOURCE_TAG_NAME    = 'oro_datagrid.datasource';
    const EXTENSION_TAG_NAME = 'oro_datagrid.extension';
    const PROVIDER_TAG_NAME  = 'oro_datagrid.configuration.provider';

<<<<<<< HEAD
    const ROOT_PARAMETER   = 'datagrids';

=======
>>>>>>> 4957fc04
    /**
     * {@inheritDoc}
     */
    public function process(ContainerBuilder $container)
    {
        $this->registerConfigProviders($container);
        $this->registerDataSources($container);
    }

    /**
<<<<<<< HEAD
     * Collect datagrid configurations files and pass them to the configuration provider
     *
     * @param ContainerBuilder $container
     */
    protected function registerConfigFiles(ContainerBuilder $container)
    {
        if ($container->hasDefinition(self::PROVIDER_SERVICE_ID)) {
            $config = [];

            $configLoader = new CumulativeConfigLoader(
                'oro_datagrid',
                new YamlCumulativeFileLoader('Resources/config/oro/datagrids.yml')
            );
            $resources    = $configLoader->load($container);
            foreach ($resources as $resource) {
                if (isset($resource->data[self::ROOT_PARAMETER]) && is_array($resource->data[self::ROOT_PARAMETER])) {
                    $config = ArrayUtil::arrayMergeRecursiveDistinct($config, $resource->data[self::ROOT_PARAMETER]);
                }
            }

            $configProviderDef = $container->getDefinition(self::PROVIDER_SERVICE_ID);
            $configProviderDef->replaceArgument(0, $config);
        }
    }

    /**
=======
>>>>>>> 4957fc04
     * Register all datagrid configuration providers
     *
     * @param ContainerBuilder $container
     */
    protected function registerConfigProviders(ContainerBuilder $container)
    {
        if ($container->hasDefinition(self::CHAIN_PROVIDER_SERVICE_ID)) {
            $providers = [];
            foreach ($container->findTaggedServiceIds(self::PROVIDER_TAG_NAME) as $id => $attributes) {
                $priority = isset($attributes[0]['priority']) ? $attributes[0]['priority'] : 0;
                $providers[$priority][] = new Reference($id);
            }
            if (!empty($providers)) {
                // sort by priority and flatten
                krsort($providers);
                $providers = call_user_func_array('array_merge', $providers);
                // add to chain provider
                $chainConfigProviderDef = $container->getDefinition(self::CHAIN_PROVIDER_SERVICE_ID);
                foreach ($providers as $provider) {
                    $chainConfigProviderDef->addMethodCall('addProvider', [$provider]);
                }
            }
        }
    }

    /**
     * Find and add available datasources and extensions to grid builder
     *
     * @param ContainerBuilder $container
     */
    protected function registerDataSources(ContainerBuilder $container)
    {
        if ($container->hasDefinition(self::BUILDER_SERVICE_ID)) {
            $builderDef = $container->getDefinition(self::BUILDER_SERVICE_ID);
            $sources = $container->findTaggedServiceIds(self::SOURCE_TAG_NAME);
            foreach ($sources as $serviceId => $tags) {
                $tagAttrs = reset($tags);
                $builderDef->addMethodCall('registerDatasource', [$tagAttrs['type'], new Reference($serviceId)]);
            }

            $extensions = $container->findTaggedServiceIds(self::EXTENSION_TAG_NAME);
            foreach ($extensions as $serviceId => $tags) {
                $builderDef->addMethodCall('registerExtension', [new Reference($serviceId)]);
            }
        }
    }
}<|MERGE_RESOLUTION|>--- conflicted
+++ resolved
@@ -19,11 +19,6 @@
     const EXTENSION_TAG_NAME = 'oro_datagrid.extension';
     const PROVIDER_TAG_NAME  = 'oro_datagrid.configuration.provider';
 
-<<<<<<< HEAD
-    const ROOT_PARAMETER   = 'datagrids';
-
-=======
->>>>>>> 4957fc04
     /**
      * {@inheritDoc}
      */
@@ -34,35 +29,6 @@
     }
 
     /**
-<<<<<<< HEAD
-     * Collect datagrid configurations files and pass them to the configuration provider
-     *
-     * @param ContainerBuilder $container
-     */
-    protected function registerConfigFiles(ContainerBuilder $container)
-    {
-        if ($container->hasDefinition(self::PROVIDER_SERVICE_ID)) {
-            $config = [];
-
-            $configLoader = new CumulativeConfigLoader(
-                'oro_datagrid',
-                new YamlCumulativeFileLoader('Resources/config/oro/datagrids.yml')
-            );
-            $resources    = $configLoader->load($container);
-            foreach ($resources as $resource) {
-                if (isset($resource->data[self::ROOT_PARAMETER]) && is_array($resource->data[self::ROOT_PARAMETER])) {
-                    $config = ArrayUtil::arrayMergeRecursiveDistinct($config, $resource->data[self::ROOT_PARAMETER]);
-                }
-            }
-
-            $configProviderDef = $container->getDefinition(self::PROVIDER_SERVICE_ID);
-            $configProviderDef->replaceArgument(0, $config);
-        }
-    }
-
-    /**
-=======
->>>>>>> 4957fc04
      * Register all datagrid configuration providers
      *
      * @param ContainerBuilder $container
