--- conflicted
+++ resolved
@@ -13,13 +13,8 @@
 use Oro\Bundle\DataGridBundle\Datasource\Orm\QueryConverter\YamlConverter;
 use Oro\Bundle\DataGridBundle\Datasource\ResultRecord;
 use Oro\Bundle\DataGridBundle\Datasource\ResultRecordInterface;
-<<<<<<< HEAD
-use Oro\Bundle\DataGridBundle\Event\ResultAfter;
-use Oro\Bundle\DataGridBundle\Event\ResultBefore;
-=======
 use Oro\Bundle\DataGridBundle\Event\OrmResultAfter;
 use Oro\Bundle\DataGridBundle\Event\OrmResultBefore;
->>>>>>> 95cf9dca
 
 class OrmDatasource implements DatasourceInterface
 {
@@ -93,37 +88,21 @@
     {
         $query = $this->qb->getQuery();
 
-<<<<<<< HEAD
-        $event = new ResultBefore($this->datagrid, $query);
-        $this->eventDispatcher->dispatch(ResultBefore::NAME, $event);
-        $this->eventDispatcher->dispatch(ResultBefore::NAME . '.' . $this->datagrid->getName(), $event);
-
-        $results = $query->execute();
-=======
         $event = new OrmResultBefore($this->datagrid, $query);
         $this->eventDispatcher->dispatch(OrmResultBefore::NAME, $event);
         $this->eventDispatcher->dispatch(OrmResultBefore::NAME . '.' . $this->datagrid->getName(), $event);
 
         $results = $event->getQuery()->execute();
->>>>>>> 95cf9dca
         $rows    = [];
         foreach ($results as $result) {
             $rows[] = new ResultRecord($result);
         }
 
-<<<<<<< HEAD
-        $event = new ResultAfter($this->datagrid, $rows);
-        $this->eventDispatcher->dispatch(ResultAfter::NAME, $event);
-        $this->eventDispatcher->dispatch(ResultAfter::NAME . '.' . $this->datagrid->getName(), $event);
-
-        return $rows;
-=======
         $event = new OrmResultAfter($this->datagrid, $rows);
         $this->eventDispatcher->dispatch(OrmResultAfter::NAME, $event);
         $this->eventDispatcher->dispatch(OrmResultAfter::NAME . '.' . $this->datagrid->getName(), $event);
 
         return $event->getRecords();
->>>>>>> 95cf9dca
     }
 
     /**
