<?php

namespace Oro\Bundle\DataGridBundle\Extension\GridViews;

use Doctrine\Common\Persistence\ManagerRegistry;

use Symfony\Component\EventDispatcher\EventDispatcherInterface;
use Symfony\Component\Translation\TranslatorInterface;

use Oro\Bundle\DataGridBundle\Event\GridViewsLoadEvent;
use Oro\Bundle\DataGridBundle\Extension\AbstractExtension;
use Oro\Bundle\DataGridBundle\Datagrid\ParameterBag;
use Oro\Bundle\DataGridBundle\Datagrid\Common\MetadataObject;
use Oro\Bundle\DataGridBundle\Datagrid\Common\DatagridConfiguration;

use Oro\Bundle\SecurityBundle\SecurityFacade;
use Oro\Bundle\DataGridBundle\Entity\GridView;

class GridViewsExtension extends AbstractExtension
{
    const GRID_VIEW_ROOT_PARAM = '_grid_view';
    const DISABLED_PARAM       = '_disabled';

    const VIEWS_LIST_KEY           = 'views_list';
    const VIEWS_PARAM_KEY          = 'view';
    const MINIFIED_VIEWS_PARAM_KEY = 'v';
    const DEFAULT_VIEW_ID = '__all__';

    /** @var EventDispatcherInterface */
    protected $eventDispatcher;

    /** @var SecurityFacade */
    protected $securityFacade;

    /** @var TranslatorInterface */
    protected $translator;

    /** @var ManagerRegistry */
    protected $registry;

    /** @var GridView|null */
    protected $defaultGridView;

    /**
     * @param EventDispatcherInterface $eventDispatcher
     * @param SecurityFacade           $securityFacade
     * @param TranslatorInterface      $translator
     * @param ManagerRegistry          $registry
     */
    public function __construct(
        EventDispatcherInterface $eventDispatcher,
        SecurityFacade $securityFacade,
        TranslatorInterface $translator,
        ManagerRegistry $registry
    ) {
        $this->eventDispatcher = $eventDispatcher;
        $this->securityFacade  = $securityFacade;
        $this->translator      = $translator;
        $this->registry        = $registry;
    }

    /**
     * {@inheritdoc}
     */
    public function isApplicable(DatagridConfiguration $config)
    {
        return !$this->isDisabled();
    }

    /**
     * {@inheritdoc}
     */
    public function getPriority()
    {
        return 10;
    }

    /**
     * @return bool
     */
    protected function isDisabled()
    {
        $parameters = $this->getParameters()->get(self::GRID_VIEW_ROOT_PARAM, []);

        return !empty($parameters[self::DISABLED_PARAM]);
    }

    /**
     * {@inheritdoc}
     */
    public function visitMetadata(DatagridConfiguration $config, MetadataObject $data)
    {
<<<<<<< HEAD
        $currentViewId = $this->getCurrentViewId($config);
        $this->setDefaultParams($config);

        $data->offsetAddToArray('initialState', ['gridView' => self::DEFAULT_VIEW_ID]);
        $data->offsetAddToArray('state', ['gridView' => $currentViewId]);

=======
>>>>>>> aafeae6f
        $allLabel = null;
        if (isset($config['options'], $config['options']['gridViews'], $config['options']['gridViews']['allLabel'])) {
            $allLabel = $this->translator->trans($config['options']['gridViews']['allLabel']);
        }

        /** @var AbstractViewsList $list */
        $list          = $config->offsetGetOr(self::VIEWS_LIST_KEY, false);
        $systemAllView = new View(self::DEFAULT_VIEW_ID);
        $gridViews     = [
            'choices' => [
                [
                    'label' => $allLabel,
                    'value' => self::DEFAULT_VIEW_ID,
                ],
            ],
            'views' => [],
        ];
        if ($list !== false) {
            $configuredGridViews = $list->getMetadata();
            $configuredGridViews['views'] = array_merge($gridViews['views'], $configuredGridViews['views']);
            $configuredGridViews['choices'] = array_merge($gridViews['choices'], $configuredGridViews['choices']);
            $gridViews = $configuredGridViews;
        }

        if ($this->eventDispatcher->hasListeners(GridViewsLoadEvent::EVENT_NAME)) {
            $event = new GridViewsLoadEvent($config->getName(), $gridViews);
            $this->eventDispatcher->dispatch(GridViewsLoadEvent::EVENT_NAME, $event);
            $gridViews = $event->getGridViews();
        }
        $defaultViewId = self::DEFAULT_VIEW_ID;
        foreach ($gridViews['views'] as $view) {
            if (!empty($view['is_default'])) {
                $defaultViewId = $view['name'];
                break;
            }
        }

        $systemAllView->setDefault($defaultViewId === self::DEFAULT_VIEW_ID);
        $gridViews['gridName'] = $config->getName();
        $gridViews['permissions'] = $this->getPermissions();
        $gridViews['views'][] = $systemAllView->getMetadata();
        $data->offsetAddToArray('gridViews', $gridViews);

<<<<<<< HEAD
    /**
     * Gets id for current grid view
     *
     * @param DatagridConfiguration $config
     *
     * @return int|string
     */
    protected function getCurrentViewId(DatagridConfiguration $config)
    {
        $params = $this->getParameters()->get(ParameterBag::ADDITIONAL_PARAMETERS, []);
        if (isset($params[self::VIEWS_PARAM_KEY])) {
            return (int)$params[self::VIEWS_PARAM_KEY];
        } else {
            return $this->getDefaultViewId($config->getName());
        }
    }

    /**
     * Gets id for defined as default grid view for current logged user.
     * If is not defined returns id for raw configured grid.
     *
     * @param string $gridName
     *
     * @return int|string
     */
    protected function getDefaultViewId($gridName)
    {
        $defaultGridView = $this->getDefaultView($gridName);

        return $defaultGridView ? $defaultGridView->getId() : self::DEFAULT_VIEW_ID;
    }

    /**
     * Gets defined as default grid view for current logged user.
     *
     * @param string $gridName
     *
     * @return GridView|null
     */
    protected function getDefaultView($gridName)
    {

        if ($this->defaultGridView === null &&
            $this->securityFacade->isGranted('oro_datagrid_gridview_view')
        ) {
            $repository      = $this->registry->getRepository('OroDataGridBundle:GridView');
            $defaultGridView = $repository->findDefaultGridView(
                $gridName,
                $this->securityFacade->getLoggedUser()
            );

            $this->defaultGridView = $defaultGridView;
        }

        return $this->defaultGridView;
    }

    /**
     * Sets default parameters.
     * Added filters and sorters for defined as default grid view for current logged user.
     *
     * @param DatagridConfiguration $config
     */
    protected function setDefaultParams(DatagridConfiguration $config)
    {
        $params = $this->getParameters()->get(ParameterBag::ADDITIONAL_PARAMETERS, []);

        $params[self::VIEWS_PARAM_KEY] = $this->getDefaultViewId($config->getName());

        $defaultGridView = $this->getDefaultView($config->getName());
        if ($defaultGridView) {
            $this->getParameters()->mergeKey('_filter', $defaultGridView->getFiltersData());
            $this->getParameters()->mergeKey('_sort_by', $defaultGridView->getSortersData());
        }
        $this->getParameters()->set(ParameterBag::ADDITIONAL_PARAMETERS, $params);
=======
        $params        = $this->getParameters()->get(ParameterBag::ADDITIONAL_PARAMETERS, []);
        if (isset($params[self::VIEWS_PARAM_KEY])) {
            $currentView = (int)$params[self::VIEWS_PARAM_KEY];
        } else {
            $currentView                   = $defaultViewId;
            $params[self::VIEWS_PARAM_KEY] = $defaultViewId;
            $this->getParameters()->set(ParameterBag::ADDITIONAL_PARAMETERS, $params);
        }

        $data->offsetAddToArray('initialState', ['gridView' => self::DEFAULT_VIEW_ID]);
        $data->offsetAddToArray('state', ['gridView' => $currentView]);
>>>>>>> aafeae6f
    }

    /**
     * @return array
     */
    private function getPermissions()
    {
        return [
            'VIEW' => $this->securityFacade->isGranted('oro_datagrid_gridview_view'),
            'CREATE' => $this->securityFacade->isGranted('oro_datagrid_gridview_create'),
            'EDIT' => $this->securityFacade->isGranted('oro_datagrid_gridview_update'),
            'DELETE' => $this->securityFacade->isGranted('oro_datagrid_gridview_delete'),
            'SHARE' => $this->securityFacade->isGranted('oro_datagrid_gridview_publish'),
            'EDIT_SHARED' => $this->securityFacade->isGranted('oro_datagrid_gridview_update_public'),
        ];
    }

    /**
     * @param ParameterBag $parameters
     */
    public function setParameters(ParameterBag $parameters)
    {
        if ($parameters->has(ParameterBag::MINIFIED_PARAMETERS)) {
            $minifiedParameters = $parameters->get(ParameterBag::MINIFIED_PARAMETERS);
            $additional = $parameters->get(ParameterBag::ADDITIONAL_PARAMETERS, []);

            if (array_key_exists(self::MINIFIED_VIEWS_PARAM_KEY, $minifiedParameters)) {
                $additional[self::VIEWS_PARAM_KEY] = $minifiedParameters[self::MINIFIED_VIEWS_PARAM_KEY];
            }

            $parameters->set(ParameterBag::ADDITIONAL_PARAMETERS, $additional);
        }

        parent::setParameters($parameters);
    }
}<|MERGE_RESOLUTION|>--- conflicted
+++ resolved
@@ -90,15 +90,12 @@
      */
     public function visitMetadata(DatagridConfiguration $config, MetadataObject $data)
     {
-<<<<<<< HEAD
         $currentViewId = $this->getCurrentViewId($config);
         $this->setDefaultParams($config);
 
         $data->offsetAddToArray('initialState', ['gridView' => self::DEFAULT_VIEW_ID]);
         $data->offsetAddToArray('state', ['gridView' => $currentViewId]);
 
-=======
->>>>>>> aafeae6f
         $allLabel = null;
         if (isset($config['options'], $config['options']['gridViews'], $config['options']['gridViews']['allLabel'])) {
             $allLabel = $this->translator->trans($config['options']['gridViews']['allLabel']);
@@ -107,6 +104,8 @@
         /** @var AbstractViewsList $list */
         $list          = $config->offsetGetOr(self::VIEWS_LIST_KEY, false);
         $systemAllView = new View(self::DEFAULT_VIEW_ID);
+        $systemAllView->setDefault($currentViewId === self::DEFAULT_VIEW_ID);
+
         $gridViews     = [
             'choices' => [
                 [
@@ -114,7 +113,9 @@
                     'value' => self::DEFAULT_VIEW_ID,
                 ],
             ],
-            'views' => [],
+            'views' => [
+                $systemAllView->getMetadata()
+            ],
         ];
         if ($list !== false) {
             $configuredGridViews = $list->getMetadata();
@@ -128,21 +129,12 @@
             $this->eventDispatcher->dispatch(GridViewsLoadEvent::EVENT_NAME, $event);
             $gridViews = $event->getGridViews();
         }
-        $defaultViewId = self::DEFAULT_VIEW_ID;
-        foreach ($gridViews['views'] as $view) {
-            if (!empty($view['is_default'])) {
-                $defaultViewId = $view['name'];
-                break;
-            }
-        }
-
-        $systemAllView->setDefault($defaultViewId === self::DEFAULT_VIEW_ID);
+
         $gridViews['gridName'] = $config->getName();
         $gridViews['permissions'] = $this->getPermissions();
-        $gridViews['views'][] = $systemAllView->getMetadata();
         $data->offsetAddToArray('gridViews', $gridViews);
-
-<<<<<<< HEAD
+    }
+
     /**
      * Gets id for current grid view
      *
@@ -190,8 +182,8 @@
         ) {
             $repository      = $this->registry->getRepository('OroDataGridBundle:GridView');
             $defaultGridView = $repository->findDefaultGridView(
-                $gridName,
-                $this->securityFacade->getLoggedUser()
+                $this->securityFacade->getLoggedUser(),
+                $gridName
             );
 
             $this->defaultGridView = $defaultGridView;
@@ -218,19 +210,6 @@
             $this->getParameters()->mergeKey('_sort_by', $defaultGridView->getSortersData());
         }
         $this->getParameters()->set(ParameterBag::ADDITIONAL_PARAMETERS, $params);
-=======
-        $params        = $this->getParameters()->get(ParameterBag::ADDITIONAL_PARAMETERS, []);
-        if (isset($params[self::VIEWS_PARAM_KEY])) {
-            $currentView = (int)$params[self::VIEWS_PARAM_KEY];
-        } else {
-            $currentView                   = $defaultViewId;
-            $params[self::VIEWS_PARAM_KEY] = $defaultViewId;
-            $this->getParameters()->set(ParameterBag::ADDITIONAL_PARAMETERS, $params);
-        }
-
-        $data->offsetAddToArray('initialState', ['gridView' => self::DEFAULT_VIEW_ID]);
-        $data->offsetAddToArray('state', ['gridView' => $currentView]);
->>>>>>> aafeae6f
     }
 
     /**
