<?php

namespace Oro\Bundle\DataGridBundle\Extension\MassAction;

use Oro\Bundle\DataGridBundle\Datagrid\Common\DatagridConfiguration;
use Oro\Bundle\DataGridBundle\Datasource\Orm\OrmDatasource;
use Oro\Bundle\DataGridBundle\Extension\AbstractExtension;
use Oro\Bundle\DataGridBundle\Tools\GridConfigurationHelper;
use Oro\Bundle\EntityBundle\ORM\DoctrineHelper;

class DeleteMassActionExtension extends AbstractExtension
{
    const ACTION_KEY         = 'actions';
    const MASS_ACTION_KEY    = 'mass_actions';
    const ACTION_TYPE_KEY    = 'type';
    const ACTION_TYPE_DELETE = 'delete';

    const MASS_ACTION_OPTION_PATH = '[options][mass_actions][delete]';

    /** @var DoctrineHelper */
    protected $doctrineHelper;

    /** @var GridConfigurationHelper */
    protected $gridConfigurationHelper;

    /** @var array */
    protected $actions = [];

    /** @var string|null */
    protected $entityClassName;

    /**
     * @param DoctrineHelper          $doctrineHelper
     * @param GridConfigurationHelper $gridConfigurationHelper
     */
    public function __construct(DoctrineHelper $doctrineHelper, GridConfigurationHelper $gridConfigurationHelper)
    {
        $this->doctrineHelper          = $doctrineHelper;
        $this->gridConfigurationHelper = $gridConfigurationHelper;
    }

    /**
     * {@inheritdoc}
     */
    public function isApplicable(DatagridConfiguration $config)
    {
<<<<<<< HEAD
        if (!$this->isDeleteActionExists($config, static::MASS_ACTION_KEY) // is 'mass delete action' do not exists
            && $this->isDeleteActionExists($config, static::ACTION_KEY) // is 'delete action' exists
            && $this->isApplicableForEntity($config)
        ) {
            // validate configuration and fill default values
            $options = $this->validateConfiguration(
                new DeleteMassActionConfiguration(),
                ['delete' => $config->offsetGetByPath(self::MASS_ACTION_OPTION_PATH, true)]
            );

            if ($options['enabled']) {
                return true;
            }
        }
=======
        if ($config->getDatasourceType() !== OrmDatasource::TYPE) {
            return false;
        }

        // validate configuration and fill default values
        $options = $this->validateConfiguration(
            new DeleteMassActionConfiguration(),
            ['delete' => $config->offsetGetByPath(self::MASS_ACTION_OPTION_PATH, true)]
        );
>>>>>>> 49dfc601

        return false;
    }

    /**
     * Checks if we can apply mass delete action for the entity:
     *  - extract entity class
     *  - extract entity single identifier
     *  - extract alias for this entity
     *
     * @param DatagridConfiguration $config
     *
     * @return bool
     */
    protected function isApplicableForEntity(DatagridConfiguration $config)
    {
        $entity = $this->getEntity($config);

        return
            $entity &&
            $this->doctrineHelper->getSingleEntityIdentifierFieldName($entity, false) &&
            $this->gridConfigurationHelper->getEntityRootAlias($config);
    }

    /**
     * @param DatagridConfiguration $config
     * @param string                $key
     *
     * @return bool
     */
    protected function isDeleteActionExists(DatagridConfiguration $config, $key)
    {
        $actions = $config->offsetGetOr($key, []);
        foreach ($actions as $action) {
            if ($action[static::ACTION_TYPE_KEY] === static::ACTION_TYPE_DELETE) {
                return true;
            }
        }

        return false;
    }

    /**
     * {@inheritdoc}
     */
    public function processConfigs(DatagridConfiguration $config)
    {
        $actions = $config->offsetGetOr(static::MASS_ACTION_KEY, []);

        $actions['delete'] = $this->getMassDeleteActionConfig($config);

        $config->offsetSet(static::MASS_ACTION_KEY, $actions);
    }

    /**
     * @param DatagridConfiguration $config
     *
     * @return array
     */
    protected function getMassDeleteActionConfig(DatagridConfiguration $config)
    {
        $entity = $this->getEntity($config);

        return [
            'type'            => 'delete',
            'icon'            => 'trash',
            'label'           => 'oro.grid.action.delete',
            'entity_name'     => $entity,
            'data_identifier' => $this->getDataIdentifier($config),
            'acl_resource'    => sprintf('DELETE;entity:%s', $entity),
        ];
    }

    /**
     * @param DatagridConfiguration $config
     *
     * @return string|null
     */
    protected function getEntity(DatagridConfiguration $config)
    {
        if ($this->entityClassName === null) {
            $this->entityClassName = $this->gridConfigurationHelper->getEntity($config);
        }

        return $this->entityClassName;
    }

    /**
     * @param DatagridConfiguration $config
     *
     * @return string
     */
    protected function getDataIdentifier(DatagridConfiguration $config)
    {
        $entity     = $this->getEntity($config);
        $identifier = $this->doctrineHelper->getSingleEntityIdentifierFieldName($entity);
        $rootAlias  = $this->gridConfigurationHelper->getEntityRootAlias($config);

        return sprintf('%s.%s', $rootAlias, $identifier);
    }


    /**
     * {@inheritdoc}
     */
    public function getPriority()
    {
        // should be applied before mass action extension
        return 210;
    }
}<|MERGE_RESOLUTION|>--- conflicted
+++ resolved
@@ -44,22 +44,6 @@
      */
     public function isApplicable(DatagridConfiguration $config)
     {
-<<<<<<< HEAD
-        if (!$this->isDeleteActionExists($config, static::MASS_ACTION_KEY) // is 'mass delete action' do not exists
-            && $this->isDeleteActionExists($config, static::ACTION_KEY) // is 'delete action' exists
-            && $this->isApplicableForEntity($config)
-        ) {
-            // validate configuration and fill default values
-            $options = $this->validateConfiguration(
-                new DeleteMassActionConfiguration(),
-                ['delete' => $config->offsetGetByPath(self::MASS_ACTION_OPTION_PATH, true)]
-            );
-
-            if ($options['enabled']) {
-                return true;
-            }
-        }
-=======
         if ($config->getDatasourceType() !== OrmDatasource::TYPE) {
             return false;
         }
@@ -69,9 +53,14 @@
             new DeleteMassActionConfiguration(),
             ['delete' => $config->offsetGetByPath(self::MASS_ACTION_OPTION_PATH, true)]
         );
->>>>>>> 49dfc601
 
-        return false;
+        return
+            // Checks if mass delete action does not exists
+            !$this->isDeleteActionExists($config, static::MASS_ACTION_KEY) &&
+            // Checks if delete action exists
+            $this->isDeleteActionExists($config, static::ACTION_KEY) &&
+            $this->isApplicableForEntity($config) &&
+            $options['enabled'];
     }
 
     /**
@@ -104,7 +93,7 @@
     {
         $actions = $config->offsetGetOr($key, []);
         foreach ($actions as $action) {
-            if ($action[static::ACTION_TYPE_KEY] === static::ACTION_TYPE_DELETE) {
+            if ($action[static::ACTION_TYPE_KEY] == static::ACTION_TYPE_DELETE) {
                 return true;
             }
         }
