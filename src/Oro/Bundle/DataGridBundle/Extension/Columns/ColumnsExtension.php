--- conflicted
+++ resolved
@@ -23,7 +23,6 @@
     const COLUMNS_PATH = 'columns';
     const ORDER_FIELD_NAME = 'order';
     const RENDER_FIELD_NAME = 'renderable';
-    const DEFAULT_GRID_NAME = '__all__';
     const MINIFIED_COLUMNS_PARAM = 'c';
 
     /** @var Registry */
@@ -73,36 +72,38 @@
 
         $gridName  = $config->getName();
         $gridViews = $this->getGridViewRepository()->findGridViews($this->aclHelper, $currentUser, $gridName);
+
+        /** Set default columns data from config */
         $this->setInitialStateColumnsOrder($config, $data);
-
-        /** Set default columns data from config */
-        $this->addColumnsOrder($config, $data);
+        if (!$gridViews) {
+            $this->setStateColumnsOrder($config, $data);
+        }
 
         /** Update columns data from url if exists */
-        $columnsData = $this->updateColumnsDataFromUrl($config, $data);
+        $urlColumnsData = $this->updateColumnsDataFromUrl($config, $data);
 
         if (!$gridViews) {
-<<<<<<< HEAD
-=======
-            $this->setStateColumnsOrder($config, $data);
-
->>>>>>> 9365508a
             return;
         }
 
         $newGridView = $this->createNewGridView($config, $data);
         $currentState = $data->offsetGet('state');
 
+        /** Get columns data from grid view */
+        $gridViewColumnsData = null;
+        foreach ($gridViews as $gridView) {
+            if ((int)$currentState['gridView'] === $gridView->getId()) {
+                /** Get columns state from current view */
+                $gridViewColumnsData = $gridView->getColumnsData();
+            }
+        }
+
         /** Get columns data from config or current view if no data in URL */
-        if (!$columnsData) {
-            /** Get default columns data from config */
-            $columnsData = $config->offsetGet(self::COLUMNS_PATH);
-            foreach ($gridViews as $gridView) {
-                if ((int)$currentState['gridView'] === $gridView->getId()) {
-                    /** Get columns state from current view */
-                    $columnsData = $gridView->getColumnsData();
-                }
-            }
+        $columnsData = $this->getColumnsWithOrder($config);
+        if ($this->compareColumnsData($gridViewColumnsData, $urlColumnsData)) {
+            $columnsData = $gridViewColumnsData;
+        } elseif (!empty($urlColumnsData)) {
+            $columnsData = $urlColumnsData;
         }
 
         /** Save current columns state or restore to default view __all__ setting config columns data */
@@ -112,7 +113,6 @@
     }
 
     /**
-<<<<<<< HEAD
      * Set columns params data from minified params
      *
      * @param ParameterBag $parameters
@@ -143,7 +143,7 @@
     {
         $columnsData = [];
 
-        if ($this->getParameters()->has(self::MINIFIED_COLUMNS_PARAM)) {
+        if ($this->getParameters() && $this->getParameters()->has(self::MINIFIED_COLUMNS_PARAM)) {
             /** Get columns data parameters from URL */
             $columnsParam = $this->getParameters()->get(self::MINIFIED_COLUMNS_PARAM, []);
 
@@ -153,18 +153,18 @@
             $columns = $data->offsetGetOr(self::COLUMNS_PATH, []);
             foreach ($columns as $key => $column) {
                 if (isset($column['name']) && isset($minifiedColumnsState[$column['name']])) {
-                    $name = $column['name'];
-                    $columnsData[$name] = $minifiedColumnsState[$name];
-                    if (array_key_exists(self::ORDER_FIELD_NAME, $columnsData[$name])) {
-                        $columns[$key][self::ORDER_FIELD_NAME] = $columnsData[$name][self::ORDER_FIELD_NAME];
+                    $columnData = $minifiedColumnsState[$column['name']];
+                    if (array_key_exists(self::ORDER_FIELD_NAME, $columnData)) {
+                        $columns[$key][self::ORDER_FIELD_NAME] = $columnData[self::ORDER_FIELD_NAME];
+                        $columnsData[$column['name']][self::ORDER_FIELD_NAME] = $columnData[self::ORDER_FIELD_NAME];
                     }
 
-                    if (array_key_exists(self::RENDER_FIELD_NAME, $columnsData[$name])) {
-                        $columns[$key][self::RENDER_FIELD_NAME] = $columnsData[$name][self::RENDER_FIELD_NAME];
+                    if (array_key_exists(self::RENDER_FIELD_NAME, $columnData)) {
+                        $columns[$key][self::RENDER_FIELD_NAME] = $columnData[self::RENDER_FIELD_NAME];
+                        $columnsData[$column['name']][self::RENDER_FIELD_NAME] = $columnData[self::RENDER_FIELD_NAME];
                     }
                 }
             }
-
             $data->offsetSetByPath(self::COLUMNS_PATH, $columns);
         }
 
@@ -172,6 +172,46 @@
     }
 
     /**
+     * Check if data changed
+     *
+     * @param array $viewData
+     * @param array $urlData
+     *
+     * @return bool
+     */
+    protected function compareColumnsData($viewData, $urlData)
+    {
+        if (!is_array($viewData) || !is_array($urlData) || empty($viewData) || empty($urlData)) {
+            return false;
+        }
+
+        $diff = array_diff_assoc($viewData, $urlData);
+        if (!empty($diff)) {
+            return false;
+        }
+        $diff = array_diff_assoc($urlData, $viewData);
+        if (!empty($diff)) {
+            return false;
+        }
+
+        foreach ($viewData as $columnName => $columnData) {
+            if (!isset($urlData[$columnName])) {
+                return false;
+            }
+            $diff = array_diff_assoc($viewData[$columnName], $urlData[$columnName]);
+            if (!empty($diff)) {
+                return false;
+            }
+            $diff = array_diff_assoc($urlData[$columnName], $viewData[$columnName]);
+            if (!empty($diff)) {
+                return false;
+            }
+        }
+
+        return true;
+    }
+
+    /**
      * Get Columns State from ColumnsParam string
      *
      * @param DatagridConfiguration $config
@@ -182,13 +222,28 @@
     protected function prepareColumnsParam(DatagridConfiguration $config, $columns)
     {
         $columnsData = $config->offsetGet(self::COLUMNS_PATH);
+
+        //For non-minified saved grid views
+        if (is_array($columns)) {
+            foreach ($columns as $key => $value) {
+                if (isset($value[self::ORDER_FIELD_NAME])) {
+                    $columns[$key][self::ORDER_FIELD_NAME] = (int)$columns[$key][self::ORDER_FIELD_NAME];
+                }
+                if (isset($value[self::RENDER_FIELD_NAME])) {
+                    $renderable = filter_var($value[self::RENDER_FIELD_NAME], FILTER_VALIDATE_BOOLEAN);
+                    $columns[$key][self::RENDER_FIELD_NAME] = $renderable;
+                }
+            }
+            return $columns;
+        }
+
+        //For minified colimn params
         $columns = explode('.', $columns);
-
         $order = 0;
         foreach ($columnsData as $columnName => $columnData) {
             $options = str_split($columns[$order]);
             $columnsData[$columnName][self::ORDER_FIELD_NAME] = (int)$options[0];
-            $columnsData[$columnName][self::RENDER_FIELD_NAME] = (int)$options[1];
+            $columnsData[$columnName][self::RENDER_FIELD_NAME] = (bool)((int)$options[1]);
             $order++;
         }
 
@@ -198,8 +253,6 @@
     /**
      * * Adding column with order for state and for initialState
      *
-=======
->>>>>>> 9365508a
      * @param DatagridConfiguration $config
      * @param MetadataObject        $data
      */
@@ -228,7 +281,7 @@
     {
         $columnsData  = $config->offsetGet(self::COLUMNS_PATH);
         $columnsOrder = $this->buildColumnsOrder($columnsData);
-        $columns      = $this->applyColumnsOrder($columnsData, $columnsOrder);
+        $columns      = $this->applyColumnsOrderAndRender($columnsData, $columnsOrder);
 
         return $columns;
     }
@@ -243,15 +296,8 @@
      */
     protected function createNewGridView(DatagridConfiguration $config, MetadataObject $data)
     {
-<<<<<<< HEAD
-        $newGridView  = new View(GridViewsExtension::DEFAULT_VIEW_ID);
-        $columns      = $config->offsetGet(self::COLUMNS_PATH);
-        $columnsOrder = $this->buildColumnsOrder($config->offsetGet(self::COLUMNS_PATH));
-        $columns      = $this->applyColumnsOrder($columns, $columnsOrder);
-=======
-        $newGridView = new View(self::DEFAULT_GRID_NAME);
+        $newGridView = new View(GridViewsExtension::DEFAULT_VIEW_ID);
         $columns     = $this->getColumnsWithOrder($config);
->>>>>>> 9365508a
 
         /** Set config columns state to __all__ grid view */
         $newGridView->setColumnsData($columns);
@@ -342,7 +388,7 @@
      *
      * @return array
      */
-    protected function applyColumnsOrder(array $columns, array $columnsOrder)
+    protected function applyColumnsOrderAndRender(array $columns, array $columnsOrder)
     {
         $result = [];
         foreach ($columns as $name => $column) {
@@ -351,7 +397,10 @@
                 $result[$name]                         = [];
                 $result[$name][self::ORDER_FIELD_NAME] = $columnsOrder[$name];
 
-                if (array_key_exists(self::RENDER_FIELD_NAME, $column) && true === $column[self::RENDER_FIELD_NAME]) {
+                // Default value for render fiels is true
+                $result[$name][self::RENDER_FIELD_NAME] = true;
+                // If config value for render exist
+                if (isset($column[self::RENDER_FIELD_NAME])) {
                     $result[$name][self::RENDER_FIELD_NAME] = $column[self::RENDER_FIELD_NAME];
                 }
             }
