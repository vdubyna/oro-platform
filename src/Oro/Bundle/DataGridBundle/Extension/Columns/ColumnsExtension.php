--- conflicted
+++ resolved
@@ -95,7 +95,6 @@
             if ((int)$currentState['gridView'] === $gridView->getId()) {
                 /** Get columns state from current view */
                 $gridViewColumnsData = $gridView->getColumnsData();
-<<<<<<< HEAD
             }
         }
 
@@ -106,20 +105,6 @@
                 $columnsData = $gridViewColumnsData;
             } else {
                 $columnsData = $urlColumnsData;
-=======
->>>>>>> 1ac9e8a9
-            }
-        } elseif ($gridViewColumnsData !== null) {
-            $columnsData = $gridViewColumnsData;
-        }
-
-        /** Get columns data from config or current view if no data in URL */
-        $columnsData = $this->getColumnsWithOrder($config);
-        if (!empty($urlColumnsData)) {
-            if ($this->compareColumnsData($gridViewColumnsData, $urlColumnsData)) {
-                $columnsData = $gridViewColumnsData;
-            } else {
-                $columnsData = $urlColumnsData;
             }
         } elseif ($gridViewColumnsData !== null) {
             $columnsData = $gridViewColumnsData;
@@ -171,13 +156,6 @@
 
             $columns = $data->offsetGetOr(self::COLUMNS_PATH, []);
             foreach ($columns as $key => $column) {
-<<<<<<< HEAD
-                if (isset($column['name']) && isset($minifiedColumnsState[$column['name']])) {
-                    $columnData = $minifiedColumnsState[$column['name']];
-                    if (array_key_exists(self::ORDER_FIELD_NAME, $columnData)) {
-                        $columns[$key][self::ORDER_FIELD_NAME] = $columnData[self::ORDER_FIELD_NAME];
-                        $columnsData[$column['name']][self::ORDER_FIELD_NAME] = $columnData[self::ORDER_FIELD_NAME];
-=======
                 if (isset($column['name'])) {
                     $name = $column['name'];
                 } else {
@@ -188,26 +166,18 @@
                     if (array_key_exists(self::ORDER_FIELD_NAME, $columnData)) {
                         $columns[$key][self::ORDER_FIELD_NAME] = $columnData[self::ORDER_FIELD_NAME];
                         $columnsData[$name][self::ORDER_FIELD_NAME] = $columnData[self::ORDER_FIELD_NAME];
->>>>>>> 1ac9e8a9
                     }
 
                     if (array_key_exists(self::RENDER_FIELD_NAME, $columnData)) {
                         $columns[$key][self::RENDER_FIELD_NAME] = $columnData[self::RENDER_FIELD_NAME];
-<<<<<<< HEAD
-                        $columnsData[$column['name']][self::RENDER_FIELD_NAME] = $columnData[self::RENDER_FIELD_NAME];
-=======
                         $columnsData[$name][self::RENDER_FIELD_NAME] = $columnData[self::RENDER_FIELD_NAME];
->>>>>>> 1ac9e8a9
                     }
                 }
             }
             $data->offsetSetByPath(self::COLUMNS_PATH, $columns);
-<<<<<<< HEAD
-=======
             if (!empty($columnsData)) {
                 $this->setState($data, $columnsData);
             }
->>>>>>> 1ac9e8a9
         }
 
         return $columnsData;
@@ -279,16 +249,6 @@
             return $columns;
         }
 
-<<<<<<< HEAD
-        //For minified colimn params
-        $columns = explode('.', $columns);
-        $order = 0;
-        foreach ($columnsData as $columnName => $columnData) {
-            $options = str_split($columns[$order]);
-            $columnsData[$columnName][self::ORDER_FIELD_NAME] = (int)$options[0];
-            $columnsData[$columnName][self::RENDER_FIELD_NAME] = (bool)((int)$options[1]);
-            $order++;
-=======
         //For minified column params
         $columns = explode('.', $columns);
         $index = 0;
@@ -300,7 +260,6 @@
                 $columnsData[$columnName][self::RENDER_FIELD_NAME] = (bool)((int)$render);
             }
             $index++;
->>>>>>> 1ac9e8a9
         }
 
         return  $columnsData;
