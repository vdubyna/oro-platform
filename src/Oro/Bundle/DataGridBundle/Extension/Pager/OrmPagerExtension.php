<?php

namespace Oro\Bundle\DataGridBundle\Extension\Pager;

use Oro\Bundle\DataGridBundle\Datagrid\Common\DatagridConfiguration;
use Oro\Bundle\DataGridBundle\Datasource\Orm\OrmDatasource;
use Oro\Bundle\DataGridBundle\Datasource\DatasourceInterface;
use Oro\Bundle\DataGridBundle\Extension\Mode\ModeExtension;
use Oro\Bundle\DataGridBundle\Extension\Toolbar\ToolbarExtension;

/**
 * Responsibility of this extension is to apply pagination on query for ORM datasource
 */
class OrmPagerExtension extends AbstractPagerExtension
{
    /**
     * {@inheritDoc}
     */
    public function isApplicable(DatagridConfiguration $config)
    {
        return
            $config->getDatasourceType() === OrmDatasource::TYPE
            && !$this->getOr(PagerInterface::DISABLED_PARAM, false)
            && !$config->offsetGetByPath(ToolbarExtension::TOOLBAR_PAGINATION_HIDE_OPTION_PATH, false);
    }

    /**
     * {@inheritDoc}
     */
    public function visitDatasource(DatagridConfiguration $config, DatasourceInterface $datasource)
    {
        $defaultPerPage = $config->offsetGetByPath(ToolbarExtension::PAGER_DEFAULT_PER_PAGE_OPTION_PATH, 10);

<<<<<<< HEAD
        if ($datasource instanceof OrmDatasource) {
            if ($datasource->getCountQb()) {
                $this->pager->setCountQb($datasource->getCountQb());
            }
            $this->pager->setQueryBuilder($datasource->getQueryBuilder());
            $this->pager->setSkipAclCheck($config->isDatasourceSkipAclApply());
            $this->pager->setAclPermission($config->getDatasourceAclApplyPermission());
            $this->pager->setSkipCountWalker(
                $config->offsetGetByPath(DatagridConfiguration::DATASOURCE_SKIP_COUNT_WALKER_PATH)
            );
        }
=======
        /** @var $datasource OrmDatasource */
        $this->pager->setQueryBuilder($datasource->getQueryBuilder());
        $this->pager->setSkipAclCheck($config->isDatasourceSkipAclApply());
        $this->pager->setAclPermission($config->getDatasourceAclApplyPermission());
        $this->pager->setSkipCountWalker(
            $config->offsetGetByPath(DatagridConfiguration::DATASOURCE_SKIP_COUNT_WALKER_PATH)
        );
>>>>>>> 17be11c3

        if ($config->offsetGetByPath(ToolbarExtension::PAGER_ONE_PAGE_OPTION_PATH, false) ||
            $config->offsetGetByPath(ModeExtension::MODE_OPTION_PATH) === ModeExtension::MODE_CLIENT
        ) {
            // no restrictions applied
            $this->pager->setPage(0);
            $this->pager->setMaxPerPage(0);
        } else {
            $this->pager->setPage($this->getOr(PagerInterface::PAGE_PARAM, 1));
            $this->pager->setMaxPerPage($this->getOr(PagerInterface::PER_PAGE_PARAM, $defaultPerPage));
        }
        $this->tryAdjustTotalCount();
        $this->pager->init();
    }

    /**
     * If adjusted count will be provided in parameters this extension will pass it to pager
     * to prevent unneeded count query.
     */
    protected function tryAdjustTotalCount()
    {
        $adjustedCount = $this->getOr(PagerInterface::ADJUSTED_COUNT);

        if (null !== $adjustedCount && is_int($adjustedCount) && $adjustedCount >= 0) {
            $this->pager->adjustTotalCount($adjustedCount);
        }
    }
}<|MERGE_RESOLUTION|>--- conflicted
+++ resolved
@@ -31,19 +31,6 @@
     {
         $defaultPerPage = $config->offsetGetByPath(ToolbarExtension::PAGER_DEFAULT_PER_PAGE_OPTION_PATH, 10);
 
-<<<<<<< HEAD
-        if ($datasource instanceof OrmDatasource) {
-            if ($datasource->getCountQb()) {
-                $this->pager->setCountQb($datasource->getCountQb());
-            }
-            $this->pager->setQueryBuilder($datasource->getQueryBuilder());
-            $this->pager->setSkipAclCheck($config->isDatasourceSkipAclApply());
-            $this->pager->setAclPermission($config->getDatasourceAclApplyPermission());
-            $this->pager->setSkipCountWalker(
-                $config->offsetGetByPath(DatagridConfiguration::DATASOURCE_SKIP_COUNT_WALKER_PATH)
-            );
-        }
-=======
         /** @var $datasource OrmDatasource */
         $this->pager->setQueryBuilder($datasource->getQueryBuilder());
         $this->pager->setSkipAclCheck($config->isDatasourceSkipAclApply());
@@ -51,7 +38,6 @@
         $this->pager->setSkipCountWalker(
             $config->offsetGetByPath(DatagridConfiguration::DATASOURCE_SKIP_COUNT_WALKER_PATH)
         );
->>>>>>> 17be11c3
 
         if ($config->offsetGetByPath(ToolbarExtension::PAGER_ONE_PAGE_OPTION_PATH, false) ||
             $config->offsetGetByPath(ModeExtension::MODE_OPTION_PATH) === ModeExtension::MODE_CLIENT
