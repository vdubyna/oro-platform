<?php

namespace Oro\Bundle\DataGridBundle\Extension\InlineEditing;

<<<<<<< HEAD
use Oro\Bundle\SecurityBundle\SecurityFacade;
use Symfony\Component\EventDispatcher\EventDispatcherInterface;
use Symfony\Component\Translation\TranslatorInterface;
=======
>>>>>>> 56dd08eb
use Oro\Bundle\DataGridBundle\Extension\AbstractExtension;
use Oro\Bundle\DataGridBundle\Datagrid\Common\MetadataObject;
use Oro\Bundle\DataGridBundle\Datagrid\Common\DatagridConfiguration;
use Oro\Bundle\DataGridBundle\Extension\Formatter\Configuration as FormatterConfiguration;
use Oro\Bundle\EntityBundle\ORM\OroEntityManager;

class InlineEditingExtension extends AbstractExtension
{
    /**
     * @var OroEntityManager
     */
    protected $entityManager;

    /**
<<<<<<< HEAD
     * @var SecurityFacade
     */
    protected $securityFacade;

    public function __construct(OroEntityManager $entityManager, SecurityFacade $securityFacade)
=======
     * @param OroEntityManager $entityManager
     */
    public function __construct(OroEntityManager $entityManager)
>>>>>>> 56dd08eb
    {
        $this->entityManager = $entityManager;
        $this->securityFacade = $securityFacade;
    }

    /**
     * {@inheritDoc}
     */
    public function isApplicable(DatagridConfiguration $config)
    {
        return $config->offsetGetByPath(Configuration::ENABLED_CONFIG_PATH);
    }

    /**
     * Validate configs nad fill default values
     *
     * @param DatagridConfiguration $config
     */
    public function processConfigs(DatagridConfiguration $config)
    {
        $configItems    = $config->offsetGetOr(Configuration::BASE_CONFIG_KEY, []);
        $configuration   = new Configuration(Configuration::BASE_CONFIG_KEY);
        $isGranted = $this->securityFacade->isGranted('EDIT', 'entity:' . $configItems['entity_name']);

        $normalizedConfigItems = $this->validateConfiguration(
            $configuration,
            [Configuration::BASE_CONFIG_KEY => $configItems]
        );

        if (!$isGranted) {
            $normalizedConfigItems[Configuration::CONFIG_KEY_ENABLE] = false;
        }

        // replace config values by normalized, extra keys passed directly
        $config->offsetSet(
            Configuration::BASE_CONFIG_KEY,
            array_replace_recursive($configItems, $normalizedConfigItems)
        );

        //add inline editing where it is possible
        if ($isGranted) {
            $columns = $config->offsetGetOr(FormatterConfiguration::COLUMNS_KEY, []);
            $metadata = $this->entityManager->getClassMetadata($configItems['entity_name']);
            $blackList = $configuration->getBlackList();

            foreach ($columns as $columnName => &$column) {
                if ($metadata->hasField($columnName)
                    && !in_array($columnName, $blackList)
                    && !$metadata->hasAssociation($columnName)
                ) {
                    $column[Configuration::BASE_CONFIG_KEY] = ['enable' => true];
                } else {
                    $mapping = $metadata->getAssociationMapping($columnName);
                    if ($mapping['type'] === ClassMetadata::MANY_TO_ONE) {
                        //try to create select list
                    }
                }
            }

            $config->offsetSet(FormatterConfiguration::COLUMNS_KEY, $columns);
        }
    }

    /**
     * {@inheritDoc}
     */
    public function visitMetadata(DatagridConfiguration $config, MetadataObject $data)
    {
        $data->offsetSet(
            Configuration::BASE_CONFIG_KEY,
            $config->offsetGetOr(Configuration::BASE_CONFIG_KEY, [])
        );
    }
}<|MERGE_RESOLUTION|>--- conflicted
+++ resolved
@@ -2,12 +2,6 @@
 
 namespace Oro\Bundle\DataGridBundle\Extension\InlineEditing;
 
-<<<<<<< HEAD
-use Oro\Bundle\SecurityBundle\SecurityFacade;
-use Symfony\Component\EventDispatcher\EventDispatcherInterface;
-use Symfony\Component\Translation\TranslatorInterface;
-=======
->>>>>>> 56dd08eb
 use Oro\Bundle\DataGridBundle\Extension\AbstractExtension;
 use Oro\Bundle\DataGridBundle\Datagrid\Common\MetadataObject;
 use Oro\Bundle\DataGridBundle\Datagrid\Common\DatagridConfiguration;
@@ -22,17 +16,11 @@
     protected $entityManager;
 
     /**
-<<<<<<< HEAD
      * @var SecurityFacade
      */
     protected $securityFacade;
 
     public function __construct(OroEntityManager $entityManager, SecurityFacade $securityFacade)
-=======
-     * @param OroEntityManager $entityManager
-     */
-    public function __construct(OroEntityManager $entityManager)
->>>>>>> 56dd08eb
     {
         $this->entityManager = $entityManager;
         $this->securityFacade = $securityFacade;
