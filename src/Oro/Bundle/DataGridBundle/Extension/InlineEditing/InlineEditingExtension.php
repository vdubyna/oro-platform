<?php

namespace Oro\Bundle\DataGridBundle\Extension\InlineEditing;

use Oro\Bundle\SecurityBundle\SecurityFacade;
use Oro\Bundle\DataGridBundle\Extension\AbstractExtension;
use Oro\Bundle\DataGridBundle\Datagrid\Common\MetadataObject;
use Oro\Bundle\DataGridBundle\Datagrid\Common\DatagridConfiguration;
use Oro\Bundle\DataGridBundle\Extension\Formatter\Configuration as FormatterConfiguration;
use Oro\Bundle\DataGridBundle\Extension\Formatter\Property\PropertyInterface;

class InlineEditingExtension extends AbstractExtension
{
    /**
     * @var InlineEditColumnOptionsGuesser
     */
    protected $guesser;

    /**
     * @var SecurityFacade
     */
    protected $securityFacade;

    public function __construct(
        InlineEditColumnOptionsGuesser $inlineEditColumnOptionsGuesser,
        SecurityFacade $securityFacade
    ) {
        $this->securityFacade = $securityFacade;
        $this->guesser = $inlineEditColumnOptionsGuesser;
    }

    /**
     * {@inheritdoc}
     */
    public function isApplicable(DatagridConfiguration $config)
    {
        return $config->offsetGetByPath(Configuration::ENABLED_CONFIG_PATH);
    }

    /**
     * Validate configs nad fill default values
     *
     * @param DatagridConfiguration $config
     */
    public function processConfigs(DatagridConfiguration $config)
    {
        $configItems    = $config->offsetGetOr(Configuration::BASE_CONFIG_KEY, []);
        $configuration   = new Configuration(Configuration::BASE_CONFIG_KEY);
<<<<<<< HEAD
        $isGranted = $this->securityFacade->isGranted('EDIT', 'entity:' . $configItems['entity_name']);
=======
>>>>>>> 71aacabb

        $normalizedConfigItems = $this->validateConfiguration(
            $configuration,
            [Configuration::BASE_CONFIG_KEY => $configItems]
        );

<<<<<<< HEAD
=======
        $isGranted = $this->securityFacade->isGranted('EDIT', 'entity:' . $configItems['entity_name']);
>>>>>>> 71aacabb
        //according to ACL disable inline editing for the whole grid
        if (!$isGranted) {
            $normalizedConfigItems[Configuration::CONFIG_KEY_ENABLE] = false;
        }

        // replace config values by normalized, extra keys passed directly
        $resultConfigItems = array_replace_recursive($configItems, $normalizedConfigItems);
        if (is_null($resultConfigItems['save_api_accessor']['default_route_parameters']['className'])) {
            $resultConfigItems['save_api_accessor']['default_route_parameters']['className'] =
                str_replace('\\', '_', $configItems['entity_name']);
        }
        $config->offsetSet(Configuration::BASE_CONFIG_KEY, $resultConfigItems);

        //add inline editing where it is possible, do not use ACL, because additional parameters for columns needed
        $columns = $config->offsetGetOr(FormatterConfiguration::COLUMNS_KEY, []);
        $blackList = $configuration->getBlackList();

        foreach ($columns as $columnName => &$column) {
            if (!in_array($columnName, $blackList)) {
                $newColumn = $this->guesser->getColumnOptions($columnName, $configItems['entity_name'], $column);

                //frontend type key must not be replaced with default value
                $typeKey = PropertyInterface::FRONTEND_TYPE_KEY;
                if (!empty($newColumn[$typeKey])) {
                    $column[$typeKey] = $newColumn[$typeKey];
                }

                $column = array_replace_recursive($newColumn, $column);
            }
        }

        $config->offsetSet(FormatterConfiguration::COLUMNS_KEY, $columns);
    }

    /**
     * {@inheritDoc}
     */
    public function visitMetadata(DatagridConfiguration $config, MetadataObject $data)
    {
        $data->offsetSet(
            Configuration::BASE_CONFIG_KEY,
            $config->offsetGetOr(Configuration::BASE_CONFIG_KEY, [])
        );
    }
}<|MERGE_RESOLUTION|>--- conflicted
+++ resolved
@@ -46,20 +46,13 @@
     {
         $configItems    = $config->offsetGetOr(Configuration::BASE_CONFIG_KEY, []);
         $configuration   = new Configuration(Configuration::BASE_CONFIG_KEY);
-<<<<<<< HEAD
-        $isGranted = $this->securityFacade->isGranted('EDIT', 'entity:' . $configItems['entity_name']);
-=======
->>>>>>> 71aacabb
 
         $normalizedConfigItems = $this->validateConfiguration(
             $configuration,
             [Configuration::BASE_CONFIG_KEY => $configItems]
         );
 
-<<<<<<< HEAD
-=======
         $isGranted = $this->securityFacade->isGranted('EDIT', 'entity:' . $configItems['entity_name']);
->>>>>>> 71aacabb
         //according to ACL disable inline editing for the whole grid
         if (!$isGranted) {
             $normalizedConfigItems[Configuration::CONFIG_KEY_ENABLE] = false;
