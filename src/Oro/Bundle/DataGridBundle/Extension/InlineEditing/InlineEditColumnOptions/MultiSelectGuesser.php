--- conflicted
+++ resolved
@@ -16,11 +16,7 @@
     /** Frontend type */
     const MULTI_SELECT = 'multi-select';
 
-<<<<<<< HEAD
-    const DEFAULT_EDITOR_VIEW = 'orodatagrid/js/app/views/editor/multi-checkbox-editor-view';
-=======
-    const DEFAULT_EDITOR_VIEW = 'oroform/js/app/views/editor/multi-select-editor-view';
->>>>>>> 9b64a5d9
+    const DEFAULT_EDITOR_VIEW = 'oroform/js/app/views/editor/multi-checkbox-editor-view';
 
     /**
      * {@inheritdoc}
