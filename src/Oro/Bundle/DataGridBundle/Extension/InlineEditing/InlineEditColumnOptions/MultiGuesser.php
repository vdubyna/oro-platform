--- conflicted
+++ resolved
@@ -10,15 +10,11 @@
  * Class MultiSelectGuesser
  * @package Oro\Bundle\DataGridBundle\Extension\InlineEditing\InlineEditColumnOptions
  */
-<<<<<<< HEAD
-class MultiGuesser extends ChoicesGuesser
-{
-    const DEFAULT_EDITOR_VIEW = 'orodatagrid/js/app/views/editor/multi-select-editor-view';
-=======
-class MultiSelectGuesser implements GuesserInterface
+class MultiSelectGuesser extends ChoicesGuesser
 {
     const MULTI_SELECT = 'multi-select';
->>>>>>> a23380b0
+
+    const DEFAULT_EDITOR_VIEW = 'orodatagrid/js/app/views/editor/multi-select-editor-view';
 
     /**
      * {@inheritdoc}
@@ -27,14 +23,13 @@
     {
         $metadata = $this->entityManager->getClassMetadata($entityName);
         $result = [];
-<<<<<<< HEAD
 
         if ($columnName === 'MultiSelect') {
             $column['frontend_type'] = 'multi-select';
         }
 
-        if (array_key_exists('frontend_type', $column)
-            && $column['frontend_type'] === 'multi-select'
+        if (array_key_exists(Configuration::FRONTEND_TYPE_NAME, $column)
+            && $column[Configuration::FRONTEND_TYPE_NAME] === 'multi-select'
             && $metadata->hasAssociation($columnName)
         ) {
             $isConfiguredInlineEdit = array_key_exists(Configuration::BASE_CONFIG_KEY, $column);
@@ -78,10 +73,6 @@
             && array_key_exists($viewKey, $column[Configuration::BASE_CONFIG_KEY][$editorKey]);
         if (!$isConfigured) {
             $result[Configuration::BASE_CONFIG_KEY][$editorKey][$viewKey] = RelationGuesser::DEFAULT_EDITOR_VIEW;
-=======
-        if (array_key_exists(Configuration::FRONTEND_TYPE_NAME, $column)
-            && $column[Configuration::FRONTEND_TYPE_NAME] === self::MULTI_SELECT) {
->>>>>>> a23380b0
         }
 
         return $result;
