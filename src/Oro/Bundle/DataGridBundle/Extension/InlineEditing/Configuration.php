--- conflicted
+++ resolved
@@ -7,7 +7,6 @@
 
 class Configuration implements ConfigurationInterface
 {
-<<<<<<< HEAD
     const BASE_CONFIG_KEY                   = 'inline_editing';
     const CONFIG_KEY_ENABLE                 = 'enable';
     const BEHAVIOUR_DEFAULT_VALUE           = 'enable_selected';
@@ -16,13 +15,7 @@
     const INLINE_EDIT_BLACK_LIST_ID         = 'id';
     const INLINE_EDIT_BLACK_LIST_CREATED_AT = 'createdAt';
     const INLINE_EDIT_BLACK_LIST_UPDATED_AT = 'updatedAt';
-=======
-    const BASE_CONFIG_KEY             = 'inline_editing';
-    const BEHAVIOUR_DEFAULT_VALUE     = 'enable_selected';
-    const BEHAVIOUR_ENABLE_ALL_VALUE  = 'enable_all';
-    const ENABLED_CONFIG_PATH         = '[inline_editing][enable]';
-    const DEFAULT_ROUTE               = 'oro_datagrid_api_rest_entity_patch';
->>>>>>> 56dd08eb
+    const DEFAULT_ROUTE                     = 'oro_datagrid_api_rest_entity_patch';
 
     /**
      * @var array
@@ -67,17 +60,11 @@
 
         $builder->root($this->root)
             ->validate()
-<<<<<<< HEAD
                 ->ifTrue(
                     function ($value) {
                         return $value[self::CONFIG_KEY_ENABLE] == true && empty($value['entity_name']);
                     }
                 )
-=======
-                ->ifTrue(function ($v) {
-                    return $v['enable'] == true && empty($v['entity_name']);
-                })
->>>>>>> 56dd08eb
                 ->thenInvalid('"entity_name" parameter must be not empty.')
             ->end()
             ->children()
