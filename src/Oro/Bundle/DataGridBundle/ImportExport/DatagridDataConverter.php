<?php

namespace Oro\Bundle\DataGridBundle\ImportExport;

use Symfony\Component\Translation\TranslatorInterface;

use Oro\Bundle\ImportExportBundle\Context\ContextInterface;
use Oro\Bundle\ImportExportBundle\Converter\DataConverterInterface;
use Oro\Bundle\ImportExportBundle\Context\ContextAwareInterface;
use Oro\Bundle\EntityConfigBundle\DependencyInjection\Utils\ServiceLink;
use Oro\Bundle\DataGridBundle\Exception\RuntimeException;
use Oro\Bundle\DataGridBundle\Extension\Formatter\Property\PropertyInterface;
<<<<<<< HEAD
=======
use Oro\Bundle\DataGridBundle\Extension\Columns\ColumnsExtension;
use Oro\Bundle\DataGridBundle\Tools\ColumnsHelper;
use Oro\Bundle\LocaleBundle\Formatter\NumberFormatter;
use Oro\Bundle\LocaleBundle\Formatter\DateTimeFormatter;
>>>>>>> 3f8913c5
use Oro\Bundle\ImportExportBundle\Exception\InvalidConfigurationException;
use Oro\Bundle\ImportExportBundle\Formatter\FormatterProvider;
use Oro\Bundle\ImportExportBundle\Formatter\TypeFormatterInterface;

class DatagridDataConverter implements DataConverterInterface, ContextAwareInterface
{
    /** @var string[] */
    protected static $formatFrontendTypes = [
        PropertyInterface::TYPE_DATE,
        PropertyInterface::TYPE_DATETIME,
        PropertyInterface::TYPE_TIME,
        PropertyInterface::TYPE_DECIMAL,
        PropertyInterface::TYPE_INTEGER,
        PropertyInterface::TYPE_PERCENT,
        PropertyInterface::TYPE_CURRENCY
    ];

    /**
     * @var ServiceLink
     */
    protected $gridManagerLink;

    /**
     * @var TranslatorInterface
     */
    protected $translator;

    /**
     * @var FormatterProvider
     */
    protected $formatterProvider;

    /**
<<<<<<< HEAD
     * @var ContextInterface
=======
     * @var ColumnsHelper
     */
    protected $columnsHelper;

    /**
     * @var DateTimeFormatter
>>>>>>> 3f8913c5
     */
    protected $context;

    /**
     * @var TypeFormatterInterface[]
     */
    protected $formatters = [];

    /**
     * @param ServiceLink         $gridManagerLink
     * @param TranslatorInterface $translator
<<<<<<< HEAD
     * @param FormatterProvider   $formatterProvider
=======
     * @param NumberFormatter     $numberFormatter
     * @param DateTimeFormatter   $dateTimeFormatter
     * @param ColumnsHelper       $columnsHelper
>>>>>>> 3f8913c5
     */
    public function __construct(
        ServiceLink $gridManagerLink,
        TranslatorInterface $translator,
<<<<<<< HEAD
        FormatterProvider $formatterProvider
    ) {
        $this->gridManagerLink   = $gridManagerLink;
        $this->translator        = $translator;
        $this->formatterProvider = $formatterProvider;
=======
        NumberFormatter $numberFormatter,
        DateTimeFormatter $dateTimeFormatter,
        ColumnsHelper $columnsHelper
    ) {
        $this->gridManagerLink   = $gridManagerLink;
        $this->translator        = $translator;
        $this->numberFormatter   = $numberFormatter;
        $this->dateTimeFormatter = $dateTimeFormatter;
        $this->columnsHelper     = $columnsHelper;
>>>>>>> 3f8913c5
    }

    /**
     * {@inheritdoc}
     */
    public function convertToExportFormat(array $exportedRecord, $skipNullValues = true)
    {
        if ($this->context->getValue('columns')) {
            $columns = $this->context->getValue('columns');
        } elseif ($this->context->hasOption('gridName')) {
            $gridName   = $this->context->getOption('gridName');
            $gridConfig = $this->gridManagerLink->getService()->getConfigurationForGrid($gridName);
            $columns    = $gridConfig->offsetGet('columns');
        } else {
            throw new InvalidConfigurationException(
                'Configuration of datagrid export processor must contain "gridName" or "columns" options.'
            );
        }

<<<<<<< HEAD
        $result = [];
=======
        if ($this->context->hasOption('gridParameters')) {
            $gridParams = $this->context->getOption('gridParameters');
            if ($gridParams->has(ColumnsExtension::COLUMNS_PARAM)) {
                $columnsParams = $gridParams->get(ColumnsExtension::COLUMNS_PARAM);
                $columns = $this->columnsHelper->reorderColumns($columns, $columnsParams);
            }
        }

        $result = array();
>>>>>>> 3f8913c5
        foreach ($columns as $columnName => $column) {
            if (isset($column['renderable']) && false === $column['renderable']) {
                continue;
            }

            $val            = isset($exportedRecord[$columnName]) ? $exportedRecord[$columnName] : null;
            $val            = $this->applyFrontendFormatting($val, $column);
            $label          = $this->translator->trans($column['label']);
            $result[$label] = $val;
        }

        return $result;
    }

    /**
     * {@inheritdoc}
     */
    public function convertToImportFormat(array $importedRecord, $skipNullValues = true)
    {
        throw new RuntimeException('The convertToImportFormat method is not implemented.');
    }

    /**
     * @param mixed $val
     * @param array $options
     *
     * @return string|null
     */
    protected function applyFrontendFormatting($val, $options)
    {
        if (null !== $val) {
            $frontendType = isset($options['frontend_type']) ? $options['frontend_type'] : null;
            switch ($frontendType) {
                case in_array($frontendType, self::$formatFrontendTypes, true):
                    $formatter = $this->getFormatterForType($frontendType);
                    $val       = $formatter->formatType($val, FormatterProvider::FORMAT_TYPE_PREFIX . $frontendType);
                    break;
                case PropertyInterface::TYPE_SELECT:
                    if (isset($options['choices'][$val])) {
                        $val = $this->translator->trans($options['choices'][$val]);
                    }
                    break;
                case PropertyInterface::TYPE_HTML:
                    $val = $this->formatHtmlFrontendType(
                        $val,
                        isset($options['export_type']) ? $options['export_type'] : null
                    );
                    break;
            }
        }

        return $val;
    }

    /**
     * Converts HTML to its string representation
     *
     * @param string $val
     * @param string $exportType
     *
     * @return string
     */
    protected function formatHtmlFrontendType($val, $exportType)
    {
        $result = trim(
            str_replace(
                "\xC2\xA0", // non-breaking space (&nbsp;)
                ' ',
                html_entity_decode(strip_tags($val))
            )
        );
        if ($exportType === 'list') {
            $result = preg_replace('/\s*\n\s*/', ';', $result);
        }

        return $result;
    }

    /**
     * {@inheritdoc}
     */
    public function setImportExportContext(ContextInterface $context)
    {
        $this->context = $context;
    }

    /**
     * @param string $type
     *
     * @return TypeFormatterInterface
     */
    protected function getFormatterForType($type)
    {
        $contextFormatters   = $this->context->getOption(FormatterProvider::FORMATTER_PROVIDER);
        $formatterTypePrefix = FormatterProvider::FORMAT_TYPE_PREFIX;
        if (isset($contextFormatters[$type])) {
            if (isset($this->formatters[$type])) {
                return $this->formatters[$type];
            }
            $formatter               = $this->formatterProvider->getFormatterByAlias($contextFormatters[$type]);
            $this->formatters[$type] = $formatter;

            return $formatter;
        }
        if (isset($this->formatters[$type])) {
            return $this->formatters[$type];
        }
        $formatter               = $this->formatterProvider->getFormatterFor($formatterTypePrefix . $type);
        $this->formatters[$type] = $formatter;

        return $formatter;
    }
}<|MERGE_RESOLUTION|>--- conflicted
+++ resolved
@@ -10,13 +10,8 @@
 use Oro\Bundle\EntityConfigBundle\DependencyInjection\Utils\ServiceLink;
 use Oro\Bundle\DataGridBundle\Exception\RuntimeException;
 use Oro\Bundle\DataGridBundle\Extension\Formatter\Property\PropertyInterface;
-<<<<<<< HEAD
-=======
 use Oro\Bundle\DataGridBundle\Extension\Columns\ColumnsExtension;
 use Oro\Bundle\DataGridBundle\Tools\ColumnsHelper;
-use Oro\Bundle\LocaleBundle\Formatter\NumberFormatter;
-use Oro\Bundle\LocaleBundle\Formatter\DateTimeFormatter;
->>>>>>> 3f8913c5
 use Oro\Bundle\ImportExportBundle\Exception\InvalidConfigurationException;
 use Oro\Bundle\ImportExportBundle\Formatter\FormatterProvider;
 use Oro\Bundle\ImportExportBundle\Formatter\TypeFormatterInterface;
@@ -50,16 +45,12 @@
     protected $formatterProvider;
 
     /**
-<<<<<<< HEAD
+     * @var ColumnsHelper
+     */
+    protected $columnsHelper;
+
+    /**
      * @var ContextInterface
-=======
-     * @var ColumnsHelper
-     */
-    protected $columnsHelper;
-
-    /**
-     * @var DateTimeFormatter
->>>>>>> 3f8913c5
      */
     protected $context;
 
@@ -71,34 +62,19 @@
     /**
      * @param ServiceLink         $gridManagerLink
      * @param TranslatorInterface $translator
-<<<<<<< HEAD
      * @param FormatterProvider   $formatterProvider
-=======
-     * @param NumberFormatter     $numberFormatter
-     * @param DateTimeFormatter   $dateTimeFormatter
      * @param ColumnsHelper       $columnsHelper
->>>>>>> 3f8913c5
      */
     public function __construct(
         ServiceLink $gridManagerLink,
         TranslatorInterface $translator,
-<<<<<<< HEAD
+        ColumnsHelper $columnsHelper,
         FormatterProvider $formatterProvider
     ) {
         $this->gridManagerLink   = $gridManagerLink;
         $this->translator        = $translator;
+        $this->columnsHelper     = $columnsHelper;
         $this->formatterProvider = $formatterProvider;
-=======
-        NumberFormatter $numberFormatter,
-        DateTimeFormatter $dateTimeFormatter,
-        ColumnsHelper $columnsHelper
-    ) {
-        $this->gridManagerLink   = $gridManagerLink;
-        $this->translator        = $translator;
-        $this->numberFormatter   = $numberFormatter;
-        $this->dateTimeFormatter = $dateTimeFormatter;
-        $this->columnsHelper     = $columnsHelper;
->>>>>>> 3f8913c5
     }
 
     /**
@@ -118,9 +94,6 @@
             );
         }
 
-<<<<<<< HEAD
-        $result = [];
-=======
         if ($this->context->hasOption('gridParameters')) {
             $gridParams = $this->context->getOption('gridParameters');
             if ($gridParams->has(ColumnsExtension::COLUMNS_PARAM)) {
@@ -129,8 +102,7 @@
             }
         }
 
-        $result = array();
->>>>>>> 3f8913c5
+        $result = [];
         foreach ($columns as $columnName => $column) {
             if (isset($column['renderable']) && false === $column['renderable']) {
                 continue;
