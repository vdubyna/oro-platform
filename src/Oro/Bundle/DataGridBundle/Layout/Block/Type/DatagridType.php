<?php

namespace Oro\Bundle\DataGridBundle\Layout\Block\Type;

<<<<<<< HEAD
use Oro\Component\Layout\Block\OptionsResolver\OptionsResolver;
use Oro\Component\Layout\Block\Type\AbstractType;
use Oro\Component\Layout\Block\Type\Options;
=======
use Oro\Bundle\DataGridBundle\Datagrid\DatagridInterface;
use Oro\Bundle\DataGridBundle\Datagrid\ManagerInterface;
use Oro\Bundle\DataGridBundle\Datagrid\NameStrategyInterface;
use Oro\Bundle\SecurityBundle\SecurityFacade;

use Oro\Component\Layout\Block\OptionsResolver\OptionsResolver;
use Oro\Component\Layout\Block\Type\AbstractContainerType;
use Oro\Component\Layout\BlockBuilderInterface;
>>>>>>> 17be11c3
use Oro\Component\Layout\BlockInterface;
use Oro\Component\Layout\BlockView;

class DatagridType extends AbstractContainerType
{
    const NAME = 'datagrid';

    /** @var NameStrategyInterface */
    protected $nameStrategy;

    /** @var ManagerInterface */
    protected $manager;

    /** @var SecurityFacade */
    protected $securityFacade;

    /**
     * @param NameStrategyInterface $nameStrategy
     * @param ManagerInterface $manager
     * @param SecurityFacade $securityFacade
     */
    public function __construct(
        NameStrategyInterface $nameStrategy,
        ManagerInterface $manager,
        SecurityFacade $securityFacade
    ) {
        $this->nameStrategy = $nameStrategy;
        $this->manager = $manager;
        $this->securityFacade = $securityFacade;

    }

    /**
     * {@inheritdoc}
     */
    public function configureOptions(OptionsResolver $resolver)
    {
        $resolver
            ->setRequired(['grid_name'])
            ->setDefined(['grid_scope'])
            ->setDefaults([
                'grid_parameters' => [],
                'grid_render_parameters' => [],
                'split_to_cells' => false
            ]);
    }

    /**
     * {@inheritdoc}
     */
<<<<<<< HEAD
    public function buildView(BlockView $view, BlockInterface $block, Options $options)
=======
    public function buildBlock(BlockBuilderInterface $builder, array $options)
    {
        if ($options['split_to_cells']) {
            $columns = $this->getGridColumns($options['grid_name']);
            if ($columns) {
                $id = $builder->getId();

                $headerRowId = $this->generateName([$id, 'header', 'row']);
                $builder->getLayoutManipulator()->add($headerRowId, $id, 'datagrid_header_row');

                $rowId = $this->generateName([$id, 'row']);
                $builder->getLayoutManipulator()->add($rowId, $id, 'datagrid_row');

                foreach ($columns as $columnName => $column) {
                    $headerCellId = $this->generateName([$id, 'header', 'cell', $columnName]);
                    $builder->getLayoutManipulator()
                        ->add($headerCellId, $headerRowId, 'datagrid_header_cell', ['column_name' => $columnName]);

                    $cellId = $this->generateName([$id, 'cell', $columnName]);
                    $builder->getLayoutManipulator()
                        ->add($cellId, $rowId, 'datagrid_cell', ['column_name' => $columnName]);

                    $cellValueId = $this->generateName([$id, 'cell', $columnName, 'value']);
                    $builder->getLayoutManipulator()
                        ->add($cellValueId, $cellId, 'datagrid_cell_value', ['column_name' => $columnName]);
                }
            }
        }
    }

    /**
     * {@inheritdoc}
     */
    public function buildView(BlockView $view, BlockInterface $block, array $options)
>>>>>>> 17be11c3
    {
        $view->vars['grid_name'] = $options['grid_name'];
        $view->vars['grid_parameters'] = $options['grid_parameters'];
        $view->vars['grid_render_parameters'] = $options['grid_render_parameters'];
        $view->vars['split_to_cells'] = $options['split_to_cells'];
        if (!empty($options['grid_scope'])) {
            $view->vars['grid_scope']     = $options['grid_scope'];
            $view->vars['grid_full_name'] = $this->nameStrategy->buildGridFullName(
                $view->vars['grid_name'],
                $view->vars['grid_scope']
            );
        } else {
            $view->vars['grid_full_name'] = $view->vars['grid_name'];
        }
    }

    /**
     * {@inheritdoc}
     */
    public function getName()
    {
        return self::NAME;
    }

    /**
     * @param string $gridName
     *
     * @return DatagridInterface
     */
    private function getGridColumns($gridName)
    {
        if ($this->isAclGrantedForGridName($gridName)) {
            return $this->manager->getConfigurationForGrid($gridName)->offsetGet('columns');
        }

        return null;
    }

    /**
     * @param string $gridName
     *
     * @return bool
     */
    private function isAclGrantedForGridName($gridName)
    {
        $gridConfig = $this->manager->getConfigurationForGrid($gridName);

        if ($gridConfig) {
            $aclResource = $gridConfig->getAclResource();
            if ($aclResource && !$this->securityFacade->isGranted($aclResource)) {
                return false;
            } else {
                return true;
            }
        }

        return false;
    }

    /**
     * @param array $parts
     *
     * @return string
     */
    private function generateName($parts = [])
    {
        return implode('_', $parts);
    }
}<|MERGE_RESOLUTION|>--- conflicted
+++ resolved
@@ -2,11 +2,6 @@
 
 namespace Oro\Bundle\DataGridBundle\Layout\Block\Type;
 
-<<<<<<< HEAD
-use Oro\Component\Layout\Block\OptionsResolver\OptionsResolver;
-use Oro\Component\Layout\Block\Type\AbstractType;
-use Oro\Component\Layout\Block\Type\Options;
-=======
 use Oro\Bundle\DataGridBundle\Datagrid\DatagridInterface;
 use Oro\Bundle\DataGridBundle\Datagrid\ManagerInterface;
 use Oro\Bundle\DataGridBundle\Datagrid\NameStrategyInterface;
@@ -15,7 +10,7 @@
 use Oro\Component\Layout\Block\OptionsResolver\OptionsResolver;
 use Oro\Component\Layout\Block\Type\AbstractContainerType;
 use Oro\Component\Layout\BlockBuilderInterface;
->>>>>>> 17be11c3
+use Oro\Component\Layout\Block\Type\Options;
 use Oro\Component\Layout\BlockInterface;
 use Oro\Component\Layout\BlockView;
 
@@ -66,10 +61,7 @@
     /**
      * {@inheritdoc}
      */
-<<<<<<< HEAD
-    public function buildView(BlockView $view, BlockInterface $block, Options $options)
-=======
-    public function buildBlock(BlockBuilderInterface $builder, array $options)
+    public function buildBlock(BlockBuilderInterface $builder, Options $options)
     {
         if ($options['split_to_cells']) {
             $columns = $this->getGridColumns($options['grid_name']);
@@ -102,8 +94,7 @@
     /**
      * {@inheritdoc}
      */
-    public function buildView(BlockView $view, BlockInterface $block, array $options)
->>>>>>> 17be11c3
+    public function buildView(BlockView $view, BlockInterface $block, Options $options)
     {
         $view->vars['grid_name'] = $options['grid_name'];
         $view->vars['grid_parameters'] = $options['grid_parameters'];
