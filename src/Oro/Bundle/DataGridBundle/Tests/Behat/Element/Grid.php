--- conflicted
+++ resolved
@@ -158,13 +158,9 @@
      */
     public function massCheck($title)
     {
-<<<<<<< HEAD
         $massActionHeadCheckboxElementName = $this->getMappedChildElementName('MassActionHeadCheckbox');
 
-        $this->getElement($massActionHeadCheckboxElementName)->click();
-=======
-        $this->elementFactory->createElement('MassActionHeadCheckbox', $this)->click();
->>>>>>> ce447300
+        $this->elementFactory->createElement($massActionHeadCheckboxElementName, $this)->click();
         $this->elementFactory->createElement('GridFloatingMenu')->clickLink($title);
     }
 
