--- conflicted
+++ resolved
@@ -138,11 +138,7 @@
     }
 
     /**
-<<<<<<< HEAD
-     * @Given /^(?:|I )click (?P<action>(?:|edit|delete|view|!on)) (?P<content>(?:[^"]|\\")*) in grid$/
-=======
      * @Given /^(?:|I )click (?P<action>(?:\w+|!on)) (?P<content>(?:[^"]|\\")*) in grid$/
->>>>>>> 8f0ea812
      */
     public function clickActionInRow($content, $action)
     {
