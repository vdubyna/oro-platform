--- conflicted
+++ resolved
@@ -714,31 +714,6 @@
     }
 
     /**
-<<<<<<< HEAD
-     * Asserts per page value on current page with provided amount
-     *
-     * @Then /^per page amount should be (\d+)$/
-     */
-    public function perPageAmountShouldBe($expectedAmount)
-    {
-        $perPage = $this->elementFactory->createElement('GridToolBarTools')->getPerPageAmount();
-
-        self::assertNotNull($perPage, 'Grid per page control elements not found on current page');
-        self::assertEquals($expectedAmount, $perPage);
-    }
-
-    /**
-     * Records in table on current page should match the count.
-     * Example: Then records in grid should be 5
-     *
-     * @Then records in current page grid should be :count
-     */
-    public function recordsInGridShouldBe($count)
-    {
-        $gridRows = $this->getPage()->findAll('css', '.grid-container tbody tr');
-
-        self::assertCount((int) $count, $gridRows);
-=======
      * Check visibility checkbox for specified column
      * Show this column in grid
      *
@@ -784,7 +759,32 @@
         $columnManager->open();
         $columnManager->hideAllColumns($exceptions);
         $columnManager->close();
->>>>>>> 5f250799
+    }
+
+    /**
+     * Asserts per page value on current page with provided amount
+     *
+     * @Then /^per page amount should be (\d+)$/
+     */
+    public function perPageAmountShouldBe($expectedAmount)
+    {
+        $perPage = $this->elementFactory->createElement('GridToolBarTools')->getPerPageAmount();
+
+        self::assertNotNull($perPage, 'Grid per page control elements not found on current page');
+        self::assertEquals($expectedAmount, $perPage);
+    }
+
+    /**
+     * Records in table on current page should match the count.
+     * Example: Then records in grid should be 5
+     *
+     * @Then records in current page grid should be :count
+     */
+    public function recordsInGridShouldBe($count)
+    {
+        $gridRows = $this->getPage()->findAll('css', '.grid-container tbody tr');
+
+        self::assertCount((int) $count, $gridRows);
     }
 
     /**
