--- conflicted
+++ resolved
@@ -3,7 +3,6 @@
 namespace Oro\Bundle\DataGridBundle\Tests\Behat\Context;
 
 use Behat\Behat\Hook\Scope\BeforeScenarioScope;
-use Behat\Behat\Tester\Exception\PendingException;
 use Behat\Gherkin\Node\TableNode;
 
 use Oro\Bundle\DataGridBundle\Tests\Behat\Element\GridColumnManager;
@@ -1131,7 +1130,50 @@
     }
 
     /**
-<<<<<<< HEAD
+     * Show specified filter for grid
+     *
+     * @Given /^(?:|I) show filter "(?P<filter>(?:[^"]|\\")*)" in "(?P<gridName>([\w\s]+))" grid$/
+     *
+     * @param string $filter
+     * @param string $gridName
+     */
+    public function iShowFilterInGrid($filter, $gridName)
+    {
+        $grid = $this->getGrid($gridName);
+
+        $grid->getElement('GridFilersButton')->open();
+        $filterButton = $grid->getElement('FrontendGridFilterManagerButton');
+        $filterButton->click();
+
+        /** @var FrontendGridFilterManager $filterManager */
+        $filterManager = $grid->getElement('FrontendGridFilterManager');
+        $filterManager->checkColumnFilter($filter);
+        $filterManager->close();
+    }
+
+    /**
+     * Hide specified filter for grid
+     *
+     * @Given /^(?:|I) hide filter "(?P<filter>(?:[^"]|\\")*)" in "(?P<gridName>([\w\s]+))" grid$/
+     *
+     * @param string $filter
+     * @param string $gridName
+     */
+    public function iHideFilterInGrid($filter, $gridName)
+    {
+        $grid = $this->getGrid($gridName);
+
+        $grid->getElement('GridFilersButton')->open();
+        $filterButton = $grid->getElement('FrontendGridFilterManagerButton');
+        $filterButton->click();
+
+        /** @var FrontendGridFilterManager $filterManager */
+        $filterManager = $grid->getElement('FrontendGridFilterManager');
+        $filterManager->uncheckColumnFilter($filter);
+        $filterManager->close();
+    }
+
+    /**
      * @When /^I select following records in (?P<name>grid|[\s\w]+):$/
      * @param TableNode $table
      * @param string $name
@@ -1144,49 +1186,6 @@
             $grid->getRowByContent(reset($record))
                 ->checkMassActionCheckbox();
         }
-=======
-     * Show specified filter for grid
-     *
-     * @Given /^(?:|I) show filter "(?P<filter>(?:[^"]|\\")*)" in "(?P<gridName>([\w\s]+))" grid$/
-     *
-     * @param string $filter
-     * @param string $gridName
-     */
-    public function iShowFilterInGrid($filter, $gridName)
-    {
-        $grid = $this->getGrid($gridName);
-
-        $grid->getElement('GridFilersButton')->open();
-        $filterButton = $grid->getElement('FrontendGridFilterManagerButton');
-        $filterButton->click();
-
-        /** @var FrontendGridFilterManager $filterManager */
-        $filterManager = $grid->getElement('FrontendGridFilterManager');
-        $filterManager->checkColumnFilter($filter);
-        $filterManager->close();
-    }
-
-    /**
-     * Hide specified filter for grid
-     *
-     * @Given /^(?:|I) hide filter "(?P<filter>(?:[^"]|\\")*)" in "(?P<gridName>([\w\s]+))" grid$/
-     *
-     * @param string $filter
-     * @param string $gridName
-     */
-    public function iHideFilterInGrid($filter, $gridName)
-    {
-        $grid = $this->getGrid($gridName);
-
-        $grid->getElement('GridFilersButton')->open();
-        $filterButton = $grid->getElement('FrontendGridFilterManagerButton');
-        $filterButton->click();
-
-        /** @var FrontendGridFilterManager $filterManager */
-        $filterManager = $grid->getElement('FrontendGridFilterManager');
-        $filterManager->uncheckColumnFilter($filter);
-        $filterManager->close();
->>>>>>> 9870c4dc
     }
 
     /**
