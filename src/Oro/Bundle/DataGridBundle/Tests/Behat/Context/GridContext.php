--- conflicted
+++ resolved
@@ -621,11 +621,7 @@
      *
      * @Given /^(?:|I )click (?P<action>(Clone|(?!\bon)\w)*) (?P<content>(?:[^"]|\\")*) in grid$/
      * @Given /^(?:|I )click (?P<action>(Clone|(?!\bon)\w)*) "(?P<content>(.+))" in grid$/
-<<<<<<< HEAD
-     * @Given /^(?:|I )click "(?P<action>(?:[^"]|\\")*)" on "(?P<content>(.+))" in grid$/
-=======
      * @Given /^(?:|I )click "(?P<action>[^"]*)" on row "(?P<content>[^"]*)" in grid$/
->>>>>>> 81d5bcb4
      */
     public function clickActionInRow($content, $action)
     {
