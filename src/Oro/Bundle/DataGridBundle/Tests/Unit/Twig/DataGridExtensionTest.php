<?php

namespace Oro\Bundle\DataGridBundle\Tests\Unit\Twig;

use Symfony\Component\HttpFoundation\Request;
use Symfony\Component\HttpFoundation\RequestStack;
use Symfony\Component\Routing\RouterInterface;

use Oro\Bundle\DataGridBundle\Datagrid\Common\MetadataObject;
use Oro\Bundle\DataGridBundle\Datagrid\ManagerInterface;
use Oro\Bundle\DataGridBundle\Datagrid\NameStrategyInterface;
use Oro\Bundle\DataGridBundle\Datagrid\DatagridInterface;
use Oro\Bundle\DataGridBundle\Tools\DatagridRouteHelper;
use Oro\Bundle\DataGridBundle\Twig\DataGridExtension;
use Oro\Bundle\SecurityBundle\SecurityFacade;

/**
 * @SuppressWarnings(PHPMD.TooManyMethods)
 * @SuppressWarnings(PHPMD.TooManyPublicMethods)
 */
class DataGridExtensionTest extends \PHPUnit_Framework_TestCase
{
    /** @var \PHPUnit_Framework_MockObject_MockObject|ManagerInterface */
    protected $manager;

    /** @var \PHPUnit_Framework_MockObject_MockObject|NameStrategyInterface */
    protected $nameStrategy;

    /** @var \PHPUnit_Framework_MockObject_MockObject|RouterInterface */
    protected $router;

    /** @var \PHPUnit_Framework_MockObject_MockObject|SecurityFacade */
    protected $securityFacade;

    /** @var DataGridExtension */
    protected $twigExtension;

    /** @var \PHPUnit_Framework_MockObject_MockObject|DatagridRouteHelper */
    protected $datagridRouteHelper;

    /** @var \PHPUnit_Framework_MockObject_MockObject|RequestStack */
    protected $requestStack;

    protected function setUp()
    {
<<<<<<< HEAD
        $this->manager = $this->getMock(ManagerInterface::class);
        $this->nameStrategy = $this->getMock(NameStrategyInterface::class);
        $this->router = $this->getMock(RouterInterface::class);
        $this->securityFacade = $this->getMockBuilder(SecurityFacade::class)
=======
        $this->manager = $this->createMock('Oro\\Bundle\\DataGridBundle\\Datagrid\\ManagerInterface');
        $this->nameStrategy = $this->createMock('Oro\\Bundle\\DataGridBundle\\Datagrid\\NameStrategyInterface');
        $this->router = $this->createMock('Symfony\\Component\\Routing\\RouterInterface');
        $this->securityFacade = $this->getMockBuilder('Oro\\Bundle\\SecurityBundle\\SecurityFacade')
>>>>>>> 8c67c692
            ->disableOriginalConstructor()
            ->getMock();
        $this->datagridRouteHelper = $this->getMockBuilder(DatagridRouteHelper::class)
            ->disableOriginalConstructor()
            ->getMock();
        $this->requestStack = $this->getMock(RequestStack::class);

        $this->twigExtension = new DataGridExtension(
            $this->manager,
            $this->nameStrategy,
            $this->router,
            $this->securityFacade,
            $this->datagridRouteHelper,
            $this->requestStack
        );
    }

    public function testGetName()
    {
        $this->assertEquals('oro_datagrid', $this->twigExtension->getName());
    }

    public function testGetFunctions()
    {
        $expectedFunctions = [
            ['oro_datagrid_build', [$this->twigExtension, 'getGrid']],
            ['oro_datagrid_data', [$this->twigExtension, 'getGridData']],
            ['oro_datagrid_metadata', [$this->twigExtension, 'getGridMetadata']],
            ['oro_datagrid_generate_element_id', [$this->twigExtension, 'generateGridElementId']],
            ['oro_datagrid_build_fullname', [$this->twigExtension, 'buildGridFullName']],
            ['oro_datagrid_build_inputname', [$this->twigExtension, 'buildGridInputName']],
            ['oro_datagrid_link', [$this->datagridRouteHelper, 'generate']],
            ['oro_datagrid_column_attributes', [$this->twigExtension, 'getColumnAttributes']],
            ['oro_datagrid_get_page_url', [$this->twigExtension, 'getPageUrl']],
        ];
        /** @var \Twig_SimpleFunction[] $actualFunctions */
        $actualFunctions = $this->twigExtension->getFunctions();
        $this->assertSameSize($expectedFunctions, $actualFunctions);

        foreach ($actualFunctions as $twigFunction) {
            $expectedFunction = current($expectedFunctions);

            $this->assertInstanceOf('\Twig_SimpleFunction', $twigFunction);
            $this->assertEquals($expectedFunction[0], $twigFunction->getName());
            $this->assertEquals($expectedFunction[1], $twigFunction->getCallable());

            next($expectedFunctions);
        }
    }

    public function testGetGridWorks()
    {
        $gridName = 'test-grid';
        $params = ['foo' => 'bar'];

        $grid = $this->createMock('Oro\\Bundle\\DataGridBundle\\Datagrid\\DatagridInterface');

        $configuration = $this->getMockBuilder('Oro\\Bundle\\DataGridBundle\\Datagrid\\Common\\DatagridConfiguration')
            ->disableOriginalConstructor()
            ->setMethods(['getAclResource'])
            ->getMock();

        $configuration->expects($this->once())
            ->method('getAclResource')
            ->will($this->returnValue(null));

        $this->manager->expects($this->once())
            ->method('getConfigurationForGrid')
            ->with($gridName)
            ->will($this->returnValue($configuration));

        $this->manager->expects($this->once())
            ->method('getDatagridByRequestParams')
            ->with($gridName, $params)
            ->will($this->returnValue($grid));

        $this->assertSame($grid, $this->twigExtension->getGrid($gridName, $params));
    }

    public function testGetGridReturnsNullWhenConfigurationNotFound()
    {
        $gridName = 'test-grid';

        $this->manager->expects($this->once())
            ->method('getConfigurationForGrid')
            ->with($gridName)
            ->will($this->returnValue(null));

        $this->assertNull($this->twigExtension->getGrid($gridName));
    }

    public function testGetGridReturnsNullWhenDontHavePermissions()
    {
        $gridName = 'test-grid';

        $acl = 'test-acl';

        $configuration = $this->getMockBuilder('Oro\Bundle\DataGridBundle\Datagrid\Common\DatagridConfiguration')
            ->disableOriginalConstructor()
            ->getMock();

        $configuration->expects($this->once())
            ->method('getAclResource')
            ->will($this->returnValue($acl));

        $this->manager->expects($this->once())
            ->method('getConfigurationForGrid')
            ->with($gridName)
            ->will($this->returnValue($configuration));

        $this->securityFacade->expects($this->once())
            ->method('isGranted')
            ->with($acl)
            ->will($this->returnValue(false));

        $this->assertNull($this->twigExtension->getGrid($gridName));
    }

    /**
     * @param mixed $configRoute
     * @param string $expectedRoute
     *
     * @dataProvider routeProvider
     */
    public function testGetGridMetadataWorks($configRoute, $expectedRoute)
    {
        $gridName = 'test-grid';
        $gridScope = 'test-scope';
        $gridFullName = 'test-grid:test-scope';
        $params = ['foo' => 'bar'];
        $url = '/datagrid/test-grid?test-grid-test-scope=foo=bar';

        /** @var \PHPUnit_Framework_MockObject_MockObject|DatagridInterface $grid */
        $grid = $this->createMock('Oro\\Bundle\\DataGridBundle\\Datagrid\\DatagridInterface');
        $metadata = $this->getMockBuilder('Oro\\Bundle\\DataGridBundle\\Datagrid\\Common\\MetadataObject')
            ->disableOriginalConstructor()
            ->getMock();

        $grid->expects($this->once())
            ->method('getMetadata')
            ->will($this->returnValue($metadata));

        $grid->expects($this->once())
            ->method('getName')
            ->will($this->returnValue($gridName));

        $grid->expects($this->once())
            ->method('getScope')
            ->will($this->returnValue($gridScope));

        $this->nameStrategy->expects($this->once())
            ->method('buildGridFullName')
            ->with($gridName, $gridScope)
            ->will($this->returnValue($gridFullName));

        $this->nameStrategy->expects($this->once())
            ->method('getGridUniqueName')
            ->with($gridFullName)
            ->will($this->returnValue($gridFullName));

        $this->router->expects($this->once())
            ->method('generate')
            ->with(
                $expectedRoute,
                ['gridName' => $gridFullName, $gridFullName => $params]
            )
            ->will($this->returnValue($url));

        $metadata->expects($this->once())
            ->method('offsetAddToArray')
            ->with('options', ['url' => $url, 'urlParams' => $params]);

        $metadata->expects($this->any())
            ->method('offsetGetByPath')
            ->with()
            ->will(
                $this->returnValueMap(
                    [
                        ['[options][route]', $configRoute],
                    ]
                )
            );

        $metadataArray = ['metadata-array'];
        $metadata->expects($this->once())
            ->method('toArray')
            ->will($this->returnValue($metadataArray));

        $this->assertSame($metadataArray, $this->twigExtension->getGridMetadata($grid, $params));
    }

    /**
     * @return array
     */
    public function routeProvider()
    {
        return [
            [null, DataGridExtension::ROUTE],
        ];
    }

    public function testGetGridDataWorks()
    {
        /** @var \PHPUnit_Framework_MockObject_MockObject|DatagridInterface $grid */
        $grid = $this->createMock('Oro\\Bundle\\DataGridBundle\\Datagrid\\DatagridInterface');
        $gridData = $this->getMockBuilder('Oro\\Bundle\\DataGridBundle\\Datagrid\\Common\\ResultsObject')
            ->disableOriginalConstructor()
            ->getMock();

        $grid->expects($this->once())
            ->method('getData')
            ->will($this->returnValue($gridData));

        $gridDataArray = ['grid-data'];

        $gridData->expects($this->once())
            ->method('toArray')
            ->will($this->returnValue($gridDataArray));

        $this->assertSame($gridDataArray, $this->twigExtension->getGridData($grid));
    }

    /**
     * @dataProvider generateGridElementIdDataProvider
     * @param string $gridName
     * @param string $gridScope
     * @param string $expectedPattern
     */
    public function testGenerateGridElementIdWorks($gridName, $gridScope, $expectedPattern)
    {
        /** @var \PHPUnit_Framework_MockObject_MockObject|DatagridInterface $grid */
        $grid = $this->createMock('Oro\\Bundle\\DataGridBundle\\Datagrid\\DatagridInterface');

        $grid->expects($this->once())
            ->method('getName')
            ->will($this->returnValue($gridName));

        $grid->expects($this->atLeastOnce())
            ->method('getScope')
            ->will($this->returnValue($gridScope));

        $this->assertRegExp($expectedPattern, $this->twigExtension->generateGridElementId($grid));
    }

    /**
     * @return array
     */
    public function generateGridElementIdDataProvider()
    {
        return [
            [
                'test-grid',
                'test-scope',
                '/grid-test-grid-test-scope-[\d]+/',
            ],
            [
                'test-grid',
                '',
                '/grid-test-grid-[\d]+/',
            ],
        ];
    }

    public function testBuildGridFullNameWorks()
    {
        $expectedFullName = 'test-grid:test-scope';
        $gridName = 'test-grid';
        $gridScope = 'test-scope';

        $this->nameStrategy->expects($this->once())
            ->method('buildGridFullName')
            ->will($this->returnValue($expectedFullName));

        $this->assertEquals($expectedFullName, $this->twigExtension->buildGridFullName($gridName, $gridScope));
    }

    public function testGetColumnAttributes()
    {
        $columnAttributes = [
            'name' => 'column1',
            'label' => 'Column 1',
            'type' => 'string'
        ];

        $metadata = $this->getMock(MetadataObject::class, [], [], '', false);
        $metadata->expects($this->exactly(2))
            ->method('toArray')
            ->willReturn([
                'columns' => [$columnAttributes]
            ]);

        /** @var \PHPUnit_Framework_MockObject_MockObject|DatagridInterface $grid */
        $grid = $this->getMock(DatagridInterface::class);
        $grid->expects($this->exactly(2))
            ->method('getMetadata')
            ->willReturn($metadata);

        $this->assertEquals($columnAttributes, $this->twigExtension->getColumnAttributes($grid, 'column1'));
        $this->assertEquals([], $this->twigExtension->getColumnAttributes($grid, 'column3'));
    }

    /**
     * @dataProvider getPageUrlProvider
     *
     * @param string $queryString
     * @param integer $page
     * @param array $expectedParameters
     */
    public function testGetPageUrl($queryString, $page, array $expectedParameters)
    {
        $gridName = 'test';

        $request = $this->getMock(Request::class);
        $request->expects($this->once())->method('getQueryString')->willReturn($queryString);
        $request->expects($this->once())->method('get')->with('_route')->willReturn('test_route');

        $this->requestStack->expects($this->any())
            ->method('getCurrentRequest')
            ->willReturn($request);

        $grid = $this->getMock(DatagridInterface::class);
        $grid->expects($this->any())->method('getName')->willReturn($gridName);

        $this->router
            ->expects($this->once())
            ->method('generate')
            ->with('test_route', $expectedParameters)
            ->willReturn('test_url');

        $this->assertEquals('test_url', $this->twigExtension->getPageUrl($grid, $page));
    }

    /**
     * @return array
     */
    public function getPageUrlProvider()
    {
        return [
            'with empty query string' => [
                'queryString' => '',
                'page' => 5,
                'expectedParameters' => [
                    'grid' => [
                        'test' => 'i=5'
                    ]
                ]
            ],
            'with not empty query string but without grid params' => [
                'queryString' => 'foo=bar&bar=baz',
                'page' => 5,
                'expectedParameters' => [
                    'foo' => 'bar',
                    'bar' => 'baz',
                    'grid' => [
                        'test' => 'i=5'
                    ]
                ]
            ],
            'with grid params in query sting' => [
                'queryString' => 'grid%5Btest%5D=i%3D4',
                'page' => 5,
                'expectedParameters' => [
                    'grid' => [
                        'test' => 'i=5'
                    ]
                ]
            ],
        ];
    }

    protected function tearDown()
    {
        unset(
            $this->datagridRouteHelper,
            $this->manager,
            $this->nameStrategy,
            $this->router,
            $this->securityFacade,
            $this->twigExtension
        );
    }
}<|MERGE_RESOLUTION|>--- conflicted
+++ resolved
@@ -43,17 +43,10 @@
 
     protected function setUp()
     {
-<<<<<<< HEAD
-        $this->manager = $this->getMock(ManagerInterface::class);
-        $this->nameStrategy = $this->getMock(NameStrategyInterface::class);
-        $this->router = $this->getMock(RouterInterface::class);
+        $this->manager = $this->createMock(ManagerInterface::class);
+        $this->nameStrategy = $this->createMock(NameStrategyInterface::class);
+        $this->router = $this->createMock(RouterInterface::class);
         $this->securityFacade = $this->getMockBuilder(SecurityFacade::class)
-=======
-        $this->manager = $this->createMock('Oro\\Bundle\\DataGridBundle\\Datagrid\\ManagerInterface');
-        $this->nameStrategy = $this->createMock('Oro\\Bundle\\DataGridBundle\\Datagrid\\NameStrategyInterface');
-        $this->router = $this->createMock('Symfony\\Component\\Routing\\RouterInterface');
-        $this->securityFacade = $this->getMockBuilder('Oro\\Bundle\\SecurityBundle\\SecurityFacade')
->>>>>>> 8c67c692
             ->disableOriginalConstructor()
             ->getMock();
         $this->datagridRouteHelper = $this->getMockBuilder(DatagridRouteHelper::class)
