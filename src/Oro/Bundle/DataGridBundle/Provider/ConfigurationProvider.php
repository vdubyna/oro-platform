--- conflicted
+++ resolved
@@ -17,10 +17,7 @@
     const COMPILER_PASS_NAME = 'oro_datagrid';
     const CACHE_POSTFIX      = 'data';
     const ROOT_PARAMETER     = 'datagrids';
-<<<<<<< HEAD
-=======
     const LOADED_FLAG        = 'loaded';
->>>>>>> 122c0499
 
     /** @var array */
     protected $rawConfiguration = [];
