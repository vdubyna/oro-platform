<?php

namespace Oro\Bundle\DataGridBundle\Controller\Api\Rest;

use FOS\RestBundle\Controller\Annotations\Delete;
use FOS\RestBundle\Controller\Annotations\Post;
use FOS\RestBundle\Controller\Annotations\Put;
use FOS\RestBundle\Controller\Annotations as Rest;

use Nelmio\ApiDocBundle\Annotation\ApiDoc;

use Symfony\Component\HttpFoundation\JsonResponse;
use Symfony\Component\HttpFoundation\Response;
use Symfony\Component\Security\Core\Exception\AccessDeniedException;

use Oro\Bundle\DataGridBundle\Entity\GridView;
use Oro\Bundle\SecurityBundle\Annotation\Acl;
use Oro\Bundle\SecurityBundle\SecurityFacade;
use Oro\Bundle\SoapBundle\Controller\Api\Rest\RestController;

/**
 * @Rest\NamePrefix("oro_datagrid_api_rest_entity_")
 */
class EntityController extends RestController
{
    /**
     * {@inheritdoc}
     */
    public function getForm()
    {
        return $this->get('oro_datagrid.form.grid_view.api');
    }

    /**
     * {@inheritdoc}
     */
    public function getFormHandler()
    {
        return $this->get('oro_datagrid.grid_view.form.handler.api');
    }

    /**
     * {@inheritdoc}
     */
    public function getManager()
    {
        return $this->get('oro_datagrid.entity.manager.api');
    }

    /**
     * @return SecurityFacade
     */
    protected function getSecurityFacade()
    {
        return $this->get('oro_security.security_facade');
    }

    /**
     * @param int $id
     *
     * @return Response
     * @Rest\Patch("entity/{className}/{entityId}", requirements={"id"="\d+"})
     * @ApiDoc(
     *      description="Update entity property",
     *      resource=true,
     *      requirements={
     *          {"name"="id", "dataType"="integer"},
     *      }
     * )
     */
    public function patchAction($className, $entityId)
    {
        $className = strtr($className, '-', '\\');
        $entity = $this->getManager()->getEntity($className, $entityId);
<<<<<<< HEAD

        if ($this->get('security.authorization_checker')->isGranted('EDIT', $entity)) {
            $request = $this->get('request_stack')->getCurrentRequest();
            $content = $request->getContent();
            $content = json_decode($content, true);
            foreach ($content as $fieldName => $fieldValue) {
                $this->getManager()->updateField($entity, $fieldName, $fieldValue);
            }

            $response = ['status' => true];
        } else {
            $response = ['status' => false];
=======
        $request = $this->get('request_stack')->getCurrentRequest();
        $content = $request->getContent();
        $content  = json_decode($content, true);
        foreach ($content as $fieldName => $fieldValue) {
            $this->getManager()->updateField($entity, $fieldName, $fieldValue);
>>>>>>> 56dd08eb
        }

        return new JsonResponse($response);
    }
}<|MERGE_RESOLUTION|>--- conflicted
+++ resolved
@@ -72,7 +72,6 @@
     {
         $className = strtr($className, '-', '\\');
         $entity = $this->getManager()->getEntity($className, $entityId);
-<<<<<<< HEAD
 
         if ($this->get('security.authorization_checker')->isGranted('EDIT', $entity)) {
             $request = $this->get('request_stack')->getCurrentRequest();
@@ -85,13 +84,6 @@
             $response = ['status' => true];
         } else {
             $response = ['status' => false];
-=======
-        $request = $this->get('request_stack')->getCurrentRequest();
-        $content = $request->getContent();
-        $content  = json_decode($content, true);
-        foreach ($content as $fieldName => $fieldValue) {
-            $this->getManager()->updateField($entity, $fieldName, $fieldValue);
->>>>>>> 56dd08eb
         }
 
         return new JsonResponse($response);
