--- conflicted
+++ resolved
@@ -18,12 +18,9 @@
 use Oro\Bundle\DataGridBundle\Extension\MassAction\MassActionDispatcher;
 use Oro\Bundle\DataGridBundle\Exception\UserInputErrorExceptionInterface;
 use Oro\Bundle\ImportExportBundle\Formatter\FormatterProvider;
-<<<<<<< HEAD
-use Oro\Component\MessageQueue\Client\MessageProducerInterface;
-=======
 use Oro\Bundle\SecurityBundle\Annotation\Acl;
 use Oro\Bundle\SecurityBundle\Annotation\AclAncestor;
->>>>>>> 66b9a371
+use Oro\Component\MessageQueue\Client\MessageProducerInterface;
 
 class GridController extends Controller
 {
@@ -130,12 +127,9 @@
      *      requirements={"gridName"="[\w\:-]+"}
      * )
      *
-<<<<<<< HEAD
+     * @AclAncestor("oro_datagrid_gridview_export")
+     *
      * @param Request $request
-=======
-     * @AclAncestor("oro_datagrid_gridview_export")
-     *
->>>>>>> 66b9a371
      * @param string $gridName
      *
      * @return JsonResponse
@@ -225,20 +219,4 @@
 
         return $renderParams;
     }
-
-    /**
-     * @return MessageProducerInterface
-     */
-    protected function getMessageProducer()
-    {
-        return $this->get('oro_message_queue.client.message_producer');
-    }
-
-    /**
-     * @return RequestParameterBagFactory
-     */
-    protected function getRequestParametersFactory()
-    {
-        return $this->get('oro_datagrid.datagrid.request_parameters_factory');
-    }
 }