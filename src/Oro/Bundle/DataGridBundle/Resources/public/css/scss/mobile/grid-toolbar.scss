/* @theme: admin.oro; */

.grid-toolbar {
    .pagination-container {
        margin: 0 auto;
        width: 270px;

        @media only screen and (max-width: 600px) {
            margin: 0;
            width: auto;
        }
<<<<<<< HEAD

        .page-size {
            margin-left: 16px;

            label {
                display: inline-block;

                @media only screen and (max-width: 600px) {
                    display: none;
                }
            }
        }

        .pagination {
            .fa-chevron-left:before,
            .fa-chevron-right:before {
                line-height: 18px;
            }

            @media only screen and (max-width: 600px) {
                margin: 0;
            }

            .dib {
                @media only screen and (max-width: 600px) {
                    display: none;
                }
            }
=======
      }
    }
    .pagination {
      ul {
        box-shadow: none;
        border-radius: 0;
      }

      .fa-chevron-left:before, .fa-chevron-right:before {
        line-height: 18px;
      }
      @media only screen and (max-width: 600px) {
        margin: 0;
      }
      .dib {
        @media only screen and (max-width: 600px) {
          display: none;
>>>>>>> 61d1df10
        }
    }

    .actions-panel {
        margin-left: 16px;

        .action.btn {
            height: 32px;
            margin-right: 5px;
            padding: 0 7px;

            &:last-child {
                margin-right: 0;
            }
        }

        a.action.btn {
            @media only screen and (max-width: 400px) {
                display: none;
            }

            i {
                &:before {
                    font-size: 14px;
                    line-height: 30px;
                }
            }
        }
    }
}<|MERGE_RESOLUTION|>--- conflicted
+++ resolved
@@ -9,7 +9,6 @@
             margin: 0;
             width: auto;
         }
-<<<<<<< HEAD
 
         .page-size {
             margin-left: 16px;
@@ -24,6 +23,11 @@
         }
 
         .pagination {
+            ul {
+                box-shadow: none;
+                border-radius: 0;
+            }
+
             .fa-chevron-left:before,
             .fa-chevron-right:before {
                 line-height: 18px;
@@ -38,25 +42,6 @@
                     display: none;
                 }
             }
-=======
-      }
-    }
-    .pagination {
-      ul {
-        box-shadow: none;
-        border-radius: 0;
-      }
-
-      .fa-chevron-left:before, .fa-chevron-right:before {
-        line-height: 18px;
-      }
-      @media only screen and (max-width: 600px) {
-        margin: 0;
-      }
-      .dib {
-        @media only screen and (max-width: 600px) {
-          display: none;
->>>>>>> 61d1df10
         }
     }
 
