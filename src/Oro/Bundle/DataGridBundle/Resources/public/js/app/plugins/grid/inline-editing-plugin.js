define(function(require) {
    'use strict';

    var InlineEditingPlugin;
    var _ = require('underscore');
    var __ = require('orotranslation/js/translator');
    var $ = require('jquery');
    var mediator = require('oroui/js/mediator');
    var BasePlugin = require('oroui/js/app/plugins/base/plugin');
    var CellIterator = require('../../../datagrid/cell-iterator');
    var ApiAccessor = require('oroui/js/tools/api-accessor');
    require('orodatagrid/js/app/components/cell-popup-editor-component');
    require('oroform/js/app/views/editor/text-editor-view');

    InlineEditingPlugin = BasePlugin.extend({
        /**
         * true if any cell is in edit mode
         *
         * @type {boolean}
         */
        editModeEnabled: false,

        /**
         * This component is used by default for inline editing
         */
        DEFAULT_COMPONENT: 'orodatagrid/js/app/components/cell-popup-editor-component',

        /**
         * This view is used by default for editing
         */
        DEFAULT_VIEW: 'oroform/js/app/views/editor/text-editor-view',

        /**
         * This view is used by default for editing
         */
        DEFAULT_COLUMN_TYPE: 'string',

        /**
         * If true interface should not respond to user actions.
         * Usefull for grid page switching support
         */
        lockUserActions: false,

        /**
         * Key codes
         */
        TAB_KEY_CODE: 9,
        ENTER_KEY_CODE: 13,
        ESCAPE_KEY_CODE: 27,
        ARROW_LEFT_KEY_CODE: 37,
        ARROW_TOP_KEY_CODE: 38,
        ARROW_RIGHT_KEY_CODE: 39,
        ARROW_BOTTOM_KEY_CODE: 40,

        /**
         * Help message for cells
         */
        helpMessage: __('oro.form.inlineEditing.helpMessage'),

        constructor: function() {
            this.onKeyDown = _.bind(this.onKeyDown, this);
            InlineEditingPlugin.__super__.constructor.apply(this, arguments);
        },

        enable: function() {
            this.main.$el.addClass('grid-editable');
            this.listenTo(this.main, {
                afterMakeCell: this.onAfterMakeCell
            });
            this.listenTo(mediator, 'page:beforeChange', function() {
                if (this.editModeEnabled) {
                    this.exitEditMode(true);
                }
            });
            if (!this.options.metadata.inline_editing.save_api_accessor) {
                throw new Error('"save_api_accessor" option is required');
            }
            var ConcreteApiAccessor = this.options.metadata.inline_editing.save_api_accessor['class'];
            this.saveApiAccessor = new ConcreteApiAccessor(
                _.omit(this.options.metadata.inline_editing.save_api_accessor, 'class'));
            this.main.body.refresh();
            InlineEditingPlugin.__super__.enable.call(this);
        },

        disable: function() {
            if (this.editModeEnabled) {
                this.exitEditMode(true);
            }
            this.main.$el.removeClass('grid-editable');
            this.main.body.refresh();
            InlineEditingPlugin.__super__.disable.call(this);
        },

        onAfterMakeCell: function(row, cell) {
            var _this = this;
            function enterEditModeIfNeeded(e) {
                if (_this.isEditable(cell)) {
                    _this.enterEditMode(cell);
                }
                e.preventDefault();
                e.stopPropagation();
            }
            var originalRender = cell.render;
            cell.render = function() {
                var cell = this;
                originalRender.apply(cell, arguments);
                var originalEvents = cell.events;
                if (_this.isEditable(cell)) {
                    cell.$el.addClass('editable view-mode prevent-text-selection-on-dblclick');
                    cell.$el.append('<i class="icon-edit hide-text">Edit</i>');
                    cell.$el.attr('title', _this.helpMessage);
                    cell.events = _.extend(Object.create(cell.events), {
                        'dblclick': enterEditModeIfNeeded,
                        'mousedown .icon-edit': enterEditModeIfNeeded,
                        'click': _.noop
                    });
                }
                cell.delegateEvents();
                cell.events = originalEvents;
                return cell;
            };
        },

        isEditable: function(cell) {
            var columnMetadata = cell.column.get('metadata');
            if (!columnMetadata) {
                return false;
            }
            var editable;
            var enableConfigValue = columnMetadata.inline_editing && columnMetadata.inline_editing.enable;
            // validateUrlParameters
            switch (this.options.metadata.inline_editing.behaviour) {
                case 'enable_all':
                    if (enableConfigValue !== false) {
                        editable = (columnMetadata.inline_editing && columnMetadata.inline_editing.enable === true) ||
                            (columnMetadata.type || this.DEFAULT_COLUMN_TYPE) in
                                this.options.metadata.inline_editing.default_editors;
                    } else {
                        editable = false;
                    }
                    break;
                case 'enable_selected':
                    editable = enableConfigValue === true;
                    break;
                default:
                    throw new Error('Unknown behaviour');
            }
            return editable ?
                this.getCellEditorOptions(cell).save_api_accessor.validateUrlParameters(cell.model.toJSON()) :
                false;
        },

        getCellEditorOptions: function(cell) {
            var columnMetadata = cell.column.get('metadata');
            var editor = (columnMetadata && columnMetadata.inline_editing && columnMetadata.inline_editing.editor) ?
                $.extend(true, {}, columnMetadata.inline_editing.editor) :
                {};

            if (!editor.component) {
                editor.component = this.options.metadata.inline_editing.cell_editor.component;
            }
            if (!editor.view) {
                editor.view = this.options.metadata.inline_editing
                    .default_editors[(columnMetadata.type || this.DEFAULT_COLUMN_TYPE)];
            }
            if (!editor.component_options) {
                editor.component_options = {};
            }

            if (columnMetadata && columnMetadata.inline_editing && columnMetadata.inline_editing.save_api_accessor) {
                if (!(columnMetadata.inline_editing.save_api_accessor instanceof ApiAccessor)) {
                    var saveApiOptions = _.extend({}, this.options.metadata.inline_editing.save_api_accessor,
                        columnMetadata.inline_editing.save_api_accessor);
                    var ConcreteApiAccessor = saveApiOptions.class;
                    columnMetadata.inline_editing.save_api_accessor = new ConcreteApiAccessor(
                        _.omit(saveApiOptions, 'class'));
                }
                editor.save_api_accessor = columnMetadata.inline_editing.save_api_accessor;
            } else {
                // use main
                editor.save_api_accessor = this.saveApiAccessor;
            }

            var validationRules = (columnMetadata.inline_editing &&
                columnMetadata.inline_editing.validation_rules) ?
                columnMetadata.inline_editing.validation_rules :
                {};

            _.each(validationRules, function(params, ruleName) {
                // normalize rule's params, in case is it was defined as 'NotBlank: ~'
                validationRules[ruleName] = params || {};
            });

            editor.viewOptions = $.extend(true, {}, editor.view_options || {}, {
                className: this.buildClassNames(editor, cell).join(' '),
                validationRules: validationRules
            });

            return editor;
        },

        enterEditMode: function(cell, fromPreviousCell) {
            if (this.editModeEnabled) {
                this.exitEditMode(false);
<<<<<<< HEAD
            } else {
                if (backdropManager.isReleased(this.backdropId)) {
                    this.backdropId = backdropManager.hold();
                    $(document).on('keydown', this.onKeyDown);
                    this.main.trigger('holdInlineEditingBackdrop');
                }
=======
>>>>>>> c736143b
            }
            this.editModeEnabled = true;
            this.currentCell = cell;
            this.cellIterator = new CellIterator(this.main, this.currentCell);
            this.main.ensureCellIsVisible(cell);
            cell.$el.parent('tr:first').addClass('row-edit-mode');
            cell.$el.removeClass('view-mode');
            cell.$el.addClass('edit-mode');

            this.toggleHeaderCellHighlight(cell, true);

            var editor = this.getCellEditorOptions(cell);
            this.editor = editor;

            var CellEditorComponent = editor.component;
            var CellEditorView = editor.view;

            if (!CellEditorView) {
                throw new Error('Editor view in not available for `' + cell.column.get('name') + '` column');
            }

            var editorComponent = new CellEditorComponent(_.extend({}, editor.component_options, {
                cell: cell,
                view: CellEditorView,
                viewOptions: editor.viewOptions,
                fromPreviousCell: fromPreviousCell
            }));

            editorComponent.view.focus(!!fromPreviousCell);
            editorComponent.view.on('keydown', this.onKeyDown);

            this.editorComponent = editorComponent;

            this.listenTo(editorComponent, 'saveAction', this.saveCurrentCell);
            this.listenTo(editorComponent, 'saveAndExitAction', this.saveCurrentCellAndExit);
            this.listenTo(editorComponent, 'cancelAction', this.exitEditMode, true);
            this.listenTo(editorComponent, 'saveAndEditNextAction', this.saveCurrentCellAndEditNext);
            this.listenTo(editorComponent, 'cancelAndEditNextAction', this.editNextCell);
            this.listenTo(editorComponent, 'saveAndEditPrevAction', this.saveCurrentCellAndEditPrev);
            this.listenTo(editorComponent, 'cancelAndEditPrevAction', this.editPrevCell);
            this.listenTo(editorComponent, 'saveAndEditNextRowAction', this.saveCurrentCellAndEditNextRow);
            this.listenTo(editorComponent, 'cancelAndEditNextRowAction', this.editNextRowCell);
            this.listenTo(editorComponent, 'saveAndEditPrevRowAction', this.saveCurrentCellAndEditPrevRow);
            this.listenTo(editorComponent, 'cancelAndEditPrevRowAction', this.editPrevRowCell);
        },

        toggleHeaderCellHighlight: function(cell, state) {
            var columnIndex = this.main.columns.indexOf(cell.column);
            var headerCell = this.main.findHeaderCellByIndex(columnIndex);
            if (headerCell) {
                headerCell.$el.toggleClass('header-cell-highlight', state);
            }
        },

        buildClassNames: function(editor, cell) {
            var classNames = [];
            if (editor.view_options && editor.view_options.css_class_name) {
                classNames.push(editor.view_options.css_class_name);
            }
            if (cell.column.get('name')) {
                classNames.push(cell.column.get('name') + '-column-editor');
            }

            if (this.main.name) {
                classNames.push(this.main.name + '-grid-editor');
            }

            if (cell.column.get('metadata') && cell.column.get('metadata').type) {
                classNames.push(cell.column.get('metadata').type + '-frontend-type-editor');
            }
            return classNames;
        },

        saveCurrentCell: function(exit) {
            if (!this.editModeEnabled) {
                throw Error('Edit mode disabled');
            }
            if (!this.editorComponent.view.isChanged()) {
                return true;
            }
            if (!this.editorComponent.view.isValid()) {
                this.editorComponent.view.focus();
                return false;
            }
            var cell = this.currentCell;
            var serverUpdateData = this.editorComponent.view.getServerUpdateData();
            var modelUpdateData = this.editorComponent.view.getModelUpdateData();
            cell.$el.addClass('loading');
            var ctx = {
                main: this.main,
                cell: cell,
                oldState: _.pick(cell.model.toJSON(), _.keys(modelUpdateData))
            };
            this.updateModel(cell.model, this.editorComponent, modelUpdateData);
            this.main.trigger('content:update');
            if (this.editor.save_api_accessor.initialOptions.field_name) {
                var keys = _.keys(serverUpdateData);
                if (keys.length > 1) {
                    throw new Error('Only single field editors are supported with field_name option');
                }
                var newData = {};
                newData[this.editor.save_api_accessor.initialOptions.field_name] = serverUpdateData[keys[0]];
                serverUpdateData = newData;
            }
            var savePromise = this.editor.save_api_accessor.send(cell.model.toJSON(), serverUpdateData, {}, {
                processingMessage: __('oro.form.inlineEditing.saving_progress'),
                preventWindowUnload: __('oro.form.inlineEditing.inline_edits')
            });
            if (this.editor.component.processSavePromise) {
                savePromise = this.editor.component.processSavePromise(savePromise, cell.column.get('metadata'));
            }
            if (this.editor.view.processSavePromise) {
                savePromise = this.editor.view.processSavePromise(savePromise, cell.column.get('metadata'));
            }
            savePromise.done(_.bind(InlineEditingPlugin.onSaveSuccess, ctx))
                .fail(_.bind(InlineEditingPlugin.onSaveError, ctx))
                .always(function() {
                    cell.$el.removeClass('loading');
                });
            if (exit !== false) {
                this.exitEditMode(cell);
            }
            return true;
        },

        updateModel: function(model, editorComponent, updateData) {
            // assume "undefined" as delete value request
            for (var key in updateData) {
                if (updateData.hasOwnProperty(key)) {
                    if (updateData[key] === editorComponent.view.UNSET_FIELD_VALUE) {
                        model.unset(key);
                        delete updateData[key];
                    }
                }
            }
            model.set(updateData);
        },

        exitEditMode: function() {
            if (!this.editModeEnabled) {
                throw Error('Edit mode disabled');
            }
            this.editModeEnabled = false;
            if (this.currentCell.$el) {
                this.toggleHeaderCellHighlight(this.currentCell, false);
                this.currentCell.$el.parent('tr:first').removeClass('row-edit-mode');
                this.currentCell.$el.addClass('view-mode');
                this.currentCell.$el.removeClass('edit-mode');
            }
            this.stopListening(this.editorComponent);
            this.editorComponent.dispose();
            delete this.editorComponent;
        },

        saveCurrentCellAndExit: function() {
            if (this.saveCurrentCell(false)) {
                this.exitEditMode(true);
            }
        },

        editNextCell: function() {
            this.editCellByIteratorMethod('next', false);
        },

        editNextRowCell: function() {
            this.editCellByIteratorMethod('nextRow', false);
        },

        editPrevCell: function() {
            this.editCellByIteratorMethod('prev', true);
        },

        editPrevRowCell: function() {
            this.editCellByIteratorMethod('prevRow', false);
        },

        editCellByIteratorMethod: function(iteratorMethod, fromPreviousCell) {
            var _this = this;
            this.lockUserActions = true;
            function checkEditable(cell) {
                if (!_this.isEditable(cell)) {
                    return _this.cellIterator[iteratorMethod]().then(checkEditable);
                }
                return cell;
            }
            this.exitEditMode(false);
            this.cellIterator[iteratorMethod]().then(checkEditable).done(function(cell) {
                _this.enterEditMode(cell, fromPreviousCell);
                _this.lockUserActions = false;
            }).fail(function() {
                mediator.execute('showFlashMessage', 'error', __('oro.ui.unexpected_error'));
                _this.exitEditMode();
                _this.lockUserActions = false;
            });
        },

        saveCurrentCellAndEditNext: function() {
            this.saveCurrentCell(false);
            this.editNextCell();
        },

        saveCurrentCellAndEditPrev: function() {
            this.saveCurrentCell(false);
            this.editPrevCell();
        },

        saveCurrentCellAndEditNextRow: function() {
            this.saveCurrentCell(false);
            this.editNextRowCell();
        },

        saveCurrentCellAndEditPrevRow: function() {
            this.saveCurrentCell(false);
            this.editPrevRowCell();
        },

        _onRequireJsError: function() {
            mediator.execute('showFlashMessage', 'success', __('oro.form.inlineEditing.loadingError'));
        },

        /**
         * Keydown handler for the entire document
         *
         * @param {$.Event} e
         */
        onKeyDown: function(e) {
            if (this.editModeEnabled) {
                this.onGenericTabKeydown(e);
                this.onGenericEnterKeydown(e);
                this.onGenericEscapeKeydown(e);
                this.onGenericArrowKeydown(e);
            }
        },

        /**
         * Generic keydown handler, which handles ENTER
         *
         * @param {$.Event} e
         */
        onGenericEnterKeydown: function(e) {
            if (e.keyCode === this.ENTER_KEY_CODE) {
                if (!this.lockUserActions) {
                    if (this.saveCurrentCell(false)) {
                        if (e.ctrlKey) {
                            this.exitEditMode(true);
                        } else {
                            if (e.shiftKey) {
                                this.editPrevRowCell();
                            } else {
                                this.editNextRowCell();
                            }
                        }
                    }
                }
                e.preventDefault();
            }
        },

        /**
         * Generic keydown handler, which handles TAB
         *
         * @param {$.Event} e
         */
        onGenericTabKeydown: function(e) {
            if (e.keyCode === this.TAB_KEY_CODE) {
                if (!this.lockUserActions) {
                    if (this.saveCurrentCell(false)) {
                        if (e.shiftKey) {
                            this.editPrevCell();
                        } else {
                            this.editNextCell();
                        }
                    }
                }
                e.preventDefault();
            }
        },

        /**
         * Generic keydown handler, which handles ESCAPE
         *
         * @param {$.Event} e
         */
        onGenericEscapeKeydown: function(e) {
            if (e.keyCode === this.ESCAPE_KEY_CODE) {
                if (!this.lockUserActions) {
                    this.exitEditMode(true);
                }
                e.preventDefault();
            }
        },

        /**
         * Generic keydown handler, which handles ARROWS
         *
         * @param {$.Event} e
         */
        onGenericArrowKeydown: function(e) {
            if (e.altKey) {
                switch (e.keyCode) {
                    case this.ARROW_LEFT_KEY_CODE:
                        if (!this.lockUserActions && this.saveCurrentCell(false)) {
                            this.editPrevCell();
                        }
                        e.preventDefault();
                        break;
                    case this.ARROW_RIGHT_KEY_CODE:
                        if (!this.lockUserActions && this.saveCurrentCell(false)) {
                            this.editNextCell();
                        }
                        e.preventDefault();
                        break;
                    case this.ARROW_TOP_KEY_CODE:
                        if (!this.lockUserActions && this.saveCurrentCell(false)) {
                            this.editPrevRowCell();
                        }
                        e.preventDefault();
                        break;
                    case this.ARROW_BOTTOM_KEY_CODE:
                        if (!this.lockUserActions && this.saveCurrentCell(false)) {
                            this.editNextRowCell();
                        }
                        e.preventDefault();
                        break;
                }
            }
        }
    }, {
        onSaveSuccess: function(response) {
            if (!this.cell.disposed && this.cell.$el) {
                if (response) {
                    var routeParametersRenameMap = _.invert(this.cell.column.get('metadata').inline_editing.
                        save_api_accessor.routeParametersRenameMap);
                    _.each(response, function(item, i) {
                        var propName = routeParametersRenameMap.hasOwnProperty(i) ? routeParametersRenameMap[i] : i;
                        if (this.cell.model.has(propName)) {
                            this.cell.model.set(propName, item);
                        }
                    }, this);
                }
                this.cell.$el.addClassTemporarily('save-success', 2000);
            }
            mediator.execute('showFlashMessage', 'success', __('oro.form.inlineEditing.successMessage'));
        },

        onSaveError: function(jqXHR) {
            var errorCode = 'responseJSON' in jqXHR ? jqXHR.responseJSON.code : jqXHR.status;
            if (!this.cell.disposed && this.cell.$el) {
                this.cell.$el.addClassTemporarily('save-fail', 2000);
            }
            this.cell.model.set(this.oldState);
            this.main.trigger('content:update');

            var errors = [];
            switch (errorCode) {
                case 400:
                    var jqXHRerrors = jqXHR.responseJSON.errors.children;
                    for (var i in jqXHRerrors) {
                        if (jqXHRerrors.hasOwnProperty(i) && jqXHRerrors[i].errors) {
                            errors.push.apply(errors, _.values(jqXHRerrors[i].errors));
                        }
                    }
                    break;
                case 403:
                    errors.push(__('You do not have permission to perform this action.'));
                    break;
                case 500:
                    if (jqXHR.responseJSON.message) {
                        errors.push(__(jqXHR.responseJSON.message));
                    } else {
                        errors.push(__('oro.ui.unexpected_error'));
                    }
                    break;
                default:
                    errors.push(__('oro.ui.unexpected_error'));
            }

            _.each(errors, function(value) {
                mediator.execute('showFlashMessage', 'error', value);
            });
        }
    });

    return InlineEditingPlugin;
});<|MERGE_RESOLUTION|>--- conflicted
+++ resolved
@@ -202,15 +202,6 @@
         enterEditMode: function(cell, fromPreviousCell) {
             if (this.editModeEnabled) {
                 this.exitEditMode(false);
-<<<<<<< HEAD
-            } else {
-                if (backdropManager.isReleased(this.backdropId)) {
-                    this.backdropId = backdropManager.hold();
-                    $(document).on('keydown', this.onKeyDown);
-                    this.main.trigger('holdInlineEditingBackdrop');
-                }
-=======
->>>>>>> c736143b
             }
             this.editModeEnabled = true;
             this.currentCell = cell;
