--- conflicted
+++ resolved
@@ -89,8 +89,6 @@
         },
 
         onAfterMakeCell: function(row, cell) {
-<<<<<<< HEAD
-=======
             function enterEditModeIfNeeded(e) {
                 if (_this.isEditable(cell)) {
                     _this.enterEditMode(cell);
@@ -98,8 +96,6 @@
                 e.preventDefault();
                 e.stopPropagation();
             }
-            var originalRender = cell.render;
->>>>>>> fa1df800
             var _this = this;
             cell.render = _.wrap(cell.render, function(originalRender) {
                 originalRender.apply(this, _.rest(arguments));
@@ -108,18 +104,7 @@
                     this.$el.append('<i class="icon-edit hide-text">Edit</i>');
                 }
                 return this;
-<<<<<<< HEAD
             });
-            function enterEditModeIfNeeded(e) {
-                if (_this.isEditable(cell)) {
-                    _this.enterEditMode(cell);
-                }
-                e.preventDefault();
-                e.stopPropagation();
-            }
-=======
-            };
->>>>>>> fa1df800
             cell.events = _.extend({}, cell.events, {
                 'dblclick': enterEditModeIfNeeded,
                 'click .icon-edit': enterEditModeIfNeeded
