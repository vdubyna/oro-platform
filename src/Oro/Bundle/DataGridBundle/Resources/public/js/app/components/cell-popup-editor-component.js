--- conflicted
+++ resolved
@@ -441,16 +441,10 @@
 
         onSaveSuccess: function(response) {
             if (!this.options.cell.disposed && this.options.cell.$el) {
-<<<<<<< HEAD
-                if (response && response.hasOwnProperty('fields')) {
-                    var routeParametersRenameMap = _.invert(this.options.save_api_accessor.routeParametersRenameMap);
-                    _.each(response.fields, function(item, i) {
-=======
                 if (response) {
                     var routeParametersRenameMap = _.invert(this.options.cell.column.get('metadata').inline_editing.
                         save_api_accessor.route_parameters_rename_map);
                     _.each(response, function(item, i) {
->>>>>>> 0812b46c
                         var propName = routeParametersRenameMap.hasOwnProperty(i) ? routeParametersRenameMap[i] : i;
                         if (this.options.cell.model.get(propName) !== void 0) {
                             this.options.cell.model.set(propName, item);
