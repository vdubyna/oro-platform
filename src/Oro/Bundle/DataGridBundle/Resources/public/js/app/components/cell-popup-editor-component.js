--- conflicted
+++ resolved
@@ -168,11 +168,7 @@
             var modelUpdateData = this.newState = this.view.getModelUpdateData();
             cell.$el.addClass('loading');
             this.oldState = _.pick(cell.model.toJSON(), _.keys(modelUpdateData));
-<<<<<<< HEAD
-            this.exitEditMode();
-=======
             this.exitEditMode(); // have to exit first, before model is updated, to dispose view properly
->>>>>>> 86756822
             this.updateModel(cell.model, modelUpdateData);
             this.options.plugin.main.trigger('content:update');
             if (this.options.save_api_accessor.initialOptions.field_name) {
