--- conflicted
+++ resolved
@@ -116,11 +116,8 @@
             });
 
             // FF sometimes gives wrong values, need to check
-<<<<<<< HEAD
-            sumWidth = _.reduce(widths, function (a, b) { return a + b; });
-=======
             sumWidth = _.reduce(widths, function(a, b) {return a + b;});
->>>>>>> 8d00accd
+
             if (sumWidth > totalWidth) {
                 widthDecrement = (sumWidth - totalWidth) / widths.length + 0.001;
             }
