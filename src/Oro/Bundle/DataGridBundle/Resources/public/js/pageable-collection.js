--- conflicted
+++ resolved
@@ -1075,11 +1075,7 @@
                 var t;
 
                 // order might be int or string
-<<<<<<< HEAD
-                if (order == 1) {
-=======
                 if (order === '1' || order === 1) {
->>>>>>> de08c382
                     t = l;
                     l = r;
                     r = t;
