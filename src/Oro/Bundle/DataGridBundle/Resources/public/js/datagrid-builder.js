--- conflicted
+++ resolved
@@ -122,14 +122,10 @@
             afterBuild: function () {
                 mediator.trigger('datagrid_collection_set_after', this.grid.collection, this.$el);
 
-<<<<<<< HEAD
-                if (this.metadata.hasOwnProperty('filters') && this.metadata.filters.length) {
-=======
                 if (
                     this.metadata.hasOwnProperty('filters') && this.metadata.filters.length &&
                     this.grid.collection.length && !this.grid.noColumnsFlag
                 ) {
->>>>>>> 612dcf86
                     mediator.once('datagrid_filters:rendered', methods.showGrid);
                     this.$el.hide();
                 }
