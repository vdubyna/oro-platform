define([
    'jquery',
    'underscore',
    'backgrid',
    'module'
], function($, _, Backgrid, module) {
    'use strict';

    var config = module.config();
    config = _.extend({
        showCloseButton: false
    }, config);

    var ActionCell;

    /**
     * Cell for grid, contains actions
     *
     * @export  oro/datagrid/cell/action-cell
     * @class   oro.datagrid.cell.ActionCell
     * @extends Backgrid.Cell
     */
    ActionCell = Backgrid.Cell.extend({

        /** @property */
        className: 'action-cell',

        /** @property {Array} */
        actions: undefined,

        /** @property Integer */
        actionsHideCount: 3,

        /** @property {Array} */
        launchers: undefined,

        /** @property Boolean */
        showCloseButton: config.showCloseButton,

        /** @property */
        cellMarkup: '<div class="more-bar-holder action-row"></div>',

        /** @property */
        dropdownContainer: '<div class="dropdown"></div>',

        /** @property */
        dropdownList: '<div class="dropdown-menu dropdown-menu__action-cell" ' +
            'data-options="{&quot;container&quot;: true, &quot;align&quot;: &quot;right&quot;}">' +
        '</div>',

        /** @property */
        closeButton: '<a data-toggle="dropdown" class="dropdown-toggle" href="javascript:void(0);">...</a>',

        /** @property */
        simpleLaunchersListTemplate: _.template(
            '<% if (withIcons) { %>' +
                '<ul class="nav nav-pills icons-holder launchers-list"></ul>' +
            '<% } else { %>' +
                '<ul class="unstyled launchers-list"></ul>' +
            '<% } %>'
        ),

        /** @property */
        launchersContainerSelector: '.more-bar-holder',

        /** @property */
        launchersListSelector: '.launchers-list',

        /** @property */
        closeButtonTemplate: _.template(
            '<li class="dropdown-close"><i class="fa-close hide-text">' + _.__('Close') + '</i></li>'
        ),

        /** @property */
        launchersListTemplate: _.template(
            '<% if (withIcons) { %>' +
                '<li><ul class="nav nav-pills icons-holder launchers-list"></ul></li>' +
            '<% } else { %>' +
                '<li class="well-small"><ul class="unstyled launchers-list"></ul></li>' +
            '<% } %>'
        ),

        /** @property */
        launcherItemTemplate: _.template(
            '<li class="launcher-item"></li>'
        ),

        /** @property */
        events: {
            'click': '_showDropdown',
            'mouseover .dropdown-toggle': '_showDropdown',
            'mouseleave .dropdown-menu, .dropdown-menu__placeholder': '_hideDropdown',
            'click .dropdown-close .fa-close': '_hideDropdown'
        },

        /**
         * Initialize cell actions and launchers
         */
        initialize: function(options) {
            var opts = options || {};
            this.subviews = [];

            if (!_.isUndefined(opts.actionsHideCount)) {
                this.actionsHideCount = opts.actionsHideCount;
            }

            if (!_.isUndefined(opts.actionsHideCount)) {
                this.actionsHideCount = opts.actionsHideCount;
            }

            if (!_.isUndefined(opts.themeOptions.actionsHideCount)) {
                this.actionsHideCount = opts.themeOptions.actionsHideCount;
            }

<<<<<<< HEAD
            if (!_.isUndefined(opts.actionsDropdown)) {
                this.actionsDropdown = opts.actionsDropdown;
            }
=======
            this.launcherMode = _.isObject(opts.themeOptions.launcherOptions) ?
                                    opts.themeOptions.launcherOptions.launcherMode : false;
>>>>>>> d6416405

            ActionCell.__super__.initialize.apply(this, arguments);
            this.actions = this.createActions();
            _.each(this.actions, function(action) {
                this.listenTo(action, 'preExecute', this.onActionRun);
            }, this);

            this.subviews.push.apply(this.subviews, this.actions);
        },

        /**
         * @inheritDoc
         */
        dispose: function() {
            if (this.disposed) {
                return;
            }
            delete this.actions;
            delete this.column;
            delete this.launcherMode;
            this.$('.dropdown-toggle').dropdown('destroy');
            ActionCell.__super__.dispose.apply(this, arguments);
        },

        /**
         * Handle action run
         *
         * @param {oro.datagrid.action.AbstractAction} action
         */
        onActionRun: function(action) {
            this.$('.dropdown.open .dropdown-toggle').trigger('tohide.bs.dropdown');
        },

        /**
         * Creates actions
         *
         * @return {Array}
         */
        createActions: function() {
            var result = [];
            var actions = this.column.get('actions');
            var config = this.model.get('action_configuration') || {};

            _.each(actions, function(action, name) {
                // filter available actions for current row
                if (!config || config[name] !== false) {
                    result.push(this.createAction(action, config[name] || {}));
                }
            }, this);

            return _.sortBy(result, 'order');
        },

        /**
         * Creates action
         *
         * @param {Function} Action
         * @param {Object} configuration
         * @protected
         */
        createAction: function(Action, configuration) {
            return new Action({
                model: this.model,
                datagrid: this.column.get('datagrid'),
                configuration: configuration
            });
        },

        /**
         * Creates actions launchers
         *
         * @protected
         */
        createLaunchers: function() {
            return _.map(this.actions, function(action) {
                return action.createLauncher({launcherMode: this.launcherMode});
            }, this);
        },

        /**
         * Render cell with actions
         */
        render: function() {
            // don't render anything if list of launchers is empty
            if (_.isEmpty(this.actions)) {
                this.$el.empty();

                return this;
            }

            var wrapDropdown = _.bind(this.wrapDropdown, this);

            this.$el.css({visibility: 'hidden'});

            this.launchersListTemplate = this.simpleLaunchersListTemplate;

            this.$el.html(this.cellMarkup);
            this.fillLauncherList();

            if (_.has(this, 'actionsDropdown')) {
                if (this.actionsDropdown) {
                    wrapDropdown();
                }

                this.$el.css({visibility: ''});
            } else {
                setTimeout(_.bind(function() {
                    var $list = this.$(this.launchersListSelector);
                    var $listItems = $list.find('.launcher-item');

                    if ($list.height() > $listItems.height()) {
                        wrapDropdown();
                    }

                    this.$el.css({visibility: ''});
                }, this), 0);
            }

            return this;
        },

        wrapDropdown: function() {
            var $dropDownContainer;
            var $dropDownPopup;
            var $list = this.$(this.launchersListSelector);

            $dropDownPopup = $list.wrap(this.dropdownList).parent();
            $dropDownContainer = $dropDownPopup.wrap(this.dropdownContainer).parent();
            $dropDownContainer.append(this.closeButton);
        },

        fillLauncherList: function() {
            if (!this.isLauncherListFilled) {
                this.isLauncherListFilled = true;

                var launcherList = this.createLaunchers();

                var launchers = this.getLaunchersByIcons(launcherList);
                var $listsContainer = this.$(this.launchersContainerSelector);

                if (this.showCloseButton && launcherList.length >= this.actionsHideCount) {
                    $listsContainer.append(this.closeButtonTemplate());
                }

                if (launchers.withIcons.length) {
                    this.renderLaunchersList(launchers.withIcons, {withIcons: true})
                        .appendTo($listsContainer);
                }

                if (launchers.withIcons.length && launchers.withoutIcons.length) {
                    $listsContainer.append('<li class="divider"></li>');
                }

                if (launchers.withoutIcons.length) {
                    this.renderLaunchersList(launchers.withoutIcons, {withIcons: false})
                        .appendTo($listsContainer);
                }
            }
        },

        /**
         * Render launchers list
         *
         * @param {Array} launchers
         * @param {Object=} params
         * @return {jQuery} Rendered element wrapped with jQuery
         */
        renderLaunchersList: function(launchers, params) {
            params = params || {};

            var result = $(this.launchersListTemplate(params));
            var $launchersList = result.filter('.launchers-list').length ? result : $('.launchers-list', result);
            _.each(launchers, function(launcher) {
                $launchersList.append(this.renderLauncherItem(launcher));
            }, this);

            return result;
        },

        /**
         * Render launcher
         *
         * @param {orodatagrid.datagrid.ActionLauncher} launcher
         * @param {Object=} params
         * @return {jQuery} Rendered element wrapped with jQuery
         */
        renderLauncherItem: function(launcher, params) {
            params = params || {};
            var result = $(this.launcherItemTemplate(params));
            var $launcherItem = result.filter('.launcher-item').length ? result : $('.launcher-item', result);
            $launcherItem.append(launcher.render().$el);
            return result;
        },

        /**
         * Get separate object of launchers arrays: with icons (key `withIcons`) and without icons (key `withoutIcons`).
         *
         * @return {Object}
         * @protected
         */
        getLaunchersByIcons: function(launcherList) {
            var launchers = {
                withIcons: [],
                withoutIcons: []
            };

            _.each(launcherList, function(launcher) {
                if (launcher.icon) {
                    launchers.withIcons.push(launcher);
                } else {
                    launchers.withoutIcons.push(launcher);
                }
            }, this);

            return launchers;
        },

        /**
         * Show dropdown
         *
         * @param {Event} e
         * @protected
         */
        _showDropdown: function(e) {
            this.fillLauncherList();
            if (!this.$('.dropdown-toggle').parent().hasClass('open')) {
                this.$('.dropdown-toggle').dropdown('toggle');
            }
            e.stopPropagation();
        },

        /**
         * Hide dropdown
         *
         * @param {Event} e
         * @protected
         */
        _hideDropdown: function(e) {
            if (this.$('.dropdown-toggle').parent().hasClass('open')) {
                this.$('.dropdown-toggle').dropdown('toggle');
            }
            e.stopPropagation();
        }
    });

    return ActionCell;
});<|MERGE_RESOLUTION|>--- conflicted
+++ resolved
@@ -112,14 +112,12 @@
                 this.actionsHideCount = opts.themeOptions.actionsHideCount;
             }
 
-<<<<<<< HEAD
             if (!_.isUndefined(opts.actionsDropdown)) {
                 this.actionsDropdown = opts.actionsDropdown;
             }
-=======
+
             this.launcherMode = _.isObject(opts.themeOptions.launcherOptions) ?
                                     opts.themeOptions.launcherOptions.launcherMode : false;
->>>>>>> d6416405
 
             ActionCell.__super__.initialize.apply(this, arguments);
             this.actions = this.createActions();
