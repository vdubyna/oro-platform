define([
    'oroui/js/delete-confirmation',
    'orotranslation/js/translator',
    'underscore',
    './mass-action'
], function(DeleteConfirmation, __, _, MassAction) {
    'use strict';

    var DeleteMassAction;

    /**
     * Delete mass action class.
     *
     * @export  oro/datagrid/action/delete-mass-action
     * @class   oro.datagrid.action.DeleteMassAction
     * @extends oro.datagrid.action.MassAction
     */
    DeleteMassAction = MassAction.extend({
        /** @property {Function} */
        confirmModalConstructor: DeleteConfirmation,

        /** @property {Object} */
        defaultMessages: {
            confirm_title: 'Delete Confirmation',
<<<<<<< HEAD
            confirm_content: 'Are you sure you want to do remove these items?',
=======
            confirm_content: 'Are you sure you want to remove selected items?',
>>>>>>> fbdf0d62
            confirm_ok: 'Yes, Delete',
            confirm_cancel: 'Cancel',
            success: 'Selected items were removed.',
            error: 'Selected items were not removed.',
            empty_selection: 'Please, select items to remove.'
        },

        /** @property {Object} */
        confirmMessages: {
            selected_message: 'oro.datagrid.mass_action.delete.selected_message',
            max_limit_message: 'oro.datagrid.mass_action.delete.max_limit_message',
            restricted_access_message: 'oro.datagrid.mass_action.delete.restricted_access_message',
            restricted_access_empty_message: 'oro.datagrid.mass_action.delete.restricted_access_empty_message'
        },

        /** @property {String} */
        confirmMessage: null,

        /** @property {Boolean} */
        allowOk: true,

        /**
         * As in this action we need to send POST request to get data for confirm message
         * we set this.confirmation = false at initialization to prevent opening confirm window.
         *
         * @param options
         */
        initialize: function(options) {
            DeleteMassAction.__super__.initialize.apply(this, arguments);
            this.confirmMessage = __(this.defaultMessages.confirm_content);
            this.confirmation = false;
        },

        /**
         * Get view for confirm modal
         *
         * @return {oroui.Modal}
         */
        getConfirmDialog: function(callback) {
            if (!this.confirmModal) {
                this.confirmModal = (new this.confirmModalConstructor({
                    title: __(this.messages.confirm_title),
                    content: this.getConfirmContentMessage(),
                    okText: __(this.messages.confirm_ok),
                    cancelText: __(this.messages.confirm_cancel),
                    allowOk: this.allowOk
                }));
                this.listenTo(this.confirmModal, 'ok', callback);

                this.subviews.push(this.confirmModal);
            }
            return this.confirmModal;
        },

        /**
         * Need to handle POST and DELETE requests differently.
         *
         *  - POST request: we prepare confirm message from result data
         *    and set requestType = DELETE and this.confirmation = true, to prepare actually request for deleting.
         *  - DELETE request: handled as ordinary mass action request.
         *
         */
        _onAjaxSuccess: function(data, textStatus, jqXHR) {
            if (this.requestType === 'POST') {
                this.requestType = 'DELETE';
                this.setConfirmMessage(data);
                if (this.reloadData) {
                    this.datagrid.hideLoading();
                }
                this.confirmation = true;
                return DeleteMassAction.__super__.execute.call(this);
            } else {
                MassAction.__super__._onAjaxSuccess.apply(this, arguments);
            }
        },

        /**
         * Sends POST request to prepare confirm message.
         * Normal action request will be send manually after handling POST request.
         * Sets this.confirmModal = null to rebuild confirm window after each request.
         */
        execute: function() {
            this.requestType = 'POST';
            this.confirmModal = null;
            if (this.checkSelectionState()) {
                DeleteMassAction.__super__.executeConfiguredAction.call(this);
            }
        },

        /**
         * @inheritDoc
         */
        getConfirmContentMessage: function() {
            return this.confirmMessage;
        },

        /**
         * Sets confirm message from received data.
         *
         * @param data
         */
        setConfirmMessage: function(data) {
            this.allowOk = true;
            if (this.isDefined(data.selected) && this.isDefined(data.deletable) && this.isDefined(data.max_limit)) {
                if (data.deletable === 0) {
                    this.confirmMessage = __(this.confirmMessages.restricted_access_empty_message);
                    this.allowOk = false;
                } else if (data.deletable <= data.max_limit) {
                    if (data.deletable >= data.selected) {
                        this.confirmMessage = __(this.confirmMessages.selected_message, {selected: data.selected});
                    } else {
                        this.confirmMessage = __(this.confirmMessages.restricted_access_message, {
                            deletable: data.deletable,
                            selected: data.selected
                        });
                    }
                } else {
                    this.confirmMessage = __(this.confirmMessages.max_limit_message, {max_limit: data.max_limit});
                }

            }
        },

        isDefined: function(value) {
            return !_.isUndefined(value);
        },

        getLink: function(parameters) {
            if (this.requestType === 'DELETE') {
                var actionParameters = this.getActionParameters();
                if (_.isUndefined(parameters)) {
                    parameters = {};
                }
                parameters = _.extend(actionParameters, parameters);
            }

            return DeleteMassAction.__super__.getLink.call(this, parameters);
        }
    });

    return DeleteMassAction;
});<|MERGE_RESOLUTION|>--- conflicted
+++ resolved
@@ -22,11 +22,7 @@
         /** @property {Object} */
         defaultMessages: {
             confirm_title: 'Delete Confirmation',
-<<<<<<< HEAD
-            confirm_content: 'Are you sure you want to do remove these items?',
-=======
-            confirm_content: 'Are you sure you want to remove selected items?',
->>>>>>> fbdf0d62
+            confirm_content: 'Are you sure you want to remove these items?',
             confirm_ok: 'Yes, Delete',
             confirm_cancel: 'Cancel',
             success: 'Selected items were removed.',
