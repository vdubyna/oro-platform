--- conflicted
+++ resolved
@@ -69,7 +69,6 @@
         },
 
         /**
-<<<<<<< HEAD
          * Get a number of rendered rows in a header
          *
          * @return {number}
@@ -79,10 +78,7 @@
         },
 
         /**
-         * @inheritDoc
-=======
          * @inheritdoc
->>>>>>> 8ad50fbc
          */
         dispose: function() {
             if (this.disposed) {
