--- conflicted
+++ resolved
@@ -127,11 +127,7 @@
             var collection = this.collection;
             var event = "backgrid:sort";
 
-<<<<<<< HEAD
-            var cycleSort = function (header, col) {
-=======
             var cycleSort = _.bind(function (header, col) {
->>>>>>> 9f393440
                 if (column.get("direction") === "ascending") {
                     collection.trigger(event, col, "descending");
                 } else if (this.allowNoSorting && column.get("direction") === "descending") {
@@ -140,11 +136,7 @@
                 else {
                     collection.trigger(event, col, "ascending");
                 }
-<<<<<<< HEAD
-            }.bind(this);
-=======
             }, this);
->>>>>>> 9f393440
 
             var toggleSort = function (header, col) {
                 if (column.get("direction") === "ascending") {
