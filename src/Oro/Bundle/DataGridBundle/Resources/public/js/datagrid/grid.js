define(function(require) {
    'use strict';

    var Grid;
    var $ = require('jquery');
    var _ = require('underscore');
    var Backgrid = require('backgrid');
    var __ = require('orotranslation/js/translator');
    var mediator = require('oroui/js/mediator');
    var LoadingMaskView = require('oroui/js/app/views/loading-mask-view');
    var GridHeader = require('./header');
    var GridBody = require('./body');
    var GridFooter = require('./footer');
    var GridColumns = require('./columns');
    var Toolbar = require('./toolbar');
    var ActionColumn = require('./column/action-column');
    var SelectRowCell = require('oro/datagrid/cell/select-row-cell');
    var SelectAllHeaderCell = require('./header-cell/select-all-header-cell');
    var RefreshCollectionAction = require('oro/datagrid/action/refresh-collection-action');
    var ResetCollectionAction = require('oro/datagrid/action/reset-collection-action');
    var ExportAction = require('oro/datagrid/action/export-action');
    var PluginManager = require('oroui/js/app/plugins/plugin-manager');
    var scrollHelper = require('oroui/js/tools/scroll-helper');

    /**
     * Basic grid class.
     *
     * Triggers events:
     *  - "rowClicked" when row of grid body is clicked
     *
     * @export  orodatagrid/js/datagrid/grid
     * @class   orodatagrid.datagrid.Grid
     * @extends Backgrid.Grid
     */
    Grid = Backgrid.Grid.extend({
        /** @property {String} */
        name: 'datagrid',

        /** @property {String} */
        tagName: 'div',

        /** @property {int} */
        requestsCount: 0,

        /** @property {String} */
        className: 'oro-datagrid',

        /** @property */
        template: _.template(
            '<div class="toolbar"></div>' +
            '<div class="other-scroll-container">' +
                '<div class="other-scroll"><div></div></div>' +
                '<div class="container-fluid grid-scrollable-container">' +
                    '<div class="grid-container">' +
                        '<table class="grid table-hover table table-bordered table-condensed"></table>' +
                    '</div>' +
                '</div>' +
                '<div class="no-data"></div>' +
            '</div>'
        ),

        /** @property */
        noDataTemplate: _.template('<span><%= hint %><span>'),

        /** @property {Object} */
        selectors: {
            grid:        '.grid',
            toolbar:     '.toolbar',
            noDataBlock: '.no-data',
            filterBox:   '.filter-box',
            loadingMaskContainer: '.other-scroll-container',
            floatTheadContainer: '.floatThead-container'
        },

        /** @property {orodatagrid.datagrid.Header} */
        header: GridHeader,

        /** @property {orodatagrid.datagrid.Body} */
        body: GridBody,

        /** @property {orodatagrid.datagrid.Footer} */
        footer: GridFooter,

        /** @property {orodatagrid.datagrid.Toolbar} */
        toolbar: Toolbar,

        /** @property {LoadingMaskView|null} */
        loadingMask: null,

        /** @property {orodatagrid.datagrid.column.ActionColumn} */
        actionsColumn: ActionColumn,

        /** @property true when no one column configured to be shown in th grid */
        noColumnsFlag: false,

        /**
         * @property {Object} Default properties values
         */
        defaults: {
            rowClickActionClass:    'row-click-action',
            rowClassName:           '',
            toolbarOptions:         {
                addResetAction: true,
                addRefreshAction: true,
                addColumnManager: true,
                columnManager: {}
            },
            rowClickAction:         undefined,
            multipleSorting:        true,
            rowActions:             [],
            massActions:            [],
            enableFullScreenLayout: false
        },

        /**
         * Column indexing starts from this valus in case when 'order' is not specified in column config.
         * This start index required to display new columns at end of already sorted columns set
         */
        DEFAULT_COLUMN_START_INDEX: 1000,

        /**
         * Initialize grid
         *
         * @param {Object} options
         * @param {Backbone.Collection} options.collection
         * @param {(Backbone.Collection|Array)} options.columns
         * @param {String} [options.rowClickActionClass] CSS class for row with click action
         * @param {String} [options.rowClassName] CSS class for row
         * @param {Object} [options.toolbarOptions] Options for toolbar
         * @param {Object} [options.exportOptions] Options for export
         * @param {Array<oro.datagrid.action.AbstractAction>} [options.rowActions] Array of row actions prototypes
         * @param {Array<oro.datagrid.action.AbstractAction>} [options.massActions] Array of mass actions prototypes
         * @param {Boolean} [options.multiSelectRowEnabled] Option for enabling multi select row
         * @param {oro.datagrid.action.AbstractAction} [options.rowClickAction] Prototype for
         *  action that handles row click
         * @throws {TypeError} If mandatory options are undefined
         */
        initialize: function(options) {
            var opts = options || {};
            this.subviews = [];
            this.pluginManager = new PluginManager(this);
            if (options.plugins) {
                this.pluginManager.enable(options.plugins);
            }

            this.trigger('beforeParseOptions', options);
<<<<<<< HEAD
=======
            if (this.className) {
                this.$el.addClass(_.result(this, 'className'));
            }
>>>>>>> 3f10f747

            // Check required options
            if (!opts.collection) {
                throw new TypeError('"collection" is required');
            }
            this.collection = opts.collection;

            if (!opts.columns) {
                throw new TypeError('"columns" is required');
            }

            if (opts.columns.length === 0) {
                this.noColumnsFlag = true;
            }

            // Init properties values based on options and defaults
            _.extend(this, this.defaults, opts);
            this.toolbarOptions = {};
            _.extend(this.toolbarOptions, this.defaults.toolbarOptions, opts.toolbarOptions);
            this.exportOptions = {};
            _.extend(this.exportOptions, opts.exportOptions);

            this.collection.multipleSorting = this.multipleSorting;

            this._initRowActions();

            if (this.rowClickAction) {
                // This option property is used in orodatagrid.datagrid.Body
                opts.rowClassName = this.rowClickActionClass + ' ' + this.rowClassName;
            }

<<<<<<< HEAD
            this.prepareColumnsOption(opts);
=======
            this._initColumns(opts);
>>>>>>> 3f10f747

            this.toolbar = this._createToolbar(this.toolbarOptions);

            // use columns collection as event bus since there is no alternatives
<<<<<<< HEAD
            options.columns = new Backgrid.Columns(options.columns);
            this.listenTo(options.columns, 'afterMakeCell', function(row, cell) {
                this.trigger('afterMakeCell', row, cell);
            });

=======
            this.listenTo(this.columns, 'afterMakeCell', function(row, cell) {
                this.trigger('afterMakeCell', row, cell);
            });

            this.trigger('beforeBackgridInitialize');
>>>>>>> 3f10f747
            Grid.__super__.initialize.apply(this, arguments);
            this.trigger('afterBackgridInitialize');

            // Listen and proxy events
            this._listenToCollectionEvents();
            this._listenToContentEvents();
            this._listenToCommands();
        },

        prepareColumnsOption: function(opts) {
            for (var i = 0; i < opts.columns.length; i++) {
                var column = opts.columns[i];
                column.metadata = _.findWhere(opts.metadata.columns, {name: column.name});
            }

            if (Object.keys(this.rowActions).length > 0) {
                opts.columns.push(this._createActionsColumn());
            }

            if (opts.multiSelectRowEnabled) {
                opts.columns.unshift(this._createSelectRowColumn());
            }
        },

        /**
         * @inheritDoc
         */
        dispose: function() {
            var subviews;
            if (this.disposed) {
                return;
            }

            this.pluginManager.dispose();

            _.each(this.columns.models, function(column) {
                column.dispose();
            });
            this.columns.dispose();
            delete this.columns;
            delete this.refreshAction;
            delete this.resetAction;
            delete this.exportAction;

            subviews = ['header', 'body', 'footer', 'toolbar', 'loadingMask'];
            _.each(subviews, function(viewName) {
                this[viewName].dispose();
                delete this[viewName];
            }, this);

            Grid.__super__.dispose.call(this);
        },

        /**
         * Initializes columns collection required to draw grid
         *
         * @param {Object} options
         * @private
         */
        _initColumns: function(options) {

            if (Object.keys(this.rowActions).length > 0) {
                options.columns.push(this._createActionsColumn());
            }

            if (options.multiSelectRowEnabled) {
                options.columns.unshift(this._createSelectRowColumn());
            }

            for (var i = 0; i < options.columns.length; i++) {
                var column = options.columns[i];
                if (column.order === void 0 && !(column instanceof Backgrid.Column)) {
                    column.order = i + this.DEFAULT_COLUMN_START_INDEX;
                }
                column.metadata = _.findWhere(options.metadata.columns, {name: column.name});
            }

            this.columns = options.columns = new GridColumns(options.columns);
            this.columns.sort();
        },

        /**
         * Init this.rowActions and this.rowClickAction
         *
         * @private
         */
        _initRowActions: function() {
            if (!this.rowClickAction) {
                this.rowClickAction = _.find(this.rowActions, function(action) {
                    return Boolean(action.prototype.rowAction);
                });
            }
        },

        /**
         * Creates actions column
         *
         * @return {Backgrid.Column}
         * @private
         */
        _createActionsColumn: function() {
            var column;
            column = new this.actionsColumn({
                datagrid: this,
                actions:  this.rowActions,
                massActions: this.massActions,
                manageable: false,
                order: Infinity
            });
            return column;
        },

        /**
         * Creates mass actions column
         *
         * @return {Backgrid.Column}
         * @private
         */
        _createSelectRowColumn: function() {
            var column;
            column = new Backgrid.Column({
                name:       'massAction',
                label:      __('Selected Rows'),
                renderable: true,
                sortable:   false,
                editable:   false,
                manageable: false,
                cell:       SelectRowCell,
                headerCell: SelectAllHeaderCell,
                order: -Infinity
            });
            return column;
        },

        /**
         * Gets selection state
         *
         * @returns {{selectedModels: *, inset: boolean}}
         */
        getSelectionState: function() {
            var selectAllHeader = this.header.row.cells[0];
            return selectAllHeader.getSelectionState();
        },

        /**
         * Resets selection state
         */
        resetSelectionState: function() {
            this.collection.trigger('backgrid:selectNone');
        },

        /**
         * Creates instance of toolbar
         *
         * @return {orodatagrid.datagrid.Toolbar}
         * @private
         */
        _createToolbar: function(options) {
            var toolbar;
            var toolbarOptions = {
                collection:   this.collection,
                actions:      this._getToolbarActions(),
                extraActions: this._getToolbarExtraActions()
            };
            _.defaults(toolbarOptions, options);

            this.trigger('beforeToolbarInit', toolbarOptions);
            toolbar = new this.toolbar(toolbarOptions);
            this.trigger('afterToolbarInit', toolbar);
            return toolbar;
        },

        /**
         * Get actions of toolbar
         *
         * @return {Array}
         * @private
         */
        _getToolbarActions: function() {
            var actions = [];
            if (this.toolbarOptions.addRefreshAction) {
                actions.push(this.getRefreshAction());
            }
            if (this.toolbarOptions.addResetAction) {
                actions.push(this.getResetAction());
            }
            return actions;
        },

        /**
         * Get actions of toolbar
         *
         * @return {Array}
         * @private
         */
        _getToolbarExtraActions: function() {
            var actions = [];
            if (!_.isEmpty(this.exportOptions)) {
                actions.push(this.getExportAction());
            }
            return actions;
        },

        /**
         * Get action that refreshes grid's collection
         *
         * @return {oro.datagrid.action.RefreshCollectionAction}
         */
        getRefreshAction: function() {
            if (!this.refreshAction) {
                this.refreshAction = new RefreshCollectionAction({
                    datagrid: this,
                    launcherOptions: {
                        label: __('oro_datagrid.action.refresh'),
                        className: 'btn',
                        iconClassName: 'icon-repeat'
                    }
                });

                this.listenTo(mediator, 'datagrid:doRefresh:' + this.name, function() {
                    if (this.$el.is(':visible')) {
                        this.refreshAction.execute();
                    }
                });

                this.listenTo(this.refreshAction, 'preExecute', function(action, options) {
                    this.$el.trigger('preExecute:refresh:' + this.name, [action, options]);
                });
            }

            return this.refreshAction;
        },

        /**
         * Get action that resets grid's collection
         *
         * @return {oro.datagrid.action.ResetCollectionAction}
         */
        getResetAction: function() {
            if (!this.resetAction) {
                this.resetAction = new ResetCollectionAction({
                    datagrid: this,
                    launcherOptions: {
                        label: __('oro_datagrid.action.reset'),
                        className: 'btn',
                        iconClassName: 'icon-refresh'
                    }
                });

                this.listenTo(mediator, 'datagrid:doReset:' + this.name, function() {
                    if (this.$el.is(':visible')) {
                        this.resetAction.execute();
                    }
                });

                this.listenTo(this.resetAction, 'preExecute', function(action, options) {
                    this.$el.trigger('preExecute:reset:' + this.name, [action, options]);
                });
            }

            return this.resetAction;
        },

        /**
         * Get action that exports grid's data
         *
         * @return {oro.datagrid.action.ExportAction}
         */
        getExportAction: function() {
            if (!this.exportAction) {
                var links = [];
                _.each(this.exportOptions, function(val, key) {
                    links.push({
                        key: key,
                        label: val.label,
                        attributes: {
                            'class': 'no-hash',
                            'download': null
                        }
                    });
                });
                this.exportAction = new ExportAction({
                    datagrid: this,
                    launcherOptions: {
                        label: __('oro.datagrid.extension.export.label'),
                        title: __('oro.datagrid.extension.export.tooltip'),
                        className: 'btn',
                        iconClassName: 'icon-upload-alt',
                        links: links
                    }
                });

                this.listenTo(this.exportAction, 'preExecute', function(action, options) {
                    this.$el.trigger('preExecute:export:' + this.name, [action, options]);
                });
            }

            return this.exportAction;
        },

        /**
         * Listen to events of collection
         *
         * @private
         */
        _listenToCollectionEvents: function() {
            this.listenTo(this.collection, 'request', function(model, xhr) {
                this._beforeRequest();
                var self = this;
                var always = xhr.always;
                xhr.always = function() {
                    always.apply(this, arguments);
                    if (!self.disposed) {
                        self._afterRequest();
                    }
                };
            });

            this.listenTo(this.collection, 'remove', this._onRemove);

            this.listenTo(this.collection, 'change', function(model) {
                this.$el.trigger('datagrid:change:' + this.name, model);
            });
        },

        /**
         * Listen to events of body, proxies events "rowClicked", handle run of rowClickAction if required
         *
         * @private
         */
        _listenToContentEvents: function() {
            this.listenTo(this.body, 'rowClicked', function(row) {
                this.trigger('rowClicked', this, row);
                this._runRowClickAction(row);
            });
            this.listenTo(this.columns, 'change:renderable', function() {
                this.trigger('content:update');
            });
            this.listenTo(this.header.row, 'content:update', function() {
                this.trigger('content:update');
            });
        },

        /**
         * Create row click action
         *
         * @param {orodatagrid.datagrid.Row} row
         * @private
         */
        _runRowClickAction: function(row) {
            var config;
            if (!this.rowClickAction) {
                return;
            }

            var action = new this.rowClickAction({
                datagrid: this,
                model: row.model
            });
            if (typeof action.dispose === 'function') {
                this.subviews.push(action);
            }
            config = row.model.get('action_configuration');
            if (!config || config[action.name] !== false) {
                action.run();
            }
        },

        /**
         * Listen to commands on mediator
         */
        _listenToCommands: function() {
            this.listenTo(mediator, 'datagrid:setParam:' + this.name, function(param, value) {
                this.setAdditionalParameter(param, value);
            });

            this.listenTo(mediator, 'datagrid:removeParam:' + this.name, function(param) {
                this.removeAdditionalParameter(param);
            });

            this.listenTo(mediator, 'datagrid:restoreState:' + this.name,
                function(columnName, dataField, included, excluded) {
                    this.collection.each(function(model) {
                        if (_.indexOf(included, model.get(dataField)) !== -1) {
                            model.set(columnName, true);
                        }
                        if (_.indexOf(excluded, model.get(dataField)) !== -1) {
                            model.set(columnName, false);
                        }
                    });
                });

            this.listenTo(mediator, 'datagrid:restoreChangeset:' + this.name, function(dataField, changeset) {
                this.collection.each(function(model) {
                    if (changeset[model.get(dataField)]) {
                        _.each(changeset[model.get(dataField)], function(value, columnName) {
                            model.set(columnName, value);
                        });
                    }
                });
            });
        },

        /**
         * Renders the grid, no data block and loading mask
         *
         * @return {*}
         */
        render: function() {
            this.$el.html(this.template());
            this.$grid = this.$(this.selectors.grid);

            this.renderToolbar();
            this.renderGrid();
            this.renderNoDataBlock();
            this.renderLoadingMask();

            this.listenTo(this.collection, 'reset', this.renderNoDataBlock);

            this._deferredRender();
            this.initLayout().always(_.bind(function() {
                this.rendered = true;
                /**
                 * Backbone event. Fired when the grid has been successfully rendered.
                 * @event rendered
                 */
                this.trigger('rendered');

                /**
                 * Backbone event. Fired when data for grid has been successfully rendered.
                 * @event grid_render:complete
                 */
                mediator.trigger('grid_render:complete', this.$el);
                this._resolveDeferredRender();
            }, this));

            return this;
        },

        /**
         * Renders the grid's header, then footer, then finally the body.
         */
        renderGrid: function() {
            this.$grid.append(this.header.render().$el);
            if (this.footer) {
                this.$grid.append(this.footer.render().$el);
            }
            this.$grid.append(this.body.render().$el);

            mediator.trigger('grid_load:complete', this.collection, this.$grid);
        },

        /**
         * Renders grid toolbar.
         */
        renderToolbar: function() {
            this.$(this.selectors.toolbar).append(this.toolbar.render().$el);
        },

        /**
         * Renders loading mask.
         */
        renderLoadingMask: function() {
            if (this.loadingMask) {
                this.loadingMask.dispose();
            }
            this.loadingMask = new LoadingMaskView({
                container: this.$(this.selectors.loadingMaskContainer)
            });
        },

        /**
         * Define no data block.
         */
        _defineNoDataBlock: function() {
            var placeholders = {
                entityHint: (this.entityHint || __('oro.datagrid.entityHint')).toLowerCase()
            };
            var message = _.isEmpty(this.collection.state.filters) ?
                        'oro.datagrid.no.entities' : 'oro.datagrid.no.results';
            message = this.noColumnsFlag ? 'oro.datagrid.no.columns' : message;

            this.$(this.selectors.noDataBlock).html($(this.noDataTemplate({
                hint: __(message, placeholders).replace('\n', '<br />')
            })));
        },

        /**
         * Triggers when collection "request" event fired
         *
         * @private
         */
        _beforeRequest: function() {
            this.requestsCount += 1;
            this.showLoading();
        },

        /**
         * Triggers when collection request is done
         *
         * @private
         */
        _afterRequest: function() {
            this.requestsCount -= 1;
            if (this.requestsCount === 0) {
                this.hideLoading();
                /**
                 * Backbone event. Fired when data for grid has been successfully rendered.
                 * @event grid_load:complete
                 */
                mediator.trigger('grid_load:complete', this.collection, this.$el);
                this.initLayout();
                this.trigger('content:update');
            }
        },

        /**
         * Show loading mask and disable toolbar
         */
        showLoading: function() {
            this.loadingMask.show();
            this.toolbar.disable();
            this.trigger('disable');
        },

        /**
         * Hide loading mask and enable toolbar
         */
        hideLoading: function() {
            this.loadingMask.hide();
            this.toolbar.enable();
            this.trigger('enable');
        },

        /**
         * Update no data block status
         *
         * @private
         */
        renderNoDataBlock: function() {
            this._defineNoDataBlock();
            this.$el.toggleClass('no-data-visible', this.collection.models.length <= 0  || this.noColumnsFlag);
        },

        /**
         * Triggers when collection "remove" event fired
         *
         * @private
         */
        _onRemove: function(model) {
            mediator.trigger('datagrid:beforeRemoveRow:' + this.name, model);

            this.collection.fetch({reset: true});

            mediator.trigger('datagrid:afterRemoveRow:' + this.name);
        },

        /**
         * Set additional parameter to send on server
         *
         * @param {String} name
         * @param value
         */
        setAdditionalParameter: function(name, value) {
            var state = this.collection.state;
            if (!_.has(state, 'parameters')) {
                state.parameters = {};
            }

            state.parameters[name] = value;
        },

        /**
         * Remove additional parameter
         *
         * @param {String} name
         */
        removeAdditionalParameter: function(name) {
            var state = this.collection.state;
            if (_.has(state, 'parameters')) {
                delete state.parameters[name];
            }
        },

        /**
         * Ensure that cell is visible. Works like cell.el.scrollIntoView, but in more appropriate way
         *
         * @param cell
         */
        ensureCellIsVisible: function(cell) {
            var e = $.Event('ensureCellIsVisible');
            this.trigger('ensureCellIsVisible', e, cell);
            if (e.isDefaultPrevented()) {
                return;
            }
            scrollHelper.scrollIntoView(cell.el);
        },

        /**
         * Finds cell by corresponding model and column
         *
         * @param model
         * @param column
         * @return {Backgrid.Cell}
         */
        findCell: function(model, column) {
            var rows = this.body.rows;
            for (var i = 0; i < rows.length; i++) {
                var row = rows[i];
                if (row.model === model) {
                    var cells = row.cells;
                    for (var j = 0; j < cells.length; j++) {
                        var cell = cells[j];
                        if (cell.column === column) {
                            return cell;
                        }
                    }
                }
            }
            return null;
<<<<<<< HEAD
=======
        },

        /**
         * Finds cell by model and column indexes
         *
         * @param {number} modelI
         * @param {number} columnI
         * @return {Backgrid.Cell}
         */
        findCellByIndex: function(modelI, columnI) {
            try {
                return this.body.rows[modelI].cells[columnI];
            } catch (e) {
                return null;
            }

>>>>>>> 3f10f747
        }
    });

    return Grid;
});<|MERGE_RESOLUTION|>--- conflicted
+++ resolved
@@ -144,12 +144,9 @@
             }
 
             this.trigger('beforeParseOptions', options);
-<<<<<<< HEAD
-=======
             if (this.className) {
                 this.$el.addClass(_.result(this, 'className'));
             }
->>>>>>> 3f10f747
 
             // Check required options
             if (!opts.collection) {
@@ -181,28 +178,16 @@
                 opts.rowClassName = this.rowClickActionClass + ' ' + this.rowClassName;
             }
 
-<<<<<<< HEAD
-            this.prepareColumnsOption(opts);
-=======
             this._initColumns(opts);
->>>>>>> 3f10f747
 
             this.toolbar = this._createToolbar(this.toolbarOptions);
 
             // use columns collection as event bus since there is no alternatives
-<<<<<<< HEAD
-            options.columns = new Backgrid.Columns(options.columns);
-            this.listenTo(options.columns, 'afterMakeCell', function(row, cell) {
-                this.trigger('afterMakeCell', row, cell);
-            });
-
-=======
             this.listenTo(this.columns, 'afterMakeCell', function(row, cell) {
                 this.trigger('afterMakeCell', row, cell);
             });
 
             this.trigger('beforeBackgridInitialize');
->>>>>>> 3f10f747
             Grid.__super__.initialize.apply(this, arguments);
             this.trigger('afterBackgridInitialize');
 
@@ -210,21 +195,6 @@
             this._listenToCollectionEvents();
             this._listenToContentEvents();
             this._listenToCommands();
-        },
-
-        prepareColumnsOption: function(opts) {
-            for (var i = 0; i < opts.columns.length; i++) {
-                var column = opts.columns[i];
-                column.metadata = _.findWhere(opts.metadata.columns, {name: column.name});
-            }
-
-            if (Object.keys(this.rowActions).length > 0) {
-                opts.columns.push(this._createActionsColumn());
-            }
-
-            if (opts.multiSelectRowEnabled) {
-                opts.columns.unshift(this._createSelectRowColumn());
-            }
         },
 
         /**
@@ -823,8 +793,6 @@
                 }
             }
             return null;
-<<<<<<< HEAD
-=======
         },
 
         /**
@@ -841,7 +809,6 @@
                 return null;
             }
 
->>>>>>> 3f10f747
         }
     });
 
