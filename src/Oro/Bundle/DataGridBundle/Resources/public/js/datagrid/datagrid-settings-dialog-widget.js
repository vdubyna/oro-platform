define(function(require) {
    'use strict';

    var DatagridSettingsDialogWidget;
    var _ = require('underscore');
    var DialogWidget = require('oro/dialog-widget');
    var actionsTemplate = require('tpl!orodatagrid/templates/datagrid-settings/datagrid-settings-dialog-widget-actions.html');
    var mediator = require('oroui/js/mediator');
    /**
     * @class DatagridSettingsDialogWidget
     * @extends DialogWidget
     */
    DatagridSettingsDialogWidget = DialogWidget.extend({
        /**
         * View constructor
         * @property {Constructor.View}
         */
        View: null,

        /**
         * view instance
         * @property {View}
         */
        view: null,

        /**
         * view constructor options
         * @property {Object}
         */
        viewOptions: {},

        /**
         * @property {Function}
         */
        actionsTemplate: actionsTemplate,

        /**
         * @property {Object}
         */
        dialogOptions: {
            autoResize: false,
            modal: true,
            resize: false,
            dialogClass: 'datagrid-settings-dialog'
        },

        /**
         * @inheritDoc
         */
        constructor: function DatagridSettingsDialogWidget() {
            DatagridSettingsDialogWidget.__super__.constructor.apply(this, arguments);
        },

        /**
         * @inheritDoc
         * @param options
         */
        initialize: function(options) {
            if (!_.isFunction(options.View)) {
                throw new TypeError('"View" property should be the function');
            }
            _.extend(this, _.pick(options, ['View', 'viewOptions']));

<<<<<<< HEAD
            options.dialogOptions = _.defaults({}, options.dialogOptions, {
                autoResize: false,
                modal: true,
                resize: false,
                dialogClass: 'datagrid-settings-dialog',
                close: function() {
                    mediator.trigger('dropdown-launcher:hide');
                }
            });
=======
            options.dialogOptions = _.extend({}, this.dialogOptions, options.dialogOptions);
>>>>>>> 7a03fae6

            mediator.execute('hideLoading');

            DatagridSettingsDialogWidget.__super__.initialize.apply(this, arguments);
        },

        /**
         * @inheritDoc
         */
        render: function() {
            this.viewOptions._sourceElement = this.$el;
            this.viewOptions.title = '';
            this.view = new this.View(this.viewOptions);
            this.view.beforeOpen();
            this.$el.append(this.actionsTemplate());

            DatagridSettingsDialogWidget.__super__.render.call(this);
        },

        /**
         * @instance
         */
        onContentUpdated: function() {
            this.view.updateViews();
            this.$el.focusFirstInput();
        },

        /**
<<<<<<< HEAD
         * @instance
         */
        hide: function() {
            this.loadingBar.appendTo('#oroplatform-header');

            DatagridSettingsDialogWidget.__super__.hide.apply(this, arguments);
=======
         * @inheritDoc
         */
        dispose: function() {
            if (this.disposed) {
                return;
            }
            this.view.dispose();
            DatagridSettingsDialogWidget.__super__.dispose.call(this);
>>>>>>> 7a03fae6
        }
    });

    return DatagridSettingsDialogWidget;
});<|MERGE_RESOLUTION|>--- conflicted
+++ resolved
@@ -41,7 +41,10 @@
             autoResize: false,
             modal: true,
             resize: false,
-            dialogClass: 'datagrid-settings-dialog'
+            dialogClass: 'datagrid-settings-dialog',
+            close: function() {
+                mediator.trigger('dropdown-launcher:hide');
+            }
         },
 
         /**
@@ -61,21 +64,7 @@
             }
             _.extend(this, _.pick(options, ['View', 'viewOptions']));
 
-<<<<<<< HEAD
-            options.dialogOptions = _.defaults({}, options.dialogOptions, {
-                autoResize: false,
-                modal: true,
-                resize: false,
-                dialogClass: 'datagrid-settings-dialog',
-                close: function() {
-                    mediator.trigger('dropdown-launcher:hide');
-                }
-            });
-=======
             options.dialogOptions = _.extend({}, this.dialogOptions, options.dialogOptions);
->>>>>>> 7a03fae6
-
-            mediator.execute('hideLoading');
 
             DatagridSettingsDialogWidget.__super__.initialize.apply(this, arguments);
         },
@@ -102,23 +91,12 @@
         },
 
         /**
-<<<<<<< HEAD
          * @instance
          */
         hide: function() {
             this.loadingBar.appendTo('#oroplatform-header');
 
             DatagridSettingsDialogWidget.__super__.hide.apply(this, arguments);
-=======
-         * @inheritDoc
-         */
-        dispose: function() {
-            if (this.disposed) {
-                return;
-            }
-            this.view.dispose();
-            DatagridSettingsDialogWidget.__super__.dispose.call(this);
->>>>>>> 7a03fae6
         }
     });
 
