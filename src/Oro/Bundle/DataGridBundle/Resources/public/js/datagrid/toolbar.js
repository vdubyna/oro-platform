define([
    'underscore',
    'backbone',
    'orotranslation/js/translator',
    './pagination-input',
    './page-size',
    './actions-panel',
    './sorting/dropdown'
], function(_, Backbone, __, PaginationInput, PageSize, ActionsPanel, SortingDropdown) {
    'use strict';

    var Toolbar;
    var $ = Backbone.$;

    /**
     * Datagrid toolbar widget
     *
     * @export  orodatagrid/js/datagrid/toolbar
     * @class   orodatagrid.datagrid.Toolbar
     * @extends Backbone.View
     */
    Toolbar = Backbone.View.extend({
        /** @property */
        template: '#template-datagrid-toolbar',

        /** @property */
        pagination: PaginationInput,

        /** @property */
        pageSize: PageSize,

        /** @property */
        sortingDropdown: SortingDropdown,

        /** @property */
        actionsPanel: ActionsPanel,

        /** @property */
        extraActionsPanel: ActionsPanel,

        /** @property */
        selector: {
            pagination: '[data-grid-pagination]',
            pagesize: '[data-grid-pagesize]',
            actionsPanel: '[data-grid-actions-panel]',
            extraActionsPanel: '[data-grid-extra-actions-panel]'
        },

        /**
         * Initializer.
         *
         * @param {Object} options
         * @param {Backbone.Collection} options.collection
         * @param {Array} options.actions List of actions
         * @throws {TypeError} If "collection" is undefined
         */
        initialize: function(options) {
            options = options || {};

            if (!options.collection) {
                throw new TypeError('"collection" is required');
            }

            this.collection = options.collection;

            this.subviews = {
                pagination: new this.pagination(_.defaults({collection: this.collection}, options.pagination)),
                pageSize: new this.pageSize(_.defaults({collection: this.collection}, options.pageSize)),
                actionsPanel: new this.actionsPanel(_.extend({className: ''}, options.actionsPanel)),
                extraActionsPanel: new this.extraActionsPanel()
            };

            if (options.addSorting) {
                this.subviews.sortingDropdown = new this.sortingDropdown({
                    collection: this.collection,
                    columns: options.columns,
                });
            }

            if (options.actions) {
                this.subviews.actionsPanel.setActions(options.actions);
            }
            if (options.extraActions) {
                this.subviews.extraActionsPanel.setActions(options.extraActions);
            }

            if (_.has(options, 'enable') && !options.enable) {
                this.disable();
            }
            if (options.hide || this.collection.state.hideToolbar) {
                this.hide();
            }

            this.template = _.template($(options.template || this.template).html());

            Toolbar.__super__.initialize.call(this, options);
        },

        /**
         * Enable toolbar
         *
         * @return {*}
         */
        enable: function() {
            this.subviews.pagination.enable();
            this.subviews.pageSize.enable();
            this.subviews.actionsPanel.enable();
            this.subviews.extraActionsPanel.enable();
            return this;
        },

        /**
         * Disable toolbar
         *
         * @return {*}
         */
        disable: function() {
            this.subviews.pagination.disable();
            this.subviews.pageSize.disable();
            this.subviews.actionsPanel.disable();
            this.subviews.extraActionsPanel.disable();
            return this;
        },

        /**
         * Hide toolbar
         *
         * @return {*}
         */
        hide: function() {
            this.$el.hide();
            return this;
        },

        /**
         * Render toolbar with pager and other views
         */
        render: function() {
            var $pagination;
            this.$el.empty();
            this.$el.append(this.template());

            $pagination = this.subviews.pagination.render().$el;
            $pagination.attr('class', this.$(this.selector.pagination).attr('class'));

<<<<<<< HEAD
            this.$('.pagination').replaceWith($pagination);
            this.$('.page-size').append(this.subviews.pageSize.render().$el);
            this.$('.actions-panel').append(this.subviews.actionsPanel.render().$el);
            if (this.subviews.sortingDropdown) {
                this.$('.sorting').append(this.subviews.sortingDropdown.render().$el);
            }

=======
            this.$(this.selector.pagination).replaceWith($pagination);
            this.$(this.selector.pagesize).append(this.subviews.pageSize.render().$el);
            this.$(this.selector.actionsPanel).append(this.subviews.actionsPanel.render().$el);
>>>>>>> 06f72d37
            if (this.subviews.extraActionsPanel.haveActions()) {
                this.$(this.selector.extraActionsPanel).append(this.subviews.extraActionsPanel.render().$el);
            } else {
                this.$(this.selector.extraActionsPanel).hide();
            }

            return this;
        }
    });

    return Toolbar;
});<|MERGE_RESOLUTION|>--- conflicted
+++ resolved
@@ -43,7 +43,8 @@
             pagination: '[data-grid-pagination]',
             pagesize: '[data-grid-pagesize]',
             actionsPanel: '[data-grid-actions-panel]',
-            extraActionsPanel: '[data-grid-extra-actions-panel]'
+            extraActionsPanel: '[data-grid-extra-actions-panel]',
+            sortingDropdown: '.sorting'
         },
 
         /**
@@ -143,19 +144,13 @@
             $pagination = this.subviews.pagination.render().$el;
             $pagination.attr('class', this.$(this.selector.pagination).attr('class'));
 
-<<<<<<< HEAD
-            this.$('.pagination').replaceWith($pagination);
-            this.$('.page-size').append(this.subviews.pageSize.render().$el);
-            this.$('.actions-panel').append(this.subviews.actionsPanel.render().$el);
-            if (this.subviews.sortingDropdown) {
-                this.$('.sorting').append(this.subviews.sortingDropdown.render().$el);
-            }
-
-=======
             this.$(this.selector.pagination).replaceWith($pagination);
             this.$(this.selector.pagesize).append(this.subviews.pageSize.render().$el);
             this.$(this.selector.actionsPanel).append(this.subviews.actionsPanel.render().$el);
->>>>>>> 06f72d37
+            if (this.subviews.sortingDropdown) {
+                this.$(this.selector.sortingDropdown).append(this.subviews.sortingDropdown.render().$el);
+            }
+
             if (this.subviews.extraActionsPanel.haveActions()) {
                 this.$(this.selector.extraActionsPanel).append(this.subviews.extraActionsPanel.render().$el);
             } else {
