/*global define*/
define([
    'underscore',
    'backgrid'
], function (_, Backgrid) {
    'use strict';

    var SelectCellRadioEditor;

    SelectCellRadioEditor = Backgrid.SelectCellEditor.extend({
        /**
         * @inheritDoc
         */
        tagName: "ul class='icons-ul'",

        /**
         * @inheritDoc
         */
<<<<<<< HEAD
        template: _.template('<input name="<%- this.model.cid + \'_\' + this.cid %>" type="radio" value="<%- value %>" <%= selected ? "checked" : "" %>><%- text %>', null, {variable: null})
=======
        events: {
            "change": "save",
            "blur": "close",
            "keydown": "close",
            "click": "onClick"
        },

        /**
         * @inheritDoc
         */
        template: _.template('<li><input id="<%- this.model.cid + \'_\' + this.cid + \'_\' + value %>" name="<%- this.model.cid + \'_\' + this.cid %>" type="radio" value="<%- value %>" <%= selected ? "checked" : "" %>><label for="<%- this.model.cid + \'_\' + this.cid + \'_\' + value %>"><%- text %></label></li>', null, {variable: null}),

        /**
         * @inheritDoc
         */
        save: function () {
            var model = this.model;
            var column = this.column;
            model.set(column.get("name"), this.formatter.toRaw(this.$el.find(':checked').val(), model));
        },

        /**
         * @param {Object} event
         */
        onClick: function (event) {
            event.stopPropagation();
        }
>>>>>>> cebc565a
    });

    return SelectCellRadioEditor;
});<|MERGE_RESOLUTION|>--- conflicted
+++ resolved
@@ -16,19 +16,6 @@
         /**
          * @inheritDoc
          */
-<<<<<<< HEAD
-        template: _.template('<input name="<%- this.model.cid + \'_\' + this.cid %>" type="radio" value="<%- value %>" <%= selected ? "checked" : "" %>><%- text %>', null, {variable: null})
-=======
-        events: {
-            "change": "save",
-            "blur": "close",
-            "keydown": "close",
-            "click": "onClick"
-        },
-
-        /**
-         * @inheritDoc
-         */
         template: _.template('<li><input id="<%- this.model.cid + \'_\' + this.cid + \'_\' + value %>" name="<%- this.model.cid + \'_\' + this.cid %>" type="radio" value="<%- value %>" <%= selected ? "checked" : "" %>><label for="<%- this.model.cid + \'_\' + this.cid + \'_\' + value %>"><%- text %></label></li>', null, {variable: null}),
 
         /**
@@ -38,15 +25,7 @@
             var model = this.model;
             var column = this.column;
             model.set(column.get("name"), this.formatter.toRaw(this.$el.find(':checked').val(), model));
-        },
-
-        /**
-         * @param {Object} event
-         */
-        onClick: function (event) {
-            event.stopPropagation();
         }
->>>>>>> cebc565a
     });
 
     return SelectCellRadioEditor;
