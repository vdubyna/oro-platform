--- conflicted
+++ resolved
@@ -28,13 +28,9 @@
 
         events: {
             'click .dropdown-menu': 'onDropdownMenuClick',
-<<<<<<< HEAD
             'show.bs.dropdown': 'onBeforeOpen',
-            'shown.bs.dropdown': 'onOpen'
-=======
             'shown.bs.dropdown': 'onOpen',
             'hide.bs.dropdown': 'onHide'
->>>>>>> 46629aba
         },
 
         /**
