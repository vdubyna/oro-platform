define(function(require) {
    'use strict';

    var GridViewsView;
    var Backbone = require('backbone');
    var $ = Backbone.$;
    var _ = require('underscore');
    var __ = require('orotranslation/js/translator');
    var GridViewModel = require('./model');
    var ViewNameModal = require('./view-name-modal');
    var mediator = require('oroui/js/mediator');
    var DeleteConfirmation = require('oroui/js/delete-confirmation');
    var routing = require('routing');

    /**
     * Datagrid views widget
     *
     * @export  orodatagrid/js/datagrid/grid-views/view
     * @class   orodatagrid.datagrid.GridViewsView
     * @extends Backbone.View
     */
    GridViewsView = Backbone.View.extend({
        /** @property */
        DEFAULT_GRID_VIEW_ID: '__all__',

        /** @property */
        className: 'grid-views',

        /** @property */
        events: {
            'click .views-group a': 'onChange',
            'click a.save': 'onSave',
            'click a.save_as': 'onSaveAs',
            'click a.share': 'onShare',
            'click a.unshare': 'onUnshare',
            'click a.delete': 'onDelete',
            'click a.rename': 'onRename',
            'click a.discard_changes': 'onDiscardChanges',
            'click a.use_as_default': 'onUseAsDefault'
        },

        /** @property */
        template: '#template-datagrid-grid-view',

        /** @property */
        titleTemplate: '#template-datagrid-grid-view-label',

        /** @property */
        title: null,

        /** @property */
        enabled: true,

        /** @property */
        appearances: null,

        /** @property */
        permissions: {
            CREATE: false,
            EDIT: false,
            DELETE: false,
            SHARE: false
        },

        /** @property */
        prevState: {},

        /** @property */
        gridName: {},

        /** @type {GridViewsCollection} */
        viewsCollection: null,

        /** @property */
        originalTitle: null,

        /** @property */
        route: 'oro_datagrid_api_rest_gridview_default',

        /** @property */
        DeleteConfirmation: DeleteConfirmation,

        /** @property */
        defaults: {
            DeleteConfirmationOptions: {
                content: __('Are you sure you want to delete this item?')
            }
        },

        /** @property */
        modal: null,

        /**
         * Initializer.
         *
         * @param {Object} options
         * @param {Backbone.Collection} options.collection
         * @param {Boolean} [options.enable]
         * @param {string}  [options.title]
         * @param {GridViewsCollection} [options.viewsCollection]
         */
        initialize: function(options) {
            options = options || {};

            if (!options.collection) {
                throw new TypeError('"collection" is required');
            }

            if (!options.viewsCollection) {
                throw new TypeError('"viewsCollection" is required');
            }

            _.extend(this, _.pick(options, ['viewsCollection', 'title', 'appearances']));

            this.template = _.template($(this.template).html());
            this.titleTemplate = _.template($(this.titleTemplate).html());

            if (options.permissions) {
                this.permissions = _.extend(this.permissions, options.permissions);
            }

            this.originalTitle = $('head title').text();

            this.gridName = options.gridName;
            this.collection = options.collection;
            this.enabled = options.enable !== false;

            if (!this.collection.state.gridView) {
                this.collection.state.gridView = this.DEFAULT_GRID_VIEW_ID;
            }
            this.viewsCollection.get(this.DEFAULT_GRID_VIEW_ID).set({
                filters: options.collection.initialState.filters,
                sorters: options.collection.initialState.sorters,
                columns: options.collection.initialState.columns,
                appearanceType: options.collection.initialState.appearanceType,
                appearanceData: options.collection.initialState.appearanceData
            });

            this.viewDirty = !this._isCurrentStateSynchronized();
            this.prevState = this._getCurrentViewModelState();

            this._bindEventListeners();
            this._updateTitle();

            GridViewsView.__super__.initialize.call(this, options);
        },

        /**
         * @inheritDoc
         */
        dispose: function() {
            if (this.disposed) {
                return;
            }
            this.viewsCollection.dispose();
            delete this.viewsCollection;
            GridViewsView.__super__.dispose.call(this);
        },

        _bindEventListeners: function() {
            this.listenTo(this.collection, 'updateState', function(collection) {
                if (!collection.state.gridView) {
                    collection.state.gridView = this.DEFAULT_GRID_VIEW_ID;
                }
            });
            this.listenTo(this.collection, 'updateState', this.render);
            this.listenTo(this.collection, 'beforeFetch', this.render);
            this.listenTo(this.collection, 'reset', this.render);

            this.listenTo(this.viewsCollection, 'add', this._onModelAdd);
            this.listenTo(this.viewsCollection, 'remove', this._onModelRemove);
            this.listenTo(this.viewsCollection, 'change', this._onModelChange, this);

            this.listenTo(mediator, 'datagrid:' + this.gridName + ':views:add', function(model) {
                this.viewsCollection.add(model);
            }, this);
            this.listenTo(mediator, 'datagrid:' + this.gridName + ':views:remove', function(model) {
                this.viewsCollection.remove(model);
            }, this);
            this.listenTo(mediator, 'datagrid' + this.gridName + ':views:change', function(model) {
                this.viewsCollection.get(model).attributes = model.attributes;
                this._getView(model.get('name')).label = model.get('label');
                this.viewDirty = !this._isCurrentStateSynchronized();
                this.render();
            }, this);
        },

        /**
         * Disable view selector
         *
         * @return {*}
         */
        disable: function() {
            this.enabled = false;
            this.render();

            return this;
        },

        /**
         * Enable view selector
         *
         * @return {*}
         */
        enable: function() {
            this.enabled = true;
            this.render();

            return this;
        },

        /**
         * Select change event handler
         *
         * @param {Event} e
         */
        onChange: function(e) {
            e.preventDefault();
            var value = $(e.target).data('value');
            this.changeView(value);
            this._updateTitle();

            this.prevState = this._getCurrentState();
            this.viewDirty = !this._isCurrentStateSynchronized();
        },

        /**
         * @param {Event} e
         */
        onSave: function(e) {
            var model = this._getEditableViewModel(e.currentTarget);

            this._onSaveModel(model);
        },

        _onSaveModel: function(model) {
            var self = this;

            model.save({
                icon: void 0,
                label: model.get('label'),
                filters: this.collection.state.filters,
                sorters: this.collection.state.sorters,
                columns: this.collection.state.columns,
                appearanceType: this.collection.state.appearanceType,
                appearanceData: this.collection.state.appearanceData
            }, {
                wait: true,
                success: function() {
                    self._showFlashMessage('success', __('oro.datagrid.gridView.updated'));
                }
            });
        },

        onSaveAs: function() {
            var modal = new ViewNameModal();
            var self = this;
<<<<<<< HEAD

            modal.on('ok', function() {
                var data = self.getInputData(modal.$el);
                var model = self._createBaseViewModel(data);

                self._onSaveAsModel(model);
=======
            modal.on('ok', function(e) {
                var model = self._createViewModel({
                    label: this.$('input[name=name]').val(),
                    is_default: this.$('input[name=is_default]').is(':checked'),
                    type: 'private',
                    grid_name: self.gridName,
                    filters: self.collection.state.filters,
                    sorters: self.collection.state.sorters,
                    columns: self.collection.state.columns,
                    appearanceType: self.collection.state.appearanceType,
                    appearanceData: self.collection.state.appearanceData,
                    editable: self.permissions.EDIT,
                    deletable: self.permissions.DELETE
                });
                model.save(null, {
                    wait: true,
                    success: function(model) {
                        var currentModel = self._getCurrentDefaultViewModel();
                        var icon = self._getAppearanceIcon(model.get('appearanceType'));
                        model.set('name', model.get('id'));
                        model.set('icon', icon);
                        model.unset('id');
                        if (model.get('is_default') && currentModel) {
                            currentModel.set({is_default: false});
                        }
                        self.viewsCollection.add(model);
                        self.changeView(model.get('name'));
                        self.collection.state.gridView = model.get('name');
                        self.viewDirty = !self._isCurrentStateSynchronized();
                        self._updateTitle();
                        self._showFlashMessage('success', __('oro.datagrid.gridView.created'));
                        mediator.trigger('datagrid:' + self.gridName + ':views:add', model);
                    },
                    error: function(model, response, options) {
                        modal.open();
                        self._showNameError(modal, response);
                    }
                });
>>>>>>> 47a82f22
            });

            modal.open();
            $('#gridViewName').focus();

            this.modal = modal;
        },

        /**
         * @param {Object} model
         * @private
         */
        _onSaveAsModel: function(model) {
            var self = this;

            model.save(null, {
                wait: true,
                success: function(model) {
                    var icon = self._getAppearanceIcon(model.get('appearanceType'));
                    model.set('name', model.get('id'));
                    model.set('icon', icon);
                    model.unset('id');
                    self.viewsCollection.add(model);
                    self.changeView(model.get('name'));
                    self.collection.state.gridView = model.get('name');
                    self.viewDirty = !self._isCurrentStateSynchronized();
                    self._updateTitle();
                    self._showFlashMessage('success', __('oro.datagrid.gridView.created'));
                    mediator.trigger('datagrid:' + self.gridName + ':views:add', model);

                    if (model.get('is_default')) {
                        self._getCurrentDefaultViewModel().set({is_default: false});
                    }
                },
                error: function(model, response, options) {
                    self.onError(model, response, options);
                }
            });
        },

        _getAppearanceIcon: function(appearanceType) {
            return this.appearances ? _.result(_.findWhere(this.appearances, {type: appearanceType}), 'icon') : '';
        },

        /**
         * @param {Event} e
         */
        onShare: function(e) {
            var model = this._getEditableViewModel(e.currentTarget);
            var self = this;

            model.save({
                label: model.get('label'),
                type: 'public'
            }, {
                wait: true,
                success: function() {
                    self._showFlashMessage('success', __('oro.datagrid.gridView.updated'));
                }
            });
        },

        /**
         * @param {Event} e
         */
        onUnshare: function(e) {
            var model = this._getEditableViewModel(e.currentTarget);
            var self = this;

            model.save({
                label: model.get('label'),
                type: 'private'
            }, {
                wait: true,
                success: function() {
                    self._showFlashMessage('success', __('oro.datagrid.gridView.updated'));
                }
            });
        },

        /**
         * @param {Event} e
         */
        onDelete: function(e) {
            var model = this._getModelForDelete(e.currentTarget);

            var confirm = new this.DeleteConfirmation(this.defaults.DeleteConfirmationOptions);
            confirm.on('ok', _.bind(function() {
                model.destroy({wait: true});
                model.once('sync', function() {
                    this._showFlashMessage('success', __('oro.datagrid.gridView.deleted'));
                    mediator.trigger('datagrid:' + this.gridName + ':views:remove', model);
                }, this);
            }, this));

            confirm.open();
        },

        /**
         * @param {HTML} element
         */
        _getModelForDelete: function(element) {
            // Accepts a element, that is can used for users extends
            var id = this._getCurrentView().value;

            return this.viewsCollection.get(id);
        },

        /**
         * @param {Event} e
         */
        onRename: function(e) {
            var self = this;
            var model = this._getEditableViewModel(e.currentTarget);
            var modal = new ViewNameModal({
                defaultValue: model.get('label'),
                defaultChecked: model.get('is_default')
            });

            modal.on('ok', function() {
                var data = self.getInputData(modal.$el);

                model.set(data);
                self._onRenameSaveModel(model);
            });
            modal.open();
            this.modal = modal;
        },

        /**
         * @param {object} model
         * @private
         */
        _onRenameSaveModel: function(model) {
            var self = this;

            model.save(
                null, {
                wait: true,
                success: function() {
                    var currentDefaultViewModel = self._getCurrentDefaultViewModel();
                    var isCurrentDefault = currentDefaultViewModel === model;
                    var isCurrentWasDefault = currentDefaultViewModel === undefined;
                    if (model.get('is_default') && !isCurrentDefault) {
                        // if current view hadn't default property and it is going to be
                        currentDefaultViewModel.set({is_default: false});
                    } else if (isCurrentWasDefault) {
                        // if current view had 'default' property and this property was removed, there are no
                        // views with 'default' property and it shall be set to system view.
                        self._getDefaultSystemViewModel().set({is_default: true});
                    }
                    self._showFlashMessage('success', __('oro.datagrid.gridView.updated'));
                },
                error: function(model, response, options) {
                    self.onError(model, response, options);
                }
            });
        },

        onError: function(model, response, options) {
            if (_.isObject(this.modal)) {
                this.modal.open();
            }
            this._showNameError(this.modal, response);
        },

        /**
         * @param {Event} e
         */
        onDiscardChanges: function(e) {
            this.changeView(this.collection.state.gridView);
        },

        /**
         * Prepares choice items for grid view dropdown
         *
         * @return {Array<{label:{string},icon:{string},value:{*}}>}
         */
        getViewChoices: function() {
            var showIcons = _.uniq(this.viewsCollection.pluck('icon')).length > 1;
            var choices = this.viewsCollection.map(function(model) {
                return {
                    label: model.getLabel(),
                    icon: showIcons ? model.get('icon') : false,
                    value: model.get('name')
                };
            });

            var defaultItem = _.findWhere(choices, {value: this.DEFAULT_GRID_VIEW_ID});
            if (defaultItem.label === this.DEFAULT_GRID_VIEW_ID) {
                defaultItem.label = __('oro.datagrid.gridView.all') + (this.title || '');
            }

            return choices;
        },

        /**
         * @param {Event} e
         */
        onUseAsDefault: function(e) {
            var self = this;
            var isDefault = 1;
            var defaultModel = this._getCurrentDefaultViewModel();
            var gridName = this.gridName;
            var currentViewModel = this._getEditableViewModel(e.currentTarget);
            var id = currentViewModel.id;
            if (this._isCurrentViewSystem()) {
                // in this case we need to set default to false on current default view
                isDefault = 0;
                if (defaultModel) {
                    id = defaultModel.id;
                }
            }
            return $.post(
                routing.generate(this.route, {
                    id: id,
                    default: isDefault,
                    gridName: gridName
                }),
                {},
                function(response) {
                    if (defaultModel) {
                        defaultModel.set({is_default: false});
                    }
                    currentViewModel.set({is_default: true});
                    self._showFlashMessage('success', __('oro.datagrid.gridView.updated'));
                }
            );
        },

        /**
         * @private
         *
         * @param {GridViewModel} model
         */
        _onModelAdd: function() {
            this.render();
        },

        /**
         * @private
         *
         * @param {GridViewModel} model
         */
        _onModelRemove: function(model) {
            this.collection.state.gridView = this.DEFAULT_GRID_VIEW_ID;

            var systemModel = this._getDefaultSystemViewModel();
            if (model.get('is_default')) {
                systemModel.set({is_default: true});
            }

            this.changeView(systemModel);
        },

        /**
         * @private
         *
         * @param {GridViewModel} model
         */
        _onModelChange: function(model) {
            mediator.trigger('datagrid' + this.gridName + ':views:change', model);
        },

        /**
         * @private
         */
        _checkCurrentState: function() {
            this.viewDirty = !this._isCurrentStateSynchronized();
        },

        /**
         * Updates collection
         *
         * @param gridView
         * @returns {*}
         */
        changeView: function(gridView) {
            var viewState;
            var view = this.viewsCollection.get(gridView);

            if (view) {
                viewState = _.extend({}, this.collection.initialState, view.toGridState());
                this.collection.updateState(viewState);
                this.collection.fetch({reset: true});
            }

            return this;
        },

        render: function(o) {
            var html;
            this.$el.empty();

            this._checkCurrentState();

            var title = this.renderTitle();

            var actions = this._getViewActions();
            html = this.template({
                title: title,
                titleLabel: this.title,
                disabled: !this.enabled,
                choices: this.getViewChoices(),
                current: this.collection.state.gridView,
                dirty: this.viewDirty,
                editedLabel: __('oro.datagrid.gridView.data_edited'),
                actionsLabel: __('oro.datagrid.gridView.actions'),
                actions: actions,
                showActions: this.showActions(actions),
                gridViewId: this.cid
            });

            this.$el.append(html);

            return this;
        },

        /**
         * @returns {HTMLElement}
         */
        renderTitle: function() {
            return this.titleTemplate({
                title: this._getCurrentViewLabel(),
                navbar: Boolean(this.title)
            });
        },

        /**
         * @returns {*|Array}
         * @private
         */
        _getViewActions: function() {
            return this._getCurrentActions();
        },

        /**
         * @param actions
         * @returns {boolean}
         */
        showActions: function(actions) {
            return _.some(actions, function(action) {
                return action.enabled;
            });
        },

        /**
         * @private
         *
         * @returns {Array}
         */
        _getCurrentActions: function() {
            var currentGridView = this._getCurrentViewModel();

            return this._getActions(currentGridView);
        },

        /**
         * @param GridView
         * @returns {*[]}
         * @private
         */
        _getActions: function(GridView) {
            var currentDefaultView = this._getCurrentDefaultViewModel();

            return [
                {
                    label: __('oro.datagrid.action.save_grid_view'),
                    name: 'save',
                    enabled: this._getViewIsDirty(GridView) &&
                             typeof GridView !== 'undefined' &&
                            GridView.get('editable')
                },
                {
                    label: __('oro.datagrid.action.save_grid_view_as'),
                    name: 'save_as',
                    enabled: this.permissions.CREATE
                },
                {
                    label: __('oro.datagrid.action.rename_grid_view'),
                    name: 'rename',
                    enabled: typeof GridView !== 'undefined' &&
                        GridView.get('editable')
                },
                {
                    label: __('oro.datagrid.action.share_grid_view'),
                    name: 'share',
                    enabled: typeof GridView !== 'undefined' &&
                            GridView.get('type') === 'private' &&
                             this.permissions.SHARE
                },
                {
                    label: __('oro.datagrid.action.unshare_grid_view'),
                    name: 'unshare',
                    enabled: typeof GridView !== 'undefined' &&
                            GridView.get('editable') &&
                            GridView.get('type') === 'public' &&
                            this.permissions.SHARE
                },
                {
                    label: __('oro.datagrid.action.discard_grid_view_changes'),
                    name: 'discard_changes',
                    enabled: this._getViewIsDirty(GridView)
                },
                {
                    label: __('oro.datagrid.action.delete_grid_view'),
                    name: 'delete',
                    enabled: typeof GridView !== 'undefined' &&
                        GridView.get('deletable')
                },
                {
                    label: __('oro.datagrid.action.set_as_default_grid_view'),
                    name: 'use_as_default',
                    enabled: typeof GridView !== 'undefined' &&
                            !GridView.get('is_default') &&
                            (!this._isCurrentViewSystem() || currentDefaultView)
                }
            ];
        },

        /**
         * @protected
         *
         * @param   {Object} data
         * @returns {GridViewModel}
         */
        _createViewModel: function(data) {
            return new GridViewModel(data);
        },

        /**
         * Create GridView model with basic properties
         * @protected
         *
         * @param   {Object} data
         * @returns {GridViewModel}
         */
        _createBaseViewModel: function(data) {
            return this._createViewModel(
                {
                    label: _.isUndefined(data.label) ? __('oro.datagrid.gridView.all') : data.label,
                    is_default: _.isUndefined(data.is_default) ? false : data.is_default,
                    type: 'private',
                    grid_name: this.gridName,
                    filters: this.collection.state.filters,
                    sorters: this.collection.state.sorters,
                    columns: this.collection.state.columns,
                    appearanceType: this.collection.state.appearanceType,
                    appearanceData: this.collection.state.appearanceData,
                    editable: this.permissions.EDIT,
                    deletable: this.permissions.DELETE
                }
            );
        },

        /**
         * @param {object} GridView
         * @returns {boolean|*}
         * @private
         */
        _getViewIsDirty: function(GridView) {
            // Accepts a GridView, that is can used for users extends
            return this.viewDirty;
        },

        /**
         * @private
         *
         * @returns {undefined|GridViewModel}
         */
        _getCurrentViewModel: function() {
            if (!this._hasActiveView()) {
                return;
            }

            return this.viewsCollection.findWhere({
                name: this._getCurrentView().value
            });
        },

        /**
         * @params {HTML} element
         * @private
         *
         * @returns {undefined|GridViewModel}
         */
        _getEditableViewModel: function(element) {
            // Accepts a element, that is can used for users extends
            return this._getCurrentViewModel();
        },

        /**
         * @private
         *
         * @returns {undefined|GridViewModel}
         */
        _getCurrentDefaultViewModel: function() {
            if (!this._hasActiveView()) {
                return;
            }

            return this.viewsCollection.findWhere({
                is_default: true
            });
        },

        /**
         * @private
         *
         * @returns {boolean}
         */
        _isCurrentViewSystem: function() {
            return this._getCurrentView().value === this.DEFAULT_GRID_VIEW_ID;
        },

        /**
         * @private
         *
         * @returns {undefined|GridViewModel}
         */
        _getDefaultSystemViewModel: function() {
            return this.viewsCollection.findWhere({
                name: this.DEFAULT_GRID_VIEW_ID
            });
        },

        /**
         * @private
         *
         * @returns {boolean}
         */
        _hasActiveView: function() {
            return typeof this._getCurrentView() !== 'undefined';
        },

        /**
         * @private
         *
         * @returns {string}
         */
        _getCurrentViewLabel: function() {
            var currentView = this._getCurrentView();

            if (typeof currentView === 'undefined') {
                return this.title ? $.trim(this.title) : __('Please select view');
            }

            return $.trim(currentView.label);
        },

        /**
         * @private
         *
         * @param {string|number} name
         * @returns {undefined|Object}
         */
        _getView: function(name) {
            return _.findWhere(this.getViewChoices(), {value: name});
        },

        /**
         * @private
         *
         * @returns {undefined|Object}
         */
        _getCurrentView: function() {
            return this._getView(this.collection.state.gridView);
        },

        /**
         * @private
         *
         * @returns {Boolean}
         */
        _isCurrentStateSynchronized: function() {
            var modelState = this._getCurrentViewModelState();
            if (!modelState) {
                return true;
            }

            return _.isEqual(this._getCurrentState(), modelState);
        },

        /**
         * @private
         *
         * @returns {Object|undefined}
         */
        _getCurrentViewModelState: function() {
            var model = this._getCurrentViewModel();
            if (!model) {
                return;
            }

            return {
                filters: model.get('filters'),
                sorters: model.get('sorters'),
                columns: model.get('columns'),
                appearanceType: model.get('appearanceType'),
                appearanceData: model.get('appearanceData')
            };
        },

        /**
         * @private
         *
         * @returns {Object}
         */
        _getCurrentState: function() {
            return {
                filters: this.collection.state.filters,
                sorters: this.collection.state.sorters,
                columns: this.collection.state.columns,
                appearanceType: this.collection.state.appearanceType,
                appearanceData: this.collection.state.appearanceData
            };
        },

        /**
         * @private
         *
         * @returns {String}
         */
        _createTitle: function() {
            var currentView = this._getCurrentView();
            if (!currentView) {
                return this.originalTitle;
            }

            var title = currentView.label;
            if (currentView.value === this.DEFAULT_GRID_VIEW_ID) {
                title = __('oro.datagrid.gridView.all');
            }

            return title + ' - ' + this.originalTitle;
        },

        /**
         * @private
         *
         * Takes the same arguments as showFlashMessage command
         */
        _showFlashMessage: function(type, message, options) {
            var opts = options || {};
            var id = this.$el.closest('.ui-widget-content').attr('id');

            if (id) {
                opts = _.extend(opts, {
                    container: '#' + id + ' .flash-messages'
                });
            }

            mediator.execute('showFlashMessage', type, message, opts);
        },

        /**
         * @private
         */
        _showNameError: function(modal, response) {
            if (response.status === 400) {
                var jsonResponse = JSON.parse(response.responseText);
                var errors = jsonResponse.errors.children.label.errors;
                if (errors) {
                    modal.setNameError(_.first(errors));
                }
            }
        },

        /**
         * @private
         */
        _updateTitle: function() {
            if (!this.title) {
                return;
            }

            var newTitle = this._createTitle();
            mediator.execute('adjustTitle', newTitle, true);
        },

        /**
         *  Get data from UI
         * @param container
         * @returns {{label: *, is_default: *}}
         */

        getInputData: function(container) {
            return {
                label: $('input[name=name]', container).val(),
                is_default: $('input[name=is_default]', container).is(':checked')
            };
        }
    });

    return GridViewsView;
});<|MERGE_RESOLUTION|>--- conflicted
+++ resolved
@@ -255,53 +255,12 @@
         onSaveAs: function() {
             var modal = new ViewNameModal();
             var self = this;
-<<<<<<< HEAD
 
             modal.on('ok', function() {
                 var data = self.getInputData(modal.$el);
                 var model = self._createBaseViewModel(data);
 
                 self._onSaveAsModel(model);
-=======
-            modal.on('ok', function(e) {
-                var model = self._createViewModel({
-                    label: this.$('input[name=name]').val(),
-                    is_default: this.$('input[name=is_default]').is(':checked'),
-                    type: 'private',
-                    grid_name: self.gridName,
-                    filters: self.collection.state.filters,
-                    sorters: self.collection.state.sorters,
-                    columns: self.collection.state.columns,
-                    appearanceType: self.collection.state.appearanceType,
-                    appearanceData: self.collection.state.appearanceData,
-                    editable: self.permissions.EDIT,
-                    deletable: self.permissions.DELETE
-                });
-                model.save(null, {
-                    wait: true,
-                    success: function(model) {
-                        var currentModel = self._getCurrentDefaultViewModel();
-                        var icon = self._getAppearanceIcon(model.get('appearanceType'));
-                        model.set('name', model.get('id'));
-                        model.set('icon', icon);
-                        model.unset('id');
-                        if (model.get('is_default') && currentModel) {
-                            currentModel.set({is_default: false});
-                        }
-                        self.viewsCollection.add(model);
-                        self.changeView(model.get('name'));
-                        self.collection.state.gridView = model.get('name');
-                        self.viewDirty = !self._isCurrentStateSynchronized();
-                        self._updateTitle();
-                        self._showFlashMessage('success', __('oro.datagrid.gridView.created'));
-                        mediator.trigger('datagrid:' + self.gridName + ':views:add', model);
-                    },
-                    error: function(model, response, options) {
-                        modal.open();
-                        self._showNameError(modal, response);
-                    }
-                });
->>>>>>> 47a82f22
             });
 
             modal.open();
@@ -320,10 +279,14 @@
             model.save(null, {
                 wait: true,
                 success: function(model) {
+                    var currentModel = self._getCurrentDefaultViewModel();
                     var icon = self._getAppearanceIcon(model.get('appearanceType'));
                     model.set('name', model.get('id'));
                     model.set('icon', icon);
                     model.unset('id');
+                    if (model.get('is_default') && currentModel) {
+                        currentModel.set({is_default: false});
+                    }
                     self.viewsCollection.add(model);
                     self.changeView(model.get('name'));
                     self.collection.state.gridView = model.get('name');
@@ -331,10 +294,6 @@
                     self._updateTitle();
                     self._showFlashMessage('success', __('oro.datagrid.gridView.created'));
                     mediator.trigger('datagrid:' + self.gridName + ':views:add', model);
-
-                    if (model.get('is_default')) {
-                        self._getCurrentDefaultViewModel().set({is_default: false});
-                    }
                 },
                 error: function(model, response, options) {
                     self.onError(model, response, options);
