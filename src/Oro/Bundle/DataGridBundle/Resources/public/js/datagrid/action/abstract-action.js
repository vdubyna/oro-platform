--- conflicted
+++ resolved
@@ -88,13 +88,8 @@
         /**
          * Creates launcher
          *
-<<<<<<< HEAD
          * @param {Object=} options Launcher options
-         * @return {oro.datagrid.ActionLauncher}
-=======
-         * @param {Object} options Launcher options
          * @return {orodatagrid.datagrid.ActionLauncher}
->>>>>>> d3865373
          */
         createLauncher: function (options) {
             options = options || {};
