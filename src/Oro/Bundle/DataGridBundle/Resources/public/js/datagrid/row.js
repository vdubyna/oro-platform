define([
    'jquery',
    'underscore',
    'chaplin',
    'oroui/js/tools'
], function($, _, Chaplin, tools) {
    'use strict';

    var Row;
    var document = window.document;

    // Cached regex to split keys for `delegate`.
    var delegateEventSplitter = /^(\S+)\s*(.*)$/;

    /**
     * Grid row.
     *
     * Triggers events:
     *  - "clicked" when row is clicked
     *
     * @export  orodatagrid/js/datagrid/row
     * @class   orodatagrid.datagrid.Row
     * @extends Chaplin.CollectionView
     */
    Row = Chaplin.CollectionView.extend({
        tagName: 'tr',
        autoRender: false,
        animationDuration: 0,

        /** @property */
        events: {
            'mousedown': 'onMouseDown',
            'mouseleave': 'onMouseLeave',
            'mouseup': 'onMouseUp',
            'click': 'onClick'
        },

        DOUBLE_CLICK_WAIT_TIMEOUT: 170,

        template: null,

        themeOptions: {
            view: '',
            optionPrefix: 'row',
            className: 'grid-row',
            actionSelector: ''
        },

        /**
         * @inheritDoc
         */
        initialize: function(options) {
            // itemView function is called as new this.itemView
            // it is placed here to pass THIS within closure
            var _this = this;
            this.columns = options.columns;
            this.itemView = function(options) {
                var column = options.model;
                var cellOptions = {
                    column: column,
                    model: _this.model,
                    themeOptions: {
                        className: 'grid-cell grid-body-cell'
                    }
                };
                if (column.get('name')) {
                    cellOptions.themeOptions.className += ' grid-body-cell-' + column.get('name');
                }
                var Cell = column.get('cell');
                _this.columns.trigger('configureInitializeOptions', Cell, cellOptions);
                var cell = new Cell(cellOptions);
                if (column.has('align')) {
                    cell.$el.removeClass('align-left align-center align-right');
                    cell.$el.addClass('align-' + column.get('align'));
                }
                if (!_.isUndefined(cell.skipRowClick) && cell.skipRowClick) {
                    cell.$el.addClass('skip-row-click');
                }

<<<<<<< HEAD
=======
                // use columns collection as event bus since there is no alternatives
                _this.columns.trigger('afterMakeCell', _this, cell);

>>>>>>> c37f63b3
                return cell;
            };

            // code related to simplified event binding
            this.simplifiedEvents = this.collection.getSimplifiedEventList();
            this.listenTo(this.simplifiedEvents, 'change', this.delegateEvents);

            _.extend(this, _.pick(options, ['themeOptions', 'template']));
            this.listenTo(this.model, 'backgrid:selected', this.onBackgridSelected);

            Row.__super__.initialize.apply(this, arguments);
        },

        /**
         * @inheritDoc
         */
        setElement: function() {
            if (this.$el) {
                this.undelegateCellEvents();
            }
            Row.__super__.setElement.apply(this, arguments);
        },

        /**
         * Removes bound cell events
         */
        undelegateCellEvents: function() {
            this.$el.off('.cellDE' + this.cid);
        },

        /**
         * @inheritDoc
         */
        delegateEvents: function() {
            this.undelegateCellEvents();
            var events = this.simplifiedEvents.getEventsMap();
            for (var key in events) { // jshint ignore:line
                var match = key.match(delegateEventSplitter);
                var eventName = match[1];
                var selector = match[2];
                eventName += '.cellDE' + this.cid;
                if (selector === '') {
                    this.$el.on(eventName, 'td', _.bind(this.delegateEventToCell, this, key));
                } else {
                    this.$el.on(eventName, 'td ' + selector, _.bind(this.delegateEventToCell, this, key));
                }
            }
            Row.__super__.delegateEvents.apply(this, arguments);
        },

        /**
         * Run event handler on cell
         */
        delegateEventToCell: function(key, e) {
            var tdEl = $(e.target).closest('td')[0];

            for (var i = 0; i < this.subviews.length; i++) {
                var view = this.subviews[i];
                if (view.el === tdEl) {
                    if (key in view.events) {
                        // run event
                        var method = view.events[key];
                        if (!_.isFunction(method)) {
                            method = view[view.events[key]];
                        }
                        if (!method) {
                            break;
                        }
                        e.delegateTarget = tdEl;
                        method.call(view, e);
                    }
                    break;
                }
            }
        },

        /**
         * Handles row "backgrid:selected" event
         *
         * @param model
         * @param isSelected
         */
        onBackgridSelected: function(model, isSelected) {
            this.$el.toggleClass('row-selected', isSelected);
        },

        className: function() {
            return this.model.get('row_class_name');
        },

        /**
         * @inheritDoc
         */
        dispose: function() {
            if (this.disposed) {
                return;
            }
            if (this.clickTimeout) {
                clearTimeout(this.clickTimeout);
            }
            Row.__super__.dispose.call(this);
        },

        onMouseDown: function(e) {
            if (this.clickTimeout) {
                // if timeout is set, it means that user makes double click
                clearTimeout(this.clickTimeout);
                delete this.clickTimeout;
                // prevent second click handler launch
                this.mouseDownSelection = null;
                this.mouseDownTarget = null;
                // prevent text selection on double click
                if ($(e.target).closest('.prevent-text-selection-on-dblclick').length) {
                    e.preventDefault();
                }
                return;
            }
            // remember selection and target
            this.mouseDownSelection = this.getSelectedText();
            this.mouseDownTarget = $(e.target).closest('td');
            this.$el.addClass('mouse-down');
        },

        onMouseLeave: function(e) {
            this.$el.removeClass('mouse-down');
        },

        onMouseUp: function(e) {
            this.clickPermit = false;
            // remember selection and target
            var $target = this.$(e.target);
            var exclude;
            var allowed;
            if (this.themeOptions.actionSelector) {
                allowed = this.themeOptions.actionSelector;
                if (!$target.is(allowed) && !$target.parents(allowed).length) {
                    return;
                }
            } else {
                exclude = 'a, .dropdown, .skip-row-click';
                // if the target is an action element, skip toggling the email
                if ($target.is(exclude) || $target.parents(exclude).length) {
                    return;
                }
            }

            if (this.mouseDownSelection !== this.getSelectedText()) {
                return;
            }

            if (this.mouseDownTarget[0] !== $target.closest('td')[0]) {
                return;
            }

            this.clickPermit = true;
        },

        onClick: function(e) {
            var _this = this;
            var options = {};
            var clickFunction = function() {
                if (_this.disposed) {
                    return;
                }
                _this.trigger('clicked', _this, options);
                for (var i = 0; i < _this.subviews.length; i++) {
                    var cell = _this.subviews[i];
                    if (cell.listenRowClick && _.isFunction(cell.onRowClicked)) {
                        cell.onRowClicked(_this, e);
                    }
                }
                _this.$el.removeClass('mouse-down');
                delete _this.clickTimeout;
            };
            if (!this.clickPermit) {
                return;
            }
            e.preventDefault();
            if (tools.isTargetBlankEvent(e)) {
                options.target = '_blank';
                clickFunction();
                return;
            }
            this.clickTimeout = setTimeout(clickFunction, this.DOUBLE_CLICK_WAIT_TIMEOUT);
        },

        /**
         * Returns selected text is available
         *
         * @return {string}
         */
        getSelectedText: function() {
            var text = '';
            if (_.isFunction(window.getSelection)) {
                text = window.getSelection().toString();
            } else if (!_.isUndefined(document.selection) && document.selection.type === 'Text') {
                text = document.selection.createRange().text;
            }
            return text;
        },

        render: function() {
            if (this.template) {
                this.renderCustomTemplate();
            } else {
                Row.__super__.render.apply(this, arguments);
            }
            var state = {selected: false};
            this.model.trigger('backgrid:isSelected', this.model, state);
            this.$el.toggleClass('row-selected', state.selected);

            if (this.$el.data('layout') === 'separate') {
                var options = {};
                if (this.$el.data('layout-model')) {
                    options[this.$el.data('layout-model')] = this.model;
                }
                this.initLayout(options);
            }

            return this;
        },

        renderCustomTemplate: function() {
            var $checkbox;
            this.$el.html(this.template({
                model: this.model ? this.model.attributes : {},
                themeOptions: this.themeOptions ? this.themeOptions : {}
            }));
            $checkbox = this.$('[data-role=select-row]:checkbox');
            if ($checkbox.length) {
                this.listenTo(this.model, 'backgrid:select', function(model, checked) {
                    $checkbox.prop('checked', checked);
                });
                $checkbox.on('change' + this.eventNamespace(), _.bind(function(e) {
                    this.model.trigger('backgrid:selected', this.model, $checkbox.prop('checked'));
                }, this));
                $checkbox.on('click' + this.eventNamespace(), function(e) {
                    e.stopPropagation();
                });
            }
            return this;
        }
    });

    return Row;
});<|MERGE_RESOLUTION|>--- conflicted
+++ resolved
@@ -76,13 +76,6 @@
                 if (!_.isUndefined(cell.skipRowClick) && cell.skipRowClick) {
                     cell.$el.addClass('skip-row-click');
                 }
-
-<<<<<<< HEAD
-=======
-                // use columns collection as event bus since there is no alternatives
-                _this.columns.trigger('afterMakeCell', _this, cell);
-
->>>>>>> c37f63b3
                 return cell;
             };
 
