define([
    'jquery',
    'underscore',
    'chaplin',
    'backbone',
    'oroui/js/tools',
    './util'
], function($, _, Chaplin, Backbone, tools, util) {
    'use strict';

    var Row;
    var document = window.document;

    // Cached regex to split keys for `delegate`.
    var delegateEventSplitter = /^(\S+)\s*(.*)$/;

    /**
     * Grid row.
     *
     * Triggers events:
     *  - "clicked" when row is clicked
     *
     * @export  orodatagrid/js/datagrid/row
     * @class   orodatagrid.datagrid.Row
     * @extends Chaplin.CollectionView
     */
    Row = Chaplin.CollectionView.extend({
        tagName: 'tr',
        autoRender: false,
        animationDuration: 0,

        /**
         * Override Chaplin delegate events to use events as function
         * This code supports perfomance fix.
         */
        delegateEvents: Backbone.View.prototype.delegateEvents,
        events: function() {
            var resultEvents = {};

            var events = this.cellEvents.getEventsMap();
            // prevent CS error 'cause we must completely repeat Backbone behaviour
            for (var key in events) { // jshint forin:false
                var match = key.match(delegateEventSplitter);
                var eventName = match[1];
                var selector = match[2];
                resultEvents[eventName + ' ' + 'td' + (selector ? ' ' + selector : '')] =
                    _.partial(this.delegateEventToCell, key);
            }

            // the order is important, please do not move up
            _.extend(resultEvents, {
                'mousedown': 'onMouseDown',
                'mouseleave': 'onMouseLeave',
                'mouseup': 'onMouseUp',
                'click': 'onClick'
            });
            return resultEvents;
        },

        DOUBLE_CLICK_WAIT_TIMEOUT: 170,

        template: null,

        themeOptions: {
            view: '',
            optionPrefix: 'row',
            className: 'grid-row',
            actionSelector: ''
        },

        /**
         * @inheritDoc
         */
        initialize: function(options) {
            // itemView function is called as new this.itemView
            // it is placed here to pass THIS within closure
            var _this = this;
            _.extend(this, _.pick(options, ['themeOptions', 'template', 'columns']));
            // let descendants override itemView
            if (!this.itemView) {
                this.itemView = function(options) {
                    var column = options.model;
<<<<<<< HEAD
                    var cellOptions = {
                        column: column,
                        model: _this.model,
                        themeOptions: {
                            optionPrefix: 'cell',
                            className: 'grid-cell grid-body-cell'
                        }
                    };
                    if (column.get('name')) {
                        cellOptions.themeOptions.className += ' grid-body-cell-' + column.get('name');
                    }
=======
                    var cellOptions = _this.getConfiguredCellOptions(column);
                    cellOptions.model = _this.model;
>>>>>>> c3756c84
                    var Cell = column.get('cell');
                    var cell = new Cell(cellOptions);
                    if (column.has('align')) {
                        cell.$el.removeClass('align-left align-center align-right');
                        cell.$el.addClass('align-' + column.get('align'));
                    }
                    if (!_.isUndefined(cell.skipRowClick) && cell.skipRowClick) {
                        cell.$el.addClass('skip-row-click');
                    }
                    return cell;
                };
            }

            // code related to simplified event binding
            this.cellEvents = this.collection.getCellEventList();
            this.listenTo(this.cellEvents, 'change', this.delegateEvents);

            this.listenTo(this.model, 'backgrid:selected', this.onBackgridSelected);

            Row.__super__.initialize.apply(this, arguments);
            this.cells = this.subviews;
        },

        getConfiguredCellOptions: function(column) {
            var cellOptions = column.get('cellOptions');
            if (!cellOptions) {
                cellOptions = {
                    column: column,
                    themeOptions: {
                        className: 'grid-cell grid-body-cell'
                    }
                };
                if (column.get('name')) {
                    cellOptions.themeOptions.className += ' grid-body-cell-' + column.get('name');
                }
                var Cell = column.get('cell');
                this.columns.trigger('configureInitializeOptions', Cell, cellOptions);
                column.set({
                    cellOptions: cellOptions
                });
            }
            return cellOptions;
        },

        /**
         * Run event handler on cell
         */
        delegateEventToCell: function(key, e) {
            var tdEl = $(e.target).closest('td, th')[0];

            for (var i = 0; i < this.subviews.length; i++) {
                var view = this.subviews[i];
                if (view.el === tdEl && view.events) {
                    // events cannot be function
                    // this kind of cell views are filtered in CellEventList.getEventsMap()
                    var events = view.events;
                    if (key in events) {
                        // run event
                        var method = events[key];
                        if (!_.isFunction(method)) {
                            method = view[events[key]];
                        }
                        if (!method) {
                            break;
                        }
                        var oldTarget = e.delegateTarget;
                        e.delegateTarget = tdEl;
                        method.call(view, e);
                        // must stop immediate propagation because of redelegation
                        if (e.isPropagationStopped()) {
                            e.stopImmediatePropagation();
                        }
                        e.delegateTarget = oldTarget;
                    }
                    break;
                }
            }
        },

        /**
         * Handles row "backgrid:selected" event
         *
         * @param model
         * @param isSelected
         */
        onBackgridSelected: function(model, isSelected) {
            this.$el.toggleClass('row-selected', isSelected);
        },

        className: function() {
            return this.model.get('row_class_name');
        },

        /**
         * @inheritDoc
         */
        dispose: function() {
            if (this.disposed) {
                return;
            }
            if (this.clickTimeout) {
                clearTimeout(this.clickTimeout);
            }
            delete this.columns;
            delete this.cells;
            Row.__super__.dispose.call(this);
        },

        onMouseDown: function(e) {
            if (this.clickTimeout) {
                // if timeout is set, it means that user makes double click
                clearTimeout(this.clickTimeout);
                delete this.clickTimeout;
                // prevent second click handler launch
                this.mouseDownSelection = null;
                this.mouseDownTarget = null;
                // prevent text selection on double click
                if ($(e.target).closest('.prevent-text-selection-on-dblclick').length) {
                    e.preventDefault();
                }
                return;
            }
            // remember selection and target
            this.mouseDownSelection = this.getSelectedText();
            this.mouseDownTarget = $(e.target).closest('td');
            this.$el.addClass('mouse-down');
        },

        onMouseLeave: function(e) {
            this.$el.removeClass('mouse-down');
        },

        onMouseUp: function(e) {
            this.clickPermit = false;
            // remember selection and target
            var $target = this.$(e.target);
            var exclude;
            var allowed;
            if (this.themeOptions.actionSelector) {
                allowed = this.themeOptions.actionSelector;
                if (!$target.is(allowed) && !$target.parents(allowed).length) {
                    return;
                }
            } else {
                exclude = 'a, .dropdown, .skip-row-click';
                // if the target is an action element, skip toggling the email
                if ($target.is(exclude) || $target.parents(exclude).length) {
                    return;
                }
            }

            if (this.mouseDownSelection !== this.getSelectedText()) {
                return;
            }

            if (this.mouseDownTarget[0] !== $target.closest('td')[0]) {
                return;
            }

            this.clickPermit = true;
        },

        onClick: function(e) {
            var _this = this;
            var options = {};
            var clickFunction = function() {
                if (_this.disposed) {
                    return;
                }
                _this.trigger('clicked', _this, options);
                for (var i = 0; i < _this.subviews.length; i++) {
                    var cell = _this.subviews[i];
                    if (cell.listenRowClick && _.isFunction(cell.onRowClicked)) {
                        cell.onRowClicked(_this, e);
                    }
                }
                _this.$el.removeClass('mouse-down');
                delete _this.clickTimeout;
            };
            if (!this.clickPermit) {
                return;
            }
            e.preventDefault();
            if (tools.isTargetBlankEvent(e)) {
                options.target = '_blank';
                clickFunction();
                return;
            }
            this.clickTimeout = setTimeout(clickFunction, this.DOUBLE_CLICK_WAIT_TIMEOUT);
        },

        /**
         * Returns selected text is available
         *
         * @return {string}
         */
        getSelectedText: function() {
            var text = '';
            if (_.isFunction(window.getSelection)) {
                text = window.getSelection().toString();
            } else if (!_.isUndefined(document.selection) && document.selection.type === 'Text') {
                text = document.selection.createRange().text;
            }
            return text;
        },

        render: function() {
            this._deferredRender();
            if (this.template) {
                this.renderCustomTemplate();
            } else {
                Row.__super__.render.apply(this, arguments);
            }
            var state = {selected: false};
            this.model.trigger('backgrid:isSelected', this.model, state);
            this.$el.toggleClass('row-selected', state.selected);

            if (this.$el.data('layout') === 'separate') {
                var options = {};
                if (this.$el.data('layout-model')) {
                    options[this.$el.data('layout-model')] = this.model;
                }
                this.initLayout(options).always(_.bind(function() {
                    this._resolveDeferredRender();
                }, this));
            } else {
                this._resolveDeferredRender();
            }

            return this;
        },

        renderCustomTemplate: function() {
            var $checkbox;
            this.$el.html(this.template({
                model: this.model ? this.model.attributes : {},
                themeOptions: this.themeOptions ? this.themeOptions : {}
            }));
            $checkbox = this.$('[data-role=select-row]:checkbox');
            if ($checkbox.length) {
                this.listenTo(this.model, 'backgrid:select', function(model, checked) {
                    $checkbox.prop('checked', checked);
                });
                $checkbox.on('change' + this.eventNamespace(), _.bind(function(e) {
                    this.model.trigger('backgrid:selected', this.model, $checkbox.prop('checked'));
                }, this));
                $checkbox.on('click' + this.eventNamespace(), function(e) {
                    e.stopPropagation();
                });
            }
            return this;
        }
    });

    return Row;
});<|MERGE_RESOLUTION|>--- conflicted
+++ resolved
@@ -80,22 +80,8 @@
             if (!this.itemView) {
                 this.itemView = function(options) {
                     var column = options.model;
-<<<<<<< HEAD
-                    var cellOptions = {
-                        column: column,
-                        model: _this.model,
-                        themeOptions: {
-                            optionPrefix: 'cell',
-                            className: 'grid-cell grid-body-cell'
-                        }
-                    };
-                    if (column.get('name')) {
-                        cellOptions.themeOptions.className += ' grid-body-cell-' + column.get('name');
-                    }
-=======
                     var cellOptions = _this.getConfiguredCellOptions(column);
                     cellOptions.model = _this.model;
->>>>>>> c3756c84
                     var Cell = column.get('cell');
                     var cell = new Cell(cellOptions);
                     if (column.has('align')) {
@@ -125,6 +111,7 @@
                 cellOptions = {
                     column: column,
                     themeOptions: {
+                        optionPrefix: 'cell',
                         className: 'grid-cell grid-body-cell'
                     }
                 };
