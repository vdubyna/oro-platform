--- conflicted
+++ resolved
@@ -83,14 +83,10 @@
                 };
             }
 
-<<<<<<< HEAD
             // code related to simplified event binding
             this.simplifiedEvents = this.collection.getSimplifiedEventList();
             this.listenTo(this.simplifiedEvents, 'change', this.delegateEvents);
 
-            _.extend(this, _.pick(options, ['themeOptions', 'template']));
-=======
->>>>>>> 96b181f6
             this.listenTo(this.model, 'backgrid:selected', this.onBackgridSelected);
 
             Row.__super__.initialize.apply(this, arguments);
