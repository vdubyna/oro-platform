/*jslint nomen:true*/
/*global define*/
define([
    'underscore',
    'backgrid',
<<<<<<< HEAD
    'orodatagrid/js/datagrid/editor/select-cell-editor'
], function (_, Backgrid, SelectCellEditor) {
=======
    'orodatagrid/js/datagrid/editor/select-cell-radio-editor'
], function (_, Backgrid, SelectCellRadioEditor) {
>>>>>>> 672ea55e
    'use strict';

    var SelectCell;

    /**
     * Select column cell. Added missing behaviour.
     *
     * @export  oro/datagrid/cell/select-cell
     * @class   oro.datagrid.cell.SelectCell
     * @extends Backgrid.SelectCell
     */
    SelectCell = Backgrid.SelectCell.extend({
        /**
         * @inheritDoc
         */
        editor: SelectCellEditor,

        /**
         * @inheritDoc
         */
        initialize: function (options) {
            if (this.expanded && !this.multiple) {
                this.editor = SelectCellRadioEditor
            }

            if (this.choices) {
                this.optionValues = [];
                _.each(this.choices, function (value, key) {
                    this.optionValues.push([value, key]);
                }, this);
            }
            SelectCell.__super__.initialize.apply(this, arguments);

            this.listenTo(this.model, 'change:' + this.column.get('name'), function () {
                this.enterEditMode();
            });
        },

        /**
         * @inheritDoc
         */
        render: function () {
            var render = SelectCell.__super__.render.apply(this, arguments);

            this.enterEditMode();

            return render;
        },

        /**
         * @inheritDoc
         */
        enterEditMode: function () {
            if (this.column.get('editable')) {
                SelectCell.__super__.enterEditMode.apply(this, arguments);

                this.$el.find('select').uniform();
            }
        },

        /**
         * @inheritDoc
         */
        exitEditMode: function () {
            this.$el.removeClass("error");
            this.stopListening(this.currentEditor);
            delete this.currentEditor;
        }
    });

    return SelectCell;
});<|MERGE_RESOLUTION|>--- conflicted
+++ resolved
@@ -3,13 +3,9 @@
 define([
     'underscore',
     'backgrid',
-<<<<<<< HEAD
-    'orodatagrid/js/datagrid/editor/select-cell-editor'
-], function (_, Backgrid, SelectCellEditor) {
-=======
+    'orodatagrid/js/datagrid/editor/select-cell-editor',
     'orodatagrid/js/datagrid/editor/select-cell-radio-editor'
-], function (_, Backgrid, SelectCellRadioEditor) {
->>>>>>> 672ea55e
+], function (_, Backgrid, SelectCellEditor, SelectCellRadioEditor) {
     'use strict';
 
     var SelectCell;
