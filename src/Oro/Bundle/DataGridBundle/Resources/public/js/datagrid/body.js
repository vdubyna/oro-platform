define([
    'underscore',
    'backbone',
    'backgrid',
    'chaplin',
    './row',
    '../pageable-collection'
<<<<<<< HEAD
], function(_, Backgrid, Chaplin, Row, PageableCollection) {
=======
], function(_, Backbone, Backgrid, Row, PageableCollection) {
>>>>>>> fd516c4f
    'use strict';

    var Body;

    /**
     * Grid body widget
     *
     * Triggers events:
     *  - "rowClicked" when row of body is clicked
     *
     * @export  orodatagrid/js/datagrid/body
     * @class   orodatagrid.datagrid.Body
     * @extends Backgrid.Body
     */
    Body = Chaplin.CollectionView.extend({

        tagName: 'tbody',
        autoRender: false,
        /** @property */
        itemView: Row,
        animationDuration: 0,
        renderItems: true,

        /** @property {String} */
        rowClassName: undefined,

        themeOptions: {
            optionPrefix: 'body',
            className: 'grid-body'
        },

        listen: {
            'backgrid:sort collection': 'sort'
        },

        /**
         * @inheritDoc
         */
        initialize: function(options) {
            _.extend(this, _.pick(options, ['rowClassName', 'columns', 'filteredColumns', 'emptyText']));
            this.rows = this.subviews;
            Body.__super__.initialize.apply(this, arguments);
        },

        /**
         * @inheritDoc
         */
        dispose: function() {
            if (this.disposed) {
                return;
            }
            delete this.columns;
            delete this.filteredColumns;

            Body.__super__.dispose.call(this);
        },

        initItemView: function(model) {
            if (this.itemView) {
                return new this.itemView({
                    autoRender: false,
                    model: model,
                    collection: this.filteredColumns,
                    columns: this.columns
                });
            } else {
                throw new Error('The CollectionView#itemView property ' + 'must be defined or the initItemView() must be overridden.');
            }
        },

        /**
         * Create this function instead of original Body.__super__.refresh to customize options for subviews
         */
        backgridRefresh: function() {
            this.render();
            this.collection.trigger('backgrid:refresh', this);
            return this;
        },

        /**
         * @inheritDoc
         */
<<<<<<< HEAD
        insertView: function(model, view) {
            Body.__super__.insertView.apply(this, arguments);
            this.attachListenerToSingleRow(view);
=======
        insertRow: function(model, collection, options) {
            if (this.rows[0] instanceof Backgrid.EmptyRow) {
                this.rows.pop().remove();
            }

            // insertRow() is called directly
            if (!(collection instanceof Backbone.Collection) && !options) {
                this.collection.add(model, (options = collection));
                return;
            }

            var row = new this.row({
                collection: this.filteredColumns,
                columns: this.columns,
                model: model
            });

            var index = collection.indexOf(model);
            this.rows.splice(index, 0, row);

            var $el = this.$el;
            var $children = $el.children();
            var $rowEl = row.render().$el;

            if (index >= $children.length) {
                $el.append($rowEl);
            } else {
                $children.eq(index).before($rowEl);
                this.attachListenerToSingleRow(this.rows[index]);
            }

            return this;
>>>>>>> fd516c4f
        },

        /**
         * Listen to events of row
         *
         * @param {Backgrid.Row} row
         * @private
         */
        attachListenerToSingleRow: function(row) {
            row.on('clicked', function(row, options) {
                this.trigger('rowClicked', row, options);
            }, this);
        },

        initFallback: function() {
            if (!this.fallbackSelector && this.emptyText) {
                var fallbackElement = new Backgrid.EmptyRow({
                    emptyText: this.emptyText,
                    columns: this.columns
                }).render().el;
                this.fallbackSelector = _.map(fallbackElement.classList, function(name) {return '.' + name}).join('');
                this.$el.append(fallbackElement);
            }
            Body.__super__.initFallback.apply(this, arguments);
        },

        /**
         * @inheritDoc
         */
        render: function() {
            Body.__super__.render.apply(this, arguments);
            if (this.rowClassName) {
                this.$('> *').addClass(this.rowClassName);
            }
            return this;
        },

        makeComparator: function (attr, order, func) {

            return function (left, right) {
                // extract the values from the models
                var t;
                var l = func(left, attr);
                var r = func(right, attr);
                // if descending order, swap left and right
                if (order === 1) {
                    t = l;
                    l = r;
                    r = t;
                }
                // compare as usual
                if (l === r) {
                    return 0;
                } else if (l < r) {
                    return -1;
                }
                return 1;
            };
        },

        /**
         * @param {string} column
         * @param {null|"ascending"|"descending"} direction
         */
        sort: function(column, direction) {
            if (!_.contains(['ascending', 'descending', null], direction)) {
                throw new RangeError('direction must be one of "ascending", "descending" or `null`');
            }
            if (_.isString(column)) {
                column = this.columns.findWhere({name: column});
            }

            var collection = this.collection;

            var order;

            if (direction === 'ascending') {
                order = '-1';
            } else if (direction === 'descending') {
                order = '1';
            } else {
                order = null;
            }

            var extractorDelegate;
            if (order) {
                extractorDelegate = column.sortValue();
            } else {
                extractorDelegate = function(model) {
                    return model.cid.replace('c', '') * 1;
                };
            }
            var comparator = this.makeComparator(column.get('name'), order, extractorDelegate);

            if (collection instanceof PageableCollection) {
                collection.setSorting(column.get('name'), order, {sortValue: column.sortValue()});

                if (collection.fullCollection) {
                    if (collection.fullCollection.comparator === null ||
                        collection.fullCollection.comparator === undefined) {
                        collection.fullCollection.comparator = comparator;
                    }
                    collection.fullCollection.sort();
                    collection.trigger('backgrid:sorted', column, direction, collection);
                } else {
                    collection.fetch({reset: true, success: function() {
                        collection.trigger('backgrid:sorted', column, direction, collection);
                    }});
                }
            } else {
                collection.comparator = comparator;
                collection.sort();
                collection.trigger('backgrid:sorted', column, direction, collection);
            }

            column.set('direction', direction);

            return this;
        }
    });

    return Body;
});<|MERGE_RESOLUTION|>--- conflicted
+++ resolved
@@ -1,15 +1,11 @@
 define([
     'underscore',
     'backbone',
+    'chaplin',
     'backgrid',
-    'chaplin',
     './row',
     '../pageable-collection'
-<<<<<<< HEAD
-], function(_, Backgrid, Chaplin, Row, PageableCollection) {
-=======
-], function(_, Backbone, Backgrid, Row, PageableCollection) {
->>>>>>> fd516c4f
+], function(_, Backbone, Chaplin, Backgrid, Row, PageableCollection) {
     'use strict';
 
     var Body;
@@ -92,44 +88,9 @@
         /**
          * @inheritDoc
          */
-<<<<<<< HEAD
         insertView: function(model, view) {
             Body.__super__.insertView.apply(this, arguments);
             this.attachListenerToSingleRow(view);
-=======
-        insertRow: function(model, collection, options) {
-            if (this.rows[0] instanceof Backgrid.EmptyRow) {
-                this.rows.pop().remove();
-            }
-
-            // insertRow() is called directly
-            if (!(collection instanceof Backbone.Collection) && !options) {
-                this.collection.add(model, (options = collection));
-                return;
-            }
-
-            var row = new this.row({
-                collection: this.filteredColumns,
-                columns: this.columns,
-                model: model
-            });
-
-            var index = collection.indexOf(model);
-            this.rows.splice(index, 0, row);
-
-            var $el = this.$el;
-            var $children = $el.children();
-            var $rowEl = row.render().$el;
-
-            if (index >= $children.length) {
-                $el.append($rowEl);
-            } else {
-                $children.eq(index).before($rowEl);
-                this.attachListenerToSingleRow(this.rows[index]);
-            }
-
-            return this;
->>>>>>> fd516c4f
         },
 
         /**
