# Inline editing
## How to enable inline editing on a grid
To enable inline editing on a grid, do the following actions:

- Go to the datagrid yml
- Add the following lines into the datagrid configuration
``` yml
datagrid:
    {grid-uid}:
        # <grid configuration> goes here
        inline_editing:
            enable: true
        save_api_accessor:
            http_method: PATCH
            route: orocrm_account_update
```
- Open the corresponding page, all the columns for which the frontend type supports inline editing will become editable

## Datagrid configuration details
``` yml
datagrid:
    {grid-uid}:
        inline_editing:
            enable: true
            entity_name: Oro\Bundle\UserBundle\Entity\User
            behaviour: enable_all
            plugin: orodatagrid/js/app/plugins/grid/inline-editing-plugin
            default_editors: orodatagrid/js/default-editors
            cell_editor:
                component: orodatagrid/js/app/components/cell-popup-editor-component
                component_options:
                    {key}: {value}
            save_api_accessor:
                # api accessor options
                {key}: {value}
```
Option name              | Default value | Description
:------------------------|:--------------|:-----------
enable    | false        | Enables inline editing on the grid. By default is enabled for all cells that have frontend type that supports inline editing
entity_name | | Entity class name for saving data. By default it tries to get value from `extended_entity_name`
behaviour | enable_all   | Specifies the way to enable the inline editing. Possible values: `enable_all` - (default). this will enable inline editing where possible. `enable_selected` - disable by default, enable only on configured cells
plugin    | orodatagrid/js/app/plugins/grid/inline-editing-plugin | Specifies the plugin realization
default_editors | orodatagrid/js/default-editors | Specifies default editors for front-end types
cell_editor | {component: 'orodatagrid/js/app/components/cell-popup-editor-component'} | Specifies default cell_editor_component and their options
save_api_accessor | {class: 'oroui/js/tools/api-accessor'} | Required. Describes the way to send update request. Please see [documentation for `oroui/js/tools/api-accessor`](../../../../../UIBundle/Resources/doc/reference/client-side/api-accessor.md)

### Sample usage of the save_api_accessor with full options provided
``` yml
save_api_accessor:
    route: orocrm_opportunity_task_update # for example this route uses following mask
        # to generate url /api/opportunity/{opportunity_id}/tasks/{id}
    http_method: POST
    headers:
        Api-Secret: ANS2DFN33KASD4F6OEV7M8
    default_route_parameters:
        opportunity_id: 23
    action: patch
    query_parameter_names: [action]
```

Result of the combined options:

`/api/opportunity/23/tasks/{id}?action=patch`

Please note that `{id}` will be taken from the current row in the grid

## Column configuration options
``` yml
datagrid:
    {grid-uid}:
        # <grid configuration> goes here
        columns:
            {column-name}:
                inline_editing:
                    enable: true
                    save_api_accessor:
                        # see main save_api_accessor, additonally supports field_name option
                        # which allows to override field name that sent to server
                        # {<field_name>: <new_value>}
                    editor:
                        component: my-bundle/js/app/components/cell-editor-component
                        component_options:
                            {key}: {value}
                        view: my-bundle/js/app/views/my-cell-editor-view
                        view_options:
                            {key}: {value}
                    autocomplete_api_accessor:
                        # configure autocomplete api accessor 
                        # for example
                        # class: oroui/js/tools/search-api-accessor
```

Options name | Default value | Description
:------------|:--------------|:-----------
enable | | Marks or unmarks this column as editable. The behaviour depends on main inline_editing.behaviour: `enable_all` - false will disable editing this cell. `enable_selected` - true will enable editing this cell.
save_api_accessor | | Allows to override default api accessor for the whole grid. Please see [documentation for `oroui/js/tools/api-accessor`](../../../../../UIBundle/Resources/doc/reference/client-side/api-accessor.md) for details
editor.component | | Allows to override component used to display view and specified in `datagrid.{grid-uid}.inline_editing.cell_editor.component`
editor.component_options | {} | Specifies options to pass into the cell editor component
editor.view | | Defines view that used to render cell-editor. By default, this view is selected using `datagrid.{grid-uid}.inline_editing.default_editors` file.
editor.view_options | {} | Specifies options to pass into the cell editor view
autocomplete_api_accessor | | Allow use autocomplete to fill select2 edit form

## Frontend special types

frontend_type: select - simple choice from provided values

Example:
``` yml
datagrid:
    {grid-uid}:
        # <grid configuration> goes here
        columns:
            {column-name}:
                frontend_type: select
                inline_editing:
                    enable: true
                    editor:
                        view: orodatagrid/js/app/views/editor/select-editor-view
                    autocomplete_api_accessor:
                        class: oroui/js/tools/search-api-accessor
                choices: # can be used service as data provider @service->getDataMethod
                    {key}: {value}
```


frontend_type: multi-select - simple choice from provided values allow choose few values

Example:
``` yml
datagrid:
    {grid-uid}:
        # <grid configuration> goes here
        columns:
            {column-name}:
                frontend_type: multi-select
                inline_editing:
                    enable: true
                    editor:
                        view: orodatagrid/js/app/views/editor/multi-select-editor-view
                    autocomplete_api_accessor:
                        class: oroui/js/tools/search-api-accessor
                choices: # can be used service as data provider @service->getDataMethod
                    {key}: {value}
```

frontend_type: relation - select2 type with autocomplete search function

Example:
``` yml
datagrid:
    {grid-uid}:
        # <grid configuration> goes here
        columns:
            {column-name}:
                frontend_type: relation
                inline_editing:
                    enable: true
                    editor:
                        view: orodatagrid/js/app/views/editor/related-id-relation-editor-view
                    autocomplete_api_accessor:
                        class: oroui/js/tools/search-api-accessor
```

frontend_type: multi-relation - select2 type with autocomplete search function and allow multiple choices

Example:
``` yml
datagrid:
    {grid-uid}:
        # <grid configuration> goes here
        columns:
            {column-name}:
                frontend_type: multi-relation
                inline_editing:
                    enable: true
                    editor:
                        view: orodatagrid/js/app/views/editor/multi-relation-editor-view
                    autocomplete_api_accessor:
                        class: oroui/js/tools/search-api-accessor
```

## Mapping of the default frontend type and editor

Frontend type | Editor view
:-------------|:-----------------------------------------------------------------
<<<<<<< HEAD
string        | [text-editor-view](../../../../../FormBundle/Resources/doc/editor/text-editor-view.md)
phone         | [text-editor-view](../../../../../FormBundle/Resources/doc/editor/text-editor-view.md)
datetime      | [datetime-editor-view](../../../../../FormBundle/Resources/doc/editor/datetime-editor-view.md)
date          | [date-editor-view](../../../../../FormBundle/Resources/doc/editor/date-editor-view.md)
currency      | [number-editor-view](../../../../../FormBundle/Resources/doc/editor/number-editor-view.md)
number        | [number-editor-view](../../../../../FormBundle/Resources/doc/editor/number-editor-view.md)
integer       | [number-editor-view](../../../../../FormBundle/Resources/doc/editor/number-editor-view.md)
decimal       | [number-editor-view](../../../../../FormBundle/Resources/doc/editor/number-editor-view.md)
percent       | [percent-editor-view](../../../../../FormBundle/Resources/doc/editor/percent-editor-view.md)
select        | [select-editor-view](../../../../../FormBundle/Resources/doc/editor/select-editor-view.md)
=======
string        | [text-editor-view](../../frontend/editor/text-editor-view.md)
phone         | [text-editor-view](../../frontend/editor/text-editor-view.md)
datetime      | [datetime-editor-view](../../frontend/editor/datetime-editor-view.md)
date          | [date-editor-view](../../frontend/editor/date-editor-view.md)
currency      | [number-editor-view](../../frontend/editor/number-editor-view.md)
number        | [number-editor-view](../../frontend/editor/number-editor-view.md)
integer       | [number-editor-view](../../frontend/editor/number-editor-view.md)
decimal       | [number-editor-view](../../frontend/editor/number-editor-view.md)
percent       | [percent-editor-view](../../frontend/editor/percent-editor-view.md)
select        | [select-editor-view](../../frontend/editor/select-editor-view.md)
multi-select  | [multi-select-editor-view](../../frontend/editor/multi-select-editor-view.md)
relation      | [relation-editor-view](../../frontend/editor/related-id-relation-editor-view.md)
multi-relation | [multi-relation-editor-view](../../frontend/editor/multi-relation-editor-view.md)
>>>>>>> b5a0d111

Taken from [default-editors.md](../default-editors.md)

## Supported editors

Editor                                                                      | Description
:---------------------------------------------------------------------------|:-----------------------------------------------------
<<<<<<< HEAD
[text-editor-view](../../../../../FormBundle/Resources/doc/editor/text-editor-view.md)                  | Editing text/phone cells
[number-editor-view](../../../../../FormBundle/Resources/doc/editor/number-editor-view.md)              | Editing number/integer/decimal/currency cells
[percent-editor-view](../../../../../FormBundle/Resources/doc/editor/percent-editor-view.md)            | Editing percent  cells
[date-editor-view](../../../../../FormBundle/Resources/doc/editor/date-editor-view.md)                  | Editing date cells
[datetime-editor-view](../../../../../FormBundle/Resources/doc/editor/datetime-editor-view.md)          | Editing datetime cells
[select-editor-view](../../../../../FormBundle/Resources/doc/editor/select-editor-view.md)              | Editing select cells (predefined choices)
[related-id-select-editor-view](../../../../../FormBundle/Resources/doc/editor/related-id-select-editor-view.md)   | Editing cells which already contain label (and no value) using predefined choices
[related-id-relation-editor-view](../../../../../FormBundle/Resources/doc/editor/related-id-relation-editor-view.md) | Editing cells which already contain label (and no value) using search api
=======
[text-editor-view](../../frontend/editor/text-editor-view.md)                  | Editing text/phone cells
[number-editor-view](../../frontend/editor/number-editor-view.md)              | Editing number/integer/decimal/currency cells
[percent-editor-view](../../frontend/editor/percent-editor-view.md)            | Editing percent  cells
[date-editor-view](../../frontend/editor/date-editor-view.md)                  | Editing date cells
[datetime-editor-view](../../frontend/editor/datetime-editor-view.md)          | Editing datetime cells
[select-editor-view](../../frontend/editor/select-editor-view.md)              | Editing select cells (predefined choices)
[related-id-select-editor-view](../../frontend/editor/related-id-select-editor-view.md)   | Editing cells which already contain label (and no value) using predefined choices
[related-id-relation-editor-view](../../frontend/editor/related-id-relation-editor-view.md) | Editing cells which already contain label (and no value) using search api
[multi-relation-editor-view](../../frontend/editor/multi-relation-editor-view.md) | Editing cells with specific format, for many to one relations.
[multi-select-editor-view](../../frontend/editor/multi-select-editor-view.md) | Editing cells with specific format, for multiselect field.
>>>>>>> b5a0d111

## Supported search API's for `related-id-relation-editor-view`

Please find the list of supported search APIs [here](../../frontend/search-apis.md)<|MERGE_RESOLUTION|>--- conflicted
+++ resolved
@@ -183,7 +183,6 @@
 
 Frontend type | Editor view
 :-------------|:-----------------------------------------------------------------
-<<<<<<< HEAD
 string        | [text-editor-view](../../../../../FormBundle/Resources/doc/editor/text-editor-view.md)
 phone         | [text-editor-view](../../../../../FormBundle/Resources/doc/editor/text-editor-view.md)
 datetime      | [datetime-editor-view](../../../../../FormBundle/Resources/doc/editor/datetime-editor-view.md)
@@ -194,21 +193,9 @@
 decimal       | [number-editor-view](../../../../../FormBundle/Resources/doc/editor/number-editor-view.md)
 percent       | [percent-editor-view](../../../../../FormBundle/Resources/doc/editor/percent-editor-view.md)
 select        | [select-editor-view](../../../../../FormBundle/Resources/doc/editor/select-editor-view.md)
-=======
-string        | [text-editor-view](../../frontend/editor/text-editor-view.md)
-phone         | [text-editor-view](../../frontend/editor/text-editor-view.md)
-datetime      | [datetime-editor-view](../../frontend/editor/datetime-editor-view.md)
-date          | [date-editor-view](../../frontend/editor/date-editor-view.md)
-currency      | [number-editor-view](../../frontend/editor/number-editor-view.md)
-number        | [number-editor-view](../../frontend/editor/number-editor-view.md)
-integer       | [number-editor-view](../../frontend/editor/number-editor-view.md)
-decimal       | [number-editor-view](../../frontend/editor/number-editor-view.md)
-percent       | [percent-editor-view](../../frontend/editor/percent-editor-view.md)
-select        | [select-editor-view](../../frontend/editor/select-editor-view.md)
-multi-select  | [multi-select-editor-view](../../frontend/editor/multi-select-editor-view.md)
-relation      | [relation-editor-view](../../frontend/editor/related-id-relation-editor-view.md)
-multi-relation | [multi-relation-editor-view](../../frontend/editor/multi-relation-editor-view.md)
->>>>>>> b5a0d111
+multi-select  | [multi-select-editor-view](../../../../../FormBundle/Resources/doc/editor/multi-select-editor-view.md)
+relation      | [relation-editor-view](../../../../../FormBundle/Resources/doc/editor/related-id-relation-editor-view.md)
+multi-relation | [multi-relation-editor-view](../../../../../FormBundle/Resources/doc/editor/multi-relation-editor-view.md)
 
 Taken from [default-editors.md](../default-editors.md)
 
@@ -216,7 +203,6 @@
 
 Editor                                                                      | Description
 :---------------------------------------------------------------------------|:-----------------------------------------------------
-<<<<<<< HEAD
 [text-editor-view](../../../../../FormBundle/Resources/doc/editor/text-editor-view.md)                  | Editing text/phone cells
 [number-editor-view](../../../../../FormBundle/Resources/doc/editor/number-editor-view.md)              | Editing number/integer/decimal/currency cells
 [percent-editor-view](../../../../../FormBundle/Resources/doc/editor/percent-editor-view.md)            | Editing percent  cells
@@ -225,18 +211,8 @@
 [select-editor-view](../../../../../FormBundle/Resources/doc/editor/select-editor-view.md)              | Editing select cells (predefined choices)
 [related-id-select-editor-view](../../../../../FormBundle/Resources/doc/editor/related-id-select-editor-view.md)   | Editing cells which already contain label (and no value) using predefined choices
 [related-id-relation-editor-view](../../../../../FormBundle/Resources/doc/editor/related-id-relation-editor-view.md) | Editing cells which already contain label (and no value) using search api
-=======
-[text-editor-view](../../frontend/editor/text-editor-view.md)                  | Editing text/phone cells
-[number-editor-view](../../frontend/editor/number-editor-view.md)              | Editing number/integer/decimal/currency cells
-[percent-editor-view](../../frontend/editor/percent-editor-view.md)            | Editing percent  cells
-[date-editor-view](../../frontend/editor/date-editor-view.md)                  | Editing date cells
-[datetime-editor-view](../../frontend/editor/datetime-editor-view.md)          | Editing datetime cells
-[select-editor-view](../../frontend/editor/select-editor-view.md)              | Editing select cells (predefined choices)
-[related-id-select-editor-view](../../frontend/editor/related-id-select-editor-view.md)   | Editing cells which already contain label (and no value) using predefined choices
-[related-id-relation-editor-view](../../frontend/editor/related-id-relation-editor-view.md) | Editing cells which already contain label (and no value) using search api
-[multi-relation-editor-view](../../frontend/editor/multi-relation-editor-view.md) | Editing cells with specific format, for many to one relations.
-[multi-select-editor-view](../../frontend/editor/multi-select-editor-view.md) | Editing cells with specific format, for multiselect field.
->>>>>>> b5a0d111
+[multi-relation-editor-view](../../../../../FormBundle/Resources/doc/editor/multi-relation-editor-view.md) | Editing cells with specific format, for many to one relations.
+[multi-select-editor-view](../../../../../FormBundle/Resources/doc/editor/multi-select-editor-view.md) | Editing cells with specific format, for multiselect field.
 
 ## Supported search API's for `related-id-relation-editor-view`
 
