placeholders:
    scripts_before:
        items:
            template_datagrid_toolbar:
                order: 20
            template_datagrid_toolbar_pagination:
                order: 30
            template_datagrid_toolbar_pagination_input:
                order: 40
            template_datagrid_dropdown_sorting:
                order: 50
            template_datagrid_toolbar_page_size:
                order: 50
            template_datagrid_select_all_header_cell:
                order: 50
            template_datagrid_action_header_cell:
                order: 50
            template_datagrid_gridview: ~
            template_datagrid_gridview_label: ~
            template_datagrid_view_name_modal: ~

items:
<<<<<<< HEAD
   template_datagrid_toolbar:
       template: OroDataGridBundle:js:toolbar.html.twig
   template_datagrid_toolbar_pagination:
       template: OroDataGridBundle:js:pagination.html.twig
   template_datagrid_toolbar_pagination_input:
       template: OroDataGridBundle:js:pagination-input.html.twig
   template_datagrid_toolbar_page_size:
       template: OroDataGridBundle:js:page-size.html.twig
   template_datagrid_dropdown_sorting:
       template: OroDataGridBundle:js:dropdown-sorting.html.twig
   template_datagrid_select_all_header_cell:
       template: OroDataGridBundle:js:select-all-header-cell.html.twig
   template_datagrid_action_header_cell:
       template: OroDataGridBundle:js:action-header-cell.html.twig
   template_datagrid_gridview:
       template: OroDataGridBundle:js:grid-view.html.twig
   template_datagrid_gridview_label:
       template: OroDataGridBundle:js:grid-view-label.html.twig
   template_datagrid_view_name_modal:
       template: OroDataGridBundle:js:view-name-modal.html.twig
=======
    template_datagrid_toolbar:
        applicable: @oro_layout.helper->isTemplateRequest()
        template: OroDataGridBundle:js:toolbar.html.twig
    template_datagrid_toolbar_pagination:
        template: OroDataGridBundle:js:pagination.html.twig
    template_datagrid_toolbar_pagination_input:
        template: OroDataGridBundle:js:pagination-input.html.twig
    template_datagrid_toolbar_page_size:
        template: OroDataGridBundle:js:page-size.html.twig
    template_datagrid_select_all_header_cell:
        template: OroDataGridBundle:js:select-all-header-cell.html.twig
    template_datagrid_action_header_cell:
        template: OroDataGridBundle:js:action-header-cell.html.twig
    template_datagrid_gridview:
        template: OroDataGridBundle:js:grid-view.html.twig
    template_datagrid_gridview_label:
        template: OroDataGridBundle:js:grid-view-label.html.twig
    template_datagrid_view_name_modal:
        template: OroDataGridBundle:js:view-name-modal.html.twig
>>>>>>> 08dcb5be
<|MERGE_RESOLUTION|>--- conflicted
+++ resolved
@@ -20,28 +20,6 @@
             template_datagrid_view_name_modal: ~
 
 items:
-<<<<<<< HEAD
-   template_datagrid_toolbar:
-       template: OroDataGridBundle:js:toolbar.html.twig
-   template_datagrid_toolbar_pagination:
-       template: OroDataGridBundle:js:pagination.html.twig
-   template_datagrid_toolbar_pagination_input:
-       template: OroDataGridBundle:js:pagination-input.html.twig
-   template_datagrid_toolbar_page_size:
-       template: OroDataGridBundle:js:page-size.html.twig
-   template_datagrid_dropdown_sorting:
-       template: OroDataGridBundle:js:dropdown-sorting.html.twig
-   template_datagrid_select_all_header_cell:
-       template: OroDataGridBundle:js:select-all-header-cell.html.twig
-   template_datagrid_action_header_cell:
-       template: OroDataGridBundle:js:action-header-cell.html.twig
-   template_datagrid_gridview:
-       template: OroDataGridBundle:js:grid-view.html.twig
-   template_datagrid_gridview_label:
-       template: OroDataGridBundle:js:grid-view-label.html.twig
-   template_datagrid_view_name_modal:
-       template: OroDataGridBundle:js:view-name-modal.html.twig
-=======
     template_datagrid_toolbar:
         applicable: @oro_layout.helper->isTemplateRequest()
         template: OroDataGridBundle:js:toolbar.html.twig
@@ -51,6 +29,8 @@
         template: OroDataGridBundle:js:pagination-input.html.twig
     template_datagrid_toolbar_page_size:
         template: OroDataGridBundle:js:page-size.html.twig
+    template_datagrid_dropdown_sorting:
+        template: OroDataGridBundle:js:dropdown-sorting.html.twig
     template_datagrid_select_all_header_cell:
         template: OroDataGridBundle:js:select-all-header-cell.html.twig
     template_datagrid_action_header_cell:
@@ -60,5 +40,4 @@
     template_datagrid_gridview_label:
         template: OroDataGridBundle:js:grid-view-label.html.twig
     template_datagrid_view_name_modal:
-        template: OroDataGridBundle:js:view-name-modal.html.twig
->>>>>>> 08dcb5be
+        template: OroDataGridBundle:js:view-name-modal.html.twig