--- conflicted
+++ resolved
@@ -9,11 +9,9 @@
                 order: 40
             template_datagrid_toolbar_page_size:
                 order: 50
-<<<<<<< HEAD
+            template_datagrid_select_all_header_cell:
+                order: 50
             template_datagrid_action_header_cell:
-=======
-            template_datagrid_select_all_header_cell:
->>>>>>> d3865373
                 order: 50
 
 items:
@@ -24,12 +22,8 @@
    template_datagrid_toolbar_pagination_input:
        template: OroDataGridBundle:js:pagination-input.html.twig
    template_datagrid_toolbar_page_size:
-<<<<<<< HEAD
-        template: OroDataGridBundle:js:page-size.html.twig
-   template_datagrid_action_header_cell:
-       template: OroDataGridBundle:js:action-header-cell.html.twig
-=======
        template: OroDataGridBundle:js:page-size.html.twig
    template_datagrid_select_all_header_cell:
        template: OroDataGridBundle:js:select-all-header-cell.html.twig
->>>>>>> d3865373
+   template_datagrid_action_header_cell:
+       template: OroDataGridBundle:js:action-header-cell.html.twig