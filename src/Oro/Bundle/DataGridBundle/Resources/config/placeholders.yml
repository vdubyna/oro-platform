placeholders:
    scripts_before:
        items:
            template_datagrid_toolbar:
                order: 20
            template_datagrid_toolbar_pagination:
                order: 30
            template_datagrid_toolbar_pagination_input:
                order: 40
            template_datagrid_toolbar_page_size:
                order: 50
            template_datagrid_select_all_header_cell:
                order: 50
            template_datagrid_action_header_cell:
                order: 50
            template_datagrid_gridview: ~
            template_datagrid_gridview_label: ~
            template_datagrid_view_name_modal: ~
            template_datagrid_grid: ~

items:
<<<<<<< HEAD
    template_datagrid_toolbar:
        applicable: @oro_layout.helper->isTemplateRequest()
        template: OroDataGridBundle:js:toolbar.html.twig
    template_datagrid_toolbar_pagination:
        template: OroDataGridBundle:js:pagination.html.twig
    template_datagrid_toolbar_pagination_input:
        template: OroDataGridBundle:js:pagination-input.html.twig
    template_datagrid_toolbar_page_size:
        template: OroDataGridBundle:js:page-size.html.twig
    template_datagrid_select_all_header_cell:
        template: OroDataGridBundle:js:select-all-header-cell.html.twig
    template_datagrid_action_header_cell:
        template: OroDataGridBundle:js:action-header-cell.html.twig
    template_datagrid_gridview:
        template: OroDataGridBundle:js:grid-view.html.twig
    template_datagrid_gridview_label:
        template: OroDataGridBundle:js:grid-view-label.html.twig
    template_datagrid_view_name_modal:
        template: OroDataGridBundle:js:view-name-modal.html.twig
=======
   template_datagrid_toolbar:
       template: OroDataGridBundle:js:toolbar.html.twig
   template_datagrid_toolbar_pagination:
       template: OroDataGridBundle:js:pagination.html.twig
   template_datagrid_toolbar_pagination_input:
       template: OroDataGridBundle:js:pagination-input.html.twig
   template_datagrid_toolbar_page_size:
       template: OroDataGridBundle:js:page-size.html.twig
   template_datagrid_select_all_header_cell:
       template: OroDataGridBundle:js:select-all-header-cell.html.twig
   template_datagrid_action_header_cell:
       template: OroDataGridBundle:js:action-header-cell.html.twig
   template_datagrid_gridview:
       template: OroDataGridBundle:js:grid-view.html.twig
   template_datagrid_gridview_label:
       template: OroDataGridBundle:js:grid-view-label.html.twig
   template_datagrid_view_name_modal:
       template: OroDataGridBundle:js:view-name-modal.html.twig
   template_datagrid_grid:
       template: OroDataGridBundle:js:grid.html.twig
>>>>>>> 06f72d37
<|MERGE_RESOLUTION|>--- conflicted
+++ resolved
@@ -19,7 +19,6 @@
             template_datagrid_grid: ~
 
 items:
-<<<<<<< HEAD
     template_datagrid_toolbar:
         applicable: @oro_layout.helper->isTemplateRequest()
         template: OroDataGridBundle:js:toolbar.html.twig
@@ -39,25 +38,5 @@
         template: OroDataGridBundle:js:grid-view-label.html.twig
     template_datagrid_view_name_modal:
         template: OroDataGridBundle:js:view-name-modal.html.twig
-=======
-   template_datagrid_toolbar:
-       template: OroDataGridBundle:js:toolbar.html.twig
-   template_datagrid_toolbar_pagination:
-       template: OroDataGridBundle:js:pagination.html.twig
-   template_datagrid_toolbar_pagination_input:
-       template: OroDataGridBundle:js:pagination-input.html.twig
-   template_datagrid_toolbar_page_size:
-       template: OroDataGridBundle:js:page-size.html.twig
-   template_datagrid_select_all_header_cell:
-       template: OroDataGridBundle:js:select-all-header-cell.html.twig
-   template_datagrid_action_header_cell:
-       template: OroDataGridBundle:js:action-header-cell.html.twig
-   template_datagrid_gridview:
-       template: OroDataGridBundle:js:grid-view.html.twig
-   template_datagrid_gridview_label:
-       template: OroDataGridBundle:js:grid-view-label.html.twig
-   template_datagrid_view_name_modal:
-       template: OroDataGridBundle:js:view-name-modal.html.twig
-   template_datagrid_grid:
-       template: OroDataGridBundle:js:grid.html.twig
->>>>>>> 06f72d37
+    template_datagrid_grid:
+        template: OroDataGridBundle:js:grid.html.twig