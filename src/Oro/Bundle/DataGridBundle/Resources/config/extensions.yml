parameters:
    oro_datagrid.extension.toolbar.class:          Oro\Bundle\DataGridBundle\Extension\Toolbar\ToolbarExtension
    oro_datagrid.extension.formatter.class:        Oro\Bundle\DataGridBundle\Extension\Formatter\FormatterExtension
    oro_datagrid.extension.orm_pager.class:        Oro\Bundle\DataGridBundle\Extension\Pager\OrmPagerExtension
    oro_datagrid.extension.pager.orm.pager.class:  Oro\Bundle\DataGridBundle\Extension\Pager\Orm\Pager
    oro_datagrid.extension.orm_sorter.class:       Oro\Bundle\DataGridBundle\Extension\Sorter\OrmSorterExtension
    oro_datagrid.extension.inline_editing.class:   Oro\Bundle\DataGridBundle\Extension\InlineEditing\InlineEditingExtension
    oro_datagrid.extension.action.class:           Oro\Bundle\DataGridBundle\Extension\Action\ActionExtension
    oro_datagrid.extension.mass_action.class:      Oro\Bundle\DataGridBundle\Extension\MassAction\MassActionExtension
    oro_datagrid.extension.views.class:            Oro\Bundle\DataGridBundle\Extension\GridViews\GridViewsExtension
    oro_datagrid.extension.export.class:           Oro\Bundle\DataGridBundle\Extension\Export\ExportExtension
    oro_datagrid.extension.gridparams.class:       Oro\Bundle\DataGridBundle\Extension\GridParams\GridParamsExtension
    oro_datagrid.extension.totals.class:           Oro\Bundle\DataGridBundle\Extension\Totals\OrmTotalsExtension
    oro_datagrid.extension.columns.class:          Oro\Bundle\DataGridBundle\Extension\Columns\ColumnsExtension
    oro_datagrid.extension.mode.class:             Oro\Bundle\DataGridBundle\Extension\Mode\ModeExtension
    oro_datagrid.extension.postgresql_grid_modifier.class: Oro\Bundle\DataGridBundle\Extension\Sorter\PostgresqlGridModifier

services:
    oro_datagrid.extension.formatter:
        class: %oro_datagrid.extension.formatter.class%
        arguments:
            - '@translator'
        tags:
            - { name: oro_datagrid.extension }
        lazy: true

    oro_datagrid.extension.orm_pager:
        class: %oro_datagrid.extension.orm_pager.class%
        arguments:
            - '@oro_datagrid.extension.pager.orm.pager'
        tags:
            - { name: oro_datagrid.extension }

    oro_datagrid.extension.pager.orm.pager:
        arguments:
            - '@oro_security.acl_helper'
            - '@oro_batch.orm.query_builder.count_query_optimizer'
        class: %oro_datagrid.extension.pager.orm.pager.class%

    oro_datagrid.extension.orm_sorter:
        class: %oro_datagrid.extension.orm_sorter.class%
        tags:
            - { name: oro_datagrid.extension }

    oro_datagrid.extension.inline_editing:
        class: %oro_datagrid.extension.inline_editing.class%
        arguments:
            - '@oro_datagrid.datagrid.inline_edit_column_options_guesser'
            - '@oro_security.security_facade'
            - '@oro_entity.entity_class_name_helper'
        tags:
            - { name: oro_datagrid.extension }

    oro_datagrid.extension.action:
        class: %oro_datagrid.extension.action.class%
        arguments:
            - '@service_container'
            - '@oro_security.security_facade'
            - '@translator'
        tags:
            - { name: oro_datagrid.extension }

    oro_datagrid.extension.mass_delete_action:
        class: Oro\Bundle\DataGridBundle\Extension\MassAction\DeleteMassActionExtension
        arguments:
            - '@oro_entity.doctrine_helper'
            - '@oro_datagrid.grid_configuration.helper'
        tags:
            - { name: oro_datagrid.extension }

    oro_datagrid.extension.mass_action:
        class: %oro_datagrid.extension.mass_action.class%
        arguments:
            - '@service_container'
            - '@oro_security.security_facade'
            - '@translator'
        tags:
            - { name: oro_datagrid.extension }

    oro_datagrid.extension.toolbar:
        class: %oro_datagrid.extension.toolbar.class%
        arguments:
            - '@oro_config.user'
        tags:
            - { name: oro_datagrid.extension }

    oro_datagrid.extension.views:
        class: %oro_datagrid.extension.views.class%
        arguments:
            - '@event_dispatcher'
            - '@oro_security.security_facade'
            - '@translator'
            - '@doctrine'
            - '@oro_security.acl_helper'
        tags:
            - { name: oro_datagrid.extension }

    oro_datagrid.extension.export:
        class: %oro_datagrid.extension.export.class%
        arguments:
            - '@translator'
        tags:
            - { name: oro_datagrid.extension }

    oro_datagrid.extension.gridparams:
        class: %oro_datagrid.extension.gridparams.class%
        tags:
            - { name: oro_datagrid.extension }

    oro_datagrid.extension.totals:
        class: %oro_datagrid.extension.totals.class%
        arguments:
            - '@translator'
            - '@oro_locale.formatter.number'
            - '@oro_locale.formatter.date_time'
            - '@oro_security.acl_helper'
        tags:
            - { name: oro_datagrid.extension }

    oro_datagrid.extension.columns:
        class: %oro_datagrid.extension.columns.class%
        arguments:
            - '@doctrine'
            - '@oro_security.security_facade'
            - '@oro_security.acl_helper'
            - '@oro_datagrid.columns.helper'
        tags:
            - { name: oro_datagrid.extension }

    oro_datagrid.extension.mode:
        class: %oro_datagrid.extension.mode.class%
        tags:
            - { name: oro_datagrid.extension }

    oro_datagrid.extension.postgresql_grid_modifier:
        class: %oro_datagrid.extension.postgresql_grid_modifier.class%
        arguments:
<<<<<<< HEAD
            - '@service_container'
            - '@oro_entity.orm.entity_class_resolver'
=======
            - %database_driver%
            - @oro_entity.orm.entity_class_resolver
>>>>>>> 59e9e82a
        tags:
            - { name: oro_datagrid.extension }<|MERGE_RESOLUTION|>--- conflicted
+++ resolved
@@ -135,12 +135,7 @@
     oro_datagrid.extension.postgresql_grid_modifier:
         class: %oro_datagrid.extension.postgresql_grid_modifier.class%
         arguments:
-<<<<<<< HEAD
-            - '@service_container'
+            - %database_driver%
             - '@oro_entity.orm.entity_class_resolver'
-=======
-            - %database_driver%
-            - @oro_entity.orm.entity_class_resolver
->>>>>>> 59e9e82a
         tags:
             - { name: oro_datagrid.extension }