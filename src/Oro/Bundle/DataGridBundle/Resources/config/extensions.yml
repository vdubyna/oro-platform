parameters:
    oro_datagrid.extension.toolbar.class:          Oro\Bundle\DataGridBundle\Extension\Toolbar\ToolbarExtension
    oro_datagrid.extension.formatter.class:        Oro\Bundle\DataGridBundle\Extension\Formatter\FormatterExtension
    oro_datagrid.extension.orm_pager.class:        Oro\Bundle\DataGridBundle\Extension\Pager\OrmPagerExtension
    oro_datagrid.extension.pager.orm.pager.class:  Oro\Bundle\DataGridBundle\Extension\Pager\Orm\Pager
    oro_datagrid.extension.orm_sorter.class:       Oro\Bundle\DataGridBundle\Extension\Sorter\OrmSorterExtension
    oro_datagrid.extension.inline_editing.class:   Oro\Bundle\DataGridBundle\Extension\InlineEditing\InlineEditingExtension
    oro_datagrid.extension.action.class:           Oro\Bundle\DataGridBundle\Extension\Action\ActionExtension
    oro_datagrid.extension.mass_action.class:      Oro\Bundle\DataGridBundle\Extension\MassAction\MassActionExtension
    oro_datagrid.extension.views.class:            Oro\Bundle\DataGridBundle\Extension\GridViews\GridViewsExtension
    oro_datagrid.extension.export.class:           Oro\Bundle\DataGridBundle\Extension\Export\ExportExtension
    oro_datagrid.extension.gridparams.class:       Oro\Bundle\DataGridBundle\Extension\GridParams\GridParamsExtension
    oro_datagrid.extension.totals.class:           Oro\Bundle\DataGridBundle\Extension\Totals\OrmTotalsExtension
    oro_datagrid.extension.columns.class:          Oro\Bundle\DataGridBundle\Extension\Columns\ColumnsExtension

services:
    oro_datagrid.extension.formatter:
        class: %oro_datagrid.extension.formatter.class%
        arguments:
            - @translator
        tags:
            - { name: oro_datagrid.extension }
        lazy: true

    oro_datagrid.extension.orm_pager:
        class: %oro_datagrid.extension.orm_pager.class%
        arguments:
            - @oro_datagrid.extension.pager.orm.pager
        tags:
            - { name: oro_datagrid.extension }

    oro_datagrid.extension.pager.orm.pager:
        arguments:
            - @oro_security.acl_helper
            - @oro_batch.orm.query_builder.count_query_optimizer
        class: %oro_datagrid.extension.pager.orm.pager.class%

    oro_datagrid.extension.orm_sorter:
        class: %oro_datagrid.extension.orm_sorter.class%
        tags:
            - { name: oro_datagrid.extension }

    oro_datagrid.extension.inline_editing:
        class: %oro_datagrid.extension.inline_editing.class%
<<<<<<< HEAD
        arguments:
            - @oro_datagrid.datagrid.inline_edit_column_options_guesser
            - @oro_security.security_facade
=======
>>>>>>> 3f10f747
        tags:
            - { name: oro_datagrid.extension }

    oro_datagrid.extension.action:
        class: %oro_datagrid.extension.action.class%
        arguments:
            - @service_container
            - @oro_security.security_facade
            - @translator
        tags:
            - { name: oro_datagrid.extension }

    oro_datagrid.extension.mass_action:
        class: %oro_datagrid.extension.mass_action.class%
        arguments:
            - @service_container
            - @oro_security.security_facade
            - @translator
        tags:
            - { name: oro_datagrid.extension }

    oro_datagrid.extension.toolbar:
        class: %oro_datagrid.extension.toolbar.class%
        arguments:
            - @oro_config.user
        tags:
            - { name: oro_datagrid.extension }

    oro_datagrid.extension.views:
        class: %oro_datagrid.extension.views.class%
        arguments:
            - @event_dispatcher
            - @oro_security.security_facade
            - @translator
        tags:
            - { name: oro_datagrid.extension }

    oro_datagrid.extension.export:
        class: %oro_datagrid.extension.export.class%
        arguments:
            - @translator
        tags:
            - { name: oro_datagrid.extension }

    oro_datagrid.extension.gridparams:
        class: %oro_datagrid.extension.gridparams.class%
        tags:
            - { name: oro_datagrid.extension }

    oro_datagrid.extension.totals:
        class: %oro_datagrid.extension.totals.class%
        arguments:
            - @translator
            - @oro_locale.formatter.number
            - @oro_locale.formatter.date_time
            - @oro_security.acl_helper
        tags:
            - { name: oro_datagrid.extension }

    oro_datagrid.extension.columns:
        class: %oro_datagrid.extension.columns.class%
        arguments:
            - @doctrine
            - @oro_security.security_facade
            - @oro_security.acl_helper
            - @oro_datagrid.columns.helper
        tags:
            - { name: oro_datagrid.extension }<|MERGE_RESOLUTION|>--- conflicted
+++ resolved
@@ -42,12 +42,9 @@
 
     oro_datagrid.extension.inline_editing:
         class: %oro_datagrid.extension.inline_editing.class%
-<<<<<<< HEAD
         arguments:
             - @oro_datagrid.datagrid.inline_edit_column_options_guesser
             - @oro_security.security_facade
-=======
->>>>>>> 3f10f747
         tags:
             - { name: oro_datagrid.extension }
 
