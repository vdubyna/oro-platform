parameters:
    oro_datagrid.datagrid.base.class:                             Oro\Bundle\DataGridBundle\Datagrid\Datagrid
    oro_datagrid.extension.acceptor.class:                        Oro\Bundle\DataGridBundle\Extension\Acceptor

    oro_datagrid.datagrid.name_strategy.class:                    Oro\Bundle\DataGridBundle\Datagrid\NameStrategy
    oro_datagrid.datagrid.manager.class:                          Oro\Bundle\DataGridBundle\Datagrid\Manager
    oro_datagrid.datagrid.builder.class:                          Oro\Bundle\DataGridBundle\Datagrid\Builder
    oro_datagrid.datagrid.parameters.class:                       Oro\Bundle\DataGridBundle\Datagrid\ParameterBag
    oro_datagrid.datagrid.request_parameters_factory.class:       Oro\Bundle\DataGridBundle\Datagrid\RequestParameterBagFactory
    oro_datagrid.datagrid.guesser.class:                          Oro\Bundle\DataGridBundle\Datagrid\DatagridGuesser
    oro_datagrid.datagrid.column_options_guesser.class:           Oro\Bundle\DataGridBundle\Datagrid\DefaultColumnOptionsGuesser

    oro_datagrid.provider.resolver.class:                         Oro\Bundle\DataGridBundle\Provider\SystemAwareResolver

    oro_datagrid.configuration.provider.class:                    Oro\Bundle\DataGridBundle\Provider\ConfigurationProvider
    oro_datagrid.configuration.provider.chain.class:              Oro\Bundle\DataGridBundle\Provider\ChainConfigurationProvider
    oro_datagrid.event.dispatcher.class:                          Oro\Bundle\DataGridBundle\Event\EventDispatcher
    oro_datagrid.event_listener.base_orm_relation.class:          Oro\Bundle\DataGridBundle\EventListener\BaseOrmRelationDatagridListener
    oro_datagrid.event_listener.datasource_bind_parameters.class: Oro\Bundle\DataGridBundle\EventListener\DatasourceBindParametersListener
    oro_datagrid.event_listener.ormdatasource_acl.class:          Oro\Bundle\DataGridBundle\EventListener\OrmDatasourceAclListener
    oro_datagrid.event_listener.row_selection.class:              Oro\Bundle\DataGridBundle\EventListener\RowSelectionListener
    oro_datagrid.event_listener.cell_selection.class:             Oro\Bundle\DataGridBundle\EventListener\CellSelectionListener
    oro_datagrid.event_listener.grid_views_load.class:            Oro\Bundle\DataGridBundle\EventListener\GridViewsLoadListener
    oro_datagrid.form.type.grid_view_type.class:                  Oro\Bundle\DataGridBundle\Form\Type\GridViewType
    oro_datagrid.form.type.sorting_type.class:                    Oro\Bundle\DataGridBundle\Form\Type\GridSortingType
    oro_datagrid.grid_view.manager.api.class:                     Oro\Bundle\DataGridBundle\Entity\Manager\GridViewApiEntityManager
    oro_datagrid.grid_view.entity.class:                          Oro\Bundle\DataGridBundle\Entity\GridView
    oro_datagrid.grid_view.form.handler.api.class:                Oro\Bundle\DataGridBundle\Form\Handler\GridViewApiHandler
    oro_datagrid.columns.helper.class:                            Oro\Bundle\DataGridBundle\Tools\ColumnsHelper
    oro_datagrid.choice.helper.class:                            Oro\Bundle\DataGridBundle\Tools\ChoiceFieldHelper

    oro_datagrid.datagrid.inline_edit_column_options_guesser.class:          Oro\Bundle\DataGridBundle\Extension\InlineEditing\InlineEditColumnOptionsGuesser
    oro_datagrid.datagrid.inline_edit_column_options.text_guesser.class:     Oro\Bundle\DataGridBundle\Extension\InlineEditing\InlineEditColumnOptions\TextGuesser
    oro_datagrid.datagrid.inline_edit_column_options.choices_guesser.class:  Oro\Bundle\DataGridBundle\Extension\InlineEditing\InlineEditColumnOptions\ChoicesGuesser
    oro_datagrid.datagrid.inline_edit_column_options.relation_guesser.class: Oro\Bundle\DataGridBundle\Extension\InlineEditing\InlineEditColumnOptions\RelationGuesser
    oro_datagrid.datagrid.inline_edit_column_options.multi_select_guesser.class: Oro\Bundle\DataGridBundle\Extension\InlineEditing\InlineEditColumnOptions\MultiSelectGuesser
    oro_datagrid.datagrid.inline_edit_column_options.multi_relation_guesser.class: Oro\Bundle\DataGridBundle\Extension\InlineEditing\InlineEditColumnOptions\MultiRelationGuesser

    oro_datagrid.datagrid.board.processor.default.class: Oro\Bundle\DataGridBundle\Extension\Board\Processor\DefaultProcessor
    oro_datagrid.datagrid.board.restriction_manager.class: Oro\Bundle\DataGridBundle\Extension\Board\RestrictionManager

services:
    oro_datagrid.datagrid.manager:
        class: %oro_datagrid.datagrid.manager.class%
        arguments:
            - '@oro_datagrid.configuration.provider.chain'
            - '@oro_datagrid.datagrid.builder'
            - '@oro_datagrid.datagrid.request_parameters_factory'
            - '@oro_datagrid.datagrid.name_strategy'

    oro_datagrid.datagrid.name_strategy:
        class: %oro_datagrid.datagrid.name_strategy.class%

    oro_datagrid.datagrid.manager.link:
        tags:
            - { name: oro_service_link,  service: oro_datagrid.datagrid.manager }

    oro_datagrid.event.dispatcher:
        class: %oro_datagrid.event.dispatcher.class%
        arguments: ['@event_dispatcher']

    oro_datagrid.datagrid.builder:
        class: %oro_datagrid.datagrid.builder.class%
        arguments:
            - %oro_datagrid.datagrid.base.class%
            - %oro_datagrid.extension.acceptor.class%
            - '@oro_datagrid.event.dispatcher'
        lazy: true

    oro_datagrid.datagrid.request_parameters_factory:
        class: %oro_datagrid.datagrid.request_parameters_factory.class%
        arguments:
            - %oro_datagrid.datagrid.parameters.class%
        calls:
            - [setRequest, ["@?request="]]

    oro_datagrid.datagrid.guesser:
        class: %oro_datagrid.datagrid.guesser.class%
        arguments:
            - '@service_container'
            - [] # a list of service ids of column options guessers

    oro_datagrid.datagrid.column_options_guesser:
        class: %oro_datagrid.datagrid.column_options_guesser.class%
        tags:
            - { name: oro_datagrid.column_options_guesser }

    oro_datagrid.provider.resolver:
        class: %oro_datagrid.provider.resolver.class%
        arguments:
            - '@service_container'

    oro_datagrid.configuration.provider:
        class: %oro_datagrid.configuration.provider.class%
        arguments:
            - '@oro_datagrid.provider.resolver'
            - '@oro_datagrid.configuration_provider.cache'
        tags:
            - { name: oro_datagrid.configuration.provider, priority: -10 }

    oro_datagrid.configuration_provider.cache:
        public: false
        parent: oro.cache.abstract
        calls:
            - [ setNamespace, [ 'oro_datagrid_configuration' ] ]

    oro_datagrid.configuration.provider.chain:
        class: %oro_datagrid.configuration.provider.chain.class%

    oro_datagrid.twig.datagrid:
        class: 'Oro\Bundle\DataGridBundle\Twig\DataGridExtension'
        arguments:
            - '@oro_datagrid.datagrid.manager'
            - '@oro_datagrid.datagrid.name_strategy'
            - '@router'
            - '@oro_security.security_facade'
            - '@oro_datagrid.helper.route'
        tags:
            - { name: twig.extension }

    oro_datagrid.event_listener.datasource_bind_parameters:
        class: %oro_datagrid.event_listener.datasource_bind_parameters.class%
        tags:
            - { name: kernel.event_listener, event: oro_datagrid.datagrid.build.after, method: onBuildAfter, priority: 255 }

    oro_datagrid.event_listener.ormdatasource_acl:
        class: %oro_datagrid.event_listener.ormdatasource_acl.class%
        arguments:
            - '@oro_security.acl_helper'
        tags:
            - { name: kernel.event_listener, event: oro_datagrid.orm_datasource.result.before, method: onResultBefore }

    oro_datagrid.event_listener.row_selection:
        class: %oro_datagrid.event_listener.row_selection.class%
        tags:
            - { name: kernel.event_listener, event: oro_datagrid.datagrid.build.after, method: onBuildAfter, priority: 255 }

    oro_datagrid.event_listener.cell_selection:
        class: %oro_datagrid.event_listener.cell_selection.class%
        tags:
            - { name: kernel.event_listener, event: oro_datagrid.datagrid.build.after, method: onBuildAfter, priority: 255 }

    oro_datagrid.event_listener.container_listener:
      class: Oro\Bundle\DataGridBundle\EventListener\ContainerListener
      arguments:
          - '@oro_datagrid.configuration.provider'
          - '@oro_datagrid.config.dumper'
      tags:
          - { name: kernel.event_listener, event: kernel.request, method: onKernelRequest }

    oro_datagrid.config.dumper:
        class: Oro\Component\Config\Dumper\CumulativeConfigMetadataDumper
        public: false
        arguments:
            - %kernel.cache_dir%
            - %kernel.debug%
            - 'oro_datagrid'

    oro_datagrid.event_listener.mixin:
        class: Oro\Bundle\DataGridBundle\EventListener\MixinListener
        arguments:
            - '@oro_datagrid.mixin_configuration.helper'
        tags:
            - { name: kernel.event_listener, event: oro_datagrid.datagrid.build.pre, method: onPreBuild, priority: 255 }

    oro_datagrid.event_listener.grid_views_load:
        class: %oro_datagrid.event_listener.grid_views_load.class%
        arguments:
            - '@doctrine'
            - '@oro_security.security_facade'
            - '@oro_security.acl_helper'
            - '@translator'
            - '@oro_datagrid.grid_view.manager'
            - '@oro_datagrid.appearance_type.manager'
        tags:
            - { name: kernel.event_listener, event: oro_datagrid.grid_views_load, method: onViewsLoad }

    oro_datagrid.form.type.grid_view_type:
        class: %oro_datagrid.form.type.grid_view_type.class%
        tags:
            - { name: form.type, alias: oro_datagrid_grid_view }

    oro_datagrid.form.type.sorting_type:
        class: %oro_datagrid.form.type.sorting_type.class%
        tags:
            - { name: form.type, alias: oro_datagrid_sorting }

    oro_datagrid.grid_view.manager:
        class: Oro\Bundle\DataGridBundle\Entity\Manager\GridViewManager
        arguments:
            - '@oro_security.acl_helper'
            - '@doctrine'
            - '@oro_datagrid.datagrid.manager'
            - '@oro_datagrid.datagrid.board.restriction_manager'

    oro_datagrid.appearance_type.manager:
        class: Oro\Bundle\DataGridBundle\Entity\Manager\AppearanceTypeManager
        arguments:
            - '@doctrine.orm.entity_manager'

    oro_datagrid.grid_view.manager.link:
        tags:
            - { name: oro_service_link,  service: oro_datagrid.grid_view.manager }

    oro_datagrid.grid_view.manager.api:
        class: %oro_datagrid.grid_view.manager.api.class%
        parent: oro_soap.manager.entity_manager.abstract
        arguments:
            - %oro_datagrid.grid_view.entity.class%
            - '@doctrine.orm.entity_manager'
            - '@oro_datagrid.grid_view.manager'

    oro_datagrid.form.grid_view.api:
        class:                        Symfony\Component\Form\Form
        factory_method:               createNamed
        factory_service:              form.factory
        arguments:
            - ~
            - oro_datagrid_grid_view

    oro_datagrid.grid_view.form.handler.api:
        class: %oro_datagrid.grid_view.form.handler.api.class%
        arguments:
            - '@oro_datagrid.form.grid_view.api'
            - '@request'
            - '@doctrine'
            - '@oro_datagrid.grid_view.manager'
            - '@security.token_storage'
        scope: request

    oro_datagrid.datagrid.inline_edit_column_options_guesser:
        class: %oro_datagrid.datagrid.inline_edit_column_options_guesser.class%
        arguments:
            - '@validator'

    oro_datagrid.datagrid.inline_edit_column_options.text_guesser:
        class: %oro_datagrid.datagrid.inline_edit_column_options.text_guesser.class%
        arguments:
            - '@oro_entity.doctrine_helper'
        tags:
            - { name: oro_datagrid.inline_edit_column_options_guesser, priority: 100 }

    oro_datagrid.datagrid.inline_edit_column_options.choices_guesser:
        class: %oro_datagrid.datagrid.inline_edit_column_options.choices_guesser.class%
        arguments:
            - '@oro_entity.doctrine_helper'
            - '@oro_datagrid.choice.helper'
        tags:
            - { name: oro_datagrid.inline_edit_column_options_guesser, priority: 90 }

    oro_datagrid.datagrid.inline_edit_column_options.multi_select_guesser:
        class: %oro_datagrid.datagrid.inline_edit_column_options.multi_select_guesser.class%
        arguments:
            - '@oro_entity.doctrine_helper'
            - '@oro_datagrid.choice.helper'
        tags:
            - { name: oro_datagrid.inline_edit_column_options_guesser, priority: 92 }

    oro_datagrid.datagrid.inline_edit_column_options.relation_guesser:
        class: %oro_datagrid.datagrid.inline_edit_column_options.relation_guesser.class%
        tags:
            - { name: oro_datagrid.inline_edit_column_options_guesser, priority: 95 }

    oro_datagrid.datagrid.inline_edit_column_options.multi_relation_guesser:
        class: %oro_datagrid.datagrid.inline_edit_column_options.multi_relation_guesser.class%
        tags:
            - { name: oro_datagrid.inline_edit_column_options_guesser, priority: 97 }

    oro_datagrid.handler.export:
        class: Oro\Bundle\DataGridBundle\Handler\ExportHandler
        arguments:
            - '@oro_importexport.file.mime_type_guesser'

    oro_datagrid.columns.helper:
        class: %oro_datagrid.columns.helper.class%

    oro_datagrid.grid_configuration.helper:
        class: Oro\Bundle\DataGridBundle\Tools\GridConfigurationHelper
        arguments:
            - '@oro_entity.orm.entity_class_resolver'

    oro_datagrid.mixin_configuration.helper:
        class: Oro\Bundle\DataGridBundle\Tools\MixinConfigurationHelper
        arguments:
             - '@oro_datagrid.configuration.provider'

    oro_datagrid.datagrid.appearance.configuration:
        class: Oro\Bundle\DataGridBundle\Extension\Appearance\Configuration

    oro_datagrid.datagrid.board.configuration:
        class: Oro\Bundle\DataGridBundle\Extension\Board\Configuration

    oro_datagrid.datagrid.board.processor.default:
        class: %oro_datagrid.datagrid.board.processor.default.class%
        arguments:
            - '@doctrine.orm.entity_manager'
            - '@oro_datagrid.grid_configuration.helper'
            - '@oro_datagrid.choice.helper'
        tags:
          - { name: oro_datagrid.board_processor }

    oro_datagrid.datagrid.board.restriction_manager:
        class: %oro_datagrid.datagrid.board.restriction_manager.class%
        arguments:
            - "@oro_workflow.registry"
            - '@oro_ui.user_agent_provider'
            - '@oro_datagrid.grid_configuration.helper'

    oro_datagrid.choice.helper:
        class: %oro_datagrid.choice.helper.class%
        arguments:
            - '@oro_entity.doctrine_helper'
            - '@oro_security.acl_helper'

    oro_datagrid.cache.datagrid_configuration_cache_warmer:
        class: Oro\Bundle\DataGridBundle\Cache\DatagridConfigurationCacheWarmer
        arguments:
            - @oro_datagrid.configuration.provider
        tags:
            - { name: kernel.cache_warmer }

<<<<<<< HEAD
    oro_datagrid.route.helper:
=======
    oro_datagrid.helper.route:
>>>>>>> 9d4c7d64
        class: 'Oro\Bundle\DataGridBundle\Tools\DatagridRouteHelper'
        arguments:
            - '@router.default'<|MERGE_RESOLUTION|>--- conflicted
+++ resolved
@@ -319,11 +319,7 @@
         tags:
             - { name: kernel.cache_warmer }
 
-<<<<<<< HEAD
-    oro_datagrid.route.helper:
-=======
     oro_datagrid.helper.route:
->>>>>>> 9d4c7d64
         class: 'Oro\Bundle\DataGridBundle\Tools\DatagridRouteHelper'
         arguments:
             - '@router.default'