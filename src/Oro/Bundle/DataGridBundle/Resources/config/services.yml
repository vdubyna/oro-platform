--- conflicted
+++ resolved
@@ -177,7 +177,6 @@
             - @doctrine
         scope: request
 
-<<<<<<< HEAD
     oro_datagrid.extension.inline_editing.entity.manager:
         class: %oro_datagrid.extension.inline_editing.entity.manager.class%
         scope: request
@@ -228,12 +227,11 @@
             - @oro_security.acl_helper
         tags:
             - { name: oro_datagrid.inline_edit_column_options_guesser, priority: 90 }
-=======
+
     oro_datagrid.handler.export:
         class: Oro\Bundle\DataGridBundle\Handler\ExportHandler
         arguments:
             - @oro_importexport.file.mime_type_guesser
 
     oro_datagrid.columns.helper:
-        class: %oro_datagrid.columns.helper.class%
->>>>>>> 3f10f747
+        class: %oro_datagrid.columns.helper.class%