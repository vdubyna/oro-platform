<<<<<<< HEAD
"oro_datagrid.no_data_hint %entityHint%": "No %entityHint% exists."
"oro_datagrid.not_found_hint %entityHint%":  "No %entityHint% was found to match your search. Try modifying your search criteria ..."
"oro_datagrid.label_add_filter": "Manage filters"
"oro_datagrid.label_loading_mask": "Loading . . ."
"oro.grid.mass_action.label": "Mass Actions"
"oro.grid.mass_action.selected_rows": "Selected Rows"
"oro.grid.mass_action.confirm_title": "Mass Action Confirmation"
"oro.grid.mass_action.confirm_content": "Are you sure you want to do this?"
"oro.grid.mass_action.confirm_ok": "Yes, do it"
"oro.grid.mass_action.error_title": "Mass Action Error"
"oro.grid.mass_action.error_content": "Cannot perform mass action"
"oro.grid.mass_action.delete.label": "Delete"
"oro.grid.mass_action.delete.confirm_title": "Mass Delete Confirmation"
"oro.grid.mass_action.delete.confirm_content": "Are you sure you want to do delete selected items?"
"oro.grid.datagrid.page_size.all": "All"
"oro.grid.mass_action.delete.success_message": "{0} No entities were removed|{1} One entity was removed|]1,Inf[ %count% entities were removed"
"oro.grid.export.csv": "CSV"

oro.datagrid:
    system_configuration:
        groups:
            look_and_feel.title: 'Display settings'
            grid_settings.title: 'Data Grid settings'
        fields:
            default_per_page.label: 'Items per Page by Default'

    action:
        view: View
        update: Edit
        delete: Delete
=======
oro_datagrid:
    no_data_hint %entityHint%: "No %entityHint% exists."
    not_found_hint %entityHint%:  "No %entityHint% was found to match your search. Try modifying your search criteria ..."
    label_add_filter: Manage filters
    label_loading_mask: "Loading . . ."

oro:
    grid:
        mass_action:
            label: Mass Actions
            selected_rows: Selected Rows
            confirm_title: Mass Action Confirmation
            confirm_content: Are you sure you want to do this?
            confirm_ok: Yes, do it
            error_title: Mass Action Error
            error_content: Cannot perform mass action
            delete:
                label: Delete
                confirm_title: Mass Delete Confirmation
                confirm_content: Are you sure you want to do delete selected items?
                success_message: "{0} No entities were removed|{1} One entity was removed|]1,Inf[ %count% entities were removed"
        datagrid.page_size.all: All
        export.csv: CSV
        open_link: Open
>>>>>>> d9696225
<|MERGE_RESOLUTION|>--- conflicted
+++ resolved
@@ -1,35 +1,3 @@
-<<<<<<< HEAD
-"oro_datagrid.no_data_hint %entityHint%": "No %entityHint% exists."
-"oro_datagrid.not_found_hint %entityHint%":  "No %entityHint% was found to match your search. Try modifying your search criteria ..."
-"oro_datagrid.label_add_filter": "Manage filters"
-"oro_datagrid.label_loading_mask": "Loading . . ."
-"oro.grid.mass_action.label": "Mass Actions"
-"oro.grid.mass_action.selected_rows": "Selected Rows"
-"oro.grid.mass_action.confirm_title": "Mass Action Confirmation"
-"oro.grid.mass_action.confirm_content": "Are you sure you want to do this?"
-"oro.grid.mass_action.confirm_ok": "Yes, do it"
-"oro.grid.mass_action.error_title": "Mass Action Error"
-"oro.grid.mass_action.error_content": "Cannot perform mass action"
-"oro.grid.mass_action.delete.label": "Delete"
-"oro.grid.mass_action.delete.confirm_title": "Mass Delete Confirmation"
-"oro.grid.mass_action.delete.confirm_content": "Are you sure you want to do delete selected items?"
-"oro.grid.datagrid.page_size.all": "All"
-"oro.grid.mass_action.delete.success_message": "{0} No entities were removed|{1} One entity was removed|]1,Inf[ %count% entities were removed"
-"oro.grid.export.csv": "CSV"
-
-oro.datagrid:
-    system_configuration:
-        groups:
-            look_and_feel.title: 'Display settings'
-            grid_settings.title: 'Data Grid settings'
-        fields:
-            default_per_page.label: 'Items per Page by Default'
-
-    action:
-        view: View
-        update: Edit
-        delete: Delete
-=======
 oro_datagrid:
     no_data_hint %entityHint%: "No %entityHint% exists."
     not_found_hint %entityHint%:  "No %entityHint% was found to match your search. Try modifying your search criteria ..."
@@ -54,4 +22,8 @@
         datagrid.page_size.all: All
         export.csv: CSV
         open_link: Open
->>>>>>> d9696225
+
+        action:
+            view: View
+            update: Edit
+            delete: Delete