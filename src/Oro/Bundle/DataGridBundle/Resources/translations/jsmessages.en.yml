"Item deleted": "Item deleted"
"Are you sure you want to delete this item?": "Are you sure you want to delete this item?"
"Delete Error": "Delete Error"
"Are you sure you want to delete these items?": "Are you sure you want to delete these items?"
"Are you sure you want to remove this item?": "Are you sure you want to remove this item?"
"Selected items were deleted.": "Selected items were deleted."
"Selected items were not deleted.": "Selected items were not deleted."
"Please select items to delete.": "Please select items to delete."
"You do not have permission to perform this action.": "You do not have permission to perform this action."
"Refresh Confirmation": "Refresh Confirmation"
"Your local changes will be lost. Are you sure you want to refresh grid?": "Your local changes will be lost. Are you sure you want to refresh grid?"
"Reset Confirmation": "Reset Confirmation"
"Your local changes will be lost. Are you sure you want to reset grid?": "Your local changes will be lost. Are you sure you want to reset grid?"
"Confirmation": "Confirmation"
"edit": "edit"
"copy": "copy"
"remove": "remove"
"Status": "Status"
"oro.datagrid.headerCell.selectAll.all": "All"
"oro.datagrid.headerCell.selectAll.allVisible": "All visible"
"oro.datagrid.headerCell.selectAll.none": "None"
"only short": "only short"
"this is long text for test": "this is long text for test"
"View per page": "View per page"
"Per page": "Per page"
"Mass Action Confirmation": "Mass Action Confirmation"
"Mass action performed.": "Mass action performed."
"Mass action is not performed.": "Mass action is not performed."
"Please, select items to perform mass action.": "Please, select items to perform mass action."
"Execution Confirmation": "Execution Confirmation"
"Are you sure you want to do this?": "Are you sure you want to do this?"
"Action performed.": "Action performed."
"Action is not performed.": "Action is not performed."
"Please, select item to perform action.": "Please, select item to perform action."
"Please select view": "Please select view"
"oro.datagrid.entityHint": "Entity"
"oro.datagrid.no.entities": "No records found"
"oro.datagrid.no.results": "No {{ entityHint }} was found to match your search. Try modifying your search criteria..."
"oro.datagrid.no.columns": "No columns configured for this grid"
"oro.datagrid.pagination.label": "Page"
"oro.datagrid.pagination.totalPages": "of {{ totalPages }}"
"oro.datagrid.pagination.totalRecords": "Total of {{ totalRecords }} records"
oro.datagrid.extension.export.label: "Export Grid"
oro.datagrid.extension.export.tooltip: "With this button you will export the content of the grid as it appears to you, with filters and sorting applied. All pages will be exported."
oro_datagrid.label_add_filter: "Manage filters"
oro_datagrid.action.reset: "Reset"
oro_datagrid.action.refresh: "Refresh"
"oro.datagrid.action.save_grid_view": "Save"
"oro.datagrid.action.rename_grid_view": "Rename"
"oro.datagrid.name_modal.title": "Grid view"
"oro.datagrid.action.discard_grid_view_changes": "Discard changes"
"oro.datagrid.action.save_grid_view_as": "Save As"
"oro.datagrid.action.share_grid_view": "Share With Others"
"oro.datagrid.action.unshare_grid_view": "Unshare"
"oro.datagrid.action.delete_grid_view": "Delete"
"oro.datagrid.action.set_as_default_grid_view": "Set as default"
"oro.datagrid.gridView.all": "All"
"oro.datagrid.gridView.default": "Default"
"oro.datagrid.gridView.created": "View has been successfully created"
"oro.datagrid.gridView.updated": "View has been successfully updated"
"oro.datagrid.gridView.deleted": "View has been successfully deleted"
"oro.datagrid.gridView.name": "Name"
"oro.datagrid.gridView.actions": "Options"
"oro.datagrid.gridView.data_edited": "Edited"
"oro.datagrid.gridView.save_name": "Save"
"oro.datagrid.gridView.error.not_found": "View not found"
"Unexpected format": Unexpected format
oro:
    datagrid:
        column_manager:
            title: "Grid Settings"
            tooltip: "Use drag and drop to sort items"
            select_all: "Select All"
            filter:
                all: 'All'
                selected: 'Selected'
                select_all: 'Select All'
                search_placeholder: "Quick Search"
                clear_search_tooltip: "Clear Quick Search"
            column:
                name: "Name"
                show: "Show"
                sort: "Sort"
            close_tooltip: "Close Column Manager"
            empty_list: "No columns found"
        not_number: Not a number
        inline_editing:
            message:
                save_field:
                    permission_denied: You do not have permission to change {{ fieldLabel }} field.
            refresh_confirm_modal:
                title: Confirmation
            help: |
                <ul style="margin-bottom: 0px;">
                    <li><span style="font-family: monospace">Enter</span>, <span style="font-family: monospace">Shift + Enter</span> - Save and edit next/previous cell in column</li>
                	<li><span style="font-family: monospace">Tab</span>, <span style="font-family: monospace">Shift + Tab</span> - Save and edit next/previous cell in row</li>
                	<li><span style="font-family: monospace">Alt + ←/↑/→/↓  </span> - Navigate between cells</li>
                	<li><span style="font-family: monospace">Ctrl + Enter</span> - Save and close</li>
                	<li><span style="font-family: monospace">Escape</span> - Quit</li>
                </ul>
        mass_action:
            delete:
                selected_message: >
                    You have selected {{ selected }} records.<br/>
                    Are you sure you want to delete them?
                max_limit_message: >
                    The maximum number of records that can be deleted at once is {{ max_limit }}.<br/>
                    Are you sure you want to delete first {{ max_limit }} records in the selection?
                restricted_access_message: >
                    You have permissions to delete  {{ deletable }} records out of {{ selected }} selected.<br/>
                    Are you sure you want to delete them?
                restricted_access_empty_message: >
                    You don't have permissions to delete any of the selected records.
<<<<<<< HEAD
        sorters:
            not_selected: 'No sorting'
            undefined:
                ascending: High to Low
                descending: Low to High
            string:
                ascending: A to Z
                descending: Z to A
            number:
                ascending: High to Low
                descending: Low to High
            currency:
                ascending: High to Low
                descending: Low to High
=======
        grid_views:
            shared_by.label: Shared by {{ name }}
>>>>>>> 08dcb5be
<|MERGE_RESOLUTION|>--- conflicted
+++ resolved
@@ -111,7 +111,8 @@
                     Are you sure you want to delete them?
                 restricted_access_empty_message: >
                     You don't have permissions to delete any of the selected records.
-<<<<<<< HEAD
+        grid_views:
+            shared_by.label: Shared by {{ name }}
         sorters:
             not_selected: 'No sorting'
             undefined:
@@ -125,8 +126,4 @@
                 descending: Low to High
             currency:
                 ascending: High to Low
-                descending: Low to High
-=======
-        grid_views:
-            shared_by.label: Shared by {{ name }}
->>>>>>> 08dcb5be
+                descending: Low to High