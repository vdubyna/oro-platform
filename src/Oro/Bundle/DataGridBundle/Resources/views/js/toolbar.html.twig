<script type="text/html" id="template-datagrid-toolbar">
{% if isDesktopVersion() %}
    <div class="grid-toolbar">
<<<<<<< HEAD
        <div class="pull-left oro-mass-actions">
            <div class="mass-actions-panel btn-group icons-holder"></div>
            <div class="extra-actions-panel"></div>
        </div>
        <div class="pull-right grid-toolbar__tools">
=======
        <div class="pull-left grid-toolbar-mass-actions">
            <div class="mass-actions-panel btn-group icons-holder"></div>
            <div class="extra-actions-panel"></div>
        </div>
        <div class="pull-right grid-toolbar-tools">
>>>>>>> 0b6d1f3f
            <div class="actions-panel pull-right form-horizontal"></div>
            <div class="page-size pull-right form-horizontal"></div>
        </div>
        <div class="pagination pagination-centered"></div>
    </div>
{% else %}
    <div class="grid-toolbar">
        <div class="actions-panel pull-right"></div>
<<<<<<< HEAD
        <div class="pull-left oro-mass-actions">
=======
        <div class="pull-left grid-toolbar-mass-actions">
>>>>>>> 0b6d1f3f
            <div class="mass-actions-panel btn-group icons-holder"></div>
        </div>
        <div class="pagination-container">
            <div class="pagination pull-left"></div>
            <div class="page-size pull-left"></div>
        </div>
    </div>
{% endif %}
</script><|MERGE_RESOLUTION|>--- conflicted
+++ resolved
@@ -1,19 +1,11 @@
 <script type="text/html" id="template-datagrid-toolbar">
 {% if isDesktopVersion() %}
     <div class="grid-toolbar">
-<<<<<<< HEAD
-        <div class="pull-left oro-mass-actions">
-            <div class="mass-actions-panel btn-group icons-holder"></div>
-            <div class="extra-actions-panel"></div>
-        </div>
-        <div class="pull-right grid-toolbar__tools">
-=======
         <div class="pull-left grid-toolbar-mass-actions">
             <div class="mass-actions-panel btn-group icons-holder"></div>
             <div class="extra-actions-panel"></div>
         </div>
         <div class="pull-right grid-toolbar-tools">
->>>>>>> 0b6d1f3f
             <div class="actions-panel pull-right form-horizontal"></div>
             <div class="page-size pull-right form-horizontal"></div>
         </div>
@@ -22,11 +14,7 @@
 {% else %}
     <div class="grid-toolbar">
         <div class="actions-panel pull-right"></div>
-<<<<<<< HEAD
-        <div class="pull-left oro-mass-actions">
-=======
         <div class="pull-left grid-toolbar-mass-actions">
->>>>>>> 0b6d1f3f
             <div class="mass-actions-panel btn-group icons-holder"></div>
         </div>
         <div class="pagination-container">
