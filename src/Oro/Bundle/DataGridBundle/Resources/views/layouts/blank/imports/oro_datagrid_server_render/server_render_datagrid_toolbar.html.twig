--- conflicted
+++ resolved
@@ -29,17 +29,13 @@
                 {{ "oro.datagrid.pagination.prev"|trans }}
             </a>
 
-<<<<<<< HEAD
-            <input type="text" class="input input--size-s oro-pagination__input" value="{{ currentPage }}" data-grid-pagination-trigger-input />
-=======
-            <input type="text" class="oro-pagination__input" value="{{ currentPage }}"
+            <input type="text" class="input input--size-s oro-pagination__input" value="{{ currentPage }}"
                    data-grid-pagination-trigger-input/>
 
             <span class="oro-pagination__total">
                 {% set totalPages = '<span data-grid-pagination-pages>' ~ totalPages ~ '</span>' %}
                 {{ "oro.datagrid.pagination.totalPages"|trans({'%totalPages%': totalPages})|raw }}
             </span>
->>>>>>> 6481cc59
 
             <a href="{% if currentPage >= totalPages %}#{% else %}{{ oro_datagrid_get_page_url(datagrid, currentPage + 1) }}{% endif %}"
                class="btn btn--size-s btn--default oro-pagination__next{% if currentPage >= totalPages %} disabled{% endif %}"
