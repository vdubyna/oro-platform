--- conflicted
+++ resolved
@@ -76,26 +76,16 @@
     public function getMetadata();
 
     /**
-<<<<<<< HEAD
-     * Set parameters
-     *
-     * @param ParameterBag $parameters
-     *
-     * @return $this
-     */
-    public function setParameters(ParameterBag $parameters);
-
-    /**
      * Returns parameters
      *
      * @return ParameterBag
      */
     public function getParameters();
-=======
+
+    /**
      * Get config object
      *
      * @return DatagridConfiguration
      */
     public function getConfig();
->>>>>>> 193b4e00
 }