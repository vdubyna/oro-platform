--- conflicted
+++ resolved
@@ -5,18 +5,17 @@
 use Doctrine\ORM\EntityRepository;
 
 use Oro\Bundle\DataGridBundle\Common\Object;
-<<<<<<< HEAD
+use Oro\Bundle\EntityExtendBundle\Tools\ExtendHelper;
 use Oro\Bundle\DataGridBundle\Datagrid\Builder;
-=======
-use Oro\Bundle\EntityExtendBundle\Tools\ExtendHelper;
->>>>>>> 189e2531
 
 /**
  * @SuppressWarnings(PHPMD.TooManyPublicMethods)
  */
 class DatagridConfiguration extends Object
 {
-<<<<<<< HEAD
+    const COLUMN_PATH = '[columns][%s]';
+    const SORTER_PATH = '[sorters][columns][%s]';
+    const FILTER_PATH = '[filters][columns][%s]';
     const DATASOURCE_PATH = '[source]';
     const DATASOURCE_TYPE_PATH = '[source][type]';
     const BASE_DATAGRID_CLASS_PATH  = '[options][base_datagrid_class]';
@@ -74,10 +73,7 @@
         }
 
         return (bool)$result;
-=======
-    const COLUMN_PATH = '[columns][%s]';
-    const SORTER_PATH = '[sorters][columns][%s]';
-    const FILTER_PATH = '[filters][columns][%s]';
+    }
 
     /**
      * @param string $name
@@ -322,6 +318,5 @@
         );
 
         return $this;
->>>>>>> 189e2531
     }
 }