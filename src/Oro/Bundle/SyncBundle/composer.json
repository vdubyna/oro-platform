{
    "name": "oro/sync-bundle",
    "type": "symfony-bundle",
    "description": "BAP Sync Bundle",
    "keywords": ["BAP"],
    "homepage": "https://github.com/laboro/SyncBundle",
    "license": "MIT",
    "require": {
        "php": "7.1.*",
<<<<<<< HEAD
        "symfony/symfony": "2.8.*, !=2.8.10",
=======
        "symfony/symfony": "3.3.*",
>>>>>>> 4f290aca
        "oro/platform-bundle": "dev-master",
        "oro/requirejs-bundle": "dev-master",
        "oro/ui-bundle": "dev-master",
        "bower-asset/autobahnjs": "0.8.0",
        "bower-asset/when": "2.4.0",
        "bower-asset/crypto-js": "3.1.7"
    },
    "autoload": {
        "psr-0": { "Oro\\Bundle\\SyncBundle": "" }
    },
    "target-dir": "Oro/Bundle/SyncBundle",
    "minimum-stability": "dev",
    "extra": {
        "branch-alias": {
            "dev-master": "1.0-dev"
        }
    }
}<|MERGE_RESOLUTION|>--- conflicted
+++ resolved
@@ -7,11 +7,7 @@
     "license": "MIT",
     "require": {
         "php": "7.1.*",
-<<<<<<< HEAD
-        "symfony/symfony": "2.8.*, !=2.8.10",
-=======
         "symfony/symfony": "3.3.*",
->>>>>>> 4f290aca
         "oro/platform-bundle": "dev-master",
         "oro/requirejs-bundle": "dev-master",
         "oro/ui-bundle": "dev-master",
