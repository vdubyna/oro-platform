--- conflicted
+++ resolved
@@ -45,11 +45,7 @@
       selector: 'div.system-configuration-container div[data-role="sidebar"] [data-name="clear-search"]'
 
     Sidebar Last Section:
-<<<<<<< HEAD
-      selector: 'div.system-configuration-container div[data-role="sidebar"] [data-role="jstree-container"] > [role="group"] > li.jstree-last'
-=======
       selector: 'div.system-configuration-container div[data-role="sidebar"] [data-role="jstree-container"] > [role="group"] > li.jstree-node:last-child'
->>>>>>> 9cbae1eb
 
     Search Input:
       selector: 'input[type="search"]'
