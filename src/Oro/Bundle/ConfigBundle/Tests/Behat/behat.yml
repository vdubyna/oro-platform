--- conflicted
+++ resolved
@@ -8,18 +8,6 @@
       selector: 'div.system-configuration-container div.left-panel'
       class: Oro\Bundle\ConfigBundle\Tests\Behat\Element\SidebarConfigMenu
 
-<<<<<<< HEAD
-  suites:
-    OroDataGridBundle:
-      contexts:
-        - Oro\Bundle\TestFrameworkBundle\Tests\Behat\Context\OroMainContext
-        - OroConfigBundle::FeatureContext
-        - OroDataGridBundle::GridContext
-        - OroNavigationBundle::FeatureContext
-        - OroActivityListBundle::ActivityContext
-      paths:
-        - '@OroConfigBundle/Tests/Behat/Features'
-=======
     ColorsConfigBlock:
       class: Oro\Bundle\ConfigBundle\Tests\Behat\Element\ColorsConfigBlock
 
@@ -31,4 +19,14 @@
 
     Entity pagination:
       selector: '#entity-pagination'
->>>>>>> 4fe51c07
+
+  suites:
+    OroDataGridBundle:
+      contexts:
+        - Oro\Bundle\TestFrameworkBundle\Tests\Behat\Context\OroMainContext
+        - OroConfigBundle::FeatureContext
+        - OroDataGridBundle::GridContext
+        - OroNavigationBundle::FeatureContext
+        - OroActivityListBundle::ActivityContext
+      paths:
+        - '@OroConfigBundle/Tests/Behat/Features'