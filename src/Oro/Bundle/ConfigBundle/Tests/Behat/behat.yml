oro_behat_extension:
  elements:
    SystemConfigForm:
      selector: "div[id^='configuration-options-block']"
      class: Oro\Bundle\ConfigBundle\Tests\Behat\Element\SystemConfigForm

<<<<<<< HEAD
=======
    SidebarConfigMenu:
      selector: 'div.system-configuration-container div[data-role="sidebar"]'
      class: Oro\Bundle\ConfigBundle\Tests\Behat\Element\SidebarConfigMenu

>>>>>>> 264a8d75
    ColorsConfigBlock:
      class: Oro\Bundle\ConfigBundle\Tests\Behat\Element\ColorsConfigBlock

    Recent Emails:
      selector: '.email-notification-menu'

    WYSIWYG editor:
      selector: '[data-bound-view="oroform/js/app/views/wysiwig-editor/wysiwyg-dialog-view"] iframe'

    Entity pagination:
      selector: '#entity-pagination'

    Configuration Sidebar Content:
      selector: '.jstree'

  suites:
    OroConfigBundle:
      contexts:
        - Oro\Bundle\TestFrameworkBundle\Tests\Behat\Context\OroMainContext
        - OroConfigBundle::FeatureContext
        - OroDataGridBundle::GridContext
        - OroFormBundle::FormContext
        - OroNavigationBundle::FeatureContext
        - OroActivityListBundle::ActivityContext
      paths:
        - '@OroConfigBundle/Tests/Behat/Features'<|MERGE_RESOLUTION|>--- conflicted
+++ resolved
@@ -4,13 +4,10 @@
       selector: "div[id^='configuration-options-block']"
       class: Oro\Bundle\ConfigBundle\Tests\Behat\Element\SystemConfigForm
 
-<<<<<<< HEAD
-=======
     SidebarConfigMenu:
       selector: 'div.system-configuration-container div[data-role="sidebar"]'
       class: Oro\Bundle\ConfigBundle\Tests\Behat\Element\SidebarConfigMenu
 
->>>>>>> 264a8d75
     ColorsConfigBlock:
       class: Oro\Bundle\ConfigBundle\Tests\Behat\Element\ColorsConfigBlock
 
