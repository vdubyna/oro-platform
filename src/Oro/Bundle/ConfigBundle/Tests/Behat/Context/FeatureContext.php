<?php

namespace Oro\Bundle\ConfigBundle\Tests\Behat\Context;

<<<<<<< HEAD
use Behat\Gherkin\Node\TableNode;
use Oro\Bundle\ConfigBundle\Tests\Behat\Element\SidebarConfigMenu;
=======
use Behat\Behat\Hook\Scope\BeforeScenarioScope;
use Behat\Gherkin\Node\TableNode;
use Behat\Symfony2Extension\Context\KernelAwareContext;
use Behat\Symfony2Extension\Context\KernelDictionary;
use Oro\Bundle\ActivityListBundle\Tests\Behat\Element\ActivityList;
use Oro\Bundle\CalendarBundle\Tests\Behat\Element\ColorsAwareInterface;
use Oro\Bundle\FormBundle\Tests\Behat\Element\AllowedColorsMapping;
>>>>>>> 4fe51c07
use Oro\Bundle\TestFrameworkBundle\Behat\Context\OroFeatureContext;
use Oro\Bundle\TestFrameworkBundle\Behat\Element\OroPageObjectAware;
use Oro\Bundle\TestFrameworkBundle\Behat\Fixtures\FixtureLoaderAwareInterface;
use Oro\Bundle\TestFrameworkBundle\Behat\Fixtures\FixtureLoaderDictionary;
use Oro\Bundle\TestFrameworkBundle\Tests\Behat\Context\OroMainContext;
use Oro\Bundle\TestFrameworkBundle\Tests\Behat\Context\PageObjectDictionary;

class FeatureContext extends OroFeatureContext implements
    KernelAwareContext,
    FixtureLoaderAwareInterface,
    OroPageObjectAware
{
    use KernelDictionary, FixtureLoaderDictionary, PageObjectDictionary, AllowedColorsMapping;

    /**
     * Click link on sidebar in configuration menu
     *
     * Example: Given I click "Inventory" on configuration sidebar
     *
     * @When /^(?:|I )click "(?P<link>(?:[^"]|\\")*)" on configuration sidebar$/
     */
    public function clickLinkOnConfigurationSidebar($link)
    {
        $sidebarConfigMenu = $this->getPage()->find('css', 'div.system-configuration-container div.left-panel');
        $sidebarConfigMenu->clickLink($link);
    }

    /**
<<<<<<< HEAD
     * Assert that following links exists on integration sidebar
     *
     * @Given /^(?:|I )should(?P<negotiation>(\s| not ))see following integrations:$/
     */
    public function iShouldOrNotSeeFollowingIntegrations($negotiation, TableNode $table)
    {
        /** @var SidebarConfigMenu $menu */
        $menu = $this->elementFactory->createElement('SidebarConfigMenu');
        $integrationElements = $menu->getIntegrations();

        $actual = [];
        self::assertNotEmpty($integrationElements);

        foreach ($integrationElements as $element) {
            $actual[] = trim(strip_tags($element->getHtml()));
        }

        foreach ($table->getRows() as list($row)) {
            if (!empty(trim($negotiation))) {
                self::assertFalse(in_array($row, $actual), "Integration $row still exists");
            } else {
                self::assertTrue(in_array($row, $actual), "Integration with name $row not found");
            }
=======
     * @var OroMainContext
     */
    private $oroMainContext;

    /**
     * @BeforeScenario
     */
    public function gatherContexts(BeforeScenarioScope $scope)
    {
        $environment = $scope->getEnvironment();
        $this->oroMainContext = $environment->getContext(OroMainContext::class);
    }

    /**
     * Asserts that grid has sticky (css:fixed) header
     *
     * @Then /^I see that grid has scrollable header$/
     */
    public function iSeeThatGridHasScrollableHeader()
    {
        self::assertTrue(
            $this->oroMainContext->isNodeVisible('.floatThead.floatThead-fixed'),
            'Grid header have no fixed classes'
        );
    }

    /**
     * Asserts that grid has no sticky header
     *
     * @Then /^I see that grid header is sticky$/
     */
    public function iSeeThatGridHeaderIsSticky()
    {
        self::assertFalse(
            $this->oroMainContext->isNodeVisible('.floatThead.floatThead-fixed'),
            'Grid header still have fixed classes'
        );
    }

    /**
     * Asserts that activity list items are be sorted in provided order
     *
     * Example: Then activity list must be sorted ascending by updated date
     *
     * @Given /^activity list must be sorted (ascending|descending) by updated date$/
     */
    public function activityListMustBeSortedBy($order)
    {
        /** @var ActivityList $list */
        $list = $this->elementFactory->createElement('ActivityList');

        $actual = [];
        foreach ($list->getItems() as $item) {
            $actual[] = $item->getCreatedAtDate();
        }

        $expected = $actual;
        $order = $order == 'ascending' ? SORT_ASC : SORT_DESC;

        array_multisort($expected, $order);

        self::assertEquals($expected, $actual, "Failed asserting that activity list sorted $order");
    }

    /**
     * Asserts records in activity list with provided table one by one
     * Example: Then I see following records in activity list with provided order:
     *             | Merry christmas |
     *             | Happy new year  |
     *             | Call with Jenny |
     *
     * @Then /^I see following records in activity list with provided order:$/
     */
    public function iSeeFollowingRecordsWithOrder(TableNode $table)
    {
        /** @var ActivityList $list */
        $list = $this->elementFactory->createElement('ActivityList');

        foreach ($list->getItems() as $key => $item) {
            // break cycle when all provided items checked
            if (count($table->getRows()) <= $key) {
                break;
            }
            self::assertEquals($table->getRow($key)[0], $item->getTitle());
        }
    }

    /**
     * Asserts visibility of provided sidebar
     *
     * Example: Then right sidebar is out of sight
     *          Then left sidebar is visible
     *
     * @Given /^(left|right) sidebar is (visible|out of sight)$/
     */
    public function leftSidebarIsVisible($position, $visibility)
    {
        $sidebarPanel = $this->getPage()->findVisible('css', "div[id^='sidebar-$position']");

        if ($visibility == 'visible') {
            self::assertNotNull($sidebarPanel, "Failed asserting that $position sidebar is visible");
        } else {
            self::assertNull($sidebarPanel, "Failed asserting that $position sidebar is invisible");
        }
    }

    /**
     * Asserts provided color array with available blocks on page, one by one element
     *
     * If provided color count less than existing on form - will be
     * checked first N elements begins from start
     *
     * Example:  Then I should see following available "Event Form" colors:
     *             | Apple green, Cornflower Blue, Mercury |
     *
     *           Then I should see following available "TaxonomyForm" colors:
     *             | Cornflower Blue, Mercury, Melrose, Mauve |
     *
     * @see AllowedColorsMapping for full list of available color names
     *
     * @Then /^I should see following available "(.+)" colors:$/
     */
    public function iShouldSeeFollowingAvailableEventColors($target, TableNode $table)
    {
        if (!$this->elementFactory->hasElement($target)) {
            throw new \InvalidArgumentException(sprintf('Could not find element with "%s" name', $target));
        }

        /** @var ColorsAwareInterface $form */
        $form = $this->elementFactory->createElement($target);
        $actual = $form->getAvailableColors();

        // parse provided color list to an array
        $expectedNames = $table->getRow(0);
        $expectedNames = explode(', ', reset($expectedNames));

        foreach ($expectedNames as $expectedName) {
            $currentActual = array_shift($actual);
            $currentExpected = $this->getHexByColorName($expectedName);
            self::assertEquals(
                $currentExpected,
                $currentActual,
                "Provided ($currentExpected) and found ($currentActual) on page colors are different"
            );
>>>>>>> 4fe51c07
        }
    }
}<|MERGE_RESOLUTION|>--- conflicted
+++ resolved
@@ -2,10 +2,6 @@
 
 namespace Oro\Bundle\ConfigBundle\Tests\Behat\Context;
 
-<<<<<<< HEAD
-use Behat\Gherkin\Node\TableNode;
-use Oro\Bundle\ConfigBundle\Tests\Behat\Element\SidebarConfigMenu;
-=======
 use Behat\Behat\Hook\Scope\BeforeScenarioScope;
 use Behat\Gherkin\Node\TableNode;
 use Behat\Symfony2Extension\Context\KernelAwareContext;
@@ -13,7 +9,7 @@
 use Oro\Bundle\ActivityListBundle\Tests\Behat\Element\ActivityList;
 use Oro\Bundle\CalendarBundle\Tests\Behat\Element\ColorsAwareInterface;
 use Oro\Bundle\FormBundle\Tests\Behat\Element\AllowedColorsMapping;
->>>>>>> 4fe51c07
+use Oro\Bundle\ConfigBundle\Tests\Behat\Element\SidebarConfigMenu;
 use Oro\Bundle\TestFrameworkBundle\Behat\Context\OroFeatureContext;
 use Oro\Bundle\TestFrameworkBundle\Behat\Element\OroPageObjectAware;
 use Oro\Bundle\TestFrameworkBundle\Behat\Fixtures\FixtureLoaderAwareInterface;
@@ -42,31 +38,6 @@
     }
 
     /**
-<<<<<<< HEAD
-     * Assert that following links exists on integration sidebar
-     *
-     * @Given /^(?:|I )should(?P<negotiation>(\s| not ))see following integrations:$/
-     */
-    public function iShouldOrNotSeeFollowingIntegrations($negotiation, TableNode $table)
-    {
-        /** @var SidebarConfigMenu $menu */
-        $menu = $this->elementFactory->createElement('SidebarConfigMenu');
-        $integrationElements = $menu->getIntegrations();
-
-        $actual = [];
-        self::assertNotEmpty($integrationElements);
-
-        foreach ($integrationElements as $element) {
-            $actual[] = trim(strip_tags($element->getHtml()));
-        }
-
-        foreach ($table->getRows() as list($row)) {
-            if (!empty(trim($negotiation))) {
-                self::assertFalse(in_array($row, $actual), "Integration $row still exists");
-            } else {
-                self::assertTrue(in_array($row, $actual), "Integration with name $row not found");
-            }
-=======
      * @var OroMainContext
      */
     private $oroMainContext;
@@ -211,7 +182,33 @@
                 $currentActual,
                 "Provided ($currentExpected) and found ($currentActual) on page colors are different"
             );
->>>>>>> 4fe51c07
+        }
+    }
+
+    /**
+     * Assert that following links exists on integration sidebar
+     *
+     * @Given /^(?:|I )should(?P<negotiation>(\s| not ))see following integrations:$/
+     */
+    public function iShouldOrNotSeeFollowingIntegrations($negotiation, TableNode $table)
+    {
+        /** @var SidebarConfigMenu $menu */
+        $menu = $this->elementFactory->createElement('SidebarConfigMenu');
+        $integrationElements = $menu->getIntegrations();
+
+        $actual = [];
+        self::assertNotEmpty($integrationElements);
+
+        foreach ($integrationElements as $element) {
+            $actual[] = trim(strip_tags($element->getHtml()));
+        }
+
+        foreach ($table->getRows() as list($row)) {
+            if (!empty(trim($negotiation))) {
+                self::assertFalse(in_array($row, $actual), "Integration $row still exists");
+            } else {
+                self::assertTrue(in_array($row, $actual), "Integration with name $row not found");
+            }
         }
     }
 }