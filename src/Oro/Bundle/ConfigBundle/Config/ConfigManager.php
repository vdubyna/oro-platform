--- conflicted
+++ resolved
@@ -350,10 +350,11 @@
      * @param mixed $value
      * @param string $name Config name
      * @param bool $full
+     * @param null|int $entityId
      *
      * @return mixed
      */
-    public function getMergedWithParentValue($value, $name, $full = false)
+    public function getMergedWithParentValue($value, $name, $full = false, $entityId = null)
     {
         if (!$this->isArrayValue($value, $full)) {
             return $value;
@@ -365,7 +366,7 @@
         // merge missing sub-values with those defined in the parent scopes
         $managers = $this->getScopeManagersToGetValue(false);
         foreach ($managers as $scopeName => $manager) {
-            $scopeValue = $manager->getSettingValue($name, $full);
+            $scopeValue = $manager->getSettingValue($name, $full, $entityId);
             $currentValue = array_merge((array) $this->getPlainValue($scopeValue, $full), $currentValue);
         }
 
@@ -407,34 +408,13 @@
             }
         }
 
-        return $this->getProcessedValue($name, $full, $value, $entityId);
-    }
-
-    /**
-     * @param string $name
-     * @param bool $full
-     * @param mixed $value
-     * @param int $scopeId
-     * @return mixed
-     */
-    protected function getProcessedValue($name, $full, $value, $scopeId)
-    {
-        $event = new ConfigGetEvent($this, $name, $value, $full, $scopeId);
+        $event = new ConfigGetEvent($this, $name, $value, $full, $entityId);
         $this->eventDispatcher->dispatch(ConfigGetEvent::NAME, $event);
         $this->eventDispatcher->dispatch(sprintf('%s.%s', ConfigGetEvent::NAME, $name), $event);
 
         $value = $event->getValue();
 
         if (null === $value) {
-<<<<<<< HEAD
-            list($section, $key) = explode(self::SECTION_MODEL_SEPARATOR, $name);
-            if (!empty($this->settings[$section][$key])) {
-                $value = $this->settings[$section][$key];
-                if (!$full && is_array($value) && array_key_exists('value', $value)) {
-                    $value = $value['value'];
-                }
-            }
-=======
             return $this->getSettingsDefaults($name, $full);
         }
 
@@ -451,7 +431,6 @@
     {
         if ($full) {
             return is_array($value['value']);
->>>>>>> f660e1eb
         }
 
         return is_array($value);
