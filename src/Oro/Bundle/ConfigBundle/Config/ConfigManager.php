<?php

namespace Oro\Bundle\ConfigBundle\Config;

use Doctrine\Common\Cache\CacheProvider;
use Oro\Bundle\ConfigBundle\Event\ConfigGetEvent;
use Oro\Bundle\ConfigBundle\Event\ConfigSettingsUpdateEvent;
use Oro\Bundle\ConfigBundle\Event\ConfigUpdateEvent;
use Oro\Bundle\ConfigBundle\Provider\Value\ValueProviderInterface;
use Symfony\Component\EventDispatcher\EventDispatcherInterface;
use Symfony\Component\Form\FormInterface;

/**
<<<<<<< HEAD
 * This manager is main entry point for system configuration.
=======
 * Configuration manager.
 * Contains chain of scope managers, get/set config values with a respect to fallback.
>>>>>>> d85f723a
 *
 * @SuppressWarnings(PHPMD.ExcessiveClassComplexity)
 * @SuppressWarnings(PHPMD.TooManyMethods)
 */
class ConfigManager
{
    const SECTION_VIEW_SEPARATOR = '___';
    const SECTION_MODEL_SEPARATOR = '.';

    const VALUE_KEY = 'value';
    const SCOPE_KEY = 'scope';
    const USE_PARENT_SCOPE_VALUE_KEY = 'use_parent_scope_value';

    /** @var array Settings array, initiated with global application settings */
    protected $settings;

    /** @var AbstractScopeManager[] */
    protected $managers;

    /** @var AbstractScopeManager[] */
    protected $defaultManagers;

    /** @var string */
    protected $scope;

    /** @var EventDispatcherInterface */
    protected $eventDispatcher;

    /** @var CacheProvider|null */
    private $arrayCache;

    /**
     * @param string                       $scope
     * @param ConfigDefinitionImmutableBag $configDefinition
     * @param EventDispatcherInterface     $eventDispatcher
     */
    public function __construct(
        $scope,
        ConfigDefinitionImmutableBag $configDefinition,
        EventDispatcherInterface $eventDispatcher
    ) {
        $this->scope           = $scope;
        $this->settings        = $configDefinition->all();
        $this->eventDispatcher = $eventDispatcher;
    }

    /**
     * @param CacheProvider|null $arrayCache
     */
    public function setArrayCache(?CacheProvider $arrayCache): void
    {
        $this->arrayCache = $arrayCache;
    }

    /**
     * @param string               $scope
     * @param AbstractScopeManager $manager
     */
    public function addManager($scope, $manager)
    {
        $this->managers[$scope] = $manager;
    }

    /**
     * @return int
     */
    public function getScopeId()
    {
        return $this->getScopeManager()->getScopeId();
    }

    /**
     * @param object $entity
     */
    public function setScopeIdFromEntity($entity)
    {
        $this->getScopeManager()->setScopeIdFromEntity($entity);
    }

    /**
     * @param int $scopeId
     */
    public function setScopeId($scopeId)
    {
        $this->getScopeManager()->setScopeId($scopeId);
    }

    /**
     * @return string
     */
    public function getScopeEntityName()
    {
        return $this->getScopeManager()->getScopedEntityName();
    }

    /**
     * @return string
     */
    public function getScopeInfo()
    {
        return $this->getScopeManager()->getScopeInfo();
    }

    /**
     * Get setting value
     *
     * @param string $name Setting name, for example "oro_user.level"
     * @param bool $default
     * @param bool $full
     * @param null|int|object $scopeIdentifier
     *
     * @return mixed
     */
    public function get($name, $default = false, $full = false, $scopeIdentifier = null)
    {
        if ($this->arrayCache) {
            $cacheKey = $this->getCacheKey($name, $default, $full, $scopeIdentifier);
            if ($this->arrayCache->contains($cacheKey)) {
                return $this->arrayCache->fetch($cacheKey);
            }
        }

        $value = $this->getValue($name, $default, $full, $scopeIdentifier);

        if ($this->arrayCache) {
            $this->arrayCache->save($cacheKey, $value);
        }

        return $value;
    }

    /**
     * Get settings for given entities.
     *
     * @param string $name
     * @param array|int[]|object[] $scopeIdentifiers
     * @param bool $default
     * @param bool $full
     * @return array
     */
    public function getValues($name, array $scopeIdentifiers, $default = false, $full = false)
    {
        $result = [];
        foreach ($scopeIdentifiers as $scopeIdentifier) {
            $result[$this->resolveIdentifier($scopeIdentifier)] = $this->get($name, $default, $full, $scopeIdentifier);
        }

        return $result;
    }

    /**
     * Get Additional Info of Config Value
     *
     * @param $name
     * @param null|int|object $scopeIdentifier
     *
     * @return array
     */
    public function getInfo($name, $scopeIdentifier = null)
    {
        $createdValues = [];
        $updatedValues = [];

        $createdValue = $updatedValue = null;
        $valueWasFind = false;

        foreach ($this->managers as $manager) {
            [$created, $updated, $isNullValue] = $manager->getInfo($name, $scopeIdentifier);
            if (!$isNullValue) {
                $createdValue = $created;
                $updatedValue = $updated;
                $valueWasFind = true;
                break;
            }
            if ($created) {
                $createdValues[] = $created;
            }
            if ($updated) {
                $updatedValues[] = $updated;
            }
        }

        if (!$valueWasFind) {
            if (count($createdValues) > 0) {
                $createdValue = min($createdValues);
            }
            if (count($updatedValues) > 0) {
                $updatedValue = max($updatedValues);
            }
        }

        return ['createdAt' => $createdValue, 'updatedAt' => $updatedValue];
    }

    /**
     * Set setting value. To save changes in a database you need to call flush method
     *
     * @param string $name Setting name, for example "oro_user.level"
     * @param mixed $value Setting value
     * @param null|int|object $scopeIdentifier
     */
    public function set($name, $value, $scopeIdentifier = null)
    {
        $this->getScopeManager()->set($name, $value, $scopeIdentifier);

        $this->resetArrayCache();
    }

    /**
     * Reset setting value to default. To save changes in a database you need to call flush method
     *
     * @param string $name Setting name, for example "oro_user.level"
     * @param null|int|object $scopeIdentifier
     */
    public function reset($name, $scopeIdentifier = null)
    {
        $this->getScopeManager()->reset($name, $scopeIdentifier);

        $this->resetArrayCache();
    }

    /**
     * Save changes made with set or reset methods in a database
     *
     * @param null|int|object $scopeIdentifier
     */
    public function flush($scopeIdentifier = null)
    {
        $identifiers = null === $scopeIdentifier
            ? $this->getScopeManager()->getChangedScopeIdentifiers()
            : [$scopeIdentifier];
        foreach ($identifiers as $identifier) {
            $this->save($this->getScopeManager()->getChanges($identifier), $identifier);
        }
    }

    /**
     * Save settings
     *
     * @param array $settings
     * @param null|int|object $scopeIdentifier
     *
     * @return ConfigChangeSet
     */
    public function save($settings, $scopeIdentifier = null)
    {
        $settings = $this->normalizeSettings($settings);
        if (empty($settings)) {
            return new ConfigChangeSet([]);
        }

        $oldValues = [];
        foreach ($settings as $name => $setting) {
            $oldValues[$name] = $this->getValue($name, false, false, $scopeIdentifier, true);

            $eventName = sprintf('%s.%s', ConfigSettingsUpdateEvent::BEFORE_SAVE, $name);
            $settings[$name] = $this->dispatchConfigSettingsUpdateEvent($eventName, $setting);
        }

        $settings = $this->dispatchConfigSettingsUpdateEvent(ConfigSettingsUpdateEvent::BEFORE_SAVE, $settings);

        [$updated, $removed] = $this->getScopeManager()->save($settings, $scopeIdentifier);

        $this->resetArrayCache();

        $changeSet = new ConfigChangeSet($this->buildChangeSet($updated, $removed, $oldValues));
        $event = new ConfigUpdateEvent($changeSet, $this->scope, $this->getScopeId());
        $this->eventDispatcher->dispatch(ConfigUpdateEvent::EVENT_NAME, $event);

        return $changeSet;
    }

    /**
     * @param string $eventName
     * @param array $settings
     * @return array
     */
    protected function dispatchConfigSettingsUpdateEvent($eventName, array $settings)
    {
        $event = new ConfigSettingsUpdateEvent($this, $settings);
        $this->eventDispatcher->dispatch($eventName, $event);
        return $event->getSettings();
    }

    /**
     * Calculates and returns config change set
     * Does not modify anything, so even if you call flush after calculating you will not persist any changes
     *
     * @param array $settings
     * @param null|int|object $scopeIdentifier
     *
     * @return array [updated,              removed]
     *               [[name => value, ...], [name, ...]]
     */
    public function calculateChangeSet(array $settings, $scopeIdentifier = null)
    {
        $settings = $this->normalizeSettings($settings);

        return $this->getScopeManager()->calculateChangeSet($settings, $scopeIdentifier);
    }

    /**
     * Reload settings data
     * @param null|int|object $scopeIdentifier
     */
    public function reload($scopeIdentifier = null)
    {
        $this->getScopeManager()->reload($scopeIdentifier);

        $this->resetArrayCache();
    }

    /**
     * @param FormInterface $form
     *
     * @return array
     */
    public function getSettingsByForm(FormInterface $form)
    {
        $settings = [];

        /** @var FormInterface $child */
        foreach ($form as $child) {
            $name            = $child->getName();
            $key             = str_replace(self::SECTION_VIEW_SEPARATOR, self::SECTION_MODEL_SEPARATOR, $name);
            $settings[$name] = $this->get($key, false, true);

            if (!isset($settings[$name][static::USE_PARENT_SCOPE_VALUE_KEY])) {
                $settings[$name][static::USE_PARENT_SCOPE_VALUE_KEY] = true;
            }
        }

        $event = new ConfigSettingsUpdateEvent($this, $settings);
        $this->eventDispatcher->dispatch(ConfigSettingsUpdateEvent::FORM_PRESET, $event);

        return $event->getSettings();
    }

    /**
     * Get the defaults defined in the settings bag
     *
     * @param string $name Config key name
     * @param bool $full
     *
     * @return mixed|null
     */
    public function getSettingsDefaults($name, $full = false)
    {
        [$section, $key] = explode(self::SECTION_MODEL_SEPARATOR, $name);

        if (empty($this->settings[$section][$key])) {
            return null;
        }

        $setting = $this->settings[$section][$key];

        if ($setting[static::VALUE_KEY] instanceof ValueProviderInterface) {
            $setting[static::VALUE_KEY] = $setting[static::VALUE_KEY]->getValue();
            // replace provider with value that it returns
            $this->settings[$section][$key][static::VALUE_KEY] = $setting[static::VALUE_KEY];
        }

        if (!$full) {
            return $setting[static::VALUE_KEY];
        }

        return $setting;
    }

    /**
     * Cascade merge array value with parent scopes.
     * Fill the missing sub-values with those defined in the parent scopes and return the result.
     * E.g. 'config.user_scope'=>['a'=>null, 'b'=>1] and 'config.system_scope' => ['a'=>1, 'b'=>2, 'c'=>3]
     * will result to 'config.users_cope'=> ['a'=>null, 'b'=>1, 'c'=>3]
     * Return unchanged if config option is not an array
     *
     * @param mixed $value
     * @param string $name Config name
     * @param bool $full
     * @param null|int|object $scopeIdentifier
     *
     * @return mixed
     */
    public function getMergedWithParentValue($value, $name, $full = false, $scopeIdentifier = null)
    {
        if (!$this->isArrayValue($value, $full)) {
            return $value;
        }

        // get the value part only (if full)
        $currentValue = (array) $this->getPlainValue($value, $full);

        // merge missing sub-values with those defined in the parent scopes
        $managers = $this->getScopeManagersToGetValue(false);
        foreach ($managers as $scopeName => $manager) {
            $scopeValue = $manager->getSettingValue($name, $full, $scopeIdentifier);
            $currentValue = array_merge((array) $this->getPlainValue($scopeValue, $full), $currentValue);
        }

        return $this->updateWithPlainValue($value, $currentValue, $full);
    }

    /**
     * @return AbstractScopeManager
     */
    protected function getScopeManager()
    {
        return $this->managers[$this->scope];
    }

    /**
     * @param string $name
     * @param bool $default
     * @param bool $full
     * @param null|int|object $scopeIdentifier
     * @param bool $skipChanges
     *
     * @return mixed
     */
    protected function getValue($name, $default = false, $full = false, $scopeIdentifier = null, $skipChanges = false)
    {
        $value = null;
        $scopeId = $this->resolveIdentifier($scopeIdentifier);
        $managers = $this->getScopeManagersToGetValue($default);
        $settingValue = null;
        foreach ($managers as $scopeName => $manager) {
            $settingValue = $manager->getSettingValue($name, true, $scopeIdentifier, $skipChanges);
            if (null !== $settingValue) {
                // in case if we get value not from current scope,
                // we should mark value that it was get from another scope
                if ($this->scope !== $scopeName) {
                    $settingValue[static::USE_PARENT_SCOPE_VALUE_KEY] = true;
                }
                break;
            }
        }

        $value = $settingValue;
        if ($settingValue !== null && !$full) {
            $value = $settingValue[self::VALUE_KEY];
        }

        $event = new ConfigGetEvent($this, $name, $value, $full, $scopeId);
        $this->eventDispatcher->dispatch(ConfigGetEvent::NAME, $event);
        $this->eventDispatcher->dispatch(sprintf('%s.%s', ConfigGetEvent::NAME, $name), $event);

        $value = $event->getValue();

        if (null === $value && $settingValue === null) {
            return $this->getSettingsDefaults($name, $full);
        }

        return $value;
    }

    /**
     * @param string $name
     * @param bool $default
     * @param bool $full
     * @param null|int|object $scopeIdentifier
     * @param bool $skipChanges
     *
     * @return string
     */
    private function getCacheKey(
        string $name,
        bool $default = false,
        bool $full = false,
        $scopeIdentifier = null,
        bool $skipChanges = false
    ): string {
        if (is_object($scopeIdentifier)) {
            $managers = $this->getScopeManagersToGetValue($default);
            $scopedEntityName = '';
            $resolvedScopeId = null;
            foreach ($managers as $manager) {
                if ($resolvedScopeId = $manager->getScopeIdFromEntity($scopeIdentifier)) {
                    $scopedEntityName = $manager->getScopedEntityName();
                    break;
                }
            }
        } else {
            $scopedEntityName = $this->getScopeEntityName();
            $resolvedScopeId = $this->resolveIdentifier($scopeIdentifier);
        }

        return sprintf(
            '%s|%s|%d|%s|%d|%d|%d',
            $this->getScopeEntityName(),
            $scopedEntityName,
            (int)$resolvedScopeId,
            $name,
            (int)$default,
            (int)$full,
            (int)$skipChanges
        );
    }

    private function resetArrayCache(): void
    {
        if ($this->arrayCache) {
            $this->arrayCache->flushAll();
        }
    }

    /**
     * @param mixed $value
     * @param bool $full
     *
     * @return bool
     */
    protected function isArrayValue($value, $full)
    {
        if ($full) {
            return is_array($value[static::VALUE_KEY]);
        }

        return is_array($value);
    }

    /**
     * @param mixed $value
     * @param bool $full
     *
     * @return mixed
     */
    protected function getPlainValue($value, $full)
    {
        return $full ? $value[static::VALUE_KEY] : $value;
    }

    /**
     * @param mixed $value
     * @param mixed $newValue
     * @param bool $full
     *
     * @return mixed
     */
    protected function updateWithPlainValue($value, $newValue, $full)
    {
        if (!$full) {
            return $newValue;
        }

        $value[static::VALUE_KEY] = $newValue;

        return $value;
    }

    /**
     * @param bool $default
     *
     * @return AbstractScopeManager[]
     */
    protected function getScopeManagersToGetValue($default)
    {
        if (!$default) {
            return $this->managers;
        }

        if (!$this->defaultManagers) {
            // in case if we need default value - skip the current and more priority scope managers than the current one
            $this->defaultManagers = $this->managers;
            foreach ($this->managers as $scope => $manager) {
                unset($this->defaultManagers[$scope]);
                if ($scope === $this->scope) {
                    break;
                }
            }
        }

        return $this->defaultManagers;
    }

    /**
     * @param array $settings
     *
     * @return array
     */
    protected function normalizeSettings($settings)
    {
        // normalize names and remove unknown settings
        $normalizedSettings = [];
        if (is_array($settings)) {
            foreach ($settings as $name => $value) {
                [$section, $key] = explode(
                    ConfigManager::SECTION_MODEL_SEPARATOR,
                    str_replace(self::SECTION_VIEW_SEPARATOR, self::SECTION_MODEL_SEPARATOR, $name)
                );
                if (!empty($this->settings[$section][$key])) {
                    $normalizedSettings[$section . self::SECTION_MODEL_SEPARATOR . $key] = $value;
                }
            }
        }

        return $normalizedSettings;
    }

    /**
     * @param array $updated
     * @param array $removed
     * @param array $oldValues
     * @param null|int|object $scopeIdentifier
     *
     * @return array
     */
    protected function buildChangeSet(array $updated, array $removed, array $oldValues, $scopeIdentifier = null)
    {
        $changeSet = [];
        foreach ($updated as $name => $value) {
            $oldValue = isset($oldValues[$name]) ? $oldValues[$name] : null;
            if ($oldValue != $value) {
                $changeSet[$name] = ['old' => $oldValue, 'new' => $value];
            }
        }
        foreach ($removed as $name) {
            $oldValue = isset($oldValues[$name]) ? $oldValues[$name] : null;
            $value    = $this->getValue($name, true, false, $scopeIdentifier);
            if ($oldValue != $value) {
                $changeSet[$name] = ['old' => $oldValue, 'new' => $value];
            }
        }

        return $changeSet;
    }

    /**
     * @param int|null|object $scopeIdentifier
     * @return int|null
     */
    protected function resolveIdentifier($scopeIdentifier)
    {
        foreach ($this->getScopeManagersToGetValue(false) as $scopeManager) {
            $identifier = $scopeManager->resolveIdentifier($scopeIdentifier);
            if ($identifier !== null) {
                return $identifier;
            }
        }

        return null;
    }
}<|MERGE_RESOLUTION|>--- conflicted
+++ resolved
@@ -11,12 +11,8 @@
 use Symfony\Component\Form\FormInterface;
 
 /**
-<<<<<<< HEAD
- * This manager is main entry point for system configuration.
-=======
  * Configuration manager.
  * Contains chain of scope managers, get/set config values with a respect to fallback.
->>>>>>> d85f723a
  *
  * @SuppressWarnings(PHPMD.ExcessiveClassComplexity)
  * @SuppressWarnings(PHPMD.TooManyMethods)
