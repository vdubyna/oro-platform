/* @theme: admin.oro; */
<<<<<<< HEAD
=======

@import "oroui/css/scss/mixins";
@import "configuration-tree-view";
>>>>>>> 61d1df10

.left-panel-container {
    background-color: #fff;

    & > .placeholder {
        margin-left: 334px;
        background-color: #f1f1f1;
        border-left: 1px solid #e2e2e2;

        & > * {
            margin-left: -335px;

            & > .left-panel {
                float: left;
                width: 334px;
                border-top: 1px solid #f2f2f2;
                margin: 0;
            }

            & > .content {
                margin-left: 335px;
                padding: 15px 15px 0;
                box-sizing: border-box;
            }
        }
    }
}

.system-configuration-container {
    .controls.control-subgroup {
        width: auto;
        margin: 0 15px 0 0;
        float: left;
    }

    .controls .parent-scope-checkbox {
        float: left;
        color: #777;
        padding-top: 6px;

        label, .checkbox-view__text {
            float: left;
            margin: 0 4px 0 0;
        }

        input[type="checkbox"] {
            margin: -4px 10px 0 0;
        }
    }

<<<<<<< HEAD
    .oro-item-collection input[type="text"] {
        width: 240px;
    }

=======
>>>>>>> 61d1df10
    .container-fluid:after {
        clear: none;
    }

    .controls {
        > .checkbox-view:only-child {
            margin-top: 6px;
        }
    }
}

.system-configuration-content {
    &-wrapper {
        background-color: #fff;
        margin-bottom: 15px;
        border: 1px solid #e5e5e5;
        border-radius: 4px;
    }

    &-inner {
        border-top: 1px solid #e5e5e5;
        padding: 27px 30px 20px;
        width: 100%;
        overflow-y: auto;
    }

    &-header {
        display: flex;
        justify-content: space-between;
        padding: 8px 12px;
    }

    &-title {
        color: #727272;
        font-size: 13px;
        font-family: Helvetica, Arial, sans-serif;
        font-weight: bold;
        padding: 8px 12px;
    }

    select {
        width: 280px;
    }
}

.scrollable-container .container-fluid.configuration-header {
    background-color: #fff;

    h1 {
        font-size: 20px;
        line-height: 28px;
        float: left;
    }

    > .pull-right {
        margin: 10px 0;
    }

    > .pull-left {
        margin: 10px 0 0;
    }

    .sub-title,
    .separator {
        line-height: 28px;
    }
}<|MERGE_RESOLUTION|>--- conflicted
+++ resolved
@@ -1,10 +1,4 @@
 /* @theme: admin.oro; */
-<<<<<<< HEAD
-=======
-
-@import "oroui/css/scss/mixins";
-@import "configuration-tree-view";
->>>>>>> 61d1df10
 
 .left-panel-container {
     background-color: #fff;
@@ -55,13 +49,6 @@
         }
     }
 
-<<<<<<< HEAD
-    .oro-item-collection input[type="text"] {
-        width: 240px;
-    }
-
-=======
->>>>>>> 61d1df10
     .container-fluid:after {
         clear: none;
     }
