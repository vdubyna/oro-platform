services:
    oro_config.config_bag:
        class: Oro\Bundle\ConfigBundle\Config\ConfigBag
        arguments:
            - [] # config; it is set by Oro\Bundle\ConfigBundle\DependencyInjection\Compiler\SystemConfigurationPass
            - '@service_container'

    oro_config.config_definition_bag:
        class: Oro\Bundle\ConfigBundle\Config\ConfigDefinitionImmutableBag
        public: false
        arguments:
            - [] # settings; they are set by Oro\Bundle\ConfigBundle\DependencyInjection\Compiler\SystemConfigurationPass

    oro_config.cache:
        public: false
        parent: oro.cache.abstract
        calls:
            - [setNamespace, [ 'oro_config' ] ]

    oro_config.scope_manager.abstract:
        abstract: true
        arguments:
            - '@doctrine'
            - '@oro_config.cache'
            - '@event_dispatcher'
            - '@oro_config.config_bag'

    oro_config.scope.user:
        class: Oro\Bundle\ConfigBundle\Config\UserScopeManager
        public: false
        parent: oro_config.scope_manager.abstract
        calls:
            - [setSecurityContext, [ '@security.token_storage' ]]
        tags:
            - { name: oro_config.scope, scope: user, priority: 255 }

    oro_config.scope.global:
        class: Oro\Bundle\ConfigBundle\Config\GlobalScopeManager
        public: false
        parent: oro_config.scope_manager.abstract
        tags:
            - { name: oro_config.scope, scope: global, priority: -255 }

    # a template definition for scoped config managers
    # actually this service is replaced with an alias to the most priority scoped config manager
    oro_config.manager:
        class: Oro\Bundle\ConfigBundle\Config\ConfigManager
        public: true
        arguments:
            - ~ # scope; it is set by Oro\Bundle\ConfigBundle\DependencyInjection\Compiler\SystemConfigurationPass
            - '@oro_config.config_definition_bag'
            - '@event_dispatcher'
        calls:
            - [setArrayCache, ['@oro_config.manager.array_cache']]

    oro_config.manager.array_cache:
        parent: doctrine_cache.abstract.array

    Oro\Bundle\ConfigBundle\Config\ConfigManager:
        alias: oro_config.manager

    oro_config.twig.config_extension:
        class: Oro\Bundle\ConfigBundle\Twig\ConfigExtension
        public: false
        arguments:
            - '@oro_platform.twig.service_locator'
        tags:
            - { name: twig.extension }

    oro_config.provider.abstract_provider:
        class: Oro\Bundle\ConfigBundle\Provider\AbstractProvider
        abstract: true
        arguments:
            - '@oro_config.config_bag'
            - '@translator'
            - '@form.factory'
            - '@security.authorization_checker'
            - '@oro_config.configuration_search_provider.chain'
            - '@form.registry'
        calls:
            - [setFeatureChecker, ['@oro_featuretoggle.checker.feature_checker']]

    oro_config.provider.system_configuration.form_provider:
        class: Oro\Bundle\ConfigBundle\Provider\SystemConfigurationFormProvider
        public: true
        parent: 'oro_config.provider.abstract_provider'
        lazy: true

    oro_config.form.config_subscriber:
        class: Oro\Bundle\ConfigBundle\Form\EventListener\ConfigSubscriber
        arguments:
          - '@oro_config.user'
          - '@oro_entity.doctrine_helper'

    oro_config.type.form:
        class: Oro\Bundle\ConfigBundle\Form\Type\FormType
        arguments:
            - '@oro_config.form.config_subscriber'
            - '@service_container'
        tags:
            - { name: form.type, alias: oro_config_form_type }

    oro_config.type.form_field:
        class: Oro\Bundle\ConfigBundle\Form\Type\FormFieldType
        tags:
            - { name: form.type, alias: oro_config_form_field_type }

    oro_config.type.parent_scope_checkbox:
        class: Oro\Bundle\ConfigBundle\Form\Type\ParentScopeCheckbox
        tags:
            - { name: form.type, alias: oro_config_parent_scope_checkbox_type }

    oro_config.type.config_checkbox:
        class: Oro\Bundle\ConfigBundle\Form\Type\ConfigCheckbox
        tags:
            - { name: form.type, alias: oro_config_checkbox }

    oro_config.type.config_file:
        class: Oro\Bundle\ConfigBundle\Form\Type\ConfigFileType
        arguments:
            - '@oro_config.form.config_file_data_transformer'
        tags:
            - { name: form.type }

    oro_config.form.handler.config:
        class: Oro\Bundle\ConfigBundle\Form\Handler\ConfigHandler
        public: true
        arguments:
            - '@oro_config.global'

    Oro\Bundle\ConfigBundle\Form\Handler\ConfigHandler:
        alias: oro_config.form.handler.config

    oro_config.manager.api:
        class: Oro\Bundle\ConfigBundle\Config\ConfigApiManager
        public: true
        arguments:
            - '@oro_config.provider.system_configuration.form_provider'

    oro_config.form.config_file_data_transformer:
        class: Oro\Bundle\ConfigBundle\Form\DataTransformer\ConfigFileDataTransformer
        arguments:
            - '@oro_entity.doctrine_helper'
            - '@validator'

    oro_config.condition.is_system_config_equal:
        class: Oro\Bundle\ConfigBundle\Condition\IsSystemConfigEqual
        arguments:
            - '@oro_config.manager'
        tags:
            - { name: oro_action.condition, alias: 'is_system_config_equal' }

    oro_config.event_listener.cache_state:
        class: Oro\Bundle\ConfigBundle\EventListener\CacheStateChangeListener
        arguments:
            - '@oro_message_queue.consumption.cache_state'
        tags:
            - { name: kernel.event_listener, event: oro_config.update_after, method: onConfigUpdate }

    oro_config.form.configurator.use_default_configurator.abstract:
        class: Oro\Bundle\ConfigBundle\Form\Configurator\UseDefaultConfigurator
        abstract: true
        public: true
        arguments:
            - '@oro_config.form.handler.config'

    oro_config.configuration_search_provider.chain:
        class: Oro\Bundle\ConfigBundle\Provider\ChainSearchProvider
        public: false
        arguments:
            - !tagged_iterator oro_config.configuration_search_provider

    oro_config.configuration_search_provider.group:
        class: Oro\Bundle\ConfigBundle\Provider\GroupSearchProvider
        public: false
        arguments:
            - '@oro_config.config_bag'
            - '@translator'
        tags:
            - { name: oro_config.configuration_search_provider }

    oro_config.configuration_search_provider.field:
        class: Oro\Bundle\ConfigBundle\Provider\FieldSearchProvider
        public: false
        arguments:
            - '@oro_config.config_bag'
            - '@translator'
            - '@oro_config.manager'
        tags:
            - { name: oro_config.configuration_search_provider, priority: -10 }

<<<<<<< HEAD
    oro_config.event_listener.array_cache_clear_listener:
        class: Oro\Bundle\ConfigBundle\EventListener\ConfigManagerArrayCacheClearListener
        arguments:
            - '@oro_config.manager.array_cache'
        tags:
            - { name: kernel.event_listener, event: oro_config.config_manager_scope_id_change, method: onScopeIdChange }
=======
    oro_config.placeholder.filter:
        class: Oro\Bundle\ConfigBundle\Placeholder\PlaceholderFilter
        public: true
        arguments:
            - "@oro_config.user"
>>>>>>> 137d73bf
<|MERGE_RESOLUTION|>--- conflicted
+++ resolved
@@ -189,17 +189,15 @@
         tags:
             - { name: oro_config.configuration_search_provider, priority: -10 }
 
-<<<<<<< HEAD
+    oro_config.placeholder.filter:
+        class: Oro\Bundle\ConfigBundle\Placeholder\PlaceholderFilter
+        public: true
+        arguments:
+            - "@oro_config.user"
+
     oro_config.event_listener.array_cache_clear_listener:
         class: Oro\Bundle\ConfigBundle\EventListener\ConfigManagerArrayCacheClearListener
         arguments:
             - '@oro_config.manager.array_cache'
         tags:
-            - { name: kernel.event_listener, event: oro_config.config_manager_scope_id_change, method: onScopeIdChange }
-=======
-    oro_config.placeholder.filter:
-        class: Oro\Bundle\ConfigBundle\Placeholder\PlaceholderFilter
-        public: true
-        arguments:
-            - "@oro_config.user"
->>>>>>> 137d73bf
+            - { name: kernel.event_listener, event: oro_config.config_manager_scope_id_change, method: onScopeIdChange }