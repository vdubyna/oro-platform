<?php

namespace Oro\Bundle\ConfigBundle\Entity\Repository;

use Doctrine\ORM\EntityRepository;
use Oro\Bundle\ConfigBundle\Config\ConfigManager;

/**
 * ConfigValueRepository
 *
 */
class ConfigValueRepository extends EntityRepository
{
    /**
     * Remove values by params
     *
     * @param integer $configId
<<<<<<< HEAD
     * @param $removed
     * @internal param string $section
     * @internal param string $name
=======
     * @param string  $section
     * @param string  $name
     *
>>>>>>> d870fade
     * @return array
     */
    public function removeValues($configId, $removed)
    {
        $builder = $this->getEntityManager()->createQueryBuilder();

        $builder->getEntityManager()->beginTransaction();
        foreach ($removed as $item) {
            $builder->delete('OroConfigBundle:ConfigValue', 'cv')
                ->where('cv.config = :configId')
                ->andWhere('cv.name = :name')
                ->andWhere('cv.section = :section')
                ->setParameter('configId', $configId)
                ->setParameter('section', $item[0])
                ->setParameter('name', $item[1]);
            $builder->getQuery()->execute();
        }
        $builder->getEntityManager()->commit();
    }
}<|MERGE_RESOLUTION|>--- conflicted
+++ resolved
@@ -3,6 +3,7 @@
 namespace Oro\Bundle\ConfigBundle\Entity\Repository;
 
 use Doctrine\ORM\EntityRepository;
+
 use Oro\Bundle\ConfigBundle\Config\ConfigManager;
 
 /**
@@ -15,15 +16,7 @@
      * Remove values by params
      *
      * @param integer $configId
-<<<<<<< HEAD
      * @param $removed
-     * @internal param string $section
-     * @internal param string $name
-=======
-     * @param string  $section
-     * @param string  $name
-     *
->>>>>>> d870fade
      * @return array
      */
     public function removeValues($configId, $removed)
