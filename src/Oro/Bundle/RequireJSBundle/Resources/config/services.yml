parameters:
    oro_requirejs.twig.class:             Oro\Bundle\RequireJSBundle\Twig\OroRequireJSExtension
    oro_requirejs.provider.config.class:  Oro\Bundle\RequireJSBundle\Provider\Config

services:
    oro_requirejs.twig.requirejs_extension:
<<<<<<< HEAD
        class: %oro_requirejs.twig.class%
=======
        class: Oro\Bundle\RequireJSBundle\Twig\OroRequireJSExtension
>>>>>>> 3ef1f596
        arguments:
            - '@oro_requirejs.config_provider.manager'
            - '%oro_require_js.web_root%'
        tags:
            - { name: twig.extension }

    oro_requirejs.cache:
        parent: oro.cache.abstract
        public: false
        calls:
            - [ setNamespace, [ 'oro_requirejs' ] ]

    oro_requirejs_config_provider:
        class: %oro_requirejs.provider.config.class%
        arguments:
            - '@service_container'
            - '@templating'
            - OroRequireJSBundle::require_config.js.twig
        calls:
            - [ setCache, [ '@oro_requirejs.cache' ] ]
        lazy: true

    oro_requirejs.config_provider.manager:
        class: Oro\Bundle\RequireJSBundle\Manager\ConfigProviderManager

    oro_requirejs.provider.requirejs_config:
        class: Oro\Bundle\RequireJSBundle\Provider\ConfigProvider
        arguments:
            - '@templating'
            - '@oro_requirejs.cache'
            - '%oro_require_js%'
            - '%kernel.bundles%'
            - '%oro_require_js.web_root%'
        tags:
            - { name: requirejs.config_provider, alias: oro_requirejs_config_provider }
        lazy: true<|MERGE_RESOLUTION|>--- conflicted
+++ resolved
@@ -4,11 +4,7 @@
 
 services:
     oro_requirejs.twig.requirejs_extension:
-<<<<<<< HEAD
-        class: %oro_requirejs.twig.class%
-=======
         class: Oro\Bundle\RequireJSBundle\Twig\OroRequireJSExtension
->>>>>>> 3ef1f596
         arguments:
             - '@oro_requirejs.config_provider.manager'
             - '%oro_require_js.web_root%'
