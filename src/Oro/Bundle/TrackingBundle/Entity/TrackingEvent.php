<?php

namespace Oro\Bundle\TrackingBundle\Entity;

use Doctrine\ORM\Mapping as ORM;

use Oro\Bundle\EntityConfigBundle\Metadata\Annotation\Config;

/**
 * @ORM\Table(name="oro_tracking_event", indexes={
 *     @ORM\Index(name="event_name_idx", columns={"name"}),
 *     @ORM\Index(name="event_loggedAt_idx", columns={"logged_at"})
 * })
 * @ORM\Entity()
 * @ORM\HasLifecycleCallbacks()
 * @Config(
 *  defaultValues={
 *      "entity"={
 *          "icon"="icon-external-link"
 *      }
 *  }
 * )
 */
class TrackingEvent
{
    /**
     * @var integer
     *
     * @ORM\Column(name="id", type="integer")
     * @ORM\Id
     * @ORM\GeneratedValue(strategy="AUTO")
     */
    protected $id;

    /**
     * @var TrackingWebsite
     *
     * @ORM\ManyToOne(targetEntity="TrackingWebsite")
     * @ORM\JoinColumn(name="website_id", referencedColumnName="id", onDelete="CASCADE", nullable=true)
     */
    protected $website;

    /**
     * @var string
     *
     * @ORM\Column(name="name", type="string", length=255)
     */
    protected $name;

    /**
     * @var string
     *
     * @ORM\Column(name="value", type="float", nullable=true)
     */
    protected $value;

    /**
     * @var string
     *
     * @ORM\Column(name="user", type="string", length=255)
     */
    protected $user;

    /**
     * @var string
     *
<<<<<<< HEAD
     * @ORM\Column(name="code", type="string", length=255)
     */
    protected $code;
=======
     * @ORM\Column(name="url", type="string", length=255)
     */
    protected $url;

    /**
     * @var string
     *
     * @ORM\Column(name="title", type="string", length=255, nullable=true)
     */
    protected $title;
>>>>>>> 7ff7c338

    /**
     * @var \DateTime
     *
     * @ORM\Column(name="created_at", type="datetime")
     */
    protected $createdAt;

    /**
     * @var \DateTime
     *
     * @ORM\Column(name="logged_at", type="datetime")
     */
    protected $loggedAt;

    /**
     * @ORM\PrePersist
     */
    public function prePersist()
    {
        $this->createdAt = new \DateTime('now', new \DateTimeZone('UTC'));
    }

    /**
     * Get id
     *
     * @return integer
     */
    public function getId()
    {
        return $this->id;
    }

    /**
     * Set name
     *
     * @param string $name
     * @return TrackingEvent
     */
    public function setName($name)
    {
        $this->name = $name;

        return $this;
    }

    /**
     * Get name
     *
     * @return string
     */
    public function getName()
    {
        return $this->name;
    }

    /**
     * Set value
     *
     * @param string $value
     * @return TrackingEvent
     */
    public function setValue($value)
    {
        $this->value = $value;

        return $this;
    }

    /**
     * Get value
     *
     * @return string
     */
    public function getValue()
    {
        return $this->value;
    }

    /**
     * Set user
     *
     * @param string $user
     * @return TrackingEvent
     */
    public function setUser($user)
    {
        $this->user = $user;

        return $this;
    }

    /**
     * Get user
     *
     * @return string
     */
    public function getUser()
    {
        return $this->user;
    }

    /**
<<<<<<< HEAD
     * Set code
     *
     * @param string $code
     * @return TrackingEvent
     */
    public function setCode($code)
    {
        $this->code = $code;
=======
     * Set url
     *
     * @param string $url
     * @return TrackingEvent
     */
    public function setUrl($url)
    {
        $this->url = $url;
>>>>>>> 7ff7c338

        return $this;
    }

    /**
<<<<<<< HEAD
     * Get code
     *
     * @return string
     */
    public function getCode()
    {
        return $this->code;
=======
     * Get url
     *
     * @return string
     */
    public function getUrl()
    {
        return $this->url;
    }

    /**
     * Set title
     *
     * @param string $title
     * @return TrackingEvent
     */
    public function setTitle($title)
    {
        $this->title = $title;

        return $this;
    }

    /**
     * Get title
     *
     * @return string
     */
    public function getTitle()
    {
        return $this->title;
>>>>>>> 7ff7c338
    }

    /**
     * Set createdAt
     *
     * @param \DateTime $createdAt
     * @return TrackingEvent
     */
    public function setCreatedAt($createdAt)
    {
        $this->createdAt = $createdAt;

        return $this;
    }

    /**
     * Get createdAt
     *
     * @return \DateTime
     */
    public function getCreatedAt()
    {
        return $this->createdAt;
    }

    /**
     * Set loggedAt
     *
     * @param \DateTime $loggedAt
     * @return TrackingEvent
     */
    public function setLoggedAt($loggedAt)
    {
        $this->loggedAt = $loggedAt;

        return $this;
    }

    /**
     * Get loggedAt
     *
     * @return \DateTime
     */
    public function getLoggedAt()
    {
        return $this->loggedAt;
    }

    /**
     * Set website
     *
     * @param TrackingWebsite $website
     * @return TrackingEvent
     */
    public function setWebsite(TrackingWebsite $website = null)
    {
        $this->website = $website;

        return $this;
    }

    /**
     * Get website
     *
     * @return TrackingWebsite
     */
    public function getWebsite()
    {
        return $this->website;
    }
}<|MERGE_RESOLUTION|>--- conflicted
+++ resolved
@@ -64,22 +64,23 @@
     /**
      * @var string
      *
-<<<<<<< HEAD
+     * @ORM\Column(name="url", type="string", length=255)
+     */
+    protected $url;
+
+    /**
+     * @var string
+     *
+     * @ORM\Column(name="title", type="string", length=255, nullable=true)
+     */
+    protected $title;
+
+    /**
+     * @var string
+     *
      * @ORM\Column(name="code", type="string", length=255)
      */
     protected $code;
-=======
-     * @ORM\Column(name="url", type="string", length=255)
-     */
-    protected $url;
-
-    /**
-     * @var string
-     *
-     * @ORM\Column(name="title", type="string", length=255, nullable=true)
-     */
-    protected $title;
->>>>>>> 7ff7c338
 
     /**
      * @var \DateTime
@@ -183,7 +184,121 @@
     }
 
     /**
-<<<<<<< HEAD
+     * Set url
+     *
+     * @param string $url
+     * @return TrackingEvent
+     */
+    public function setUrl($url)
+    {
+        $this->url = $url;
+
+        return $this;
+    }
+
+    /**
+     * Get url
+     *
+     * @return string
+     */
+    public function getUrl()
+    {
+        return $this->url;
+    }
+
+    /**
+     * Set title
+     *
+     * @param string $title
+     * @return TrackingEvent
+     */
+    public function setTitle($title)
+    {
+        $this->title = $title;
+
+        return $this;
+    }
+
+    /**
+     * Get title
+     *
+     * @return string
+     */
+    public function getTitle()
+    {
+        return $this->title;
+    }
+
+    /**
+     * Set createdAt
+     *
+     * @param \DateTime $createdAt
+     * @return TrackingEvent
+     */
+    public function setCreatedAt($createdAt)
+    {
+        $this->createdAt = $createdAt;
+
+        return $this;
+    }
+
+    /**
+     * Get createdAt
+     *
+     * @return \DateTime
+     */
+    public function getCreatedAt()
+    {
+        return $this->createdAt;
+    }
+
+    /**
+     * Set loggedAt
+     *
+     * @param \DateTime $loggedAt
+     * @return TrackingEvent
+     */
+    public function setLoggedAt($loggedAt)
+    {
+        $this->loggedAt = $loggedAt;
+
+        return $this;
+    }
+
+    /**
+     * Get loggedAt
+     *
+     * @return \DateTime
+     */
+    public function getLoggedAt()
+    {
+        return $this->loggedAt;
+    }
+
+    /**
+     * Set website
+     *
+     * @param TrackingWebsite $website
+     * @return TrackingEvent
+     */
+    public function setWebsite(TrackingWebsite $website = null)
+    {
+        $this->website = $website;
+
+        return $this;
+    }
+
+    /**
+     * Get website
+     *
+     * @return TrackingWebsite
+     */
+    public function getWebsite()
+    {
+        return $this->website;
+    }
+
+    /**
      * Set code
      *
      * @param string $code
@@ -192,22 +307,11 @@
     public function setCode($code)
     {
         $this->code = $code;
-=======
-     * Set url
-     *
-     * @param string $url
-     * @return TrackingEvent
-     */
-    public function setUrl($url)
-    {
-        $this->url = $url;
->>>>>>> 7ff7c338
-
-        return $this;
-    }
-
-    /**
-<<<<<<< HEAD
+
+        return $this;
+    }
+
+    /**
      * Get code
      *
      * @return string
@@ -215,106 +319,5 @@
     public function getCode()
     {
         return $this->code;
-=======
-     * Get url
-     *
-     * @return string
-     */
-    public function getUrl()
-    {
-        return $this->url;
-    }
-
-    /**
-     * Set title
-     *
-     * @param string $title
-     * @return TrackingEvent
-     */
-    public function setTitle($title)
-    {
-        $this->title = $title;
-
-        return $this;
-    }
-
-    /**
-     * Get title
-     *
-     * @return string
-     */
-    public function getTitle()
-    {
-        return $this->title;
->>>>>>> 7ff7c338
-    }
-
-    /**
-     * Set createdAt
-     *
-     * @param \DateTime $createdAt
-     * @return TrackingEvent
-     */
-    public function setCreatedAt($createdAt)
-    {
-        $this->createdAt = $createdAt;
-
-        return $this;
-    }
-
-    /**
-     * Get createdAt
-     *
-     * @return \DateTime
-     */
-    public function getCreatedAt()
-    {
-        return $this->createdAt;
-    }
-
-    /**
-     * Set loggedAt
-     *
-     * @param \DateTime $loggedAt
-     * @return TrackingEvent
-     */
-    public function setLoggedAt($loggedAt)
-    {
-        $this->loggedAt = $loggedAt;
-
-        return $this;
-    }
-
-    /**
-     * Get loggedAt
-     *
-     * @return \DateTime
-     */
-    public function getLoggedAt()
-    {
-        return $this->loggedAt;
-    }
-
-    /**
-     * Set website
-     *
-     * @param TrackingWebsite $website
-     * @return TrackingEvent
-     */
-    public function setWebsite(TrackingWebsite $website = null)
-    {
-        $this->website = $website;
-
-        return $this;
-    }
-
-    /**
-     * Get website
-     *
-     * @return TrackingWebsite
-     */
-    public function getWebsite()
-    {
-        return $this->website;
     }
 }