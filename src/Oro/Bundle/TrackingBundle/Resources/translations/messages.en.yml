oro:
    tracking:
        trackingwebsite:
            entity_label:        Tracking Website
            entity_plural_label: Tracking Websites
            entity_description:  Websites for tracking

            id.label:            Id
            name.label:          Name
            identifier.label:    Identifier
            url.label:           Url
            owner.label:         Owner
            created_at.label:    Created At
            updated_at.label:    Updated At

            saved_message: Website updated

        trackingevent:
            entity_label:        Tracking Event
            entity_plural_label: Tracking Events
            entity_description:  Tracked events

            id.label:         Id
            title.label:      Title
            name.label:       Name
            value.label:      Value
            user.label:       User
            url.label:        Url
<<<<<<< HEAD
            code.label:       Code
=======
            website.label:    Website
>>>>>>> 83019bf9
            created_at.label: Created At
            logged_at.label:  Logged At

        trackingdata:
            entity_label:        Tracking Data
            entity_plural_label: Tracking Data
            entity_description:  Tracked raw data

            created_at.label: Created At
            data.label:       Data
            event.label:      Event
            id.label:         Id

        block:
            general: General
            tracking: Tracking Code
            events: Events

        help:
            event_tooltip: |
                Make sure this code is on every page of your website before the </body> tag.
                To track custom events, please uncomment the trackEvent string and replace
                [name], [value], and [user_identifier] parameters with your values.
                The script will log an event with the [name] name and optional [value].

        website_configuration: Tracking websites<|MERGE_RESOLUTION|>--- conflicted
+++ resolved
@@ -26,11 +26,8 @@
             value.label:      Value
             user.label:       User
             url.label:        Url
-<<<<<<< HEAD
+            website.label:    Website
             code.label:       Code
-=======
-            website.label:    Website
->>>>>>> 83019bf9
             created_at.label: Created At
             logged_at.label:  Logged At
 
