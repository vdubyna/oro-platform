--- conflicted
+++ resolved
@@ -17,11 +17,8 @@
             name.label:       Name
             value.label:      Value
             user.label:       User
-<<<<<<< HEAD
+            url.label:        Url
             code.label:       Code
-=======
-            url.label:        Url
->>>>>>> 7ff7c338
             created_at.label: Created At
             logged_at.label:  Logged At
 
