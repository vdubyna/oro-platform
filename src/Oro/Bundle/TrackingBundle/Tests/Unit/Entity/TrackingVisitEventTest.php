--- conflicted
+++ resolved
@@ -4,7 +4,6 @@
 
 use Symfony\Component\PropertyAccess\PropertyAccess;
 
-use Oro\Bundle\TrackingBundle\Entity\TrackingWebsite;
 use Oro\Bundle\TrackingBundle\Entity\TrackingEvent;
 use Oro\Bundle\TrackingBundle\Entity\TrackingEventDictionary;
 use Oro\Bundle\TrackingBundle\Entity\TrackingVisit;
@@ -75,21 +74,13 @@
         $visit    = new TrackingVisit();
         $event    = new TrackingEventDictionary();
         $webEvent = new TrackingEvent();
-<<<<<<< HEAD
         $website = new TrackingWebsite();
-=======
-        $webSite  = new TrackingWebsite();
->>>>>>> 1aed9d5f
 
         return [
             ['visit', $visit, $visit],
             ['event', $event, $event],
             ['webEvent', $webEvent, $webEvent],
-<<<<<<< HEAD
             ['website', $website, $website]
-=======
-            ['website', $webSite, $webSite]
->>>>>>> 1aed9d5f
         ];
     }
 }