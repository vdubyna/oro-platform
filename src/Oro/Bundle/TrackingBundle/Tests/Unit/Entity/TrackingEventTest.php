<?php

namespace Oro\Bundle\TrackingBundle\Tests\Unit\Entity;

use Symfony\Component\PropertyAccess\PropertyAccess;

use Oro\Bundle\TrackingBundle\Entity\TrackingEvent;
use Oro\Bundle\TrackingBundle\Entity\TrackingWebsite;

class TrackingEventTest extends \PHPUnit_Framework_TestCase
{
    /**
     * @var TrackingEvent
     */
    protected $event;

    protected function setUp()
    {
        $this->event = new TrackingEvent();
    }

    public function testId()
    {
        $this->assertNull($this->event->getId());
    }

    public function testPrePersist()
    {
        $this->assertNull($this->event->getCreatedAt());
        $this->event->prePersist();
        $this->assertInstanceOf('\DateTime', $this->event->getCreatedAt());
    }

    /**
     * @param string $property
     * @param mixed  $value
     * @param mixed  $expected
     *
     * @dataProvider propertyProvider
     */
    public function testProperties($property, $value, $expected)
    {
        $propertyAccessor = PropertyAccess::createPropertyAccessor();
        $this->assertNull(
            $propertyAccessor->getValue($this->event, $property)
        );

        $propertyAccessor->setValue($this->event, $property, $value);

        $this->assertEquals(
            $expected,
            $propertyAccessor->getValue($this->event, $property)
        );
    }

    /**
     * @return array
     */
    public function propertyProvider()
    {
        $website = new TrackingWebsite();
        $date    = new \DateTime();

        return [
            ['name', 'name', 'name'],
            ['value', 1, 1],
            ['user', 'user', 'user'],
<<<<<<< HEAD
            ['code', 'code', 'code'],
=======
            ['url', 'url', 'url'],
            ['title', 'title', 'title'],
>>>>>>> 7ff7c338
            ['website', $website, $website],
            ['createdAt', $date, $date],
            ['loggedAt', $date, $date],
        ];
    }
}<|MERGE_RESOLUTION|>--- conflicted
+++ resolved
@@ -65,12 +65,9 @@
             ['name', 'name', 'name'],
             ['value', 1, 1],
             ['user', 'user', 'user'],
-<<<<<<< HEAD
-            ['code', 'code', 'code'],
-=======
             ['url', 'url', 'url'],
             ['title', 'title', 'title'],
->>>>>>> 7ff7c338
+            ['code', 'code', 'code'],
             ['website', $website, $website],
             ['createdAt', $date, $date],
             ['loggedAt', $date, $date],
