--- conflicted
+++ resolved
@@ -3,8 +3,11 @@
 namespace Oro\Bundle\TrackingBundle\Migrations\Schema;
 
 use Doctrine\DBAL\Schema\Schema;
+
 use Oro\Bundle\MigrationBundle\Migration\Installation;
 use Oro\Bundle\MigrationBundle\Migration\QueryBag;
+
+use Oro\Bundle\TrackingBundle\Migrations\Schema\v1_4\OroTrackerBundle;
 
 /**
  * @SuppressWarnings(PHPMD.TooManyMethods)
@@ -17,11 +20,7 @@
      */
     public function getMigrationVersion()
     {
-<<<<<<< HEAD
-        return 'v1_4';
-=======
         return 'v1_3';
->>>>>>> 738068e4
     }
 
     /**
@@ -31,13 +30,15 @@
     {
         /** Tables generation **/
         $this->createOroTrackingDataTable($schema);
+        $this->createOroTrackingEventTable($schema);
         $this->createOroTrackingWebsiteTable($schema);
-        $this->createOroTrackingEventTable($schema);
 
         /** Foreign keys generation **/
         $this->addOroTrackingDataForeignKeys($schema);
+        $this->addOroTrackingEventForeignKeys($schema);
         $this->addOroTrackingWebsiteForeignKeys($schema);
-        $this->addOroTrackingEventForeignKeys($schema);
+
+        OroTrackerBundle::addOrganization($schema);
     }
 
     /**
@@ -51,45 +52,9 @@
         $table->addColumn('id', 'integer', ['autoincrement' => true]);
         $table->addColumn('event_id', 'integer', ['notnull' => false]);
         $table->addColumn('data', 'text', []);
-        $table->addColumn('created_at', 'datetime', ['comment' => '(DC2Type:datetime)']);
+        $table->addColumn('created_at', 'datetime', []);
+        $table->setPrimaryKey(['id']);
         $table->addUniqueIndex(['event_id'], 'uniq_b3cfdd2d71f7e88b');
-        $table->setPrimaryKey(['id']);
-    }
-
-    /**
-     * Create oro_tracking_website table
-     *
-     * @param Schema $schema
-     */
-    protected function createOroTrackingWebsiteTable(Schema $schema)
-    {
-        $table = $schema->createTable('oro_tracking_website');
-        $table->addColumn('id', 'integer', ['autoincrement' => true]);
-        $table->addColumn('organization_id', 'integer', ['notnull' => false]);
-        $table->addColumn('user_owner_id', 'integer', ['notnull' => false]);
-        $table->addColumn('name', 'string', ['length' => 255]);
-<<<<<<< HEAD
-        $table->addColumn('identifier', 'string', ['length' => 255]);
-        $table->addColumn('url', 'string', ['length' => 255]);
-        $table->addColumn('created_at', 'datetime', ['comment' => '(DC2Type:datetime)']);
-        $table->addColumn('updated_at', 'datetime', ['notnull' => false, 'comment' => '(DC2Type:datetime)']);
-        $table->addIndex(['organization_id'], 'idx_1903889832c8a3de', []);
-        $table->addIndex(['user_owner_id'], 'idx_190388989eb185f9', []);
-        $table->addUniqueIndex(['identifier'], 'uniq_19038898772e836a');
-=======
-        $table->addColumn('value', 'float', ['notnull' => false]);
-        $table->addColumn('user_identifier', 'string', ['length' => 255]);
-        $table->addColumn('created_at', 'datetime', []);
-        $table->addColumn('logged_at', 'datetime', []);
-        $table->addColumn('url', 'text', []);
-        $table->addColumn('title', 'text', ['notnull' => false]);
-        $table->addColumn('code', 'string', ['notnull' => false, 'length' => 255]);
-        $table->addIndex(['logged_at'], 'event_loggedat_idx', []);
-        $table->addIndex(['code'], 'code_idx', []);
-        $table->addIndex(['name'], 'event_name_idx', []);
-        $table->addIndex(['website_id'], 'idx_aad45a1e18f45c82', []);
->>>>>>> 738068e4
-        $table->setPrimaryKey(['id']);
     }
 
     /**
@@ -105,16 +70,36 @@
         $table->addColumn('name', 'string', ['length' => 255]);
         $table->addColumn('value', 'float', ['notnull' => false]);
         $table->addColumn('user_identifier', 'string', ['length' => 255]);
-        $table->addColumn('created_at', 'datetime', ['comment' => '(DC2Type:datetime)']);
-        $table->addColumn('logged_at', 'datetime', ['comment' => '(DC2Type:datetime)']);
+        $table->addColumn('created_at', 'datetime', []);
+        $table->addColumn('logged_at', 'datetime', []);
+        $table->addColumn('url', 'text', []);
+        $table->addColumn('title', 'text', ['notnull' => false]);
+        $table->addColumn('code', 'string', ['notnull' => false, 'length' => 255]);
+        $table->addIndex(['logged_at'], 'event_loggedat_idx', []);
+        $table->addIndex(['code'], 'code_idx', []);
+        $table->addIndex(['name'], 'event_name_idx', []);
+        $table->addIndex(['website_id'], 'idx_aad45a1e18f45c82', []);
+        $table->setPrimaryKey(['id']);
+    }
+
+    /**
+     * Create oro_tracking_website table
+     *
+     * @param Schema $schema
+     */
+    protected function createOroTrackingWebsiteTable(Schema $schema)
+    {
+        $table = $schema->createTable('oro_tracking_website');
+        $table->addColumn('id', 'integer', ['autoincrement' => true]);
+        $table->addColumn('user_owner_id', 'integer', ['notnull' => false]);
+        $table->addColumn('name', 'string', ['length' => 255]);
+        $table->addColumn('identifier', 'string', ['length' => 255]);
         $table->addColumn('url', 'string', ['length' => 255]);
-        $table->addColumn('title', 'string', ['notnull' => false, 'length' => 255]);
-        $table->addColumn('code', 'string', ['notnull' => false, 'length' => 255]);
-        $table->addIndex(['name'], 'event_name_idx', []);
-        $table->addIndex(['logged_at'], 'event_loggedat_idx', []);
+        $table->addColumn('created_at', 'datetime', []);
+        $table->addColumn('updated_at', 'datetime', ['notnull' => false]);
+        $table->addIndex(['user_owner_id'], 'idx_190388989eb185f9', []);
         $table->setPrimaryKey(['id']);
-        $table->addIndex(['website_id'], 'idx_aad45a1e18f45c82', []);
-        $table->addIndex(['code'], 'code_idx', []);
+        $table->addUniqueIndex(['identifier'], 'uniq_19038898772e836a');
     }
 
     /**
@@ -134,28 +119,6 @@
     }
 
     /**
-     * Add oro_tracking_website foreign keys.
-     *
-     * @param Schema $schema
-     */
-    protected function addOroTrackingWebsiteForeignKeys(Schema $schema)
-    {
-        $table = $schema->getTable('oro_tracking_website');
-        $table->addForeignKeyConstraint(
-            $schema->getTable('oro_organization'),
-            ['organization_id'],
-            ['id'],
-            ['onUpdate' => null, 'onDelete' => 'SET NULL']
-        );
-        $table->addForeignKeyConstraint(
-            $schema->getTable('oro_user'),
-            ['user_owner_id'],
-            ['id'],
-            ['onUpdate' => null, 'onDelete' => 'SET NULL']
-        );
-    }
-
-    /**
      * Add oro_tracking_event foreign keys.
      *
      * @param Schema $schema
@@ -170,4 +133,20 @@
             ['onUpdate' => null, 'onDelete' => 'CASCADE']
         );
     }
+
+    /**
+     * Add oro_tracking_website foreign keys.
+     *
+     * @param Schema $schema
+     */
+    protected function addOroTrackingWebsiteForeignKeys(Schema $schema)
+    {
+        $table = $schema->getTable('oro_tracking_website');
+        $table->addForeignKeyConstraint(
+            $schema->getTable('oro_user'),
+            ['user_owner_id'],
+            ['id'],
+            ['onUpdate' => null, 'onDelete' => 'SET NULL']
+        );
+    }
 }