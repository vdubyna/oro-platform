<?php

namespace Oro\Bundle\TrackingBundle\ImportExport;

use Oro\Bundle\ImportExportBundle\Converter\AbstractTableDataConverter;

class DataConverter extends AbstractTableDataConverter
{
    /**
     * {@inheritdoc}
     */
    protected function getHeaderConversionRules()
    {
        return [
<<<<<<< HEAD
            'idgoal'  => 'name',
            'revenue' => 'value',
            'idsite'  => 'website',
            '_uid'    => 'user',
            '_rcn'    => 'code',
=======
            'e_n'         => 'name',
            'e_v'         => 'value',
            'action_name' => 'title',
            'idsite'      => 'website',
            '_uid'        => 'user',
>>>>>>> 7ff7c338
        ];
    }

    /**
     * {@inheritdoc}
     */
    protected function getBackendHeader()
    {
        throw new \Exception('Normalization is not implemented!');
    }
}<|MERGE_RESOLUTION|>--- conflicted
+++ resolved
@@ -12,19 +12,12 @@
     protected function getHeaderConversionRules()
     {
         return [
-<<<<<<< HEAD
-            'idgoal'  => 'name',
-            'revenue' => 'value',
-            'idsite'  => 'website',
-            '_uid'    => 'user',
-            '_rcn'    => 'code',
-=======
             'e_n'         => 'name',
             'e_v'         => 'value',
             'action_name' => 'title',
             'idsite'      => 'website',
             '_uid'        => 'user',
->>>>>>> 7ff7c338
+            '_rcn'        => 'code',
         ];
     }
 
