parameters:
    oro.embedded_form.form_type.available_form.class: Oro\Bundle\EmbeddedFormBundle\Form\Type\AvailableEmbeddedFormType
    oro_embedded_form.manager.class: Oro\Bundle\EmbeddedFormBundle\Manager\EmbeddedFormManager
    oro_embedded_form.back_link.twig.extension.class: Oro\Bundle\EmbeddedFormBundle\Twig\BackLinkExtension
<<<<<<< HEAD
    oro_embedded_form.form_type.channel_aware_form.class: Oro\Bundle\EmbeddedFormBundle\Form\Type\ChannelAwareFormType
    oro_embedded_form.delete_provider.class: Oro\Bundle\EmbeddedFormBundle\Manager\DeleteProvider
=======
>>>>>>> 069cb8be
services:
    oro_embedded_form.form_type.available_embedded_form:
        class: %oro.embedded_form.form_type.available_form.class%
        arguments:
            - @oro_embedded_form.manager
        tags:
            - { name: form.type, alias: oro_available_embedded_forms }

    oro_embedded_form.manager:
        class: %oro_embedded_form.manager.class%
        arguments:
            - @service_container
            - @form.factory

    oro_embedded_form.back_link.twig.extension:
        class: %oro_embedded_form.back_link.twig.extension.class%
        arguments:
            - @router
            - @translator
        tags:
<<<<<<< HEAD
            - { name: twig.extension }

    oro_embedded_form.delete_provider:
        class: %oro_embedded_form.delete_provider.class%
        arguments:
            - @doctrine.orm.entity_manager
        tags:
            - { name: oro_integration.delete_provider }
=======
            - { name: twig.extension }
>>>>>>> 069cb8be
<|MERGE_RESOLUTION|>--- conflicted
+++ resolved
@@ -2,11 +2,6 @@
     oro.embedded_form.form_type.available_form.class: Oro\Bundle\EmbeddedFormBundle\Form\Type\AvailableEmbeddedFormType
     oro_embedded_form.manager.class: Oro\Bundle\EmbeddedFormBundle\Manager\EmbeddedFormManager
     oro_embedded_form.back_link.twig.extension.class: Oro\Bundle\EmbeddedFormBundle\Twig\BackLinkExtension
-<<<<<<< HEAD
-    oro_embedded_form.form_type.channel_aware_form.class: Oro\Bundle\EmbeddedFormBundle\Form\Type\ChannelAwareFormType
-    oro_embedded_form.delete_provider.class: Oro\Bundle\EmbeddedFormBundle\Manager\DeleteProvider
-=======
->>>>>>> 069cb8be
 services:
     oro_embedded_form.form_type.available_embedded_form:
         class: %oro.embedded_form.form_type.available_form.class%
@@ -27,15 +22,4 @@
             - @router
             - @translator
         tags:
-<<<<<<< HEAD
-            - { name: twig.extension }
-
-    oro_embedded_form.delete_provider:
-        class: %oro_embedded_form.delete_provider.class%
-        arguments:
-            - @doctrine.orm.entity_manager
-        tags:
-            - { name: oro_integration.delete_provider }
-=======
-            - { name: twig.extension }
->>>>>>> 069cb8be
+            - { name: twig.extension }