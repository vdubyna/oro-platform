parameters:
    oro.embedded_form.form_type.available_form.class:        Oro\Bundle\EmbeddedFormBundle\Form\Type\AvailableEmbeddedFormType
    oro_embedded_form.manager.class:                         Oro\Bundle\EmbeddedFormBundle\Manager\EmbeddedFormManager
    oro_embedded_form.back_link.twig.extension.class:        Oro\Bundle\EmbeddedFormBundle\Twig\BackLinkExtension
    oro_embedded_form.form_type.class:                       Oro\Bundle\EmbeddedFormBundle\Form\Type\EmbeddedFormType
    oro_embedded_form.embed_form_layout_manager.class:       Oro\Bundle\EmbeddedFormBundle\Manager\EmbedFormLayoutManager

services:
    oro_embedded_form.form_type.available_embedded_form:
        class: %oro.embedded_form.form_type.available_form.class%
        arguments:
            - '@oro_embedded_form.manager'
        tags:
            - { name: form.type, alias: oro_available_embedded_forms }

    oro_embedded_form.manager:
        class: %oro_embedded_form.manager.class%
        arguments:
            - '@service_container'
            - '@form.factory'

    oro_embedded_form.back_link.twig.extension:
        class: %oro_embedded_form.back_link.twig.extension.class%
        arguments:
            - '@router'
            - '@translator'
        tags:
            - { name: twig.extension }

    oro_embedded_form.form_type:
        class: %oro_embedded_form.form_type.class%
        tags:
            - { name: form.type, alias: embedded_form }

    oro_embedded_form.embed_form_layout_manager:
        class: %oro_embedded_form.embed_form_layout_manager.class%
        arguments:
            - '@oro_layout.layout_manager'
            - '@oro_embedded_form.manager'

    oro_embedded_form.layout.block_type.success_message:
<<<<<<< HEAD
        class: '%oro_layout.block_type.configurable.class%'
=======
        parent: oro_layout.block_type.abstract_configurable
>>>>>>> 0424ccd6
        calls:
            - [setOptions, [{message: {default: ''}, form_id: {default: null}}]]
            - [setName, ['embed_form_success']]
        tags:
             - { name: layout.block_type, alias: embed_form_success }

    oro_embedded_form.layout.block_type.default_form:
<<<<<<< HEAD
        class: '%oro_layout.block_type.configurable.class%'
=======
        parent: oro_layout.block_type.abstract_configurable
>>>>>>> 0424ccd6
        calls:
            - [setOptions, [{form: {default: null}, form: {default: null}}]]
            - [setName, ['embed_form_legacy_form']]
        tags:
             - { name: layout.block_type, alias: embed_form_legacy_form }<|MERGE_RESOLUTION|>--- conflicted
+++ resolved
@@ -39,11 +39,7 @@
             - '@oro_embedded_form.manager'
 
     oro_embedded_form.layout.block_type.success_message:
-<<<<<<< HEAD
-        class: '%oro_layout.block_type.configurable.class%'
-=======
         parent: oro_layout.block_type.abstract_configurable
->>>>>>> 0424ccd6
         calls:
             - [setOptions, [{message: {default: ''}, form_id: {default: null}}]]
             - [setName, ['embed_form_success']]
@@ -51,11 +47,7 @@
              - { name: layout.block_type, alias: embed_form_success }
 
     oro_embedded_form.layout.block_type.default_form:
-<<<<<<< HEAD
-        class: '%oro_layout.block_type.configurable.class%'
-=======
         parent: oro_layout.block_type.abstract_configurable
->>>>>>> 0424ccd6
         calls:
             - [setOptions, [{form: {default: null}, form: {default: null}}]]
             - [setName, ['embed_form_legacy_form']]
