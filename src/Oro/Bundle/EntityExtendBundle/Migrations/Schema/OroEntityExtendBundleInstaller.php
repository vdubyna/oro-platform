<?php

namespace Oro\Bundle\EntityExtendBundle\Migrations\Schema;

use Doctrine\DBAL\Schema\Schema;

use Oro\Bundle\EntityExtendBundle\Migrations\Schema\v1_0\RenameExtendTablesAndColumns;
use Oro\Bundle\EntityExtendBundle\Migrations\Schema\v1_1\OroEntityExtendBundle as OroEntityExtendBundle11;
use Oro\Bundle\MigrationBundle\Migration\Installation;
use Oro\Bundle\MigrationBundle\Migration\QueryBag;

class OroEntityExtendBundleInstaller extends RenameExtendTablesAndColumns implements Installation
{
    /**
     * {@inheritdoc}
     */
    public function getMigrationVersion()
    {
        return 'v1_1';
    }

    /**
     * {@inheritdoc}
     */
    public function up(Schema $schema, QueryBag $queries)
    {
        // rename should not be performed during a fresh installation
        if ($this->container->hasParameter('installed') && $this->container->getParameter('installed')) {
            parent::up($schema, $queries);
        }

        OroEntityExtendBundle11::oroEnumTable($schema);
<<<<<<< HEAD
        OroEntityExtendBundle11::oroEnumTransTable($schema);
=======
>>>>>>> 36af7ed3
        OroEntityExtendBundle11::oroEnumValueTransTable($schema);
    }
}<|MERGE_RESOLUTION|>--- conflicted
+++ resolved
@@ -30,10 +30,6 @@
         }
 
         OroEntityExtendBundle11::oroEnumTable($schema);
-<<<<<<< HEAD
-        OroEntityExtendBundle11::oroEnumTransTable($schema);
-=======
->>>>>>> 36af7ed3
         OroEntityExtendBundle11::oroEnumValueTransTable($schema);
     }
 }