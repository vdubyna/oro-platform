<?php

namespace Oro\Bundle\EntityExtendBundle\EventListener;

use Symfony\Component\EventDispatcher\EventSubscriberInterface;

use Oro\Bundle\EntityConfigBundle\Config\Config;
use Oro\Bundle\EntityConfigBundle\Config\ConfigInterface;

use Oro\Bundle\EntityConfigBundle\Config\Id\ConfigIdInterface;
use Oro\Bundle\EntityConfigBundle\Config\Id\FieldConfigId;

use Oro\Bundle\EntityConfigBundle\Provider\ConfigProvider;

use Oro\Bundle\EntityConfigBundle\Event\NewFieldConfigModelEvent;
use Oro\Bundle\EntityConfigBundle\Event\NewEntityConfigModelEvent;
use Oro\Bundle\EntityConfigBundle\Event\PersistConfigEvent;
use Oro\Bundle\EntityConfigBundle\Event\Events;

use Oro\Bundle\EntityExtendBundle\Tools\ExtendConfigDumper;
use Oro\Bundle\EntityExtendBundle\Tools\ExtendHelper;

use Oro\Bundle\EntityExtendBundle\Extend\ExtendManager;

class ConfigSubscriber implements EventSubscriberInterface
{
    /**
     * @var ConfigProvider
     */
    protected $extendConfigProvider;

    /**
     * @var  ExtendManager
     */
    protected $extendManager;

    /**
     * @param ExtendManager $extendManager
     */
    public function __construct(ExtendManager $extendManager)
    {
        $this->extendConfigProvider = $extendManager->getConfigProvider();
        $this->extendManager        = $extendManager;
    }

    /**
     * {@inheritdoc}
     */
    public static function getSubscribedEvents()
    {
        return [
            Events::PRE_PERSIST_CONFIG      => 'persistConfig',
            Events::NEW_ENTITY_CONFIG_MODEL => 'newEntity',
            Events::NEW_FIELD_CONFIG_MODEL  => 'newField',
        ];
    }

    /**
     * @param PersistConfigEvent $event
     *
     * @todo as discussed with Alpha team thm method will be refactored in this sprint
     * @SuppressWarnings(PHPMD.CyclomaticComplexity)
     */
    public function persistConfig(PersistConfigEvent $event)
    {
        $change = $event->getConfigManager()->getConfigChangeSet($event->getConfig());

        $scope     = $event->getConfig()->getId()->getScope();
        $className = $event->getConfig()->getId()->getClassName();

        if ($scope == 'extend'
            && $event->getConfig()->getId() instanceof FieldConfigId
            && $event->getConfig()->is('owner', ExtendManager::OWNER_CUSTOM)
            && count(array_intersect_key(array_flip(['length', 'precision', 'scale', 'state']), $change))
        ) {
            $entityConfig = $event->getConfigManager()->getProvider($scope)->getConfig($className);

            if ($event->getConfig()->get('state') != ExtendManager::STATE_NEW
                && $event->getConfig()->get('state') != ExtendManager::STATE_DELETED
                && !isset($change['state'])
            ) {
                $event->getConfig()->set('state', ExtendManager::STATE_UPDATED);
                $event->getConfigManager()->calculateConfigChangeSet($event->getConfig());
            }

            /**
             * Relations case
             */
            if ($event->getConfig()->get('state') == ExtendManager::STATE_NEW
                && in_array($event->getConfig()->getId()->getFieldType(), ['oneToMany', 'manyToOne', 'manyToMany'])
            ) {
                $this->createRelation($event->getConfig());
            }

            if ($entityConfig->get('state') != ExtendManager::STATE_NEW) {
                $entityConfig->set('state', ExtendManager::STATE_UPDATED);

                $event->getConfigManager()->persist($entityConfig);
            }
        }

        /** @var ConfigProvider $extendConfigProvider */
        $extendConfigProvider = $event->getConfigManager()->getProvider('extend');
        $extendFieldConfig    = $extendConfigProvider->getConfigById($event->getConfig()->getId());

        if ($scope == 'datagrid'
            && $event->getConfig()->getId() instanceof FieldConfigId
<<<<<<< HEAD
            && !in_array($event->getConfig()->getId()->getFieldType(), ['text'])
=======
            && !in_array($event->getConfig()->getId()->getFieldType(), array('text'))
            && $extendFieldConfig->is('is_extend')
>>>>>>> c2e48ee1
            && isset($change['is_visible'])
        ) {
            $extendConfig         = $extendConfigProvider->getConfig($className);
            $index                = $extendConfig->has('index') ? $extendConfig->get('index') : [];

            $index[$event->getConfig()->getId()->getFieldName()] = $event->getConfig()->get('is_visible');

            $extendConfig->set('index', $index);

            $event->getConfigManager()->persist($extendConfig);
        }
    }

    /**
     * @param NewEntityConfigModelEvent $event
     */
    public function newEntity(NewEntityConfigModelEvent $event)
    {
        $originalClassName       = $event->getClassName();
        $originalParentClassName = get_parent_class($originalClassName);

        $parentClassArray = explode('\\', $originalParentClassName);
        $classArray       = explode('\\', $originalClassName);

        $parentClassName = array_pop($parentClassArray);
        $className       = array_pop($classArray);

        if ($parentClassName == 'Extend' . $className) {
            $config = $event->getConfigManager()->getProvider('extend')->getConfig($event->getClassName());
            $config->set('is_extend', true);
            $config->set('extend_class', ExtendConfigDumper::ENTITY . $parentClassName);

            $event->getConfigManager()->persist($config);
        }
    }

    /**
     * @param NewFieldConfigModelEvent $event
     */
    public function newField(NewFieldConfigModelEvent $event)
    {
        /** @var ConfigProvider $configProvider */
        $configProvider = $event->getConfigManager()->getProvider('extend');

        $entityConfig = $configProvider->getConfig($event->getClassName());
        if ($entityConfig->is('upgradeable', false)) {
            $entityConfig->set('upgradeable', true);
            $configProvider->persist($entityConfig);
        }
    }

    protected function createRelation(Config $fieldConfig)
    {
        $selfConfig = $this->extendConfigProvider->getConfig($fieldConfig->getId()->getClassName());
        $relations  = $selfConfig->get('relation');
        foreach ($relations as $relation) {
            if ($relation['field_id'] == $fieldConfig->getId()) {
                return;
            }
        }

        if ($fieldConfig->is('relation_key')) {
            $targetConfig = $this->extendConfigProvider->getConfig($fieldConfig->get('target_entity'));
            $relations    = $targetConfig->get('relation');
            if (isset($relations[$fieldConfig->get('relation_key')])) {
                $this->createTargetRelation($fieldConfig, $fieldConfig->get('relation_key'));
            }
        }

        $this->createSelfRelation($fieldConfig);
    }

    protected function createSelfRelation(Config $fieldConfig)
    {
        $selfEntityClass   = $fieldConfig->getId()->getClassName();
        $targetEntityClass = $fieldConfig->get('target_entity');
        $selfFieldType     = $fieldConfig->getId()->getFieldType();
        $selfFieldName     = $fieldConfig->getId()->getFieldName();
        $selfConfig        = $this->extendConfigProvider->getConfig($selfEntityClass);
        $relationKey       = implode('|', [$selfFieldType, $selfEntityClass, $targetEntityClass, $selfFieldName]);
        $scope             = 'extend';

        /**
         * in case of oneToMany relation
         * automatically create target field (type: manyToOne)
         */
        $targetFieldId = false;
        $owner         = true;
        $targetOwner   = false;

        if (in_array($selfFieldType, ['oneToMany', 'manyToMany'])) {
            $classNameArray    = explode('\\', $selfEntityClass);
            $relationFieldName = strtolower(array_pop($classNameArray)) . '_' . $selfFieldName;

            if ($selfFieldType == 'oneToMany') {
                $owner       = false;
                $targetOwner = true;
            }

            $targetFieldId = new FieldConfigId(
                $targetEntityClass,
                $scope,
                $relationFieldName,
                ExtendHelper::getReversRelationType($selfFieldType)
            );
        }

        $selfRelationConfig = [
            'assign'          => false,
            'field_id'        => $fieldConfig->getId(),
            'owner'           => $owner,
            'target_entity'   => $targetEntityClass,
            'target_field_id' => $targetFieldId // for 1:*, create field
        ];

        $selfRelations                 = $selfConfig->get('relation') ? : [];
        $selfRelations[$relationKey] = $selfRelationConfig;

        $selfConfig->set('relation', $selfRelations);

        $this->extendConfigProvider->persist($selfConfig);

        $targetConfig = $this->extendConfigProvider->getConfig($targetEntityClass);

        $targetRelationConfig = [
            'assign'          => false,
            'field_id'        => $targetFieldId, // for 1:*, new created field
            'owner'           => $targetOwner,
            'target_entity'   => $selfEntityClass,
            'target_field_id' => $fieldConfig->getId(),
        ];

        $targetRelations               = $targetConfig->get('relation') ? : [];
        $targetRelations[$relationKey] = $targetRelationConfig;

        $targetConfig->set('relation', $targetRelations);
        $fieldConfig->set('relation_key', $relationKey);

        $this->extendConfigProvider->persist($targetConfig);
        //$this->extendConfigProvider->persist($fieldConfig);
    }

    protected function createTargetRelation(Config $fieldConfig, $relationKey)
    {
        $selfEntityClass   = $fieldConfig->getId()->getClassName();
        $targetEntityClass = $fieldConfig->get('target_entity');

        $selfConfig         = $this->extendConfigProvider->getConfig($selfEntityClass);
        $selfRelations      = $selfConfig->get('relation');
        $selfRelationConfig = &$selfRelations[$relationKey];

        $selfRelationConfig['field_id'] = $fieldConfig;

        $targetConfig         = $this->extendConfigProvider->getConfig($targetEntityClass);
        $targetRelations      = $targetConfig->get('relation');
        $targetRelationConfig = &$targetRelations[$relationKey];

        $targetRelationConfig['target_field_id'] = $fieldConfig;

        $selfConfig->set('relation', $selfRelations);
        $targetConfig->set('relation', $targetRelations);

        $this->extendConfigProvider->persist($targetConfig);
    }

    /**
     * @param ConfigInterface   $entityConfig
     * @param ConfigIdInterface $fieldConfigId
     * @param bool              $target
     * @return null|string
     */
    protected function findRelationKey(ConfigInterface $entityConfig, ConfigIdInterface $fieldConfigId, $target = false)
    {
        $relations = $entityConfig->get('relation');
        foreach ($relations as $key => $relation) {
            if ($relation[$target ? 'target_field_id' : 'field_id'] == $fieldConfigId) {
                return $key;
            }
        }

        return null;
    }
}<|MERGE_RESOLUTION|>--- conflicted
+++ resolved
@@ -105,12 +105,8 @@
 
         if ($scope == 'datagrid'
             && $event->getConfig()->getId() instanceof FieldConfigId
-<<<<<<< HEAD
             && !in_array($event->getConfig()->getId()->getFieldType(), ['text'])
-=======
-            && !in_array($event->getConfig()->getId()->getFieldType(), array('text'))
             && $extendFieldConfig->is('is_extend')
->>>>>>> c2e48ee1
             && isset($change['is_visible'])
         ) {
             $extendConfig         = $extendConfigProvider->getConfig($className);
