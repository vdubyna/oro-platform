--- conflicted
+++ resolved
@@ -2,41 +2,17 @@
 
 namespace Oro\Bundle\EntityExtendBundle\EventListener;
 
-<<<<<<< HEAD
-use Oro\Bundle\EntityConfigBundle\Event\PreFlushConfigEvent;
-use Oro\Bundle\SearchBundle\Async\Topics;
-=======
 use Oro\Bundle\EntityConfigBundle\Event\PostFlushConfigEvent;
 use Oro\Bundle\EntityConfigBundle\Event\PreFlushConfigEvent;
 use Oro\Bundle\EntityExtendBundle\EntityConfig\ExtendScope;
 use Oro\Bundle\SearchBundle\Engine\IndexerInterface;
->>>>>>> 83d38621
 use Oro\Bundle\SearchBundle\Provider\SearchMappingProvider;
-use Oro\Component\MessageQueue\Client\MessageProducerInterface;
 
 class SearchEntityConfigListener
 {
     /** @var SearchMappingProvider */
     protected $searchMappingProvider;
 
-<<<<<<< HEAD
-
-    /**
-     * @var MessageProducerInterface
-     */
-    protected $producer;
-
-    /**
-     * @param SearchMappingProvider $searchMappingProvider
-     * @param MessageProducerInterface $producer
-     */
-    public function __construct(
-        SearchMappingProvider $searchMappingProvider,
-        MessageProducerInterface $producer
-    ) {
-        $this->searchMappingProvider = $searchMappingProvider;
-        $this->producer = $producer;
-=======
     /** @var IndexerInterface */
     protected $searchIndexer;
 
@@ -53,7 +29,6 @@
     ) {
         $this->searchMappingProvider = $searchMappingProvider;
         $this->searchIndexer = $searchIndexer;
->>>>>>> 83d38621
     }
 
     /**
@@ -61,27 +36,6 @@
      */
     public function preFlush(PreFlushConfigEvent $event)
     {
-<<<<<<< HEAD
-        $config = $event->getConfig('search');
-        if (null === $config) {
-            return;
-        }
-
-        $configManager = $event->getConfigManager();
-        $changeSet     = $configManager->getConfigChangeSet($config);
-        if (!isset($changeSet['searchable'])) {
-            return;
-        }
-
-        /**
-         * On any configuration changes related to search the search mapping cache should be cleaned.
-         */
-        $this->searchMappingProvider->clearMappingCache();
-
-        $this->reindex($config->getId()->getClassName());
-    }
-
-=======
         if ($this->isReindexRequired($event)) {
             $entityClass = $event->getClassName();
             if (!in_array($entityClass, $this->classNames, true)) {
@@ -102,18 +56,12 @@
             $this->classNames = [];
         }
     }
->>>>>>> 83d38621
 
     /**
      * @param PreFlushConfigEvent $event
      *
      * @return bool
      */
-<<<<<<< HEAD
-    protected function reindex($entityClass)
-    {
-        $this->producer->send(Topics::REINDEX, [$entityClass]);
-=======
     protected function isReindexRequired(PreFlushConfigEvent $event)
     {
         $searchConfig = $event->getConfig('search');
@@ -132,6 +80,5 @@
         return
             null !== $extendConfig
             && $extendConfig->is('state', ExtendScope::STATE_ACTIVE);
->>>>>>> 83d38621
     }
 }