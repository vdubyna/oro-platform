<?php

namespace Oro\Bundle\EntityExtendBundle\EventListener;

use Oro\Bundle\EntityConfigBundle\Event\PostFlushConfigEvent;
use Oro\Bundle\EntityConfigBundle\Event\PreFlushConfigEvent;
use Oro\Bundle\EntityExtendBundle\EntityConfig\ExtendScope;
use Oro\Bundle\SearchBundle\Engine\IndexerInterface;
use Oro\Bundle\SearchBundle\Provider\SearchMappingProvider;

class SearchEntityConfigListener
{
    /** @var SearchMappingProvider */
    protected $searchMappingProvider;

    /** @var IndexerInterface */
    protected $searchIndexer;

    /** @var string[] */
    protected $classNames = [];

    /**
     * @param SearchMappingProvider $searchMappingProvider
     * @param IndexerInterface      $searchIndexer
     */
    public function __construct(
        SearchMappingProvider $searchMappingProvider,
        IndexerInterface $searchIndexer
    ) {
        $this->searchMappingProvider = $searchMappingProvider;
        $this->searchIndexer = $searchIndexer;
    }

    /**
     * @param PreFlushConfigEvent $event
     */
    public function preFlush(PreFlushConfigEvent $event)
    {
<<<<<<< HEAD
        $config = $event->getConfig('search');
        if (null === $config) {
            return;
        }

        $configManager = $event->getConfigManager();
        $changeSet     = $configManager->getConfigChangeSet($config);
        if (!isset($changeSet['searchable'])) {
            return;
        }

        /**
         * On any configuration changes related to search the search mapping cache should be cleaned.
         */
        $this->searchMappingProvider->clearCache();

        $className    = $config->getId()->getClassName();
        $extendConfig = $configManager->getProvider('extend')->getConfig($className);
        if ($extendConfig->get('state') === ExtendScope::STATE_ACTIVE) {
            $this->addReindexJob($className);
        } else {
            $this->addPostponeJob($className);
=======
        if ($this->isReindexRequired($event)) {
            $entityClass = $event->getClassName();
            if (!in_array($entityClass, $this->classNames, true)) {
                $this->classNames[] = $entityClass;
            }
>>>>>>> 83d38621
        }
    }

    /**
     * @param PostFlushConfigEvent $event
     */
    public function postFlush(PostFlushConfigEvent $event)
    {
        if ($this->classNames) {
            $this->searchMappingProvider->clearMappingCache();
            $this->searchIndexer->reindex($this->classNames);

            $this->classNames = [];
        }
    }

    /**
     * @param PreFlushConfigEvent $event
     *
     * @return bool
     */
    protected function isReindexRequired(PreFlushConfigEvent $event)
    {
        $searchConfig = $event->getConfig('search');
        if (null === $searchConfig) {
            return false;
        }

        $configManager = $event->getConfigManager();
        $searchChangeSet = $configManager->getConfigChangeSet($searchConfig);
        if (!isset($searchChangeSet['searchable'])) {
            return false;
        }

        $extendConfig = $event->getConfig('extend');

        return
            null !== $extendConfig
            && $extendConfig->is('state', ExtendScope::STATE_ACTIVE);
    }
}<|MERGE_RESOLUTION|>--- conflicted
+++ resolved
@@ -36,36 +36,11 @@
      */
     public function preFlush(PreFlushConfigEvent $event)
     {
-<<<<<<< HEAD
-        $config = $event->getConfig('search');
-        if (null === $config) {
-            return;
-        }
-
-        $configManager = $event->getConfigManager();
-        $changeSet     = $configManager->getConfigChangeSet($config);
-        if (!isset($changeSet['searchable'])) {
-            return;
-        }
-
-        /**
-         * On any configuration changes related to search the search mapping cache should be cleaned.
-         */
-        $this->searchMappingProvider->clearCache();
-
-        $className    = $config->getId()->getClassName();
-        $extendConfig = $configManager->getProvider('extend')->getConfig($className);
-        if ($extendConfig->get('state') === ExtendScope::STATE_ACTIVE) {
-            $this->addReindexJob($className);
-        } else {
-            $this->addPostponeJob($className);
-=======
         if ($this->isReindexRequired($event)) {
             $entityClass = $event->getClassName();
             if (!in_array($entityClass, $this->classNames, true)) {
                 $this->classNames[] = $entityClass;
             }
->>>>>>> 83d38621
         }
     }
 
