<?php

namespace Oro\Bundle\EntityExtendBundle\EventListener;

use Doctrine\ORM\Event\LoadClassMetadataEventArgs;
use Doctrine\ORM\Mapping\Builder\ClassMetadataBuilder;

use Oro\Bundle\EntityConfigBundle\DependencyInjection\Utils\ServiceLink;
use Oro\Bundle\EntityExtendBundle\ORM\ExtendMetadataBuilder;

class DoctrineListener
{
    /** @var ServiceLink */
    protected $metadataBuilderServiceLink;

    /**
     * @param ServiceLink $metadataBuilderServiceLink The link to ExtendMetadataBuilder
     */
    public function __construct(ServiceLink $metadataBuilderServiceLink)
    {
        $this->metadataBuilderServiceLink = $metadataBuilderServiceLink;
    }

    /**
     * @param LoadClassMetadataEventArgs $event
     */
    public function loadClassMetadata(LoadClassMetadataEventArgs $event)
    {
        $classMetadata = $event->getClassMetadata();
        $className     = $classMetadata->getName();

        /** @var ExtendMetadataBuilder $metadataBuilder */
        $metadataBuilder = $this->metadataBuilderServiceLink->getService();
        if ($metadataBuilder->supports($className)) {
            $classMetadataBuilder = new ClassMetadataBuilder($classMetadata);
            $metadataBuilder->build($classMetadataBuilder, $className);
            $event->getEntityManager()
                ->getMetadataFactory()
                ->setMetadataFor($className, $classMetadata);
        }
    }
<<<<<<< HEAD
=======

    /**
     *
     * @param OroEntityManager     $em
     * @param ConfigInterface      $config
     * @param ClassMetadataBuilder $cmBuilder
     */
    protected function prepareRelations(
        OroEntityManager $em,
        ConfigInterface $config,
        ClassMetadataBuilder $cmBuilder
    ) {
        if ($config->is('relation')) {
            $relations = $config->get('relation');
            foreach ($relations as $relation) {
                /** @var FieldConfigId|Config $fieldId */
                $fieldId = $relation['field_id'];
                if ($relation['assign'] && $fieldId) {
                    /** @var FieldConfigId $targetFieldId */
                    $targetFieldId = $relation['target_field_id'];

                    $targetFieldName = $targetFieldId
                        ? $targetFieldId->getFieldName()
                        : null;

                    $fieldName   = $fieldId->getFieldName();
                    $defaultName = ExtendConfigDumper::DEFAULT_PREFIX . $fieldId->getFieldName();

                    switch ($fieldId->getFieldType()) {
                        case 'manyToOne':
                            $builder = $cmBuilder->createManyToOne($fieldName, $relation['target_entity']);
                            if ($targetFieldName) {
                                $builder->inversedBy($targetFieldName);
                            }
                            $builder->addJoinColumn(
                                $fieldName . '_id',
                                'id',
                                true,
                                false,
                                'SET NULL'
                            );

                            if ($this->isAttachment($em, $config->getId()->getClassName(), $fieldName)) {
                                $builder->cascadePersist();
                            }

                            $builder->cascadeDetach();
                            $builder->build();
                            break;
                        case 'oneToMany':
                            /** create 1:* */
                            $builder = $cmBuilder->createOneToMany($fieldName, $relation['target_entity']);
                            $builder->mappedBy($targetFieldName);

                            $builder->cascadeDetach();
                            $builder->build();

                            /** create 1:1 default */
                            $builder = $cmBuilder->createOneToOne($defaultName, $relation['target_entity']);
                            $builder->addJoinColumn($defaultName . '_id', 'id', true, false, 'SET NULL');
                            $builder->build();
                            break;
                        case 'manyToMany':
                            if ($relation['owner']) {
                                $builder = $cmBuilder->createManyToMany($fieldName, $relation['target_entity']);
                                if ($targetFieldName) {
                                    $builder->inversedBy($targetFieldName);
                                }

                                $builder->setJoinTable(
                                    $this->nameGenerator->generateManyToManyJoinTableName(
                                        $fieldId->getClassName(),
                                        $fieldId->getFieldName(),
                                        $relation['target_entity']
                                    )
                                );
                                $builder->build();

                                $builder = $cmBuilder->createOneToOne($defaultName, $relation['target_entity']);
                                $builder->addJoinColumn($defaultName . '_id', 'id', true, false, 'SET NULL');

                                $builder->build();
                            } else {
                                $cmBuilder->addInverseManyToMany(
                                    $fieldName,
                                    $relation['target_entity'],
                                    $targetFieldName
                                );
                            }
                            break;
                    }
                }
            }
        }
    }

    /**
     * @param OroEntityManager $em
     * @param string           $className
     * @param string           $fieldName
     *
     * @return bool
     */
    protected function isAttachment($em, $className, $fieldName)
    {
        $attachmentConfigProvider = $em->getExtendConfigProvider()->getConfigManager()->getProvider('attachment');
        if (!$attachmentConfigProvider->hasConfig($className, $fieldName)) {
            return false;
        }

        /** @var FieldConfigId $fieldConfigId */
        $fieldConfigId = $attachmentConfigProvider->getId($className, $fieldName);

        return in_array($fieldConfigId->getFieldType(), AttachmentScope::$attachmentTypes);
    }
>>>>>>> 6330ce1c
}<|MERGE_RESOLUTION|>--- conflicted
+++ resolved
@@ -5,20 +5,31 @@
 use Doctrine\ORM\Event\LoadClassMetadataEventArgs;
 use Doctrine\ORM\Mapping\Builder\ClassMetadataBuilder;
 
-use Oro\Bundle\EntityConfigBundle\DependencyInjection\Utils\ServiceLink;
-use Oro\Bundle\EntityExtendBundle\ORM\ExtendMetadataBuilder;
+use Oro\Bundle\AttachmentBundle\EntityConfig\AttachmentScope;
+use Oro\Bundle\EntityBundle\ORM\OroEntityManager;
+use Oro\Bundle\EntityConfigBundle\Config\Config;
+use Oro\Bundle\EntityConfigBundle\Config\ConfigInterface;
+use Oro\Bundle\EntityConfigBundle\Config\Id\FieldConfigId;
+use Oro\Bundle\EntityConfigBundle\Tools\ConfigHelper;
+use Oro\Bundle\EntityExtendBundle\EntityConfig\ExtendScope;
+use Oro\Bundle\EntityExtendBundle\Tools\ExtendConfigDumper;
+use Oro\Bundle\EntityExtendBundle\Tools\ExtendDbIdentifierNameGenerator;
 
 class DoctrineListener
 {
-    /** @var ServiceLink */
-    protected $metadataBuilderServiceLink;
+    /**
+     * @var ExtendDbIdentifierNameGenerator
+     */
+    protected $nameGenerator;
 
     /**
-     * @param ServiceLink $metadataBuilderServiceLink The link to ExtendMetadataBuilder
+     * @param ExtendDbIdentifierNameGenerator $nameGenerator
+     *
+     * TODO: remove ' = null' in the next release. It is related to https://magecore.atlassian.net/browse/BAP-3543
      */
-    public function __construct(ServiceLink $metadataBuilderServiceLink)
+    public function __construct(ExtendDbIdentifierNameGenerator $nameGenerator = null)
     {
-        $this->metadataBuilderServiceLink = $metadataBuilderServiceLink;
+        $this->nameGenerator = $nameGenerator;
     }
 
     /**
@@ -26,21 +37,37 @@
      */
     public function loadClassMetadata(LoadClassMetadataEventArgs $event)
     {
-        $classMetadata = $event->getClassMetadata();
-        $className     = $classMetadata->getName();
+        /** @var OroEntityManager $em */
+        $em = $event->getEntityManager();
 
-        /** @var ExtendMetadataBuilder $metadataBuilder */
-        $metadataBuilder = $this->metadataBuilderServiceLink->getService();
-        if ($metadataBuilder->supports($className)) {
-            $classMetadataBuilder = new ClassMetadataBuilder($classMetadata);
-            $metadataBuilder->build($classMetadataBuilder, $className);
-            $event->getEntityManager()
-                ->getMetadataFactory()
-                ->setMetadataFor($className, $classMetadata);
+        $configProvider = $em->getExtendConfigProvider();
+        $className      = $event->getClassMetadata()->getName();
+
+        if (!ConfigHelper::isConfigModelEntity($className) && $configProvider->hasConfig($className)) {
+            $config = $configProvider->getConfig($className);
+            if ($config->is('is_extend')) {
+                $cmBuilder = new ClassMetadataBuilder($event->getClassMetadata());
+
+                if ($config->is('index')) {
+                    foreach ($config->get('index') as $columnName => $enabled) {
+                        $fieldConfig = $configProvider->getConfig($className, $columnName);
+
+                        if ($enabled && !$fieldConfig->is('state', ExtendScope::STATE_NEW)) {
+                            $indexName = $this->nameGenerator->generateIndexNameForExtendFieldVisibleInGrid(
+                                $className,
+                                $columnName
+                            );
+                            $cmBuilder->addIndex([$columnName], $indexName);
+                        }
+                    }
+                }
+
+                $this->prepareRelations($em, $config, $cmBuilder);
+            }
+
+            $em->getMetadataFactory()->setMetadataFor($className, $event->getClassMetadata());
         }
     }
-<<<<<<< HEAD
-=======
 
     /**
      *
@@ -156,5 +183,4 @@
 
         return in_array($fieldConfigId->getFieldType(), AttachmentScope::$attachmentTypes);
     }
->>>>>>> 6330ce1c
 }