<?php

namespace Oro\Bundle\EntityExtendBundle\Twig;

use Oro\Bundle\EntityExtendBundle\Tools\ExtendHelper;
use Oro\Bundle\SecurityBundle\SecurityFacade;
use Symfony\Component\EventDispatcher\EventDispatcherInterface;
use Symfony\Component\PropertyAccess\PropertyAccess;
use Symfony\Component\PropertyAccess\PropertyAccessor;
use Symfony\Component\Security\Acl\Voter\FieldVote;
use Symfony\Component\Security\Core\Util\ClassUtils;

use Oro\Component\PhpUtils\ArrayUtil;

use Oro\Bundle\EntityExtendBundle\EntityExtendEvents;
use Oro\Bundle\EntityExtendBundle\Event\ValueRenderEvent;
use Oro\Bundle\EntityExtendBundle\EntityConfig\ExtendScope;
use Oro\Bundle\EntityExtendBundle\Extend\FieldTypeHelper;

use Oro\Bundle\EntityConfigBundle\Config\ConfigInterface;
use Oro\Bundle\EntityConfigBundle\Config\Id\FieldConfigId;
use Oro\Bundle\EntityConfigBundle\Config\ConfigManager;
use Oro\Bundle\EntityConfigBundle\Provider\ConfigProvider;
use Oro\Bundle\EntityExtendBundle\Extend\RelationType;

class DynamicFieldsExtension extends \Twig_Extension
{
    const NAME = 'oro_entity_config_fields';

    /** @var FieldTypeHelper */
    protected $fieldTypeHelper;

    /** @var ConfigProvider */
    protected $extendProvider;

    /** @var ConfigProvider */
    protected $entityProvider;

    /** @var ConfigProvider */
    protected $viewProvider;

    /** @var PropertyAccessor */
    protected $propertyAccessor;

    /** @var EventDispatcherInterface */
    protected $eventDispatcher;

    /** @var SecurityFacade */
    protected $securityFacade;

    /**
     * @param ConfigManager            $configManager
     * @param FieldTypeHelper          $fieldTypeHelper
     * @param EventDispatcherInterface $dispatcher
     */
    public function __construct(
        ConfigManager $configManager,
        FieldTypeHelper $fieldTypeHelper,
        EventDispatcherInterface $dispatcher,
        SecurityFacade $securityFacade
    ) {
        $this->fieldTypeHelper  = $fieldTypeHelper;
        $this->eventDispatcher  = $dispatcher;
        $this->viewProvider     = $configManager->getProvider('view');
        $this->extendProvider   = $configManager->getProvider('extend');
        $this->entityProvider   = $configManager->getProvider('entity');
        $this->propertyAccessor = PropertyAccess::createPropertyAccessor();
        $this->securityFacade = $securityFacade;
    }

    /**
     * {@inheritdoc}
     */
    public function getFunctions()
    {
        return [
            new \Twig_SimpleFunction('oro_get_dynamic_fields', [$this, 'getFields']),
        ];
    }

    /**
     * @param object      $entity
     * @param null|string $entityClass
     * @return array
     */
    public function getFields($entity, $entityClass = null)
    {
        if (null === $entityClass) {
            $entityClass = ClassUtils::getRealClass($entity);
        }

        $fields = $this->extendProvider->filter([$this, 'filterFields'], $entityClass);
        $dynamicRows = $this->createDynamicFieldRows($fields, $entity);

<<<<<<< HEAD
            $fieldName = $fieldConfigId->getFieldName();
            if (!$this->securityFacade->isGranted('VIEW', new FieldVote($entity, $fieldName))) {
                continue;
            }
            $fieldType = $fieldConfigId->getFieldType();

            $value = $this->propertyAccessor->getValue($entity, $fieldName);

            $event = new ValueRenderEvent($entity, $value, $fieldConfigId);
            $this->eventDispatcher->dispatch(
                EntityExtendEvents::BEFORE_VALUE_RENDER,
                $event
            );

            $fieldConfig = $this->entityProvider->getConfigById($fieldConfigId);
            $dynamicRow[$fieldName] = [
                'type'     => $this->viewProvider->getConfigById($fieldConfigId)->get('type') ?: $fieldType,
                'label'    => $fieldConfig->get('label') ?: $fieldName,
                'value'    => $event->getFieldViewValue(),
                'priority' => $this->viewProvider->getConfigById($fieldConfigId)->get('priority') ?: 0
            ];
        }

        ArrayUtil::sortBy($dynamicRow, true);
        foreach ($dynamicRow as &$row) {
=======
        ArrayUtil::sortBy($dynamicRows, true);
        foreach ($dynamicRows as &$row) {
>>>>>>> e81b0363
            unset($row['priority']);
        }

        return $dynamicRows;
    }

    /**
     * @param ConfigInterface $config
     * @return bool
     */
    public function filterFields(ConfigInterface $config)
    {
        $extendConfig = $this->extendProvider->getConfigById($config->getId());
        /** @var FieldConfigId $fieldConfigId */
        $fieldConfigId = $extendConfig->getId();

        // skip system and not accessible fields
        if (!$config->is('owner', ExtendScope::OWNER_CUSTOM)
            || !ExtendHelper::isFieldAccessible($config)
        ) {
            return false;
        }

        // skip invisible fields
        if (!$this->viewProvider->getConfigById($config->getId())->is('is_displayable')) {
            return false;
        }

        // skip relations if they are referenced to not accessible entity
        $underlyingFieldType = $this->fieldTypeHelper->getUnderlyingType($fieldConfigId->getFieldType());
        if (in_array($underlyingFieldType, RelationType::$anyToAnyRelations, true)
            && !ExtendHelper::isEntityAccessible(
                $this->extendProvider->getConfig($extendConfig->get('target_entity'))
            )
        ) {
            return false;
        }

        return true;
    }

    /**
     * {@inheritdoc}
     */
    public function getName()
    {
        return self::NAME;
    }

    /**
     * @param array $fields
     * @param object $entity
     * @return array
     */
    protected function createDynamicFieldRows($fields, $entity)
    {
        $dynamicRows = [];
        foreach ($fields as $field) {
            /** @var FieldConfigId $fieldConfigId */
            $fieldConfigId = $field->getId();
            $fieldName = $fieldConfigId->getFieldName();

            if ($row = $this->createDynamicFieldRow($fieldConfigId, $fieldName, $entity)) {
                $dynamicRows[$fieldName] = $row;
            }
        }

        return $dynamicRows;
    }

    /**
     * @param FieldConfigId $fieldConfigId
     * @param string $fieldName
     * @param $entity
     * @return array|bool
     */
    protected function createDynamicFieldRow(FieldConfigId $fieldConfigId, $fieldName, $entity)
    {
        $fieldType = $fieldConfigId->getFieldType();

        $value = $this->propertyAccessor->getValue($entity, $fieldName);

        $event = new ValueRenderEvent($entity, $value, $fieldConfigId);
        $this->eventDispatcher->dispatch(
            EntityExtendEvents::BEFORE_VALUE_RENDER,
            $event
        );

        if (!$event->isFieldVisible()) {
            return false;
        }

        $fieldConfig = $this->entityProvider->getConfigById($fieldConfigId);
        return [
            'type' => $this->viewProvider->getConfigById($fieldConfigId)->get('type') ?: $fieldType,
            'label' => $fieldConfig->get('label') ?: $fieldName,
            'value' => $event->getFieldViewValue(),
            'priority' => $this->viewProvider->getConfigById($fieldConfigId)->get('priority') ?: 0
        ];
    }
}<|MERGE_RESOLUTION|>--- conflicted
+++ resolved
@@ -48,10 +48,12 @@
     /** @var SecurityFacade */
     protected $securityFacade;
 
+
     /**
      * @param ConfigManager            $configManager
      * @param FieldTypeHelper          $fieldTypeHelper
      * @param EventDispatcherInterface $dispatcher
+     * @param SecurityFacade           $securityFacade
      */
     public function __construct(
         ConfigManager $configManager,
@@ -92,36 +94,8 @@
         $fields = $this->extendProvider->filter([$this, 'filterFields'], $entityClass);
         $dynamicRows = $this->createDynamicFieldRows($fields, $entity);
 
-<<<<<<< HEAD
-            $fieldName = $fieldConfigId->getFieldName();
-            if (!$this->securityFacade->isGranted('VIEW', new FieldVote($entity, $fieldName))) {
-                continue;
-            }
-            $fieldType = $fieldConfigId->getFieldType();
-
-            $value = $this->propertyAccessor->getValue($entity, $fieldName);
-
-            $event = new ValueRenderEvent($entity, $value, $fieldConfigId);
-            $this->eventDispatcher->dispatch(
-                EntityExtendEvents::BEFORE_VALUE_RENDER,
-                $event
-            );
-
-            $fieldConfig = $this->entityProvider->getConfigById($fieldConfigId);
-            $dynamicRow[$fieldName] = [
-                'type'     => $this->viewProvider->getConfigById($fieldConfigId)->get('type') ?: $fieldType,
-                'label'    => $fieldConfig->get('label') ?: $fieldName,
-                'value'    => $event->getFieldViewValue(),
-                'priority' => $this->viewProvider->getConfigById($fieldConfigId)->get('priority') ?: 0
-            ];
-        }
-
-        ArrayUtil::sortBy($dynamicRow, true);
-        foreach ($dynamicRow as &$row) {
-=======
         ArrayUtil::sortBy($dynamicRows, true);
         foreach ($dynamicRows as &$row) {
->>>>>>> e81b0363
             unset($row['priority']);
         }
 
@@ -184,6 +158,11 @@
             $fieldConfigId = $field->getId();
             $fieldName = $fieldConfigId->getFieldName();
 
+            // Field ACL check
+            if (!$this->securityFacade->isGranted('VIEW', new FieldVote($entity, $fieldName))) {
+                continue;
+            }
+
             if ($row = $this->createDynamicFieldRow($fieldConfigId, $fieldName, $entity)) {
                 $dynamicRows[$fieldName] = $row;
             }
