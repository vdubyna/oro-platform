--- conflicted
+++ resolved
@@ -138,11 +138,7 @@
 
         // skip relations if they are referenced to deleted entity
         $underlyingFieldType = $this->fieldTypeHelper->getUnderlyingType($fieldConfigId->getFieldType());
-<<<<<<< HEAD
         if (in_array($underlyingFieldType, RelationType::$anyToAnyRelations)
-=======
-        if (in_array($underlyingFieldType, ['oneToMany', 'manyToOne', 'manyToMany'])
->>>>>>> 1cd1de8c
             && $this->extendProvider->getConfig($extendConfig->get('target_entity'))->is('is_deleted', true)
         ) {
             return false;
