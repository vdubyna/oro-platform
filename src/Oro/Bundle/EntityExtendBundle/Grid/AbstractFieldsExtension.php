--- conflicted
+++ resolved
@@ -89,11 +89,7 @@
         $from = $config->offsetGetByPath('[source][query][from]', []);
         if ($from) {
             foreach ($from as $part) {
-<<<<<<< HEAD
-                if ($part['table'] === $entityClassName) {
-=======
                 if ($this->entityClassResolver->getEntityClass($part['table']) === $entityClassName) {
->>>>>>> d7cb2f5a
                     $alias = $part['alias'];
                 }
             }
