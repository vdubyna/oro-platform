<?php

namespace Oro\Bundle\EntityExtendBundle\Controller\Api\Rest;

use Doctrine\ORM\EntityManager;
use Doctrine\ORM\Query;

use Symfony\Component\HttpFoundation\Response;

use FOS\Rest\Util\Codes;
use FOS\RestBundle\Controller\FOSRestController;
use FOS\RestBundle\Controller\Annotations\Get;
use FOS\RestBundle\Controller\Annotations\NamePrefix;
use FOS\RestBundle\Controller\Annotations\RouteResource;

use Nelmio\ApiDocBundle\Annotation\ApiDoc;

<<<<<<< HEAD
use Oro\Bundle\EntityBundle\Tools\EntityRoutingHelper;
=======
use Oro\Bundle\EntityExtendBundle\Tools\ExtendHelper;
>>>>>>> 16a740c1

/**
 * @RouteResource("entity_extend_enum")
 * @NamePrefix("oro_api_")
 */
class EnumController extends FOSRestController
{
    /**
     * Get all values of the specified enumeration
     *
     * @param string $entityName Entity full class name; backslashes (\) should be replaced with underscore (_).
     *
     * @Get("/entity_extends/enum/{entityName}",
     *      name="oro_api_get_entity_extend_enum",
     *      requirements={"entityName"="((\w+)_)+(\w+)"}
     * )
     * @ApiDoc(
     *      description="Get all values of the specified enumeration",
     *      resource=true
     * )
     *
     * @return Response
     */
    public function getAction($entityName)
    {
<<<<<<< HEAD
        $entityName = $this->get('oro_entity.routing_helper')->decodeClassName($entityName);
=======
        $extendEntitySuffix = str_replace('\\', '_', ExtendHelper::ENTITY_NAMESPACE);
        $entityName         = strpos($entityName, $extendEntitySuffix) === 0
            ? ExtendHelper::ENTITY_NAMESPACE . substr($entityName, strlen($extendEntitySuffix))
            : str_replace('_', '\\', $entityName);
>>>>>>> 16a740c1

        /** @var EntityManager $em */
        $em       = $this->get('doctrine')->getManagerForClass($entityName);
        $enumRepo = $em->getRepository($entityName);
        $data = $enumRepo->createQueryBuilder('e')
            ->getQuery()
            ->setHint(
                Query::HINT_CUSTOM_OUTPUT_WALKER,
                'Gedmo\\Translatable\\Query\\TreeWalker\\TranslationWalker'
            )
            ->getArrayResult();

        return $this->handleView(
            $this->view($data, Codes::HTTP_OK)
        );
    }
}<|MERGE_RESOLUTION|>--- conflicted
+++ resolved
@@ -14,12 +14,6 @@
 use FOS\RestBundle\Controller\Annotations\RouteResource;
 
 use Nelmio\ApiDocBundle\Annotation\ApiDoc;
-
-<<<<<<< HEAD
-use Oro\Bundle\EntityBundle\Tools\EntityRoutingHelper;
-=======
-use Oro\Bundle\EntityExtendBundle\Tools\ExtendHelper;
->>>>>>> 16a740c1
 
 /**
  * @RouteResource("entity_extend_enum")
@@ -45,14 +39,7 @@
      */
     public function getAction($entityName)
     {
-<<<<<<< HEAD
         $entityName = $this->get('oro_entity.routing_helper')->decodeClassName($entityName);
-=======
-        $extendEntitySuffix = str_replace('\\', '_', ExtendHelper::ENTITY_NAMESPACE);
-        $entityName         = strpos($entityName, $extendEntitySuffix) === 0
-            ? ExtendHelper::ENTITY_NAMESPACE . substr($entityName, strlen($extendEntitySuffix))
-            : str_replace('_', '\\', $entityName);
->>>>>>> 16a740c1
 
         /** @var EntityManager $em */
         $em       = $this->get('doctrine')->getManagerForClass($entityName);
