--- conflicted
+++ resolved
@@ -89,14 +89,10 @@
      */
     public function isExtend($entityName)
     {
-<<<<<<< HEAD
-        if ($this->configProvider->isExtend($entityName)) {
-            /** TODO: generator */
-=======
         if ($this->configProvider->hasConfig($entityName)
             && $this->configProvider->getConfig($entityName)->is('is_extend')
         ) {
->>>>>>> 421fe6a1
+            /** TODO: generator */
             //$this->checkEntityCache($this->configProvider->getClassName($entityName));
             return true;
         }
