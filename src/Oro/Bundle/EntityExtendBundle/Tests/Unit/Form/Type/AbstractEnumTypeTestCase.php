--- conflicted
+++ resolved
@@ -160,26 +160,6 @@
         $form = $this->getMock('Symfony\Component\Form\Test\FormInterface');
         $formConfig = $this->expectFormWillReturnFormConfig($form);
 
-<<<<<<< HEAD
-        $formConfig = $this->getMock('Symfony\Component\Form\FormConfigInterface');
-        $formConfig->expects($this->once())
-            ->method('getName')
-            // name of property TestEntity::$value
-            ->will($this->returnValue('value'));
-        $formConfig->expects($this->exactly(2))
-            ->method('getOption')
-            ->will(
-                $this->returnValueMap(
-                    [
-                        ['class', null, $enumValueClassName],
-                        ['multiple', null, false],
-                    ]
-                )
-            );
-        $form->expects($this->once())
-            ->method('getConfig')
-            ->will($this->returnValue($formConfig));
-=======
         $parentForm = $this->expectFormWillReturnParentForm($form);
         $parentFormConfig = $this->expectFormWillReturnFormConfig($parentForm);
         $this->expectFormConfigWillReturnOptions(
@@ -188,7 +168,6 @@
                 ['data_class', null, 'TestEntity'],
             ]
         );
->>>>>>> 5d01895b
 
         $this->expectFormWillReturnData($parentForm, new TestEntity());
 
@@ -230,23 +209,6 @@
             ]
         );
 
-<<<<<<< HEAD
-        $formConfig = $this->getMock('Symfony\Component\Form\FormConfigInterface');
-        $formConfig->expects($this->once())
-            ->method('getName')
-            // name of property TestEntity::$value
-            ->will($this->returnValue('value'));
-        $formConfig->expects($this->exactly(2))
-            ->method('getOption')
-            ->will(
-                $this->returnValueMap(
-                    [
-                        ['class', null, $enumValueClassName],
-                        ['multiple', null, true],
-                    ]
-                )
-            );
-=======
         $parentForm = $this->expectFormWillReturnParentForm($form);
         $parentFormConfig = $this->expectFormWillReturnFormConfig($parentForm);
 
@@ -263,7 +225,6 @@
         $this->expectFormWillReturnData($parentForm, $data);
 
         // name of property TestEntity::$value
->>>>>>> 5d01895b
         $form->expects($this->once())
             ->method('getPropertyPath')
             ->will($this->returnValue('value'));
