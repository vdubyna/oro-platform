<?php

namespace Oro\Bundle\EntityExtendBundle\Tests\Unit\Mapping;

use Doctrine\Common\Cache\ArrayCache;
use Doctrine\ORM\Mapping\ClassMetadata;

use Oro\Bundle\EntityExtendBundle\Mapping\ExtendClassMetadataFactory;

class ExtendClassMetadataFactoryTest extends \PHPUnit_Framework_TestCase
{
    /**
     * @var ExtendClassMetadataFactory
     */
    private $cmf;

    protected function setUp()
    {
        parent::setUp();

        $driver = $this->getMock('Doctrine\Common\Persistence\Mapping\Driver\MappingDriver');
        $metadata = $this->getMock('Doctrine\Common\Persistence\Mapping\ClassMetadata');
        $this->cmf = new ExtendClassMetadataFactory($driver, $metadata);
    }

    public function testSetMetadataFor()
    {
        $cache = new ArrayCache();
        $this->cmf->setCacheDriver($cache);

        $metadata = new ClassMetadata('Oro\Bundle\UserBundle\Entity\User');
        $this->cmf->setMetadataFor(
            'Oro\Bundle\UserBundle\Entity\User',
            $metadata
        );

        $cacheSalt = '$CLASSMETADATA';
<<<<<<< HEAD
        $this->assertAttributeEquals(
            [
                '[Oro\Bundle\UserBundle\Entity\User'.$cacheSalt .'][1]' => $metadata
            ],
            'data',
            $this->cmf->getCacheDriver()
=======
        $this->assertTrue(
            $this->cmf->getCacheDriver()->contains('Oro\Bundle\UserBundle\Entity\User' . $cacheSalt)
        );
    }

    public function testSetMetadataForWithoutCacheDriver()
    {
        $metadata = new ClassMetadata('Oro\Bundle\UserBundle\Entity\User');
        $this->cmf->setMetadataFor(
            'Oro\Bundle\UserBundle\Entity\User',
            $metadata
>>>>>>> c9847249
        );
    }
}<|MERGE_RESOLUTION|>--- conflicted
+++ resolved
@@ -35,14 +35,6 @@
         );
 
         $cacheSalt = '$CLASSMETADATA';
-<<<<<<< HEAD
-        $this->assertAttributeEquals(
-            [
-                '[Oro\Bundle\UserBundle\Entity\User'.$cacheSalt .'][1]' => $metadata
-            ],
-            'data',
-            $this->cmf->getCacheDriver()
-=======
         $this->assertTrue(
             $this->cmf->getCacheDriver()->contains('Oro\Bundle\UserBundle\Entity\User' . $cacheSalt)
         );
@@ -54,7 +46,6 @@
         $this->cmf->setMetadataFor(
             'Oro\Bundle\UserBundle\Entity\User',
             $metadata
->>>>>>> c9847249
         );
     }
 }