--- conflicted
+++ resolved
@@ -63,27 +63,27 @@
         );
 
         $assocClassName = 'Test\AssocEntity';
-<<<<<<< HEAD
+
         $configs = [];
-=======
-        $targetEntity   = 'Test\Entity';
-        $relationKey    = 'manyToOne|Test\AssocEntity|Test\Entity|entity_2929d33a';
-        $relationName   = 'entity_2929d33a';
 
-        $assocConfig = new Config(new EntityConfigId('assoc', $targetEntity));
-        $assocConfig->set('enabled', true);
-        $this->assocConfigProvider->expects($this->once())
-            ->method('getConfigs')
-            ->will($this->returnValue([$assocConfig]));
+//        $targetEntity   = 'Test\Entity';
+//        $relationKey    = 'manyToOne|Test\AssocEntity|Test\Entity|entity_2929d33a';
+//        $relationName   = 'entity_2929d33a';
+//
+//        $assocConfig = new Config(new EntityConfigId('assoc', $targetEntity));
+//        $assocConfig->set('enabled', true);
+//        $this->assocConfigProvider->expects($this->once())
+//            ->method('getConfigs')
+//            ->will($this->returnValue([$assocConfig]));
+//
+//        $entityConfig = new Config(new EntityConfigId('entity', $targetEntity));
+//        $entityConfig->set('label', 'test');
+//        $entityConfig->set('description', 'test');
+//        $this->entityConfigProvider->expects($this->once())
+//            ->method('getConfig')
+//            ->with($targetEntity)
+//            ->will($this->returnValue($entityConfig));
 
-        $entityConfig = new Config(new EntityConfigId('entity', $targetEntity));
-        $entityConfig->set('label', 'test');
-        $entityConfig->set('description', 'test');
-        $this->entityConfigProvider->expects($this->once())
-            ->method('getConfig')
-            ->with($targetEntity)
-            ->will($this->returnValue($entityConfig));
->>>>>>> 0c2f9d6f
 
         $extension->expects($this->once())
             ->method('getAssociationEntityClass')
