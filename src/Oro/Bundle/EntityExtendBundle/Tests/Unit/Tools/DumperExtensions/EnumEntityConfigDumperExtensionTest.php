--- conflicted
+++ resolved
@@ -403,16 +403,11 @@
                         'description' => ExtendHelper::getEnumTranslationKey('description', $enumCode, 'name')
                     ],
                     'datagrid' => [
-<<<<<<< HEAD
-                        'is_visible' => false
+                        'is_visible' => DatagridScope::IS_VISIBLE_FALSE
                     ],
                     'importexport' => [
                         'identity' => true,
                     ],
-=======
-                        'is_visible' => DatagridScope::IS_VISIBLE_FALSE
-                    ]
->>>>>>> 0b60b016
                 ]
             );
         $this->relationBuilder->expects($this->at($relationBuilderAt++))
