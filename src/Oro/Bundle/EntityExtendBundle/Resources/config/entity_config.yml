--- conflicted
+++ resolved
@@ -354,7 +354,6 @@
                             type:           oro_entity_option_set
                             tooltip:        oro.entity_extend.field.option_set.option.tooltip
 
-<<<<<<< HEAD
                 # Enum form type fields
                 #
                 set_enum_expanded:
@@ -386,7 +385,7 @@
                             subblock:       properties
                             type:           oro_entity_enum_value
                             tooltip:        oro.entity_extend.field.enum.option.tooltip
-=======
+
     enum:
         entity:
             items:
@@ -398,5 +397,4 @@
                 # create a field of this enum type in any entity
                 # private enums cannot be reused
                 public: # boolean
-                    options: []
->>>>>>> 164d2983
+                    options: []