--- conflicted
+++ resolved
@@ -41,13 +41,9 @@
     oro_entity_extend.listener.before_map_object_search_listener.class: Oro\Bundle\EntityExtendBundle\EventListener\BeforeMapObjectSearchListener
     oro_entity_extend.listener.search_entity_config_listener.class: Oro\Bundle\EntityExtendBundle\EventListener\SearchEntityConfigListener
     oro_entity_extend.association_manager.class:              Oro\Bundle\EntityExtendBundle\Entity\Manager\AssociationManager
-<<<<<<< HEAD
     oro_entity_extend.entity_alias_provider.class:            Oro\Bundle\EntityExtendBundle\Provider\ExtendEntityAliasProvider
+    oro_entity_extend.enum_value_provider.class:              Oro\Bundle\EntityExtendBundle\Provider\EnumValueProvider
     oro_entity_extend.dictionary_value_list_provider.enum.class: Oro\Bundle\EntityExtendBundle\Provider\EnumValueListProvider
-=======
-    oro_entity_extend.entity_alias_provider.class:              Oro\Bundle\EntityExtendBundle\Provider\ExtendEntityAliasProvider
-    oro_entity_extend.enum_value_provider.class:               Oro\Bundle\EntityExtendBundle\Provider\EnumValueProvider
->>>>>>> a7ee7fe4
 
 services:
     oro_entity_extend.entity.cache.warmer:
@@ -376,8 +372,12 @@
             - @oro_entity.entity_alias_config_bag
             - @oro_entity_config.config_manager
         tags:
-<<<<<<< HEAD
             - { name: oro_entity.alias_provider, priority: -90 }
+
+    oro_entity_extend.enum_value_provider:
+        class: %oro_entity_extend.enum_value_provider.class%
+        arguments:
+            - @oro_entity.doctrine_helper
 
     oro_entity_extend.dictionary_value_list_provider.enum:
         class: %oro_entity_extend.dictionary_value_list_provider.enum.class%
@@ -386,12 +386,4 @@
             - @oro_entity_config.config_manager
             - @doctrine
         tags:
-            - { name: oro_entity.dictionary_value_list_provider, priority: -90 }
-=======
-            - { name: oro_entity.alias_provider, priority: 90 }
-
-    oro_entity_extend.enum_value_provider:
-        class: %oro_entity_extend.enum_value_provider.class%
-        arguments:
-            - @oro_entity.doctrine_helper
->>>>>>> a7ee7fe4
+            - { name: oro_entity.dictionary_value_list_provider, priority: -90 }