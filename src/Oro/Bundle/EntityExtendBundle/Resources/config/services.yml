--- conflicted
+++ resolved
@@ -34,11 +34,8 @@
     oro_entity_extend.twig.extension.enum.class:              Oro\Bundle\EntityExtendBundle\Twig\EnumExtension
     oro_entity_extend.datagrid.column_options_guesser.class:  Oro\Bundle\EntityExtendBundle\Grid\ExtendColumnOptionsGuesser
     oro_entity_extend.datagrid.action.type.ajaxdeletefield.class:  Oro\Bundle\EntityExtendBundle\Grid\Action\AjaxDeleteFieldAction
-<<<<<<< HEAD
     oro_entity_extend.validation_loader.class:                Oro\Bundle\EntityExtendBundle\Validator\ExtendFieldValidationLoader
-=======
     oro_entity_extend.listener.extend_field_value_render.class:  Oro\Bundle\EntityExtendBundle\EventListener\ExtendFieldValueRenderListener
->>>>>>> 190a72b7
 
 services:
     oro_entity_extend.entity.cache.warmer:
@@ -291,7 +288,6 @@
         tags:
             - { name: oro_datagrid.extension.action.type, type: ajaxdeletefield }
 
-<<<<<<< HEAD
     oro_entity_extend.validation_loader:
         class: %oro_entity_extend.validation_loader.class%
         public: false
@@ -307,7 +303,7 @@
                         - Regex:
                             pattern: "/^[\d+]*$/"
                             message: "This value should contain only numbers."
-=======
+
     oro_entity_extend.listener.extend_field_value_render:
         class: %oro_entity_extend.listener.extend_field_value_render.class%
         arguments:
@@ -316,5 +312,4 @@
             - @oro_entity_extend.extend.field_type_helper
             - @doctrine.orm.entity_manager
         tags:
-            - { name: kernel.event_listener, event: oro.entity_extend_event.before_value_render, method: beforeValueRender }
->>>>>>> 190a72b7
+            - { name: kernel.event_listener, event: oro.entity_extend_event.before_value_render, method: beforeValueRender }