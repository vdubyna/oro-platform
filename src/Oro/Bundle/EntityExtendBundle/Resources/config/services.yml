parameters:
    oro_entity_extend.migration.config_processor.options.path: %kernel.cache_dir%/oro_migration/extend_config_options.yml
    oro_entity_extend.entity.cache.warmer.class:              Oro\Bundle\EntityExtendBundle\Cache\EntityCacheWarmer
    oro_entity_extend.extension.extend_entity.class:          Oro\Bundle\EntityExtendBundle\Form\Extension\ExtendEntityExtension
    oro_entity_extend.tools.dumper.class:                     Oro\Bundle\EntityExtendBundle\Tools\ExtendConfigDumper
    oro_entity_extend.entity_config_dumper.extension.index.class:     Oro\Bundle\EntityExtendBundle\Tools\DumperExtensions\IndexEntityConfigDumperExtension
    oro_entity_extend.entity_config_dumper.extension.relation.class:  Oro\Bundle\EntityExtendBundle\Tools\DumperExtensions\RelationDataConfigDumperExtension
    oro_entity_extend.listener.config_subscriber.class:       Oro\Bundle\EntityExtendBundle\EventListener\ConfigSubscriber
    oro_entity_extend.extend.entity_processor.class:          Oro\Bundle\EntityExtendBundle\Extend\EntityProcessor
    oro_entity_extend.extend.field_type_helper.class:         Oro\Bundle\EntityExtendBundle\Extend\FieldTypeHelper
    oro_entity_extend.validator.not_sql_keyword.class:        Oro\Bundle\EntityExtendBundle\Validator\Constraints\NotSqlKeywordValidator
    oro_entity_extend.migration.config_processor.class:       Oro\Bundle\EntityExtendBundle\Migration\ExtendConfigProcessor
    oro_entity_extend.migration.refresh_cache.post_up.listener.class:  Oro\Bundle\EntityExtendBundle\EventListener\RefreshExtendCachePostUpMigrationListener
    oro_entity_extend.migration.update_config.post_up.listener.class:  Oro\Bundle\EntityExtendBundle\EventListener\UpdateExtendConfigPostUpMigrationListener
    oro_entity_extend.migration.update_indices.post_up.listener.class: Oro\Bundle\EntityExtendBundle\EventListener\UpdateExtendIndicesPostUpMigrationListener
    oro_entity_extend.migration.entity_metadata_helper.class: Oro\Bundle\EntityExtendBundle\Migration\EntityMetadataHelper
    oro_entity_extend.migration.options_manager.class:        Oro\Bundle\EntityExtendBundle\Migration\ExtendOptionsManager
    oro_entity_extend.migration.options_parser.class:         Oro\Bundle\EntityExtendBundle\Migration\ExtendOptionsParser
    oro_entity_extend.migration.extension.extend.class:       Oro\Bundle\EntityExtendBundle\Migration\Extension\ExtendExtension
    oro_entity_extend.migration.extension.rename.class:       Oro\Bundle\EntityExtendBundle\Migration\Extension\RenameExtension
    oro_entity_extend.entity_generator.class:                 Oro\Bundle\EntityExtendBundle\Tools\EntityGenerator
    oro_entity_extend.entity_generator.extension.class:       Oro\Bundle\EntityExtendBundle\Tools\GeneratorExtensions\ExtendEntityGeneratorExtension
    oro_entity_extend.relation_builder.class:                 Oro\Bundle\EntityExtendBundle\Tools\RelationBuilder
    oro_entity_extend.association_builder.class:              Oro\Bundle\EntityExtendBundle\Tools\AssociationBuilder

services:
    oro_entity_extend.entity.cache.warmer:
        public: false
        class: %oro_entity_extend.entity.cache.warmer.class%
        arguments:
            - @oro_entity_extend.tools.dumper
        tags:
            - { name: kernel.cache_warmer,  priority: 30 }

    oro_entity_extend.extension.extend_entity:
        class: %oro_entity_extend.extension.extend_entity.class%
        arguments:
            - @oro_entity_config.config_manager
        tags:
            - { name: form.type_extension, alias: form }

    oro_entity_extend.entity_generator:
        class: %oro_entity_extend.entity_generator.class%
        arguments:
            - %kernel.cache_dir%

    oro_entity_extend.entity_generator.extension:
        class: %oro_entity_extend.entity_generator.extension.class%
        arguments:
        tags:
            - { name: oro_entity_extend.entity_generator_extension, priority: 255 }

    oro_entity_extend.tools.dumper:
        class: %oro_entity_extend.tools.dumper.class%
        arguments:
            - @doctrine.orm.entity_manager
            - @oro_entity_extend.db_id_name_generator
            - @oro_entity_extend.entity_generator
            - %kernel.cache_dir%

    oro_entity_extend.entity_config_dumper.extension.association:
        abstract: true
        arguments:
            - @oro_entity_config.config_manager
            - @oro_entity_extend.association_builder

    oro_entity_extend.entity_config_dumper.extension.index:
        class: %oro_entity_extend.entity_config_dumper.extension.index.class%
        arguments:
            - @oro_entity_config.config_manager
        tags:
            - { name: oro_entity_extend.entity_config_dumper_extension }

    oro_entity_extend.entity_config_dumper.extension.relation:
        class: %oro_entity_extend.entity_config_dumper.extension.relation.class%
        arguments:
            - @oro_entity_config.config_manager
            - @oro_entity_extend.relation_builder
        tags:
            - { name: oro_entity_extend.entity_config_dumper_extension }

    oro_entity_extend.listener.config_subscriber:
        class: %oro_entity_extend.listener.config_subscriber.class%
        arguments:
            - @oro_entity_config.provider.extend
        tags:
            - { name: kernel.event_subscriber}

    oro_entity_extend.db_id_name_generator:
        alias: oro_migration.db_id_name_generator

    oro_entity_extend.validator.not_sql_keyword:
        class: %oro_entity_extend.validator.not_sql_keyword.class%
        arguments:
            - @doctrine
        tags:
            - { name: validator.constraint_validator, alias: oro_entity_extend.validator.not_sql_keyword }

    oro_entity_extend.migration.config_processor:
        class: %oro_entity_extend.migration.config_processor.class%
        arguments:
            - @oro_entity_config.config_manager

    oro_entity_extend.extend.entity_processor:
        class: %oro_entity_extend.extend.entity_processor.class%
        arguments:
            - @oro_platform.maintenance
            - @oro_entity_config.config_manager
            - @oro_entity_config.tools.command_executor
            - @logger

    oro_entity_extend.extend.field_type_helper:
        class: %oro_entity_extend.extend.field_type_helper.class%

    oro_entity_extend.migration.refresh_cache_before_entity_config_update.post_up.listener:
        class: %oro_entity_extend.migration.refresh_cache.post_up.listener.class%
        arguments:
            - @oro_entity_config.tools.command_executor
        tags:
            - { name: kernel.event_listener, event: oro_migration.post_up, method: onPostUp, priority: -85 }

    oro_entity_extend.migration.update_config.post_up.listener:
        class: %oro_entity_extend.migration.update_config.post_up.listener.class%
        arguments:
            - @oro_entity_config.tools.command_executor
            - %oro_entity_extend.migration.config_processor.options.path%
        tags:
            - { name: kernel.event_listener, event: oro_migration.post_up, method: onPostUp, priority: -100 }

    oro_entity_extend.migration.update_indices.post_up.listener:
        class: %oro_entity_extend.migration.update_indices.post_up.listener.class%
        arguments:
            - @oro_entity_extend.migration.entity_metadata_helper
        tags:
            - { name: kernel.event_listener, event: oro_migration.post_up, method: onPostUp, priority: -120 }

    oro_entity_extend.migration.entity_metadata_helper:
        class: %oro_entity_extend.migration.entity_metadata_helper.class%
        arguments:
            - @doctrine

    oro_entity_extend.migration.options_manager:
        class: %oro_entity_extend.migration.options_manager.class%

    oro_entity_extend.migration.options_parser:
        class: %oro_entity_extend.migration.options_parser.class%
        arguments:
            - @oro_entity_extend.migration.entity_metadata_helper
            - @oro_entity_extend.extend.field_type_helper

    oro_entity_extend.migration.extension.extend:
        class: %oro_entity_extend.migration.extension.extend.class%
        arguments:
            - @oro_entity_extend.migration.options_manager
            - @oro_entity_extend.migration.entity_metadata_helper
        tags:
            - { name: oro_migration.extension, extension_name: extend }

    oro_entity_extend.migration.extension.rename:
        class: %oro_entity_extend.migration.extension.rename.class%
        arguments:
            - @oro_entity_extend.migration.options_manager
        tags:
            - { name: oro_migration.extension, extension_name: rename, priority: -10 }

    oro_entity_extend.relation_builder:
        class: %oro_entity_extend.relation_builder.class%
        arguments:
            - @oro_entity_config.config_manager

    oro_entity_extend.association_builder:
        class: %oro_entity_extend.association_builder.class%
        arguments:
            - @oro_entity_config.config_manager
<<<<<<< HEAD
            - @oro_entity_extend.relation_builder

    oro_entity_extend.config_dumper_extension:
        abstract: true
        arguments:
            - @oro_entity_config.config_manager
            - @oro_entity_extend.association_builder

    oro_entity_extend.entity_config_dumper.relation_extension:
        class: %oro_entity_extend.entity_config_dumper.relation_extension.class%
        arguments:
            - @oro_entity_config.config_manager
        tags:
            - { name: oro_entity_extend.entity_config_dumper_extension }
=======
            - @oro_entity_extend.relation_builder
>>>>>>> 85e60b4d
<|MERGE_RESOLUTION|>--- conflicted
+++ resolved
@@ -75,7 +75,6 @@
         class: %oro_entity_extend.entity_config_dumper.extension.relation.class%
         arguments:
             - @oro_entity_config.config_manager
-            - @oro_entity_extend.relation_builder
         tags:
             - { name: oro_entity_extend.entity_config_dumper_extension }
 
@@ -172,21 +171,4 @@
         class: %oro_entity_extend.association_builder.class%
         arguments:
             - @oro_entity_config.config_manager
-<<<<<<< HEAD
-            - @oro_entity_extend.relation_builder
-
-    oro_entity_extend.config_dumper_extension:
-        abstract: true
-        arguments:
-            - @oro_entity_config.config_manager
-            - @oro_entity_extend.association_builder
-
-    oro_entity_extend.entity_config_dumper.relation_extension:
-        class: %oro_entity_extend.entity_config_dumper.relation_extension.class%
-        arguments:
-            - @oro_entity_config.config_manager
-        tags:
-            - { name: oro_entity_extend.entity_config_dumper_extension }
-=======
-            - @oro_entity_extend.relation_builder
->>>>>>> 85e60b4d
+            - @oro_entity_extend.relation_builder