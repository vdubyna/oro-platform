--- conflicted
+++ resolved
@@ -163,23 +163,10 @@
         $selfPrimaryKeyColumnName = $this->getPrimaryKeyColumnName($selfTable);
         $selfPrimaryKeyColumn     = $selfTable->getColumn($selfPrimaryKeyColumnName);
 
-<<<<<<< HEAD
-        $targetTableName = $this->getTableName($targetTable);
-        if (!($targetTable instanceof Table)) {
-            $targetTable = $schema->getTable($targetTable);
-        }
+        $targetTableName            = $this->getTableName($targetTable);
+        $targetTable                = $this->getTable($targetTable, $schema);
         $targetColumnName           = $this->nameGenerator
             ->generateOneToManyRelationColumnName($selfClassName, $associationName);
-=======
-        $targetTableName            = $this->getTableName($targetTable);
-        $targetTable                = $this->getTable($targetTable, $schema);
-        $targetColumnName           = sprintf(
-            '%s%s_%s_id',
-            ExtendConfigDumper::FIELD_PREFIX,
-            strtolower($this->getShortClassName($selfClassName)),
-            $associationName
-        );
->>>>>>> dc048c00
         $targetPrimaryKeyColumnName = $this->getPrimaryKeyColumnName($targetTable);
         $targetPrimaryKeyColumn     = $targetTable->getColumn($targetPrimaryKeyColumnName);
         $this->checkColumnsExist($targetTable, $targetTitleColumnNames);
