--- conflicted
+++ resolved
@@ -125,20 +125,6 @@
 
         if (!isset($options[ExtendOptionsManager::NEW_NAME_OPTION])) {
             if (isset($options[ExtendOptionsManager::TYPE_OPTION])) {
-<<<<<<< HEAD
-                $columnType = $options[ExtendOptionsManager::TYPE_OPTION];
-                if (!in_array($columnType, array_merge(RelationType::$anyToAnyRelations, ['optionSet']))) {
-                    $indexName = $this->nameGenerator->generateIndexNameForExtendFieldVisibleInGrid(
-                        $className,
-                        $columnName
-                    );
-                    $enabled   = !isset($options['datagrid']['is_visible']) || $options['datagrid']['is_visible'];
-                    if ($enabled && !$table->hasIndex($indexName)) {
-                        $table->addIndex([$columnName], $indexName);
-                    } elseif (!$enabled && $table->hasIndex($indexName)) {
-                        $table->dropIndex($indexName);
-                    }
-=======
                 $columnType = $this->fieldTypeHelper->getUnderlyingType($options[ExtendOptionsManager::TYPE_OPTION]);
                 if ($this->fieldTypeHelper->isRelation($columnType)
                     || in_array($columnType, [Type::TEXT])
@@ -155,7 +141,6 @@
                     $table->addIndex([$columnName], $indexName);
                 } elseif (!$enabled && $table->hasIndex($indexName)) {
                     $table->dropIndex($indexName);
->>>>>>> 90120658
                 }
             }
         } else {
