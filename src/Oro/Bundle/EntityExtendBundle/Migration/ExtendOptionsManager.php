--- conflicted
+++ resolved
@@ -107,8 +107,7 @@
                     sprintf('A value of "%s" scope must be an array. Key: %s.', $scope, $objectKey)
                 );
             }
-<<<<<<< HEAD
-            if (isset($this->options[$objectKey][$scope])) {
+            if (isset($this->options[$objectKey][$scope]) && is_array($values)) {
                 foreach ($values as $attrName => $val) {
                     if ($this->isAppend($objectKey, $scope, $attrName)) {
                         $this->options[$objectKey][$scope][$attrName] = array_merge(
@@ -118,11 +117,6 @@
                     } else {
                         $this->options[$objectKey][$scope][$attrName] = $val;
                     }
-=======
-            if (isset($this->options[$objectKey][$scope]) && is_array($values)) {
-                foreach ($values as $key => $val) {
-                    $this->options[$objectKey][$scope][$key] = $val;
->>>>>>> 23ace7d6
                 }
             } else {
                 $this->options[$objectKey][$scope] = $values;
