--- conflicted
+++ resolved
@@ -109,17 +109,10 @@
     protected function isIndexRequired($className, $fieldName, $fieldType)
     {
         $underlyingType = $this->fieldTypeHelper->getUnderlyingType($fieldType);
-<<<<<<< HEAD
-        if (in_array($underlyingType, RelationType::$anyToAnyRelations)) {
-            // relation fields already have an index
-            return false;
-        }
-=======
         if (!$this->fieldTypeHelper->isRelation($underlyingType)) {
             $datagridConfigProvider = $this->configManager->getProvider('datagrid');
             if ($datagridConfigProvider->hasConfig($className, $fieldName)) {
                 $datagridConfig = $datagridConfigProvider->getConfig($className, $fieldName);
->>>>>>> 90120658
 
                 return $datagridConfig->get('is_visible', false, false);
             }
