--- conflicted
+++ resolved
@@ -288,12 +288,8 @@
                     'label'       => ExtendHelper::getEnumTranslationKey('label', $enumCode, 'name'),
                     'description' => ExtendHelper::getEnumTranslationKey('description', $enumCode, 'name')
                 ],
-<<<<<<< HEAD
-                'datagrid'     => ['is_visible' => false],
+                'datagrid'     => ['is_visible' => DatagridScope::IS_VISIBLE_FALSE],
                 'importexport' => ['identity' => true],
-=======
-                'datagrid'     => ['is_visible' => DatagridScope::IS_VISIBLE_FALSE]
->>>>>>> 0b60b016
             ]
         );
         $this->configManager->createConfigFieldModel($enumValueClassName, 'priority', 'integer');
