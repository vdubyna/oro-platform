<?php

namespace Oro\Bundle\EntityExtendBundle\Form\Type;

<<<<<<< HEAD
=======
use Symfony\Component\Form\FormView;
>>>>>>> acff3b62
use Symfony\Component\OptionsResolver\OptionsResolverInterface;

use Oro\Bundle\EntityConfigBundle\Config\ConfigManager;
use Oro\Bundle\EntityConfigBundle\Config\Id\EntityConfigId;
use Oro\Bundle\EntityBundle\ORM\EntityClassResolver;

class AssociationChoiceType extends AbstractAssociationChoiceType
{
    /** @var EntityClassResolver */
    protected $entityClassResolver;

    /**
     * @param ConfigManager       $configManager
     * @param EntityClassResolver $entityClassResolver
     */
    public function __construct(ConfigManager $configManager, EntityClassResolver $entityClassResolver)
    {
        parent::__construct($configManager);
        $this->entityClassResolver = $entityClassResolver;
    }

    /**
     * {@inheritdoc}
     */
    public function setDefaultOptions(OptionsResolverInterface $resolver)
    {
        parent::setDefaultOptions($resolver);

        $resolver->setDefaults(
            [
                'empty_value'       => false,
                'choices'           => ['No', 'Yes'],
                'association_class' => null // can be full class name or entity name
            ]
        );
    }

    /**
     * {@inheritdoc}
     */
    protected function isSchemaUpdateRequired($newVal, $oldVal)
    {
        return true == $newVal && false == $oldVal;
    }

    /**
     * {@inheritdoc}
     */
    protected function isReadOnly($options)
    {
        /** @var EntityConfigId $configId */
        $configId  = $options['config_id'];
        $className = $configId->getClassName();

        // disable for owning side entity
        if ($className === $this->entityClassResolver->getEntityClass($options['association_class'])) {
            return true;
        }

        return parent::isReadOnly($options);
    }

    /**
     * {@inheritdoc}
     */
<<<<<<< HEAD
=======
    protected function disableView(FormView $view)
    {
        parent::disableView($view);
        $this->appendClassAttr($view->vars, 'disabled-choice');
    }

    /**
     * {@inheritdoc}
     */
>>>>>>> acff3b62
    public function getName()
    {
        return 'oro_entity_extend_association_choice';
    }

    /**
     * {@inheritdoc}
     */
    public function getParent()
    {
        return 'choice';
    }
}<|MERGE_RESOLUTION|>--- conflicted
+++ resolved
@@ -2,10 +2,7 @@
 
 namespace Oro\Bundle\EntityExtendBundle\Form\Type;
 
-<<<<<<< HEAD
-=======
 use Symfony\Component\Form\FormView;
->>>>>>> acff3b62
 use Symfony\Component\OptionsResolver\OptionsResolverInterface;
 
 use Oro\Bundle\EntityConfigBundle\Config\ConfigManager;
@@ -71,8 +68,6 @@
     /**
      * {@inheritdoc}
      */
-<<<<<<< HEAD
-=======
     protected function disableView(FormView $view)
     {
         parent::disableView($view);
@@ -82,7 +77,6 @@
     /**
      * {@inheritdoc}
      */
->>>>>>> acff3b62
     public function getName()
     {
         return 'oro_entity_extend_association_choice';
