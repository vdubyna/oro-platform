--- conflicted
+++ resolved
@@ -10,11 +10,7 @@
 class UniqueKeyType extends AbstractType
 {
     /**
-<<<<<<< HEAD
-     * @var FieldConfigIdInterface[]
-=======
      * @var FieldConfigId[]
->>>>>>> 283268a8
      */
     protected $fields;
 
