--- conflicted
+++ resolved
@@ -73,13 +73,8 @@
             )) {
                 continue;
             }
-<<<<<<< HEAD
-            $choices[$field['name']] = $field['label'] ? : $field['name'];
-
-=======
 
             $choices[$field['name']] = $field['label'] ? : $field['name'];
->>>>>>> 5d01895b
         }
 
         return $choices;
