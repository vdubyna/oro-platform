--- conflicted
+++ resolved
@@ -5,20 +5,11 @@
 use Symfony\Component\Form\AbstractType;
 use Symfony\Component\Form\FormBuilderInterface;
 use Symfony\Component\OptionsResolver\OptionsResolverInterface;
-<<<<<<< HEAD
-
-use Oro\Bundle\EntityConfigBundle\Config\ConfigManager;
-use Oro\Bundle\EntityConfigBundle\Config\Id\FieldConfigId;
-
-use Oro\Bundle\EntityExtendBundle\EntityConfig\ExtendScope;
-
-=======
 use Symfony\Component\Validator\Constraints as Assert;
 
 use Oro\Bundle\EntityConfigBundle\Config\ConfigManager;
 use Oro\Bundle\EntityExtendBundle\EntityConfig\ExtendScope;
 use Oro\Bundle\EntityExtendBundle\Tools\ExtendDbIdentifierNameGenerator;
->>>>>>> 3ae7420f
 use Oro\Bundle\TranslationBundle\Translation\Translator;
 
 class FieldType extends AbstractType
@@ -41,20 +32,17 @@
         'optionSet'  => 'oro.entity_extend.form.data_type.optionSet'
     ];
 
-    /** @var ConfigManager */
+    /**
+     * @var ConfigManager
+     */
     protected $configManager;
 
-    /** @var Translator */
+    /**
+     * @var Translator
+     */
     protected $translator;
 
     /**
-<<<<<<< HEAD
-     * @param ConfigManager $configManager
-     * @param Translator    $translator
-     */
-    public function __construct(ConfigManager $configManager, Translator $translator)
-    {
-=======
      * @var ExtendDbIdentifierNameGenerator
      */
     protected $nameGenerator;
@@ -69,7 +57,6 @@
         Translator $translator,
         ExtendDbIdentifierNameGenerator $nameGenerator
     ) {
->>>>>>> 3ae7420f
         $this->configManager = $configManager;
         $this->translator    = $translator;
         $this->nameGenerator = $nameGenerator;
@@ -84,16 +71,11 @@
             'fieldName',
             'text',
             [
-<<<<<<< HEAD
-                'label' => 'Field Name',
-                'block' => 'type',
-=======
                 'label'       => 'Field Name',
                 'block'       => 'type',
                 'constraints' => [
                     new Assert\Length(['min' => 2, 'max' => $this->nameGenerator->getMaxCustomEntityFieldNameSize()])
                 ],
->>>>>>> 3ae7420f
             ]
         );
 
@@ -103,18 +85,11 @@
         $entityConfig = $extendProvider->getConfig($options['class_name']);
         if ($entityConfig->is('relation')) {
             $types = [];
-<<<<<<< HEAD
-            $relations = $entityConfig->get('relation');
-            foreach ($relations as $relationKey => $relation) {
-                /** @var FieldConfigId $fieldId */
-=======
             foreach ($entityConfig->get('relation') as $relationKey => $relation) {
->>>>>>> 3ae7420f
                 $fieldId       = $relation['field_id'];
-                /** @var FieldConfigId $targetFieldId */
                 $targetFieldId = $relation['target_field_id'];
 
-                if ($relation['assign'] || !$targetFieldId) {
+                if (!$relation['assign'] || !$targetFieldId) {
                     continue;
                 }
 
