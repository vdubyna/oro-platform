--- conflicted
+++ resolved
@@ -78,35 +78,6 @@
     }
 
     /**
-<<<<<<< HEAD
-=======
-     * @param FormEvent $event
-     * @throws InvalidArgumentException
-     */
-    public function submit(FormEvent $event)
-    {
-        $formData = $event->getData();
-
-        if (!isset($formData['name'])) {
-            $event->setData(array());
-            return;
-        }
-
-        $name = $formData['name'];
-
-        if (isset($formData['settings'][$name])) {
-            $formData['settings'] = $formData['settings'][$name];
-        }
-
-        if (isset($formData['data_schema'][$name])) {
-            $formData['data_schema'] = $formData['data_schema'][$name];
-        }
-
-        $event->setData($formData);
-    }
-
-    /**
->>>>>>> 1ff03590
      * {@inheritdoc}
      */
     public function setDefaultOptions(OptionsResolverInterface $resolver)
