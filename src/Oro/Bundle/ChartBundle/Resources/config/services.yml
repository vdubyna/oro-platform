parameters:
<<<<<<< HEAD
    oro_chart.config_provider.class:            Oro\Bundle\ChartBundle\Model\ConfigProvider
    oro_chart.view_builder.class:               Oro\Bundle\ChartBundle\Model\ChartViewBuilder
    oro_chart.data_transformer.factory.class:   Oro\Bundle\ChartBundle\Model\Data\Transformer\TransformerFactory
    oro_chart.data_transformer.pie_chart.class: Oro\Bundle\ChartBundle\Model\Data\Transformer\PieChartDataTransformer
    oro_chart.form.type.settings.class:         Oro\Bundle\ChartBundle\Form\Type\ChartSettingsType
    oro_chart.form.type.class:                  Oro\Bundle\ChartBundle\Form\Type\ChartType
=======
    oro_chart.config_provider.class:               Oro\Bundle\ChartBundle\Model\ConfigProvider
    oro_chart.view_builder.class:                  Oro\Bundle\ChartBundle\Model\ChartViewBuilder
    oro_chart.form.type.settings.class:            Oro\Bundle\ChartBundle\Form\Type\ChartSettingsType
    oro_chart.form.type.class:                     Oro\Bundle\ChartBundle\Form\Type\ChartType
    oro_chart.form.type.settings.collection.class: Oro\Bundle\ChartBundle\Form\Type\ChartSettingsCollectionType
>>>>>>> faf41422

services:
    oro_chart.config_provider:
        class: %oro_chart.config_provider.class%
        arguments:
            - []

    oro_chart.view_builder:
        class: %oro_chart.view_builder.class%
        scope: prototype
        arguments:
            - @oro_chart.config_provider
            - @oro_chart.data_transformer.factory
            - @oro_datagrid.datagrid.manager
            - @twig

    oro_chart.form.type.settings:
        class: %oro_chart.form.type.settings.class%
        arguments:
            - @oro_chart.config_provider
        tags:
            - { name: form.type, alias: oro_chart_setting }

    oro_chart.form.type.settings.collection:
        class: %oro_chart.form.type.settings.collection.class%
        tags:
            - { name: form.type, alias: oro_chart_settings_collection }

    oro_chart.form.type:
        class: %oro_chart.form.type.class%
        arguments:
            - @oro_chart.config_provider
        tags:
            - { name: form.type, alias: oro_chart }

    oro_chart.data_transformer.factory:
        class: %oro_chart.data_transformer.factory.class%
        arguments:
            - @service_container

    oro_chart.data_transformer.pie_chart:
        class: %oro_chart.data_transformer.pie_chart.class%<|MERGE_RESOLUTION|>--- conflicted
+++ resolved
@@ -1,18 +1,11 @@
 parameters:
-<<<<<<< HEAD
-    oro_chart.config_provider.class:            Oro\Bundle\ChartBundle\Model\ConfigProvider
-    oro_chart.view_builder.class:               Oro\Bundle\ChartBundle\Model\ChartViewBuilder
-    oro_chart.data_transformer.factory.class:   Oro\Bundle\ChartBundle\Model\Data\Transformer\TransformerFactory
-    oro_chart.data_transformer.pie_chart.class: Oro\Bundle\ChartBundle\Model\Data\Transformer\PieChartDataTransformer
-    oro_chart.form.type.settings.class:         Oro\Bundle\ChartBundle\Form\Type\ChartSettingsType
-    oro_chart.form.type.class:                  Oro\Bundle\ChartBundle\Form\Type\ChartType
-=======
     oro_chart.config_provider.class:               Oro\Bundle\ChartBundle\Model\ConfigProvider
     oro_chart.view_builder.class:                  Oro\Bundle\ChartBundle\Model\ChartViewBuilder
+    oro_chart.data_transformer.factory.class:      Oro\Bundle\ChartBundle\Model\Data\Transformer\TransformerFactory
+    oro_chart.data_transformer.pie_chart.class:    Oro\Bundle\ChartBundle\Model\Data\Transformer\PieChartDataTransformer
     oro_chart.form.type.settings.class:            Oro\Bundle\ChartBundle\Form\Type\ChartSettingsType
     oro_chart.form.type.class:                     Oro\Bundle\ChartBundle\Form\Type\ChartType
     oro_chart.form.type.settings.collection.class: Oro\Bundle\ChartBundle\Form\Type\ChartSettingsCollectionType
->>>>>>> faf41422
 
 services:
     oro_chart.config_provider:
