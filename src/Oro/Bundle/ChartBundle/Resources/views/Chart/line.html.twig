{# Chart variables format:

    "options":
        "name": "chart_name",
        "data_schema" => array(
            "label" => array("field_name" => "name", "label" => "First Name", "type" => "string"),
            "value" => array("field_name" => "salary", "label" => "Salary", "type" => "money"),
        ),
        "settings" => array(
            "foo" => "bar"
        ),
    "config": { /** Chart config from in format of oro/chart.yml */ }
    "data": [
        {"label": "In progress", "value": 1000},
        {"label": "Lost", "value": 500},
        {"label": "Won", "value": 10000},
    ]

#}
{% if data|length > 0  %}
{% set containerId = "chart-container-" ~ random() %}
<div class="chart-container">
    <div class="clearfix">
        <div id="{{ containerId }}-chart" class="bar-chart chart pull-left"></div>
    </div>
</div>

<script type="text/javascript">
    require(['jquery', 'oroui/js/layout', 'flotr2', 'orochart/js/data_formatter'],
            function($, layout, Flotr, dataFormatter){
                $(function () {
                    var $chart = $('#{{ containerId }}-chart');
                    var $widgetContent = $chart.parents('.chart-container').parent();
                    var setChartSize = function () {
                        var chartWidth = Math.round($widgetContent.width() * 0.9);
                        if (chartWidth != $chart.width()) {
                            $chart.width(chartWidth);
                            $chart.height(Math.min(Math.round(chartWidth * 0.4), 350));
                            return true;
                        }
                        return false;
                    };
                    var setChartContainerSize = function () {
                        $chart.closest('.clearfix').width($chart.width());
                    };
                    var drawChart = function () {
                        var xFormat = {{ options.data_schema.label.type|json_encode|raw }};
                        var yFormat = {{ options.data_schema.value.type|json_encode|raw }};
                        if (!$chart.get(0).clientWidth) {
                            return;
                        }

                        var rawData = {{ data|json_encode|raw }};

                        if (dataFormatter.isValueNumerical(xFormat)) {
                            rawData.sort(function(first, second){
                                if(first.label == null){
                                    return -1;
                                }
                                if(second.label == null){
                                    return 1;
                                }
                                var firstLabel = dataFormatter.parseValue(first.label, xFormat);
                                var secondLabel = dataFormatter.parseValue(second.label, xFormat);
                                return firstLabel - secondLabel;
                            });
                        }

                        var connectDots = {{ options.settings.connect_dots_with_line|json_encode|raw }};
                        var colors = {{ config.default_settings.chartColors|json_encode|raw }};
                        var chartData = [];
                        var yMax = null;
                        var yMin = null;
                        var xMax = null;
                        var xMin = null;
                        var getXLabel = function(data) {
                            var label = dataFormatter.formatValue(data, xFormat);
                            if (label === null) {
                                var number = parseInt(data);
                                if (rawData.length > number) {
                                    label = rawData[number]['label'] === null ? '{{ 'N/A'|trans }}'  : rawData[number]['label'];
                                } else {
                                    label = '';
                                }
                            }
                            return label;
                        };
                        var getYLabel = function(data) {
                            var label = dataFormatter.formatValue(data, yFormat);
                            if (label === null) {
                                var number = parseInt(data);
                                if (rawData.length > number) {
                                    label = rawData[data]['value'] === null ? '{{ 'N/A'|trans }}' : rawData[data]['value'];
                                } else {
                                    label = '';
                                }
                            }
                            return label;
                        };
                        for (var i in rawData) {
                            var yValue = dataFormatter.parseValue(rawData[i]['value'], yFormat);
                            yValue = yValue === null ? parseInt(i) : yValue;
                            var xValue = dataFormatter.parseValue(rawData[i]['label'], xFormat);
                            xValue = xValue === null ? parseInt(i) : xValue;
                            if (xMax === null) {
                                xMax = xValue;
                                yMax = yValue;
                                yMin = yValue;
                                xMin = xValue;
                            }
                            xMax = xMax < xValue ? xValue : xMax;
                            xMin = xMin > xValue ? xValue : xMin;
                            yMax = yMax < yValue ? yValue : yMax;
                            yMin = yMin > yValue ? yValue : yMin;

                            var item = [xValue, yValue];
                            chartData.push(item);
                        }
                        var deltaX = xMax - xMin;
                        var deltaY = yMax - yMin;
<<<<<<< HEAD
                        var xStep = (deltaX > 0 ? deltaX / rawData.length : 1);
                        var yStep = (deltaY > 0 ? deltaY / rawData.length : 1);
                        xMax += xStep;
                        yMax += yStep;
                        xMin -= xStep;
                        yMin -= yStep;

=======
                        xMax += (deltaX > 0 ? deltaX / 10 : 1);
                        yMax += (deltaY > 0 ? deltaY / 10 : 1);
>>>>>>> e04e6dc4
                        var chart = {
                            data: chartData,
                            color: colors[0],
                            markers: {
                                show: true,
                                position: 'ct',
                                labelFormatter: function (pointData) {
                                     return getYLabel(pointData.y);
                                }
                            },
                            points: {
                                show: !connectDots
                            }
                        };
                        Flotr.draw(
                                $chart.get(0),
                                [chart],
                                {
                                    colors: {{ options.settings.chartColors|json_encode|raw }},
                                    fontColor: {{ options.settings.chartFontColor|json_encode|raw }},
                                    fontSize: {{ options.settings.chartFontSize|json_encode|raw }},
                                    lines : {
                                        show : connectDots
                                    },
                                    mouse : {
                                        track : true,
                                        relative : true,
                                        trackFormatter: function (pointData) {
                                            return   getXLabel(pointData.x) + ': ' + getYLabel(pointData.y);
                                        }
                                    },
                                    yaxis: {
                                        max: yMax,
                                        min: yMin,
                                        tickFormatter: function (y) {
                                            return getYLabel(y);
                                        },
                                        title: {{ options.data_schema.value.label|json_encode|raw }}
                                    },
                                    xaxis: {
                                        max: xMax,
                                        min: xMin,
                                        tickFormatter: function (x) {
                                            return getXLabel(x);
                                        },
                                        title: {{ options.data_schema.label.label|json_encode|raw }}
                                    },
                                    HtmlText : false,
                                    grid: {
                                        verticalLines : false
                                    }
                                }
                        );
                    };

                    layout.onPageRendered(function () {
                        setChartSize();
                        drawChart();
                        setChartContainerSize();
                    });

                    $(window).resize(function () {
                        if (setChartSize()) {
                            drawChart();
                            setChartContainerSize();
                        }
                    });
                });
            });
</script>
{% else %}
    <div class="clearfix no-data">
        <span>{{ 'oro.dashboard.no_data_found'|trans }}</span>
    </div>
{% endif %}<|MERGE_RESOLUTION|>--- conflicted
+++ resolved
@@ -118,7 +118,6 @@
                         }
                         var deltaX = xMax - xMin;
                         var deltaY = yMax - yMin;
-<<<<<<< HEAD
                         var xStep = (deltaX > 0 ? deltaX / rawData.length : 1);
                         var yStep = (deltaY > 0 ? deltaY / rawData.length : 1);
                         xMax += xStep;
@@ -126,10 +125,6 @@
                         xMin -= xStep;
                         yMin -= yStep;
 
-=======
-                        xMax += (deltaX > 0 ? deltaX / 10 : 1);
-                        yMax += (deltaY > 0 ? deltaY / 10 : 1);
->>>>>>> e04e6dc4
                         var chart = {
                             data: chartData,
                             color: colors[0],
