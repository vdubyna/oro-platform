--- conflicted
+++ resolved
@@ -1,14 +1,4 @@
 parameters:
-<<<<<<< HEAD
-    oro_migration.db_id_name_generator.class:            Oro\Bundle\MigrationBundle\Tools\DbIdentifierNameGenerator
-    oro_migration.data_fixtures.loader.class:            Oro\Bundle\MigrationBundle\Migration\Loader\DataFixturesLoader
-    oro_migration.migrations.loader.class:               Oro\Bundle\MigrationBundle\Migration\Loader\MigrationsLoader
-    oro_migration.migrations.query_loader.class:         Oro\Bundle\MigrationBundle\Migration\MigrationQueryLoaderWithNameGenerator
-    oro_migration.migration.pre_up.listener.class:       Oro\Bundle\MigrationBundle\EventListener\PreUpMigrationListener
-    oro_migration.migrations.extension_manager.class:    Oro\Bundle\MigrationBundle\Migration\MigrationExtensionManager
-    oro_migration.migration.extension.rename.class:      Oro\Bundle\MigrationBundle\Migration\Extension\RenameExtension
-    oro_migration.migration.extension.index_limit.class: Oro\Bundle\MigrationBundle\Migration\Extension\IndexLimitExtension
-=======
     oro_migration.db_id_name_generator.class:          Oro\Bundle\MigrationBundle\Tools\DbIdentifierNameGenerator
     oro_migration.data_fixtures.loader.class:          Oro\Bundle\MigrationBundle\Migration\Loader\DataFixturesLoader
     oro_migration.migrations.loader.class:             Oro\Bundle\MigrationBundle\Migration\Loader\MigrationsLoader
@@ -18,8 +8,7 @@
     oro_migration.migrations.extension_manager.class:  Oro\Bundle\MigrationBundle\Migration\MigrationExtensionManager
     oro_migration.migration.extension.rename.class:    Oro\Bundle\MigrationBundle\Migration\Extension\RenameExtension
     oro_migration.listener.release_data_fixture.class: Oro\Bundle\MigrationBundle\EventListener\ReleaseDataFixtureListener
-
->>>>>>> 9c37409a
+    oro_migration.migration.extension.index_limit.class: Oro\Bundle\MigrationBundle\Migration\Extension\IndexLimitExtension
 services:
     oro_migration.db_id_name_generator:
         class: %oro_migration.db_id_name_generator.class%
