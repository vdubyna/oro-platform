<?php

namespace Oro\Bundle\MigrationBundle\Migration;

use Doctrine\DBAL\Connection;
use Doctrine\DBAL\Schema\Comparator;
use Doctrine\DBAL\Schema\Schema;
use Oro\Bundle\MigrationBundle\Exception\InvalidNameException;

class MigrationQueryBuilder
{
    const MAX_TABLE_NAME_LENGTH = 30;

    /**
     * @var Connection
     */
    protected $connection;

    /**
     * @param Connection $connection
     */
    public function __construct(Connection $connection)
    {
        $this->connection = $connection;
    }

    /**
     * Gets a connection object this migration query builder works with
     *
     * @return Connection
     */
    public function getConnection()
    {
        return $this->connection;
    }

    /**
     * Gets a list of SQL queries can be used to apply database changes
     *
     * @param Migration[] $migrations
     * @return array
     *   'migration' => class name of a migration
     *   'queries'   => a list of sql queries (a query can be a string or instance of MigrationQuery)
     * @throws InvalidNameException if invalid table or column name is detected
     */
    public function getQueries(array $migrations)
    {
        $result = [];

        $platform   = $this->connection->getDatabasePlatform();
<<<<<<< HEAD
        $fromSchema = $this->getSchema();
=======
        $fromSchema = $sm->createSchema();
        $queryBag   = new QueryBag();
>>>>>>> 367dbb49
        foreach ($migrations as $migration) {
            $toSchema = clone $fromSchema;

            $migration->up($toSchema, $queryBag);

            $comparator = new Comparator();
            $schemaDiff = $comparator->compare($fromSchema, $toSchema);

            $this->checkTableNameLengths($schemaDiff->newTables, $migration);

            $changedTables = $schemaDiff->changedTables;
            foreach ($changedTables as $tableName => $diff) {
                $this->checkColumnsNameLength(
                    $tableName,
                    array_values($diff->addedColumns),
                    $migration
                );
            }

            $queries = array_merge(
                $queryBag->getPreSqls(),
                $schemaDiff->toSql($platform),
                $queryBag->getPostSqls()
            );

            $result[]   = [
                'migration' => get_class($migration),
                'queries'   => $queries
            ];

            $fromSchema = $toSchema;
            $queryBag->clear();
        }

        return $result;
    }

    /**
     * Gets a database schema
     *
     * @return Schema
     */
    protected function getSchema()
    {
        return $this->connection->getSchemaManager()->createSchema();
    }

    /**
     * @param \Doctrine\DBAL\Schema\Table[] $tables
<<<<<<< HEAD
     * @param Migration $migration
     * @throws InvalidNameException
=======
     * @param Migration                     $migration
     * @throws \Doctrine\ORM\Mapping\MappingException
>>>>>>> 367dbb49
     */
    protected function checkTableNameLengths($tables, Migration $migration)
    {
        foreach ($tables as $table) {
            if (strlen($table->getName()) > self::MAX_TABLE_NAME_LENGTH) {
                throw new InvalidNameException(
                    sprintf(
                        'Max table name length is %s. Please correct "%s" table in "%s" migration',
                        self::MAX_TABLE_NAME_LENGTH,
                        $table->getName(),
                        get_class($migration)
                    )
                );
            }

            $this->checkColumnsNameLength($table->getName(), $table->getColumns(), $migration);
        }
    }

    /**
     * @param string                         $tableName
     * @param \Doctrine\DBAL\Schema\Column[] $columns
<<<<<<< HEAD
     * @param Migration $migration
     * @throws InvalidNameException
=======
     * @param Migration                      $migration
     * @throws \Doctrine\ORM\Mapping\MappingException
>>>>>>> 367dbb49
     */
    protected function checkColumnsNameLength($tableName, $columns, Migration $migration)
    {
        foreach ($columns as $column) {
            if (strlen($column->getName()) > self::MAX_TABLE_NAME_LENGTH) {
                throw new InvalidNameException(
                    sprintf(
                        'Max column name length is %s. Please correct "%s:%s" column in "%s" migration',
                        self::MAX_TABLE_NAME_LENGTH,
                        $tableName,
                        $column->getName(),
                        get_class($migration)
                    )
                );
            }
        }
    }
}<|MERGE_RESOLUTION|>--- conflicted
+++ resolved
@@ -3,8 +3,10 @@
 namespace Oro\Bundle\MigrationBundle\Migration;
 
 use Doctrine\DBAL\Connection;
+use Doctrine\DBAL\Schema\Column;
 use Doctrine\DBAL\Schema\Comparator;
 use Doctrine\DBAL\Schema\Schema;
+use Doctrine\DBAL\Schema\Table;
 use Oro\Bundle\MigrationBundle\Exception\InvalidNameException;
 
 class MigrationQueryBuilder
@@ -48,12 +50,8 @@
         $result = [];
 
         $platform   = $this->connection->getDatabasePlatform();
-<<<<<<< HEAD
         $fromSchema = $this->getSchema();
-=======
-        $fromSchema = $sm->createSchema();
         $queryBag   = new QueryBag();
->>>>>>> 367dbb49
         foreach ($migrations as $migration) {
             $toSchema = clone $fromSchema;
 
@@ -79,7 +77,7 @@
                 $queryBag->getPostSqls()
             );
 
-            $result[]   = [
+            $result[] = [
                 'migration' => get_class($migration),
                 'queries'   => $queries
             ];
@@ -102,14 +100,9 @@
     }
 
     /**
-     * @param \Doctrine\DBAL\Schema\Table[] $tables
-<<<<<<< HEAD
+     * @param Table[]   $tables
      * @param Migration $migration
      * @throws InvalidNameException
-=======
-     * @param Migration                     $migration
-     * @throws \Doctrine\ORM\Mapping\MappingException
->>>>>>> 367dbb49
      */
     protected function checkTableNameLengths($tables, Migration $migration)
     {
@@ -130,15 +123,10 @@
     }
 
     /**
-     * @param string                         $tableName
-     * @param \Doctrine\DBAL\Schema\Column[] $columns
-<<<<<<< HEAD
+     * @param string    $tableName
+     * @param Column[]  $columns
      * @param Migration $migration
      * @throws InvalidNameException
-=======
-     * @param Migration                      $migration
-     * @throws \Doctrine\ORM\Mapping\MappingException
->>>>>>> 367dbb49
      */
     protected function checkColumnsNameLength($tableName, $columns, Migration $migration)
     {
