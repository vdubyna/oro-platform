{#
    Edit channel form
    Custom renderer needed due to this form should be modified
    dynamically via ajax depends on type and transportType fields value
#}
{% block oro_integration_channel_form_widget %}

    {% if form.type.vars.choices is empty %}
        {{ form_row(form.type, {'attr': {'disabled':true} } ) }}
    {% else %}
        {{ form_row(form.type) }}
    {% endif %}

    {{ form_row(form.name) }}

    {% if (form.organization is defined) %}
        {{ form_row(form.organization) }}
    {% endif %}

    {{ form_row(form.transportType) }}

    {% if (form.transport is defined) %}
        {{ form_widget(form.transport) }}
    {% endif %}

    {% if (form.synchronizationSettings is defined) %}
        {{ form_widget(form.synchronizationSettings) }}
    {% endif %}

    {% if (form.mappingSettings is defined) %}
        {{ form_widget(form.mappingSettings) }}
    {% endif %}

    {% if (form.connectors is defined) %}
        <div {% if form.connectors.vars.choices is empty %}{{ 'class="hide"' }}{% endif %}>
            {{ form_row(form.connectors) }}
        </div>
    {% endif %}

    {{ form_rest(form) }}

<<<<<<< HEAD
            $(function () {
                var options = {
                    formSelector:          '#{{ form.vars.id }}',
                    typeSelector:          '#{{ form.type.vars.id }}',
                    transportTypeSelector: '#{{ form.transportType.vars.id }}',
                    fieldsSets:            {
                        type:          [
                            {{ form.type.vars.full_name|json_encode|raw }},
                            {{ form.name.vars.full_name|json_encode|raw }},
                            {{ form.defaultUserOwner.vars.full_name|json_encode|raw }},
                            {{ form._token.vars.full_name|json_encode|raw }}
                        ],
                        transportType: [
                            {{ form.type.vars.full_name|json_encode|raw }},
                            {{ form.name.vars.full_name|json_encode|raw }},
                            {{ form.defaultUserOwner.vars.full_name|json_encode|raw }},
                            {{ form.transportType.vars.full_name|json_encode|raw }},
                            {{ form._token.vars.full_name|json_encode|raw }}
                        ]
                    }
                };

                new ChannelView(options);
            });
        });
    </script>
=======
    {% import 'OroIntegrationBundle:Form:javascript.html.twig' as jsRenderer %}
    {{ jsRenderer.renderIntegrationFormJS(form) }}
>>>>>>> 206dc14b
{% endblock %}<|MERGE_RESOLUTION|>--- conflicted
+++ resolved
@@ -39,35 +39,6 @@
 
     {{ form_rest(form) }}
 
-<<<<<<< HEAD
-            $(function () {
-                var options = {
-                    formSelector:          '#{{ form.vars.id }}',
-                    typeSelector:          '#{{ form.type.vars.id }}',
-                    transportTypeSelector: '#{{ form.transportType.vars.id }}',
-                    fieldsSets:            {
-                        type:          [
-                            {{ form.type.vars.full_name|json_encode|raw }},
-                            {{ form.name.vars.full_name|json_encode|raw }},
-                            {{ form.defaultUserOwner.vars.full_name|json_encode|raw }},
-                            {{ form._token.vars.full_name|json_encode|raw }}
-                        ],
-                        transportType: [
-                            {{ form.type.vars.full_name|json_encode|raw }},
-                            {{ form.name.vars.full_name|json_encode|raw }},
-                            {{ form.defaultUserOwner.vars.full_name|json_encode|raw }},
-                            {{ form.transportType.vars.full_name|json_encode|raw }},
-                            {{ form._token.vars.full_name|json_encode|raw }}
-                        ]
-                    }
-                };
-
-                new ChannelView(options);
-            });
-        });
-    </script>
-=======
     {% import 'OroIntegrationBundle:Form:javascript.html.twig' as jsRenderer %}
     {{ jsRenderer.renderIntegrationFormJS(form) }}
->>>>>>> 206dc14b
 {% endblock %}