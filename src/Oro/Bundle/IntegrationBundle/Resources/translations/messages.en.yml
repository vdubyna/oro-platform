oro:
    integration:
        menu:
            integrations_submenu.label: Integrations
            integrations_list.label: Manage Integrations

        datagrid:
            column:
                name: Name
                type: Type
            action:
                update: Update
                delete: Delete
                schedule_sync: Schedule Sync
                activate: Activate
                deactivate: Deactivate

        controller:
            integration:
                message:
                    saved: Integration saved
                    activated: Integration activated
                    deactivated: Integration deactivated

        integration:
            entity_label:        Integration
            entity_plural_label: Integrations
            entity_description:  Represent integration
            id.label:         Id
            type.label:       Type
            transport.label:  Transport type
            statuses.label:   Statuses
            name.label:       Name
            connectors.label: Connectors
            synchronization_settings.label: Synchronization Settings
            is_two_way_sync_enabled.label: Enable two way sync
            sync_priority.label: Sync priority
            sync_priority.tooltip: >
                Select if your local version of the data or the remote application
                data get priority in the case that both were updated since the last sync process.
            remote_wins.label: Remote wins
            local_wins.label: Local wins
            default_user_owner.label: Default owner
            default_user_owner.description: >
                Select the owner of the integration. All entities imported from the integration
                will be assigned to the selected user.
            default_business_unit_owner.label: Default Business Unit Owner
            default_business_unit_owner.description: >
                Select owner of the integration. All entities imported from the integration
                will be owned by selected business unit. Parent units will be also assigned.
            organization.label: Organization
            organization.description: >
                Select the organization for the integration.
            enabled:
                label:           Status
                active.label:    Active
                inactive.label:  Inactive
        channel:
            entity_label:                   Integration
            entity_plural_label:            Integrations
            entity_description:             Represent integration
            id.label:                       Id
            type.label:                     Type
            transport.label:                Transport type
            enabled.label:                  Enabled
            mapping_settings.label:         Mapping Setting
            statuses.label:                 Statuses
            name.label:                     Name
            connectors.label:               Connectors
            synchronization_settings.label: Synchronization Settings
            organization.label:             Organization
            default_user_owner.label:       Default owner
            default_business_unit_owner.label: Default Business Unit Owner
            edit_mode.label:                Edit mode
            previously_enabled.label:       Previously Enabled
        integration_status:
            competed.label:  Completed
            failed.label:    Failed
            code.label:      Status
            message.label:   Message
            connector.label: Connector

        sync: A sync job has been added to the queue. {{ job_view_link }}
<<<<<<< HEAD
        sync_error: 'Failed to add sync job to the queue. Error: %s.'
=======
        sync_error: Failed to add sync job to the queue. Error: %s.
        sync_error_integration_deactivated: Failed to add sync job to the queue. Integration is not active.
>>>>>>> 2558e9a9
        progress: Check progress.
        activate: Activate
        deactivate: Deactivate
        button:
            force_sync: Full Re-sync
            sync: Schedule sync

        delete_sync_integration:
            content: "Warning: Removing the integration will delete all related data"
            success: Integration and all related data were deleted

        form:
            no_available_integrations: No integrations available

        system_configuration:
            groups:
                integrations.title: Integrations

        notification:
            channel:
                activated: Integration has been activated successfully
                deactivated: Integration has been deactivated successfully<|MERGE_RESOLUTION|>--- conflicted
+++ resolved
@@ -81,12 +81,8 @@
             connector.label: Connector
 
         sync: A sync job has been added to the queue. {{ job_view_link }}
-<<<<<<< HEAD
         sync_error: 'Failed to add sync job to the queue. Error: %s.'
-=======
-        sync_error: Failed to add sync job to the queue. Error: %s.
-        sync_error_integration_deactivated: Failed to add sync job to the queue. Integration is not active.
->>>>>>> 2558e9a9
+        sync_error_integration_deactivated: 'Failed to add sync job to the queue. Integration is not active.'
         progress: Check progress.
         activate: Activate
         deactivate: Deactivate
