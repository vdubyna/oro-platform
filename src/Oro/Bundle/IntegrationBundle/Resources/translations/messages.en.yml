--- conflicted
+++ resolved
@@ -17,11 +17,8 @@
             integration:
                 message:
                     saved: Integration saved
-<<<<<<< HEAD
-=======
                     activated: Integration activated
                     deactivated: Integration deactivated
->>>>>>> 069cb8be
 
         integration_type:
             simple:
@@ -41,19 +38,13 @@
             name.label:       Name
             connectors.label: Connectors
             synchronization_settings.label: Synchronization Settings
-<<<<<<< HEAD
-=======
             is_two_way_sync_enabled.label: Enable two way sync
             sync_priority.label: Sync priority
->>>>>>> 069cb8be
             remote_wins.label: Remote wins
             local_wins.label: Local wins
             default_user_owner.label: Default owner
             organization.label: Organization
-<<<<<<< HEAD
-=======
             enabled.label: Enabled the channel
->>>>>>> 069cb8be
         channel:
             entity_label:        Integration
             entity_plural_label: Integrations
