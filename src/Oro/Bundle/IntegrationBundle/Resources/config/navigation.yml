oro_menu_config:
    items:
<<<<<<< HEAD
        integrations_submenu:
            label: 'oro.integration.menu.channels_submenu.label'
            uri: '#'
            extras:
                position: 50
        integrations_list:
            label: 'oro.integration.menu.channels_list.label'
            route: oro_integration_index
=======
        channels_submenu:
            label: 'oro.integration.menu.integrations_submenu.label'
            uri: '#'
            extras:
                position: 50
        channels_list:
            label: 'oro.integration.menu.integrations_list.label'
            route: oro_integration_channel_index
>>>>>>> bd424bcd
            extras:
                position: 10
                routes:  'oro_integration_*'

    tree:
        application_menu:
            children:
                system_tab:
                    children:
                        integrations_submenu:
                            children:
                                integrations_list: ~

oro_titles:
    oro_integration_index:  ~
    oro_integration_update: '%%channel.name%%'
    oro_integration_create: 'Create Integration'<|MERGE_RESOLUTION|>--- conflicted
+++ resolved
@@ -1,24 +1,13 @@
 oro_menu_config:
     items:
-<<<<<<< HEAD
         integrations_submenu:
-            label: 'oro.integration.menu.channels_submenu.label'
+            label: 'oro.integration.menu.integrations_submenu.label'
             uri: '#'
             extras:
                 position: 50
         integrations_list:
-            label: 'oro.integration.menu.channels_list.label'
+            label: 'oro.integration.menu.integrations_list.label'
             route: oro_integration_index
-=======
-        channels_submenu:
-            label: 'oro.integration.menu.integrations_submenu.label'
-            uri: '#'
-            extras:
-                position: 50
-        channels_list:
-            label: 'oro.integration.menu.integrations_list.label'
-            route: oro_integration_channel_index
->>>>>>> bd424bcd
             extras:
                 position: 10
                 routes:  'oro_integration_*'
@@ -34,5 +23,5 @@
 
 oro_titles:
     oro_integration_index:  ~
-    oro_integration_update: '%%channel.name%%'
+    oro_integration_update: '%%integration.name%%'
     oro_integration_create: 'Create Integration'