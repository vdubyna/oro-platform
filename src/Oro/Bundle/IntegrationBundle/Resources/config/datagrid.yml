--- conflicted
+++ resolved
@@ -8,12 +8,8 @@
                     - c.id
                     - c.name
                     - c.type
-<<<<<<< HEAD
                     - c.editMode
-                    - CASE WHEN c.enabled = 1 THEN 'enabled' ELSE 'disabled' END as enabled
-=======
                     - CASE WHEN c.enabled = true THEN 'enabled' ELSE 'disabled' END as enabled
->>>>>>> fde04e9a
                 from:
                     - { table: %oro_integration.entity.class%, alias: c }
         columns:
