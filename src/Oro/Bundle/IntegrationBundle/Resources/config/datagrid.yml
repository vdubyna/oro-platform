datagrid:
    oro-integration-grid:
        source:
            type: orm
            acl_resource: oro_integration_view
            query:
                select:
                    - c.id
                    - c.name
                    - c.type
                    - c.enabled
                from:
                    - { table: %oro_integration.entity.class%, alias: c }
        columns:
            name:
                label: oro.integration.integration.name.label
            type:
                label: oro.integration.integration.type.label
                frontend_type:  select
                choices: @oro_integration.manager.types_registry->getAvailableChannelTypesChoiceList
        properties:
            id: ~
            update_link:
                type:    url
                route:   oro_integration_update
                params:  [ id ]
            delete_link:
                type:    url
                route:   oro_api_delete_integration
                params:  [ id ]
            schedule_link:
                type:    url
                route:   oro_integration_schedule
                params:  [ id ]
        sorters:
            columns:
                name: { data_name: c.name }
                type: { data_name: c.type }
        filters:
            columns:
                name: { data_name: c.name, type: string }
                type:
                    data_name: c.type
                    type: choice
                    options:
                        field_options:
                            choices: @oro_integration.manager.types_registry->getAvailableChannelTypesChoiceList
        actions:
            update:
                type:         navigate
                link:         update_link
                acl_resource: oro_integration_update
                icon:         edit
                label:        oro.integration.datagrid.action.update
                rowAction:    true
            schedule:
                type:         schedule-sync
                link:         schedule_link
                acl_resource: oro_integration_update
                icon:         refresh
                label:        oro.integration.datagrid.action.schedule_sync
            delete:
                type:         delete
                link:         delete_link
                acl_resource: oro_integration_delete
                icon:         trash
                label:        oro.integration.datagrid.action.delete
                defaultMessages:
                    confirm_content: oro.integration.delete_sync_integration_window.content
                    confirm_ok:      oro.integration.delete_sync_integration_window.button_ok
                    confirm_title:   oro.integration.delete_sync_integration_window.title
                    success:         oro.integration.delete_sync_integration_window.success
<<<<<<< HEAD
=======
        action_configuration: Oro\Bundle\IntegrationBundle\Datagrid\ActionConfiguration::getIsSyncAvailableCondition()
>>>>>>> 069cb8be
        options:
            entityHint: channel<|MERGE_RESOLUTION|>--- conflicted
+++ resolved
@@ -70,9 +70,6 @@
                     confirm_ok:      oro.integration.delete_sync_integration_window.button_ok
                     confirm_title:   oro.integration.delete_sync_integration_window.title
                     success:         oro.integration.delete_sync_integration_window.success
-<<<<<<< HEAD
-=======
         action_configuration: Oro\Bundle\IntegrationBundle\Datagrid\ActionConfiguration::getIsSyncAvailableCondition()
->>>>>>> 069cb8be
         options:
             entityHint: channel