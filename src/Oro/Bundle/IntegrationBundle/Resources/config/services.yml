parameters:
    oro_integration.entity.class:                                         Oro\Bundle\IntegrationBundle\Entity\Channel
    oro_integration.fields_changes.class:                                 Oro\Bundle\IntegrationBundle\Entity\FieldsChanges

    oro_integration.form.type.channel.class:                              Oro\Bundle\IntegrationBundle\Form\Type\ChannelType
    oro_integration.form.type.oro_integration_type_select.class:          Oro\Bundle\IntegrationBundle\Form\Type\IntegrationTypeSelectType
    oro_integration.form.type.oro_integration_select.class:               Oro\Bundle\IntegrationBundle\Form\Type\IntegrationSelectType
    oro_integration.form.handler.integration.class:                       Oro\Bundle\IntegrationBundle\Form\Handler\ChannelHandler

    oro_integration.form.subscriber.channel_subscriber.class:             Oro\Bundle\IntegrationBundle\Form\EventListener\ChannelFormSubscriber
    oro_integration.form.subscriber.default_user_owner_subscriber.class:  Oro\Bundle\IntegrationBundle\Form\EventListener\DefaultUserOwnerSubscriber

    oro_integration.manager.types_registry.class:                         Oro\Bundle\IntegrationBundle\Manager\TypesRegistry
    oro_integration.manager.fields_changes.class:                         Oro\Bundle\IntegrationBundle\Manager\FieldsChangesManager

    oro_integration.sync.processor.class:                                 Oro\Bundle\IntegrationBundle\Provider\SyncProcessor
    oro_integration.provider.connector_context_mediator.class:            Oro\Bundle\IntegrationBundle\Provider\ConnectorContextMediator

    # Import/export utils
    oro_integration.job_executor.class:                                   Oro\Bundle\IntegrationBundle\ImportExport\Job\Executor
    oro_integration.writer.persistent_batch_writer.class:                 Oro\Bundle\IntegrationBundle\ImportExport\Writer\PersistentBatchWriter
    oro_integration.helper.default_owner_helper.class:                    Oro\Bundle\IntegrationBundle\ImportExport\Helper\DefaultOwnerHelper
    oro_integration.reader.entity.by_id.class:                            Oro\Bundle\IntegrationBundle\Reader\EntityReaderById

    oro_integration.logger.strategy.class:                                Oro\Bundle\IntegrationBundle\Logger\LoggerStrategy

    oro_integration.delete_manager.class:                                 Oro\Bundle\IntegrationBundle\Manager\DeleteManager
    oro_integration.sync_scheduler.class:                                 Oro\Bundle\IntegrationBundle\Manager\SyncScheduler

    oro_integration.reverse_sync.processor.class:                         Oro\Bundle\IntegrationBundle\Provider\ReverseSyncProcessor
    oro_integration.provider.settings_provider.class:                     Oro\Bundle\IntegrationBundle\Provider\SettingsProvider

    oro_integration.config_resolver.class:                                Oro\Component\Config\Resolver\SystemAwareResolver
    oro_integration.utils.form_utils.class:                               Oro\Bundle\IntegrationBundle\Utils\FormUtils

    oro_integration.datagrid.status_grid_helper.class:                    Oro\Bundle\IntegrationBundle\Datagrid\StatusGridHelper
    oro_integration.event_listener.keep_avile.class:                      Oro\Bundle\IntegrationBundle\EventListener\KeepAliveListener

<<<<<<< HEAD
    oro_integration.action.save_fields_changes.class:                     Oro\Bundle\IntegrationBundle\Model\Action\SaveFieldsChangesAction
    oro_integration.action.remove_fields_changes.class:                   Oro\Bundle\IntegrationBundle\Model\Action\RemoveFieldsChangesAction
=======
    oro_integration.workflow.condition.has_active_integration.class:      Oro\Bundle\IntegrationBundle\Model\Condition\HasActiveIntegration
>>>>>>> e620d0e7

services:
    oro_integration.manager.api:
        class: Oro\Bundle\SoapBundle\Entity\Manager\ApiEntityManager
        parent: oro_soap.manager.entity_manager.abstract
        arguments:
            - %oro_integration.entity.class%
            - @doctrine.orm.entity_manager

    oro_integration.form.channel:
        class:                        Symfony\Component\Form\Form
        factory_method:               createNamed
        factory_service:              form.factory
        arguments:                    ["oro_integration_channel_form", "oro_integration_channel_form", null]

    oro_integration.form.type.channel:
        class: %oro_integration.form.type.channel.class%
        arguments:
            - @oro_integration.form.subscriber.default_user_owner_subscriber
            - @oro_integration.form.subscriber.channel_subscriber
        tags:
            - { name: form.type, alias: oro_integration_channel_form }

    oro_integration.form.type.oro_integration_type_select:
        class: %oro_integration.form.type.oro_integration_type_select.class%
        arguments:
            - @oro_integration.manager.types_registry
            - @templating.helper.assets
        scope: request
        tags:
            - { name: form.type, alias: oro_integration_type_select }

    oro_integration.form.type.oro_integration_select:
        class: %oro_integration.form.type.oro_integration_select.class%
        arguments:
            - @doctrine.orm.entity_manager
            - @oro_integration.manager.types_registry
            - @templating.helper.assets
            - @oro_security.acl_helper
        scope: request
        tags:
            - { name: form.type, alias: oro_integration_select }

    oro_integration.form.subscriber.channel_subscriber:
        class: %oro_integration.form.subscriber.channel_subscriber.class%
        arguments:
            - @oro_integration.manager.types_registry
            - @oro_integration.provider.settings_provider

    oro_integration.form.subscriber.default_user_owner_subscriber:
        class: %oro_integration.form.subscriber.default_user_owner_subscriber.class%
        arguments:
            - @oro_security.security_facade

    oro_integration.form.handler.integration:
        class:                        %oro_integration.form.handler.integration.class%
        scope:                        request
        arguments:
            - @request
            - @oro_integration.form.channel
            - @doctrine.orm.entity_manager
            - @event_dispatcher

    oro_integration.manager.types_registry:
        class: %oro_integration.manager.types_registry.class%
        arguments:
            - []

    oro_integration.manager.fields_changes:
        class: %oro_integration.manager.fields_changes.class%
        arguments:
            - @oro_entity.doctrine_helper
            - %oro_integration.fields_changes.class%

    oro_integration.manager.types_registry.link:
        tags:
            - { name: oro_service_link, service: oro_integration.manager.types_registry }

    # Import/export utils
    oro_integration.job_executor:
        class: %oro_integration.job_executor.class%
        arguments:
            - @akeneo_batch.connectors
            - @akeneo_batch.job_repository
            - @oro_importexport.context_registry
            - @doctrine
        lazy: true

    oro_integration.writer.persistent_batch_writer:
        class: %oro_integration.writer.persistent_batch_writer.class%
        arguments:
            - @doctrine
            - @event_dispatcher
            - @oro_importexport.context_registry

    oro_integration.reader.entity.by_id:
        class: %oro_integration.reader.entity.by_id.class%
        arguments:
            - @oro_importexport.context_registry
            - @doctrine
            - @oro_security.owner.ownership_metadata_provider

    oro_integration.helper.default_owner_helper:
        class: %oro_integration.helper.default_owner_helper.class%
        arguments:
            - @doctrine
            - @oro_security.owner.ownership_metadata_provider

    # sync processor
    oro_integration.sync.processor:
        class: %oro_integration.sync.processor.class%
        arguments:
          - @doctrine
          - @oro_importexport.processor.registry
          - @oro_integration.job_executor
          - @oro_integration.manager.types_registry
          - @oro_integration.logger.strategy
        lazy: true

    oro_integration.provider.connector_context_mediator:
        class: %oro_integration.provider.connector_context_mediator.class%
        arguments:
            - @oro_integration.manager.types_registry.link
            - @doctrine

    oro_integration.logger.strategy:
        class: %oro_integration.logger.strategy.class%

    oro_integration.delete_manager:
        class: %oro_integration.delete_manager.class%
        arguments: [ @doctrine.orm.entity_manager ]

    oro_integration.sync_scheduler:
        class: %oro_integration.sync_scheduler.class%
        arguments: [ @doctrine.orm.entity_manager, @oro_integration.manager.types_registry ]

    oro_integration.reverse_sync.processor:
        class: %oro_integration.reverse_sync.processor.class%
        arguments:
            - @oro_importexport.processor.registry
            - @oro_integration.job_executor
            - @oro_integration.manager.types_registry
            - @oro_integration.logger.strategy
        lazy: true

    oro_integration.sync_scheduler.link:
        tags:
            - { name: oro_service_link,  service: oro_integration.sync_scheduler }

    oro_integration.provider.settings_provider:
        class: %oro_integration.provider.settings_provider.class%
        arguments:
            - []
            - @oro_integration.config_resolver

    oro_integration.config_resolver:
        class: %oro_integration.config_resolver.class%
        arguments:
            - @service_container

    oro_integration.utils.form_utils:
        class: %oro_integration.utils.form_utils.class%
        arguments:
            - @oro_integration.manager.types_registry

    oro_integration.datagrid.status_grid_helper:
        class: %oro_integration.datagrid.status_grid_helper.class%
        arguments:
            - @oro_integration.manager.types_registry
            - @translator
        tags:
          - { name: kernel.event_listener, event: oro_datagrid.datagrid.build.before.oro-integration-status-grid, method: statusGridBuildBefore }
          - { name: kernel.event_listener, event: oro_datagrid.datagrid.build.after.oro-integration-status-grid, method: statusGridBuildAfter }

    oro_integration.event_listener.keep_avile:
        class: %oro_integration.event_listener.keep_avile.class%
        arguments:
            - @akeneo_batch.job_repository
        tags:
            - { name: kernel.event_listener, event: oro_integration.writer_after_flush, method: onWriterAfterFlush }

<<<<<<< HEAD
    oro_integration.action.abstract_fields_changes:
        abstract: true
        arguments:
            - @oro_workflow.context_accessor
        calls:
            - [setFieldsChangesManager, [@oro_integration.manager.fields_changes]]

    oro_integration.action.save_fields_changes:
        class: %oro_integration.action.save_fields_changes.class%
        parent: oro_integration.action.abstract_fields_changes
        tags:
            - { name: oro_workflow.action, alias: save_fields_changes }

    oro_integration.action.remove_fields_changes:
        class: %oro_integration.action.remove_fields_changes.class%
        parent: oro_integration.action.abstract_fields_changes
        tags:
            - { name: oro_workflow.action, alias: remove_fields_changes }
=======
    oro_integration.workflow.condition.has_active_integration:
        class: %oro_integration.workflow.condition.has_active_integration.class%
        arguments:
            - @oro_workflow.context_accessor
            - @doctrine
        tags:
            - { name: oro_workflow.condition, alias: 'has_active_integration' }
>>>>>>> e620d0e7
<|MERGE_RESOLUTION|>--- conflicted
+++ resolved
@@ -36,12 +36,10 @@
     oro_integration.datagrid.status_grid_helper.class:                    Oro\Bundle\IntegrationBundle\Datagrid\StatusGridHelper
     oro_integration.event_listener.keep_avile.class:                      Oro\Bundle\IntegrationBundle\EventListener\KeepAliveListener
 
-<<<<<<< HEAD
     oro_integration.action.save_fields_changes.class:                     Oro\Bundle\IntegrationBundle\Model\Action\SaveFieldsChangesAction
     oro_integration.action.remove_fields_changes.class:                   Oro\Bundle\IntegrationBundle\Model\Action\RemoveFieldsChangesAction
-=======
+
     oro_integration.workflow.condition.has_active_integration.class:      Oro\Bundle\IntegrationBundle\Model\Condition\HasActiveIntegration
->>>>>>> e620d0e7
 
 services:
     oro_integration.manager.api:
@@ -223,7 +221,14 @@
         tags:
             - { name: kernel.event_listener, event: oro_integration.writer_after_flush, method: onWriterAfterFlush }
 
-<<<<<<< HEAD
+    oro_integration.workflow.condition.has_active_integration:
+        class: %oro_integration.workflow.condition.has_active_integration.class%
+        arguments:
+            - @oro_workflow.context_accessor
+            - @doctrine
+        tags:
+            - { name: oro_workflow.condition, alias: 'has_active_integration' }
+
     oro_integration.action.abstract_fields_changes:
         abstract: true
         arguments:
@@ -241,13 +246,4 @@
         class: %oro_integration.action.remove_fields_changes.class%
         parent: oro_integration.action.abstract_fields_changes
         tags:
-            - { name: oro_workflow.action, alias: remove_fields_changes }
-=======
-    oro_integration.workflow.condition.has_active_integration:
-        class: %oro_integration.workflow.condition.has_active_integration.class%
-        arguments:
-            - @oro_workflow.context_accessor
-            - @doctrine
-        tags:
-            - { name: oro_workflow.condition, alias: 'has_active_integration' }
->>>>>>> e620d0e7
+            - { name: oro_workflow.action, alias: remove_fields_changes }