parameters:
    oro_integration.entity.class:                                         Oro\Bundle\IntegrationBundle\Entity\Channel

    oro_integration.form.type.channel.class:                              Oro\Bundle\IntegrationBundle\Form\Type\ChannelType
    oro_integration.form.handler.channel.class:                           Oro\Bundle\IntegrationBundle\Form\Handler\ChannelHandler

    oro_integration.form.subscriber.channel_subscriber.class:             Oro\Bundle\IntegrationBundle\Form\EventListener\ChannelFormSubscriber
    oro_integration.form.subscriber.default_user_owner_subscriber.class:  Oro\Bundle\IntegrationBundle\Form\EventListener\DefaultUserOwnerSubscriber
    oro_integration.form.subscriber.organization_subscriber.class:        Oro\Bundle\IntegrationBundle\Form\EventListener\OrganizationSubscriber

    oro_integration.manager.types_registry.class:                         Oro\Bundle\IntegrationBundle\Manager\TypesRegistry

    oro_integration.sync.processor.class:                                 Oro\Bundle\IntegrationBundle\Provider\SyncProcessor
    oro_integration.provider.channel_type.simple.class:                   Oro\Bundle\IntegrationBundle\Provider\SimpleChannelType
    oro_integration.provider.simple_transport.class:                      Oro\Bundle\IntegrationBundle\Provider\SimpleTransport
    oro_integration.provider.connector_context_mediator.class:            Oro\Bundle\IntegrationBundle\Provider\ConnectorContextMediator

    # Import/export utils
    oro_integration.job_executor.class:                                   Oro\Bundle\IntegrationBundle\ImportExport\Job\Executor
    oro_integration.writer.persistent_batch_writer.class:                 Oro\Bundle\IntegrationBundle\ImportExport\Writer\PersistentBatchWriter
    oro_integration.helper.default_owner_helper.class:                    Oro\Bundle\IntegrationBundle\ImportExport\Helper\DefaultOwnerHelper
    oro_integration.reader.entity.by_id.class:                            Oro\Bundle\IntegrationBundle\Reader\EntityReaderById

    oro_integration.logger.strategy.class:                                Oro\Bundle\IntegrationBundle\Logger\LoggerStrategy

    oro_integration.delete_manager.class:                                 Oro\Bundle\IntegrationBundle\Manager\DeleteManager
    oro_integration.sync_scheduler.class:                                 Oro\Bundle\IntegrationBundle\Manager\SyncScheduler

    oro_integration.reverse_sync.processor.class:                         Oro\Bundle\IntegrationBundle\Provider\ReverseSyncProcessor
    oro_integration.provider.settings_provider.class:                     Oro\Bundle\IntegrationBundle\Provider\SettingsProvider

<<<<<<< HEAD
    oro_integration.config_resolver.class:                                Oro\Component\Config\Resolver\SystemAwareResolver
    oro_integration.utils.form_utils.class:                               Oro\Bundle\IntegrationBundle\Utils\FormUtils
=======
    oro_integration.form.type.oro_integration_type_select.class:          Oro\Bundle\IntegrationBundle\Form\Type\IntegrationTypeSelectType

    #Reader
>>>>>>> 55d313d3

services:
    oro_integration.manager.api:
        class: Oro\Bundle\SoapBundle\Entity\Manager\ApiEntityManager
        arguments:
            - %oro_integration.entity.class%
            - @doctrine.orm.entity_manager

    oro_integration.form.channel:
        class:                        Symfony\Component\Form\Form
        factory_method:               createNamed
        factory_service:              form.factory
        arguments:                    ["oro_integration_channel_form", "oro_integration_channel_form", null]

    oro_integration.form.type.channel:
        class: %oro_integration.form.type.channel.class%
        arguments:
            - @oro_integration.manager.types_registry
            - @oro_integration.form.subscriber.default_user_owner_subscriber
            - @oro_integration.form.subscriber.channel_subscriber
            - @oro_integration.form.subscriber.organization_subscriber
        tags:
            - { name: form.type, alias: oro_integration_channel_form }

    oro_integration.form.subscriber.channel_subscriber:
        class: %oro_integration.form.subscriber.channel_subscriber.class%
        arguments:
            - @oro_integration.manager.types_registry
            - @oro_integration.provider.settings_provider

    oro_integration.form.subscriber.default_user_owner_subscriber:
        class: %oro_integration.form.subscriber.default_user_owner_subscriber.class%
        arguments:
            - @oro_security.security_facade

    oro_integration.form.subscriber.organization_subscriber:
        class: %oro_integration.form.subscriber.organization_subscriber.class%
        arguments:
            - @doctrine.orm.entity_manager

    oro_integration.form.handler.channel:
        class:                        %oro_integration.form.handler.channel.class%
        scope:                        request
        arguments:
            - @request
            - @oro_integration.form.channel
            - @doctrine.orm.entity_manager
            - @event_dispatcher

    oro_integration.manager.types_registry:
        class: %oro_integration.manager.types_registry.class%
        arguments:
            - []

    oro_integration.manager.types_registry.link:
        tags:
            - { name: oro_service_link, service: oro_integration.manager.types_registry }

    # Import/export utils
    oro_integration.job_executor:
        class: %oro_integration.job_executor.class%
        arguments:
            - @akeneo_batch.connectors
            - @akeneo_batch.job_repository
            - @oro_importexport.context_registry
            - @doctrine
        lazy: true

    oro_integration.writer.persistent_batch_writer:
        class: %oro_integration.writer.persistent_batch_writer.class%
        arguments:
            - @doctrine.orm.entity_manager

    oro_integration.reader.entity.by_id:
        class: %oro_integration.reader.entity.by_id.class%
        arguments:
            - @oro_importexport.context_registry
            - @doctrine

    oro_integration.helper.default_owner_helper:
        class: %oro_integration.helper.default_owner_helper.class%
        arguments:
            - @doctrine.orm.default_entity_manager
            - @oro_security.owner.ownership_metadata_provider

    # sync processor
    oro_integration.sync.processor:
        class: %oro_integration.sync.processor.class%
        arguments:
          - @doctrine.orm.entity_manager
          - @oro_importexport.processor.registry
          - @oro_integration.job_executor
          - @oro_integration.manager.types_registry
          - @oro_integration.logger.strategy
        lazy: true

    oro_integration.provider.channel_type.simple:
        class: %oro_integration.provider.channel_type.simple.class%
        tags:
            - { name: oro_integration.channel, type: simple }

    oro_integration.provider.simple_transport:
        class: %oro_integration.provider.simple_transport.class%
        tags:
            - { name: oro_integration.transport, type: simple, channel_type: simple }

    oro_integration.provider.connector_context_mediator:
        class: %oro_integration.provider.connector_context_mediator.class%
        arguments:
            - @oro_integration.manager.types_registry.link
            - @doctrine.orm.entity_manager

    oro_integration.logger.strategy:
        class: %oro_integration.logger.strategy.class%

    oro_integration.delete_manager:
        class: %oro_integration.delete_manager.class%
        arguments: [ @doctrine.orm.entity_manager ]

    oro_integration.sync_scheduler:
        class: %oro_integration.sync_scheduler.class%
        arguments: [ @doctrine.orm.entity_manager, @oro_integration.manager.types_registry ]

    oro_integration.reverse_sync.processor:
        class: %oro_integration.reverse_sync.processor.class%
        arguments:
            - @doctrine.orm.entity_manager
            - @oro_importexport.processor.registry
            - @oro_integration.job_executor
            - @oro_integration.manager.types_registry
            - @oro_integration.logger.strategy
        lazy: true

    oro_integration.sync_scheduler.link:
        tags:
            - { name: oro_service_link,  service: oro_integration.sync_scheduler }

<<<<<<< HEAD
    oro_integration.provider.settings_provider:
        class: %oro_integration.provider.settings_provider.class%
        arguments:
            - []
            - @oro_integration.config_resolver

    oro_integration.config_resolver:
        class: %oro_integration.config_resolver.class%
        arguments:
            - @service_container

    oro_integration.utils.form_utils:
        class: %oro_integration.utils.form_utils.class%
        arguments:
            - @oro_integration.manager.types_registry
=======

    oro_integration.form.type.oro_integration_type_select:
        class: %oro_integration.form.type.oro_integration_type_select.class%
        arguments:
            - @oro_integration.manager.types_registry
            - @translator
            - @templating.helper.assets
        scope: request
        tags:
            - { name: form.type, alias: oro_integration_type_select }
>>>>>>> 55d313d3
<|MERGE_RESOLUTION|>--- conflicted
+++ resolved
@@ -2,6 +2,7 @@
     oro_integration.entity.class:                                         Oro\Bundle\IntegrationBundle\Entity\Channel
 
     oro_integration.form.type.channel.class:                              Oro\Bundle\IntegrationBundle\Form\Type\ChannelType
+    oro_integration.form.type.oro_integration_type_select.class:          Oro\Bundle\IntegrationBundle\Form\Type\IntegrationTypeSelectType
     oro_integration.form.handler.channel.class:                           Oro\Bundle\IntegrationBundle\Form\Handler\ChannelHandler
 
     oro_integration.form.subscriber.channel_subscriber.class:             Oro\Bundle\IntegrationBundle\Form\EventListener\ChannelFormSubscriber
@@ -29,14 +30,8 @@
     oro_integration.reverse_sync.processor.class:                         Oro\Bundle\IntegrationBundle\Provider\ReverseSyncProcessor
     oro_integration.provider.settings_provider.class:                     Oro\Bundle\IntegrationBundle\Provider\SettingsProvider
 
-<<<<<<< HEAD
     oro_integration.config_resolver.class:                                Oro\Component\Config\Resolver\SystemAwareResolver
     oro_integration.utils.form_utils.class:                               Oro\Bundle\IntegrationBundle\Utils\FormUtils
-=======
-    oro_integration.form.type.oro_integration_type_select.class:          Oro\Bundle\IntegrationBundle\Form\Type\IntegrationTypeSelectType
-
-    #Reader
->>>>>>> 55d313d3
 
 services:
     oro_integration.manager.api:
@@ -61,6 +56,16 @@
         tags:
             - { name: form.type, alias: oro_integration_channel_form }
 
+    oro_integration.form.type.oro_integration_type_select:
+        class: %oro_integration.form.type.oro_integration_type_select.class%
+        arguments:
+            - @oro_integration.manager.types_registry
+            - @translator
+            - @templating.helper.assets
+        scope: request
+        tags:
+            - { name: form.type, alias: oro_integration_type_select }
+            
     oro_integration.form.subscriber.channel_subscriber:
         class: %oro_integration.form.subscriber.channel_subscriber.class%
         arguments:
@@ -174,7 +179,6 @@
         tags:
             - { name: oro_service_link,  service: oro_integration.sync_scheduler }
 
-<<<<<<< HEAD
     oro_integration.provider.settings_provider:
         class: %oro_integration.provider.settings_provider.class%
         arguments:
@@ -190,15 +194,3 @@
         class: %oro_integration.utils.form_utils.class%
         arguments:
             - @oro_integration.manager.types_registry
-=======
-
-    oro_integration.form.type.oro_integration_type_select:
-        class: %oro_integration.form.type.oro_integration_type_select.class%
-        arguments:
-            - @oro_integration.manager.types_registry
-            - @translator
-            - @templating.helper.assets
-        scope: request
-        tags:
-            - { name: form.type, alias: oro_integration_type_select }
->>>>>>> 55d313d3
