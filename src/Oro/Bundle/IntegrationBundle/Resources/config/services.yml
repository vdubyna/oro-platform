parameters:
    oro_integration.entity.class:                                         Oro\Bundle\IntegrationBundle\Entity\Channel
    oro_integration.fields_changes.class:                                 Oro\Bundle\IntegrationBundle\Entity\FieldsChanges

    oro_integration.form.type.channel.class:                              Oro\Bundle\IntegrationBundle\Form\Type\ChannelType
    oro_integration.form.type.oro_integration_type_select.class:          Oro\Bundle\IntegrationBundle\Form\Type\IntegrationTypeSelectType
    oro_integration.form.type.oro_integration_select.class:               Oro\Bundle\IntegrationBundle\Form\Type\IntegrationSelectType
    oro_integration.form.handler.integration.class:                       Oro\Bundle\IntegrationBundle\Form\Handler\ChannelHandler

    oro_integration.form.subscriber.channel_subscriber.class:             Oro\Bundle\IntegrationBundle\Form\EventListener\ChannelFormSubscriber
    oro_integration.form.subscriber.default_owner_subscriber.class:       Oro\Bundle\IntegrationBundle\Form\EventListener\DefaultOwnerSubscriber

    oro_integration.manager.types_registry.class:                         Oro\Bundle\IntegrationBundle\Manager\TypesRegistry
    oro_integration.manager.fields_changes.class:                         Oro\Bundle\IntegrationBundle\Manager\FieldsChangesManager

    oro_integration.sync.processor.class:                                 Oro\Bundle\IntegrationBundle\Provider\SyncProcessor
    oro_integration.processor_registry.class:                             Oro\Bundle\IntegrationBundle\Provider\SyncProcessorRegistry
    oro_integration.provider.connector_context_mediator.class:            Oro\Bundle\IntegrationBundle\Provider\ConnectorContextMediator
    oro_integration.importexport.processor.import.class:                  Oro\Bundle\IntegrationBundle\ImportExport\Processor\StepExecutionAwareImportProcessor
    oro_integration.importexport.processor.export.class:                  Oro\Bundle\IntegrationBundle\ImportExport\Processor\StepExecutionAwareExportProcessor

    # Import/export utils
    oro_integration.job_executor.class:                                   Oro\Bundle\IntegrationBundle\ImportExport\Job\Executor
    oro_integration.writer.persistent_batch_writer.class:                 Oro\Bundle\IntegrationBundle\ImportExport\Writer\PersistentBatchWriter
    oro_integration.helper.default_owner_helper.class:                    Oro\Bundle\IntegrationBundle\ImportExport\Helper\DefaultOwnerHelper
    oro_integration.reader.entity.by_id.class:                            Oro\Bundle\IntegrationBundle\Reader\EntityReaderById

    oro_integration.logger.strategy.class:                                Oro\Bundle\IntegrationBundle\Logger\LoggerStrategy

    oro_integration.delete_manager.class:                                 Oro\Bundle\IntegrationBundle\Manager\DeleteManager
    oro_integration.sync_scheduler.class:                                 Oro\Bundle\IntegrationBundle\Manager\SyncScheduler

    oro_integration.provider.settings_provider.class:                     Oro\Bundle\IntegrationBundle\Provider\SettingsProvider

    oro_integration.config_resolver.class:                                Oro\Component\Config\Resolver\SystemAwareResolver
    oro_integration.utils.form_utils.class:                               Oro\Bundle\IntegrationBundle\Utils\FormUtils

    oro_integration.datagrid.status_grid_helper.class:                    Oro\Bundle\IntegrationBundle\Datagrid\StatusGridHelper
    oro_integration.event_listener.keep_avile.class:                      Oro\Bundle\IntegrationBundle\EventListener\KeepAliveListener

    oro_integration.action.save_fields_changes.class:                     Oro\Bundle\IntegrationBundle\Model\Action\SaveFieldsChangesAction
    oro_integration.action.remove_fields_changes.class:                   Oro\Bundle\IntegrationBundle\Model\Action\RemoveFieldsChangesAction

    oro_integration.workflow.condition.has_active_integration.class:      Oro\Bundle\IntegrationBundle\Model\Condition\HasActiveIntegration

    oro_integration.workflow.action.populate_integration_owner.class:     Oro\Bundle\IntegrationBundle\Model\Action\PopulateIntegrationOwner

services:
    oro_integration.form.channel:
        class: Symfony\Component\Form\Form
        factory: ['@form.factory', createNamed]
        arguments: ["oro_integration_channel_form", "oro_integration_channel_form", null]

    oro_integration.form.type.channel:
        class: %oro_integration.form.type.channel.class%
        arguments:
            - '@oro_integration.form.subscriber.default_owner_subscriber'
            - '@oro_integration.form.subscriber.channel_subscriber'
        tags:
            - { name: form.type, alias: oro_integration_channel_form }

    oro_integration.form.type.oro_integration_type_select:
        class: %oro_integration.form.type.oro_integration_type_select.class%
        arguments:
            - '@oro_integration.manager.types_registry'
            - '@assets.packages'
        tags:
            - { name: form.type, alias: oro_integration_type_select }

    oro_integration.form.type.oro_integration_select:
        class: %oro_integration.form.type.oro_integration_select.class%
        arguments:
            - '@doctrine.orm.entity_manager'
            - '@oro_integration.manager.types_registry'
            - '@assets.packages'
            - '@oro_security.acl_helper'
<<<<<<< HEAD
            - '@form.choice_list_factory.default'
        scope: request
=======
>>>>>>> 4a5c31ac
        tags:
            - { name: form.type, alias: oro_integration_select }

    oro_integration.form.subscriber.channel_subscriber:
        class: %oro_integration.form.subscriber.channel_subscriber.class%
        arguments:
            - '@oro_integration.manager.types_registry'
            - '@oro_integration.provider.settings_provider'

    oro_integration.form.subscriber.default_owner_subscriber:
        class: %oro_integration.form.subscriber.default_owner_subscriber.class%
        arguments:
            - '@oro_security.token_accessor'
            - '@oro_integration.manager.types_registry'

    oro_integration.form.handler.integration:
        class: %oro_integration.form.handler.integration.class%
        arguments:
            - '@request_stack'
            - '@oro_integration.form.channel'
            - '@doctrine.orm.entity_manager'
            - '@event_dispatcher'

    oro_integration.manager.types_registry:
        class: %oro_integration.manager.types_registry.class%
        arguments:
            - []
        lazy: true

    oro_integration.manager.fields_changes:
        class: %oro_integration.manager.fields_changes.class%
        arguments:
            - '@oro_entity.doctrine_helper'
            - %oro_integration.fields_changes.class%

    oro_integration.manager.types_registry.link:
        tags:
            - { name: oro_service_link, service: oro_integration.manager.types_registry }

    # Import/export utils
    oro_integration.job_executor:
        class: %oro_integration.job_executor.class%
        arguments:
            - '@akeneo_batch.connectors'
            - '@akeneo_batch.job_repository'
            - '@oro_importexport.context_registry'
            - '@doctrine'
            - '@oro_importexport.job.context.aggregator_registry'
        lazy: true

    oro_integration.writer.persistent_batch_writer:
        class: %oro_integration.writer.persistent_batch_writer.class%
        arguments:
            - '@doctrine'
            - '@event_dispatcher'
            - '@oro_importexport.context_registry'
            - '@oro_integration.logger.strategy'

    oro_integration.reader.entity.by_id:
        class: %oro_integration.reader.entity.by_id.class%
        parent: oro_importexport.reader.entity

    oro_integration.helper.default_owner_helper:
        class: %oro_integration.helper.default_owner_helper.class%
        arguments:
            - '@doctrine'
            - '@oro_security.owner.ownership_metadata_provider'

    # sync processor
    oro_integration.sync.processor:
        class: %oro_integration.sync.processor.class%
        arguments:
          - '@doctrine'
          - '@oro_importexport.processor.registry'
          - '@oro_integration.job_executor'
          - '@oro_integration.manager.types_registry'
          - '@event_dispatcher'
          - '@oro_integration.logger.strategy'
        lazy: true

    oro_integration.importexport.processor.import:
        class: %oro_integration.importexport.processor.import.class%
        parent: oro_importexport.processor.import_abstract
        abstract: true
        calls:
            - [setContextRegistry, ['@oro_importexport.context_registry']]

    oro_integration.importexport.processor.export:
        class: %oro_integration.importexport.processor.export.class%
        parent: oro_importexport.processor.export_abstract
        abstract: true
        calls:
            - [setContextRegistry, ['@oro_importexport.context_registry']]

    oro_integration.processor_registry:
        class: %oro_integration.processor_registry.class%
        calls:
            - [setDefaultProcessor, ['@oro_integration.sync.processor']]

    oro_integration.provider.connector_context_mediator:
        class: %oro_integration.provider.connector_context_mediator.class%
        arguments:
            - '@oro_integration.manager.types_registry.link'
            - '@doctrine'
        tags:
            - { name: doctrine.event_listener, event: onClear }

    oro_integration.logger.strategy:
        class: %oro_integration.logger.strategy.class%
        calls:
            - [setDebug, [%kernel.debug%]]

    oro_integration.delete_manager:
        class: %oro_integration.delete_manager.class%
        arguments: [ '@doctrine.orm.entity_manager' ]

    oro_integration.sync_scheduler:
        class: %oro_integration.sync_scheduler.class%
        arguments:
            - '@oro_message_queue.message_producer'

    oro_integration.genuine_sync_scheduler:
        class: 'Oro\Bundle\IntegrationBundle\Manager\GenuineSyncScheduler'
        arguments:
            - '@oro_message_queue.message_producer'

    oro_integration.reverse_sync.processor:
        class: 'Oro\Bundle\IntegrationBundle\Provider\ReverseSyncProcessor'
        arguments:
            - '@doctrine'
            - '@oro_importexport.processor.registry'
            - '@oro_integration.job_executor'
            - '@oro_integration.manager.types_registry'
            - '@event_dispatcher'
            - '@oro_integration.logger.strategy'
        lazy: true

    oro_integration.sync_scheduler.link:
        tags:
            - { name: oro_service_link,  service: oro_integration.sync_scheduler }

    oro_integration.provider.settings_provider:
        class: %oro_integration.provider.settings_provider.class%
        arguments:
            - []
            - '@oro_integration.config_resolver'

    oro_integration.config_resolver:
        class: %oro_integration.config_resolver.class%
        arguments:
            - '@service_container'

    oro_integration.utils.form_utils:
        class: %oro_integration.utils.form_utils.class%
        arguments:
            - '@oro_integration.manager.types_registry'

    oro_integration.datagrid.status_grid_helper:
        class: %oro_integration.datagrid.status_grid_helper.class%
        arguments:
            - '@oro_integration.manager.types_registry'
            - '@translator'
        tags:
          - { name: kernel.event_listener, event: oro_datagrid.datagrid.build.before.oro-integration-status-grid, method: statusGridBuildBefore }
          - { name: kernel.event_listener, event: oro_datagrid.datagrid.build.after.oro-integration-status-grid, method: statusGridBuildAfter }

    oro_integration.event_listener.keep_avile:
        class: %oro_integration.event_listener.keep_avile.class%
        arguments:
            - '@akeneo_batch.job_repository'
        tags:
            - { name: kernel.event_listener, event: oro_integration.writer_after_flush, method: onWriterAfterFlush }

    oro_integration.workflow.condition.has_active_integration:
        class: %oro_integration.workflow.condition.has_active_integration.class%
        arguments:
            - '@doctrine'
        tags:
            - { name: oro_action.condition, alias: 'has_active_integration' }

    oro_integration.action.abstract_fields_changes:
        abstract: true
        arguments:
            - '@oro_action.expression.context_accessor'
        calls:
            - [setFieldsChangesManager, ['@oro_integration.manager.fields_changes']]

    oro_integration.action.save_fields_changes:
        class: %oro_integration.action.save_fields_changes.class%
        parent: oro_integration.action.abstract_fields_changes
        tags:
            - { name: oro_action.action, alias: save_fields_changes }

    oro_integration.action.remove_fields_changes:
        class: %oro_integration.action.remove_fields_changes.class%
        parent: oro_integration.action.abstract_fields_changes
        tags:
            - { name: oro_action.action, alias: remove_fields_changes }

    oro_integration.workflow.action.populate_integration_owner:
        class: %oro_integration.workflow.action.populate_integration_owner.class%
        arguments:
            - '@oro_action.expression.context_accessor'
            - '@oro_integration.helper.default_owner_helper'
        tags:
            - { name: oro_action.action, alias: populate_integration_owner }

    oro_integration.twig.integration:
        class: Oro\Bundle\IntegrationBundle\Twig\IntegrationExtension
        public: false
        arguments:
            - '@event_dispatcher'
        tags:
            - { name: twig.extension }

    oro_integration.async.sync_integration_processor:
        class: 'Oro\Bundle\IntegrationBundle\Async\SyncIntegrationProcessor'
        arguments:
            - '@doctrine'
            - '@security.token_storage'
            - '@oro_integration.processor_registry'
            - '@oro_message_queue.job.runner'
            - '@logger'
        tags:
            - { name: 'oro_message_queue.client.message_processor' }

    oro_integration.async.revers_sync_integration_processor:
        class: 'Oro\Bundle\IntegrationBundle\Async\ReversSyncIntegrationProcessor'
        arguments:
            - '@oro_entity.doctrine_helper'
            - '@oro_integration.reverse_sync.processor'
            - '@oro_integration.manager.types_registry'
            - '@oro_message_queue.job.runner'
            - '@security.token_storage'
            - '@logger'
        tags:
            - { name: 'oro_message_queue.client.message_processor' }

    oro_integration.datagrid.action_configuration:
        class: Oro\Bundle\IntegrationBundle\Datagrid\ActionConfiguration
        arguments:
            - '@oro_integration.manager.types_registry'

    oro_integration.generator.prefixed_identifier_generator:
        class: 'Oro\Bundle\IntegrationBundle\Generator\Prefixed\PrefixedIntegrationIdentifierGenerator'
        abstract: true

    oro_integration.utils.edit_mode:
        class: 'Oro\Bundle\IntegrationBundle\Utils\EditModeUtils'

    oro_integration.provider.integration_icon:
        class: 'Oro\Bundle\IntegrationBundle\Provider\IntegrationIconProvider'
        arguments:
            - '@oro_integration.manager.types_registry.link'
        public: false
        lazy: true

    oro_integration.event_listener.client_created.multi_attempts_client_decorator:
        class: Oro\Bundle\IntegrationBundle\EventListener\MultiAttemptsClientDecoratorListener
        calls:
            - [setLogger, ["@oro_integration.logger.strategy"]]
        tags:
            - { name: kernel.event_listener, priority: -100, event: oro_integration.client_created_after, method: onClientCreated }

    oro_integration.event_listener.client_created.logger_client_decorator:
        class: Oro\Bundle\IntegrationBundle\EventListener\LoggerClientDecoratorListener
        calls:
            - [setLogger, ["@oro_integration.logger.strategy"]]
        tags:
           - { name: kernel.event_listener, event: oro_integration.client_created_after, method: onClientCreated }<|MERGE_RESOLUTION|>--- conflicted
+++ resolved
@@ -74,11 +74,7 @@
             - '@oro_integration.manager.types_registry'
             - '@assets.packages'
             - '@oro_security.acl_helper'
-<<<<<<< HEAD
             - '@form.choice_list_factory.default'
-        scope: request
-=======
->>>>>>> 4a5c31ac
         tags:
             - { name: form.type, alias: oro_integration_select }
 
