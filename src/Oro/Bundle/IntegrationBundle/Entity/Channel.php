<?php

namespace Oro\Bundle\IntegrationBundle\Entity;

use Doctrine\ORM\Mapping as ORM;
use Doctrine\Common\Collections\ArrayCollection;

use Oro\Bundle\DataGridBundle\Common\Object as ConfigObject;
use Oro\Bundle\UserBundle\Entity\User;
use Oro\Bundle\OrganizationBundle\Entity\Organization;
use Oro\Bundle\DataAuditBundle\Metadata\Annotation as Oro;
use Oro\Bundle\EntityConfigBundle\Metadata\Annotation\Config;

/**
 * @ORM\Table(name="oro_integration_channel")
 * @ORM\Entity(repositoryClass="Oro\Bundle\IntegrationBundle\Entity\Repository\ChannelRepository")
 * @Config(
 *  routeName="oro_integration_index",
 *  defaultValues={
 *      "security"={
 *          "type"="ACL",
 *          "group_name"=""
 *      }
 *  }
 * )
 * @Oro\Loggable()
 */
class Channel
{
    /**
     * @var integer
     *
     * @ORM\Id
     * @ORM\Column(type="smallint", name="id")
     * @ORM\GeneratedValue(strategy="AUTO")
     */
    protected $id;

    /**
     * @var string
     *
     * @ORM\Column(name="name", type="string", length=255)
     * @Oro\Versioned()
     */
    protected $name;

    /**
     * @var string
     *
     * @ORM\Column(name="type", type="string", length=255)
     * @Oro\Versioned()
     */
    protected $type;

    /**
     * @var Transport
     *
     * @ORM\OneToOne(targetEntity="Oro\Bundle\IntegrationBundle\Entity\Transport",
     *     cascade={"all"}, orphanRemoval=true
     * )
     */
    protected $transport;

    /**
     * @var []
     * @ORM\Column(name="connectors", type="array")
     * @Oro\Versioned()
     */
    protected $connectors;

    /**
     * @var ConfigObject
     *
     * @ORM\Column(name="synchronization_settings", type="object", nullable=false)
<<<<<<< HEAD
     */
    protected $synchronizationSettings;
=======
     */
    protected $synchronizationSettings;

    /**
     * @var ConfigObject
     *
     * @ORM\Column(name="mapping_settings", type="object", nullable=false)
     */
    protected $mappingSettings;

    /**
     * @var boolean
    *
    * @ORM\Column(name="enabled", type="boolean", nullable=true)
    * @Oro\Versioned()
    */
    protected $enabled;
>>>>>>> 069cb8be

    /**
     * @var User
     * @ORM\ManyToOne(targetEntity="Oro\Bundle\UserBundle\Entity\User")
     * @ORM\JoinColumn(name="default_user_owner_id", referencedColumnName="id", onDelete="SET NULL")
     * @Oro\Versioned()
     */
    protected $defaultUserOwner;

    /**
     * @var Organization
     * @ORM\ManyToOne(targetEntity="Oro\Bundle\OrganizationBundle\Entity\Organization")
     * @ORM\JoinColumn(name="organization_id", referencedColumnName="id", onDelete="SET NULL")
     * @Oro\Versioned()
     */
    protected $organization;

    /**
     * @var Status[]|ArrayCollection
     *
     * Cascade persisting is not used due to lots of detach/merge
     * @ORM\OneToMany(targetEntity="Oro\Bundle\IntegrationBundle\Entity\Status",
     *     cascade={"merge"}, orphanRemoval=true, mappedBy="channel"
     * )
     * @ORM\OrderBy({"date" = "DESC"})
     */
    protected $statuses;

    public function __construct()
    {
        $this->statuses                = new ArrayCollection();
        $this->synchronizationSettings = ConfigObject::create([]);
<<<<<<< HEAD
=======
        $this->mappingSettings         = ConfigObject::create([]);
        $this->enabled                 = true;
>>>>>>> 069cb8be
    }

    /**
     * @return integer
     */
    public function getId()
    {
        return $this->id;
    }

    /**
     * @param string $name
     *
     * @return $this
     */
    public function setName($name)
    {
        $this->name = $name;

        return $this;
    }

    /**
     * @return string
     */
    public function getName()
    {
        return $this->name;
    }

    /**
     * @param string $type
     *
     * @return $this
     */
    public function setType($type)
    {
        $this->type = $type;

        return $this;
    }

    /**
     * @return string
     */
    public function getType()
    {
        return $this->type;
    }

    /**
     * @param Transport $transport
     *
     * @return $this
     */
    public function setTransport(Transport $transport)
    {
        $this->transport = $transport;

        return $this;
    }

    /**
     * @return Transport
     */
    public function getTransport()
    {
        return $this->transport;
    }

    /**
     * @return $this
     */
    public function clearTransport()
    {
        $this->transport = null;

        return $this;
    }

    /**
     * @param [] $connectors
     *
     * @return $this
     */
    public function setConnectors($connectors)
    {
        $this->connectors = $connectors;

        return $this;
    }

    /**
     * @return []
     */
    public function getConnectors()
    {
        return $this->connectors;
    }

    /**
     * @param ConfigObject $synchronizationSettings
     */
    public function setSynchronizationSettings($synchronizationSettings)
    {
        $this->synchronizationSettings = $synchronizationSettings;
    }

    /**
     * @return ConfigObject
     */
    public function getSynchronizationSettings()
    {
        return clone $this->synchronizationSettings;
    }

    /**
<<<<<<< HEAD
=======
     * NOTE: object type column are immutable when changes provided in object by reference
     *
>>>>>>> 069cb8be
     * @return ConfigObject
     */
    public function getSynchronizationSettingsReference()
    {
        return $this->synchronizationSettings;
    }

    /**
<<<<<<< HEAD
=======
     * @param ConfigObject $mappingSettings
     */
    public function setMappingSettings($mappingSettings)
    {
        $this->mappingSettings = $mappingSettings;
    }

    /**
     * @return ConfigObject
     */
    public function getMappingSettings()
    {
        return clone $this->mappingSettings;
    }

    /**
     * NOTE: object type column are immutable when changes provided in object by reference
     *
     * @return ConfigObject
     */
    public function getMappingSettingsReference()
    {
        return $this->mappingSettings;
    }

    /**
>>>>>>> 069cb8be
     * @param Status $status
     *
     * @return $this
     */
    public function addStatus(Status $status)
    {
        if (!$this->statuses->contains($status)) {
            $status->setChannel($this);
            $this->statuses->add($status);
        }

        return $this;
    }

    /**
     * @return ArrayCollection|Status[]
     */
    public function getStatuses()
    {
        return $this->statuses;
    }

    /**
     * @param string  $connector
     * @param int|int $codeFilter
     *
     * @return ArrayCollection
     */
    public function getStatusesForConnector($connector, $codeFilter = null)
    {
        return $this->statuses->filter(
            function (Status $status) use ($connector, $codeFilter) {
                $connectorFilter = $status->getConnector() === $connector;
                $codeFilter      = $codeFilter === null ? true : $status->getCode() == $codeFilter;

                return $connectorFilter && $codeFilter;
            }
        );
    }

    /**
     * @param User $owner
     *
     * @return $this
<<<<<<< HEAD
     */
    public function setDefaultUserOwner(User $owner = null)
    {
        $this->defaultUserOwner = $owner;

        return $this;
    }

    /**
     * @return User
     */
    public function getDefaultUserOwner()
    {
        return $this->defaultUserOwner;
    }

    /**
     * @param Organization $organization
     */
    public function setOrganization($organization)
    {
        $this->organization = $organization;
    }

    /**
     * @return Organization
     */
    public function getOrganization()
    {
        return $this->organization;
=======
     */
    public function setDefaultUserOwner(User $owner = null)
    {
        $this->defaultUserOwner = $owner;

        return $this;
    }

    /**
     * @return User
     */
    public function getDefaultUserOwner()
    {
        return $this->defaultUserOwner;
    }

    /**
     * @param Organization $organization
     */
    public function setOrganization($organization)
    {
        $this->organization = $organization;
    }

    /**
     * @return Organization
     */
    public function getOrganization()
    {
        return $this->organization;
    }

    /**
     * @param boolean $enabled
     */
    public function setEnabled($enabled)
    {
        $this->enabled = $enabled;
    }

    /**
     * @return boolean
     */
    public function getEnabled()
    {
        return $this->enabled;
>>>>>>> 069cb8be
    }
}<|MERGE_RESOLUTION|>--- conflicted
+++ resolved
@@ -72,10 +72,6 @@
      * @var ConfigObject
      *
      * @ORM\Column(name="synchronization_settings", type="object", nullable=false)
-<<<<<<< HEAD
-     */
-    protected $synchronizationSettings;
-=======
      */
     protected $synchronizationSettings;
 
@@ -93,7 +89,6 @@
     * @Oro\Versioned()
     */
     protected $enabled;
->>>>>>> 069cb8be
 
     /**
      * @var User
@@ -126,11 +121,8 @@
     {
         $this->statuses                = new ArrayCollection();
         $this->synchronizationSettings = ConfigObject::create([]);
-<<<<<<< HEAD
-=======
         $this->mappingSettings         = ConfigObject::create([]);
         $this->enabled                 = true;
->>>>>>> 069cb8be
     }
 
     /**
@@ -248,11 +240,8 @@
     }
 
     /**
-<<<<<<< HEAD
-=======
      * NOTE: object type column are immutable when changes provided in object by reference
      *
->>>>>>> 069cb8be
      * @return ConfigObject
      */
     public function getSynchronizationSettingsReference()
@@ -261,8 +250,6 @@
     }
 
     /**
-<<<<<<< HEAD
-=======
      * @param ConfigObject $mappingSettings
      */
     public function setMappingSettings($mappingSettings)
@@ -289,7 +276,6 @@
     }
 
     /**
->>>>>>> 069cb8be
      * @param Status $status
      *
      * @return $this
@@ -334,7 +320,6 @@
      * @param User $owner
      *
      * @return $this
-<<<<<<< HEAD
      */
     public function setDefaultUserOwner(User $owner = null)
     {
@@ -365,37 +350,6 @@
     public function getOrganization()
     {
         return $this->organization;
-=======
-     */
-    public function setDefaultUserOwner(User $owner = null)
-    {
-        $this->defaultUserOwner = $owner;
-
-        return $this;
-    }
-
-    /**
-     * @return User
-     */
-    public function getDefaultUserOwner()
-    {
-        return $this->defaultUserOwner;
-    }
-
-    /**
-     * @param Organization $organization
-     */
-    public function setOrganization($organization)
-    {
-        $this->organization = $organization;
-    }
-
-    /**
-     * @return Organization
-     */
-    public function getOrganization()
-    {
-        return $this->organization;
     }
 
     /**
@@ -412,6 +366,5 @@
     public function getEnabled()
     {
         return $this->enabled;
->>>>>>> 069cb8be
     }
 }