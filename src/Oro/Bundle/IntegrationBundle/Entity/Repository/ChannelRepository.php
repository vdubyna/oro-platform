--- conflicted
+++ resolved
@@ -55,8 +55,6 @@
 
 
     /**
-<<<<<<< HEAD
-=======
      * @param string[]|string $commandName
      * @param string[]|string|null $arguments
      * @param string[]|string|null $states
@@ -136,7 +134,6 @@
     }
 
     /**
->>>>>>> 68ca30e3
      * Returns latest status for integration's connector and code if it exists.
      *
      * @param Integration $integration
