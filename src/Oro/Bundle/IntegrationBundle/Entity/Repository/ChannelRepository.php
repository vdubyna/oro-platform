<?php

namespace Oro\Bundle\IntegrationBundle\Entity\Repository;

use Doctrine\Common\Collections\Criteria;
use Doctrine\ORM\EntityRepository;
use Doctrine\ORM\QueryBuilder;

use JMS\JobQueueBundle\Entity\Job;

use Oro\Bundle\BatchBundle\ORM\Query\BufferedQueryResultIterator;
use Oro\Bundle\IntegrationBundle\Entity\Channel as Integration;
use Oro\Bundle\IntegrationBundle\Entity\Status;

class ChannelRepository extends EntityRepository
{
    const BUFFER_SIZE = 100;

    /**
     * @info Check if task is running
     *
     * @param string   $commandName
     * @param int|null $integrationId
     *
     * @return int
     */
    public function getRunningSyncJobsCount($commandName, $integrationId = null)
    {
        $qb = $this->getSyncJobsCountQueryBuilder($commandName, $integrationId);
        $qb->andWhere('j.state=:stateName');
        $qb->setParameter('stateName', Job::STATE_RUNNING);

        return (int)$qb->getQuery()->getSingleScalarResult();
    }

    /**
     * @info Check if task is pending or running
     *
     * @param string   $commandName
     * @param int|null $integrationId
     *
     * @return int
     */
    public function getExistingSyncJobsCount($commandName, $integrationId = null)
    {
        $qb = $this->getSyncJobsCountQueryBuilder($commandName, $integrationId);
        $qb->andWhere($qb->expr()->in('j.state', ':states'));
        $qb->setParameter('states', [Job::STATE_RUNNING, Job::STATE_PENDING, Job::STATE_NEW]);

        return (int)$qb->getQuery()->getSingleScalarResult();
    }

    /**
     * @param string   $commandName
     * @param int|null $integrationId
     *
     * @return QueryBuilder
     */
    protected function getSyncJobsCountQueryBuilder($commandName, $integrationId = null)
    {
        /** @var QueryBuilder $qb */
        $qb = $this->getEntityManager()
            ->getRepository('JMSJobQueueBundle:Job')
            ->createQueryBuilder('j')
            ->select('count(j.id)')
            ->andWhere('j.command=:commandName')
            ->setParameter('commandName', $commandName);

        if ($integrationId) {
            $qb->andWhere(
                $qb->expr()->orX(
                    $qb->expr()->like('cast(j.args as text)', ':integrationIdType1'),
                    $qb->expr()->like('cast(j.args as text)', ':integrationIdType2'),
                    $qb->expr()->andX(
                        $qb->expr()->notLike('cast(j.args as text)', ':noIntegrationIdType1'),
                        $qb->expr()->notLike('cast(j.args as text)', ':noIntegrationIdType2')
                    )
                )
            )
                ->setParameter('integrationIdType1', '%--integration-id=' . $integrationId . '%')
                ->setParameter('noIntegrationIdType1', '%--integration-id=%')
                ->setParameter('integrationIdType2', '%-i=' . $integrationId . '%')
                ->setParameter('noIntegrationIdType2', '%-i=%');
        }

        return $qb;
    }

    /**
     * @param string[]|string      $commandName
     * @param string[]|string|null $arguments
     * @param string[]|string|null $states
     *
     * @return QueryBuilder
     */
    protected function getQBSyncJobs($commandName, $arguments = null, $states = null)
    {
        /** @var QueryBuilder $qb */
        $qb = $this->getEntityManager()
            ->getRepository('JMSJobQueueBundle:Job')
            ->createQueryBuilder('j');

        if (is_array($commandName)) {
            $qb->andWhere('j.command in (:commandName)');
        } else {
            $qb->andWhere('j.command=:commandName');
        }

        if (!empty($states)) {
            if (is_array($states)) {
                $qb->andWhere('j.state in (:stateName)');
            } else {
                $qb->andWhere('j.state=:stateName');
            }
        }

        $qb->setParameter('stateName', $states)
            ->setParameter('commandName', $commandName);

        if (!empty($arguments)) {
            if (is_array($arguments)) {
                $orX = $qb->expr()->orX();
                foreach ($arguments as $key => $argument) {
                    $orX->add($qb->expr()->like('cast(j.args as text)', ':args_' . $key));
                    $qb->setParameter('args_' . $key, '%' . $argument . '%');
                }

                $qb->andWhere($orX);
            } else {
                $qb->andWhere($qb->expr()->like('cast(j.args as text)', ':args'))
                    ->setParameter('args', '%' . $arguments . '%');
            }
        }

        return $qb;
    }

    /**
     * @param string[]|string      $commandName
     * @param string[]|string|null $arguments
     * @param string[]|string|null $states
     *
     * @return QueryBuilder
     */
    protected function getQBSyncJobsCount($commandName, $arguments = null, $states = null)
    {
        $qb = $this->getQBSyncJobs($commandName, $arguments, $states);
        $qb->select('count(j.id)');

        return $qb;
    }

    /**
     * @param string               $commandName
     * @param string[]|string|null $arguments
     * @param string[]|string|null $states
     *
     * @return int
     */
    public function getSyncJobsCount($commandName, $states = null, $arguments = null)
    {
        /** @var QueryBuilder $qb */
        $qb = $this->getQBSyncJobsCount($commandName, $arguments, $states);

        return (int)$qb->getQuery()->getSingleScalarResult();
    }

    /**
     * Returns latest status for integration's connector and code if it exists.
     *
     * @param Integration $integration
     * @param string      $connector
     * @param int|null    $code
     *
     * @return Status|null
     */
    public function getLastStatusForConnector(Integration $integration, $connector, $code = null)
    {
        $queryBuilder = $this->getConnectorStatusesQueryBuilder($integration, $connector, $code);
        $queryBuilder
            ->setFirstResult(0)
            ->setMaxResults(1);

        return $queryBuilder->getQuery()->getOneOrNullResult();
    }

    /**
     * @param Integration $integration
     * @param string      $connector
     * @param int|null    $code
     *
     * @return Status[]|\Iterator
     */
    public function getConnectorStatuses(Integration $integration, $connector, $code = null)
    {
        $iterator = new BufferedQueryResultIterator(
            $this->getConnectorStatusesQueryBuilder($integration, $connector, $code)
        );
        $iterator->setBufferSize(self::BUFFER_SIZE);

        return $iterator;
    }

    /**
     * @param Integration $integration
     * @param string      $connector
     * @param int|null    $code
     *
     * @return QueryBuilder
     */
    public function getConnectorStatusesQueryBuilder(Integration $integration, $connector, $code = null)
    {
        $queryBuilder = $this->getEntityManager()->createQueryBuilder()
            ->select('status')
            ->from('OroIntegrationBundle:Status', 'status')
            ->where('status.channel = :integration')
            ->andWhere('status.connector = :connector')
            ->setParameters(['integration' => $integration, 'connector' => (string)$connector])
            ->orderBy('status.date', Criteria::DESC);

        if ($code) {
            $queryBuilder->andWhere('status.code = :code')
                ->setParameter('code', (string)$code);
        };

        return $queryBuilder;
    }

    /**
     * Returns channels that have configured transports
     * Assume that they are ready for sync
     *
     * @param null|string $type
     * @param boolean     $isReadOnly
     *
     * @return array
     */
    public function getConfiguredChannelsForSync($type = null, $isReadOnly = false)
    {
        $qb = $this->createQueryBuilder('c')
            ->where('c.transport is NOT NULL')
            ->andWhere('c.enabled = :isEnabled')
            ->setParameter('isEnabled', true);

        if (null !== $type) {
            $qb->andWhere('c.type = :type')
                ->setParameter('type', $type);
        }

        $integrations = $qb->getQuery()->getResult();

        if ($isReadOnly) {
            $unitOfWork = $this->getEntityManager()->getUnitOfWork();

            foreach ($integrations as $integration) {
                $unitOfWork->markReadOnly($integration);
            }
        }

        return $integrations;
    }

    /**
     * Load instance once and precache it in property
     *
     * @param int $id
     *
     * @return Integration|bool
     */
    public function getOrLoadById($id)
    {
        $unitOfWork  = $this->getEntityManager()->getUnitOfWork();
        $integration = $this->getEntityManager()->find('OroIntegrationBundle:Channel', $id);
        if ($integration === null) {
            return false;
        }

        $unitOfWork->markReadOnly($integration);

        return $integration;
    }

    /**
     * Adds status to integration, manual persist of newly created statuses and do flush.
<<<<<<< HEAD
=======
     *
     * @deprecated 1.9.0:1.11.0 Use $this->addStatusAndFlush() instead
>>>>>>> 4393634d
     *
     * @deprecated 1.9.0:1.11.0 Use $this->addStatusAndFlush() instead
     * @param Integration $integration
     * @param Status      $status
     */
    public function addStatus(Integration $integration, Status $status)
    {
        $this->addStatusAndFlush($integration, $status);
    }

    /**
     * Adds status to integration, manual persist of newly created statuses and do flush.
     *
     * @param Integration $integration
<<<<<<< HEAD
     * @param Status  $status
=======
     * @param Status      $status
>>>>>>> 4393634d
     */
    public function addStatusAndFlush(Integration $integration, Status $status)
    {
        if ($this->getEntityManager()->isOpen()) {
            $integration = $this->getOrLoadById($integration->getId());

            $this->getEntityManager()->persist($status);
            $integration->addStatus($status);

            $this->getEntityManager()->flush();
        }
    }
}<|MERGE_RESOLUTION|>--- conflicted
+++ resolved
@@ -282,13 +282,9 @@
 
     /**
      * Adds status to integration, manual persist of newly created statuses and do flush.
-<<<<<<< HEAD
-=======
      *
      * @deprecated 1.9.0:1.11.0 Use $this->addStatusAndFlush() instead
->>>>>>> 4393634d
-     *
-     * @deprecated 1.9.0:1.11.0 Use $this->addStatusAndFlush() instead
+     *
      * @param Integration $integration
      * @param Status      $status
      */
@@ -301,11 +297,7 @@
      * Adds status to integration, manual persist of newly created statuses and do flush.
      *
      * @param Integration $integration
-<<<<<<< HEAD
-     * @param Status  $status
-=======
      * @param Status      $status
->>>>>>> 4393634d
      */
     public function addStatusAndFlush(Integration $integration, Status $status)
     {
