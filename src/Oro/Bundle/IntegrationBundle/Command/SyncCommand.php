<?php

namespace Oro\Bundle\IntegrationBundle\Command;

use Symfony\Component\Console\Input\InputArgument;
use Symfony\Component\Console\Input\InputInterface;
use Symfony\Component\Console\Input\InputOption;
use Symfony\Component\Console\Output\OutputInterface;

use Oro\Bundle\CronBundle\Command\Logger\OutputLogger;
use Oro\Bundle\IntegrationBundle\Entity\Channel;
use Oro\Bundle\IntegrationBundle\Provider\SyncProcessor;
use Oro\Bundle\IntegrationBundle\Entity\Repository\ChannelRepository;

/**
 * Class SyncCommand
 * Console command implementation
 *
 * @package Oro\Bundle\IntegrationBundle\Command
 */
class SyncCommand extends AbstractSyncCronCommand
{
    const COMMAND_NAME = 'oro:cron:channels:sync';

    /**
     * {@inheritdoc}
     */
    public function getDefaultDefinition()
    {
        return '*/5 * * * *';
    }

    /**
     * {@inheritdoc}
     */
    public function configure()
    {
        $this
            ->setName(static::COMMAND_NAME)
            ->addOption(
                'channel-id',
                'c',
                InputOption::VALUE_OPTIONAL,
                'If option exists sync will be performed for given channel id'
            )
            ->addOption(
                'connector',
                'con',
                InputOption::VALUE_OPTIONAL,
                'If option exists sync will be performed for given connector name'
            )
            ->addArgument(
<<<<<<< HEAD
                'connector-paramenets',
=======
                'connector-parameters',
>>>>>>> a4512e27
                InputArgument::OPTIONAL | InputArgument::IS_ARRAY,
                'Additional connector parameters array. Format - parameterKey=parameterValue',
                []
            )
            ->setDescription('Runs synchronization for channel');
    }

    /**
     * {@inheritdoc}
     */
    public function execute(InputInterface $input, OutputInterface $output)
    {
        /** @var ChannelRepository $repository */
        /** @var SyncProcessor $processor */
<<<<<<< HEAD
        $channelId           = $input->getOption('connector');
        $connector           = $input->getOption('channel-id');
=======
        $connector           = $input->getOption('connector');
        $channelId           = $input->getOption('channel-id');
>>>>>>> a4512e27
        $connectorParameters = $this->getConnectorParameters($input);
        $repository          = $this->getService('doctrine.orm.entity_manager')
            ->getRepository('OroIntegrationBundle:Channel');
        $logger              = new OutputLogger($output);
        $processor           = $this->getService(self::SYNC_PROCESSOR);
        $processor->getLoggerStrategy()->setLogger($logger);

        $this->getContainer()->get('doctrine.orm.entity_manager')
            ->getConnection()->getConfiguration()->setSQLLogger(null);

        if ($this->isJobRunning($channelId)) {
            $logger->warning('Job already running. Terminating....');

            return 0;
        }

        if ($channelId) {
            $channel = $repository->getOrLoadById($channelId);
            if (!$channel) {
                throw new \InvalidArgumentException('Channel with given ID not found');
            }
            $channels = [$channel];
        } else {
            $channels = $repository->getConfiguredChannelsForSync();
        }

        /** @var Channel $channel */
        foreach ($channels as $channel) {
            try {
                $logger->notice(sprintf('Run sync for "%s" channel.', $channel->getName()));

                $processor->process($channel, $connector, $connectorParameters);
            } catch (\Exception $e) {
                $logger->critical($e->getMessage(), ['exception' => $e]);
                //process another channel even in case if exception thrown
                continue;
            }
        }

        $logger->notice('Completed');

        return 0;
    }

    /**
     * Get connector additional parameters array from the input
     *
     * @param InputInterface $input
     * @return array key - parameter name, value - parameter value
     * @throws \LogicException
     */
    protected function getConnectorParameters(InputInterface $input)
    {
        $result              = [];
<<<<<<< HEAD
        $connectorParameters = $input->getArgument('connector-paramenets');
=======
        $connectorParameters = $input->getArgument('connector-parameters');
>>>>>>> a4512e27
        if (!empty($connectorParameters)) {
            foreach ($connectorParameters as $parameterString) {
                $parameterConfigArray = explode('=', $parameterString);
                if (!isset($parameterConfigArray[1])) {
                    throw new \LogicException('Format for connector parameters is parameterKey=parameterValue');
                }
                $result[$parameterConfigArray[0]] = $parameterConfigArray[1];
            }
        }

        return $result;
    }
}<|MERGE_RESOLUTION|>--- conflicted
+++ resolved
@@ -50,11 +50,7 @@
                 'If option exists sync will be performed for given connector name'
             )
             ->addArgument(
-<<<<<<< HEAD
-                'connector-paramenets',
-=======
                 'connector-parameters',
->>>>>>> a4512e27
                 InputArgument::OPTIONAL | InputArgument::IS_ARRAY,
                 'Additional connector parameters array. Format - parameterKey=parameterValue',
                 []
@@ -69,13 +65,8 @@
     {
         /** @var ChannelRepository $repository */
         /** @var SyncProcessor $processor */
-<<<<<<< HEAD
-        $channelId           = $input->getOption('connector');
-        $connector           = $input->getOption('channel-id');
-=======
         $connector           = $input->getOption('connector');
         $channelId           = $input->getOption('channel-id');
->>>>>>> a4512e27
         $connectorParameters = $this->getConnectorParameters($input);
         $repository          = $this->getService('doctrine.orm.entity_manager')
             ->getRepository('OroIntegrationBundle:Channel');
@@ -130,11 +121,7 @@
     protected function getConnectorParameters(InputInterface $input)
     {
         $result              = [];
-<<<<<<< HEAD
-        $connectorParameters = $input->getArgument('connector-paramenets');
-=======
         $connectorParameters = $input->getArgument('connector-parameters');
->>>>>>> a4512e27
         if (!empty($connectorParameters)) {
             foreach ($connectorParameters as $parameterString) {
                 $parameterConfigArray = explode('=', $parameterString);
