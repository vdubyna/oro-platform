--- conflicted
+++ resolved
@@ -90,11 +90,7 @@
                 ],
             ]
         );
-<<<<<<< HEAD
-        
         $builder->addEventSubscriber(new ChannelFormTwoWaySyncSubscriber($this->registry));
-=======
->>>>>>> f044f0b4
     }
 
     /**
