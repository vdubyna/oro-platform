--- conflicted
+++ resolved
@@ -44,14 +44,9 @@
      */
     public function testScheduleRegistryError()
     {
-<<<<<<< HEAD
         $integration = new Channel();
         $integration->setType('testType');
-=======
-        $channel = new Channel();
-        $channel->setType('testType');
-        $channel->setEnabled(true);
->>>>>>> 069cb8be
+        $integration->setEnabled(true);
 
         $this->scheduler->schedule($integration, '');
     }
@@ -65,18 +60,11 @@
         $testIntegrationType   = 'testIntegrationType';
         $testConnectorType = 'testConnectorType';
 
-<<<<<<< HEAD
         $integration = new Channel();
         $integration->setType($testIntegrationType);
         $this->typesRegistry->addChannelType($testIntegrationType, new TestIntegrationType());
         $this->typesRegistry->addConnectorType($testConnectorType, $testIntegrationType, new TestConnector());
-=======
-        $channel = new Channel();
-        $channel->setType($testChannelType);
-        $channel->setEnabled(true);
-        $this->typesRegistry->addChannelType($testChannelType, new TestChannelType());
-        $this->typesRegistry->addConnectorType($testConnectorType, $testChannelType, new TestConnector());
->>>>>>> 069cb8be
+        $integration->setEnabled(true);
 
         $this->scheduler->schedule($integration, $testConnectorType);
     }
@@ -87,16 +75,11 @@
         $testConnectorType = 'testConnectorType';
         $testId            = 22;
 
-<<<<<<< HEAD
         $integration = new Channel();
         $integration->setType($testIntegrationType);
+        $integration->setEnabled(true);
         $ref = new \ReflectionProperty(get_class($integration), 'id');
-=======
-        $channel = new Channel();
-        $channel->setType($testChannelType);
-        $channel->setEnabled(true);
-        $ref = new \ReflectionProperty(get_class($channel), 'id');
->>>>>>> 069cb8be
+
         $ref->setAccessible(true);
         $ref->setValue($integration, $testId);
         $this->typesRegistry->addChannelType($testIntegrationType, new TestIntegrationType());
