<?php

namespace Oro\Bundle\IntegrationBundle\Tests\Unit\Provider;

use Oro\Bundle\ImportExportBundle\Job\JobResult;
use Oro\Bundle\IntegrationBundle\Entity\Channel as Integration;
use Oro\Bundle\IntegrationBundle\Provider\SyncProcessor;
use Oro\Bundle\IntegrationBundle\Tests\Unit\Fixture\TestContext;
use Oro\Bundle\IntegrationBundle\Tests\Unit\Stub\TestConnector;

class SyncProcessorTest extends \PHPUnit_Framework_TestCase
{
    /** @var Integration|\PHPUnit_Framework_MockObject_MockObject */
    protected $integration;

    /** @var \PHPUnit_Framework_MockObject_MockObject */
    protected $em;

    /** @var \PHPUnit_Framework_MockObject_MockObject */
    protected $processorRegistry;

    /** @var \PHPUnit_Framework_MockObject_MockObject */
    protected $jobExecutor;

    /** @var \PHPUnit_Framework_MockObject_MockObject */
    protected $registry;

    /** @var \PHPUnit_Framework_MockObject_MockObject */
    protected $log;

    /** @var \PHPUnit_Framework_MockObject_MockObject */
    protected $eventDispatcher;

    /**
     * Setup test obj and mock
     */
    protected function setUp()
    {
        $this->em = $this->getMockBuilder('Doctrine\ORM\EntityManager')
            ->disableOriginalConstructor()
            ->setMethods(array('createQueryBuilder', 'getRepository'))
            ->getMock();

        $this->processorRegistry = $this->getMock('Oro\Bundle\ImportExportBundle\Processor\ProcessorRegistry');

        $this->jobExecutor = $this->getMockBuilder('Oro\Bundle\IntegrationBundle\ImportExport\Job\Executor')
            ->disableOriginalConstructor()
            ->getMock();

        $this->registry                = $this->getMock('Oro\Bundle\IntegrationBundle\Manager\TypesRegistry');
        $this->integration             = $this->getMock('Oro\Bundle\IntegrationBundle\Entity\Channel');
        $this->log                     = $this->getMock('Oro\Bundle\IntegrationBundle\Logger\LoggerStrategy');
        $this->eventDispatcher         = $this->getMock('Symfony\Component\EventDispatcher\EventDispatcherInterface');
    }

    protected function tearDown()
    {
        unset(
            $this->em,
            $this->eventDispatcher,
            $this->processorRegistry,
            $this->registry,
            $this->jobExecutor,
            $this->processor,
            $this->log
        );
    }

    /**
     * @dataProvider testProcessDataProvider
     */
    public function testProcess($data, $expected)
    {
        $this->integration
            ->expects($this->once())
            ->method('getConnectors')
            ->willReturn($data['integrationConnectors']);

        $this->integration
            ->expects($this->any())
            ->method('getId')
            ->willReturn($data['channel']);

        $this->integration
            ->expects($this->atLeastOnce())
            ->method('getType')
            ->willReturn($data['integrationType']);

        $this->integration
            ->expects($this->once())
            ->method('isEnabled')
            ->willReturn(true);
        $this->registry
            ->expects($this->any())
            ->method('getConnectorType')
            ->willReturnMap($data['realConnectorsMap']);

        $this->processorRegistry
            ->expects($this->any())
            ->method('getProcessorAliasesByEntity')
            ->willReturn([]);

        $jobResult = new JobResult();
        $jobResult->setContext(new TestContext());
        $jobResult->setSuccessful(true);
<<<<<<< HEAD
        $mocker = $this->jobExecutor->expects($this->any())
=======
        $mocker = $this->jobExecutor->expects($this->exactly(count($expected)))
>>>>>>> 4393634d
            ->method('executeJob');
        call_user_func_array([$mocker, 'withConsecutive'], $expected);
        $mocker->willReturn($jobResult);

        $processor = $this->getSyncProcessor();
        $processor->process($this->integration, $data['connector'], $data['parameters']);
    }

    /**
     * @SuppressWarnings(PHPMD.ExcessiveMethodLength)
     *
     * @return array
     */
    public function testProcessDataProvider()
    {
        return [
            'Single Connector Processing' => [
                'data'     => [
                    'connector'             => 'testConnector',
                    'integrationConnectors' => [$testConnector = 'testConnector', 'otherConnector'],
                    'integrationType'       => $integrationType = 'testChannelType',
                    'channel'               => $channel = 'testChannel',
                    'parameters'            => ['testParameter' => 'testValue'],
                    'realConnectorsMap'     => [
                        [
                            $integrationType,
                            $testConnector,
                            $this->prepareConnectorStub(
                                $testConnector,
                                $job = 'test job',
                                $entity = 'testEntity',
                                true,
                                100
                            )
                        ]
                    ]
                ],
                'expected' => [
                    [
                        'import',
                        $job,
                        [
                            'import' => [
                                'processorAlias' => false,
                                'entityName'     => $entity,
                                'channel'        => $channel,
                                'channelType'    => $integrationType,
                                'testParameter'  => 'testValue'
                            ]
                        ]
                    ]
                ]
            ],
            'Multiple ordered connectors, last not allowed and should be skipped' => [
                'data'     => [
                    'connector'             => null,
                    'integrationConnectors' => [
                        $firstTestConnector = 'firstTestConnector',
                        $secondTestConnector = 'secondTestConnector',
                        $thirdTestConnector = 'thirdTestConnector',
<<<<<<< HEAD
=======
                        $fourthTestConnector = 'fourthTestConnector',
                        $fifthTestConnector = 'fifthTestConnector',
>>>>>>> 4393634d
                    ],
                    'integrationType'       => $integrationType = 'testChannelType',
                    'channel'               => $channel = 'testChannel',
                    'parameters'            => [],
                    'realConnectorsMap'     => [
                        [
                            $integrationType,
                            $firstTestConnector,
                            $this->prepareConnectorStub(
                                $firstTestConnector,
                                $firstTestConnectorJob = 'first test job',
                                $firstTestConnectorEntity = 'firstTestEntity',
                                true,
                                200
                            )
                        ],
                        [
                            $integrationType,
                            $secondTestConnector,
                            $this->prepareConnectorStub(
                                $secondTestConnector,
                                $secondTestConnectorJob = 'second test job',
                                $secondTestConnectorEntity = 'secondTestEntity',
                                true,
                                100
                            )
                        ],
                        [
                            $integrationType,
                            $thirdTestConnector,
                            $this->prepareConnectorStub(
                                $thirdTestConnector,
                                $thirdTestConnectorJob = 'third test job',
<<<<<<< HEAD
                                $firstTestConnectorEntity = 'thirdTestEntity',
                                false,
                                50
                            )
=======
                                $thirdTestConnectorEntity = 'thirdTestEntity',
                                false,
                                50
                            )
                        ],
                        [
                            $integrationType,
                            $fourthTestConnector,
                            $this->prepareConnectorStub(
                                $fourthTestConnector,
                                $fourthTestConnectorJob = 'fourth test job',
                                $fourthTestConnectorEntity = 'fourthTestEntity',
                                true,
                                50
                            )
                        ],
                        [
                            $integrationType,
                            $fifthTestConnector,
                            $this->prepareConnectorStub(
                                $fifthTestConnector,
                                $fifthTestConnectorJob = 'fifth test job',
                                $fifthTestConnectorEntity = 'fifthTestEntity',
                                true,
                                50
                            )
>>>>>>> 4393634d
                        ]
                    ]
                ],
                'expected' => [
                    [
                        'import',
<<<<<<< HEAD
=======
                        $fourthTestConnectorJob,
                        [
                            'import' => [
                                'processorAlias' => false,
                                'entityName'     => $fourthTestConnectorEntity,
                                'channel'        => $channel,
                                'channelType'    => $integrationType
                            ]
                        ]
                    ],
                    [
                        'import',
                        $fifthTestConnectorJob,
                        [
                            'import' => [
                                'processorAlias' => false,
                                'entityName'     => $fifthTestConnectorEntity,
                                'channel'        => $channel,
                                'channelType'    => $integrationType
                            ]
                        ]
                    ],
                    [
                        'import',
>>>>>>> 4393634d
                        $secondTestConnectorJob,
                        [
                            'import' => [
                                'processorAlias' => false,
                                'entityName'     => $secondTestConnectorEntity,
                                'channel'        => $channel,
                                'channelType'    => $integrationType
                            ]
                        ]
                    ],
                    [
                        'import',
                        $firstTestConnectorJob,
                        [
                            'import' => [
                                'processorAlias' => false,
                                'entityName'     => $firstTestConnectorEntity,
                                'channel'        => $channel,
                                'channelType'    => $integrationType
                            ]
                        ]
                    ]
                ]
            ]
        ];
    }

    /**
     * Return mocked sync processor
     *
     * @param array $mockedMethods
     *
     * @return \PHPUnit_Framework_MockObject_MockObject|SyncProcessor
     */
    protected function getSyncProcessor($mockedMethods = null)
    {
        $repository = $this
            ->getMockBuilder('Oro\Bundle\IntegrationBundle\Entity\Repository\ChannelRepository')
            ->disableOriginalConstructor()
            ->getMock();

        $registry = $this->getMock('Symfony\Bridge\Doctrine\RegistryInterface');
        $registry->expects($this->any())->method('getManager')
            ->will($this->returnValue($this->em));
        $registry->expects($this->any())->method('getRepository')
            ->will($this->returnValue($repository));

        return $this->getMock(
            'Oro\Bundle\IntegrationBundle\Provider\SyncProcessor',
            $mockedMethods,
            [
                $registry,
                $this->processorRegistry,
                $this->jobExecutor,
                $this->registry,
                $this->eventDispatcher,
                $this->log
            ]
        );
    }

    /**
     * @param string $type
     * @param string $job
     * @param string $entity
     * @param bool   $isAllowed
     * @param int    $order
     *
     * @return \PHPUnit_Framework_MockObject_MockObject
     */
    private function prepareConnectorStub($type, $job, $entity, $isAllowed, $order)
    {
        $contextRegistryMock = $this->getMock('Oro\Bundle\ImportExportBundle\Context\ContextRegistry');
        $contextMediatorMock = $this
            ->getMockBuilder('Oro\Bundle\IntegrationBundle\Provider\ConnectorContextMediator')
            ->disableOriginalConstructor()
            ->getMock();
        $logger = $this->getMock('Oro\Bundle\IntegrationBundle\Logger\LoggerStrategy');

        /**
         * Mock was not used because of warning in usort.
         * This warning appear when mock object used
         */
        $connector = new TestConnector($contextRegistryMock, $logger, $contextMediatorMock);

        $connector->type = $type;
        $connector->job = $job;
        $connector->entityName = $entity;
        $connector->allowed = $isAllowed;
        $connector->order = $order;

        return $connector;
    }
}<|MERGE_RESOLUTION|>--- conflicted
+++ resolved
@@ -103,11 +103,7 @@
         $jobResult = new JobResult();
         $jobResult->setContext(new TestContext());
         $jobResult->setSuccessful(true);
-<<<<<<< HEAD
-        $mocker = $this->jobExecutor->expects($this->any())
-=======
         $mocker = $this->jobExecutor->expects($this->exactly(count($expected)))
->>>>>>> 4393634d
             ->method('executeJob');
         call_user_func_array([$mocker, 'withConsecutive'], $expected);
         $mocker->willReturn($jobResult);
@@ -168,11 +164,8 @@
                         $firstTestConnector = 'firstTestConnector',
                         $secondTestConnector = 'secondTestConnector',
                         $thirdTestConnector = 'thirdTestConnector',
-<<<<<<< HEAD
-=======
                         $fourthTestConnector = 'fourthTestConnector',
                         $fifthTestConnector = 'fifthTestConnector',
->>>>>>> 4393634d
                     ],
                     'integrationType'       => $integrationType = 'testChannelType',
                     'channel'               => $channel = 'testChannel',
@@ -206,12 +199,6 @@
                             $this->prepareConnectorStub(
                                 $thirdTestConnector,
                                 $thirdTestConnectorJob = 'third test job',
-<<<<<<< HEAD
-                                $firstTestConnectorEntity = 'thirdTestEntity',
-                                false,
-                                50
-                            )
-=======
                                 $thirdTestConnectorEntity = 'thirdTestEntity',
                                 false,
                                 50
@@ -238,15 +225,12 @@
                                 true,
                                 50
                             )
->>>>>>> 4393634d
                         ]
                     ]
                 ],
                 'expected' => [
                     [
                         'import',
-<<<<<<< HEAD
-=======
                         $fourthTestConnectorJob,
                         [
                             'import' => [
@@ -271,7 +255,6 @@
                     ],
                     [
                         'import',
->>>>>>> 4393634d
                         $secondTestConnectorJob,
                         [
                             'import' => [
