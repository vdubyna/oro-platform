--- conflicted
+++ resolved
@@ -109,17 +109,8 @@
         $this->processorRegistry->expects($this->once())
             ->method('getProcessorAliasesByEntity')
             ->will($this->returnValue([]));
-<<<<<<< HEAD
-        $channelRepo = $this->getMockBuilder('Oro\Bundle\IntegrationBundle\Entity\Repository\ChannelRepository')
-            ->disableOriginalConstructor()
-            ->getMock();
-        $this->em->expects($this->once())
-            ->method('getRepository')
-            ->will($this->returnValue($channelRepo));
-=======
         $this->em->expects($this->never())
             ->method('getRepository');
->>>>>>> a4512e27
         $jobResult = new JobResult();
         $jobResult->setContext(new TestContext());
         $jobResult->setSuccessful(true);
@@ -138,11 +129,6 @@
                 ]
             )
             ->will($this->returnValue($jobResult));
-<<<<<<< HEAD
-        $channelRepo->expects($this->once())
-            ->method('addStatus');
-=======
->>>>>>> a4512e27
 
         $processor = new SyncProcessor(
             $this->em,
