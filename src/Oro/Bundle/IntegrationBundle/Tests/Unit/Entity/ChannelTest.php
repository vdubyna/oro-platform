--- conflicted
+++ resolved
@@ -2,13 +2,10 @@
 
 namespace Oro\Bundle\IntegrationBundle\Tests\Unit\Entity;
 
-<<<<<<< HEAD
-=======
 use Doctrine\Common\Util\Inflector;
 
 use Symfony\Component\PropertyAccess\PropertyAccess;
 
->>>>>>> 069cb8be
 use Oro\Bundle\DataGridBundle\Common\Object;
 use Oro\Bundle\IntegrationBundle\Entity\Channel;
 
@@ -57,20 +54,12 @@
         $user = $this->getMock('Oro\Bundle\UserBundle\Entity\User');
 
         return [
-<<<<<<< HEAD
-            'id'                  => ['id'],
-            'name'                => ['name', self::TEST_STRING, self::TEST_STRING],
-            'type'                => ['type', self::TEST_STRING, self::TEST_STRING],
-            'connectors'          => ['connectors', self::$testConnectors, self::$testConnectors],
-            'defaultUserOwner'    => ['defaultUserOwner', $user, $user],
-=======
             'id'               => ['id'],
             'name'             => ['name', self::TEST_STRING, self::TEST_STRING],
             'type'             => ['type', self::TEST_STRING, self::TEST_STRING],
             'connectors'       => ['connectors', self::$testConnectors, self::$testConnectors],
             'defaultUserOwner' => ['defaultUserOwner', $user, $user],
             'enabled'          => ['enabled', self::TEST_BOOLEAN, self::TEST_BOOLEAN],
->>>>>>> 069cb8be
         ];
     }
 
@@ -86,11 +75,6 @@
         $this->assertAttributeEmpty('transport', $this->entity);
     }
 
-<<<<<<< HEAD
-    public function testSynchronizationSettings()
-    {
-        $value = $this->entity->getSynchronizationSettings();
-=======
     /**
      * @dataProvider integrationSettingFieldsProvider
      *
@@ -103,15 +87,10 @@
         $this->assertTrue(method_exists($this->entity, $referenceGetter));
 
         $value = $accessor->getValue($this->entity, $fieldName);
->>>>>>> 069cb8be
         $this->assertNotEmpty($value);
 
         $this->assertInstanceOf('Oro\Bundle\DataGridBundle\Common\Object', $value);
 
-<<<<<<< HEAD
-        $this->entity->setSynchronizationSettings(Object::create([]));
-        $this->assertNotSame($value, $this->entity->getSynchronizationSettings());
-=======
         $newValue = Object::create([]);
         $accessor->setValue($this->entity, $fieldName, $newValue);
         $this->assertNotSame($value, $this->entity->$referenceGetter());
@@ -130,6 +109,5 @@
             ['synchronizationSettings'],
             ['mappingSettings']
         ];
->>>>>>> 069cb8be
     }
 }