--- conflicted
+++ resolved
@@ -61,11 +61,8 @@
             'connectors'       => ['connectors', self::$testConnectors, self::$testConnectors],
             'defaultUserOwner' => ['defaultUserOwner', $user, $user],
             'enabled'          => ['enabled', self::TEST_BOOLEAN, self::TEST_BOOLEAN],
-<<<<<<< HEAD
-            'organization'     => ['organization', $organization, $organization]
-=======
+            'organization'     => ['organization', $organization, $organization],
             'editMode'         => ['editMode', Integration::EDIT_MODE_ALLOW, Integration::EDIT_MODE_ALLOW]
->>>>>>> 206dc14b
         ];
     }
 
