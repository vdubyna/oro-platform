<?php

namespace Oro\Bundle\IntegrationBundle\Tests\Unit\Entity;

use Doctrine\Common\Util\Inflector;

use Symfony\Component\PropertyAccess\PropertyAccess;

use Oro\Bundle\DataGridBundle\Common\Object;
use Oro\Bundle\IntegrationBundle\Entity\Channel;

class ChannelTest extends \PHPUnit_Framework_TestCase
{
    const TEST_STRING  = 'testString';
    const TEST_BOOLEAN = true;

    /** @var array */
    protected static $testConnectors = ['customer', 'product'];

    /** @var Channel */
    protected $entity;

    protected function setUp()
    {
        $this->entity = new Channel();
    }

    protected function tearDown()
    {
        unset($this->entity);
    }

    /**
     * @dataProvider  getSetDataProvider
     *
     * @param string $property
     * @param mixed  $value
     * @param mixed  $expected
     */
    public function testSetGet($property, $value = null, $expected = null)
    {
        if ($value !== null) {
            call_user_func_array([$this->entity, 'set' . ucfirst($property)], [$value]);
        }

        $this->assertEquals($expected, call_user_func_array([$this->entity, 'get' . ucfirst($property)], []));
    }

    /**
     * @return array
     */
    public function getSetDataProvider()
    {
        $user = $this->getMock('Oro\Bundle\UserBundle\Entity\User');

        return [
<<<<<<< HEAD
            'id'                  => ['id'],
            'name'                => ['name', self::TEST_STRING, self::TEST_STRING],
            'type'                => ['type', self::TEST_STRING, self::TEST_STRING],
            'connectors'          => ['connectors', self::$testConnectors, self::$testConnectors],
            'defaultUserOwner'    => ['defaultUserOwner', $user, $user],
            'enabled'             => ['enabled', self::TEST_BOOLEAN, self::TEST_BOOLEAN],
=======
            'id'               => ['id'],
            'name'             => ['name', self::TEST_STRING, self::TEST_STRING],
            'type'             => ['type', self::TEST_STRING, self::TEST_STRING],
            'connectors'       => ['connectors', self::$testConnectors, self::$testConnectors],
            'defaultUserOwner' => ['defaultUserOwner', $user, $user],
>>>>>>> 47b295e0
        ];
    }

    public function testTransportRelation()
    {
        $transport = $this->getMockForAbstractClass('Oro\Bundle\IntegrationBundle\Entity\Transport');
        $this->assertAttributeEmpty('transport', $this->entity);

        $this->entity->setTransport($transport);
        $this->assertSame($transport, $this->entity->getTransport());

        $this->entity->clearTransport();
        $this->assertAttributeEmpty('transport', $this->entity);
    }

    /**
     * @dataProvider integrationSettingFieldsProvider
     *
     * @param string $fieldName
     */
    public function testIntegrationSettings($fieldName)
    {
        $accessor        = PropertyAccess::createPropertyAccessor();
        $referenceGetter = Inflector::camelize('get_' . $fieldName . '_reference');
        $this->assertTrue(method_exists($this->entity, $referenceGetter));

        $value = $accessor->getValue($this->entity, $fieldName);
        $this->assertNotEmpty($value);

        $this->assertInstanceOf('Oro\Bundle\DataGridBundle\Common\Object', $value);

        $newValue = Object::create([]);
        $accessor->setValue($this->entity, $fieldName, $newValue);
        $this->assertNotSame($value, $this->entity->$referenceGetter());

        $this->assertEquals($newValue, $accessor->getValue($this->entity, $fieldName));
        $this->assertNotSame($newValue, $accessor->getValue($this->entity, $fieldName));
        $this->assertSame($newValue, $this->entity->$referenceGetter());
    }

    /**
     * @return array
     */
    public function integrationSettingFieldsProvider()
    {
        return [
            ['synchronizationSettings'],
            ['mappingSettings']
        ];
    }
}<|MERGE_RESOLUTION|>--- conflicted
+++ resolved
@@ -54,20 +54,12 @@
         $user = $this->getMock('Oro\Bundle\UserBundle\Entity\User');
 
         return [
-<<<<<<< HEAD
-            'id'                  => ['id'],
-            'name'                => ['name', self::TEST_STRING, self::TEST_STRING],
-            'type'                => ['type', self::TEST_STRING, self::TEST_STRING],
-            'connectors'          => ['connectors', self::$testConnectors, self::$testConnectors],
-            'defaultUserOwner'    => ['defaultUserOwner', $user, $user],
-            'enabled'             => ['enabled', self::TEST_BOOLEAN, self::TEST_BOOLEAN],
-=======
             'id'               => ['id'],
             'name'             => ['name', self::TEST_STRING, self::TEST_STRING],
             'type'             => ['type', self::TEST_STRING, self::TEST_STRING],
             'connectors'       => ['connectors', self::$testConnectors, self::$testConnectors],
             'defaultUserOwner' => ['defaultUserOwner', $user, $user],
->>>>>>> 47b295e0
+            'enabled'          => ['enabled', self::TEST_BOOLEAN, self::TEST_BOOLEAN],
         ];
     }
 
