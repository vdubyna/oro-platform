<?php

namespace Oro\Bundle\IntegrationBundle\Tests\Unit\Model\Action;

use Symfony\Component\PropertyAccess\PropertyPath;

use Oro\Bundle\IntegrationBundle\Manager\FieldsChangesManager;
use Oro\Bundle\IntegrationBundle\Model\Action\SaveFieldsChangesAction;
<<<<<<< HEAD
use Oro\Component\ConfigExpression\Model\ContextAccessor;
=======
use Oro\Component\Action\Model\ContextAccessor;
>>>>>>> 6f75191e
use Oro\Bundle\WorkflowBundle\Model\ProcessData;

class SaveFieldsChangesActionTest extends \PHPUnit_Framework_TestCase
{
    /**
     * @var SaveFieldsChangesAction
     */
    protected $action;

    protected function setUp()
    {
        $contextAccessor = new ContextAccessor();
        $this->action    = new SaveFieldsChangesAction($contextAccessor);
        $dispatcher = $this->getMockBuilder('Symfony\Component\EventDispatcher\EventDispatcher')
            ->disableOriginalConstructor()
            ->getMock();
        $this->action->setDispatcher($dispatcher);
    }

    /**
     * @param array  $options
     * @param string $message
     *
     * @dataProvider initializeDataProvider
     */
    public function testInitializeFailed(array $options, $message = null)
    {
        if ($message) {
            $this->setExpectedException(
<<<<<<< HEAD
                'Oro\Component\ConfigExpression\Exception\InvalidParameterException',
=======
                'Oro\Component\Action\Exception\InvalidParameterException',
>>>>>>> 6f75191e
                $message
            );
        }

        $this->action->initialize($options);
    }

    /**
     * @return array
     */
    public function initializeDataProvider()
    {
        return [
            'empty'     => [
                [],
                'changeSet parameter is required'
            ],
            'changeSet' => [
                ['changeSet' => ['value']],
                'Entity parameter is required'
            ],
            'full'      => [
                ['changeSet' => ['value'], 'entity' => ['value']],
                null
            ],
        ];
    }

    /**
     * @param array $options
     * @param array $context
     *
     * @dataProvider executeDataProvider
     */
    public function testExecuteAction(array $options, array $context)
    {
        /** @var FieldsChangesManager|\PHPUnit_Framework_MockObject_MockObject $fieldsChangesManager */
        $fieldsChangesManager = $this
            ->getMockBuilder('Oro\Bundle\IntegrationBundle\Manager\FieldsChangesManager')
            ->disableOriginalConstructor()
            ->getMock();

        if (!empty($context['changeSet'])) {
            $fieldsChangesManager
                ->expects($this->once())
                ->method('setChanges')
                ->with(
                    $this->equalTo(
                        empty($context['data']) ? null : $context['data']
                    ),
                    $this->equalTo(
                        array_keys($context['changeSet'])
                    )
                );
        }

        $this->action->setFieldsChangesManager($fieldsChangesManager);
        $this->action->initialize($options);
        $this->action->execute(new ProcessData($context));
    }

    /**
     * @return array
     */
    public function executeDataProvider()
    {
        return [
            [
                [
                    'entity'    => new PropertyPath('entity'),
                    'changeSet' => new PropertyPath('changeSet'),
                ],
                [
                    'data'      => new \stdClass(),
                    'changeSet' => ['field' => ['old' => 1, 'new' => 2]],
                ]
            ],
            [
                [
                    'entity'    => new PropertyPath('entity'),
                    'changeSet' => new PropertyPath('changeSet'),
                ],
                ['changeSet' => []]
            ]
        ];
    }
}<|MERGE_RESOLUTION|>--- conflicted
+++ resolved
@@ -6,11 +6,7 @@
 
 use Oro\Bundle\IntegrationBundle\Manager\FieldsChangesManager;
 use Oro\Bundle\IntegrationBundle\Model\Action\SaveFieldsChangesAction;
-<<<<<<< HEAD
-use Oro\Component\ConfigExpression\Model\ContextAccessor;
-=======
 use Oro\Component\Action\Model\ContextAccessor;
->>>>>>> 6f75191e
 use Oro\Bundle\WorkflowBundle\Model\ProcessData;
 
 class SaveFieldsChangesActionTest extends \PHPUnit_Framework_TestCase
@@ -40,11 +36,7 @@
     {
         if ($message) {
             $this->setExpectedException(
-<<<<<<< HEAD
-                'Oro\Component\ConfigExpression\Exception\InvalidParameterException',
-=======
                 'Oro\Component\Action\Exception\InvalidParameterException',
->>>>>>> 6f75191e
                 $message
             );
         }
