<?php

namespace Oro\Bundle\IntegrationBundle\Tests\Functional;

use Symfony\Component\DomCrawler\Form;

use Oro\Bundle\UserBundle\Entity\User;
use Oro\Bundle\TestFrameworkBundle\Test\WebTestCase;
use Oro\Bundle\OrganizationBundle\Migrations\Data\ORM\LoadOrganizationAndBusinessUnitData;

/**
 * @outputBuffering enabled
 * @dbIsolation
 */
class ChannelControllersTest extends WebTestCase
{
    protected function setUp()
    {
        $this->initClient(
            array(),
            array_merge($this->generateBasicAuthHeader(), array('HTTP_X-CSRF-Header' => 1))
        );
    }

    /**
     * @return \Oro\Bundle\OrganizationBundle\Entity\Organization|null
     */
    public function getOrganization()
    {
        return $this->getContainer()
            ->get('doctrine')
            ->getRepository('OroOrganizationBundle:Organization')
            ->findOneByName(LoadOrganizationAndBusinessUnitData::MAIN_ORGANIZATION);
    }

    public function testIndex()
    {
        $crawler = $this->client->request('GET', $this->getUrl('oro_integration_index'));
        $result  = $this->client->getResponse();
        $this->assertHtmlResponseStatusCodeEquals($result, 200);
        $this->assertContains('Integrations - System', $crawler->html());
    }

    public function testCreate()
    {
        $em = $this->getContainer()->get('doctrine.orm.entity_manager');

        /** @var User $user */
        $user    = $this->getContainer()->get('security.context')->getToken()->getUser();
        $newUser = clone $user;
        $newUser->setUsername('new username');
        $newUser->setEmail(mt_rand() . $user->getEmail());
        $em->persist($newUser);
        $em->flush($newUser);

<<<<<<< HEAD
        $organization = $this->getOrganization();
        $crawler = $this->client->request('GET', $this->getUrl('oro_integration_channel_create'));
=======
        $crawler = $this->client->request('GET', $this->getUrl('oro_integration_create'));
>>>>>>> 803d9e5b
        /** @var Form $form */
        $form = $crawler->selectButton('Save and Close')->form();

        $this->assertEquals(
            $user->getId(),
            $form['oro_integration_channel_form[defaultUserOwner]']->getValue(),
            'Should contains predefined default owner - current user'
        );

        $this->assertEquals(
            '',
            $form['oro_integration_channel_form[organization]']->getValue(),
            'Should contains predefined organization'
        );

        $name = 'name' . $this->generateRandomString();
        $form['oro_integration_channel_form[name]'] = 'Simple channel';
        $form['oro_integration_channel_form[organization]'] = $organization->getId();
        $form['oro_integration_channel_form[type]'] = 'simple';
        $form['oro_integration_channel_form[defaultUserOwner]'] = $newUser->getId();

        $this->client->followRedirects(true);
        $crawler = $this->client->submit($form);

        $result = $this->client->getResponse();
        $this->assertHtmlResponseStatusCodeEquals($result, 200);
        $this->assertContains("Integration saved", $crawler->html());

        return compact('name', 'newUser', 'organization');
    }

    /**
     * @param array $data
     *
     * @depends testCreate
     *
     * @return array
     */
    public function testUpdate($data)
    {
        $response = $this->client->requestGrid(
            'oro-integration-grid',
            array('channels[_filter][name][value]' => $data['name'])
        );

        $result = $this->getJsonResponseContent($response, 200);
        $result = reset($result['data']);

        $channel = $result;
        $crawler = $this->client->request(
            'GET',
            $this->getUrl('oro_integration_update', array('id' => $result['id']))
        );

        /** @var Form $form */
        $form = $crawler->selectButton('Save and Close')->form();

        $this->assertEquals(
            $data['newUser']->getId(),
            $form['oro_integration_channel_form[defaultUserOwner]']->getValue(),
            'Should save default user owner'
        );

        $this->assertEquals(
            $data['organization']->getId(),
            $form['oro_integration_channel_form[organization]']->getValue(),
            'Should save organization'
        );

        $name = 'name' . $this->generateRandomString();
        $form['oro_integration_channel_form[name]'] = $name;

        $this->client->followRedirects(true);
        $crawler = $this->client->submit($form);

        $result = $this->client->getResponse();
        $this->assertHtmlResponseStatusCodeEquals($result, 200, 'text/html; charset=UTF-8');
        $this->assertContains("Integration saved", $crawler->html());

        $channel['name'] = $name;
        return $channel;
    }

    /**
     * @param $channel
     *
     * @depends testUpdate
     *
     * @return string
     */
    public function testSchedule($channel)
    {
        $this->client->request(
            'GET',
            $this->getUrl('oro_integration_schedule', array('id' => $channel['id']))
        );

        $result = $this->getJsonResponseContent($this->client->getResponse(), 200);

        $this->assertNotEmpty($result);
        $this->assertNotEmpty($result['job_id']);
    }

    /**
     * @param $channel
     *
     * @depends testUpdate
     */
    public function testDelete($channel)
    {
        $this->client->request(
            'DELETE',
            $this->getUrl('oro_api_delete_integration', array('id' => $channel['id']))
        );

        $response = $this->client->getResponse();
        $this->assertJsonResponseStatusCodeEquals($response, 204);

        $response = $this->client->requestGrid(
            'oro-integration-grid',
            array('channels[_filter][name][value]' => $channel['name'])
        );

        $result = $this->getJsonResponseContent($response, 200);

        $this->assertEmpty($result['data']);
        $this->assertEmpty($result['options']['totalRecords']);
    }
}<|MERGE_RESOLUTION|>--- conflicted
+++ resolved
@@ -53,12 +53,8 @@
         $em->persist($newUser);
         $em->flush($newUser);
 
-<<<<<<< HEAD
         $organization = $this->getOrganization();
-        $crawler = $this->client->request('GET', $this->getUrl('oro_integration_channel_create'));
-=======
         $crawler = $this->client->request('GET', $this->getUrl('oro_integration_create'));
->>>>>>> 803d9e5b
         /** @var Form $form */
         $form = $crawler->selectButton('Save and Close')->form();
 
