--- conflicted
+++ resolved
@@ -100,14 +100,6 @@
                 }
                 $status = $this->processIntegrationConnector($integration, $connector, $parameters);
 
-<<<<<<< HEAD
-                /**
-                 * Moved from ChannelRepository::addStatus method contract
-                 */
-                $this->doctrineRegistry->getManager()->flush();
-
-=======
->>>>>>> 4393634d
                 $isSuccess = $isSuccess && $this->isIntegrationConnectorProcessSuccess($status);
                 $processedConnectorStatuses[$connector->getType()] = $status;
             } catch (\Exception $exception) {
@@ -134,7 +126,6 @@
 
     /**
      * @param Integration $integration
-<<<<<<< HEAD
      * @param callable $callback
      * @return ConnectorInterface[]
      */
@@ -156,29 +147,6 @@
      *
      * @return string[]
      */
-=======
-     * @param callable $callback
-     * @return ConnectorInterface[]
-     */
-    protected function loadConnectorsToProcess($integration, callable $callback = null)
-    {
-        $connectorTypes = $this->getTypesOfConnectorsToProcess($integration, $callback);
-
-        /** @var ConnectorInterface[] $realConnectors */
-        $connectors = array_map(function ($connectorType) use ($integration) {
-            return $this->getRealConnector($integration, $connectorType);
-        }, $connectorTypes);
-
-        return $connectors;
-    }
-
-    /**
-     * @param Integration $integration
-     * @param callable $callback
-     *
-     * @return string[]
-     */
->>>>>>> 4393634d
     protected function getTypesOfConnectorsToProcess(Integration $integration, callable $callback = null)
     {
         $connectors = $integration->getConnectors();
@@ -196,30 +164,12 @@
      */
     protected function getSortedConnectors(array $connectors)
     {
-<<<<<<< HEAD
-        usort($connectors, function ($firstConnector, $secondConnector) {
-            $firstConnectorOrder = $secondConnectorOrder = OrderedConnectorInterface::DEFAULT_ORDER;
-            if ($firstConnector instanceof OrderedConnectorInterface) {
-                $firstConnectorOrder = $firstConnector->getOrder();
-            }
-            if ($secondConnector instanceof OrderedConnectorInterface) {
-                $secondConnectorOrder = $firstConnector->getOrder();
-            }
-
-            if ($firstConnectorOrder == $secondConnectorOrder) {
-                return 0;
-            }
-
-            return ($firstConnectorOrder < $secondConnectorOrder) ? -1 : 1;
-        });
-=======
         $sortCallback = function ($connector) {
             return $connector instanceof OrderedConnectorInterface
                 ? $connector->getOrder()
                 : OrderedConnectorInterface::DEFAULT_ORDER;
         };
         ArrayUtil::sortBy($connectors, false, $sortCallback);
->>>>>>> 4393634d
 
         return $connectors;
     }
