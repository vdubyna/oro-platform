<?php

namespace Oro\Bundle\IntegrationBundle\Provider;

use Doctrine\ORM\EntityManager;

use Oro\Bundle\ImportExportBundle\Context\ContextInterface;
use Oro\Bundle\ImportExportBundle\Processor\ProcessorRegistry;
use Oro\Bundle\IntegrationBundle\Entity\Channel;
use Oro\Bundle\IntegrationBundle\Entity\Status;
use Oro\Bundle\IntegrationBundle\Logger\LoggerStrategy;
use Oro\Bundle\IntegrationBundle\Manager\TypesRegistry;
use Oro\Bundle\IntegrationBundle\ImportExport\Job\Executor;

class SyncProcessor
{
    /** @var EntityManager */
    protected $em;

    /** @var ProcessorRegistry */
    protected $processorRegistry;

    /** @var Executor */
    protected $jobExecutor;

    /** @var TypesRegistry */
    protected $registry;

    /** @var LoggerStrategy */
    protected $logger;

    /**
     * @param EntityManager     $em
     * @param ProcessorRegistry $processorRegistry
     * @param Executor          $jobExecutor
     * @param TypesRegistry     $registry
     * @param LoggerStrategy    $logger
     */
    public function __construct(
        EntityManager $em,
        ProcessorRegistry $processorRegistry,
        Executor $jobExecutor,
        TypesRegistry $registry,
        LoggerStrategy $logger
    ) {
        $this->em                = $em;
        $this->processorRegistry = $processorRegistry;
        $this->jobExecutor       = $jobExecutor;
        $this->registry          = $registry;
        $this->logger            = $logger;
    }

    /**
     * Process channel synchronization
     * By default, if $connector is empty, will process all connectors of given channel
     *
     * @param Channel $channel    Channel object
     * @param string  $connector  Connector name
     * @param array   $parameters Connector additional parameters
     */
    public function process(Channel $channel, $connector = '', array $parameters = [])
    {
        if ($connector) {
<<<<<<< HEAD
            $this->processChannelConnector($channel, $connector, $parameters);
=======
            $this->processChannelConnector($channel, $connector, $parameters, false);
>>>>>>> a4512e27
        } else {
            $connectors = $channel->getConnectors();
            foreach ((array)$connectors as $connector) {
                $this->processChannelConnector($channel, $connector);
            }
        }
    }

    /**
     * Get logger strategy
     *
     * @return LoggerStrategy
     */
    public function getLoggerStrategy()
    {
        return $this->logger;
    }

    /**
     * Process channel connector
     *
     * @param Channel $channel    Channel object
     * @param string  $connector  Connector name
     * @param array   $parameters Connector additional parameters
<<<<<<< HEAD
     */
    protected function processChannelConnector(Channel $channel, $connector, array $parameters = [])
=======
     * @param boolean $saveStatus Do we need to save new status to bd
     */
    protected function processChannelConnector(Channel $channel, $connector, array $parameters = [], $saveStatus = true)
>>>>>>> a4512e27
    {
        try {
            $this->logger->info(sprintf('Start processing "%s" connector', $connector));
            /**
             * Clone object here because it will be modified and changes should not be shared between
             */
            $realConnector = clone $this->registry->getConnectorType($channel->getType(), $connector);
        } catch (\Exception $e) {
            // log and continue
            $this->logger->error($e->getMessage());
            $status = new Status();
            $status->setCode(Status::STATUS_FAILED)
                ->setMessage($e->getMessage())
                ->setConnector($connector);

            $this->em->getRepository('OroIntegrationBundle:Channel')
                ->addStatus($channel, $status);
            return;
        }
        $jobName = $realConnector->getImportJobName();

        $processorAliases = $this->processorRegistry->getProcessorAliasesByEntity(
            ProcessorRegistry::TYPE_IMPORT,
            $realConnector->getImportEntityFQCN()
        );
        $configuration    = [
            ProcessorRegistry::TYPE_IMPORT =>
                array_merge(
                    [
                        'processorAlias' => reset($processorAliases),
                        'entityName'     => $realConnector->getImportEntityFQCN(),
                        'channel'        => $channel->getId()
                    ],
                    $parameters
                ),
        ];
<<<<<<< HEAD
        $this->processImport($connector, $jobName, $configuration, $channel);
=======
        $this->processImport($connector, $jobName, $configuration, $channel, $saveStatus);
>>>>>>> a4512e27
    }

    /**
     * @param string  $connector
     * @param string  $jobName
     * @param array   $configuration
     * @param Channel $channel
     * @param boolean $saveStatus
     */
    protected function processImport($connector, $jobName, $configuration, Channel $channel, $saveStatus)
    {
        $jobResult = $this->jobExecutor->executeJob(ProcessorRegistry::TYPE_IMPORT, $jobName, $configuration);

        /** @var ContextInterface $contexts */
        $context = $jobResult->getContext();

        $counts           = [];
        $counts['errors'] = count($jobResult->getFailureExceptions());
        if ($context) {
            $counts['process'] = 0;
            $counts['read']    = $context->getReadCount();
            $counts['process'] += $counts['add'] = $context->getAddCount();
            $counts['process'] += $counts['replace'] = $context->getReplaceCount();
            $counts['process'] += $counts['update'] = $context->getUpdateCount();
            $counts['process'] += $counts['delete'] = $context->getDeleteCount();
            $counts['process'] -= $counts['error_entries'] = $context->getErrorEntriesCount();
            $counts['errors'] += count($context->getErrors());
        }

        $errorsAndExceptions = [];
        if (!empty($counts['errors'])) {
            $errorsAndExceptions = array_slice(
                array_merge(
                    $jobResult->getFailureExceptions(),
                    $context ? $context->getErrors() : []
                ),
                0,
                100
            );
        }
        $isSuccess = $jobResult->isSuccessful() && empty($counts['errors']);

        $status = new Status();
        $status->setConnector($connector);
        if (!$isSuccess) {
            $this->logger->error('Errors were occurred:');
            $exceptions = implode(PHP_EOL, $errorsAndExceptions);
            $this->logger->error(
                $exceptions,
                ['exceptions' => $jobResult->getFailureExceptions()]
            );
            $status->setCode(Status::STATUS_FAILED)->setMessage($exceptions);
        } else {
            $message = sprintf(
                "Stats: read [%d], process [%d], updated [%d], added [%d], delete [%d]",
                $counts['read'],
                $counts['process'],
                $counts['update'],
                $counts['add'],
                $counts['delete']
            );
            $this->logger->info($message);

            $status->setCode(Status::STATUS_COMPLETED)->setMessage($message);
        }
        if ($saveStatus) {
            $this->em->getRepository('OroIntegrationBundle:Channel')
                ->addStatus($channel, $status);
        }
    }
}<|MERGE_RESOLUTION|>--- conflicted
+++ resolved
@@ -61,11 +61,7 @@
     public function process(Channel $channel, $connector = '', array $parameters = [])
     {
         if ($connector) {
-<<<<<<< HEAD
-            $this->processChannelConnector($channel, $connector, $parameters);
-=======
             $this->processChannelConnector($channel, $connector, $parameters, false);
->>>>>>> a4512e27
         } else {
             $connectors = $channel->getConnectors();
             foreach ((array)$connectors as $connector) {
@@ -90,14 +86,9 @@
      * @param Channel $channel    Channel object
      * @param string  $connector  Connector name
      * @param array   $parameters Connector additional parameters
-<<<<<<< HEAD
-     */
-    protected function processChannelConnector(Channel $channel, $connector, array $parameters = [])
-=======
      * @param boolean $saveStatus Do we need to save new status to bd
      */
     protected function processChannelConnector(Channel $channel, $connector, array $parameters = [], $saveStatus = true)
->>>>>>> a4512e27
     {
         try {
             $this->logger->info(sprintf('Start processing "%s" connector', $connector));
@@ -134,11 +125,7 @@
                     $parameters
                 ),
         ];
-<<<<<<< HEAD
-        $this->processImport($connector, $jobName, $configuration, $channel);
-=======
         $this->processImport($connector, $jobName, $configuration, $channel, $saveStatus);
->>>>>>> a4512e27
     }
 
     /**
