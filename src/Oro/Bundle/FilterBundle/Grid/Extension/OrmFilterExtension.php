--- conflicted
+++ resolved
@@ -125,15 +125,11 @@
         $values        = $this->getValuesToApply($config);
         $initialValues = $this->getValuesToApply($config, false);
         $lazy          = $data->offsetGetOr(MetadataObject::LAZY_KEY, true);
-<<<<<<< HEAD
-
-        $rawConfig = $this->configurationProvider->isApplicable($config->getName())
+        $filtersParams = $this->getParameters()->get(self::FILTER_ROOT_PARAM, []);
+        $rawConfig     = $this->configurationProvider->isApplicable($config->getName())
             ? $this->configurationProvider->getRawConfiguration($config->getName())
             : [];
 
-=======
-        $filtersParams = $this->getParameters()->get(self::FILTER_ROOT_PARAM, []);
->>>>>>> cd48f465
         foreach ($filters as $filter) {
             if (!$lazy) {
                 $filter->resolveOptions();
