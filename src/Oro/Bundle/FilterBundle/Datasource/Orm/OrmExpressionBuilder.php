--- conflicted
+++ resolved
@@ -8,13 +8,7 @@
 
 class OrmExpressionBuilder implements ExpressionBuilderInterface
 {
-<<<<<<< HEAD
     /** @var Expr */
-=======
-    /**
-     * @var Expr
-     */
->>>>>>> 1e84b315
     protected $expr;
 
     /**
