--- conflicted
+++ resolved
@@ -4,12 +4,9 @@
 
 use Carbon\Carbon;
 
-<<<<<<< HEAD
+use Symfony\Component\Form\FormFactoryInterface;
+
 use Oro\Bundle\FilterBundle\Expression\Date\Compiler;
-=======
-use Symfony\Component\Form\FormFactoryInterface;
-
->>>>>>> 0401ad8a
 use Oro\Bundle\FilterBundle\Provider\DateModifierInterface;
 use Oro\Bundle\FilterBundle\Datasource\FilterDatasourceAdapterInterface;
 use Oro\Bundle\FilterBundle\Form\Type\Filter\DateRangeFilterType;
@@ -410,7 +407,6 @@
      */
     public function processParams($data)
     {
-<<<<<<< HEAD
         $compiler = new Compiler();
 
         $data['value']['start'] = (string)$compiler->compile($data['value']['start']);
@@ -418,69 +414,4 @@
 
         return $data;
     }
-=======
-        $data['value']['start'] = $this->replaceDateVariables($data['value']['start']);
-        $data['value']['end']   = $this->replaceDateVariables($data['value']['end']);
-
-        return $data;
-    }
-
-    /**
-     * @param string $value
-     *
-     * @return string replaced actual datetime value
-     */
-    protected function replaceDateVariables($value)
-    {
-        if (empty($value)) {
-            $value = '';
-        }
-
-        if (preg_match_all('#{{(\d+)}}#', $value, $matches)) {
-            $varsCodes = $matches[1];
-
-            $timezone = $this->localeSettings->getTimeZone();
-            foreach ($varsCodes as $code) {
-                switch ($code) {
-                    case DateModifierInterface::VAR_NOW:
-                        $dateValue = Carbon::parse('now', $timezone);
-                        break;
-                    case DateModifierInterface::VAR_TODAY:
-                    case DateModifierInterface::VAR_THIS_DAY:
-                        $dateValue = Carbon::parse('today', $timezone);
-                        break;
-                    case DateModifierInterface::VAR_SOW:
-                    case DateModifierInterface::VAR_THIS_WEEK:
-                        $dateValue = Carbon::parse('now', $timezone);
-                        $dateValue->startOfWeek();
-                        break;
-                    case DateModifierInterface::VAR_SOM:
-                    case DateModifierInterface::VAR_THIS_MONTH:
-                    case DateModifierInterface::VAR_FMQ:
-                        $dateValue = Carbon::parse('now', $timezone);
-                        $dateValue->firstOfMonth();
-                        break;
-                    case DateModifierInterface::VAR_SOQ:
-                    case DateModifierInterface::VAR_THIS_QUARTER:
-                    case DateModifierInterface::VAR_FDQ:
-                        $dateValue = Carbon::parse('now', $timezone);
-                        $dateValue->firstOfQuarter();
-                        break;
-                    case DateModifierInterface::VAR_SOY:
-                    case DateModifierInterface::VAR_THIS_YEAR:
-                        $dateValue = Carbon::parse('now', $timezone);
-                        $dateValue->firstOfYear();
-                        break;
-                    default:
-                        $dateValue = Carbon::now($timezone);
-                        break;
-                }
-            }
-
-            $value = (string)$dateValue;
-        }
-
-        return $value;
-    }
->>>>>>> 0401ad8a
 }