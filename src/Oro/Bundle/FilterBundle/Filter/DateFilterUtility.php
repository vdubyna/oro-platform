<?php

namespace Oro\Bundle\FilterBundle\Filter;

use Oro\Bundle\LocaleBundle\Model\LocaleSettings;
use Oro\Bundle\FilterBundle\Provider\DateModifierInterface;
use Oro\Bundle\FilterBundle\Form\Type\Filter\DateRangeFilterType;
use Oro\Bundle\FilterBundle\Expression\Date\Compiler;
use Oro\Bundle\FilterBundle\Expression\Date\ExpressionResult;
use Oro\Component\PhpUtils\ArrayUtil;

class DateFilterUtility
{
    /** @var LocaleSettings */
    protected $localeSettings;

    /** @var string */
    private $offset;

    /** @var Compiler */
    protected $expressionCompiler;

    /** @var array */
    protected $partToDateFunction = [
        DateModifierInterface::PART_MONTH => 'MONTH',
        DateModifierInterface::PART_DOW   => 'DAYOFWEEK',
        DateModifierInterface::PART_WEEK  => 'WEEK',
        DateModifierInterface::PART_DAY   => 'DAY',
        DateModifierInterface::PART_DOY   => 'DAYOFYEAR',
        DateModifierInterface::PART_YEAR  => 'YEAR',
    ];

    /**
     * @param LocaleSettings $localeSettings
     * @param Compiler       $compiler
     */
    public function __construct(LocaleSettings $localeSettings, Compiler $compiler)
    {
        $this->localeSettings     = $localeSettings;
        $this->expressionCompiler = $compiler;
    }

    /**
     * Parses validates and prepare data for date/datetime filters
     *
     * @param string $field
     * @param mixed  $data
     * @param string $type
     *
     * @return array|bool
     */
    public function parseData($field, $data, $type = 'datetime')
    {
        if (!$this->isValidData($data)) {
            return false;
        }

        $data['value'] = array_merge(
            [
                'start'          => null,
                'end'            => null,
                'start_original' => null,
                'end_original'   => null
            ],
            $data['value']
        );
        $data['type']  = isset($data['type']) ? $data['type'] : DateRangeFilterType::TYPE_BETWEEN;

        // values will not be used, so just unset them
        if ($data['type'] == DateRangeFilterType::TYPE_MORE_THAN) {
            $data['value']['end']          = null;
            $data['value']['end_original'] = null;
        } elseif ($data['type'] == DateRangeFilterType::TYPE_LESS_THAN) {
            $data['value']['start']          = null;
            $data['value']['start_original'] = null;
        }

        $data = [
            'date_start'          => $data['value']['start'],
            'date_end'            => $data['value']['end'],
<<<<<<< HEAD
            'date_start_original' => empty($data['value']['start_original']) ? null : $data['value']['start_original'],
            'date_end_original'   => empty($data['value']['end_original']) ? null : $data['value']['end_original'],
=======
            'date_start_original' => $this->getArrayValue($data['value'], 'start_original'),
            'date_end_original'   => $this->getArrayValue($data['value'], 'end_original'),
>>>>>>> df97795c
            'type'                => $data['type'],
            'part'                => $this->getArrayValue($data, 'part', DateModifierInterface::PART_VALUE),
            'field'               => $field
        ];
        $data = $this->applyDatePart($data, $type);

        return $data;
    }

    /**
     * Validates filter data
     *
     * @param mixed $data
     *
     * @return bool
     */
    protected function isValidData($data)
    {
        if (!is_array($data) || !array_key_exists('value', $data) || !is_array($data['value'])) {
            return false;
        }

        if (!isset($data['value']['start']) && !isset($data['value']['end'])) {
            return false;
        }

        return true;
    }

    /**
     * Applies datepart expressions
     *
     * @param array  $data
     * @param string $type
     *
     * @return array
     */
    protected function applyDatePart($data, $type)
    {
        $field = $this->modifyFieldToDayWithMonth($data['field'], $data, $type);

        if (isset($this->partToDateFunction[$data['part']])) {
            $field = $this->getEnforcedTimezoneFunction($this->partToDateFunction[$data['part']], $field, $type);
        } elseif ($data['part'] === DateModifierInterface::PART_QUARTER) {
            $field = $this->getEnforcedTimezoneQuarter($field, $type);
        } elseif ($data['part'] === DateModifierInterface::PART_VALUE &&
                  strpos($field, 'MONTH') === false &&
                  $this->containsMonthVariable($data)
        ) {
            $field              = $this->getEnforcedTimezoneFunction('MONTH', $field, $type);
            $data['date_start'] = $this->formatDate($data['date_start'], 'm');
            $data['date_end']   = $this->formatDate($data['date_end'], 'm');
        }

        return array_merge($data, ['field' => $field]);
    }

    /**
     * @param mixed  $date
     * @param string $format
     *
     * @return mixed
     */
    protected function formatDate($date, $format)
    {
        if (!$date instanceof \DateTime) {
            return $date;
        }

        return $date->setTimezone(new \DateTimeZone($this->localeSettings->getTimeZone()))
            ->format($format);
    }

    /**
     * variable 'this day without year' search all today records without year
     * text 'January 16' search all January 16 records without year
     *
     * @param string $sqlField
     * @param array  $data
     * @param string $type
     *
     * @return string
     */
    protected function modifyFieldToDayWithMonth($sqlField, array &$data, $type)
    {
        $isModifyAllowed = false;
        $fields          = ['date_start', 'date_end'];
        foreach ($fields as $field) {
            $originalKey = $field . '_original';
            if ($this->allowToModifyFieldToDayWithMonth($data, $originalKey, $field)) {
                $data[$field]    = $this->formatDate($data[$field], 'md');
                $isModifyAllowed = true;
            }
        }

        if ($isModifyAllowed) {
            $sqlField = $this->normalizeFieldTimezone($sqlField, $type);
            $sqlField = sprintf('MONTH(%1$s) * 100 + DAY(%1$s)', $sqlField);
        }

        return $sqlField;
    }

    /**
     * Allow to modify sql field if present 'this day without year' variable or date without year
     *
     * @param array  $data
     * @param string $originalKey
     * @param string $field
     *
     * @return bool
     */
    protected function allowToModifyFieldToDayWithMonth(array $data, $originalKey, $field)
    {
        $expression = $this->compileExpression($data, $originalKey);

        return
            $expression &&
            $data[$field] instanceof \DateTime &&
            ($expression->getVariableType() == DateModifierInterface::VAR_THIS_DAY_W_Y ||
             $expression->getSourceType() == ExpressionResult::TYPE_DAYMONTH);
    }

    /**
     * @param array $data
     *
     * @return bool
     */
    protected function containsMonthVariable(array $data)
    {
        return ($data['date_start'] instanceof \DateTime || $data['date_end'] instanceof \DateTime) && ArrayUtil::some(
            function ($field) use ($data) {
                $expr = $this->compileExpression($data, $field);

                return $expr && (
                    $expr->getVariableType() === DateModifierInterface::VAR_THIS_MONTH_W_Y ||
                    $expr->getSourceType() === ExpressionResult::TYPE_INT
                );
            },
            [
                'date_start_original',
                'date_end_original',
            ]
        );
    }

    /**
     * @param array  $data
     * @param string $key
     *
     * @return ExpressionResult|null
     */
    protected function compileExpression(array $data, $key)
    {
        if (!$data[$key]) {
            return null;
        }

        $result = $this->expressionCompiler->compile($data[$key], true);

        return $result instanceof ExpressionResult ? $result : null;
    }

    /**
     * @param array  $data
     * @param string $key
     * @param mixed|null   $defaultValue
     *
     * @return mixed|null
     */
    protected function getArrayValue(array $data, $key, $defaultValue = null)
    {
        return isset($data[$key])
            ? $data[$key]
            : $defaultValue;
    }

    /**
     * @param string $fieldName
     * @param string $type
     *
     * @return string
     */
    private function getEnforcedTimezoneQuarter($fieldName, $type)
    {
        return sprintf(
            'QUARTER(DATE_SUB(DATE_SUB(%s, %d, \'month\'), %d, \'day\'))',
            $this->normalizeFieldTimezone($fieldName, $type),
            $this->localeSettings->getFirstQuarterMonth() - 1,
            $this->localeSettings->getFirstQuarterDay() - 1
        );
    }

    /**
     * Check whenever user timezone not UTC then wrap field name with convert timezone func
     *
     * @param string $functionName
     * @param string $fieldName
     * @param string $type
     *
     * @return string
     */
    private function getEnforcedTimezoneFunction($functionName, $fieldName, $type)
    {
        return sprintf('%s(%s)', $functionName, $this->normalizeFieldTimezone($fieldName, $type));
    }

    /**
     * @param string $fieldName
     * @param string $fieldType
     *
     * @return string
     */
    private function normalizeFieldTimezone($fieldName, $fieldType)
    {
        if ('UTC' === $this->localeSettings->getTimeZone() || $fieldType === 'date') {
            return $fieldName;
        }

        return sprintf("CONVERT_TZ(%s, '+00:00', '%s')", $fieldName, $this->getTimeZoneOffset());
    }

    /**
     * Get current timezone offset
     *
     * @return string
     */
    private function getTimeZoneOffset()
    {
        if (null === $this->offset) {
            $time         = new \DateTime('now', new \DateTimeZone($this->localeSettings->getTimeZone()));
            $this->offset = $time->format('P');
        }

        return $this->offset;
    }
}<|MERGE_RESOLUTION|>--- conflicted
+++ resolved
@@ -78,13 +78,8 @@
         $data = [
             'date_start'          => $data['value']['start'],
             'date_end'            => $data['value']['end'],
-<<<<<<< HEAD
-            'date_start_original' => empty($data['value']['start_original']) ? null : $data['value']['start_original'],
-            'date_end_original'   => empty($data['value']['end_original']) ? null : $data['value']['end_original'],
-=======
             'date_start_original' => $this->getArrayValue($data['value'], 'start_original'),
             'date_end_original'   => $this->getArrayValue($data['value'], 'end_original'),
->>>>>>> df97795c
             'type'                => $data['type'],
             'part'                => $this->getArrayValue($data, 'part', DateModifierInterface::PART_VALUE),
             'field'               => $field
@@ -131,8 +126,8 @@
         } elseif ($data['part'] === DateModifierInterface::PART_QUARTER) {
             $field = $this->getEnforcedTimezoneQuarter($field, $type);
         } elseif ($data['part'] === DateModifierInterface::PART_VALUE &&
-                  strpos($field, 'MONTH') === false &&
-                  $this->containsMonthVariable($data)
+              strpos($field, 'MONTH') === false &&
+              $this->containsMonthVariable($data)
         ) {
             $field              = $this->getEnforcedTimezoneFunction('MONTH', $field, $type);
             $data['date_start'] = $this->formatDate($data['date_start'], 'm');
