<?php

namespace Oro\Bundle\FilterBundle\Filter;

use Doctrine\ORM\EntityManager;
use Doctrine\ORM\QueryBuilder;

use Oro\Bundle\FilterBundle\Datasource\FilterDatasourceAdapterInterface;
use Oro\Bundle\FilterBundle\Datasource\Orm\OrmFilterDatasourceAdapter;
use Oro\Bundle\FilterBundle\Form\Type\Filter\DateGroupingFilterType;
use Oro\Bundle\FilterBundle\Utils\ArrayTrait;

class DateGroupingFilter extends ChoiceFilter
{
<<<<<<< HEAD
    const NAME = 'date_grouping';
=======
    use ArrayTrait;

>>>>>>> 1be2a8d4
    const COLUMN_NAME_SUFFIX = 'DateGroupingFilter';
    const CALENDAR_TABLE = 'calendarDate';
    const CALENDAR_COLUMN = 'date';
    const CALENDAR_TABLE_FOR_GROUPING = 'calendarDate1';
    const CALENDAR_COLUMN_FOR_GROUPING = 'date';
    const FIRST_JOINED_TABLE = 'firstJoinedTableAlias';
    const SECOND_JOINED_TABLE = 'secondJoinedTableAlias';
    const TARGET_COLUMN = 'date';
    const QUARTER_LENGTH = 3;

    /** @var array */
    protected $groupingNames = [];

    /** @var EntityManager */
    protected $entityManager;

    /** @var array */
    protected $config = [];

    /** @var array */
    protected $exclusionCriteria = [];

    /** @var array */
    protected $specificDateExpressions = [];

    /**
     * @param EntityManager $entityManager
     */
    public function setEntityManager(EntityManager $entityManager)
    {
        $this->entityManager = $entityManager;
    }

    /**
     * {@inheritdoc}
     */
    protected function getFormType()
    {
        return DateGroupingFilterType::NAME;
    }

    /**
     * {@inheritDoc}
     */
    public function apply(FilterDatasourceAdapterInterface $ds, $data)
    {
        $data = $this->parseData($data);
        if (!$data) {
            return false;
        }

        $this->resolveConfiguration();
        $this->resolveExclusionCriteria();

        /** @var OrmFilterDatasourceAdapter $ds */
        $qb = $ds->getQueryBuilder();
        $dataName = $this->generateDataName($this->get(FilterUtility::DATA_NAME_KEY) . self::COLUMN_NAME_SUFFIX);
        $columnName = $this->getOr('column_name', $dataName);

        switch ($data['value']) {
            case DateGroupingFilterType::TYPE_DAY:
                $this->addFilter(DateGroupingFilterType::TYPE_DAY, $qb);
                $this->addFilter(DateGroupingFilterType::TYPE_MONTH, $qb);
                $this->addFilter(DateGroupingFilterType::TYPE_YEAR, $qb);
                $qb->addSelect(
                    sprintf(
                        "CONCAT(%s, '-', %s, '-', %s) as $columnName",
                        $this->groupingNames[DateGroupingFilterType::TYPE_DAY],
                        $this->groupingNames[DateGroupingFilterType::TYPE_MONTH],
                        $this->groupingNames[DateGroupingFilterType::TYPE_YEAR]
                    )
                );
                break;
            case DateGroupingFilterType::TYPE_MONTH:
                $this->addFilter(DateGroupingFilterType::TYPE_MONTH, $qb);
                $this->addFilter(DateGroupingFilterType::TYPE_YEAR, $qb);
                $qb->addSelect(
                    sprintf(
                        "CONCAT(%s, '-', %s) as $columnName",
                        $this->groupingNames[DateGroupingFilterType::TYPE_MONTH],
                        $this->groupingNames[DateGroupingFilterType::TYPE_YEAR]
                    )
                );
                $this->specificDateExpressions[] = DateGroupingFilterType::TYPE_MONTH;
                $this->addWhereClause($qb, DateGroupingFilterType::TYPE_MONTH);
                break;
            case DateGroupingFilterType::TYPE_QUARTER:
                $this->addFilter(DateGroupingFilterType::TYPE_QUARTER, $qb);
                $this->addFilter(DateGroupingFilterType::TYPE_YEAR, $qb);
                $qb->addSelect(
                    sprintf(
                        "CONCAT(%s, '-', %s) as $columnName",
                        $this->groupingNames[DateGroupingFilterType::TYPE_QUARTER],
                        $this->groupingNames[DateGroupingFilterType::TYPE_YEAR]
                    )
                );
                $this->specificDateExpressions[] = DateGroupingFilterType::TYPE_MONTH;
                $this->specificDateExpressions[] = DateGroupingFilterType::TYPE_QUARTER;
                $this->addWhereClause($qb, DateGroupingFilterType::TYPE_QUARTER);
                break;
            default:
                $this->addFilter(DateGroupingFilterType::TYPE_YEAR, $qb);
                $qb->addSelect(
                    sprintf(
                        "%s as $columnName",
                        $this->groupingNames[DateGroupingFilterType::TYPE_YEAR]
                    )
                );
                $this->specificDateExpressions[] = DateGroupingFilterType::TYPE_MONTH;
                $this->specificDateExpressions[] = DateGroupingFilterType::TYPE_QUARTER;
                $this->specificDateExpressions[] = DateGroupingFilterType::TYPE_YEAR;
                $this->addWhereClause($qb, DateGroupingFilterType::TYPE_YEAR);
        }

        return true;
    }

    /**
     * @param $groupBy
     * @param QueryBuilder $qb
     */
    protected function addFilter($groupBy, QueryBuilder $qb)
    {
        $dataName = $this->generateDataName($this->get(FilterUtility::DATA_NAME_KEY) . self::COLUMN_NAME_SUFFIX);
        $columnName = $this->getOr('column_name', $dataName) . $groupBy;
        $this->groupingNames[$groupBy] = sprintf('%s(%s)', $groupBy, $this->get(FilterUtility::DATA_NAME_KEY));
        $select = sprintf('%s as %s', $this->groupingNames[$groupBy], $columnName);
        $qb->addSelect($select)->addGroupBy($columnName);
    }

    /**
     * @param mixed $data
     * @return mixed
     */
    protected function parseData($data)
    {
        if (is_array($data) && !$data['value']) {
            $data['value'] = DateGroupingFilterType::TYPE_DAY;
        }

        return $data;
    }

    /**
     * @param QueryBuilder $qb
     * @param $filterType
     */
    protected function addWhereClause(QueryBuilder $qb, $filterType)
    {
        $whereClauseParameters = $qb->getParameters();
        $extraWhereClauses = !$qb->getDQLPart('where') ?:
            $this->getExtraWhereClauses($qb->getDQLPart('where')->getParts());
        $usedDates = $this->getUsedDates(
            $filterType,
            $this->config['calendar_table_for_grouping'],
            $this->config['calendar_column_for_grouping'],
            $this->config['first_joined_table'],
            $this->config['joined_column'],
            $extraWhereClauses,
            $whereClauseParameters
        );

        $qb->andWhere(
            $qb->expr()->orX(
                $qb->expr()->andX(
                    $qb->expr()->orX(
                        $qb->expr()->notIn(
                            sprintf(
                                '%s(%s.%s)',
                                $filterType,
                                $this->config['calendar_table'],
                                $this->config['calendar_column']
                            ),
                            $usedDates
                        ),
                        $qb->expr()->notIn(
                            sprintf(
                                '%s(%s.%s)',
                                DateGroupingFilterType::TYPE_YEAR,
                                $this->config['calendar_table'],
                                $this->config['calendar_column']
                            ),
                            $usedDates
                        )
                    ),
                    $this->addSpecificEmptyDateQuery($qb, DateGroupingFilterType::TYPE_MONTH),
                    $this->addSpecificEmptyDateQuery($qb, DateGroupingFilterType::TYPE_QUARTER),
                    $this->addSpecificEmptyDateQuery($qb, DateGroupingFilterType::TYPE_YEAR)
                ),
                $qb->expr()->andX(
                    $qb->expr()->in(
                        sprintf(
                            '%s(%s.%s)',
                            strtoupper($filterType),
                            $this->config['calendar_table'],
                            $this->config['calendar_column']
                        ),
                        $usedDates
                    ),
                    $qb->expr()->in(
                        sprintf(
                            '%s(%s.%s)',
                            DateGroupingFilterType::TYPE_YEAR,
                            $this->config['calendar_table'],
                            $this->config['calendar_column']
                        ),
                        $usedDates
                    ),
                    $qb->expr()->isNotNull($this->config['not_nullable_field'])
                )
            )
        );
    }

    /**
     * @param $filterType
     * @param $calendarTableForGrouping
     * @param $calendarColumnForGrouping
     * @param $joinedTable
     * @param $joinedColumn
     * @param $extraWhereClauses
     * @param $extraWhereParameters
     * @return array|bool
     */
    private function getUsedDates(
        $filterType,
        $calendarTableForGrouping,
        $calendarColumnForGrouping,
        $joinedTable,
        $joinedColumn,
        $extraWhereClauses,
        $extraWhereParameters
    ) {
        $subQueryBuilder = $this->entityManager->createQueryBuilder();
        $extraWhereClauses = str_replace(
            $this->config['data_name'],
            sprintf('%s.%s', $calendarTableForGrouping, $calendarColumnForGrouping),
            $extraWhereClauses
        );

        $subQueryBuilder
            ->select(
                sprintf(
                    'DISTINCT %s(%s.%s), %s(%s.%s)',
                    $filterType,
                    $calendarTableForGrouping,
                    $calendarColumnForGrouping,
                    DateGroupingFilterType::TYPE_YEAR,
                    $calendarTableForGrouping,
                    $calendarColumnForGrouping
                )
            )
            ->from($this->config['calendar_entity'], $calendarTableForGrouping)
            ->innerJoin($this->config['target_entity'], $joinedTable)
            ->where(
                sprintf(
                    '(CAST(%s.%s as %s) = CAST(%s.%s as %s) %s)',
                    $calendarTableForGrouping,
                    $calendarColumnForGrouping,
                    $this->config['target_column'],
                    $joinedTable,
                    $joinedColumn,
                    $this->config['target_column'],
                    $extraWhereClauses
                )
            );

        if ($extraWhereClauses != '') {
            $subQueryBuilder->setParameters($extraWhereParameters);
        }

        $datesArray = $subQueryBuilder->getQuery()->getArrayResult();

        return $this->arrayFlatten($datesArray);
    }

    /**
     * Resolve options from configuration or constants.
     */
    private function resolveConfiguration()
    {
        $this->config['data_name'] = $this->get(FilterUtility::DATA_NAME_KEY);
        $this->config['calendar_table'] = $this->getOr('calendar_table', self::CALENDAR_TABLE);
        $this->config['calendar_column'] = $this->getOr('calendar_column', self::CALENDAR_COLUMN);
        $this->config['calendar_table_for_grouping'] = $this
            ->getOr('calendar_table_for_grouping', self::CALENDAR_TABLE_FOR_GROUPING);
        $this->config['calendar_column_for_grouping'] = $this
            ->getOr('calendar_column_for_grouping', self::CALENDAR_COLUMN_FOR_GROUPING);
        $this->config['first_joined_table'] = $this->getOr('first_joined_table', self::FIRST_JOINED_TABLE);
        $this->config['second_joined_table'] = $this->getOr('second_joined_table', self::SECOND_JOINED_TABLE);
        $this->config['joined_column'] = $this->get('joined_column');
        $this->config['target_column'] = $this->getOr('target_column', self::TARGET_COLUMN);
        $this->config['not_nullable_field'] = $this->get('not_nullable_field');
        $this->config['calendar_entity'] = $this->get('calendar_entity');
        $this->config['target_entity'] = $this->get('target_entity');
    }

    /**
     * @param string $dataName
     * @return mixed
     */
    private function generateDataName($dataName)
    {
        return str_replace('.', '', $dataName);
    }

    /**
     * @param $whereClauseParts
     * @return string
     */
    public function getExtraWhereClauses($whereClauseParts)
    {
        $extraWhereClauses = '';
        foreach ($whereClauseParts as $whereClausePart) {
            if (strpos($whereClausePart, $this->config['data_name']) !== false) {
                $extraWhereClauses = sprintf('%s AND ( %s )', $extraWhereClauses, $whereClausePart);
            }
        }

        return $extraWhereClauses;
    }

    /**
     * @param $qb
     * @param $filterType
     * @return string
     */
    public function addSpecificEmptyDateQuery($qb, $filterType)
    {
        if (!in_array($filterType, $this->specificDateExpressions)) {
            return '1=1';
        }

        return $qb->expr()->in(
            sprintf(
                '%s(%s.%s)',
                $this->exclusionCriteria[$filterType]['format'],
                $this->config['calendar_table'],
                $this->config['calendar_column']
            ),
            $this->exclusionCriteria[$filterType]['data']
        );
    }

    /**
     * @return $this
     */
    public function resolveExclusionCriteria()
    {
        $this->exclusionCriteria = [
            DateGroupingFilterType::TYPE_MONTH => [
                'format' => DateGroupingFilterType::TYPE_DAY,
                'data' => 1,
            ],
            DateGroupingFilterType::TYPE_QUARTER => [
                'format' => DateGroupingFilterType::TYPE_MONTH,
                'data' => $this->generateFirstMonthOfQuarters(),
            ],
            DateGroupingFilterType::TYPE_YEAR => [
                'format' => DateGroupingFilterType::TYPE_QUARTER,
                'data' => 1
            ]
        ];

        return $this;
    }

    /**
     * @return array
     */
    public function generateFirstMonthOfQuarters()
    {
        $startDate = new \DateTime('first day of january');
        $endDate = new \DateTime('last day of december');

        $period = new \DatePeriod($startDate, new \DateInterval('P1M'), $endDate);
        $firstMonthsOfQuarters = [];

        foreach ($period as $date) {
            $month = intval($date->format('m'));
            if ($month % self::QUARTER_LENGTH == 1) {
                $firstMonthsOfQuarters[] = $month;
            }
        }

        return $firstMonthsOfQuarters;
    }
}<|MERGE_RESOLUTION|>--- conflicted
+++ resolved
@@ -12,12 +12,9 @@
 
 class DateGroupingFilter extends ChoiceFilter
 {
-<<<<<<< HEAD
+    use ArrayTrait;
+
     const NAME = 'date_grouping';
-=======
-    use ArrayTrait;
-
->>>>>>> 1be2a8d4
     const COLUMN_NAME_SUFFIX = 'DateGroupingFilter';
     const CALENDAR_TABLE = 'calendarDate';
     const CALENDAR_COLUMN = 'date';
