<?php

namespace Oro\Bundle\FilterBundle\Filter;

use Oro\Bundle\FilterBundle\Datasource\FilterDatasourceAdapterInterface;
use Oro\Bundle\FilterBundle\Datasource\Orm\OrmFilterDatasourceAdapter;
use Oro\Bundle\FilterBundle\Form\Type\Filter\DictionaryFilterType;
use Oro\Component\DoctrineUtils\ORM\QueryBuilderUtil;

/**
<<<<<<< HEAD
 * Class DictionaryFilter implements enum filter
=======
 * A filter that can be used on any grid to get entities by any related entity to original one.
>>>>>>> 118ffb19
 */
class DictionaryFilter extends BaseMultiChoiceFilter
{
    const FILTER_TYPE_NAME = 'dictionary';

    /**
     * {@inheritdoc}
     */
    public function init($name, array $params)
    {
        $params[FilterUtility::FRONTEND_TYPE_KEY] = 'dictionary';
        if (isset($params['class'])) {
            $params[FilterUtility::FORM_OPTIONS_KEY]['class'] = $params['class'];
            unset($params['class']);
        }
        if (isset($params['dictionary_code'])) {
            $params[FilterUtility::FORM_OPTIONS_KEY]['dictionary_code'] = $params['dictionary_code'];
            unset($params['dictionary_code']);
        }

        parent::init($name, $params);
    }

    /**
     * {@inheritDoc}
     */
    protected function buildExpr(FilterDatasourceAdapterInterface $ds, $comparisonType, $fieldName, $data)
    {
        $parameterName = $ds->generateParameterName($this->getName());
        if (!in_array($comparisonType, [FilterUtility::TYPE_EMPTY, FilterUtility::TYPE_NOT_EMPTY], true)) {
            $ds->setParameter($parameterName, $data['value']);
        }

        return $this->buildComparisonExpr(
            $ds,
            $comparisonType,
            $this->getFilteredFieldName($ds),
            $parameterName
        );
    }

    /**
     * {@inheritDoc}
     */
    protected function getFormType()
    {
        return DictionaryFilterType::class;
    }

    /**
     * @param FilterDatasourceAdapterInterface $ds
     * @param string $fieldName
     *
     * @return bool
     */
    protected function isCompositeField(FilterDatasourceAdapterInterface $ds, $fieldName)
    {
        return (bool)preg_match('/(?<![\w:.])(CONCAT)\s*\(/im', $ds->getFieldByAlias($fieldName));
    }

    /**
     * @param FilterDatasourceAdapterInterface $ds
     *
     * @return string
     *
     * @throws \LogicException
     */
    protected function getFilteredFieldName(FilterDatasourceAdapterInterface $ds)
    {
        if (!$ds instanceof OrmFilterDatasourceAdapter) {
            throw new \LogicException(
                sprintf(
                    '"Oro\Bundle\FilterBundle\Datasource\Orm\OrmFilterDatasourceAdapter" expected but "%s" given.',
                    get_class($ds)
                )
            );
        }

        try {
            $fieldName = $this->get(FilterUtility::DATA_NAME_KEY);
            list($joinAlias) = explode('.', $fieldName);
<<<<<<< HEAD
=======

>>>>>>> 118ffb19
            $join = QueryBuilderUtil::findJoinByAlias($ds->getQueryBuilder(), $joinAlias);
            if ($join && $this->isToOne($ds)) {
                return $join->getJoin();
            }

            $qb = $ds->getQueryBuilder();
            $em = $qb->getEntityManager();
            $class = $this->get('options')['class'];
            $metadata = $em->getClassMetadata($class);
            $fieldNames = $metadata->getIdentifierFieldNames();

            $count = count($fieldNames);
            if ($count !== 1) {
                throw new \LogicException('Class needs to have exactly 1 identifier, but it has "%d"', $count);
            }
            $field = sprintf('%s.%s', $joinAlias, $fieldNames[0]);
        } catch (\Exception $e) {
            $field = $this->getName();
        }

        return $field;
    }
}<|MERGE_RESOLUTION|>--- conflicted
+++ resolved
@@ -8,11 +8,7 @@
 use Oro\Component\DoctrineUtils\ORM\QueryBuilderUtil;
 
 /**
-<<<<<<< HEAD
- * Class DictionaryFilter implements enum filter
-=======
  * A filter that can be used on any grid to get entities by any related entity to original one.
->>>>>>> 118ffb19
  */
 class DictionaryFilter extends BaseMultiChoiceFilter
 {
@@ -94,10 +90,7 @@
         try {
             $fieldName = $this->get(FilterUtility::DATA_NAME_KEY);
             list($joinAlias) = explode('.', $fieldName);
-<<<<<<< HEAD
-=======
 
->>>>>>> 118ffb19
             $join = QueryBuilderUtil::findJoinByAlias($ds->getQueryBuilder(), $joinAlias);
             if ($join && $this->isToOne($ds)) {
                 return $join->getJoin();
