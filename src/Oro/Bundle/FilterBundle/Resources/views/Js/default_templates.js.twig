<script type="text/template" id="filter-wrapper-template">
    <div class="filter-item oro-drop">
        <a href="<%= nullLink %>"
           class="btn filter-criteria-selector oro-drop-opener oro-dropdown-toggle <% if (isEmpty) { %>filter-default-value<% } %>">
            <% if (showLabel) { %><%= label %>: <% } %>
            <strong class="filter-criteria-hint"><%- criteriaHint %></strong>
            <span class="reset-filter" title="<%- _.__("oro.filter.wrapper.reset.tooltip") %>"
                ><i class="icon-remove hide-text"><%- _.__("oro.filter.wrapper.reset.hint") %></i></span>
            <span class="caret"></span>
        </a>
        <div class="filter-criteria dropdown-menu" />
    </div>
</script>
<script type="text/template" id="none-filter-template">
    <div><%= popupHint %></div>
</script>
<script type="text/template" id="text-filter-template">
    <div>
        <div>
            <input type="text" name="value" value=""/>
        </div>
        <div class="oro-action">
            <div class="btn-group">
                <button type="button" class="btn btn-primary filter-update"><%- _.__("Update") %></button>
            </div>
        </div>
    </div>
</script>
<script type="text/template" id="choice-filter-template">
    <div class="choice-filter">
        <div class="btn-group btn-block">
            <button class="btn dropdown-toggle" data-toggle="dropdown">
                <%- selectedChoiceLabel %><span class="caret"></span>
            </button>
            <ul class="dropdown-menu">
                <% _.each(choices, function (option) { %>
                    <li<% if (selectedChoice == option.value) { %> class="active"<% } %>>
                        <a class="choice-value" href="#" data-value="<%= option.value %>"><%- option.label %></a>
                    </li>
                <% }); %>
            </ul>
        </div>
        <div class="value-field-frame">
            <input type="text" name="value" value="">
            <input class="name_input" type="hidden" name="<%= name %>" id="<%= name %>" value="<%= selectedChoice %>"/>
            <button class="btn btn-primary filter-update" type="button"><%- _.__("Update") %></button>
        </div>
    </div>
</script>

<script type="text/template" id="number-range-filter-template">
    <div class="choice-filter number-range-filter">
        <div class="btn-group btn-block">
            <button class="btn dropdown-toggle" data-toggle="dropdown">
                <%- selectedChoiceLabel %><span class="caret"></span>
            </button>
            <ul class="dropdown-menu">
                <% _.each(choices, function (option) { %>
                    <li<% if (selectedChoice == option.value) { %> class="active"<% } %>>
                        <a class="choice-value" href="#" data-value="<%= option.value %>"><%- option.label %></a>
                    </li>
                <% }); %>
            </ul>
        </div>
        <div class="value-field-frame">
            <div class="filter-value">
                <div class="filter-start">
                    <input type="text" class="" value="<%= value.value %>" name="value">
                </div>
                <span class="filter-separator">-</span>
                <div class="filter-end">
                    <input type="text" value="<%= value.value_end %>" name="value_end">
                </div>
            </div>
            <input class="name_input" type="hidden" name="<%= name %>" id="<%= name %>" value="<%= selectedChoice %>"/>
            <button class="btn btn-primary filter-update" type="button"><%- _.__("Update") %></button>
        </div>
    </div>
</script>

<script type="text/template" id="many-to-many-filter-template">
    <div class="choice-filter">
        <div class="btn-group btn-block">
            <button class="btn dropdown-toggle" data-toggle="dropdown">
                <%- selectedChoiceLabel %><span class="caret"></span>
            </button>
            <ul class="dropdown-menu">
                <% _.each(choices, function (option) { %>
                    <li<% if (selectedChoice == option.value) { %> class="active"<% } %>>
                        <a class="choice-value" href="#" data-value="<%= option.value %>"><%- option.label %></a>
                    </li>
                <% }); %>
            </ul>
        </div>
        <div class="value-field-frame">
            <input class="name_input" type="hidden" name="<%= name %>" id="<%= name %>" value="<%= selectedChoice %>"/>
            <button class="btn btn-primary filter-update" type="button"><%- _.__("Update") %></button>
        </div>
    </div>
</script>

<script type="text/template" id="select-field-template">
    <div class="horizontal clearfix">
        <span class="filter-select-oro-wrapper">
            <select name="<%= name %>" class="filter-select-oro">
                <% _.each(choices, function (option) { %>
                <option value="<%= option.value %>"<% if (option.value == selectedChoice) { %> selected="selected"<% } %>><%- option.label %></option>
                <% }); %>
            </select>
        </span>
    </div>
</script>

<script type="text/template" id="date-filter-template">
    <div>
        <%= parts.join('') %>
        <div>
            <div class="filter-start-date">
                <input type="text" class="<%= inputClass %>"
                       value="<%= value.value.start %>" name="start" placeholder="<%- _.__('from') %>">
            </div>
            <span class="filter-separator">-</span>
            <div class="filter-end-date">
                <input type="text" class="<%= inputClass %>"
                       value="<%= value.value.end %>" name="end" placeholder="<%- _.__('to') %>">
            </div>
        </div>
        <div class="oro-action">
            <div class="btn-group">
                <button class="btn btn-primary filter-update" type="button"><%- _.__("Update") %></button>
            </div>
        </div>
    </div>
</script>
<script type="text/template" id="date-filter-dropdown-template">
    <% if (!tabs.length) { %>
    <div id="calendar<%= suffix %>"></div>
    <% } else { %>
        <ul class="nav nav-tabs nav-tabs-oro">
            <% _.each(tabs, function (tab, i) { %>
            <li<% if (i === 0) { %> class="active"<% } %>><a class="<%= tab.name %>" href="#<%= tab.name %><%= suffix %>"><%= tab.label %></a></li>
            <% }); %>
        </ul>
        <div class="tab-content">
            <% _.each(tabs, function (tab, i) { %>
            <div class="tab-pane<% if (i === 0) { %> active<% } %>" id="<%= tab.name %><%= suffix %>"></div>
            <% }); %>
        </div>
    <% } %>
</script>
<script type="text/template" id="select-filter-template">
    <div class="filter-item oro-drop">
        <div class="btn filter-select filter-criteria-selector <% if (isEmpty) { %>filter-default-value<% } %>">
            <% if (showLabel) { %><%= label %>: <% } %>
            <strong class="select-filter-placeholder"><%= placeholder %></strong>
            <select>
                <% _.each(options, function (option) { %>
                    <option value="<%= option.value %>" title="<%- option.label %>"
                        <% if (option.value == selected.value) { %> selected="selected"<% } %>>
                        <%- option.label %>
                    </option>
                <% }); %>
            </select>
            <span class="reset-filter" title="<%- _.__("oro.filter.wrapper.reset.tooltip") %>"
                ><i class="icon-remove hide-text"><%- _.__("oro.filter.wrapper.reset.hint") %></i></span>
        </div>
    </div>
</script>
<script type="text/template" id="multiselect-filter-template">
    <div class="filter-item oro-drop">
        <div class="btn filter-select filter-criteria-selector <% if (isEmpty) { %>filter-default-value<% } %>">
            <% if (showLabel) { %><%= label %>: <% } %>
            <strong class="select-filter-placeholder multiselect-filter-placeholder"><%= placeholder %></strong>
            <select multiple>
                <% _.each(options, function (option) { %>
                <option value="<%= option.value %>" title="<%- option.label %>"
                    <% if (_.isArray(selected.value)) { %><% if (_.indexOf(selected.value, option.value) !== -1) { %> selected="selected"<% } %>
                    <% } else if (option.value == selected.value) { %> selected="selected"<% } %>>
                    <%- option.label %>
                </option><% }); %>
            </select>
            <span class="reset-filter" title="<%- _.__("oro.filter.wrapper.reset.tooltip") %>"
                ><i class="icon-remove hide-text"><%- _.__("oro.filter.wrapper.reset.hint") %></i></span>
        </div>
    </div>
</script>
<script type="text/template" id="dictionary-filter-template">
<<<<<<< HEAD
    {#<div class="filter-item oro-drop">#}
        <a href="<%= nullLink %>"
           class="btn filter-criteria-selector oro-drop-opener oro-dropdown-toggle <% if (isEmpty) { %>filter-default-value<% } %>">
            <% if (showLabel) { %><%= label %>: <% } %>
            <strong class="filter-criteria-hint"><%- criteriaHint %></strong>
            <span class="reset-filter" title="<%- _.__("oro.filter.wrapper.reset.tooltip") %>">
                <i class="icon-remove hide-text"><%- _.__("oro.filter.wrapper.reset.hint") %></i>
            </span>
            <span class="caret"></span>
        </a>
        <div class="filter-criteria dropdown-menu">
            <div class="choice-filter">
                <div class="btn-group btn-block">
                    <button class="btn dropdown-toggle" data-toggle="dropdown">
                        <%- selectedChoiceLabel %><span class="caret"></span>
                    </button>
                    <ul class="dropdown-menu">
                        <% _.each(choices, function (option) { %>
                        <li<% if (selectedChoice == option.value) { %> class="active"<% } %>>
                        <a class="choice-value" href="#" data-value="<%= option.value %>"><%- option.label %></a>
                        </li>
                        <% }); %>
                    </ul>
                </div>
                <div class="value-field-frame">
                    <input type="hidden" name="select-values-autocomplete" class="select-values-autocomplete" value="" />
                    <input class="name_input" type="hidden" name="<%= name %>" id="<%= name %>" value="<%= selectedChoice %>"/>
=======
    <span> <%= _.__('oro.filter.embedded.choice.field_to_value') %></span><%= parts.join('') %>:
    <input type="hidden" name="select-values-autocomplete" class="select-values-autocomplete hide" value="" />
</script>
<script type="text/template" id="choice-tree-template">
    <div class="filter-item oro-drop filter-business-unit">
        <div class="">
            <div>
                <input type="text" name="search" value=""/>
            </div>
            <div class="buttons">
                <span class="button-all active" data-mode="all'"><%- _.__("oro.filter.choice-tree.all") %></span> |
                <span class="button-selected" data-mode="selected"><%- _.__("oro.filter.choice-tree.selected") %></span>
            </div>
            <div class="list"></div>
            <input type="hidden" name="value">
            <input type="hidden" name="type">
            <div class="oro-action">
                <div class="btn-group">
>>>>>>> 0755d9c6
                    <button class="btn btn-primary filter-update" type="button"><%- _.__("Update") %></button>
                </div>
            </div>
        </div>
<<<<<<< HEAD
    {#</div>#}
=======
    </div>
>>>>>>> 0755d9c6
</script><|MERGE_RESOLUTION|>--- conflicted
+++ resolved
@@ -185,7 +185,6 @@
     </div>
 </script>
 <script type="text/template" id="dictionary-filter-template">
-<<<<<<< HEAD
     {#<div class="filter-item oro-drop">#}
         <a href="<%= nullLink %>"
            class="btn filter-criteria-selector oro-drop-opener oro-dropdown-toggle <% if (isEmpty) { %>filter-default-value<% } %>">
@@ -213,9 +212,11 @@
                 <div class="value-field-frame">
                     <input type="hidden" name="select-values-autocomplete" class="select-values-autocomplete" value="" />
                     <input class="name_input" type="hidden" name="<%= name %>" id="<%= name %>" value="<%= selectedChoice %>"/>
-=======
-    <span> <%= _.__('oro.filter.embedded.choice.field_to_value') %></span><%= parts.join('') %>:
-    <input type="hidden" name="select-values-autocomplete" class="select-values-autocomplete hide" value="" />
+                    <button class="btn btn-primary filter-update" type="button"><%- _.__("Update") %></button>
+                </div>
+            </div>
+        </div>
+    {#</div>#}
 </script>
 <script type="text/template" id="choice-tree-template">
     <div class="filter-item oro-drop filter-business-unit">
@@ -232,14 +233,9 @@
             <input type="hidden" name="type">
             <div class="oro-action">
                 <div class="btn-group">
->>>>>>> 0755d9c6
                     <button class="btn btn-primary filter-update" type="button"><%- _.__("Update") %></button>
                 </div>
             </div>
         </div>
-<<<<<<< HEAD
-    {#</div>#}
-=======
-    </div>
->>>>>>> 0755d9c6
+    </div>
 </script>