--- conflicted
+++ resolved
@@ -1,12 +1,7 @@
 /* global define */
-<<<<<<< HEAD
-define(['jquery', 'underscore', 'oro/datafilter/date-filter', 'jquery-ui-timepicker'],
-    function($, _, DateFilter) {
-=======
 define(['jquery', 'underscore', 'oro/datafilter/date-filter', 'oro/locale-settings'],
     function($, _, DateFilter, localeSettings) {
->>>>>>> cdee03e9
-        'use strict';
+    'use strict';
     /**
      * Datetime filter: filter type as option + interval begin and end dates
      *
