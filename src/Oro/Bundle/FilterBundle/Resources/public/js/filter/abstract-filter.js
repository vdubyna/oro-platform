define([
    'jquery',
    'underscore',
    'orotranslation/js/translator',
    'oroui/js/app/views/base/view',
    'module',
    'oroui/js/tools',
    'orofilter/js/filter-template',
    'orofilter/js/filter-hint'
], function($, _, __, BaseView, module, tools, FilterTemplate, FilterHint) {
    'use strict';

    var config = module.config();
    config = _.extend({
        placeholder: __('All'),
        labelPrefix: ''
    }, config);

    var AbstractFilter;

    /**
     * Basic grid filter
     *
     * @export  oro/filter/abstract-filter
     * @class   oro.filter.AbstractFilter
     * @extends Backbone.View
     */
    AbstractFilter = BaseView.extend(_.extend({}, FilterTemplate, {
        /**
         * Is filter can be disabled
         *
         * @property {Boolean}
         */
        canDisable: true,

        /**
         * Is filter enabled
         *
         * @property {Boolean}
         */
        enabled: false,

        /**
         * Is filter enabled by default
         *
         * @property {Boolean}
         */
        defaultEnabled: false,

        /**
         * Name of filter field
         *
         * @property {String}
         */
        name: 'input_name',

        /**
         * Placeholder for default value
         *
         * @property
         */
        placeholder: config.placeholder,

        /**
         * Label of filter
         *
         * @property {String}
         */
        label: __('Input Label'),

        /**
         * Label prefix of filter
         *
         * @property {String}
         */
        labelPrefix: config.labelPrefix,

        /**
         * Is filter label visible
         *
         * @property {Boolean}
         */
        showLabel: true,

        /**
         * Parent element active class
         *
         * @property {String}
         */
        buttonActiveClass: 'open-filter',

        /**
         * Null link value
         *
         * @property {String}
         */
        nullLink: '#',

        /**
         * Element enclosing a criteria dropdown
         *
         * @property {Array.<string|jQuery|HTMLElement>}
         */
        dropdownFitContainers: ['.ui-dialog-content', '#container:visible', 'body'],

        /**
         * Initialize.
         *
         * @param {Object} options
         * @param {Boolean} [options.enabled]
         */
        initialize: function(options) {
            var opts = _.pick(options || {}, 'enabled', 'canDisable', 'placeholder', 'showLabel', 'label',
                'templateSelector', 'templateTheme');
            _.extend(this, opts);

            this._defineTemplate();

            this.defaultEnabled = this.enabled;

            // init empty value object if it was not initialized so far
            if (_.isUndefined(this.emptyValue)) {
                this.emptyValue = {};
            }
            // init raw value of filter
            this.value = tools.deepClone(this.emptyValue);

            AbstractFilter.__super__.initialize.apply(this, arguments);

            var hintView = new FilterHint({
<<<<<<< HEAD
                templateTheme: this.templateTheme,
                label: this.label,
                hint: this._getCriteriaHint()
=======
                filter: this
>>>>>>> 0b6d1f3f
            });

            this.subview('hint', hintView);

            this.listenTo(hintView, 'reset', this.reset);
<<<<<<< HEAD
=======
        },

        rendered: function() {
            this.subview('hint').render();
>>>>>>> 0b6d1f3f
        },

        /**
         * @inheritDoc
         */
        dispose: function() {
            if (this.disposed) {
                return;
            }
            delete this.value;
            delete this.emptyValue;
            AbstractFilter.__super__.dispose.call(this);
        },

        /**
         * Enable filter
         *
         * @return {*}
         */
        enable: function() {
            if (!this.enabled) {
                this.enabled = true;
                this.show();
                this.trigger('enable', this);
            }
            return this;
        },

        /**
         * Disable filter
         *
         * @return {*}
         */
        disable: function() {
            if (this.enabled) {
                this.enabled = false;
                this.hide();
                this.trigger('disable', this);
                this.reset();
            }
            return this;
        },

        /**
         * Show filter
         *
         * @return {*}
         */
        show: function() {
            this.$el.css('display', 'inline-block');
            return this;
        },

        /**
         * Hide filter
         *
         * @return {*}
         */
        hide: function() {
            this.$el.hide();
            return this;
        },

        /**
         * Reset filter elements
         *
         * @return {*}
         */
        reset: function() {
            this.setValue(this.emptyValue);
            return this;
        },

        /**
         * Get clone of current raw value
         *
         * @return {Object}
         */
        getValue: function() {
            return tools.deepClone(this.value);
        },

        /**
         * Set raw value to filter
         *
         * @param value
         * @return {*}
         */
        setValue: function(value) {
            if (!tools.isEqualsLoosely(this.value, value)) {
                var oldValue = this.value;
                this.value = tools.deepClone(value);
                this._updateDOMValue();
                this._onValueUpdated(this.value, oldValue);
            }
            return this;
        },

        /**
         * Find element that dropdown of filter should fit to
         *
         * @param {string|jQuery|HTMLElement} element
         * @return {*}
         */
        _findDropdownFitContainer: function(element) {
            element = element || this.$el;
            var $container = $();
            for (var i = 0; i < this.dropdownFitContainers.length && $container.length === 0; i += 1) {
                $container = $(element).closest(this.dropdownFitContainers[i]);
            }
            return $container.length === 0 ? null : $container;
        },

        /**
         * Converts a display value to raw format, e.g. decimal value can be displayed as "5,000,000.00"
         * but raw value is 5000000.0
         *
         * @param {*} value
         * @return {*}
         * @protected
         */
        _formatRawValue: function(value) {
            return value;
        },

        /**
         * Converts a raw value to display format, opposite to _formatRawValue
         *
         * @param {*} value
         * @return {*}
         * @protected
         */
        _formatDisplayValue: function(value) {
            return value;
        },

        /**
         * Triggers when filter value is updated
         *
         * @param {*} newValue
         * @param {*} oldValue
         * @protected
         */
        _onValueUpdated: function(newValue, oldValue) {
            this._updateCriteriaHint();
            this._triggerUpdate(newValue, oldValue);
            this._updateCriteriaHint();
        },

        /**
         * Updates criteria hint element with actual criteria hint value
         *
         * @protected
         * @return {*}
         */
        _updateCriteriaHint: function() {
            this.subview('hint').update(this._getCriteriaHint());
            this.$el.find('.filter-criteria-selector')
                .toggleClass('filter-default-value', this.isEmptyValue());
            return this;
        },

        /**
         * Triggers update event
         *
         * @param {*} newValue
         * @param {*} oldValue
         * @protected
         */
        _triggerUpdate: function(newValue, oldValue) {
            this.trigger('update');
        },

        /**
         * Compares current value with empty value
         *
         * @return {Boolean}
         */
        isEmpty: function() {
            return tools.isEqualsLoosely(this.getValue(), this.emptyValue);
        },

        /**
         * Determines whether a filter value is empty or not
         * Unlike isEmpty method this method should take in account only data values.
         * For example if a filter has a string value and comparison type, the comparison type
         * should be ignored in this method.
         *
         * @return {Boolean}
         */
        isEmptyValue: function() {
            if (_.has(this.emptyValue, 'value') && _.has(this.value, 'value')) {
                return tools.isEqualsLoosely(this.value.value, this.emptyValue.value);
            }
            return true;
        },

        /**
         * Gets input value. Radio inputs are supported.
         *
         * @param {String|Object} input
         * @return {*}
         * @protected
         */
        _getInputValue: function(input) {
            var result;
            var $input = this.$(input);
            switch ($input.attr('type')) {
                case 'radio':
                    $input.each(function() {
                        if ($(this).is(':checked')) {
                            result = $(this).val();
                        }
                    });
                    break;
                default:
                    result = $input.val();

            }
            return result;
        },

        /**
         * Sets input value. Radio inputs are supported.
         *
         * @param {String|Object} input
         * @param {String} value
         * @protected
         * @return {*}
         */
        _setInputValue: function(input, value) {
            var $input = this.$(input);
            switch ($input.attr('type')) {
                case 'radio':
                    $input.each(function() {
                        var $input = $(this);
                        if ($input.attr('value') === value) {
                            $input.attr('checked', true);
                            $input.click();
                        } else {
                            $(this).removeAttr('checked');
                        }
                    });
                    break;
                default:
                    $input.val(value);

            }
            return this;
        },

        /**
         * Updated DOM value with current display value
         *
         * @return {*}
         * @protected
         */
        _updateDOMValue: function() {
            return this._writeDOMValue(this._getDisplayValue());
        },

        /**
         * Get criteria hint value
         *
         * @return {String}
         */
        _getCriteriaHint: function() {
            return '';
        },

        /**
         * Get current value formatted to display format
         *
         * @return {*}
         * @protected
         */
        _getDisplayValue: function() {
            var value = (arguments.length > 0) ? arguments[0] : this.getValue();
            return this._formatDisplayValue(value);
        },

        /**
         * Writes values from object into DOM elements
         *
         * @param {Object} value
         * @abstract
         * @protected
         * @return {*}
         */
        _writeDOMValue: function(value) {
            throw new Error('Method _writeDOMValue is abstract and must be implemented');
            //this._setInputValue(inputValueSelector, value.value);
            //return this
        },

        /**
         * Reads value of DOM elements into object
         *
         * @return {Object}
         * @protected
         */
        _readDOMValue: function() {
            throw new Error('Method _readDOMValue is abstract and must be implemented');
            //return { value: this._getInputValue(this.inputValueSelector) }
        },

        /**
         * Set filter button class
         *
         * @param {Object} element
         * @param {Boolean} status
         * @protected
         */
        _setButtonPressed: function(element, status) {
            if (status) {
                element.parent().addClass(this.buttonActiveClass);
            } else {
                element.parent().removeClass(this.buttonActiveClass);
            }
        },

        /**
         * Prevent submit of parent form if any.
         *
         * @param {Event} e
         * @private
         */
        _preventEnterProcessing: function(e) {
            if (e.keyCode === 13) {
                e.preventDefault();
                e.stopPropagation();
            }
        },

        /**
         * Apply changes manually
         *
         * @public
         */
        applyValue: function() {
            this.setValue(this._formatRawValue(this._readDOMValue()));
        }
    }));

    return AbstractFilter;
});<|MERGE_RESOLUTION|>--- conflicted
+++ resolved
@@ -128,25 +128,16 @@
             AbstractFilter.__super__.initialize.apply(this, arguments);
 
             var hintView = new FilterHint({
-<<<<<<< HEAD
-                templateTheme: this.templateTheme,
-                label: this.label,
-                hint: this._getCriteriaHint()
-=======
                 filter: this
->>>>>>> 0b6d1f3f
             });
 
             this.subview('hint', hintView);
 
             this.listenTo(hintView, 'reset', this.reset);
-<<<<<<< HEAD
-=======
         },
 
         rendered: function() {
             this.subview('hint').render();
->>>>>>> 0b6d1f3f
         },
 
         /**
@@ -293,7 +284,6 @@
         _onValueUpdated: function(newValue, oldValue) {
             this._updateCriteriaHint();
             this._triggerUpdate(newValue, oldValue);
-            this._updateCriteriaHint();
         },
 
         /**
