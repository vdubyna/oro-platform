--- conflicted
+++ resolved
@@ -83,12 +83,8 @@
         _getPickerConfigurationOptions: function (options) {
             DatetimeFilter.__super__._getPickerConfigurationOptions.call(this, options);
             _.extend(options, {
-<<<<<<< HEAD
-                backendFormat: [datetimeFormatter.getDateTimeFormat(), this.backendFormat]
-=======
                 backendFormat: [datetimeFormatter.getDateTimeFormat(), this.backendFormat],
                 timezoneShift: 0
->>>>>>> 45614b57
             });
             return options;
         },
