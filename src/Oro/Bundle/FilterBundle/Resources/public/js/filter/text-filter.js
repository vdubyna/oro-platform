<<<<<<< HEAD
define(function(require) {
=======
define([
    'jquery',
    'underscore',
    'orotranslation/js/translator',
    './empty-filter',
    'oroui/js/tools',
    'oroui/js/mediator',
    'module'
], function($, _, __, EmptyFilter, tools, mediator, module) {
>>>>>>> aa1a184e
    'use strict';
    var config = module.config();
    config = _.extend({
        notAlignCriteria: tools.isMobile()
    }, config);

    var TextFilter;
    var wrapperTemplate = require('tpl!orofilter/templates/filter/filter-wrapper.html');
    var template = require('tpl!orofilter/templates/filter/text-filter.html');
    var $ = require('jquery');
    var _ = require('underscore');
    var __ = require('orotranslation/js/translator');
    var EmptyFilter = require('./empty-filter');
    var tools = require('oroui/js/tools');
    var mediator = require('oroui/js/mediator');

    /**
     * Text grid filter.
     *
     * Triggers events:
     *  - "disable" when filter is disabled
     *  - "update" when filter criteria is changed
     *  - "updateCriteriaClick" when update button clicked
     *
     * @export  oro/filter/text-filter
     * @class   oro.filter.TextFilter
     * @extends oro.filter.EmptyFilter
     */
    TextFilter = EmptyFilter.extend({
        wrappable: true,

<<<<<<< HEAD
        wrapperTemplate: wrapperTemplate,
=======
        notAlignCriteria: config.notAlignCriteria,

        wrapperTemplate: '',

>>>>>>> aa1a184e
        wrapperTemplateSelector: '#filter-wrapper-template',

        /**
         * Template selector for filter criteria
         *
         * @property
         */
        template: template,
        templateSelector: '#text-filter-template',

        /**
         * Selector to element of criteria hint
         *
         * @property {String}
         */
        criteriaHintSelector: '.filter-criteria-hint',

        /**
         * Selector to criteria popup container
         *
         * @property {String}
         */
        criteriaSelector: '.filter-criteria',

        /**
         * Selectors for filter criteria elements
         *
         * @property {Object}
         */
        criteriaValueSelectors: {
            value: 'input[name="value"]',
            nested: {
                end: 'input'
            }
        },

        /**
         * View events
         *
         * @property {Object}
         */
        events: {
            'keyup input': '_onReadCriteriaInputKey',
            'keydown [type="text"]': '_preventEnterProcessing',
            'click .filter-update': '_onClickUpdateCriteria',
            'click .filter-criteria-selector': '_onClickCriteriaSelector',
            'click .filter-criteria .filter-criteria-hide': '_onClickCloseCriteria',
            'click .disable-filter': '_onClickDisableFilter'
        },

        listen: {
            'layout:reposition mediator': '_onLayoutReposition'
        },

        /**
         * Initialize.
         *
         * @param {Object} options
         */
        initialize: function(options) {
            // init empty value object if it was not initialized so far
            if (_.isUndefined(this.emptyValue)) {
                this.emptyValue = {
                    value: ''
                };
            }

            TextFilter.__super__.initialize.apply(this, arguments);
        },

        /**
         * Makes sure the criteria popup dialog is closed
         */
        ensurePopupCriteriaClosed: function() {
            if (this.popupCriteriaShowed) {
                this._applyValueAndHideCriteria();
            }
        },

        /**
         * Handle key press on criteria input elements
         *
         * @param {Event} e
         * @protected
         */
        _onReadCriteriaInputKey: function(e) {
            if (e.which !== 13) {
                return;
            }

            if (!this._hasMinimumLength()) {
                this._showMinLengthWarning();
                return;
            }

            this._applyValueAndHideCriteria();
        },

        /**
         * Handle click on criteria update button
         *
         * @param {Event} e
         * @private
         */
        _onClickUpdateCriteria: function(e) {

            if (!this._hasMinimumLength()) {
                this._showMinLengthWarning();
                e.stopImmediatePropagation();
                return;
            }

            this.trigger('updateCriteriaClick', this);
            this._applyValueAndHideCriteria();
        },

        /**
         * Handles min_length text filter option.
         * 0 is default value which means any length is fine.
         *
         * @returns {boolean}
         * @private
         */
        _hasMinimumLength: function() {
            if (typeof this.min_length === 'undefined') {
                return true;
            }

            var enoughCharacters =  this._readDOMValue().value.length >= this.min_length;
            var noCharacters = this._readDOMValue().value.length === 0;

            return this.min_length === 0 || enoughCharacters || noCharacters;
        },

        /**
         * @private
         */
        _showMinLengthWarning: function() {
            mediator.execute(
                'showFlashMessage',
                'warning',
                __('oro.filter.warning.min_length', {min_length: this.min_length})
            );
        },

        /**
         * Handle click on criteria close button
         *
         * @private
         */
        _onClickCloseCriteria: function() {
            this._hideCriteria();
            this._updateDOMValue();
        },

        /**
         * Handle click on filter disabler
         *
         * @param {Event} e
         */
        _onClickDisableFilter: function(e) {
            e.preventDefault();
            this.disable();
        },

        /**
         * Handle click outside of criteria popup to hide it
         *
         * @param {Event} e
         * @protected
         */
        _onClickOutsideCriteria: function(e) {
            var elem = this.$(this.criteriaSelector);

            if (elem.get(0) !== e.target && !elem.has(e.target).length) {
                this._applyValueAndHideCriteria();
            }
        },

        _onLayoutReposition: function() {
            if (this.popupCriteriaShowed) {
                this._alignCriteria();
            }
        },

        /**
         * @protected
         */
        _applyValueAndHideCriteria: function() {
            this._hideCriteria();
            if (this._hasMinimumLength()) {
                this.applyValue();
            }
        },

        /**
         * Render filter view
         *
         * @return {*}
         */
        render: function() {
            var $filter = $(this.template());
            this._wrap($filter);
            return this;
        },

        /**
         * Renders filter's wrapper, (a button and a dropdown container e.g.)
         *
         * @param {Element|jQuery|string}  $filter
         * @private
         */
        _wrap: function($filter) {
            this._appendFilter($filter);
        },

        /**
         * Append filter to its place
         *
         * @param {Element|jQuery|string} $filter
         * @private
         */
        _appendFilter: function($filter) {
            this.$el.append($filter);
        },

        /**
         * Show criteria popup
         *
         * @protected
         */
        _showCriteria: function() {
            this.trigger('showCriteria', this);
            this.$(this.criteriaSelector).css('visibility', 'visible');
            this._alignCriteria();
            this._focusCriteria();
            this._setButtonPressed(this.$(this.criteriaSelector), true);
            setTimeout(_.bind(function() {
                this.popupCriteriaShowed = true;
            }, this), 100);
        },

        /**
         * Check if criteria dropdown fits viewport, if not - applies margin shift
         *
         * @private
         */
        _alignCriteria: function() {
            if (this.notAlignCriteria) {
                // no need to align criteria on mobile version, it is aligned over CSS
                return;
            }
            var $container = this.$el.closest('.filter-box');
            if (!$container.length) {
                return;
            }
            var $dropdown = this.$(this.criteriaSelector);
            $dropdown.css('margin-left', 'auto');
            var rect = $dropdown.get(0).getBoundingClientRect();
            var containerRect = $container.get(0).getBoundingClientRect();
            var shift = rect.right - containerRect.right;
            if (shift > 0) {
                /**
                 * reduce shift to avoid overlaping left edge of container
                 */
                shift -= Math.max(0, containerRect.left - (rect.left - shift));
                $dropdown.css('margin-left', -shift);
            }
        },

        /**
         * Hide criteria popup
         *
         * @protected
         */
        _hideCriteria: function() {
            this.$(this.criteriaSelector).css('visibility', 'hidden');
            this._setButtonPressed(this.$(this.criteriaSelector), false);
            setTimeout(_.bind(function() {
                if (!this.disposed) {
                    this.popupCriteriaShowed = false;
                }
            }, this), 100);
        },

        /**
         * Focus filter criteria input
         *
         * @protected
         */
        _focusCriteria: function() {
            this.$(this.criteriaSelector + ' input[type=text]').focus().select();
        },

        /**
         * @inheritDoc
         */
        _writeDOMValue: function(value) {
            this._setInputValue(this.criteriaValueSelectors.value, value.value);
            return this;
        },

        /**
         * @inheritDoc
         */
        _readDOMValue: function() {
            return {
                value: this._getInputValue(this.criteriaValueSelectors.value)
            };
        },

        /**
         * Get criteria hint value
         *
         * @return {String}
         * @protected
         */
        _getCriteriaHint: function() {
            var value = (arguments.length > 0) ? this._getDisplayValue(arguments[0]) : this._getDisplayValue();

            if (!value.value) {
                return this.placeholder;
            }

            return '"' + value.value + '"';
        }
    });

    return TextFilter;
});<|MERGE_RESOLUTION|>--- conflicted
+++ resolved
@@ -1,21 +1,5 @@
-<<<<<<< HEAD
 define(function(require) {
-=======
-define([
-    'jquery',
-    'underscore',
-    'orotranslation/js/translator',
-    './empty-filter',
-    'oroui/js/tools',
-    'oroui/js/mediator',
-    'module'
-], function($, _, __, EmptyFilter, tools, mediator, module) {
->>>>>>> aa1a184e
     'use strict';
-    var config = module.config();
-    config = _.extend({
-        notAlignCriteria: tools.isMobile()
-    }, config);
 
     var TextFilter;
     var wrapperTemplate = require('tpl!orofilter/templates/filter/filter-wrapper.html');
@@ -26,6 +10,11 @@
     var EmptyFilter = require('./empty-filter');
     var tools = require('oroui/js/tools');
     var mediator = require('oroui/js/mediator');
+
+    var config = require('module').config();
+    config = _.extend({
+        notAlignCriteria: tools.isMobile()
+    }, config);
 
     /**
      * Text grid filter.
@@ -42,14 +31,9 @@
     TextFilter = EmptyFilter.extend({
         wrappable: true,
 
-<<<<<<< HEAD
+        notAlignCriteria: config.notAlignCriteria,
+
         wrapperTemplate: wrapperTemplate,
-=======
-        notAlignCriteria: config.notAlignCriteria,
-
-        wrapperTemplate: '',
-
->>>>>>> aa1a184e
         wrapperTemplateSelector: '#filter-wrapper-template',
 
         /**
