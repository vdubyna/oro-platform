define(function(require) {
    'use strict';

    var SelectFilter;
    var template = require('tpl!orofilter/templates/filter/select-filter.html');
    var $ = require('jquery');
    var _ = require('underscore');
    var AbstractFilter = require('./abstract-filter');
    var MultiselectDecorator = require('orofilter/js/multiselect-decorator');
    var LoadingMaskView = require('oroui/js/app/views/loading-mask-view');
    var module = require('module');

    var config = _.extend({
        populateDefault: true
    },  module.config());

    /**
     * Select filter: filter value as select option
     *
     * @export  oro/filter/select-filter
     * @class   oro.filter.SelectFilter
     * @extends oro.filter.AbstractFilter
     */
    SelectFilter = AbstractFilter.extend({
        /**
         * @property
         */

        MultiselectDecorator: MultiselectDecorator,

        /**
         * Filter selector template
         *
         * @property
         */
        template: template,
        templateSelector: '#select-filter-template',

        /**
         * Should default value be added to options list
         *
         * @property
         */
        populateDefault: config.populateDefault,

        /**
         * Selector for filter area
         *
         * @property
         */
        containerSelector: '.filter-select',

        /**
         * Selector for close button
         *
         * @property
         */
        disableSelector: '.disable-filter',

        /**
         * Selector for widget button
         *
         * @property
         */
        buttonSelector: '.filter-criteria-selector',

        /**
         * Selector for select input element
         *
         * @property
         */
        inputSelector: 'select',

        /**
         * Select widget object
         *
         * @property
         */
        selectWidget: null,

        /**
         * Minimum widget menu width, calculated depends on filter options
         *
         * @property
         */
        cachedMinimumWidth: null,

        /**
         * Select widget options
         *
         * @property
         */
        widgetOptions: {
            multiple: false,
            classes: 'select-filter-widget'
        },

        /**
         * Selector, jQuery object or HTML element that will be target for append multiselect dropdown menu
         *
         * @property
         */
        dropdownContainer: 'body',

        /**
         * Select widget menu opened flag
         *
         * @property
         */
        selectDropdownOpened: false,

        /**
         * @property {Boolean}
         */
        contextSearch: true,

        /**
         * @property {Boolean}
         */
        closeAfterChose: true,

        /**
         * @property {Boolean}
         */
        loadedMetadata: true,

        /**
         * Filter events
         *
         * @property
         */
        events: {
            'keydown select': '_preventEnterProcessing',
            'click .filter-select': '_onClickFilterArea',
            'click .disable-filter': '_onClickDisableFilter',
            'change select': '_onSelectChange'
        },

        /**
         * Initialize.
         *
         * @param {Object} options
         */
        initialize: function(options) {
            var opts = _.pick(options || {}, ['choices', 'dropdownContainer']);
            _.extend(this, opts);

            this._setChoices(this.choices);

            // init empty value object if it was not initialized so far
            if (_.isUndefined(this.emptyValue)) {
                this.emptyValue = {
                    value: ''
                };
            }

            SelectFilter.__super__.initialize.apply(this, arguments);

            if (this.lazy) {
                this.loadedMetadata = false;
                this.loader(
                    _.bind(function(metadata) {
                        this._setChoices(metadata.choices);
                        this.render();
                        if (this.subview('loading')) {
                            this.subview('loading').hide();
                        }
                    }, this)
                );
            }
        },

        /**
         * @inheritDoc
         */
        dispose: function() {
            if (this.disposed) {
                return;
            }
            delete this.choices;
            if (this.selectWidget) {
                this.selectWidget.dispose();
                delete this.selectWidget;
            }
            SelectFilter.__super__.dispose.call(this);
        },

        /**
         * Render filter template
         *
         * @return {*}
         */
        render: function() {
            var options = this.choices.slice(0);
            if (this.populateDefault) {
                options.unshift({value: '', label: this.placeholder || this.populateDefault});
            }

            var html = this.template({
                label: this.labelPrefix + this.label,
                showLabel: this.showLabel,
                options: options,
                canDisable: this.canDisable,
                selected: _.extend({}, this.emptyValue, this.value),
                isEmpty: this.isEmpty()
            });

            if (!this.selectWidget) {
                this.setElement(html);
                this._initializeSelectWidget();
            } else {
                var selectOptions = $(html).find('select').html();
                this.$('select').html(selectOptions);
                this.selectWidget.multiselect('refresh');
            }

            if (!this.loadedMetadata && !this.subview('loading')) {
                this.subview('loading', new LoadingMaskView({
                    container: this.$el
                }));
                this.subview('loading').show();
            }

            return this;
        },

        /**
         * Set dropdownContainer for dropdown element
         *
         * @param {(jQuery|Element|String)} container
         * @protected
         */
        setDropdownContainer: function(container) {
            this.dropdownContainer = $(container);
        },

        /**
         * Initialize multiselect widget
         *
         * @protected
         */
        _initializeSelectWidget: function() {
            var $dropdownContainer = this._findDropdownFitContainer(this.dropdownContainer) || this.dropdownContainer;
            this.selectWidget = new this.MultiselectDecorator({
                element: this.$(this.inputSelector),
                parameters: _.extend({
                    noneSelectedText: this.placeholder,
                    showCheckAll: false,
                    showUncheckAll: false,
                    selectedText: _.bind(function(numChecked, numTotal, checkedItems) {
                        return this._getSelectedText(checkedItems);
                    }, this),
                    position: {
                        my: 'left top',
                        at: 'left bottom',
                        of: this.$el,
                        collision: 'fit none',
                        within: $dropdownContainer
                    },
                    beforeopen: _.bind(function() {
                        this.selectWidget.onBeforeOpenDropdown();
                    }, this),
                    open: _.bind(function() {
                        this.selectWidget.onOpenDropdown();
                        this.trigger('showCriteria', this);
                        this._setDropdownWidth();
                        this._setButtonPressed(this.$(this.containerSelector), true);
                        this._clearChoicesStyle();
                        this.selectDropdownOpened = true;
                        this.selectWidget.updateDropdownPosition();
                    }, this),
<<<<<<< HEAD
                    beforeclose: _.bind(function() {
                        return this.closeAfterChose;
=======
                    refresh: _.bind(function() {
                        this.selectWidget.onRefresh();
>>>>>>> 2ba9cccb
                    }, this),
                    close: _.bind(function() {
                        this._setButtonPressed(this.$(this.containerSelector), false);
                        setTimeout(_.bind(function() {
                            if (!this.disposed) {
                                this.selectDropdownOpened = false;
                            }
                        }, this), 100);
                    }, this),
                    appendTo: this._setDropdownContainer(),
                    refreshNotOpened: this.templateTheme !== ''
                }, this.widgetOptions),
                contextSearch: this.contextSearch
            });

            this.selectWidget.setViewDesign(this);
            this.selectWidget.getWidget().on('keyup', _.bind(function(e) {
                if (e.keyCode === 27) {
                    this._onClickFilterArea(e);
                }
            }, this));
        },

        /**
         * Set container for dropdown
         * @return {jQuery}
         */
        _setDropdownContainer: function() {
            return this.dropdownContainer;
        },

        /**
         * Remove styles from choices list
         *
         * @protected
         */
        _clearChoicesStyle: function() {
            var labels = this.selectWidget.getWidget().find('label');
            labels.removeClass('ui-state-hover');
            if (_.isEmpty(this.value.value)) {
                labels.removeClass('ui-state-active');
            }
        },

        /**
         * Get text for filter hint
         *
         * @param {Array} checkedItems
         * @protected
         */
        _getSelectedText: function(checkedItems) {
            if (_.isEmpty(checkedItems)) {
                return this.placeholder;
            }

            var elements = [];
            _.each(checkedItems, function(element) {
                var title = element.getAttribute('title');
                if (title) {
                    elements.push(title);
                }
            });
            return elements.join(', ');
        },

        /**
         * Get criteria hint value
         *
         * @return {String}
         */
        _getCriteriaHint: function() {
            var value = (arguments.length > 0) ? this._getDisplayValue(arguments[0]) : this._getDisplayValue();
            var choice = _.find(this.choices, function(c) {
                return (c.value === value.value);
            });
            return !_.isUndefined(choice) ? choice.label : this.placeholder;
        },

        /**
         * Set design for select dropdown
         *
         * @protected
         */
        _setDropdownWidth: function() {
            if (!this.cachedMinimumWidth) {
                this.cachedMinimumWidth = this.selectWidget.getMinimumDropdownWidth() + 24;
            }
            var widget = this.selectWidget.getWidget();
            var filterWidth = this.$(this.containerSelector).width();
            var requiredWidth = Math.max(filterWidth + 24, this.cachedMinimumWidth);
            widget.width(requiredWidth).css('min-width', requiredWidth + 'px');
            widget.find('input[type="search"]').width(requiredWidth - 30);
        },

        /**
         * Open/close select dropdown
         *
         * @param {Event} e
         * @protected
         */
        _onClickFilterArea: function(e) {
            if (!this.selectDropdownOpened) {
                setTimeout(_.bind(function() {
                    this.selectWidget.multiselect('open');
                }, this), 50);
            } else {
                setTimeout(_.bind(function() {
                    this.selectWidget.multiselect('close');
                }, this), 50);
            }

            e.stopPropagation();
        },

        /**
         * Triggers change data event
         *
         * @protected
         */
        _onSelectChange: function() {
            // set value
            this.applyValue();
            // update dropdown
            this.selectWidget.updateDropdownPosition();
        },

        /**
         * Handle click on filter disabler
         *
         * @param {Event} e
         */
        _onClickDisableFilter: function(e) {
            e.preventDefault();
            this.disable();
        },

        /**
         * @inheritDoc
         */
        _onValueUpdated: function(newValue, oldValue) {
            SelectFilter.__super__._onValueUpdated.apply(this, arguments);
            if (this.selectWidget) {
                this.selectWidget.multiselect('refresh');
            }
        },

        /**
         * @inheritDoc
         */
        _writeDOMValue: function(value) {
            this._setInputValue(this.inputSelector, value.value);
            return this;
        },

        /**
         * @inheritDoc
         */
        _readDOMValue: function() {
            return {
                value: this._getInputValue(this.inputSelector)
            };
        },

        _setChoices: function(choices) {
            choices = choices || [];

            // temp code to keep backward compatible
            this.choices = _.map(choices, function(option, i) {
                return _.isString(option) ? {value: i, label: option} : option;
            });
        },

        /**
         * @inheritDoc
         */
        _isDOMValueChanged: function() {
            var thisDOMValue = this._readDOMValue();
            return (
                !_.isUndefined(thisDOMValue.value) &&
                !_.isNull(thisDOMValue.value) &&
                !_.isEqual(this.value, thisDOMValue)
            );
        }
    });

    return SelectFilter;
});<|MERGE_RESOLUTION|>--- conflicted
+++ resolved
@@ -269,13 +269,11 @@
                         this.selectDropdownOpened = true;
                         this.selectWidget.updateDropdownPosition();
                     }, this),
-<<<<<<< HEAD
+                    refresh: _.bind(function() {
+                        this.selectWidget.onRefresh();
+                    }, this),
                     beforeclose: _.bind(function() {
                         return this.closeAfterChose;
-=======
-                    refresh: _.bind(function() {
-                        this.selectWidget.onRefresh();
->>>>>>> 2ba9cccb
                     }, this),
                     close: _.bind(function() {
                         this._setButtonPressed(this.$(this.containerSelector), false);
