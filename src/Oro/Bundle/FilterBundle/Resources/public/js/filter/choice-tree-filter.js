--- conflicted
+++ resolved
@@ -80,12 +80,8 @@
                 configs: {
                     allowClear: true,
                     minimumInputLength: 0,
-<<<<<<< HEAD
-                    multiple: true
-=======
                     multiple: true,
                     renderedPropertyName: this.renderedPropertyName
->>>>>>> f1787c89
                 }
             };
             if (this.data) {
