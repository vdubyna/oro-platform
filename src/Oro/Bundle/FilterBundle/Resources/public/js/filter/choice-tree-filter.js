--- conflicted
+++ resolved
@@ -3,13 +3,8 @@
 
     var ChoiceTreeFilter;
     var _ = require('underscore');
-<<<<<<< HEAD
     var TextFilter = require('oro/filter/text-filter');
-=======
     var __ = require('orotranslation/js/translator');
-    var TextFilter = require('oro/filter/choice-filter');
-    var $ = require('jquery');
->>>>>>> ae575306
     var tools = require('oroui/js/tools');
     var LoadingMaskView = require('oroui/js/app/views/loading-mask-view');
     var Select2TreeAutocompleteComponent = require('oro/select2-tree-autocomplete-component');
@@ -34,11 +29,7 @@
 
         emptyValue: {
             type: 1,
-<<<<<<< HEAD
             value: ''
-=======
-            value: __('All')
->>>>>>> ae575306
         },
 
         checkedItems: {},
