define(function(require) {
    'use strict';

    var ChoiceTreeFilter;
    var _ = require('underscore');
<<<<<<< HEAD
=======
    var __ = require('orotranslation/js/translator');
    var $ = require('jquery');
    var messenger = require('oroui/js/messenger');
>>>>>>> 274a5562
    var TextFilter = require('oro/filter/text-filter');
    var tools = require('oroui/js/tools');
    var LoadingMaskView = require('oroui/js/app/views/loading-mask-view');
    var Select2TreeAutocompleteComponent = require('oro/select2-tree-autocomplete-component');

    /**
     * Number filter: formats value as a number
     *
     * @export  oro/filter/choice-business-unit-filter
     * @class   oro.filter.ChoiceBusinessUnitFilter
     * @extends oro.filter.TextFilter
     */
    ChoiceTreeFilter = TextFilter.extend({
        templateSelector: '#choice-tree-template',

        select2component: null,

        events: {
            'click .filter-update': '_onClickUpdateCriteria',
            'click .filter-criteria .filter-criteria-hide': '_onClickCloseCriteria',
            'click .disable-filter': '_onClickDisableFilter',
            'select2-data-loaded': 'onDataLoaded',
            'select2-loaded': 'onDataLoaded'
        },

        emptyValue: {
            type: 1,
            value: ''
        },

        checkedItems: {},

        loadedMetadata: true,

        initialize: function() {
            ChoiceTreeFilter.__super__.initialize.apply(this, arguments);
            this.data = this.data || [];
            if (this.lazy) {
                this.loadedMetadata = false;
                this.loader(
                    _.bind(function(metadata) {
                        this.data = metadata.data;
                        this._updateCriteriaHint();
                        this.loadedMetadata = true;
                        if (this.subview('loading')) {
                            this.subview('loading').hide();
                        }
                    }, this)
                );
            }
        },

        render: function() {
            var result = ChoiceTreeFilter.__super__.render.apply(this, arguments);
            if (!this.loadedMetadata) {
                this.subview('loading', new LoadingMaskView({
                    container: this.$el
                }));
                this.subview('loading').show();
            }
            return result;
        },

        _showCriteria: function() {
            if (!this.select2component) {
                this._initSelect2Component();
            }
            ChoiceTreeFilter.__super__._showCriteria.apply(this, arguments);
        },

        /**
         * @inheritDoc
         */
        _initSelect2Component: function() {
            if (!this.loadedMetadata) {
                return;
            }
            var options = {
                _sourceElement: this.$(this.criteriaValueSelectors.value),
                configs: {
                    allowClear: true,
                    minimumInputLength: 0,
                    multiple: true,
                    renderedPropertyName: this.renderedPropertyName,
                    forceSelectedData: true
                }
            };
            if (this.autocomplete_url) {
                options.url = this.autocomplete_url;
                _.extend(options.configs, {
                    autocomplete_alias: this.autocomplete_alias
                });
            } else if (this.data) {
                options.configs.data = {
                    results: this.data,
                    text: 'name'
                };
            }
            this.$(this.criteriaValueSelectors.value).data('selected-data', this.data);
            this.select2component = new Select2TreeAutocompleteComponent(options);
        },

        /**
         * Set raw value to filter
         *
         * @param value
         * @param skipRefresh
         * @return {*}
         */
        setValue: function(value, skipRefresh) {
            if (!tools.isEqualsLoosely(this.value, value)) {
                var oldValue = this.value;
                this.value = tools.deepClone(value);
                this._updateDOMValue();
                if (!skipRefresh) {
                    this._onValueUpdated(this.value, oldValue);
                }
            }
            return this;
        },

        _onClickUpdateCriteria: function() {
            this.trigger('updateCriteriaClick', this);
            this._hideCriteria();
            this.applyValue();
        },

        /**
         * @inheritDoc
         */
        _readDOMValue: function() {
            return {
                value: this._getInputValue(this.criteriaValueSelectors.value),
                type: 1
            };
        },

        onDataLoaded: function(e) {
            var results = _.result(e.items, 'results') || [];
            var existIds = _.pluck(this.data, 'id');
            Array.prototype.push.apply(this.data, _.filter(results, function(item) {
                return existIds.indexOf(item.id) === -1;
            }));
        },

        /**
         * @inheritDoc
         */
        _getCriteriaHint: function() {
            var value = (arguments.length > 0) ? this._getDisplayValue(arguments[0]) : this._getDisplayValue();
            var option = null;

            if (!value.value) {
                return this.placeholder;
            }

            if (this.data.length === 0) {
                this.loadDataById(value);
            } else {
                var renderedPropertyName = this.renderedPropertyName || 'name';
                var label = [];
                _.each(value.value.split(','), function (val) {
                    var item = _.findWhere(this.data, {id: parseInt(val)});
                    if (item !== void 0) {
                        if (item.treePath) {
                            var path = [];
                            _.each(item.treePath, function (item) {
                                path.push(item[renderedPropertyName]);
                            });
                            label.push(path.join(' / '));
                        } else {
                            label.push(item[renderedPropertyName]);
                        }
                    }
                }, this);

                if (this.select2component && this.select2component.view.$el.select2('data').length === 0) {
                    this.select2component.view.$el.select2('data', this.data);
                }

                var hintValue = this.wrapHintValue ? ('"' + label.join(', ') + '"') : label.join(', ');
                return (option ? option.label + ' ' : '') + hintValue;
            }
        },

        getQuery: function(value) {
            var query;
            if (typeof value.value === 'string') {
                query = value.value;
            } else {
                var ids = [];
                _.each(value.value, function (val) {
                    ids.push(val.id);
                });
                query = ids.join(',');
            }

            return query;
        },

        loadDataById: function(value) {
            var query = this.getQuery(value);
            var self = this;
            $.ajax({
                url: this.autocomplete_url,
                data: {
                    page: 1,
                    per_page: 10,
                    name: self.autocomplete_alias,
                    query: query,
                    search_by_id: true
                },
                success: function(reposne) {
                    self.data = reposne.results;
                    self._updateCriteriaHint(true);
                },
                error: function(jqXHR) {
                    messenger.showErrorMessage(__('Sorry, unexpected error was occurred'), jqXHR.responseJSON);
                }
            });
        },

        reset: function() {
            ChoiceTreeFilter.__super__.reset.apply(this, arguments);
            this.$(this.criteriaValueSelectors.value).trigger('change');
            this._hideCriteria();
        }
    });

    return ChoiceTreeFilter;
});<|MERGE_RESOLUTION|>--- conflicted
+++ resolved
@@ -3,12 +3,9 @@
 
     var ChoiceTreeFilter;
     var _ = require('underscore');
-<<<<<<< HEAD
-=======
     var __ = require('orotranslation/js/translator');
     var $ = require('jquery');
     var messenger = require('oroui/js/messenger');
->>>>>>> 274a5562
     var TextFilter = require('oro/filter/text-filter');
     var tools = require('oroui/js/tools');
     var LoadingMaskView = require('oroui/js/app/views/loading-mask-view');
