--- conflicted
+++ resolved
@@ -307,18 +307,11 @@
          * @return {*}
          */
         render: function() {
-<<<<<<< HEAD
-            var $container = $(this.template({filters: this.filters}));
-            this.setElement($container);
-            var $filterItems = $container.find('.filter-items');
-=======
             this.$el.html(
                 this.template({filters: this.filters})
             );
             this.dropdownContainer = this.$el.find('.filter-container');
-
-            var fragment = document.createDocumentFragment();
->>>>>>> 9bd5ab12
+            var $filterItems = this.dropdownContainer.find('.filter-items');
 
             _.each(this.filters, function(filter) {
                 if (_.isFunction(filter.setDropdownContainer)) {
@@ -337,10 +330,6 @@
             if (_.isEmpty(this.filters)) {
                 this.$el.hide();
             } else {
-<<<<<<< HEAD
-=======
-                this.dropdownContainer.append(fragment);
->>>>>>> 9bd5ab12
                 this._initializeSelectWidget();
             }
 
