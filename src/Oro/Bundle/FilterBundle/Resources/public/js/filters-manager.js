define(function(require) {
    'use strict';

    var FiltersManager;
    var template = require('tpl!orofilter/templates/filters-container.html');
    var $ = require('jquery');
    var _ = require('underscore');
    var __ = require('orotranslation/js/translator');
    var mediator = require('oroui/js/mediator');
    var tools = require('oroui/js/tools');
    var BaseView = require('oroui/js/app/views/base/view');
    var MultiselectDecorator = require('./multiselect-decorator');
    var filterWrapper = require('./datafilter-wrapper');
    var FiltersStateView = require('./app/views/filters-state-view');
    var persistentStorage = require('oroui/js/persistent-storage');
    var FilterDialogWidget = require('orofilter/js/app/views/filter-dialog-widget');

    /**
     * View that represents all grid filters
     *
     * @export  orofilter/js/filters-manager
     * @class   orofilter.FiltersManager
     * @extends BaseView
     *
     * @event updateList    on update of filter list
     * @event updateFilter  on update data of specific filter
     * @event disableFilter on disable specific filter
     */
    FiltersManager = BaseView.extend({
        /**
         * List of filter objects
         *
         * @type {Object}
         * @property
         */
        filters: null,

        /**
         * Template
         */
        template: template,

        /**
         * Mode of filters displaying
         *
         * @type {Integer}
         * @property
         */
        viewMode: NaN,

        /**
         * Filter list input selector
         *
         * @property
         */
        filterSelector: '[data-action=add-filter-select]',

        /**
         *  Is used in template for render additional html
         * @property {String} 'collapse-mode' | 'toggle-mode'
         */
        renderMode: '',

        /**
         * Add filter button hint
         *
         * @property
         */
        addButtonHint: __('oro_datagrid.label_add_filter'),

        /**
         * Set label for reset button
         *
         * @property
         */
        multiselectResetButtonLabel: __('oro_datagrid.label_reset_button'),

        /**
         * Set title for dialog widget with filters
         *
         * @property
         */
        filterDialogTitle: __('oro.filter.dialog.filter_results'),

        /**
         * Select widget object
         *
         * @property {oro.MultiselectDecorator}
         */
        selectWidget: null,

        /**
         * Select widget constructor
         *
         * @property
         */
        MultiselectDecorator: MultiselectDecorator,

        /**
         *  Parameters Select widget constructor
         *
         * @property
         */
        multiselectParameters: {},

        /**
         * ImportExport button selector
         *
         * @property
         */
        buttonSelector: '.ui-multiselect.filter-list',

        /**
         * jQuery object that will be target for append multiselect dropdown menus
         *
         * @property
         */
        dropdownContainer: 'body',

        /**
         * Flag for close previous open filters
         *
         * @property
         */
        hidePreviousOpenFilters: true,

        /** @property */
        events: {
            'change [data-action=add-filter-select]': '_onChangeFilterSelect',
            'click .reset-filter-button': '_onReset',
            'click a[data-name="filters-dropdown"]': '_onDropdownToggle',
            'click [data-role="reset-filters"], [data-role="reset-all-filters"]': '_onReset'
        },

        /**
         * @inheritDoc
         */
        listen: {
            'filters:update mediator': '_onChangeFilterSelect',
            'filters:reset mediator': '_onReset'
        },

        /**
         * @inheritDoc
         */
        constructor: function FiltersManager() {
            FiltersManager.__super__.constructor.apply(this, arguments);
        },

        /**
         * Initialize filter list options
         *
         * @param {Object} options
         * @param {Object} [options.filters]
         * @param {String} [options.addButtonHint]
         */
        initialize: function(options) {
            var prop = ['addButtonHint', 'multiselectResetButtonLabel', 'stateViewElement', 'viewMode'];
            this.template = this.getTemplateFunction();
            this.filters = {};

            _.extend(this, _.pick(options, prop));

            if (options.filters) {
                _.extend(this.filters, options.filters);
            }

            var filterListeners = {
                update: this._onFilterUpdated,
                change: this._onFilterChanged,
                disable: this._onFilterDisabled,
                showCriteria: this._onFilterShowCriteria
            };

            if (tools.isMobile()) {
                var outsideActionEvents = 'click.' + this.cid + ' shown.bs.dropdown.' + this.cid;
                filterListeners.updateCriteriaClick = this._onUpdateCriteriaClick;
                $('body').on(outsideActionEvents, this._onOutsideActionEvent.bind(this));
            }

            _.each(this.filters, function(filter) {
                if (filter.wrappable) {
                    _.extend(filter, filterWrapper);
                }
                this.listenTo(filter, filterListeners);
            }, this);

            if (this.isFiltersStateViewNeeded(options)) {
                var $container = this.$el.closest('body, .ui-dialog');
                var filtersStateView = new FiltersStateView({
                    el: $container.find(options.filtersStateElement).first(),
                    filters: options.filters
                });

                this.subview('filters-state', filtersStateView);
                this.listenTo(filtersStateView, 'clicked', function() {
                    this.setViewMode(FiltersManager.MANAGE_VIEW_MODE);
                });
            }

            FiltersManager.__super__.initialize.apply(this, arguments);
        },

        /**
         * @inheritDoc
         */
        delegateListeners: function() {
            if (!_.isEmpty(this.filters)) {
                this.listenTo(mediator, 'datagrid:metadata-loaded', this.updateFilters);
            }

            return FiltersManager.__super__.delegateListeners.apply(this, arguments);
        },

        /**
         * @param {orodatagrid.datagrid.Grid} grid
         */
        updateFilters: function(grid) {
            _.each(grid.metadata.filters, function(metadata) {
                if (this.filters[metadata.name]) {
                    this.filters[metadata.name].trigger('metadata-loaded', metadata);
                }
            }, this);

            this.checkFiltersVisibility();
        },

        checkFiltersVisibility: function() {
            var filterSelector = this.$(this.filterSelector);
            if (!filterSelector.length) {
                return;
            }
            _.each(this.filters, function(filter) {
                var option = filterSelector.find('option[value="' + filter.name + '"]');
                if (filter.visible && option.hasClass('hidden')) {
                    option.removeClass('hidden');

                    if (filter.enabled) {
                        this._renderFilter(filter).show();
                    }
                } else if (!filter.visible && !option.hasClass('hidden')) {
                    option.addClass('hidden');

                    filter.hide();
                }
            }, this);

            this._refreshSelectWidget();
        },

        /**
         * @param {object} options
         * @returns {boolean}
         */
        isFiltersStateViewNeeded: function(options) {
            return 'filtersStateElement' in options;
        },

        /**
         * @inheritDoc
         */
        dispose: function() {
            if (this.disposed) {
                return;
            }
            $('body').off('.' + this.cid);
            _.each(this.filters, function(filter) {
                filter.dispose();
            });
            delete this.filters;
            if (this.selectWidget) {
                this.selectWidget.dispose();
                delete this.selectWidget;
            }
            FiltersManager.__super__.dispose.call(this);
        },

        /**
         * Triggers when filter is updated
         *
         * @param {oro.filter.AbstractFilter} filter
         * @protected
         */
        _onFilterUpdated: function(filter) {
            this._resetHintContainer();
            this.trigger('updateFilter', filter);
            this._publishCountSelectedFilters();
        },

        /**
         * Triggers when filter DOM Value is changed
         *
         * @param {oro.filter.AbstractFilter} filter
         * @protected
         */
        _onFilterChanged: function() {
            this._publishCountChangedFilters();
            this._publishCountSelectedFilters();
        },

        /**
         * Triggers when filter is disabled
         *
         * @param {oro.filter.AbstractFilter} filter
         * @protected
         */
        _onFilterDisabled: function(filter) {
            this.trigger('disableFilter', filter);
            this.disableFilter(filter);
            this.trigger('afterDisableFilter', filter);

            this._publishCountSelectedFilters();
            this._publishCountChangedFilters();
        },

        _onFilterShowCriteria: function(shownFilter) {
            if (this.hidePreviousOpenFilters) {
                _.each(this.filters, function(filter) {
                    if (filter !== shownFilter) {
                        _.result(filter, 'ensurePopupCriteriaClosed');
                    }
                });
            }

            this._publishCountSelectedFilters();
        },

        /**
         * Returns list of filter raw values
         */
        getValues: function() {
            var values = {};
            _.each(this.filters, function(filter) {
                if (filter.enabled) {
                    values[filter.name] = filter.getValue();
                }
            }, this);

            return values;
        },

        /**
         * Sets raw values for filters
         */
        setValues: function(values) {
            _.each(values, function(value, name) {
                if (_.has(this.filters, name)) {
                    this.filters[name].setValue(value);
                }
            }, this);
        },

        /**
         * Triggers when filter select is changed
         *
         * @param {Array} filters
         * @protected
         */
        _onChangeFilterSelect: function(filters) {
            this.trigger('updateList', this);
            this._processFilterStatus(filters);
            this.trigger('afterUpdateList', this);
        },

        /**
         * Enable filter
         *
         * @param {oro.filter.AbstractFilter} filter
         * @return {*}
         */
        enableFilter: function(filter) {
            return this.enableFilters([filter]);
        },

        /**
         * Disable filter
         *
         * @param {oro.filter.AbstractFilter} filter
         * @return {*}
         */
        disableFilter: function(filter) {
            return this.disableFilters([filter]);
        },

        /**
         * Enable filters
         *
         * @param filters []
         * @return {*}
         */
        enableFilters: function(filters) {
            if (_.isEmpty(filters)) {
                return this;
            }
            var optionsSelectors = [];

            _.each(filters, function(filter) {
                this._renderFilter(filter);
                if (filter.visible) {
                    filter.enable();
                }
                optionsSelectors.push('option[value="' + filter.name + '"]:not(:selected)');
            }, this);

            if (!this.$(this.filterSelector).length) {
                return;
            }

            var options = this.$(this.filterSelector).find(optionsSelectors.join(','));
            if (options.length) {
                options.prop('selected', true);
            }

            if (optionsSelectors.length) {
                this._refreshSelectWidget();
            }

            return this;
        },

        /**
         * Disable filters
         *
         * @param filters []
         * @return {*}
         */
        disableFilters: function(filters) {
            if (_.isEmpty(filters)) {
                return this;
            }
            var optionsSelectors = [];

            _.each(filters, function(filter) {
                filter.disable();
                optionsSelectors.push('option[value="' + filter.name + '"]:selected');
            }, this);

            if (!this.$(this.filterSelector).length) {
                return;
            }
            var options = this.$(this.filterSelector).find(optionsSelectors.join(','));
            if (options.length) {
                options.prop('selected', false);
            }

            if (optionsSelectors.length) {
                this.selectWidget.multiselect('refresh');
            }

            return this;
        },

        /**
         * @param {oro.filter.AbstractFilter} filter
         * @returns {oro.filter.AbstractFilter}
         */
        _renderFilter: function(filter) {
            if (!filter.isRendered()) {
                var oldEl = filter.$el;
                filter.setRenderMode(this.renderMode);
                // filter rendering process replaces $el
                filter.render();
                // so we need to replace element which keeps place in DOM with actual filter $el after rendering
                oldEl.replaceWith(filter.$el);
                filter.rendered();

                if (!filter.visible) {
                    filter.hide();
                }
            }

            return filter;
        },

        getTemplateData: function() {
            return {
                filters: this.filters,
                renderMode: this.renderMode
            };
        },

        /**
         * Render filter list
         *
         * @return {*}
         */
        render: function() {
            this.setElement(
                $(this.template(this.getTemplateData()))
            );

            this.dropdownContainer = this.$el.find('.filter-container');
            var $filterItems = this.dropdownContainer.find('.filter-items');

            _.each(this.filters, function(filter) {
                if (_.isFunction(filter.setDropdownContainer)) {
                    filter.setDropdownContainer(this.dropdownContainer);
                }
                if (!filter.enabled || !filter.visible) {
                    // append element to reserve space
                    // empty elements are hidden by default
                    $filterItems.append(filter.$el);
                    return;
                }

                filter.setRenderMode(this.renderMode);
                filter.render();
                $filterItems.append(filter.$el);
                filter.rendered();
            }, this);

            this.trigger('rendered');

            if (_.isEmpty(this.filters)) {
                this.$el.hide();
            } else {
                this._initializeSelectWidget();
            }
            var filtersStateView = this.subview('filters-state');
            if (filtersStateView) {
                filtersStateView.render();
                if (this.viewMode === FiltersManager.MANAGE_VIEW_MODE) {
                    filtersStateView.hide();
                } else if (this.viewMode === FiltersManager.STATE_VIEW_MODE) {
                    this.$el.hide();
                }
            }
            return this;
        },

        /**
         * @param {Number} [count]
         * @private
         */
        _publishCountSelectedFilters: function(count) {
            var countFilters = (!_.isUndefined(count) && _.isNumber(count)) ? count : this._calculateSelectedFilters();

            mediator.trigger(
                'filterManager:selectedFilters:count:' + this.collection.options.gridName,
                countFilters
            );

            this.$('a[data-name="filters-dropdown"]').toggleClass('filters-exist', countFilters > 0);
        },

        /**
         * @param {Number} [count]
         * @private
         */
        _publishCountChangedFilters: function(count) {
            var countFilters = (!_.isUndefined(count) && _.isNumber(count)) ? count : this._calculateChangedFilters();

            mediator.trigger(
                'filterManager:changedFilters:count:' + this.collection.options.gridName,
                countFilters
            );
        },

        /**
         * @returns {Number} count of selected filters
         * @private
         */
        _calculateSelectedFilters: function() {
            return _.reduce(this.filters, function(memo, filter) {
                var num = (
                    filter.enabled &&
                    !filter.isEmptyValue() &&
                    !_.isEqual(filter.emptyValue, filter.value)
                ) ? 1 : 0;

                return memo + num;
            }, 0);
        },

        /**
         * @returns {Number} count of selected filters
         * @private
         */
        _calculateChangedFilters: function() {
            return _.reduce(this.filters, function(memo, filter) {
                var domVal = filter._readDOMValue();

                var num = (filter.enabled &&
                   !_.isEqual(filter.value, domVal) &&
                   !_.isEqual(filter.emptyValue, domVal) &&
                   !_.isUndefined(domVal.type) &&
                   !_.isEmpty(domVal.value)
                ) ? 1 : 0;

                return memo + num;
            }, 0);
        },

        _resetHintContainer: function() {
            var $container = this.dropdownContainer.find('.filter-items-hint');
            var show = false;
            $container.children('span').each(function() {
                if (this.style.display !== 'none') {
                    show = true;
                    return false;
                }
            });
            if (show) {
                $container.show();
            } else {
                $container.hide();
            }

            this._publishCountSelectedFilters();
        },

        /**
         * Initialize multiselect widget
         *
         * @protected
         */
        _initializeSelectWidget: function() {
            var $button;
            var multiselectDefaults = {
                multiple: true,
                selectedList: 0,
                classes: 'select-filter-widget',
                position: {
                    my: 'left top+2',
                    at: 'left bottom'
                }
            };
            var options = _.extend(
                multiselectDefaults,
                {
                    selectedText: this.addButtonHint,
                    beforeopen: _.bind(function() {
                        _.each(this.filters, function(filter) {
                            filter.close();
                        });
                        this.selectWidget.onBeforeOpenDropdown();
                    }, this),
                    open: _.bind(function() {
                        this.selectWidget.onOpenDropdown();
                        this._setDropdownWidth();
                    }, this),
                    refresh: _.bind(function() {
                        this.selectWidget.onRefresh();
                    }, this),
                    appendTo: this.dropdownContainer
                },
                this.multiselectParameters
            );

            if (!this.$(this.filterSelector).length) {
                return;
            }

            this.selectWidget = new this.MultiselectDecorator({
                element: this.$(this.filterSelector),
                parameters: options
            });

            this.selectWidget.setViewDesign(this);
            $button = this.selectWidget.multiselect('instance').button;
            this._setButtonDesign($button);
            this._setButtonReset();
        },

        /**
         * Refresh multiselect widget
         *
         * @protected
         */
        _refreshSelectWidget: function() {
<<<<<<< HEAD
            if (this.selectWidget) {
                this.selectWidget.multiselect('refresh');
            }
=======
            if (!this.selectWidget) {
                return;
            }
            this.selectWidget.multiselect('refresh');
>>>>>>> a27ef854
        },

        /**
         * Set design for filter manager button
         *
         * @protected
         */
        _setButtonDesign: function($button) {
            $button.addClass('dropdown-toggle');
        },

        /**
         *  Create html node
         *
         * @returns {*|jQuery|HTMLElement}
         * @private
         */
        _createButtonReset: function() {
            return $(
                '<div class="ui-multiselect-footer">' +
                    '<a href="javascript:void(0);" class="ui-multiselect-reset" data-role="reset-filters">' +
                        '<i class="fa-refresh"></i>' + this.multiselectResetButtonLabel + '' +
                    '</a>' +
                '</div>'
            );
        },

        /**
         * Set button for reset filters
         *
         * @protected
         */
        _setButtonReset: function() {
            var $footerContainer = this._createButtonReset();
            var instance = this.selectWidget.multiselect('instance');
            instance.menu.append($footerContainer);
        },

        /**
         * Set design for select dropdown
         *
         * @protected
         */
        _setDropdownWidth: function() {
            var widget = this.selectWidget.getWidget();
            var requiredWidth = this.selectWidget.getMinimumDropdownWidth() + 24;
            widget.width(requiredWidth).css('min-width', requiredWidth + 'px');
        },

        /**
         * Activate/deactivate all filter depends on its status
         *
         * @param {Array} activeFilters
         * @protected
         */
        _processFilterStatus: function(activeFilters) {
            if (!_.isArray(activeFilters)) {
                activeFilters = this.$(this.filterSelector).val();
            }

            _.each(this.filters, function(filter, name) {
                if (!filter.enabled && _.indexOf(activeFilters, name) !== -1) {
                    this.enableFilter(filter);
                } else if (filter.enabled && _.indexOf(activeFilters, name) === -1) {
                    this.disableFilter(filter);
                }
            }, this);
        },

        /**
         * Reset button click handler
         * @param {jQuery.Event} e
         */
        _onReset: function(e) {
            e.stopPropagation();
            this.collection.state.filters = {};
            this.collection.trigger('updateState', this.collection);
            mediator.trigger('datagrid:doRefresh:' + this.collection.inputName, true);
        },

        /**
         * Dropdown button toggle handler
         * @param e
         * @private
         */
        _onDropdownToggle: function(e) {
            e.preventDefault();
            var dialogWidget = new FilterDialogWidget({
                title: this.filterDialogTitle,
                content: this.dropdownContainer
            });

            dialogWidget.render();
        },

        /**
         * Handles click on body element
         * closes the filters-dropdown if event target does not belong to the view element
         *
         * @param {jQuery.Event} e
         * @protected
         */
        _onOutsideActionEvent: function(e) {
            if (!_.contains($(e.target).parents(), this.el)) {
                this.closeDropdown();
            }
        },

        /**
         * Close dropdown
         */
        closeDropdown: function() {
            this.$('.dropdown').removeClass('oro-open');
        },

        /**
         * On mobile closes filter box if value is changed
         */
        _onUpdateCriteriaClick: function(filter) {
            filter.once('update', this.closeDropdown, this);
            _.defer(_.bind(filter.off, filter, 'update', this.closeDropdown, this));
        },

        getViewMode: function() {
            return this.viewMode;
        },

        setViewMode: function(mode) {
            if (this.viewMode === mode) {
                return;
            }
            if (mode === FiltersManager.STATE_VIEW_MODE) {
                this.$el.hide();
                _.result(this.subview('filters-state'), 'show');
            } else if (mode === FiltersManager.MANAGE_VIEW_MODE) {
                if (!_.isEmpty(this.filters)) {
                    this.$el.show();
                }
                _.result(this.subview('filters-state'), 'hide');
            } else {
                return;
            }
            this.viewMode = mode;
            persistentStorage.setItem(FiltersManager.STORAGE_KEY, mode);
            this.trigger('changeViewMode', mode);
        },

        getChangedFilters: function() {
            return _.filter(this.filters, function(filter) {
                return (
                    filter.enabled &&
                    filter._isDOMValueChanged()
                );
            });
        }
    });

    _.extend(FiltersManager, {
        MANAGE_VIEW_MODE: 0,
        STATE_VIEW_MODE: 1,
        STORAGE_KEY: 'filter-view-mode-state'
    });

    return FiltersManager;
});<|MERGE_RESOLUTION|>--- conflicted
+++ resolved
@@ -668,16 +668,10 @@
          * @protected
          */
         _refreshSelectWidget: function() {
-<<<<<<< HEAD
-            if (this.selectWidget) {
-                this.selectWidget.multiselect('refresh');
-            }
-=======
             if (!this.selectWidget) {
                 return;
             }
             this.selectWidget.multiselect('refresh');
->>>>>>> a27ef854
         },
 
         /**
