--- conflicted
+++ resolved
@@ -261,8 +261,11 @@
         getBackendFormattedValue: function() {
             var value = this.$frontDateField.val();
             if (this.dateVariableHelper.isDateVariable(value)) {
-<<<<<<< HEAD
                 return this.dateVariableHelper.formatRawValue(value);
+            }
+
+            if (this.dayValueHelper.isDayValue(value)) {
+                return this.dayValueHelper.formatRawValue(value);
             }
 
             if (this.$variables.dateVariables('getPart') === 'value') {
@@ -280,13 +283,6 @@
                     return findKey(localeSettings.getCalendarDayOfWeekNames('wide'), value);
                 case 'month':
                     return findKey(localeSettings.getCalendarMonthNames('wide'), value);
-=======
-                value = this.dateVariableHelper.formatRawValue(value);
-            } else if (this.dayValueHelper.isDayValue(value)) {
-                value = this.dayValueHelper.formatRawValue(value);
-            } else {
-                value = VariableDatePickerView.__super__.getBackendFormattedValue.call(this);
->>>>>>> 53dee5ea
             }
 
             return value;
@@ -300,8 +296,11 @@
         getFrontendFormattedDate: function() {
             var value = this.$el.val();
             if (this.dateVariableHelper.isDateVariable(value)) {
-<<<<<<< HEAD
                 return this.dateVariableHelper.formatDisplayValue(value);
+            }
+
+            if (this.dayValueHelper.isDayValue(value)) {
+                return this.dayValueHelper.formatDisplayValue(value);
             }
 
             if (this.$variables.dateVariables('getPart') === 'value') {
@@ -318,13 +317,6 @@
                     return localeSettings.getCalendarDayOfWeekNames('wide')[value];
                 case 'month':
                     return localeSettings.getCalendarMonthNames('wide')[value];
-=======
-                value = this.dateVariableHelper.formatDisplayValue(value);
-            } else if (this.dayValueHelper.isDayValue(value)) {
-                value = this.dayValueHelper.formatDisplayValue(value);
-            } else {
-                value = VariableDatePickerView.__super__.getFrontendFormattedDate.call(this);
->>>>>>> 53dee5ea
             }
 
             return value;
@@ -352,7 +344,7 @@
          * Closes dropdown with date-picker + variable-picker
          */
         close: function() {
-            this.$dropdown.trigger('tohide.bs.dropdown');
+            this.$dropdown.removeClass('open');
             this.trigger('close', this);
         }
     });
