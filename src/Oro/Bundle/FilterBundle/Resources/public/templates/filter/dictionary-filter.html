<% var togglerId = _.uniqueId('dropdown-') %>
<div class="choice-filter dictionary-filter">
    <div class="btn-group btn-block">
<<<<<<< HEAD
        <button id="<%- togglerId %>" class="btn dropdown-toggle" data-toggle="dropdown"
                data-inherit-parent-width="loosely"
=======
        <button id="<%- togglerId %>" class="btn btn-square-default dropdown-toggle " data-toggle="dropdown"
>>>>>>> a6338b83
                aria-haspopup="true" aria-expanded="false" aria-label="<%- _.__('Filter criteria') %>">
            <%- selectedChoiceLabel %>
        </button>
        <ul class="dropdown-menu" role="menu" aria-labelledby="<%- togglerId %>">
            <% _.each(choices, function (option) { %>
            <li<% if (selectedChoice == option.value) { %> class="active"<% } %>>
                <a class="dropdown-item choice-value" href="#" data-value="<%= option.value %>"><%- option.label %></a>
            </li>
            <% }); %>
        </ul>
    </div>
    <div class="value-field-frame">
        <input type="text" name="select-values-autocomplete" class="select-values-autocomplete" placeholder="<%- _.__('Choose values') %>" value="" data-skip-focus>
        <input class="name_input" type="hidden" name="<%= name %>" id="<%= name %>" value="<%= selectedChoice %>">
        <button class="btn btn-primary filter-update" type="button"><%- _.__("Update") %></button>
    </div>
</div><|MERGE_RESOLUTION|>--- conflicted
+++ resolved
@@ -1,12 +1,8 @@
 <% var togglerId = _.uniqueId('dropdown-') %>
 <div class="choice-filter dictionary-filter">
     <div class="btn-group btn-block">
-<<<<<<< HEAD
-        <button id="<%- togglerId %>" class="btn dropdown-toggle" data-toggle="dropdown"
+        <button id="<%- togglerId %>" class="btn btn-square-default dropdown-toggle " data-toggle="dropdown"
                 data-inherit-parent-width="loosely"
-=======
-        <button id="<%- togglerId %>" class="btn btn-square-default dropdown-toggle " data-toggle="dropdown"
->>>>>>> a6338b83
                 aria-haspopup="true" aria-expanded="false" aria-label="<%- _.__('Filter criteria') %>">
             <%- selectedChoiceLabel %>
         </button>
