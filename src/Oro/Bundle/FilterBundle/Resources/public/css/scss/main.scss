--- conflicted
+++ resolved
@@ -1,10 +1,9 @@
 /* @theme: admin.oro; */
 
-<<<<<<< HEAD
 @import "oroui/css/scss/variables";
-=======
-@import "variables/main";
->>>>>>> 61d1df10
+@import "oroui/css/scss/mixins";
+
+@import "variables";
 
 @import "filter-button";
 @import "filter";
