/* @theme: admin.oro; */

.filter-container {
    position: $filter-container-position;
}

.filter-box {
    .filter-criteria {
        position: $filter-box-criteria-position;
        font-size: $filter-box-criteria-font-size;
        background-color: $filter-box-criteria-background-color;
        padding: $filter-box-criteria-inner-offset;
        display: $filter-box-criteria-display;
        visibility: $filter-box-criteria-visibility;
        z-index: $filter-box-criteria-z-index;
        margin-top: $filter-box-criteria-offset-top;
        margin-#{$start}: $filter-box-criteria-offset-left;
        top: $filter-box-criteria-top;

        .btn-block {
            .btn:not(.filter-update) {
                border-radius: $filter-box-criteria-btn-group-border-radius;
                border: $filter-box-criteria-btn-group-border;
                font-weight: $filter-box-criteria-btn-group-font-weight;
                text-transform: $filter-box-criteria-btn-group-text-transform;

                + .dropdown-menu {
                    text-transform: $filter-box-criteria-btn-group-text-transform;
                }

            }


            + .value-field-frame {
                margin-left: $filter-box-criteria-btn-group-value-field-frame-offset-left;
            }

            [class^="fa-"] {
                padding-top: $filter-box-criteria-btn-group-icon-inner-offset-top;
                vertical-align: $filter-box-criteria-btn-group-icon-vertical-align;
            }

            .dropdown-toggle  {
                padding: $selector-uniform-inner-offset;
                text-align: #{$start};
                width: 100%;
                font-size: $selector-uniform-font-size;

                &:after {
                    position: $selector-uniform-arrow-position;
                    #{$end}: $number-range-filter-field-caret-end;
                    top: $number-range-filter-field-caret-top;
                    margin-top: $number-range-filter-field-caret-margin;
                }
            }
        }

        .filter-value {
            input {
                margin-bottom: $filter-box-criteria-value-offset-bottom;
            }
        }

        .choice-filter,
        .value-field-frame,
        .filter-value,
        .product-price-filter {
            display: $choice-filter-display;
            align-items: $choice-filter-align-items;
        }

        .product-price-unit-filter-separator,
        .filter-separator {
            margin: $filter-separator-offset;
        }

        .input-append,
        .input-prepend {
            input,
            select,
            .uneditable-input {
                margin-bottom: $input-append-offset-bottom;
            }

            > .btn-group {
                > .dropdown-menu {
                    min-width: $input-append-btn-group-min-width;

                    a {
                        padding: $input-append-btn-group-a-inner-offset;
                    }
                }
            }
        }

        .choice-filter {
            .btn-group.btn-block {
                width: $choice-filter-btn-width;
                float: $choice-filter-btn-float;
            }

            .value-field-frame {
                position: $choice-filter-value-field-frame-position;
                vertical-align: $choice-filter-value-field-frame-vertical-align;
                width: $choice-filter-value-field-frame-width;

                input[type='text'] {
                    max-width: $choice-filter-input-max-width;
                    width: $choice-filter-input-width;
                    margin-bottom: $choice-filter-input-offset-bottom;
                }

                .dictionary-filter {
                    width: $choice-filter-dictionary-width;
                }
            }
        }

        .nav-tabs-oro {
            &:hover,
            &:focus {
                background: $filter-criteria-nav-tabs-oro-hover-background;
                color: $filter-criteria-nav-tabs-oro-hover-color;
            }

            .active {
                &:hover,
                &:focus {
                    background: $filter-criteria-nav-tabs-oro-active-background;
                    color: $filter-criteria-nav-tabs-oro-active-color;
                }
            }
        }

        .tab-content a:not(.ui-slider-handle) {
            &:hover,
            &:focus {
                background: $filter-criteria-tab-content-background;
            }
        }

        .btn-group {
            & + .btn-group {
                margin-left: $filter-box-criteria-btn-group-offset-left;
            }
        }

        .oro-action {
            width: $filter-box-oro-action-width;
            margin: $filter-box-oro-action-offset;

            .btn-group {
                float: $filter-box-oro-action-btn-group-float;
            }

            .btn {
                outline: $filter-box-oro-action-btn-outline;
                position: $filter-box-oro-action-btn-position;
            }
        }

        &:focus {
            outline: $filter-box-criteria-focus-outline;
        }
    }

    .selector {
        width: $filter-box-selector-width;
    }

    .filter-update {
        margin-left: $filter-update-offset-left;
    }

    .filter-select-oro {
        line-height: $filter-select-oro-line-height;
        width: $filter-select-oro-width; /* need for flexible width at filter grid */
        padding: $selector-uniform-inner-offset;
        border: $selector-border;

        &-wrapper {
            margin-bottom: $input-outer-offset-bottom;
        }
    }

    .filter-item {
        margin-right: $filter-box-item-offset-right;
        margin-bottom: $filter-box-item-offset-bottom;
        position: $filter-box-item-position;
        display: $filter-box-item-display;
        vertical-align: $filter-box-item-vertical-align;
        white-space: $filter-box-item-white-space;

        .loader-frame {
            padding-left: $filter-box-item-loader-frame-inner-offset-left;
        }

        .filter-update-empty {
            margin-left: $filter-update-empty-offset-left;
        }

        .reset-filter {
            margin-left: $filter-box-reset-offset-left;
            display: $filter-box-reset-display;
            width: $filter-box-reset-width;
            line-height: $filter-box-reset-line-height;
            vertical-align: $filter-box-reset-vertical-align;

            [class^="fa-"],
            [class*=" fa-"] {
                vertical-align: $filter-box-reset-icon-vertical-align;
                margin-top: $filter-box-reset-icon-offset-top;
            }

            &:hover {
                [class^="fa-"]:before {
                    color: $filter-box-reset-icon-hover-color;
                }
            }
        }

        .filter-default-value {
            .reset-filter {
                display: $filter-default-value-display;
            }
        }

        .disable-filter {
            background-color: $filter-box-disable-background-color;
            border-bottom-right-radius: $filter-box-disable-border-bottom-right-radius;
            border-color: $filter-box-disable-border-color;
            border-style: $filter-box-disable-border-style;
            border-top-right-radius: $filter-box-disable-border-top-right-radius;
            border-width: $filter-box-disable-border-width;
            display: $filter-box-disable-display;
            font-size: $filter-box-disable-font-size;
            height: $filter-box-disable-height;
            line-height: $filter-box-disable-line-height;
            padding: $filter-box-disable-padding;
            vertical-align: $filter-box-disable-vertical-align;
        }

        &.choice-tree-filter {
            margin-right: $choice-tree-filter-offset-right;
            margin-bottom: $choice-tree-filter-offset-bottom;
            max-width: $choice-tree-filter-max-width;
            min-width: $choice-tree-filter-min-width;

            .select2-container {
                margin-bottom: $choice-tree-filter-select2-container-offset-bottom;
            }

            .choice-tree-filter-search {
                width: $choice-tree-filter-choice-tree-filter-search-width;
            }

            .buttons {
                margin-bottom: $choice-tree-filter-buttons-offset-bottom;

                span {
                    cursor: $choice-tree-filter-buttons-span-cursor;
                    color: $choice-tree-filter-buttons-span-color;
                }

                span.active {
                    color: $choice-tree-filter-buttons-span-active-color;
                    cursor: $choice-tree-filter-buttons-span-active-cursor;
                }
            }

            .list {
                max-height: $choice-tree-filter-list-max-height;
                overflow: $choice-tree-filter-list-overflow;
                margin-bottom: $choice-tree-filter-list-offset-bottom;

                ul {
                    list-style-type: $choice-tree-filter-list-list-style-type;

                    &:first-child {
                        margin-left: $choice-tree-filter-list-first-offset-left;
                    }

                    input {
                        margin-right: $choice-tree-filter-list-input-offset-right;
                        margin-top: $choice-tree-filter-list-input-offset-top;
                        margin-left: $choice-tree-filter-list-input-offset-left;
                    }

                    label {
                        padding-left: $choice-tree-filter-list-label-inner-offset-left;

                        &.search-result {
                            color: $choice-tree-filter-list-search-color;
                            font-weight: $choice-tree-filter-list-search-font-weight;
                        }
                    }
                }
            }

            input[name="value"] {
                display: $choice-tree-filter-value-field-display;
            }
        }

        .filter-criteria-selector,
        .dropdown-toggle.btn {
            font-weight: $filter-criteria-selector-font-weight;
        }

        .filter-criteria-selector {
            padding-right: 30px;

            &:after {
                position: absolute;
                right: 14px;
                top: 50%;
                margin-top: -2px;
            }
        }

        &.open-filter {
            &:before {
                content: $open-filter-before-content;
                background: $open-filter-before-background;
                width: $open-filter-before-width;
                height: $open-filter-before-height;
                position: $open-filter-before-position;
                left: $open-filter-before-left;
                bottom: $open-filter-before-bottom;
                transform: $open-filter-before-transform;
                box-shadow: $open-filter-before-box-shadow;
            }

            &:after {
                border-bottom: $open-filter-after-border-bottom;
                border-left: $open-filter-after-border-left;
                border-right: $open-filter-after-border-right;
                content: $open-filter-after-content;
                left: $open-filter-after-left;
                position: $open-filter-after-position;
                bottom: $open-filter-after-bottom;
                z-index: $open-filter-after-z-index+ 3;
            }

            .filter-criteria-selector {
                background-color: $open-filter-filter-criteria-selector-background-color;
                box-shadow: $open-filter-filter-criteria-selector-box-shadow;
            }
        }

        .divider {
            background: $filter-item-divider-background;
            line-height: $filter-item-divider-line-height;
            font-size: $filter-item-divider-font-size;
            padding: $filter-item-divider-inner-offset;
            margin: $filter-item-divider-offset;
            position: $filter-item-divider-position;
            top: $filter-item-divider-top;
        }

        .dropdown-toggle {
            vertical-align: $filter-item-dropdown-toggle-vertical-align;
            line-height: $filter-item-dropdown-toggle-line-height;
            position: $filter-item-dropdown-toggle-position;
        }

        & > .btn {
            height: $filter-item-btn-height;
            font-size: $filter-item-btn-font-size;
            line-height: $filter-item-btn-line-height;
            text-transform: $filter-item-btn-text-transform;
            border: $filter-item-btn-border;
            background-color: $filter-item-btn-background-color;

            &:hover {
                background-color: $filter-item-btn-hover-background-color;
            }
        }
    }

    .filter-list {
        float: $filter-item-filter-list-float;
        margin: $filter-item-filter-list-offset;
        position: $filter-item-filter-list-position;
    }

    .fa-close:before {
        color: $filter-item-fa-close-color;
        font-size: $filter-item-fa-close-font-size;
    }

    .filter-select,
    .filter-criteria-selector {
        height: $filter-select-height;

        .disable-filter {
            margin-left: $filter-select-disable-offset-left;
        }

        &:not(.filter-default-value) {
            background-color: $extra-300;
        }
    }
}

.ui-multiselect-checkboxes {
    overflow-x: $ui-multiselect-checkboxes-overflow-x;
}

.filter-select {
    .select-filter-widget {
        &,
        &.ui-multiselect {
            font-weight: $filter-multiselect-font-weight;
            color: $filter-multiselect-color;
            padding: $filter-multiselect-inner-offset;
            background: $filter-multiselect-background;
            border: $filter-multiselect-border;
            margin-left: $filter-multiselect-offset-left;
        }
    }

    &.filter-default-value .multiselect-filter-widget {
        display: $filter-multiselect-filter-widget-display;
    }
}

.filters-state {
    color: $filters-state-color;
    font-size: $filters-state-font-size;
    padding: $filters-state-inner-offset;
    line-height: $filters-state-line-height;
    min-width: $filters-state-min-width;
    white-space: $filters-state-white-space;
    overflow: $filters-state-overflow;
    text-overflow: $filters-state-text-overflow;
    cursor: $filters-state-cursor;

    .fa-filter {
        margin-right: $filters-state-icon-offset-right;
        vertical-align: $filters-state-icon-vertical-align;

        &:before {
            color: $filters-state-icon-color;
            font-size: $filters-state-icon-font-size;
        }
    }

    .page-title-center & {
        text-align: $filters-state-page-title-center-text-align;
        padding-left: $filters-state-page-title-center-inner-offset-left;
        padding-right: $filters-state-page-title-center-inner-offset-right;
        height: $filters-state-page-title-center-height;
    }

    .under-left-block & {
        padding-left: $filters-state-under-left-block-inner-offset-left;
        text-align: $filters-state-under-left-block-text-align;
    }
}

.filters-state-popover {
    max-width: $filters-state-popover-max-width;
}

.filter-select .select-filter-widget .ui-icon {
    margin-top: $filter-select-offset-top;
}

.ui-multiselect-menu {
    &.select-filter-widget {
        padding: $select-filter-widget-inner-offset;

        ul {
            max-height: $select-filter-widget-max-height;
        }

        .ui-multiselect-close {
            display: $select-filter-widget-close-display;
        }

        .ui-multiselect-checkboxes {
            label {
                white-space: $select-filter-widget-checkboxes-label-white-space;
                margin: $select-filter-widget-checkboxes-label-offset;
                padding: $select-filter-widget-checkboxes-label-inner-offset;

                float: $select-filter-widget-checkboxes-label-float;
            }

            li {
                font-size: $select-filter-widget-li-font-size;
                padding: $select-filter-widget-li-inner-offset;

                &:last-child {
                    padding-bottom: $select-filter-widget-checkboxes-list-offset-vertical;
                }

                &:after {
                    content: $select-filter-widget-li-after-content;
                    display: $select-filter-widget-li-after-display;
                    clear: $select-filter-widget-li-after-clear;
                }

                &.hidden-item {
                    height: $select-filter-widget-li-hidden-item-height;
                }
            }

            input[type="checkbox"] {
                margin: $select-filter-widget-checkboxes-offset;
            }

            &.fixed-li {
                li > label {
                    float: $select-filter-widget-label-float;

                    &.ui-state-hover {
                        background-image: $select-filter-widget-label-state-hover-background-image;
                        background-color: $select-filter-widget-label-state-hover-background-color;
                    }

                    &.ui-state-active {
                        background-image: $select-filter-widget-label-state-active-background-image;
                        background-color: $select-filter-widget-label-state-active-background-color;
                    }
                }
            }
        }

        input[type="search"] {
            margin: $select-filter-widget-search-offset;
            width: $select-filter-widget-search-width;
        }

        .ui-multiselect-header {
            min-height: $select-filter-widget-checkboxes-list-offset-vertical;
            padding: $select-filter-widget-header-inner-offset;
            margin: $select-filter-widget-header-offset;

            & > div {
                padding: $select-filter-widget-header-child-inner-offset;
            }

            .ui-helper-reset {
                display: $select-filter-widget-header-reset-display;
            }
        }

        .ui-multiselect-footer {
            display: $select-filter-widget-footer-display;
        }

        &:hover {
            a {
                color: $link-color-hover;
            }
        }
    }
}

.filter-items {
    & > :empty {
        display: $filter-items-empty-display;
    }

    &-hint {
        padding-right: $filter-items-hint-inner-offset-right;
        position: $filter-items-hint-position;

        .reset-filter-button {
            position: $reset-filter-button-position;
            top: $reset-filter-button-top;
            right: $reset-filter-button-right;
        }
    }
}

.ui-multiselect {
    &.filter-list {
        &.ui-state-hover {
            color: $ui-multiselect-filter-list-color;
            text-decoration: $ui-multiselect-filter-list-text-decoration;
        }
    }

    &.select-filter-widget {
        .ui-state-hover {
            text-decoration: $select-filter-widget-text-decoration;
        }
    }

    &.select-filter-widget {
        // Rewrite inline styles for filter manager
        width: $select-filter-widget-width !important;
    }
}

.date-visual-element {
    width: $date-visual-element-width;
}

.filter-item-simple {
    .choice-filter > .dropdown,
    .filter-select {
        display: $filter-item-simple-display;
    }

    .caret {
        display: $filter-item-simple-display;
    }
}

.active-filter {
    .dropdown,
    .dropup {
        &:after {
            display: $active-filter-display;
        }
    }

    .field-select {
        display: $active-filter-display;
    }
}

.ui-multiselect.multiselect-filter-widget span,
.filter-item .filter-criteria-hint {
    max-width: $filter-criteria-hint-max-width;
    display: $filter-criteria-hint-display;
    text-overflow: $filter-criteria-hint-text-overflow;
    white-space: $filter-criteria-hint-white-space;
    overflow: $filter-criteria-hint-overflow;
    vertical-align: $filter-criteria-hint-vertical-align;
}

.condition-item {
    .select2-container.dictionary-filter {
        display: $select2-container-dictionary-filter-display;
        max-width: $select2-container-dictionary-filter-max-width;
    }
}

.select-field-date-popover {
    top: $select-field-date-popover-top;
    right: $select-field-date-popover-right;
    position: $select-field-date-popover-position;

    .popover {
        min-width: $select-field-date-popover-min-width;
    }
}

.field-condition-date-popover {
    display: $field-condition-date-popover-display;

    i {
        cursor: $field-condition-date-popover-cursor;
        color: $field-condition-date-popover-trigger-color;
    }
}

.open-filter {
    &.oro-drop {
        .filter-criteria.dropdown-menu {
            min-width: 170px;
        }
    }
}

.filter-date-range {
    .filter-separator {
        display: $filter-date-range-filter-separator-display;
    }

    .fields-row {
        display: flex;

        .datefilter {
            flex-grow: 1;
        }
    }
}

.filter-start-date,
.filter-end-date {
    .datetime-visual-element {
        width: $filter-date-range-datetime-visual-element-width;
        margin-bottom: $filter-date-range-datetime-visual-element-offset-bottom;
    }

    .timepicker-input {
        width: $filter-date-range-timepicker-input-width;
        margin: 0 0 $input-outer-offset-bottom 0;
    }
}

.number-range-filter {
    vertical-align: $number-range-filter-vertical-align;

    .filter-box .filter-criteria & {
        &,
        .value-field-frame,
        .filter-value {
            flex-direction: column;
            align-items: stretch;
        }

        .value-field-frame {
            margin: 0;

            .btn {
                align-self: flex-end;
            }
        }
    }

    .btn-block,
    .filter-start,
    .filter-end {
        margin-bottom: $input-outer-offset-bottom;
        display: $number-range-filter-field-display;

        .btn,
        input[type='text'] {
            width: $number-range-filter-field-width;
        }
    }

<<<<<<< HEAD
    .btn-block {

        .dropdown-toggle  {
            padding: $selector-uniform-inner-offset;
            text-align: #{$start};
            width: 100%;
            font-size: $selector-uniform-font-size;

            &:after {
                position: $selector-uniform-arrow-position;
                #{$end}: $number-range-filter-field-caret-end;
                top: $number-range-filter-field-caret-top;
                margin-top: $number-range-filter-field-caret-margin;
            }
        }
    }

=======
>>>>>>> a6338b83
    .filter-separator {
        height: 0;
        overflow: hidden;
        position: $number-range-filter-filter-separator-position;
    }
}

.datefilter {
    display: inline-block;
}<|MERGE_RESOLUTION|>--- conflicted
+++ resolved
@@ -27,7 +27,6 @@
                 + .dropdown-menu {
                     text-transform: $filter-box-criteria-btn-group-text-transform;
                 }
-
             }
 
 
@@ -727,26 +726,6 @@
         }
     }
 
-<<<<<<< HEAD
-    .btn-block {
-
-        .dropdown-toggle  {
-            padding: $selector-uniform-inner-offset;
-            text-align: #{$start};
-            width: 100%;
-            font-size: $selector-uniform-font-size;
-
-            &:after {
-                position: $selector-uniform-arrow-position;
-                #{$end}: $number-range-filter-field-caret-end;
-                top: $number-range-filter-field-caret-top;
-                margin-top: $number-range-filter-field-caret-margin;
-            }
-        }
-    }
-
-=======
->>>>>>> a6338b83
     .filter-separator {
         height: 0;
         overflow: hidden;
