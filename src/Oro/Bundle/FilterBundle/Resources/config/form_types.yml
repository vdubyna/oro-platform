--- conflicted
+++ resolved
@@ -15,11 +15,7 @@
     oro_filter.form.type.filter.entity.class: Oro\Bundle\FilterBundle\Form\Type\Filter\EntityFilterType
     oro_filter.form.type.filter.selectrow.class: Oro\Bundle\FilterBundle\Form\Type\Filter\SelectRowFilterType
     oro_filter.form.type.filter.many_to_many.class: Oro\Bundle\FilterBundle\Form\Type\Filter\ManyToManyFilterType
-<<<<<<< HEAD
-=======
-    oro_filter.form.type.filter.dictionary.class: Oro\Bundle\FilterBundle\Form\Type\Filter\DictionaryFilterType
     oro_filter.form.type.filter.choice_tree.class: Oro\Bundle\FilterBundle\Form\Type\Filter\ChoiceTreeFilterType
->>>>>>> 0755d9c6
 
 services:
     oro_filter.form.event_subscriber.date:
@@ -109,20 +105,10 @@
         class: %oro_filter.form.type.filter.many_to_many.class%
         arguments: ["@translator"]
         tags:
-<<<<<<< HEAD
             - { name: form.type, alias: oro_type_many_to_many_filter }
-=======
-            - { name: form.type, alias: oro_type_many_to_many_filter }
-
-    oro_filter.form.type.filter.dictionary:
-        class: %oro_filter.form.type.filter.dictionary.class%
-        arguments: ["@translator"]
-        tags:
-            - { name: form.type, alias: oro_type_dictionary_filter }
 
     oro_filter.form.type.filter.choice_tree:
         class: %oro_filter.form.type.filter.choice_tree.class%
         arguments: ["@translator"]
         tags:
-            - { name: form.type, alias: oro_type_choice_tree_filter }
->>>>>>> 0755d9c6
+            - { name: form.type, alias: oro_type_choice_tree_filter }