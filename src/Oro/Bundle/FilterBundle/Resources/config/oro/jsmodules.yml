aliases:
    oro/filter/abstract-filter$: orofilter/js/filter/abstract-filter
    oro/filter/boolean-filter$: orofilter/js/filter/boolean-filter
    oro/filter/choice-filter$: orofilter/js/filter/choice-filter
    oro/filter/choice-tree-filter$: orofilter/js/filter/choice-tree-filter
    oro/filter/date-filter$: orofilter/js/filter/date-filter
    oro/filter/datetime-filter$: orofilter/js/filter/datetime-filter
    oro/filter/dictionary-filter$: orofilter/js/filter/dictionary-filter
    oro/filter/empty-filter$: orofilter/js/filter/empty-filter
    oro/filter/multiselect-filter$: orofilter/js/filter/multiselect-filter
    oro/filter/none-filter$: orofilter/js/filter/none-filter
    oro/filter/number-filter$: orofilter/js/filter/number-filter
    oro/filter/number-range-filter$: orofilter/js/filter/number-range-filter
    oro/filter/select-filter$: orofilter/js/filter/select-filter
    oro/filter/text-filter$: orofilter/js/filter/text-filter
configs:
    orofilter/js/datafilter-builder: {}
    orofilter/js/filter-hint: {}
    orofilter/js/filter/abstract-filter: {}
    orofilter/js/filter/date-filter: {}
    orofilter/js/filter/datetime-filter: {}
    orofilter/js/filter/select-filter: {}
    orofilter/js/filter/text-filter: {}
    orofilter/js/filters-manager: {}
    orofilter/js/plugins/filters-toggle-plugin: {}
dynamic-imports:
    orodatagrid:
        - oro/filter/abstract-filter
        - oro/filter/boolean-filter
        - oro/filter/choice-filter
        - oro/filter/choice-tree-filter
        - oro/filter/date-filter
        - oro/filter/datetime-filter
        - oro/filter/dictionary-filter
        - oro/filter/empty-filter
        - oro/filter/multiselect-filter
        - oro/filter/none-filter
        - oro/filter/number-filter
        - oro/filter/number-range-filter
        - oro/filter/select-filter
        - oro/filter/text-filter
<<<<<<< HEAD
map:
    "*":
        oro/filter-settings: orofilter/js/filter/filter-settings
=======
        - orofilter/js/datafilter-builder
>>>>>>> bccf4d59
<|MERGE_RESOLUTION|>--- conflicted
+++ resolved
@@ -39,10 +39,7 @@
         - oro/filter/number-range-filter
         - oro/filter/select-filter
         - oro/filter/text-filter
-<<<<<<< HEAD
+        - orofilter/js/datafilter-builder
 map:
     "*":
-        oro/filter-settings: orofilter/js/filter/filter-settings
-=======
-        - orofilter/js/datafilter-builder
->>>>>>> bccf4d59
+        oro/filter-settings: orofilter/js/filter/filter-settings