parameters:
<<<<<<< HEAD
    oro_filter.extension.orm.string_filter.class:       Oro\Bundle\FilterBundle\Extension\Orm\StringFilter
    oro_filter.extension.orm.select_row_filter.class:   Oro\Bundle\FilterBundle\Extension\Orm\SelectRowFilter
    oro_filter.extension.orm.number_filter.class:       Oro\Bundle\FilterBundle\Extension\Orm\NumberFilter
    oro_filter.extension.orm.percent_filter.class:      Oro\Bundle\FilterBundle\Extension\Orm\PercentFilter
    oro_filter.extension.orm.datetime_filter.class:     Oro\Bundle\FilterBundle\Extension\Orm\DateTimeFilter
    oro_filter.extension.orm.choice_filter.class:       Oro\Bundle\FilterBundle\Extension\Orm\ChoiceFilter
=======
    oro_filter.extension.orm.string_filter.class:          Oro\Bundle\FilterBundle\Extension\Orm\StringFilter
    oro_filter.extension.orm.select_row_filter.class:      Oro\Bundle\FilterBundle\Extension\Orm\SelectRowFilter
    oro_filter.extension.orm.number_filter.class:          Oro\Bundle\FilterBundle\Extension\Orm\NumberFilter
    oro_filter.extension.orm.percent_filter.class:         Oro\Bundle\FilterBundle\Extension\Orm\PercentFilter
    oro_filter.extension.orm.choice_filter.class:          Oro\Bundle\FilterBundle\Extension\Orm\ChoiceFilter
    oro_filter.extension.orm.entity_filter.class:          Oro\Bundle\FilterBundle\Extension\Orm\EntityFilter
    oro_filter.extension.orm.boolean_filter.class:         Oro\Bundle\FilterBundle\Extension\Orm\BooleanFilter
    oro_filter.extension.orm.date_range_filter.class:      Oro\Bundle\FilterBundle\Extension\Orm\DateRangeFilter
    oro_filter.extension.orm.datetime_range_filter.class:  Oro\Bundle\FilterBundle\Extension\Orm\DateTimeRangeFilter
>>>>>>> 1023aacd

services:
    oro_filter.extension.orm.string_filter:
        class: %oro_filter.extension.orm.string_filter.class%
        arguments:
            - @form.factory
        tags:
            - { name: oro_filter.extension.orm_filter.filter, type: string }

    oro_filter.extension.orm.select_row_filter:
        class: %oro_filter.extension.orm.select_row_filter.class%
        arguments:
            - @form.factory
        tags:
            - { name: oro_filter.extension.orm_filter.filter, type: select_row }

    oro_filter.extension.orm.number_filter:
        class: %oro_filter.extension.orm.number_filter.class%
        arguments:
            - @form.factory
        tags:
            - { name: oro_filter.extension.orm_filter.filter, type: number }

    oro_filter.extension.orm.percent_filter:
        class: %oro_filter.extension.orm.percent_filter.class%
        arguments:
<<<<<<< HEAD
                  - @form.factory

    oro_filter.extension.orm.datetime_filter:
        class: %oro_filter.extension.orm.datetime_filter.class%
        arguments:
                  - @form.factory


    oro_filter.extension.orm.choice_filter:
        class: %oro_filter.extension.orm.choice_filter.class%
        arguments:
                  - @form.factory
=======
            - @form.factory
        tags:
            - { name: oro_filter.extension.orm_filter.filter, type: percent }

    oro_filter.extension.orm.choice_filter:
        class: %oro_filter.extension.orm.choice_filter.class%
        arguments:
            - @form.factory
        tags:
            - { name: oro_filter.extension.orm_filter.filter, type: choice }

    oro_filter.extension.orm.entity_filter:
        class: %oro_filter.extension.orm.entity_filter.class%
        arguments:
            - @form.factory
        tags:
            - { name: oro_filter.extension.orm_filter.filter, type: entity }

    oro_filter.extension.orm.boolean_filter:
        class: %oro_filter.extension.orm.boolean_filter.class%
        arguments:
            - @form.factory
        tags:
            - { name: oro_filter.extension.orm_filter.filter, type: boolean }

    oro_filter.extension.orm.date_range_filter:
        class: %oro_filter.extension.orm.date_range_filter.class%
        arguments:
            - @form.factory
        tags:
            - { name: oro_filter.extension.orm_filter.filter, type: date }

    oro_filter.extension.orm.datetime_range_filter:
        class: %oro_filter.extension.orm.datetime_range_filter.class%
        arguments:
            - @form.factory
        tags:
            - { name: oro_filter.extension.orm_filter.filter, type: datetime }
>>>>>>> 1023aacd
<|MERGE_RESOLUTION|>--- conflicted
+++ resolved
@@ -1,12 +1,4 @@
 parameters:
-<<<<<<< HEAD
-    oro_filter.extension.orm.string_filter.class:       Oro\Bundle\FilterBundle\Extension\Orm\StringFilter
-    oro_filter.extension.orm.select_row_filter.class:   Oro\Bundle\FilterBundle\Extension\Orm\SelectRowFilter
-    oro_filter.extension.orm.number_filter.class:       Oro\Bundle\FilterBundle\Extension\Orm\NumberFilter
-    oro_filter.extension.orm.percent_filter.class:      Oro\Bundle\FilterBundle\Extension\Orm\PercentFilter
-    oro_filter.extension.orm.datetime_filter.class:     Oro\Bundle\FilterBundle\Extension\Orm\DateTimeFilter
-    oro_filter.extension.orm.choice_filter.class:       Oro\Bundle\FilterBundle\Extension\Orm\ChoiceFilter
-=======
     oro_filter.extension.orm.string_filter.class:          Oro\Bundle\FilterBundle\Extension\Orm\StringFilter
     oro_filter.extension.orm.select_row_filter.class:      Oro\Bundle\FilterBundle\Extension\Orm\SelectRowFilter
     oro_filter.extension.orm.number_filter.class:          Oro\Bundle\FilterBundle\Extension\Orm\NumberFilter
@@ -16,7 +8,6 @@
     oro_filter.extension.orm.boolean_filter.class:         Oro\Bundle\FilterBundle\Extension\Orm\BooleanFilter
     oro_filter.extension.orm.date_range_filter.class:      Oro\Bundle\FilterBundle\Extension\Orm\DateRangeFilter
     oro_filter.extension.orm.datetime_range_filter.class:  Oro\Bundle\FilterBundle\Extension\Orm\DateTimeRangeFilter
->>>>>>> 1023aacd
 
 services:
     oro_filter.extension.orm.string_filter:
@@ -43,20 +34,6 @@
     oro_filter.extension.orm.percent_filter:
         class: %oro_filter.extension.orm.percent_filter.class%
         arguments:
-<<<<<<< HEAD
-                  - @form.factory
-
-    oro_filter.extension.orm.datetime_filter:
-        class: %oro_filter.extension.orm.datetime_filter.class%
-        arguments:
-                  - @form.factory
-
-
-    oro_filter.extension.orm.choice_filter:
-        class: %oro_filter.extension.orm.choice_filter.class%
-        arguments:
-                  - @form.factory
-=======
             - @form.factory
         tags:
             - { name: oro_filter.extension.orm_filter.filter, type: percent }
@@ -95,4 +72,3 @@
             - @form.factory
         tags:
             - { name: oro_filter.extension.orm_filter.filter, type: datetime }
->>>>>>> 1023aacd
