--- conflicted
+++ resolved
@@ -167,9 +167,6 @@
         arguments:
             - '@form.factory'
             - '@oro_filter.filter_utility'
-<<<<<<< HEAD
-=======
             - '@oro_filter.builder.many_relation'
->>>>>>> cc95d8f6
         tags:
             - { name: oro_filter.extension.orm_filter.filter, type: multi_enum }