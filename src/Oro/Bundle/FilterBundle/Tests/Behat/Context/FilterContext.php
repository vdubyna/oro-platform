<?php

namespace Oro\Bundle\FilterBundle\Tests\Behat\Context;

use Behat\Gherkin\Node\TableNode;

use Oro\Bundle\TestFrameworkBundle\Behat\Context\OroFeatureContext;
use Oro\Bundle\TestFrameworkBundle\Behat\Driver\OroSelenium2Driver;
use Oro\Bundle\TestFrameworkBundle\Behat\Element\OroPageObjectAware;
use Oro\Bundle\TestFrameworkBundle\Tests\Behat\Context\PageObjectDictionary;

class FilterContext extends OroFeatureContext implements OroPageObjectAware
{
    use PageObjectDictionary;

    /**
     * @Given I add the following filters:
     *
     * @param TableNode $table
     */
    public function iAddTheFollowingFilters(TableNode $table)
    {
        foreach ($table->getRows() as $row) {
<<<<<<< HEAD
            list($filter, $column, $type, $value) = $row + [null, null, null, null];
            $this->addFilter($filter, $column, $type, $value);
        }
    }

    /**
=======
            list($filter, $column, $condition) = array_pad($row, 3, null);
            $this->addFilter($filter, $column, $condition);
        }
    }

    /**
     * @param string      $filter
     * @param string      $column
     * @param string|null $condition
     */
    private function addFilter($filter, $column, $condition)
    {
        $this->dragFilterToConditionBuilder($filter);
        $this->chooseFilterColumn($column);
        if ($condition) {
            $this->setFilterCondition($condition);
        }
    }

    /**
>>>>>>> 1ece0300
     * Method implements drag'n'drop specific filter type to configuration zone
     *
     * @Given /^(?:|I )add "(?P<filter>(?:[^"]|\\")*)" filter$/
     *
     * @param string $filter
     */
    public function dragFilterToConditionBuilder($filter)
    {
        $filterElement = $this->getPage()
            ->find(
                'xpath',
                "//li[contains(., '{$filter}')]"
            );
        $dropZone = $this->createElement('FiltersConditionBuilder');
        $filterElement->dragTo($dropZone);
    }

    /**
<<<<<<< HEAD
     * @Given /^(?:|I )choose "(?P<column>(?:[^"]|\\")*)" filter column/
     *
=======
>>>>>>> 1ece0300
     * @param string $column
     */
    public function chooseFilterColumn($column)
    {
        $lastConditionItem = $this->createElement('Last condition item');
        $lastConditionItem->click();
        $this->getPage()
            ->find(
                'xpath',
                "//div[@id='select2-drop']/div/input"
            )
            ->setValue($column);
        $this->waitForAjax();
        $this->getPage()
            ->find(
                'xpath',
                "//div[@id='select2-drop']//div[contains(., '{$column}')]"
            )
            ->click();
    }

    /**
<<<<<<< HEAD
     * @param string $filter
     * @param string $column
     * @param string $condition
     * @param string|null $value
     */
    private function addFilter($filter, $column, $condition, $value)
    {
        $this->dragFilterToConditionBuilder($filter);
        $this->chooseFilterColumn($column);
        $this->setFilterCondition($condition);
        if ($value) {
            $this->setFilterValue($value, $condition);
        }
    }

    /**
     * @param string $link
     *
     * @throws \Behat\Mink\Exception\ElementNotFoundException
     */
    private function clickLinkInFiltersZone($link)
    {
        $filtersZone = $this->createElement('FiltersConditionBuilder');
        $filtersZone->clickLink($link);
    }

    /**
=======
>>>>>>> 1ece0300
     * @param string $condition
     *
     * @throws \Behat\Mink\Exception\ElementNotFoundException
     */
    private function setFilterCondition($condition)
    {
        $this->createElement('FilterConditionDropdown')->click();
        $this->getPage()
            ->find('xpath', "(//span[contains(., '{$condition}')] | //li/a[contains(., '{$condition}')])[last()]")
            ->click();
    }

    /**
     * @param string $value
     * @param $condition
     */
    private function setFilterValue($value, $condition)
    {
        /** @var OroSelenium2Driver $driver */
        $driver = $this->getSession()->getDriver();
        $inputXpath = "//span[contains(@class, 'active-filter')]"
            . "//a[contains(@class, 'dropdown-toggle') and contains(., '{$condition}')]"
            . "/following-sibling::input[contains(@name, 'value')]";
        $driver->typeIntoInput($inputXpath, $value);
    }
}<|MERGE_RESOLUTION|>--- conflicted
+++ resolved
@@ -21,35 +21,12 @@
     public function iAddTheFollowingFilters(TableNode $table)
     {
         foreach ($table->getRows() as $row) {
-<<<<<<< HEAD
-            list($filter, $column, $type, $value) = $row + [null, null, null, null];
+            list($filter, $column, $type, $value) = array_pad($row, 4, null);
             $this->addFilter($filter, $column, $type, $value);
         }
     }
 
     /**
-=======
-            list($filter, $column, $condition) = array_pad($row, 3, null);
-            $this->addFilter($filter, $column, $condition);
-        }
-    }
-
-    /**
-     * @param string      $filter
-     * @param string      $column
-     * @param string|null $condition
-     */
-    private function addFilter($filter, $column, $condition)
-    {
-        $this->dragFilterToConditionBuilder($filter);
-        $this->chooseFilterColumn($column);
-        if ($condition) {
-            $this->setFilterCondition($condition);
-        }
-    }
-
-    /**
->>>>>>> 1ece0300
      * Method implements drag'n'drop specific filter type to configuration zone
      *
      * @Given /^(?:|I )add "(?P<filter>(?:[^"]|\\")*)" filter$/
@@ -59,20 +36,17 @@
     public function dragFilterToConditionBuilder($filter)
     {
         $filterElement = $this->getPage()
-            ->find(
-                'xpath',
-                "//li[contains(., '{$filter}')]"
-            );
+                              ->find(
+                                  'xpath',
+                                  "//li[contains(., '{$filter}')]"
+                              );
         $dropZone = $this->createElement('FiltersConditionBuilder');
         $filterElement->dragTo($dropZone);
     }
 
     /**
-<<<<<<< HEAD
      * @Given /^(?:|I )choose "(?P<column>(?:[^"]|\\")*)" filter column/
      *
-=======
->>>>>>> 1ece0300
      * @param string $column
      */
     public function chooseFilterColumn($column)
@@ -80,51 +54,39 @@
         $lastConditionItem = $this->createElement('Last condition item');
         $lastConditionItem->click();
         $this->getPage()
-            ->find(
-                'xpath',
-                "//div[@id='select2-drop']/div/input"
-            )
-            ->setValue($column);
+             ->find(
+                 'xpath',
+                 "//div[@id='select2-drop']/div/input"
+             )
+             ->setValue($column);
         $this->waitForAjax();
         $this->getPage()
-            ->find(
-                'xpath',
-                "//div[@id='select2-drop']//div[contains(., '{$column}')]"
-            )
-            ->click();
+             ->find(
+                 'xpath',
+                 "//div[@id='select2-drop']//div[contains(., '{$column}')]"
+             )
+             ->click();
     }
 
     /**
-<<<<<<< HEAD
      * @param string $filter
      * @param string $column
-     * @param string $condition
+     * @param string|null $condition
      * @param string|null $value
      */
     private function addFilter($filter, $column, $condition, $value)
     {
         $this->dragFilterToConditionBuilder($filter);
         $this->chooseFilterColumn($column);
-        $this->setFilterCondition($condition);
+        if ($condition) {
+            $this->setFilterCondition($condition);
+        }
         if ($value) {
             $this->setFilterValue($value, $condition);
         }
     }
 
     /**
-     * @param string $link
-     *
-     * @throws \Behat\Mink\Exception\ElementNotFoundException
-     */
-    private function clickLinkInFiltersZone($link)
-    {
-        $filtersZone = $this->createElement('FiltersConditionBuilder');
-        $filtersZone->clickLink($link);
-    }
-
-    /**
-=======
->>>>>>> 1ece0300
      * @param string $condition
      *
      * @throws \Behat\Mink\Exception\ElementNotFoundException
@@ -133,8 +95,8 @@
     {
         $this->createElement('FilterConditionDropdown')->click();
         $this->getPage()
-            ->find('xpath', "(//span[contains(., '{$condition}')] | //li/a[contains(., '{$condition}')])[last()]")
-            ->click();
+             ->find('xpath', "(//span[contains(., '{$condition}')] | //li/a[contains(., '{$condition}')])[last()]")
+             ->click();
     }
 
     /**
@@ -146,8 +108,8 @@
         /** @var OroSelenium2Driver $driver */
         $driver = $this->getSession()->getDriver();
         $inputXpath = "//span[contains(@class, 'active-filter')]"
-            . "//a[contains(@class, 'dropdown-toggle') and contains(., '{$condition}')]"
-            . "/following-sibling::input[contains(@name, 'value')]";
+                      . "//a[contains(@class, 'dropdown-toggle') and contains(., '{$condition}')]"
+                      . "/following-sibling::input[contains(@name, 'value')]";
         $driver->typeIntoInput($inputXpath, $value);
     }
 }