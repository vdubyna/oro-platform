--- conflicted
+++ resolved
@@ -1,5 +1,4 @@
 oro_behat_extension:
-<<<<<<< HEAD
   elements:
     FiltersConditionBuilder:
       selector: ".ui-widget-oroquerydesigner-condition-builder"
@@ -9,6 +8,10 @@
         locator: "(//a[contains(@class, 'dropdown-toggle')] | //div/div/button)[last()]"
     RemoveCondition:
         selector: ".condition .close"
+    LastConditionItem:
+        selector:
+            type: 'xpath'
+            locator: "//div[contains(@id, '-condition-builder')]//a[contains(., 'Choose')][last()]"
   suites:
     OroFilterBundle:
       contexts:
@@ -18,13 +21,4 @@
         - OroSecurityBundle::AclContext
         - OroFilterBundle::FilterContext
       paths:
-        - '@OroFilterBundle/Tests/Behat/Features'
-=======
-    elements:
-        Filters condition builder:
-            selector: "div[id$='-condition-builder']"
-        Last condition item:
-            selector:
-                type: 'xpath'
-                locator: "//div[contains(@id, '-condition-builder')]//a[contains(., 'Choose')][last()]"
->>>>>>> 1ece0300
+        - '@OroFilterBundle/Tests/Behat/Features'