<?php

namespace Oro\Bundle\SSOBundle\Security;

use HWI\Bundle\OAuthBundle\Security\Core\Authentication\Provider\OAuthProvider as HWIOAuthProvider;
use HWI\Bundle\OAuthBundle\Security\Core\Exception\OAuthAwareExceptionInterface;
use HWI\Bundle\OAuthBundle\Security\Core\User\OAuthAwareUserProviderInterface;
use HWI\Bundle\OAuthBundle\Security\Http\ResourceOwnerMap;

use Oro\Bundle\OrganizationBundle\Entity\Organization;
use Oro\Bundle\SecurityBundle\Authentication\Guesser\UserOrganizationGuesser;
use Oro\Bundle\UserBundle\Entity\User;

use Symfony\Component\Security\Core\Authentication\Token\TokenInterface;
use Symfony\Component\Security\Core\Exception\BadCredentialsException;
use Symfony\Component\Security\Core\User\UserCheckerInterface;

class OAuthProvider extends HWIOAuthProvider
{
    /**
     * @var ResourceOwnerMap
     */
    protected $resourceOwnerMap;

    /**
     * @var OAuthAwareUserProviderInterface
     */
    protected $userProvider;

    /**
     * @var UserCheckerInterface
     */
    protected $userChecker;

    /**
     * @var OAuthTokenFactoryInterface
     */
    protected $tokenFactory;

    /**
     * @param OAuthAwareUserProviderInterface $userProvider User provider
     * @param ResourceOwnerMap $resourceOwnerMap Resource owner map
     * @param UserCheckerInterface $userChecker User checker
     */
    public function __construct(
        OAuthAwareUserProviderInterface $userProvider,
        ResourceOwnerMap $resourceOwnerMap,
        UserCheckerInterface $userChecker
    ) {
        $this->userProvider = $userProvider;
        $this->resourceOwnerMap = $resourceOwnerMap;
        $this->userChecker = $userChecker;
    }

    /**
<<<<<<< HEAD
     * @param OAuthTokenFactoryInterface $tokenFactory
     */
    public function setTokenFactory(OAuthTokenFactoryInterface $tokenFactory)
    {
        $this->tokenFactory = $tokenFactory;
    }

    /**
     * Attempts to authenticate a TokenInterface object.
=======
     * {@inheritDoc}
>>>>>>> 6c3a5295
     *
     * @throws OAuthAwareExceptionInterface
     */
    public function authenticate(TokenInterface $token)
    {
<<<<<<< HEAD
        if (null === $this->tokenFactory) {
            throw new AuthenticationException('Token Factory is not set in OAuthProvider.');
        }

=======
        /* @var OAuthToken $token */
>>>>>>> 6c3a5295
        $resourceOwner = $this->resourceOwnerMap->getResourceOwnerByName($token->getResourceOwnerName());

        try {
            $userResponse = $resourceOwner->getUserInformation($token->getRawToken());
            $user = $this->userProvider->loadUserByOAuthUserResponse($userResponse);
        } catch (OAuthAwareExceptionInterface $e) {
            $e->setToken($token);
            $e->setResourceOwnerName($token->getResourceOwnerName());

            throw $e;
        }

        $organization = $this->guessOrganization($user, $token);

        $token = $this->tokenFactory->create($token->getRawToken(), $user->getRoles());
        $token->setResourceOwnerName($resourceOwner->getName());
        $token->setOrganizationContext($organization);
        $token->setUser($user);
        $token->setAuthenticated(true);

        $this->userChecker->checkPostAuth($user);

        return $token;
    }

    /**
     * Guess organization
     *
     * @param User $user
     * @param TokenInterface $token
     *
     * @return Organization
     *
     * @throws BadCredentialsException
     */
    protected function guessOrganization(User $user, TokenInterface $token)
    {
        $organizationGuesser = new UserOrganizationGuesser();
        $organization = $organizationGuesser->guess($user, $token);
        if (!$organization) {
            throw new BadCredentialsException("You don't have active organization assigned.");
        } elseif (!$user->getOrganizations(true)->contains($organization)) {
            throw new BadCredentialsException(
                sprintf("You don't have access to organization '%s'", $organization->getName())
            );
        }

        return $organization;
    }

    /**
     * {@inheritDoc}
     */
    public function supports(TokenInterface $token)
    {
        return
            $token instanceof OAuthToken
            && $this->resourceOwnerMap->hasResourceOwnerByName($token->getResourceOwnerName());
    }
}<|MERGE_RESOLUTION|>--- conflicted
+++ resolved
@@ -12,6 +12,7 @@
 use Oro\Bundle\UserBundle\Entity\User;
 
 use Symfony\Component\Security\Core\Authentication\Token\TokenInterface;
+use Symfony\Component\Security\Core\Exception\AuthenticationException;
 use Symfony\Component\Security\Core\Exception\BadCredentialsException;
 use Symfony\Component\Security\Core\User\UserCheckerInterface;
 
@@ -53,7 +54,6 @@
     }
 
     /**
-<<<<<<< HEAD
      * @param OAuthTokenFactoryInterface $tokenFactory
      */
     public function setTokenFactory(OAuthTokenFactoryInterface $tokenFactory)
@@ -62,23 +62,17 @@
     }
 
     /**
-     * Attempts to authenticate a TokenInterface object.
-=======
      * {@inheritDoc}
->>>>>>> 6c3a5295
      *
      * @throws OAuthAwareExceptionInterface
      */
     public function authenticate(TokenInterface $token)
     {
-<<<<<<< HEAD
         if (null === $this->tokenFactory) {
             throw new AuthenticationException('Token Factory is not set in OAuthProvider.');
         }
 
-=======
         /* @var OAuthToken $token */
->>>>>>> 6c3a5295
         $resourceOwner = $this->resourceOwnerMap->getResourceOwnerByName($token->getResourceOwnerName());
 
         try {
