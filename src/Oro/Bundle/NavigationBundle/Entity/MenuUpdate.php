<?php

namespace Oro\Bundle\NavigationBundle\Entity;

use Doctrine\Common\Collections\ArrayCollection;
use Doctrine\ORM\Mapping as ORM;

use Oro\Bundle\EntityConfigBundle\Metadata\Annotation\Config;
use Oro\Bundle\NavigationBundle\Model\ExtendMenuUpdate;

/**
 * @ORM\Entity
 * @ORM\Table(name="oro_navigation_menu_upd")
 * @ORM\AssociationOverrides({
 *      @ORM\AssociationOverride(
 *          name="titles",
 *          joinTable=@ORM\JoinTable(
 *              name="oro_navigation_menu_upd_title",
 *              joinColumns={
 *                  @ORM\JoinColumn(
 *                      name="menu_update_id",
 *                      referencedColumnName="id",
 *                      onDelete="CASCADE"
 *                  )
 *              },
 *              inverseJoinColumns={
 *                  @ORM\JoinColumn(
 *                      name="localized_value_id",
 *                      referencedColumnName="id",
 *                      onDelete="CASCADE",
 *                      unique=true
 *                  )
 *              }
 *          )
 *      )
 * })
 * @Config(
 *      routeName="oro_navigation_menu_update_index",
 *      defaultValues={
 *          "entity"={
 *              "icon"="icon-th"
 *          }
 *      }
 * )
 */
class MenuUpdate extends ExtendMenuUpdate implements
    MenuUpdateInterface
{
    use MenuUpdateTrait;

<<<<<<< HEAD
    const OWNERSHIP_USER = 3;

=======
>>>>>>> 27490cba
    /**
     * {@inheritdoc}
     */
    public function __construct()
    {
        parent::__construct();

        $this->titles = new ArrayCollection();
    }

    /**
     * {@inheritdoc}
     */
    public function getExtras()
    {
        $extras = [
            'existsInNavigationYml' => $this->isExistsInNavigationYml(),
            'divider' => $this->isDivider()
        ];

        if ($this->getPriority() !== null) {
            $extras['position'] = $this->getPriority();
        }

        return $extras;
    }
}<|MERGE_RESOLUTION|>--- conflicted
+++ resolved
@@ -48,11 +48,6 @@
 {
     use MenuUpdateTrait;
 
-<<<<<<< HEAD
-    const OWNERSHIP_USER = 3;
-
-=======
->>>>>>> 27490cba
     /**
      * {@inheritdoc}
      */
