<?php

namespace Oro\Bundle\NavigationBundle\Entity;

use Doctrine\ORM\Mapping as ORM;

use Oro\Bundle\OrganizationBundle\Entity\Organization;

/**
 * Navigation History Entity
 *
 * @ORM\Entity(repositoryClass="Oro\Bundle\NavigationBundle\Entity\Repository\HistoryItemRepository")
 * @ORM\HasLifecycleCallbacks
 * @ORM\Table(
 *      name="oro_navigation_history",
 *      indexes={
 *          @ORM\Index(name="oro_navigation_history_route_idx", columns={"route"}),
 *          @ORM\Index(name="oro_navigation_history_entity_id_idx", columns={"entity_id"}),
 *      }
 * )
 */
class NavigationHistoryItem implements NavigationItemInterface
{
    const NAVIGATION_HISTORY_ITEM_TYPE          = 'history';
    const NAVIGATION_HISTORY_COLUMN_VISITED_AT  = 'visitedAt';
    const NAVIGATION_HISTORY_COLUMN_VISIT_COUNT = 'visitCount';

    /**
     * @var integer $id
     *
     * @ORM\Id
     * @ORM\Column(name="id", type="integer")
     * @ORM\GeneratedValue(strategy="AUTO")
     */
    protected $id;

    /**
     * @var \Oro\Bundle\UserBundle\Entity\User $user
     *
     * @ORM\ManyToOne(targetEntity="Oro\Bundle\UserBundle\Entity\User")
     * @ORM\JoinColumn(name="user_id", referencedColumnName="id", nullable=false, onDelete="CASCADE")
     */
    protected $user;

    /**
     * @var string $url
     *
     * @ORM\Column(name="url", type="string", length=1023)
     */
    protected $url;

    /**
     * @var string $title
     *
     * @ORM\Column(name="title", type="text")
     */
    protected $title;

    /**
     * @var \DateTime
     *
     * @ORM\Column(name="visited_at", type="datetime")
     */
    protected $visitedAt;

    /**
     * @var \int
     *
     * @ORM\Column(name="visit_count", type="integer")
     */
    protected $visitCount = 0;

    /**
<<<<<<< HEAD
     * @var Organization
     *
     * @ORM\ManyToOne(targetEntity="Oro\Bundle\OrganizationBundle\Entity\Organization")
     * @ORM\JoinColumn(name="organization_id", referencedColumnName="id", onDelete="SET NULL")
     */
    protected $organization;
=======
     * @var string $url
     *
     * @ORM\Column(name="route", type="string", length=128)
     */
    protected $route;

    /**
     * @var array
     *
     * @ORM\Column(name="route_parameters", type="array")
     */
    protected $routeParameters = [];

    /**
     * @var int
     *
     * @ORM\Column(name="entity_id", type="integer", nullable=true)
     */
    protected $entityId;
>>>>>>> 206dc14b

    /**
     * Constructor
     */
    public function __construct(array $values = null)
    {
        if (!empty($values)) {
            $this->setValues($values);
        }
    }

    /**
     * Get id
     *
     * @return integer
     */
    public function getId()
    {
        return $this->id;
    }

    /**
     * Set url
     *
     * @param  string $url
     *
     * @return NavigationHistoryItem
     */
    public function setUrl($url)
    {
        $this->url = $url;

        return $this;
    }

    /**
     * Get url
     *
     * @return string
     */
    public function getUrl()
    {
        return $this->url;
    }

    /**
     * Set title
     *
     * @param  string $title
     *
     * @return NavigationHistoryItem
     */
    public function setTitle($title)
    {
        $this->title = $title;

        return $this;
    }

    /**
     * Get title
     *
     * @return string
     */
    public function getTitle()
    {
        return $this->title;
    }

    /**
     * Set visitedAt
     *
     * @param  \DateTime $visitedAt
     *
     * @return NavigationHistoryItem
     */
    public function setVisitedAt($visitedAt)
    {
        $this->visitedAt = $visitedAt;

        return $this;
    }

    /**
     * Get visitedAt
     *
     * @return \DateTime
     */
    public function getVisitedAt()
    {
        return $this->visitedAt;
    }

    /**
     * Set visitCount
     *
     * @param  int $visitCount
     *
     * @return NavigationHistoryItem
     */
    public function setVisitCount($visitCount)
    {
        $this->visitCount = $visitCount;

        return $this;
    }

    /**
     * Get visitCount
     *
     * @return int
     */
    public function getVisitCount()
    {
        return $this->visitCount;
    }

    /**
     * @param int $entityId
     *
     * @return NavigationHistoryItem
     */
    public function setEntityId($entityId)
    {
        $this->entityId = $entityId;

        return $this;
    }

    /**
     * @return int
     */
    public function getEntityId()
    {
        return $this->entityId;
    }

    /**
     * @param string $route
     *
     * @return NavigationHistoryItem
     */
    public function setRoute($route)
    {
        $this->route = $route;

        return $this;
    }

    /**
     * @return string
     */
    public function getRoute()
    {
        return $this->route;
    }

    /**
     * @param array $routeParameters
     *
     * @return NavigationHistoryItem
     */
    public function setRouteParameters($routeParameters)
    {
        $this->routeParameters = $routeParameters;

        return $this;
    }

    /**
     * @return array
     */
    public function getRouteParameters()
    {
        return $this->routeParameters;
    }

    /**
     * Set user
     *
     * @param  \Oro\Bundle\UserBundle\Entity\User $user
     *
     * @return NavigationHistoryItem
     */
    public function setUser(\Oro\Bundle\UserBundle\Entity\User $user = null)
    {
        $this->user = $user;

        return $this;
    }

    /**
     * Get user
     *
     * @return \Oro\Bundle\UserBundle\Entity\User
     */
    public function getUser()
    {
        return $this->user;
    }

    /**
     * Set entity properties
     *
     * @param array $values
     */
    public function setValues(array $values)
    {
        if (isset($values['title'])) {
            $this->setTitle($values['title']);
        }
        if (isset($values['url'])) {
            $this->setUrl($values['url']);
        }
        if (isset($values['user'])) {
            $this->setUser($values['user']);
        }
<<<<<<< HEAD
        if (isset($values['organization'])) {
            $this->setOrganization($values['organization']);
=======
        if (isset($values['route'])) {
            $this->setRoute($values['route']);
        }
        if (isset($values['routeParameters'])) {
            $this->setRouteParameters($values['routeParameters']);
        }
        if (isset($values['entityId'])) {
            $this->setEntityId($values['entityId']);
>>>>>>> 206dc14b
        }
    }

    /**
     * Pre persist event handler
     *
     * @ORM\PrePersist
     */
    public function doPrePersist()
    {
        $this->visitedAt = new \DateTime('now', new \DateTimeZone('UTC'));
    }

    /**
     * Pre update event handler
     */
    public function doUpdate()
    {
        $this->visitedAt = new \DateTime('now', new \DateTimeZone('UTC'));
        $this->visitCount++;
    }

    /**
     * Set organization
     *
     * @param Organization $organization
     * @return NavigationHistoryItem
     */
    public function setOrganization(Organization $organization = null)
    {
        $this->organization = $organization;

        return $this;
    }

    /**
     * Get organization
     *
     * @return Organization
     */
    public function getOrganization()
    {
        return $this->organization;
    }
}<|MERGE_RESOLUTION|>--- conflicted
+++ resolved
@@ -71,14 +71,14 @@
     protected $visitCount = 0;
 
     /**
-<<<<<<< HEAD
      * @var Organization
      *
      * @ORM\ManyToOne(targetEntity="Oro\Bundle\OrganizationBundle\Entity\Organization")
      * @ORM\JoinColumn(name="organization_id", referencedColumnName="id", onDelete="SET NULL")
      */
     protected $organization;
-=======
+
+    /**
      * @var string $url
      *
      * @ORM\Column(name="route", type="string", length=128)
@@ -98,7 +98,6 @@
      * @ORM\Column(name="entity_id", type="integer", nullable=true)
      */
     protected $entityId;
->>>>>>> 206dc14b
 
     /**
      * Constructor
@@ -316,10 +315,9 @@
         if (isset($values['user'])) {
             $this->setUser($values['user']);
         }
-<<<<<<< HEAD
         if (isset($values['organization'])) {
             $this->setOrganization($values['organization']);
-=======
+        }
         if (isset($values['route'])) {
             $this->setRoute($values['route']);
         }
@@ -328,7 +326,6 @@
         }
         if (isset($values['entityId'])) {
             $this->setEntityId($values['entityId']);
->>>>>>> 206dc14b
         }
     }
 
@@ -355,6 +352,7 @@
      * Set organization
      *
      * @param Organization $organization
+     *
      * @return NavigationHistoryItem
      */
     public function setOrganization(Organization $organization = null)
