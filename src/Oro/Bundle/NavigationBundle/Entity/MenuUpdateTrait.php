--- conflicted
+++ resolved
@@ -322,7 +322,6 @@
     }
 
     /**
-<<<<<<< HEAD
      * @ORM\PrePersist
      */
     public function prePersist()
@@ -338,7 +337,9 @@
     private function generateKey()
     {
         return uniqid('menu_item_');
-=======
+    }
+
+    /**
      * @return boolean
      */
     public function isDivider()
@@ -356,6 +357,5 @@
         $this->divider = $divider;
 
         return $this;
->>>>>>> 99035c20
     }
 }