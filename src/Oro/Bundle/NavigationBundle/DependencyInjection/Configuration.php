--- conflicted
+++ resolved
@@ -151,10 +151,7 @@
                         ->scalarNode('type')->end()
                         ->scalarNode('area')->end()
                         ->scalarNode('read_only')->end()
-<<<<<<< HEAD
-=======
                         ->scalarNode('max_nesting_level')->end()
->>>>>>> 99035c20
                         ->arrayNode('extras')
                             ->useAttributeAsKey('extras')->prototype('scalar')->end()
                         ->end()
