--- conflicted
+++ resolved
@@ -149,12 +149,9 @@
                 ->prototype('array')
                     ->children()
                         ->scalarNode('type')->end()
-<<<<<<< HEAD
-                        ->scalarNode('max_nesting_level')->end()
-=======
                         ->scalarNode('area')->end()
                         ->scalarNode('read_only')->end()
->>>>>>> 1d7922e6
+                        ->scalarNode('max_nesting_level')->end()
                         ->arrayNode('extras')
                             ->useAttributeAsKey('extras')->prototype('scalar')->end()
                         ->end()
