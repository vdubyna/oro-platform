--- conflicted
+++ resolved
@@ -17,17 +17,11 @@
  */
 class OroNavigationExtension extends Extension
 {
-<<<<<<< HEAD
     const TITLES_KEY = 'titles';
     const MENU_CONFIG_KEY = 'menu_config';
     const NAVIGATION_ELEMENTS_KEY = 'navigation_elements';
     const NAVIGATION_CONFIG_ROOT = 'navigation';
-=======
-    const TITLES_KEY              = 'oro_titles';
-    const MENU_CONFIG_KEY         = 'oro_menu_config';
     const MENU_CONFIG_AREAS_KEY   = 'areas';
-    const NAVIGATION_ELEMENTS_KEY = 'oro_navigation_elements';
->>>>>>> ff89bbc2
 
     /**
      * {@inheritDoc}
