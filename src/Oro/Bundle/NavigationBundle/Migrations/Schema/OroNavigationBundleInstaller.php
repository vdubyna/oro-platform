--- conflicted
+++ resolved
@@ -155,12 +155,8 @@
         $table->addColumn('uri', 'string', ['length' => 1023, 'notnull' => false]);
         $table->addColumn('menu', 'string', ['length' => 100]);
         $table->addColumn('ownership_type', 'string');
-<<<<<<< HEAD
         $table->addColumn('owner_id', 'integer', ['notnull' => true]);
         $table->addColumn('icon', 'string', ['length' => 150, 'notnull' => false]);
-=======
-        $table->addColumn('owner_id', 'integer', ['notnull' => false]);
->>>>>>> 49579bed
         $table->addColumn('is_active', 'boolean', []);
         $table->addColumn('is_divider', 'boolean', []);
         $table->addColumn('is_custom', 'boolean', []);
