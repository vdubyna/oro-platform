--- conflicted
+++ resolved
@@ -103,14 +103,8 @@
             'text' => $text,
             'state' => [
                 'opened' => $entity->getParent() === null,
-<<<<<<< HEAD
-                'disabled' => !$entity->getExtra('editable', false)
-            ],
-            'li_attr' => !$entity->isDisplayed() ? ['class' => 'hidden'] : []
-=======
                 'disabled' => $entity->getExtra('read_only', false)
             ]
->>>>>>> e4f1f395
         ];
     }
 }