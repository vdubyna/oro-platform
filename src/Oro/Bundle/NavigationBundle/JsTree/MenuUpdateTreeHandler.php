--- conflicted
+++ resolved
@@ -4,7 +4,6 @@
 
 use Knp\Menu\ItemInterface;
 
-use Oro\Bundle\NavigationBundle\Entity\MenuUpdateInterface;
 use Symfony\Component\Translation\TranslatorInterface;
 
 use Oro\Component\Tree\Handler\AbstractTreeHandler;
@@ -95,27 +94,18 @@
      */
     protected function formatEntity($entity)
     {
-<<<<<<< HEAD
-        $data = [
-=======
         $isDivider = $entity->getExtra('divider', false);
         $text = $isDivider ? self::MENU_ITEM_DIVIDER_LABEL : $this->translator->trans($entity->getLabel());
 
         return [
->>>>>>> 99035c20
             'id' => $entity->getName(),
             'parent' => $entity->getParent() ? $entity->getParent()->getName() : null,
             'text' => $text,
             'state' => [
                 'opened' => $entity->getParent() === null,
                 'disabled' => !$entity->getExtra('editable', false)
-            ]
+            ],
+            'li_attr' => !$entity->isDisplayed() ? ['class' => 'hidden'] : []
         ];
-
-        if (!$entity->isDisplayed()) {
-            $data['li_attr'] = ['class' => 'hidden'];
-        }
-
-        return $data;
     }
 }