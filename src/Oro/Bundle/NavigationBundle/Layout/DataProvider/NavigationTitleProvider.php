--- conflicted
+++ resolved
@@ -28,21 +28,14 @@
     /**
      * Load title template from config values
      *
-     * @param array       $params
-     * @param string|null $routeName
+     * @param string $routeName
+     * @param array  $params
      *
      * @return string
      */
-    public function getTitle($params = [], $routeName = null)
+    public function getTitle($routeName, $params = [])
     {
-<<<<<<< HEAD
-        if ($routeName) {
-            $this->titleService->loadByRoute($routeName);
-        }
-
-=======
         $this->titleService->loadByRoute($routeName, 'frontend_menu');
->>>>>>> 35c82ff2
         $this->titleService->setParams($params);
 
         $title = $this->titleService->render([], null, null, null, true);
