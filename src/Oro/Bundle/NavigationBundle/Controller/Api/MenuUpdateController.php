--- conflicted
+++ resolved
@@ -8,15 +8,14 @@
 
 use Nelmio\ApiDocBundle\Annotation\ApiDoc;
 
-use Oro\Bundle\OrganizationBundle\Entity\Organization;
-use Oro\Bundle\UserBundle\Entity\User;
 use Symfony\Bundle\FrameworkBundle\Controller\Controller;
 use Symfony\Component\HttpFoundation\JsonResponse;
 use Symfony\Component\HttpFoundation\Response;
 
 use Oro\Bundle\NavigationBundle\Entity\MenuUpdate;
 use Oro\Bundle\NavigationBundle\Manager\MenuUpdateManager;
-use Oro\Bundle\SecurityBundle\Annotation\Acl;
+use Oro\Bundle\OrganizationBundle\Entity\Organization;
+use Oro\Bundle\UserBundle\Entity\User;
 
 /**
  * @RouteResource("menuupdates")
@@ -42,10 +41,6 @@
         /** @var MenuUpdateManager $manager */
         $manager = $this->get('oro_navigation.manager.menu_update_default');
 
-        $userId = $this->getUser()->getId();
-        $menuUpdate = $manager->getMenuUpdateByKeyAndScope($menuName, $key, MenuUpdate::OWNERSHIP_USER, $userId);
-
-<<<<<<< HEAD
         if ($ownershipType == MenuUpdate::OWNERSHIP_ORGANIZATION) {
             $ownerId = $this->getCurrentOrganization()->getId();
         } else {
@@ -58,8 +53,7 @@
             $ownershipType,
             $ownerId
         );
-=======
->>>>>>> 883dc741
+
         if ($menuUpdate === null) {
             throw $this->createNotFoundException();
         }
