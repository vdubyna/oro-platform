--- conflicted
+++ resolved
@@ -45,17 +45,11 @@
         /** @var MenuUpdateManager $manager */
         $manager = $this->get('oro_navigation.manager.menu_update_default');
 
-        if ($ownershipType == MenuUpdate::OWNERSHIP_ORGANIZATION) {
-            $ownerId = $this->getCurrentOrganization()->getId();
-        } else {
-            $ownerId = $this->getCurrentUser()->getId();
-        }
-
         $menuUpdate = $manager->getMenuUpdateByKeyAndScope(
             $menuName,
             $key,
             $ownershipType,
-            $ownerId
+            $this->getOwnerId($ownershipType)
         );
 
         if ($menuUpdate === null) {
@@ -87,13 +81,11 @@
         /** @var MenuUpdateManager $manager */
         $manager = $this->get('oro_navigation.manager.menu_update_default');
 
-        if ($ownershipType == MenuUpdate::OWNERSHIP_ORGANIZATION) {
-            $ownerId = $this->getCurrentOrganization()->getId();
-        } else {
-            $ownerId = $this->getCurrentUser()->getId();
-        }
-
-        $updates = $manager->getMenuUpdatesByMenuAndScope($menuName, $ownershipType, $ownerId);
+        $updates = $manager->getMenuUpdatesByMenuAndScope(
+            $menuName,
+            $ownershipType,
+            $this->getOwnerId($ownershipType)
+        );
 
         foreach ($updates as $update) {
             $manager->removeMenuUpdate($update);
@@ -103,7 +95,66 @@
     }
 
     /**
-<<<<<<< HEAD
+     * @PUT("/menu/move/{ownershipType}/{menuName}")
+     *
+     * @ApiDoc(description="Move menu item.")
+     *
+     * @param Request $request
+     * @param int $ownershipType
+     * @param string $menuName
+     *
+     * @return Response
+     */
+    public function moveAction(Request $request, $ownershipType, $menuName)
+    {
+        /** @var MenuUpdateManager $manager */
+        $manager = $this->get('oro_navigation.manager.menu_update_default');
+
+        $ownerId = $this->getOwnerId($ownershipType);
+
+        $key = $request->get('key');
+        $currentUpdate = $manager->getMenuUpdateByKeyAndScope($menuName, $key, $ownershipType, $ownerId);
+
+        $parentKey = $request->get('parentKey');
+        $parent = $manager->findMenuItem($menuName, $parentKey, $ownershipType);
+        $currentUpdate->setParentKey($parent ? $parent->getName() : null);
+
+        $i = 0;
+        $order = [];
+        $parent = !$parent ? $manager->getMenu($menuName) : $parent;
+
+        $position = $request->get('position');
+        /** @var ItemInterface $child */
+        foreach ($parent->getChildren() as $child) {
+            if ($position == $i++) {
+                $currentUpdate->setPriority($i++);
+            }
+
+            if ($child->getName() != $key) {
+                $order[$i] = $child;
+            }
+        }
+
+        $manager->updateMenuUpdate($currentUpdate);
+        $manager->reorderMenuUpdate($menuName, $order, $ownershipType, $ownerId);
+
+        return new JsonResponse(['status' => true], 200);
+    }
+
+    /**
+     * @param int $ownershipType
+     * @return int
+     */
+    private function getOwnerId($ownershipType)
+    {
+        if ($ownershipType == MenuUpdate::OWNERSHIP_ORGANIZATION) {
+            return $this->getCurrentOrganization()->getId();
+        } else {
+            return $this->getCurrentUser()->getId();
+        }
+    }
+
+    /**
      * @return null|User
      */
     private function getCurrentUser()
@@ -127,50 +178,5 @@
         }
 
         return null;
-=======
-     * @PUT("/menuupdate/move/{menuName}")
-     * @AclAncestor("oro_navigation_menu_update_view")
-     * @ApiDoc(description="Move menu item")
-     *
-     * @param Request $request
-     * @param string $menuName
-     *
-     * @return Response
-     */
-    public function moveAction(Request $request, $menuName)
-    {
-        /** @var MenuUpdateManager $manager */
-        $manager = $this->get('oro_navigation.manager.menu_update_default');
-
-        $userId = $this->getUser()->getId();
-
-        $key = $request->get('key');
-        $currentUpdate = $manager->getMenuUpdateByKeyAndScope($menuName, $key, MenuUpdate::OWNERSHIP_USER, $userId);
-        
-        $parentKey = $request->get('parentKey');
-        $parent = $manager->findMenuItem($menuName, $parentKey);
-        $currentUpdate->setParentKey($parent ? $parent->getName() : null);
-
-        $i = 0;
-        $order = [];
-        $parent = !$parent ? $manager->getMenu($menuName) : $parent;
-
-        $position = $request->get('position');
-        /** @var ItemInterface $child */
-        foreach ($parent->getChildren() as $child) {
-            if ($position == $i++) {
-                $currentUpdate->setPriority($i++);
-            }
-
-            if ($child->getName() != $key) {
-                $order[$i] = $child;
-            }
-        }
-
-        $manager->updateMenuUpdate($currentUpdate);
-        $manager->reorderMenuUpdate($menuName, $order, MenuUpdate::OWNERSHIP_USER, $userId);
-
-        return new JsonResponse(['status' => true], 200);
->>>>>>> a237c82f
     }
 }