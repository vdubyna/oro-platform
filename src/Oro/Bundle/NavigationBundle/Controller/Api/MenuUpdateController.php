--- conflicted
+++ resolved
@@ -14,13 +14,8 @@
 
 use Oro\Bundle\NavigationBundle\Entity\MenuUpdate;
 use Oro\Bundle\NavigationBundle\Manager\MenuUpdateManager;
-<<<<<<< HEAD
 use Oro\Bundle\OrganizationBundle\Entity\Organization;
 use Oro\Bundle\UserBundle\Entity\User;
-=======
-use Oro\Bundle\SecurityBundle\Annotation\Acl;
-use Oro\Bundle\SecurityBundle\Annotation\AclAncestor;
->>>>>>> 9cb4df3b
 
 /**
  * @RouteResource("menuupdates")
@@ -32,7 +27,7 @@
      * @Delete("/menu/{ownershipType}/{menuName}/{key}")
      *
      * @ApiDoc(
-     *  description="Delete menu item for user"
+     *  description="Delete menu item in specified scope."
      * )
      *
      * @param string $ownershipType
@@ -74,21 +69,27 @@
     }
 
     /**
-     * @Delete("/menuupdate/reset/{menuName}")
-     * @AclAncestor("oro_navigation_menu_update_delete")
+     * @Delete("/menu/reset/{ownershipType}/{menuName}")
+     *
      * @ApiDoc(description="Reset menu to default state.")
      *
+     * @param int $ownershipType
      * @param string $menuName
      *
      * @return Response
      */
-    public function resetAction($menuName)
+    public function resetAction($ownershipType, $menuName)
     {
         /** @var MenuUpdateManager $manager */
         $manager = $this->get('oro_navigation.manager.menu_update_default');
 
-        $userId = $this->getUser()->getId();
-        $updates = $manager->getMenuUpdatesByMenuAndScope($menuName, MenuUpdate::OWNERSHIP_USER, $userId);
+        if ($ownershipType == MenuUpdate::OWNERSHIP_ORGANIZATION) {
+            $ownerId = $this->getCurrentOrganization()->getId();
+        } else {
+            $ownerId = $this->getCurrentUser()->getId();
+        }
+
+        $updates = $manager->getMenuUpdatesByMenuAndScope($menuName, $ownershipType, $ownerId);
 
         foreach ($updates as $update) {
             $manager->removeMenuUpdate($update);
