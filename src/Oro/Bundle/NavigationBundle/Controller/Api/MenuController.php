<?php

namespace Oro\Bundle\NavigationBundle\Controller\Api;

use Doctrine\ORM\EntityManager;

use FOS\RestBundle\Controller\Annotations\Put;
use FOS\RestBundle\Controller\Annotations\Delete;
use FOS\RestBundle\Controller\Annotations\NamePrefix;
use FOS\RestBundle\Controller\Annotations\RouteResource;

use Knp\Menu\ItemInterface;

use Nelmio\ApiDocBundle\Annotation\ApiDoc;

use Symfony\Bundle\FrameworkBundle\Controller\Controller;
use Symfony\Component\HttpFoundation\JsonResponse;
use Symfony\Component\HttpFoundation\Request;
use Symfony\Component\HttpFoundation\Response;

use Oro\Bundle\NavigationBundle\Entity\MenuUpdate;
use Oro\Bundle\NavigationBundle\Manager\MenuUpdateManager;

/**
 * @RouteResource("menuupdates")
 * @NamePrefix("oro_api_")
 */
class MenuController extends Controller
{
    /**
     * @Delete("/menu/{ownershipType}/{menuName}/{key}")
     *
     * @ApiDoc(
     *  description="Delete or hide menu item."
     * )
     *
     * @param string $ownershipType
     * @param string $menuName
     * @param string $key
     *
     * @return Response
     */
    public function deleteAction($ownershipType, $menuName, $key)
    {
        /** @var MenuUpdateManager $manager */
        $manager = $this->get('oro_navigation.manager.menu_update_default');

        $menuUpdate = $manager->getMenuUpdateByKeyAndScope(
            $menuName,
            $key,
            $ownershipType,
            $this->getCurrentOwnerId($ownershipType)
        );
        if ($menuUpdate === null) {
            throw $this->createNotFoundException();
        }

<<<<<<< HEAD
        if ($menuUpdate->getId() !== null && !$menuUpdate->isExistsInNavigationYml()) {
            $manager->removeMenuUpdate($menuUpdate);
=======
        /** @var EntityManager $entityManager */
        $entityManager = $this->getDoctrine()->getManagerForClass(MenuUpdate::class);

        if (!$menuUpdate->isExistsInNavigationYml()) {
            $entityManager->remove($menuUpdate);
>>>>>>> a483536a
        } else {
            $menuUpdate->setActive(false);
            $entityManager->persist($menuUpdate);
        }

        $entityManager->flush($menuUpdate);

        return new JsonResponse(null, Response::HTTP_NO_CONTENT);
    }

    /**
     * @Put("/menu/show/{ownershipType}/{menuName}/{key}")
     *
     * @ApiDoc(
     *  description="Make menu item visible."
     * )
     *
     * @param string $ownershipType
     * @param string $menuName
     * @param string $key
     *
     * @return Response
     */
    public function showAction($ownershipType, $menuName, $key)
    {
        /** @var MenuUpdateManager $manager */
        $manager = $this->get('oro_navigation.manager.menu_update_default');

        $menuUpdate = $manager->getMenuUpdateByKeyAndScope(
            $menuName,
            $key,
            $ownershipType,
            $this->getCurrentOwnerId($ownershipType)
        );
        if ($menuUpdate === null) {
            throw $this->createNotFoundException();
        }

        $menuUpdate->setActive(true);
        $manager->updateMenuUpdate($menuUpdate);

        return new JsonResponse(null, Response::HTTP_OK);
    }

    /**
     * @Delete("/menu/reset/{ownershipType}/{menuName}")
     *
     * @ApiDoc(description="Reset menu to default state.")
     *
     * @param int $ownershipType
     * @param string $menuName
     *
     * @return Response
     */
    public function resetAction($ownershipType, $menuName)
    {
        /** @var MenuUpdateManager $manager */
        $manager = $this->get('oro_navigation.manager.menu_update_default');

        $updates = $manager->getMenuUpdatesByMenuAndScope(
            $menuName,
            $ownershipType,
            $this->getCurrentOwnerId($ownershipType)
        );

        /** @var EntityManager $entityManager */
        $entityManager = $this->getDoctrine()->getManagerForClass(MenuUpdate::class);

        foreach ($updates as $update) {
            $entityManager->remove($update);
        }

        $entityManager->flush($updates);

        return new JsonResponse(null, Response::HTTP_NO_CONTENT);
    }

    /**
     * @PUT("/menu/move/{ownershipType}/{menuName}")
     *
     * @ApiDoc(description="Move menu item.")
     *
     * @param Request $request
     * @param int $ownershipType
     * @param string $menuName
     *
     * @return Response
     */
    public function moveAction(Request $request, $ownershipType, $menuName)
    {
        /** @var MenuUpdateManager $manager */
        $manager = $this->get('oro_navigation.manager.menu_update_default');

        $ownerId = $this->getCurrentOwnerId($ownershipType);

        $key = $request->get('key');
        $currentUpdate = $manager->getMenuUpdateByKeyAndScope($menuName, $key, $ownershipType, $ownerId);

        $parentKey = $request->get('parentKey');
        $parent = $manager->findMenuItem($menuName, $parentKey, $ownershipType);
        $currentUpdate->setParentKey($parent ? $parent->getName() : null);

        $i = 0;
        $order = [];
        $parent = !$parent ? $manager->getMenu($menuName) : $parent;

        $position = $request->get('position');
        /** @var ItemInterface $child */
        foreach ($parent->getChildren() as $child) {
            if ($position == $i++) {
                $currentUpdate->setPriority($i++);
            }

            if ($child->getName() != $key) {
                $order[$i] = $child;
            }
        }

        /** @var EntityManager $entityManager */
        $entityManager = $this->getDoctrine()->getManagerForClass(MenuUpdate::class);

        $updates = array_merge(
            [$currentUpdate],
            $manager->getReorderedMenuUpdates($menuName, $order, $ownershipType, $ownerId)
        );

        $errors = [];
        foreach ($updates as $update) {
            $errors = $this->get('validator')->validate($currentUpdate);
            if (count($errors)) {
                break;
            }

            $entityManager->persist($update);
        }

        if (!count($errors)) {
            $entityManager->flush($updates);
            return new JsonResponse(['status' => true], Response::HTTP_OK);
        }

        return new JsonResponse(['status' => false, 'message' => (string) $errors], Response::HTTP_OK);
    }

    /**
     * @param int $ownershipType
     * @return int
     */
    private function getCurrentOwnerId($ownershipType)
    {
        if ($ownershipType == MenuUpdate::OWNERSHIP_ORGANIZATION) {
            return $this->get('oro_security.security_facade')->getOrganization()->getId();
        } else {
            return $this->get('oro_security.security_facade')->getLoggedUser()->getId();
        }
    }
}<|MERGE_RESOLUTION|>--- conflicted
+++ resolved
@@ -55,22 +55,17 @@
             throw $this->createNotFoundException();
         }
 
-<<<<<<< HEAD
+        /** @var EntityManager $em */
+        $em = $this->getDoctrine()->getManagerForClass(MenuUpdate::class);
+
         if ($menuUpdate->getId() !== null && !$menuUpdate->isExistsInNavigationYml()) {
-            $manager->removeMenuUpdate($menuUpdate);
-=======
-        /** @var EntityManager $entityManager */
-        $entityManager = $this->getDoctrine()->getManagerForClass(MenuUpdate::class);
-
-        if (!$menuUpdate->isExistsInNavigationYml()) {
-            $entityManager->remove($menuUpdate);
->>>>>>> a483536a
+            $em->remove($menuUpdate);
         } else {
             $menuUpdate->setActive(false);
-            $entityManager->persist($menuUpdate);
-        }
-
-        $entityManager->flush($menuUpdate);
+            $em->persist($menuUpdate);
+        }
+
+        $em->flush($menuUpdate);
 
         return new JsonResponse(null, Response::HTTP_NO_CONTENT);
     }
@@ -103,8 +98,13 @@
             throw $this->createNotFoundException();
         }
 
+        /** @var EntityManager $em */
+        $em = $this->getDoctrine()->getManagerForClass(MenuUpdate::class);
+
         $menuUpdate->setActive(true);
-        $manager->updateMenuUpdate($menuUpdate);
+
+        $em->persist($menuUpdate);
+        $em->flush();
 
         return new JsonResponse(null, Response::HTTP_OK);
     }
@@ -130,14 +130,14 @@
             $this->getCurrentOwnerId($ownershipType)
         );
 
-        /** @var EntityManager $entityManager */
-        $entityManager = $this->getDoctrine()->getManagerForClass(MenuUpdate::class);
+        /** @var EntityManager $em */
+        $em = $this->getDoctrine()->getManagerForClass(MenuUpdate::class);
 
         foreach ($updates as $update) {
-            $entityManager->remove($update);
-        }
-
-        $entityManager->flush($updates);
+            $em->remove($update);
+        }
+
+        $em->flush($updates);
 
         return new JsonResponse(null, Response::HTTP_NO_CONTENT);
     }
@@ -183,8 +183,8 @@
             }
         }
 
-        /** @var EntityManager $entityManager */
-        $entityManager = $this->getDoctrine()->getManagerForClass(MenuUpdate::class);
+        /** @var EntityManager $em */
+        $em = $this->getDoctrine()->getManagerForClass(MenuUpdate::class);
 
         $updates = array_merge(
             [$currentUpdate],
@@ -198,11 +198,11 @@
                 break;
             }
 
-            $entityManager->persist($update);
+            $em->persist($update);
         }
 
         if (!count($errors)) {
-            $entityManager->flush($updates);
+            $em->flush($updates);
             return new JsonResponse(['status' => true], Response::HTTP_OK);
         }
 
