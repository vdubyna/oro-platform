--- conflicted
+++ resolved
@@ -67,7 +67,8 @@
      */
     public function createAction($menuName, $parentKey = null, $isDivider = false)
     {
-<<<<<<< HEAD
+        $this->checkAcl();
+
         return parent::createAction($menuName, $parentKey, $isDivider);
     }
 
@@ -83,11 +84,6 @@
     public function createDividerAction($menuName, $parentKey = null)
     {
         return $this->createAction($menuName, $parentKey, true);
-=======
-        $this->checkAcl();
-
-        return parent::createAction($menuName, $parentKey);
->>>>>>> 63f8d96a
     }
 
     /**
