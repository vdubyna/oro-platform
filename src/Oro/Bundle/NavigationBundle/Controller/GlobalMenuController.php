<?php

namespace Oro\Bundle\NavigationBundle\Controller;

use Sensio\Bundle\FrameworkExtraBundle\Configuration\Route;
use Sensio\Bundle\FrameworkExtraBundle\Configuration\Template;

use Symfony\Component\HttpFoundation\RedirectResponse;
use Symfony\Component\Security\Core\Exception\AccessDeniedException;

use Oro\Bundle\NavigationBundle\Entity\MenuUpdate;
use Oro\Bundle\SecurityBundle\Annotation\AclAncestor;

/**
 * @Route("/menu/global")
 */
class GlobalMenuController extends AbstractMenuController
{
    /**
<<<<<<< HEAD
     * @Route("/", name="oro_navigation_org_menu_index")
=======
     * {@inheritdoc}
     */
    protected function getOwnershipProvider()
    {
        return $this->get('oro_navigation.ownership_provider.global');
    }

    /**
     * @Route("/", name="oro_navigation_global_menu_index")
>>>>>>> 99035c20
     * @Template
     * @AclAncestor("oro_navigation_manage_menus")
     *
     * @return array
     */
    public function indexAction()
    {
<<<<<<< HEAD
        return $this->index();
=======
        $this->checkAcl();

        return parent::indexAction();
>>>>>>> 99035c20
    }

    /**
     * @Route("/{menuName}", name="oro_navigation_global_menu_view")
     * @Template
     * @AclAncestor("oro_navigation_manage_menus")
     *
     * @param string $menuName
     *
     * @return array
     */
    public function viewAction($menuName)
    {
<<<<<<< HEAD
        return $this->view($menuName);
=======
        $this->checkAcl();

        return parent::viewAction($menuName);
>>>>>>> 99035c20
    }

    /**
     * @Route("/{menuName}/create/{parentKey}", name="oro_navigation_global_menu_create")
     * @Template("OroNavigationBundle:GlobalMenu:update.html.twig")
     * @AclAncestor("oro_navigation_manage_menus")
     *
     * @param string $menuName
     * @param string|null $parentKey
     * @param bool $isDivider
     *
     * @return array|RedirectResponse
     */
    public function createAction($menuName, $parentKey = null, $isDivider = false)
    {
<<<<<<< HEAD
        return parent::create($menuName, $parentKey, $this->getOwnerId());
=======
        $this->checkAcl();

        return parent::createAction($menuName, $parentKey, $isDivider);
>>>>>>> 99035c20
    }

    /**
     * @Route("/{menuName}/create_divider/{parentKey}", name="oro_navigation_global_menu_create_divider")
     * @Template("OroNavigationBundle:GlobalMenu:update.html.twig")
     *
     * @param string $menuName
     * @param string $parentKey
     *
     * @return RedirectResponse
     */
    public function createDividerAction($menuName, $parentKey = null)
    {
        return $this->createAction($menuName, $parentKey, true);
    }

    /**
     * @Route("/{menuName}/update/{key}", name="oro_navigation_global_menu_update")
     * @Template
     * @AclAncestor("oro_navigation_manage_menus")
     *
     * @param string $menuName
     * @param string $key
     *
     * @return array|RedirectResponse
     */
    public function updateAction($menuName, $key)
    {
<<<<<<< HEAD
        return parent::update($menuName, $key, $this->getOwnerId());
    }

    /**
     * {@inheritdoc}
     */
    protected function getOwnershipType()
    {
        return $this->getOwnershipProvider()->getType();
    }

    /**
     * {@inheritDoc}
     */
    protected function getOwnerId()
    {
        return $this->getOwnershipProvider()->getId();
    }

    /**
     * @return \Oro\Bundle\NavigationBundle\Menu\Provider\GlobalOwnershipProvider
     */
    protected function getOwnershipProvider()
    {
        return $this->get('oro_navigation.ownership_provider.global');
=======
        $this->checkAcl();

        return parent::updateAction($menuName, $key);
>>>>>>> 99035c20
    }

    /**
     * @throws AccessDeniedException
     */
    private function checkAcl()
    {
        if (!$this->get('oro_security.security_facade')->isGranted('oro_config_system')) {
            throw new AccessDeniedException('Insufficient permission');
        }
    }
}<|MERGE_RESOLUTION|>--- conflicted
+++ resolved
@@ -17,19 +17,7 @@
 class GlobalMenuController extends AbstractMenuController
 {
     /**
-<<<<<<< HEAD
-     * @Route("/", name="oro_navigation_org_menu_index")
-=======
-     * {@inheritdoc}
-     */
-    protected function getOwnershipProvider()
-    {
-        return $this->get('oro_navigation.ownership_provider.global');
-    }
-
-    /**
      * @Route("/", name="oro_navigation_global_menu_index")
->>>>>>> 99035c20
      * @Template
      * @AclAncestor("oro_navigation_manage_menus")
      *
@@ -37,13 +25,9 @@
      */
     public function indexAction()
     {
-<<<<<<< HEAD
-        return $this->index();
-=======
         $this->checkAcl();
 
-        return parent::indexAction();
->>>>>>> 99035c20
+        return $this->index();
     }
 
     /**
@@ -57,13 +41,9 @@
      */
     public function viewAction($menuName)
     {
-<<<<<<< HEAD
-        return $this->view($menuName);
-=======
         $this->checkAcl();
 
-        return parent::viewAction($menuName);
->>>>>>> 99035c20
+        return $this->view($menuName);
     }
 
     /**
@@ -79,13 +59,9 @@
      */
     public function createAction($menuName, $parentKey = null, $isDivider = false)
     {
-<<<<<<< HEAD
-        return parent::create($menuName, $parentKey, $this->getOwnerId());
-=======
         $this->checkAcl();
 
-        return parent::createAction($menuName, $parentKey, $isDivider);
->>>>>>> 99035c20
+        return parent::create($menuName, $parentKey, $this->getOwnerId());
     }
 
     /**
@@ -114,7 +90,8 @@
      */
     public function updateAction($menuName, $key)
     {
-<<<<<<< HEAD
+        $this->checkAcl();
+
         return parent::update($menuName, $key, $this->getOwnerId());
     }
 
@@ -140,11 +117,6 @@
     protected function getOwnershipProvider()
     {
         return $this->get('oro_navigation.ownership_provider.global');
-=======
-        $this->checkAcl();
-
-        return parent::updateAction($menuName, $key);
->>>>>>> 99035c20
     }
 
     /**
