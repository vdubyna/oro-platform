<?php

namespace Oro\Bundle\NavigationBundle\Controller;

use Doctrine\ORM\EntityManager;

use Knp\Menu\ItemInterface;

use Symfony\Bundle\FrameworkBundle\Controller\Controller;
use Symfony\Component\HttpFoundation\RedirectResponse;
use Symfony\Component\HttpFoundation\Request;
use Symfony\Component\Form\FormError;
use Symfony\Component\Security\Core\Exception\AccessDeniedException;

use Oro\Bundle\NavigationBundle\Builder\MenuUpdateBuilder;
use Oro\Bundle\NavigationBundle\Entity\MenuUpdateInterface;
use Oro\Bundle\NavigationBundle\Entity\MenuUpdate;
use Oro\Bundle\NavigationBundle\Event\MenuUpdateScopeChangeEvent;
use Oro\Bundle\NavigationBundle\Form\Type\MenuUpdateType;
use Oro\Bundle\NavigationBundle\Manager\MenuUpdateManager;
use Oro\Bundle\NavigationBundle\Utils\MenuUpdateUtils;
use Oro\Bundle\ScopeBundle\Entity\Scope;
use Oro\Bundle\UIBundle\Form\Type\TreeMoveType;
use Oro\Bundle\UIBundle\Model\TreeCollection;

abstract class AbstractMenuController extends Controller
{
    /**
     * @return String
     */
    abstract protected function getScopeType();

    /**
     * @return MenuUpdateManager
     */
    abstract protected function getMenuUpdateManager();

    /**
     * @throws AccessDeniedException
     */
    abstract protected function checkAcl();

    /**
     * @return array
     */
    protected function index()
    {
        $this->checkAcl();

        return [
            'entityClass' => MenuUpdate::class
        ];
    }

    /**
     * @param string $menuName
     * @param array  $context
     * @param array  $menuTreeContext
     * @return array
     */
    protected function view($menuName, array $context = [], array $menuTreeContext = [])
    {
        $this->checkAcl();

        $menu = $this->getMenu($menuName, $menuTreeContext);

        return [
            'entity' => $menu,
            'scope' => $this->getScope($context),
            'tree' => $this->createMenuTree($menu)
        ];
    }

    /**
     * @param string $menuName
     * @param string $parentKey
     * @param array  $context
     * @param array  $menuTreeContext
     * @return array|RedirectResponse
     */
    protected function create($menuName, $parentKey, array $context = [], array $menuTreeContext = [])
    {
        $this->checkAcl();

        /** @var MenuUpdate $menuUpdate */
        $menuUpdate = $this->getMenuUpdateManager()->createMenuUpdate(
            $this->getScope($context),
            [
                'menu' => $menuName,
                'parentKey' => $parentKey,
                'custom' => true
            ]
        );

        return $this->handleUpdate($menuUpdate, $context, $menuTreeContext);
    }

    /**
     * @param string $menuName
     * @param string $key
     * @param array  $context
     * @param array  $menuTreeContext
     * @return array|RedirectResponse
     */
    protected function update($menuName, $key, array $context = [], array $menuTreeContext = [])
    {
        $this->checkAcl();

        $menuUpdate = $this->getMenuUpdateManager()->findOrCreateMenuUpdate($menuName, $key, $this->getScope($context));
        if (!$menuUpdate->getKey()) {
            throw $this->createNotFoundException(
                sprintf("Item \"%s\" in \"%s\" not found.", $key, $menuName)
            );
        }

        return $this->handleUpdate($menuUpdate, $context, $menuTreeContext);
    }

    /**
     * @param Request $request
     * @param string  $menuName
     * @param array   $context
     * @param array   $menuTreeContext
     * @return array|RedirectResponse
     */
    protected function move(Request $request, $menuName, array $context = [], array $menuTreeContext = [])
    {
        $this->checkAcl();

        $menu = $this->getMenu($menuName, $menuTreeContext);
        $scope = $this->getScope($context);

        $handler = $this->get('oro_navigation.tree.menu_update_tree_handler');
<<<<<<< HEAD
        $choices = $handler->getTreeItemList($menu, true);

        $collection = new TreeCollection();
        $collection->source = array_intersect_key($choices, array_flip($request->get('selected', [])));
=======
        $treeItems = $handler->getTreeItemList($menu, true);

        $selected = $request->get('selected', []);

        $collection = new TreeCollection();
        $collection->source = array_intersect_key($treeItems, array_flip($selected));
>>>>>>> 5a2412a5

        $treeData = $handler->createTree($menu, true);
        $handler->disableTreeItems($collection->source, $treeData);
        $form = $this->createForm(TreeMoveType::class, $collection, [
<<<<<<< HEAD
            'source_config' => ['choices' => $choices],
            'target_config' => ['choices' => $choices],
=======
            'tree_items' => $treeItems,
            'tree_data' => $treeData,
>>>>>>> 5a2412a5
        ]);

        $response = [
            'scope' => $scope,
            'menuName' => $menu->getName(),
            'treeItems' => $treeItems,
        ];

        $manager = $this->get('oro_navigation.manager.menu_update');

        $form->handleRequest($request);

        if ($form->isSubmitted() && $form->isValid()) {
            /** @var EntityManager $entityManager */
            $entityManager = $this->getDoctrine()->getManagerForClass(MenuUpdate::class);

            $updates = $manager->moveMenuItems(
                $menuName,
                $collection->source,
                $scope,
                $collection->target->getKey(),
                0
            );

            foreach ($updates as $update) {
                $errors = $this->get('validator')->validate($update);
                if (count($errors)) {
                    $form->addError(new FormError(
                        $this->get('translator')->trans('oro.navigation.menuupdate.validation_error_message')
                    ));
                    return array_merge($response, ['form' => $form->createView()]);
                }
                $entityManager->persist($update);
                $response['changed'][] = [
                    'id' => $update->getKey(),
                    'parent' => $collection->target->getKey(),
                    'position' => $update->getPriority()
                ];
            }

            $entityManager->flush();
            $this->dispatchMenuUpdateScopeChangeEvent($menuName, $scope);

            $response['saved'] = true;
        }

        return array_merge($response, ['form' => $form->createView()]);
    }

    /**
     * @param MenuUpdateInterface $menuUpdate
     * @param array               $context
     * @param array               $menuTreeContext
     * @return array|RedirectResponse
     */
    protected function handleUpdate(MenuUpdateInterface $menuUpdate, array $context = [], array $menuTreeContext = [])
    {
        $menu = $this->getMenu($menuUpdate->getMenu(), $menuTreeContext);
        $menuItem = null;
        if (!$menuUpdate->isCustom()) {
            $menuItem = MenuUpdateUtils::findMenuItem($menu, $menuUpdate->getKey());
        }

        $form = $this->createForm(MenuUpdateType::NAME, $menuUpdate, ['menu_item' => $menuItem]);

        $response = $this->get('oro_form.model.update_handler')->update(
            $menuUpdate,
            $form,
            $this->get('translator')->trans('oro.navigation.menuupdate.saved_message')
        );

        $scope = $this->getScope($context);

        if (is_array($response)) {
            $response['scope'] = $scope;
            $response['menuName'] = $menu->getName();
            $response['tree'] = $this->createMenuTree($menu);
            $response['menuItem'] = $menuItem;
        } else {
            $this->dispatchMenuUpdateScopeChangeEvent($menu->getName(), $scope);
        }

        return $response;
    }

    /**
     * @param array $context
     * @return Scope
     */
    protected function getScope(array $context)
    {
        return $this->get('oro_scope.scope_manager')->findOrCreate(
            $this->getScopeType(),
            $context
        );
    }

    /**
     * @param string $menuName
     * @param array  $menuTreeContext
     * @return ItemInterface
     */
    protected function getMenu($menuName, array $menuTreeContext = [])
    {
        $options = [
            MenuUpdateBuilder::SCOPE_CONTEXT_OPTION => $menuTreeContext
        ];
        $menu = $this->getMenuUpdateManager()->getMenu($menuName, $options);
        if (!count($menu->getChildren())) {
            throw $this->createNotFoundException(sprintf("Menu \"%s\" not found.", $menuName));
        }

        return $menu;
    }

    /**
     * @param $menu
     * @return array
     */
    protected function createMenuTree($menu)
    {
        return $this->get('oro_navigation.tree.menu_update_tree_handler')->createTree($menu);
    }

    /**
     * @param string $menuName
     * @param Scope $scope
     */
    protected function dispatchMenuUpdateScopeChangeEvent($menuName, Scope $scope)
    {
        $this->get('event_dispatcher')->dispatch(
            MenuUpdateScopeChangeEvent::NAME,
            new MenuUpdateScopeChangeEvent($menuName, $scope)
        );
    }
}<|MERGE_RESOLUTION|>--- conflicted
+++ resolved
@@ -131,30 +131,16 @@
         $scope = $this->getScope($context);
 
         $handler = $this->get('oro_navigation.tree.menu_update_tree_handler');
-<<<<<<< HEAD
-        $choices = $handler->getTreeItemList($menu, true);
+        $treeItems = $handler->getTreeItemList($menu, true);
 
         $collection = new TreeCollection();
-        $collection->source = array_intersect_key($choices, array_flip($request->get('selected', [])));
-=======
-        $treeItems = $handler->getTreeItemList($menu, true);
-
-        $selected = $request->get('selected', []);
-
-        $collection = new TreeCollection();
-        $collection->source = array_intersect_key($treeItems, array_flip($selected));
->>>>>>> 5a2412a5
+        $collection->source = array_intersect_key($treeItems, array_flip($request->get('selected', [])));
 
         $treeData = $handler->createTree($menu, true);
         $handler->disableTreeItems($collection->source, $treeData);
         $form = $this->createForm(TreeMoveType::class, $collection, [
-<<<<<<< HEAD
-            'source_config' => ['choices' => $choices],
-            'target_config' => ['choices' => $choices],
-=======
             'tree_items' => $treeItems,
             'tree_data' => $treeData,
->>>>>>> 5a2412a5
         ]);
 
         $response = [
