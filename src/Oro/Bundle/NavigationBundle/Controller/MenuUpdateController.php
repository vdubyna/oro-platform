<?php

namespace Oro\Bundle\NavigationBundle\Controller;

use Symfony\Bundle\FrameworkBundle\Controller\Controller;
use Symfony\Component\HttpFoundation\RedirectResponse;

use Sensio\Bundle\FrameworkExtraBundle\Configuration\Route;
use Sensio\Bundle\FrameworkExtraBundle\Configuration\Template;

use Oro\Bundle\SecurityBundle\Annotation\Acl;
use Oro\Bundle\SecurityBundle\Annotation\AclAncestor;
use Oro\Bundle\NavigationBundle\Entity\MenuUpdateInterface;
use Oro\Bundle\NavigationBundle\Form\Type\MenuUpdateType;
use Oro\Bundle\NavigationBundle\Manager\MenuUpdateManager;

/**
 * @Route("/menuupdate")
 */
class MenuUpdateController extends Controller
{
    /**
<<<<<<< HEAD
     * @Route("/{menu}/create/{parentKey}", name="oro_navigation_menu_update_create")
=======
     * @Route("/", name="oro_navigation_menu_update_index")
     * @Template()
     * @AclAncestor("oro_navigation_menu_update_view")
     *
     * @return array
     */
    public function indexAction()
    {
        return [
            'entity_class' => MenuUpdate::class
        ];
    }

    /**
     * @Route(
     *     "/{menu}/create/{parentKey}",
     *     name="oro_navigation_menu_update_create",
     *     defaults={"parentKey" = null},
     *     requirements={"menu" = "[-_\w]+", "parentKey" = "[-_w]+"}
     * )
>>>>>>> 93137a8a
     * @Template("OroNavigationBundle:MenuUpdate:update.html.twig")
     * @Acl(
     *     id="oro_navigation_menu_update_create",
     *     type="entity",
     *     class="OroNavigationBundle:MenuUpdate",
     *     permission="CREATE"
     * )
     *
     * @param string $menu
     * @param string|null $parentKey
     * @return array|RedirectResponse
     */
    public function createAction($menu, $parentKey = null)
    {
        /** @var MenuUpdateManager $manager */
        $manager = $this->get('oro_navigation.manager.menu_update_default');

        $menuUpdate = $manager->createMenuUpdate();

        if ($parentKey) {
            $parent = $manager->getMenuUpdateByKey($menu, $parentKey);

            if (!$parent) {
                throw $this->createNotFoundException();
            }

            $menuUpdate->setParentKey($parent->getKey());
        }

        $menuUpdate->setMenu($menu);

        return $this->update($menuUpdate);
    }

    /**
     * @Route("/{menu}/update/{key}", name="oro_navigation_menu_update_update")
     * @Template()
     * @Acl(
     *     id="oro_navigation_menu_update_update",
     *     type="entity",
     *     class="OroNavigationBundle:MenuUpdate",
     *     permission="EDIT"
     * )
     *
     * @param string $menu
     * @param string $key
     * @return array|RedirectResponse
     */
    public function updateAction($menu, $key)
    {
        /** @var MenuUpdateManager $manager */
        $manager = $this->get('oro_navigation.manager.menu_update_default');

        $menuUpdate = $manager->getMenuUpdateByKey($menu, $key);
        if (!$menuUpdate) {
            throw $this->createNotFoundException();
        }

        return $this->update($menuUpdate);
    }

    /**
     * @Route("/{menu}", name="oro_navigation_menu_update_view", requirements={"menu" = "[-_\w]+"})
     * @Template()
     * @Acl(
     *     id="oro_navigation_menu_update_view",
     *     type="entity",
     *     class="OroNavigationBundle:MenuUpdate",
     *     permission="VIEW"
     * )
     *
     * @param string $menu
     * @return array
     */
    public function viewAction($menu)
    {
        return [];
    }

    /**
     * @param MenuUpdateInterface $menuUpdate
     * @return array|RedirectResponse
     */
    private function update(MenuUpdateInterface $menuUpdate)
    {
        $form = $this->createForm(MenuUpdateType::NAME, $menuUpdate, ['menu_update_key' => $menuUpdate->getKey()]);

        return $this->get('oro_form.model.update_handler')->update(
            $menuUpdate,
            $form,
            $this->get('translator')->trans('oro.navigation.menuupdate.saved_message')
        );
    }
}<|MERGE_RESOLUTION|>--- conflicted
+++ resolved
@@ -10,7 +10,7 @@
 
 use Oro\Bundle\SecurityBundle\Annotation\Acl;
 use Oro\Bundle\SecurityBundle\Annotation\AclAncestor;
-use Oro\Bundle\NavigationBundle\Entity\MenuUpdateInterface;
+use Oro\Bundle\NavigationBundle\Entity\MenuUpdate;
 use Oro\Bundle\NavigationBundle\Form\Type\MenuUpdateType;
 use Oro\Bundle\NavigationBundle\Manager\MenuUpdateManager;
 
@@ -20,9 +20,6 @@
 class MenuUpdateController extends Controller
 {
     /**
-<<<<<<< HEAD
-     * @Route("/{menu}/create/{parentKey}", name="oro_navigation_menu_update_create")
-=======
      * @Route("/", name="oro_navigation_menu_update_index")
      * @Template()
      * @AclAncestor("oro_navigation_menu_update_view")
@@ -37,13 +34,7 @@
     }
 
     /**
-     * @Route(
-     *     "/{menu}/create/{parentKey}",
-     *     name="oro_navigation_menu_update_create",
-     *     defaults={"parentKey" = null},
-     *     requirements={"menu" = "[-_\w]+", "parentKey" = "[-_w]+"}
-     * )
->>>>>>> 93137a8a
+     * @Route("/{menu}/create/{parentKey}", name="oro_navigation_menu_update_create")
      * @Template("OroNavigationBundle:MenuUpdate:update.html.twig")
      * @Acl(
      *     id="oro_navigation_menu_update_create",
@@ -61,6 +52,7 @@
         /** @var MenuUpdateManager $manager */
         $manager = $this->get('oro_navigation.manager.menu_update_default');
 
+        /** @var MenuUpdate $menuUpdate */
         $menuUpdate = $manager->createMenuUpdate();
 
         if ($parentKey) {
@@ -97,6 +89,7 @@
         /** @var MenuUpdateManager $manager */
         $manager = $this->get('oro_navigation.manager.menu_update_default');
 
+        /** @var MenuUpdate $menuUpdate */
         $menuUpdate = $manager->getMenuUpdateByKey($menu, $key);
         if (!$menuUpdate) {
             throw $this->createNotFoundException();
@@ -124,10 +117,10 @@
     }
 
     /**
-     * @param MenuUpdateInterface $menuUpdate
+     * @param MenuUpdate $menuUpdate
      * @return array|RedirectResponse
      */
-    private function update(MenuUpdateInterface $menuUpdate)
+    private function update(MenuUpdate $menuUpdate)
     {
         $form = $this->createForm(MenuUpdateType::NAME, $menuUpdate, ['menu_update_key' => $menuUpdate->getKey()]);
 
