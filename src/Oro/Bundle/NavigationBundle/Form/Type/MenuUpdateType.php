--- conflicted
+++ resolved
@@ -37,29 +37,8 @@
                     'required' => true,
                     'label' => 'oro.navigation.menuupdate.uri.label',
                 ]
-<<<<<<< HEAD
             );
         }
-
-        $builder->add(
-            'key',
-            $options['menu_update_key'] ? 'hidden' : 'text',
-            [
-                'required' => true,
-                'label' => 'oro.navigation.menuupdate.key.label',
-            ]
-        );
-=======
-            )
-            ->add(
-                'active',
-                'checkbox',
-                [
-                    'label' => 'oro.navigation.menuupdate.active.label',
-                ]
-            )
-        ;
->>>>>>> 6a3b64aa
     }
 
     /**
