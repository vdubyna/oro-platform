<?php

namespace Oro\Bundle\NavigationBundle\Builder;

use Knp\Menu\ItemInterface;

use Oro\Bundle\LocaleBundle\Helper\LocalizationHelper;
use Oro\Bundle\NavigationBundle\Exception\MaxNestingLevelExceededException;
use Oro\Bundle\NavigationBundle\Menu\BuilderInterface;
use Oro\Bundle\NavigationBundle\Menu\ConfigurationBuilder;
use Oro\Bundle\NavigationBundle\Utils\MenuUpdateUtils;
use Oro\Bundle\NavigationBundle\Menu\Provider\OwnershipProviderInterface;

class MenuUpdateBuilder implements BuilderInterface
{
    const OWNERSHIP_TYPE_OPTION = 'ownershipType';

    /** @var array - an array of OwnershipProviders grouped by area and priority
     * Example:
     * [
     *     'default' => [
     *         100 => [
     *             'global' => $globalProvider
     *         ],
     *         200 => [
     *             'organization' => $organizationProvider
     *         ],
     *         300 => [
     *             'user' => $userProvider
     *         ],
     *      ],
     *     'custom' => [
     *         100 => [
     *             'global' => $globalProvider
     *         ],
     *         200 => [
     *             'foo' => $fooProvider,
     *             'bar' => $barProvider
     *         ],
     *     ]
     * ]
     *
     */
    private $providers = [];

    /** @var LocalizationHelper */
    private $localizationHelper;

    /**
     * @param LocalizationHelper $localizationHelper
     */
    public function __construct(LocalizationHelper $localizationHelper)
    {
        $this->localizationHelper = $localizationHelper;
    }

    /**
     * {@inheritdoc}
     */
    public function build(ItemInterface $menu, array $options = [], $alias = null)
    {
        $ownershipType = array_key_exists(self::OWNERSHIP_TYPE_OPTION, $options) ?
            $options[self::OWNERSHIP_TYPE_OPTION] : null;
        $area = $menu->getExtra('area', ConfigurationBuilder::DEFAULT_AREA);
        $menuName = $menu->getName();
        $updates = $this->getUpdates($area, $menuName, $ownershipType);
        foreach ($updates as $update) {
            if ($update->getMenu() == $menuName) {
                MenuUpdateUtils::updateMenuItem($update, $menu, $this->localizationHelper);
            }
        }

        $this->applyDivider($menu);

        /** @var ItemInterface $item */
        foreach ($menu->getChildren() as $item) {
            $item = MenuUpdateUtils::getItemExceededMaxNestingLevel($menu, $item);
            if ($item) {
                throw new MaxNestingLevelExceededException(
                    sprintf(
                        "Item \"%s\" exceeded max nesting level in menu \"%s\".",
                        $item->getLabel(),
                        $menu->getLabel()
                    )
                );
            }
        }
    }

    /**
     * @param OwnershipProviderInterface $provider
     * @param string                     $area
     * @param integer                    $priority
     * @return MenuUpdateBuilder
     */
    public function addProvider(OwnershipProviderInterface $provider, $area, $priority)
    {
        $this->providers[$area][$priority][$provider->getType()] = $provider;

        return $this;
    }

    /**
     * @param string $area
     * @param string $type
     * @return null|OwnershipProviderInterface
     */
    public function getProvider($area, $type)
    {
        $providers = $this->getProviders($area);

        return isset($providers[$type]) ? $providers[$type] : null;
    }

    /**
     * @param string      $area
     * @param string      $menuName
     * @param string|null $ownershipType
     * @return array
     */
    public function getUpdates($area, $menuName, $ownershipType = null)
    {
        $providers = $this->getProviders($area, $ownershipType);

        $menuUpdates = [];
        foreach ($providers as $ownershipProvider) {
            $result = $ownershipProvider->getMenuUpdates($menuName);
            $menuUpdates = array_merge($menuUpdates, $result);
        }

        return $menuUpdates;
    }

    /**
     * Return ordered list of ownership providers started by $ownershipType
     * @param string      $area
     * @param string|null $ownershipType
     * @return OwnershipProviderInterface[]
     */
    private function getProviders($area, $ownershipType = null)
    {
        if (!isset($this->providers[$area])) {
            return [];
        }
        $providersByPriority = $this->providers[$area];
        // convert prioritised list to flat ordered list
        ksort($providersByPriority, SORT_NUMERIC);
        $providers = [];
        foreach ($providersByPriority as $list) {
            $providers = array_merge($providers, $list);
        }
        // return all tree if ownershipType not defined
        if (null === $ownershipType) {
<<<<<<< HEAD
            return $providers;
        }
        $result = [];
        foreach ($providers as $key => $provider) {
            $result[$key] = $provider;
            if ($key === $ownershipType) {
                break;
            }
=======
            return array_reverse($filteredProviders);
        }
        // remove ownerships higher than selected
        $key = array_search($ownershipType, array_keys($filteredProviders), true);
        if ($key !== false) {
            return array_reverse(array_slice($filteredProviders, $key, null, true));
>>>>>>> f5f73027
        }

        return $result;
    }

    /**
     * @param ItemInterface $item
     */
    private function applyDivider(ItemInterface $item)
    {
        if ($item->getExtra('divider', false)) {
            $class = trim(sprintf("%s %s", $item->getAttribute('class', ''), 'divider'));
            $item->setAttribute('class', $class);
        }

        foreach ($item->getChildren() as $child) {
            $this->applyDivider($child);
        }
    }
}<|MERGE_RESOLUTION|>--- conflicted
+++ resolved
@@ -151,7 +151,6 @@
         }
         // return all tree if ownershipType not defined
         if (null === $ownershipType) {
-<<<<<<< HEAD
             return $providers;
         }
         $result = [];
@@ -160,14 +159,6 @@
             if ($key === $ownershipType) {
                 break;
             }
-=======
-            return array_reverse($filteredProviders);
-        }
-        // remove ownerships higher than selected
-        $key = array_search($ownershipType, array_keys($filteredProviders), true);
-        if ($key !== false) {
-            return array_reverse(array_slice($filteredProviders, $key, null, true));
->>>>>>> f5f73027
         }
 
         return $result;
