--- conflicted
+++ resolved
@@ -2,8 +2,8 @@
 
 {% import 'OroNavigationBundle:Include:contentTags.html.twig' as navigationMacro %}
 {% import 'OroUIBundle::macros.html.twig' as UI %}
+{% from _self import resetButton %}
 
-<<<<<<< HEAD
 {% if ownershipType == constant('Oro\\Bundle\\NavigationBundle\\Entity\\MenuUpdate::OWNERSHIP_ORGANIZATION') %}
     {% set routePrefix = 'oro_navigation_org_menu_' %}
     {% oro_title_set({params : {"%title%": entity.name}}) %}
@@ -34,31 +34,6 @@
         'entityTitle': entity.name
     } %}
 {% endif %}
-=======
-{% from _self import resetButton %}
-
-{% oro_title_set({params : {
-    "%title%": entity.name
-} }) %}
-
-{% set fullname = app.user|oro_format_name|default('N/A') %}
-{% set breadcrumbs = {
-    'entity': entity,
-    'indexPath': path('oro_user_index'),
-    'indexLabel': 'oro.user.entity_plural_label'|trans,
-    'additional': [
-        {
-            'indexPath': path('oro_user_profile_view'),
-            'indexLabel': fullname,
-        },
-        {
-            'indexPath': path('oro_navigation_menu_update_index'),
-            'indexLabel': 'oro.navigation.menuupdate.roots_plural_label'|trans,
-        }
-    ],
-    'entityTitle': entity.name
-} %}
->>>>>>> 9cb4df3b
 
 {% block content %}
     <div class="layout-content"
@@ -70,7 +45,6 @@
                     {% set actionButtons %}
                         <div class="pull-right">
                             <div class="pull-right title-buttons-container">
-<<<<<<< HEAD
                                 {{ UI.button({
                                     'path' : path(routePrefix ~ 'create', { 'menuName': menuName }),
                                     'iCss': 'icon-folder-close',
@@ -78,30 +52,14 @@
                                     'label': 'oro.ui.create_entity'|trans({'%entityName%': 'oro.navigation.menuupdate.entity_label'|trans}),
                                     'title': 'oro.ui.create_entity'|trans({'%entityName%': 'oro.navigation.menuupdate.entity_label'|trans})
                                 }) }}
-=======
-                                {% if resource_granted('oro_navigation_menu_update_create') %}
-                                    {{ UI.button({
-                                        'path' : path('oro_navigation_menu_update_create', { 'menuName': menuName }),
-                                        'iCss': 'icon-folder-close',
-                                        'aCss': 'btn-primary',
-                                        'label': 'oro.ui.create_entity'|trans({'%entityName%': 'oro.navigation.menuupdate.entity_label'|trans}),
-                                        'title': 'oro.ui.create_entity'|trans({'%entityName%': 'oro.navigation.menuupdate.entity_label'|trans})
-                                    }) }}
-                                {% endif %}
 
-                                {% if resource_granted('oro_navigation_menu_update_create') and resource_granted('oro_navigation_menu_update_delete') %}
-                                    {{ UI.buttonSeparator() }}
-                                {% endif %}
+                                {{ UI.buttonSeparator() }}
 
-                                {% if resource_granted('oro_navigation_menu_update_delete') %}
-                                    {{ resetButton({
-                                        'dataUrl': path('oro_api_reset_menuupdates', {menuName: menuName}),
-                                        'dataRedirect': path('oro_navigation_menu_update_view', {menuName: menuName}),
-                                        'menuKey': menuName
-                                    }) }}
-                                {% endif %}
-
->>>>>>> 9cb4df3b
+                                {{ resetButton({
+                                    'dataUrl': path('oro_api_reset_menuupdates', {menuName: menuName, ownershipType: ownershipType}),
+                                    'dataRedirect': path(routePrefix ~ 'view', {menuName: menuName}),
+                                    'menuKey': menuName
+                                }) }}
                             </div>
                         </div>
                     {% endset %}
