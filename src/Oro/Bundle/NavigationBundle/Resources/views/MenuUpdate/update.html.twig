--- conflicted
+++ resolved
@@ -124,16 +124,11 @@
             {% set treeOptions = {
                 'data' : tree,
                 'menu' : menuName,
-<<<<<<< HEAD
+                'ownershipType' : ownershipType,
                 'updateAllowed' : true,
                 'onRootSelectRoute' : routePrefix ~ 'view',
-                'onSelectRoute' : routePrefix ~ 'update'
-=======
-                'updateAllowed' : resource_granted('oro_navigation_menu_update_update'),
-                'onSelectRoute' : 'oro_navigation_menu_update_update',
-                'onMoveRoute' : 'oro_api_move_menuupdates',
-                'onRootSelectRoute' : 'oro_navigation_menu_update_view'
->>>>>>> a237c82f
+                'onSelectRoute' : routePrefix ~ 'update',
+                'onMoveRoute' : 'oro_api_move_menuupdates'
             } %}
             <div
                     data-page-component-module="oronavigation/js/app/components/tree-manage-component"
