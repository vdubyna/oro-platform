--- conflicted
+++ resolved
@@ -56,7 +56,6 @@
 {% endif %}
 
 {% block navButtons %}
-<<<<<<< HEAD
     {{ UI.button({
         'path' : path(routePrefix ~ 'create', {menuName: menuName, parentKey: entity.key}),
         'iCss': 'icon-folder-close',
@@ -66,9 +65,6 @@
     }) }}
 
     {% if entity.key %}
-=======
-    {% if entity.key and resource_granted('DELETE', entity) %}
->>>>>>> 883dc741
         {{ UI.deleteButton({
             'dataUrl': path('oro_api_delete_menuupdates', {ownershipType: ownershipType, menuName: menuName, key: app.request.get('key')}),
             'dataRedirect': path(routePrefix ~ 'view', {menuName: menuName}),
@@ -78,7 +74,7 @@
         }) }}
         {{ UI.buttonSeparator() }}
     {% endif %}
-    {% set html = UI.saveAndCloseButton({
+    {% set html = UI.saveAndStayButton({
         'route': routePrefix ~ 'update',
         'params': {'menuName': '$menu', 'parentKey': '$parentKey', 'key': '$key'}
     }) %}
