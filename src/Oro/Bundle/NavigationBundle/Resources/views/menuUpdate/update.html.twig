--- conflicted
+++ resolved
@@ -46,7 +46,6 @@
                             'aCss':  'no-hash',
                             'iCss':  'fa-eye-slash',
                             'label': 'oro.navigation.menuupdate.hide'|trans,
-
                             'title': 'oro.navigation.menuupdate.hide'|trans,
                             'dataId': entity.id,
                             'dataMethod': 'PUT',
@@ -152,11 +151,29 @@
         'dataBlocks': dataBlocks,
     } %}
 
-<<<<<<< HEAD
+    {% set componentOptions = {
+    container: 'menuitem-container',
+    sidebar: 'menuitem-tree',
+    sidebarAlias: 'menuitem-sidebar',
+    widgetAlias: 'menuitem-data-widget',
+    widgetContainer: '.menuitem-data'
+    } %}
+
     <div class="left-panel-container">
         <div class="placeholder">
             <div class="scrollable-container overflow-y clearfix">
-                <div class="left-panel clearfix">
+                <div class="left-panel clearfix"
+                     data-page-component-module="oroproduct/js/app/components/grid-sidebar-component"
+                     data-page-component-options="{{ componentOptions|json_encode }}"
+                >
+                    <div class="left-panel-header">
+                        <div class="left-panel-control left-panel-control-maximize">
+                            <i class="fa-forward control-maximize"></i>
+                        </div>
+                        <div class="left-panel-control left-panel-control-minimize">
+                            <i class="fa-backward control-minimize"></i>
+                        </div>
+                    </div>
                     {% set treeOptions = {
                         'data' : tree,
                         'nodeId': entity.key,
@@ -180,38 +197,6 @@
                     <div class="system-content-wrapper">
                         {{ parent() }}
                     </div>
-=======
-    {% set componentOptions = {
-        container: 'menuitem-container',
-        sidebar: 'menuitem-tree',
-        sidebarAlias: 'menuitem-sidebar',
-        widgetAlias: 'menuitem-data-widget',
-        widgetContainer: '.menuitem-data'
-    } %}
-
-    <div class="menuitem-container tree-component-container"
-         data-page-component-module="oroproduct/js/app/components/grid-sidebar-component"
-         data-page-component-options="{{ componentOptions|json_encode }}">
-        <div class="menuitem menuitem-tree tree-component">
-            <div class="left-panel-header">
-                <div class="left-panel-control left-panel-control-maximize">
-                    <i class="fa-forward control-maximize"></i>
-                </div>
-                <div class="left-panel-control left-panel-control-minimize">
-                    <i class="fa-backward control-minimize"></i>
-                </div>
-            </div>
-            {% set treeOptions = {
-                'data' : tree,
-                'nodeId': entity.key,
-                'menu' : entity.menu,
-                'scopeId' : scope.id,
-                'updateAllowed' : true,
-                'onRootSelectRoute' : menuViewRoute,
-                'onSelectRoute' : menuUpdateRoute,
-                'onMoveRoute' : 'oro_navigation_menuupdate_move'
-            } %}
->>>>>>> 07e1992a
 
                 </div>
             </div>
