{% extends 'OroUIBundle:actions:update.html.twig' %}
{% import 'OroUIBundle::macros.html.twig' as UI %}
{% form_theme form with ['OroFormBundle:Form:fields.html.twig'] %}
{% set formAction = app.request.uri %}
{% set entityId = entity.id %}

{% if entity.key %}
    {% set breadcrumbs = breadcrumbs|merge({'entityTitle': entity.isDivider ? 'oro.navigation.menuupdate.divider'|trans : entity.title|trans()}) %}
{% else %}
    {% set breadcrumbs = breadcrumbs|merge({'entityTitle': 'oro.ui.create_entity'|trans({'%entityName%': 'oro.navigation.menuupdate.entity_label'|trans})}) %}
{% endif %}

{% block navButtons %}
    {% if entity.isDivider == false %}
        {% set html = UI.saveAndStayButton({
            'route': menuUpdateRoute,
            'params': {menuName: entity.menu, key: '$key', context: context}
        }) %}

        {% set html = html ~ UI.saveAndNewButton({
            'route': menuCreateRoute,
            'params': {menuName: entity.menu, parentKey: entity.key, context: context}
        }) %}

        {{ UI.dropdownSaveButton({'html': html}) }}
    {% endif %}

    {% if not entity.isCustom or entity.id is not null %}
        {% if entity.key %}
            {% if entity.isCustom and entity.id is not null %}
                {#Delete button #}
                {{ UI.deleteButton({
                    'label': 'oro.navigation.menuupdate.delete'|trans(),
                    'successMessage': 'oro.navigation.menuupdate.deleted_message'|trans(),
                    'dataUrl': path('oro_navigation_menuupdate_delete', {context: context, menuName: menuName, key: app.request.get('key')}),
                    'dataRedirect': path(menuViewRoute, {menuName: entity.menu, context: context}),
                    'aCss': 'no-hash remove-button',
                    'id': 'btn-remove-attribute',
                    'entity_label': 'oro.navigation.menuupdate.entity_label'|trans,
                }) }}
            {% else %}
                {% if menuItem.displayed %}
                    {# Hide button #}
                    <div class="pull-right btn-group icons-holder">
                        {{ UI.ajaxButton({
                            'aCss':  'no-hash',
                            'iCss':  'fa-eye-slash',
                            'label': 'oro.navigation.menuupdate.hide'|trans,
                            'title': 'oro.navigation.menuupdate.hide'|trans,
                            'dataId': entity.id,
                            'dataMethod': 'PUT',
                            'dataUrl': path('oro_navigation_menuupdate_hide', {context: context, menuName: menuName, key: app.request.get('key')}),
                            'dataRedirect': app.request.uri,
                            'successMessage': 'oro.navigation.menuupdate.hide_success_message'
                        }) }}
                    </div>
                {% else %}
                    {# Show button #}
                    <div class="pull-right btn-group icons-holder">
                        {{ UI.ajaxButton({
                            'aCss':  'no-hash',
                            'iCss':  'fa-eye',
                            'label': 'oro.navigation.menuupdate.show'|trans,
                            'title': 'oro.navigation.menuupdate.show'|trans,
                            'dataId': entity.id,
                            'dataMethod': 'PUT',
                            'dataUrl': path('oro_navigation_menuupdate_show', {context: context, menuName: menuName, key: app.request.get('key')}),
                            'dataRedirect': app.request.uri,
                            'successMessage': 'oro.navigation.menuupdate.show_success_message'
                        }) }}
                    </div>
                {% endif %}
            {% endif %}
        {% endif %}
        {% if entity.isDivider == false %}
            {# Create Menu Item button #}
            {% set html = UI.button({
                'path' : path(menuCreateRoute, {menuName: entity.menu, parentKey: entity.key, context: context}),
                'aCss': 'btn-primary',
                'label': 'oro.ui.create_entity'|trans({'%entityName%': 'oro.navigation.menuupdate.entity_label'|trans}),
                'title': 'oro.ui.create_entity'|trans({'%entityName%': 'oro.navigation.menuupdate.entity_label'|trans})
            }) %}
            {# Create Divider button #}
            {% set html = html ~ UI.ajaxButton({
                'aCss': 'btn-primary no-hash menu-divider-create-button',
                'label': 'oro.ui.create_entity'|trans({'%entityName%': 'oro.navigation.menuupdate.divider'|trans}),
                'title': 'oro.ui.create_entity'|trans({'%entityName%': 'oro.navigation.menuupdate.divider'|trans}),
                'dataMethod': 'POST',
                'dataUrl': path('oro_navigation_menuupdate_create', {context: context, menuName: menuName, parentKey: app.request.get('key'), 'isDivider': true}),
                'dataRedirect': app.request.uri,
                'successMessage': 'oro.navigation.menuupdate.divider_created'
            }) %}

            {% set parameters = {
                'html': html,
                'groupKey': 'createButtons',
                'options': {
                    'moreButtonAttrs': {
                        'class': 'btn-primary'
                    }
                }
            } %}

            {{ UI.pinnedDropdownButton(parameters) }}

            {{ UI.buttonSeparator() }}
        {% endif %}
    {% endif %}
{% endblock navButtons %}

{% block content_data %}
    {% set id = 'menu-update-form' %}

    {% set dataBlocks = [] %}
    {% if entity.isDivider == false %}
        {% set dataBlocks = dataBlocks|merge([{
            'title': 'General Information'|trans,
            'class': 'active',
            'subblocks': [
                {
                    'title': '',
                    'data': [
                        form_row(form.titles),
                        form.uri is defined ? form_row(form.uri) : null,
                        form.aclResourceId is defined ? form_row(form.aclResourceId) : null,
                        form_row(form.icon),
                        form_row(form.descriptions)
                    ]
                }
            ]
        }]) %}
    {% endif %}

    {% set additionalData = [] %}
    {% for child in form.children if child.vars.extra_field is defined and child.vars.extra_field %}
        {% set additionalData = additionalData|merge([form_row(child)]) %}
    {% endfor %}
    {% if additionalData is not empty %}
        {% set dataBlocks = dataBlocks|merge([{
            'title': 'Additional'|trans,
            'subblocks': [{
                'title': '',
                'useSpan': false,
                'data' : additionalData
            }]
        }] ) %}
    {% endif %}

    {% set data = {
        'formErrors': form_errors(form)? form_errors(form) : null,
        'dataBlocks': dataBlocks,
    } %}

<<<<<<< HEAD
    <div class="menuitem-container tree-component-container">
        <div class="menuitem menuitem-tree tree-component">
            {% set treeOptions = {
                'data' : tree,
                'nodeId': entity.key,
                'menu' : entity.menu,
                'context' : context,
                'updateAllowed' : true,
                'onRootSelectRoute' : menuViewRoute,
                'onSelectRoute' : menuUpdateRoute,
                'onMoveRoute' : 'oro_navigation_menuupdate_move'
            } %}
=======
    {% set componentOptions = {
    container: 'menuitem-container',
    sidebar: 'menuitem-tree',
    sidebarAlias: 'menuitem-sidebar',
    widgetAlias: 'menuitem-data-widget',
    widgetContainer: '.menuitem-data'
    } %}
>>>>>>> 3954f112

    <div class="left-panel-container"
         data-page-component-module="orodatagrid/js/app/components/grid-sidebar-component"
         data-page-component-options="{{ componentOptions|json_encode }}">
        <div class="placeholder">
            <div class="scrollable-container overflow-y clearfix">
                <div class="left-panel clearfix">
                    <div class="left-panel-header">
                        <div class="left-panel-control left-panel-control-maximize">
                            <i class="fa-forward control-maximize"></i>
                        </div>
                        <div class="left-panel-control left-panel-control-minimize">
                            <i class="fa-backward control-minimize"></i>
                        </div>
                    </div>
                    <div class="menu-item">
                        {% set treeOptions = {
                            'data' : tree,
                            'nodeId': entity.key,
                            'menu' : entity.menu,
                            'scopeId' : scope.id,
                            'updateAllowed' : true,
                            'onRootSelectRoute' : menuViewRoute,
                            'onSelectRoute' : menuUpdateRoute,
                            'onMoveRoute' : 'oro_navigation_menuupdate_move'
                        } %}
                        {{ UI.renderJsTree(
                        {
                            'module': 'oronavigation/js/app/components/tree-manage-component',
                            'label': 'oro.navigation.menu.menu_list_default.label'|trans,
                            'treeOptions': treeOptions
                        },
                        ['expand', 'collapse']
                        ) }}
                    </div>
                </div>
                <div class="content ">
                    <div class="system-content-wrapper">
                        {{ parent() }}
                    </div>

                </div>
            </div>
        </div>
    </div>
{% endblock content_data %}<|MERGE_RESOLUTION|>--- conflicted
+++ resolved
@@ -151,20 +151,6 @@
         'dataBlocks': dataBlocks,
     } %}
 
-<<<<<<< HEAD
-    <div class="menuitem-container tree-component-container">
-        <div class="menuitem menuitem-tree tree-component">
-            {% set treeOptions = {
-                'data' : tree,
-                'nodeId': entity.key,
-                'menu' : entity.menu,
-                'context' : context,
-                'updateAllowed' : true,
-                'onRootSelectRoute' : menuViewRoute,
-                'onSelectRoute' : menuUpdateRoute,
-                'onMoveRoute' : 'oro_navigation_menuupdate_move'
-            } %}
-=======
     {% set componentOptions = {
     container: 'menuitem-container',
     sidebar: 'menuitem-tree',
@@ -172,7 +158,6 @@
     widgetAlias: 'menuitem-data-widget',
     widgetContainer: '.menuitem-data'
     } %}
->>>>>>> 3954f112
 
     <div class="left-panel-container"
          data-page-component-module="orodatagrid/js/app/components/grid-sidebar-component"
@@ -193,7 +178,7 @@
                             'data' : tree,
                             'nodeId': entity.key,
                             'menu' : entity.menu,
-                            'scopeId' : scope.id,
+                            'context' : context,
                             'updateAllowed' : true,
                             'onRootSelectRoute' : menuViewRoute,
                             'onSelectRoute' : menuUpdateRoute,
