--- conflicted
+++ resolved
@@ -10,73 +10,6 @@
 {% endif %}
 
 {% block navButtons %}
-<<<<<<< HEAD
-    {{ UI.button({
-        'path' : path(routePrefix ~ 'create', {menuName: menuName, parentKey: entity.key}),
-        'iCss': 'icon-folder-close',
-        'aCss': 'btn-primary',
-        'label': 'oro.ui.create_entity'|trans({'%entityName%': 'oro.navigation.menuupdate.entity_label'|trans}),
-        'title': 'oro.ui.create_entity'|trans({'%entityName%': 'oro.navigation.menuupdate.entity_label'|trans})
-    }) }}
-    {{ UI.buttonSeparator() }}
-
-    {% if entity.key %}
-        {% if not entity.existsInNavigationYml and entity.id is not null %}
-            {# Delete button #}
-            {{ UI.deleteButton({
-                'label': 'oro.navigation.menuupdate.delete'|trans(),
-                'dataUrl': path('oro_api_delete_menuupdates', {ownershipType: ownershipType, menuName: menuName, key: app.request.get('key')}),
-                'dataRedirect': path(routePrefix ~ 'view', {menuName: menuName}),
-                'aCss': 'no-hash remove-button',
-                'id': 'btn-remove-attribute',
-                'entity_label': 'oro.navigation.menuupdate.entity_label'|trans,
-            }) }}
-        {% else %}
-            {% if menuItem.displayed %}
-                {# Hide button #}
-                <div class="pull-left btn-group icons-holder">
-                    {{ UI.link({
-                        'label': 'oro.navigation.menuupdate.hide'|trans(),
-                        'title': 'oro.navigation.menuupdate.hide'|trans(),
-                        'data': {
-                            'method': 'PUT',
-                            'url': path('oro_api_hide_menuupdates', {ownershipType: ownershipType, menuName: menuName, key: app.request.get('key')}),
-                            'successMessage': 'oro.navigation.menuupdate.hide_success_message'|trans()
-                        },
-                        'aCss': 'no-hash btn icons-holder-text menu-visibility-toggle-button',
-                        'iCss': 'icon-eye-close',
-                        'path': 'javascript:void(0);'
-                    }) }}
-                </div>
-            {% else %}
-                {# Show button #}
-                <div class="pull-left btn-group icons-holder">
-                    {{ UI.link({
-                        'label': 'oro.navigation.menuupdate.show'|trans(),
-                        'title': 'oro.navigation.menuupdate.show'|trans(),
-                        'data': {
-                            'method': 'PUT',
-                            'url': path('oro_api_show_menuupdates', {ownershipType: ownershipType, menuName: menuName, key: app.request.get('key')}),
-                            'successMessage': 'oro.navigation.menuupdate.show_success_message'|trans()
-                        },
-                        'aCss': 'no-hash btn icons-holder-text menu-visibility-toggle-button',
-                        'iCss': 'icon-eye-open',
-                        'path': 'javascript:void(0);'
-                    }) }}
-                </div>
-            {% endif %}
-        {% endif %}
-=======
-    {% if entity.existsInNavigationYml == true or entity.id is not null %}
-        {{ UI.deleteButton({
-            'dataUrl': path('oro_api_delete_menuupdates', {ownershipType: ownershipType, menuName: menuName, key: entity.key}),
-            'dataRedirect': path(routePrefix ~ 'view', {menuName: menuName}),
-            'aCss': 'no-hash remove-button',
-            'id': 'btn-remove-attribute',
-            'entity_label': 'oro.navigation.menuupdate.entity_label'|trans,
-        }) }}
-    {% endif %}
-
     {% if entity.isDivider == false or entity.id is null %}
         {% set html = UI.saveAndStayButton({
             'route': routePrefix ~ 'update',
@@ -92,8 +25,53 @@
     {% endif %}
 
     {% if entity.isDivider == false and (entity.existsInNavigationYml or entity.id is not null) %}
->>>>>>> 99035c20
-        {{ UI.buttonSeparator() }}
+        {% if entity.key %}
+            {% if not entity.existsInNavigationYml and entity.id is not null %}
+                {# Delete button #}
+                {{ UI.deleteButton({
+                    'label': 'oro.navigation.menuupdate.delete'|trans(),
+                    'dataUrl': path('oro_api_delete_menuupdates', {ownershipType: ownershipType, menuName: menuName, key: app.request.get('key')}),
+                    'dataRedirect': path(routePrefix ~ 'view', {menuName: menuName}),
+                    'aCss': 'no-hash remove-button',
+                    'id': 'btn-remove-attribute',
+                    'entity_label': 'oro.navigation.menuupdate.entity_label'|trans,
+                }) }}
+            {% else %}
+                {% if menuItem.displayed %}
+                    {# Hide button #}
+                    <div class="pull-right btn-group icons-holder">
+                        {{ UI.link({
+                            'label': 'oro.navigation.menuupdate.hide'|trans(),
+                            'title': 'oro.navigation.menuupdate.hide'|trans(),
+                            'data': {
+                                'method': 'PUT',
+                                'url': path('oro_api_hide_menuupdates', {ownershipType: ownershipType, menuName: menuName, key: app.request.get('key')}),
+                                'successMessage': 'oro.navigation.menuupdate.hide_success_message'|trans()
+                            },
+                            'aCss': 'no-hash btn icons-holder-text menu-visibility-toggle-button',
+                            'iCss': 'icon-eye-close',
+                            'path': 'javascript:void(0);'
+                        }) }}
+                    </div>
+                {% else %}
+                    {# Show button #}
+                    <div class="pull-right btn-group icons-holder">
+                        {{ UI.link({
+                            'label': 'oro.navigation.menuupdate.show'|trans(),
+                            'title': 'oro.navigation.menuupdate.show'|trans(),
+                            'data': {
+                                'method': 'PUT',
+                                'url': path('oro_api_show_menuupdates', {ownershipType: ownershipType, menuName: menuName, key: app.request.get('key')}),
+                                'successMessage': 'oro.navigation.menuupdate.show_success_message'|trans()
+                            },
+                            'aCss': 'no-hash btn icons-holder-text menu-visibility-toggle-button',
+                            'iCss': 'icon-eye-open',
+                            'path': 'javascript:void(0);'
+                        }) }}
+                    </div>
+                {% endif %}
+            {% endif %}
+        {% endif %}
 
         {% set html = UI.button({
             'path' : path(routePrefix ~ 'create', {menuName: menuName, parentKey: entity.key}),
@@ -120,28 +98,14 @@
         } %}
 
         {{ UI.pinnedDropdownButton(parameters) }}
+
+        {{ UI.buttonSeparator() }}
     {% endif %}
 {% endblock navButtons %}
 
 {% block content_data %}
     {% set id = 'menu-update-form' %}
 
-<<<<<<< HEAD
-    {% set dataBlocks = [{
-        'title': 'General Information'|trans,
-        'class': 'active',
-        'subblocks': [
-            {
-                'title': '',
-                'data': [
-                    form_row(form.titles),
-                    form.uri is defined ? form_row(form.uri) : null,
-                    form.aclResourceId is defined ? form_row(form.aclResourceId) : null
-                ]
-            }
-        ]
-    }] %}
-=======
     {% set dataBlocks = [] %}
     {% if entity.isDivider == false %}
         {% set dataBlocks = dataBlocks|merge([{
@@ -152,14 +116,13 @@
                     'title': '',
                     'data': [
                         form_row(form.titles),
-                        form_row(form.uri),
-                        form_row(form.active)
+                        form.uri is defined ? form_row(form.uri) : null,
+                        form.aclResourceId is defined ? form_row(form.aclResourceId) : null
                     ]
                 }
             ]
         }]) %}
     {% endif %}
->>>>>>> 99035c20
 
     {% set additionalData = [] %}
     {% for child in form.children if child.vars.extra_field is defined and child.vars.extra_field %}
