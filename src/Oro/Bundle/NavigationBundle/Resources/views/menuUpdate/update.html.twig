{% extends 'OroUIBundle:actions:update.html.twig' %}

{% set formAction = app.request.uri %}
{% set entityId = entity.id %}

{% if entity.key %}
    {% set breadcrumbs = breadcrumbs|merge({'entityTitle': entity.title|trans()}) %}
{% else %}
    {% set breadcrumbs = breadcrumbs|merge({'entityTitle': 'oro.ui.create_entity'|trans({'%entityName%': 'oro.navigation.menuupdate.entity_label'|trans})}) %}
{% endif %}

{% block navButtons %}
<<<<<<< HEAD
    {% if entity.isDivider == false or entity.id is null %}
=======
    {% if entity.isCustom == false or entity.id is not null %}
        {{ UI.deleteButton({
            'dataUrl': path('oro_api_delete_menuupdates', {ownershipType: ownershipType, menuName: menuName, key: entity.key}),
            'dataRedirect': path(routePrefix ~ 'view', {menuName: menuName}),
            'aCss': 'no-hash remove-button',
            'id': 'btn-remove-attribute',
            'entity_label': 'oro.navigation.menuupdate.entity_label'|trans,
        }) }}
    {% endif %}

    {% if entity.isDivider == false or (entity.isCustom == true and entity.id is null) %}
>>>>>>> e4f1f395
        {% set html = UI.saveAndStayButton({
            'route': routePrefix ~ 'update',
            'params': {'menuName': '$menu', 'parentKey': '$parentKey', 'key': '$key'}
        }) %}

        {% set html = html ~ UI.saveAndNewButton({
            'route': routePrefix ~ 'create',
            'params': {'menuName': '$menu', 'parentKey': '$parentKey'}
        }) %}

        {{ UI.dropdownSaveButton({'html': html}) }}
    {% endif %}

<<<<<<< HEAD
    {% if entity.isDivider == false and (entity.existsInNavigationYml or entity.id is not null) %}
        {% if entity.key %}
            {% if not entity.existsInNavigationYml and entity.id is not null %}
                {# Delete button #}
                {{ UI.deleteButton({
                    'label': 'oro.navigation.menuupdate.delete'|trans(),
                    'dataUrl': path('oro_api_delete_menuupdates', {ownershipType: ownershipType, menuName: menuName, key: app.request.get('key')}),
                    'dataRedirect': path(routePrefix ~ 'view', {menuName: menuName}),
                    'aCss': 'no-hash remove-button',
                    'id': 'btn-remove-attribute',
                    'entity_label': 'oro.navigation.menuupdate.entity_label'|trans,
                }) }}
            {% else %}
                {% if menuItem.displayed %}
                    {# Hide button #}
                    <div class="pull-right btn-group icons-holder">
                        {{ UI.link({
                            'label': 'oro.navigation.menuupdate.hide'|trans(),
                            'title': 'oro.navigation.menuupdate.hide'|trans(),
                            'data': {
                                'method': 'PUT',
                                'url': path('oro_api_hide_menuupdates', {ownershipType: ownershipType, menuName: menuName, key: app.request.get('key')}),
                                'successMessage': 'oro.navigation.menuupdate.hide_success_message'|trans()
                            },
                            'aCss': 'no-hash btn icons-holder-text menu-visibility-toggle-button',
                            'iCss': 'icon-eye-close',
                            'path': 'javascript:void(0);'
                        }) }}
                    </div>
                {% else %}
                    {# Show button #}
                    <div class="pull-right btn-group icons-holder">
                        {{ UI.link({
                            'label': 'oro.navigation.menuupdate.show'|trans(),
                            'title': 'oro.navigation.menuupdate.show'|trans(),
                            'data': {
                                'method': 'PUT',
                                'url': path('oro_api_show_menuupdates', {ownershipType: ownershipType, menuName: menuName, key: app.request.get('key')}),
                                'successMessage': 'oro.navigation.menuupdate.show_success_message'|trans()
                            },
                            'aCss': 'no-hash btn icons-holder-text menu-visibility-toggle-button',
                            'iCss': 'icon-eye-open',
                            'path': 'javascript:void(0);'
                        }) }}
                    </div>
                {% endif %}
            {% endif %}
        {% endif %}
=======
    {% if entity.isDivider == false and (entity.isCustom == false or entity.id is not null) %}
        {{ UI.buttonSeparator() }}
>>>>>>> e4f1f395

        {% set html = UI.button({
            'path' : path(routePrefix ~ 'create', {menuName: menuName, parentKey: entity.key}),
            'aCss': 'btn-primary',
            'label': 'oro.ui.create_entity'|trans({'%entityName%': 'oro.navigation.menuupdate.entity_label'|trans}),
            'title': 'oro.ui.create_entity'|trans({'%entityName%': 'oro.navigation.menuupdate.entity_label'|trans})
        }) %}

        {% set html = html ~ UI.button({
            'path' : path(routePrefix ~ 'create_divider', {menuName: menuName, parentKey: entity.key}),
            'aCss': 'btn-primary',
            'label': 'oro.ui.create_entity'|trans({'%entityName%': 'oro.navigation.menuupdate.divider'|trans}),
            'title': 'oro.ui.create_entity'|trans({'%entityName%': 'oro.navigation.menuupdate.divider'|trans})
        }) %}

        {% set parameters = {
            'html': html,
            'groupKey': 'createButtons',
            'options': {
                'moreButtonAttrs': {
                    'class': 'btn-primary'
                }
            }
        } %}

        {{ UI.pinnedDropdownButton(parameters) }}

        {{ UI.buttonSeparator() }}
    {% endif %}
{% endblock navButtons %}

{% block content_data %}
    {% set id = 'menu-update-form' %}

    {% set dataBlocks = [] %}
    {% if entity.isDivider == false %}
        {% set dataBlocks = dataBlocks|merge([{
            'title': 'General Information'|trans,
            'class': 'active',
            'subblocks': [
                {
                    'title': '',
                    'data': [
                        form_row(form.titles),
                        form.uri is defined ? form_row(form.uri) : null,
                        form.aclResourceId is defined ? form_row(form.aclResourceId) : null
                    ]
                }
            ]
        }]) %}
    {% endif %}

    {% set additionalData = [] %}
    {% for child in form.children if child.vars.extra_field is defined and child.vars.extra_field %}
        {% set additionalData = additionalData|merge([form_row(child)]) %}
    {% endfor %}
    {% if additionalData is not empty %}
        {% set dataBlocks = dataBlocks|merge([{
            'title': 'Additional'|trans,
            'subblocks': [{
                'title': '',
                'useSpan': false,
                'data' : additionalData
            }]
        }] ) %}
    {% endif %}

    {% set data = {
        'formErrors': form_errors(form)? form_errors(form) : null,
        'dataBlocks': dataBlocks,
    } %}

    <div class="menuitem-container tree-component-container">
        <div class="menuitem menuitem-tree tree-component">
            {% set treeOptions = {
                'data' : tree,
                'menu' : menuName,
                'ownershipType' : ownershipType,
                'updateAllowed' : true,
                'onRootSelectRoute' : routePrefix ~ 'view',
                'onSelectRoute' : routePrefix ~ 'update',
                'onMoveRoute' : 'oro_api_move_menuupdates'
            } %}
            <div
                    data-page-component-module="oronavigation/js/app/components/tree-manage-component"
                    data-page-component-options="{{ treeOptions|json_encode }}"
            ></div>
        </div>
    </div>
    <div class="menuitem-data">
        {{ parent() }}
    </div>
    <script type="text/javascript">
        require(['oronavigation/js/init-layout']);
    </script>
{% endblock content_data %}<|MERGE_RESOLUTION|>--- conflicted
+++ resolved
@@ -10,9 +10,6 @@
 {% endif %}
 
 {% block navButtons %}
-<<<<<<< HEAD
-    {% if entity.isDivider == false or entity.id is null %}
-=======
     {% if entity.isCustom == false or entity.id is not null %}
         {{ UI.deleteButton({
             'dataUrl': path('oro_api_delete_menuupdates', {ownershipType: ownershipType, menuName: menuName, key: entity.key}),
@@ -24,7 +21,6 @@
     {% endif %}
 
     {% if entity.isDivider == false or (entity.isCustom == true and entity.id is null) %}
->>>>>>> e4f1f395
         {% set html = UI.saveAndStayButton({
             'route': routePrefix ~ 'update',
             'params': {'menuName': '$menu', 'parentKey': '$parentKey', 'key': '$key'}
@@ -38,59 +34,8 @@
         {{ UI.dropdownSaveButton({'html': html}) }}
     {% endif %}
 
-<<<<<<< HEAD
-    {% if entity.isDivider == false and (entity.existsInNavigationYml or entity.id is not null) %}
-        {% if entity.key %}
-            {% if not entity.existsInNavigationYml and entity.id is not null %}
-                {# Delete button #}
-                {{ UI.deleteButton({
-                    'label': 'oro.navigation.menuupdate.delete'|trans(),
-                    'dataUrl': path('oro_api_delete_menuupdates', {ownershipType: ownershipType, menuName: menuName, key: app.request.get('key')}),
-                    'dataRedirect': path(routePrefix ~ 'view', {menuName: menuName}),
-                    'aCss': 'no-hash remove-button',
-                    'id': 'btn-remove-attribute',
-                    'entity_label': 'oro.navigation.menuupdate.entity_label'|trans,
-                }) }}
-            {% else %}
-                {% if menuItem.displayed %}
-                    {# Hide button #}
-                    <div class="pull-right btn-group icons-holder">
-                        {{ UI.link({
-                            'label': 'oro.navigation.menuupdate.hide'|trans(),
-                            'title': 'oro.navigation.menuupdate.hide'|trans(),
-                            'data': {
-                                'method': 'PUT',
-                                'url': path('oro_api_hide_menuupdates', {ownershipType: ownershipType, menuName: menuName, key: app.request.get('key')}),
-                                'successMessage': 'oro.navigation.menuupdate.hide_success_message'|trans()
-                            },
-                            'aCss': 'no-hash btn icons-holder-text menu-visibility-toggle-button',
-                            'iCss': 'icon-eye-close',
-                            'path': 'javascript:void(0);'
-                        }) }}
-                    </div>
-                {% else %}
-                    {# Show button #}
-                    <div class="pull-right btn-group icons-holder">
-                        {{ UI.link({
-                            'label': 'oro.navigation.menuupdate.show'|trans(),
-                            'title': 'oro.navigation.menuupdate.show'|trans(),
-                            'data': {
-                                'method': 'PUT',
-                                'url': path('oro_api_show_menuupdates', {ownershipType: ownershipType, menuName: menuName, key: app.request.get('key')}),
-                                'successMessage': 'oro.navigation.menuupdate.show_success_message'|trans()
-                            },
-                            'aCss': 'no-hash btn icons-holder-text menu-visibility-toggle-button',
-                            'iCss': 'icon-eye-open',
-                            'path': 'javascript:void(0);'
-                        }) }}
-                    </div>
-                {% endif %}
-            {% endif %}
-        {% endif %}
-=======
     {% if entity.isDivider == false and (entity.isCustom == false or entity.id is not null) %}
         {{ UI.buttonSeparator() }}
->>>>>>> e4f1f395
 
         {% set html = UI.button({
             'path' : path(routePrefix ~ 'create', {menuName: menuName, parentKey: entity.key}),
