--- conflicted
+++ resolved
@@ -95,16 +95,13 @@
                                         'nodeId': entity.root.name,
                                         'context' : context,
                                         'updateAllowed' : true,
-<<<<<<< HEAD
-                                        'onRootSelectRoute' : routePrefix ~ 'view',
-                                        'onSelectRoute' : routePrefix ~ 'update',
-                                        'onMoveRoute' : routePrefix ~ 'move'
-=======
                                         'onRootSelectRoute' : menuViewRoute,
                                         'onSelectRoute' : menuUpdateRoute,
                                         'onMoveRoute' : 'oro_navigation_menuupdate_move',
                                         'view' : 'oronavigation/js/app/views/tree-manage-view'
->>>>>>> 3aa1e7c2
+                                        'onRootSelectRoute' : routePrefix ~ 'view',
+                                        'onSelectRoute' : routePrefix ~ 'update',
+                                        'onMoveRoute' : routePrefix ~ 'move'
                                     } %}
 
                                     {{ UI.renderJsTree(
@@ -114,12 +111,9 @@
                                         },
                                         {
                                             'move': {
-<<<<<<< HEAD
+                                                'routeName': menuJsMoveRoute,
                                                 'view': 'oroui/js/app/views/jstree/move-action-view',
                                                 'routeName': routePrefix ~ 'move',
-=======
-                                                'routeName': menuJsMoveRoute,
->>>>>>> 3aa1e7c2
                                                 'routeParams': {menuName: entity.root.name, scopeId: scope.id}
                                             }
                                         }
