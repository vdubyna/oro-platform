{% extends 'OroNavigationBundle:menuUpdate:update.html.twig' %}

<<<<<<< HEAD
{% set menuIndexRoute  = 'oro_navigation_global_menu_index' %}
{% set menuViewRoute   = 'oro_navigation_global_menu_view' %}
{% set menuCreateRoute = 'oro_navigation_global_menu_create' %}
{% set menuUpdateRoute = 'oro_navigation_global_menu_update' %}
{% set menuJsMoveRoute = 'oro_navigation_global_menu_move' %}
=======
{% set routePrefix = 'oro_navigation_global_menu_' %}
>>>>>>> cf35cb24

{% oro_title_set({params : {"%title%": entity.title|trans()}}) %}
{% set breadcrumbs = {
    'entity': entity,
    'indexPath': path('oro_navigation_global_menu_index'),
    'indexLabel': 'oro.navigation.menuupdate.roots_plural_label'|trans,
    'additional': [
        {
            'indexPath': path('oro_navigation_global_menu_view', {menuName: menuName}),
            'indexLabel': menuName
        }
    ]
} %}<|MERGE_RESOLUTION|>--- conflicted
+++ resolved
@@ -1,14 +1,6 @@
 {% extends 'OroNavigationBundle:menuUpdate:update.html.twig' %}
 
-<<<<<<< HEAD
-{% set menuIndexRoute  = 'oro_navigation_global_menu_index' %}
-{% set menuViewRoute   = 'oro_navigation_global_menu_view' %}
-{% set menuCreateRoute = 'oro_navigation_global_menu_create' %}
-{% set menuUpdateRoute = 'oro_navigation_global_menu_update' %}
-{% set menuJsMoveRoute = 'oro_navigation_global_menu_move' %}
-=======
 {% set routePrefix = 'oro_navigation_global_menu_' %}
->>>>>>> cf35cb24
 
 {% oro_title_set({params : {"%title%": entity.title|trans()}}) %}
 {% set breadcrumbs = {
