oro:
    navigation:
        help:
            title: How To Use Pinbar
            message: Use pin icon on the right top corner of page to create fast access link in the pinbar.
        menu:
            pinbar.label: Pinbar
            history.label: History
            favorite.label: Favorites
            mostviewed.label: Most Viewed
            menu_list_default.label: Menus
        messages:
            no_items: You have no items yet
        shortcuts:
            title: Shortcuts
            example: "Example: Create user, Users list"
            see_all: See full list
            most_used: Most Used Actions
            placeholder: Enter shortcut action
        favorites:
            button: Favorites
            button.title: Mark/unmark the page as favorite
        pins:
            button: Minimize
            button.title: Pin/unpin the page
        menuitem:
            name.label: Name
        menuupdate:
            menus: All Menus
            submenu: Submenu Item
            reset: Reset
            reset_confirm: Are you sure you want to reset menu "%menuKey%"?
            reset_message: Menu "%menuKey%" was successfully reset
            reset_ok_text: Yes, Reset
            reset_title: Reset Confirmation
            entity_label: Menu Item
            entity_plural_label: Menu Item
            id.label: Id
            key.label: Key
            parent_key.label: Parent Key
            menu.label: Menu
            title.label: Title
            titles.label: Title
            uri.label: URI
            active.label: Active
            priority.label: Priority
            ownership_type.label: Ownership Type
            owner_id.label: Owner Id
            acl_resource_id.label: ACL Resource Id
            saved_message: Menu item saved successfully.
            select_existing_or_create_new: Select existing menu item or create new.
            roots_plural_label: Menus
            edit_menus: Edit Menus
<<<<<<< HEAD
            hide: Hide
            show: Show
            delete: Delete
            hide_success_message: Menu item is hidden now.
            show_success_message: Menu item is visible now.
=======
            divider: Divider
>>>>>>> 99035c20
        action:
            manage_menus:
                label: Manage Menus
                description: Allows users to add/edit/remove menu items<|MERGE_RESOLUTION|>--- conflicted
+++ resolved
@@ -51,15 +51,12 @@
             select_existing_or_create_new: Select existing menu item or create new.
             roots_plural_label: Menus
             edit_menus: Edit Menus
-<<<<<<< HEAD
             hide: Hide
             show: Show
             delete: Delete
             hide_success_message: Menu item is hidden now.
             show_success_message: Menu item is visible now.
-=======
             divider: Divider
->>>>>>> 99035c20
         action:
             manage_menus:
                 label: Manage Menus
