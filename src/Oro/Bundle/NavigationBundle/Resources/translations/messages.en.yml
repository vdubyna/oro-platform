--- conflicted
+++ resolved
@@ -58,13 +58,10 @@
             hide_success_message: Menu item is hidden now.
             show_success_message: Menu item is visible now.
             divider: Divider
-<<<<<<< HEAD
             custom.label: Is Custom
             divider.label: Is Divider
             descriptions.label: Description
-=======
             divider_created: Divider created
->>>>>>> 4e4b4fc2
         action:
             manage_menus:
                 label: Manage Menus
