--- conflicted
+++ resolved
@@ -84,17 +84,10 @@
         oro_shortcut_actionslist: 'Shortcut Actions List'
         oro_pinbar_help: 'How To Use Pinbar'
 
-<<<<<<< HEAD
-        oro_navigation_user_menu_index: 'Menus - %%username%%'
-        oro_navigation_user_menu_view: '%%title%% - Menus - %%username%%'
-        oro_navigation_user_menu_create: 'Create Menu Item - Menus - %%username%%'
-        oro_navigation_user_menu_update: '%%title%% - Edit - Menus - %%username%%'
-=======
-        oro_navigation_user_menu_index: '%username% - Menus'
+        oro_navigation_user_menu_index: 'Menus - %username%'
         oro_navigation_user_menu_view: '%title% - Menus - %username%'
         oro_navigation_user_menu_create: 'Create Menu Item - Menus - %username%'
         oro_navigation_user_menu_update: '%title% - Edit - Menus - %username%'
->>>>>>> 17602b81
         oro_navigation_global_menu_index: 'Menus'
         oro_navigation_global_menu_view: '%title% - Menus'
         oro_navigation_global_menu_create: 'Create Menu Item - Menus'
