--- conflicted
+++ resolved
@@ -399,17 +399,10 @@
         tags:
             - { name: kernel.event_listener, event: oro_datagrid.datagrid.build.after, method: buildAfter }
 
-<<<<<<< HEAD
-    oro_navigation.menu_update.builder:
-        class: Oro\Bundle\NavigationBundle\Builder\MenuUpdateBuilder
-        tags:
-            - { name: oro_menu.builder }
-=======
     oro_navigation.menu_update_provider.default:
         class: Oro\Bundle\NavigationBundle\Provider\DefaultMenuUpdateProvider
         arguments:
             - '@oro_security.security_facade'
             - '@oro_entity.doctrine_helper'
         tags:
-            - { name: oro_navigation.menu_update_provider, area: default }
->>>>>>> 26b215c7
+            - { name: oro_navigation.menu_update_provider, area: default }