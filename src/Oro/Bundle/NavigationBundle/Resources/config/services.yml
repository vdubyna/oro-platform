--- conflicted
+++ resolved
@@ -422,7 +422,15 @@
         tags:
             - { name: oro_navigation.menu_update_provider, area: default }
 
-<<<<<<< HEAD
+    oro_navigation.extension.datasource.menu:
+        class: Oro\Bundle\NavigationBundle\Datagrid\MenuUpdateDatasource
+        arguments:
+            - '@oro_menu.builder_chain'
+            - '@oro_menu.menu_manipulator'
+            - '%oro_navigation.area%'
+        tags:
+            - { name: oro_datagrid.datasource, type: menu-update-default-provider }
+
     oro_navigation.helper.menu_update:
         class: Oro\Bundle\NavigationBundle\Helper\MenuUpdateHelper
         arguments:
@@ -438,14 +446,4 @@
     oro_navigation.manager.menu_update_default:
         parent: oro_navigation.manager.menu_update_abstract
         calls:
-            - [ setEntityClass, [ Oro\Bundle\NavigationBundle\Entity\MenuUpdate ]]
-=======
-    oro_navigation.extension.datasource.menu:
-        class: Oro\Bundle\NavigationBundle\Datagrid\MenuUpdateDatasource
-        arguments:
-            - '@oro_menu.builder_chain'
-            - '@oro_menu.menu_manipulator'
-            - '%oro_navigation.area%'
-        tags:
-            - { name: oro_datagrid.datasource, type: menu-update-default-provider }
->>>>>>> 93137a8a
+            - [ setEntityClass, [ Oro\Bundle\NavigationBundle\Entity\MenuUpdate ]]