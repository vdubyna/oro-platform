--- conflicted
+++ resolved
@@ -482,12 +482,6 @@
         tags:
             - {name: oro_scope.provider, scopeType: '%oro_navigation.menu_update.scope_type%', priority: 20}
 
-<<<<<<< HEAD
-    oro_navigation.event_listener.scope_grid_listener:
-        class: 'Oro\Bundle\NavigationBundle\EventListener\MenuGridListener'
-        tags:
-            - { name: kernel.event_listener, event: oro_datagrid.datagrid.build.pre.menu-by-scope-grid, method: onPreBuild }
-=======
     oro_navigation.configuration.provider:
         class: Oro\Bundle\NavigationBundle\Provider\ConfigurationProvider
         arguments:
@@ -514,4 +508,8 @@
             - '%kernel.cache_dir%'
             - '%kernel.debug%'
             - 'oro_navigation'
->>>>>>> 17602b81
+
+    oro_navigation.event_listener.scope_grid_listener:
+        class: 'Oro\Bundle\NavigationBundle\EventListener\MenuGridListener'
+        tags:
+            - { name: kernel.event_listener, event: oro_datagrid.datagrid.build.pre.menu-by-scope-grid, method: onPreBuild }