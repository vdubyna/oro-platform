parameters:
    oro_navigation.entity.navigation_item.class:               Oro\Bundle\NavigationBundle\Entity\NavigationItem
    oro_navigation.entity.navigation_history_item.class:       Oro\Bundle\NavigationBundle\Entity\NavigationHistoryItem
    oro_navigation.entity.pinbar_tab.class:                    Oro\Bundle\NavigationBundle\Entity\PinbarTab
    oro_navigation.entity.page_state.class:                    Oro\Bundle\NavigationBundle\Entity\PageState

    oro_menu.factory.acl_extension.class:                      Oro\Bundle\NavigationBundle\Menu\AclAwareMenuFactoryExtension
    oro_menu.factory.class:                                    Knp\Menu\MenuFactory
    oro_menu.configuration_resolver.class:                     Oro\Component\Config\Resolver\SystemAwareResolver
    oro_menu.builder_chain.class:                              Oro\Bundle\NavigationBundle\Provider\BuilderChainProvider
    oro_menu.configuration_builder.class:                      Oro\Bundle\NavigationBundle\Menu\ConfigurationBuilder
    oro_menu.twig.extension.class:                             Oro\Bundle\NavigationBundle\Twig\MenuExtension

    oro_navigation.navigation_item_menu.builder.class:         Oro\Bundle\NavigationBundle\Menu\NavigationItemBuilder
    oro_navigation.navigation_history_menu.builder.class:      Oro\Bundle\NavigationBundle\Menu\NavigationHistoryBuilder
    oro_navigation.navigation_mostviewed_menu.builder.class:   Oro\Bundle\NavigationBundle\Menu\NavigationMostviewedBuilder

    oro_navigation.item.builder.pinbar.class:                  Oro\Bundle\NavigationBundle\Entity\Builder\PinbarTabBuilder
    oro_navigation.item.builder.favorite.class:                Oro\Bundle\NavigationBundle\Entity\Builder\NavigationItemBuilder
    oro_navigation.item.builder.history.class:                 Oro\Bundle\NavigationBundle\Entity\Builder\HistoryItemBuilder
    oro_navigation.item.factory.class:                         Oro\Bundle\NavigationBundle\Entity\Builder\ItemFactory
    oro_navigation.item.pinbar.post_persist_listener.class:    Oro\Bundle\NavigationBundle\Entity\Listener\PinbarPostPersist

    oro_navigation.event.response_history.listener.class:      Oro\Bundle\NavigationBundle\Event\ResponseHistoryListener
    oro_navigation.event.response_hashnav.listener.class:      Oro\Bundle\NavigationBundle\Event\ResponseHashnavListener
    oro_navigation.event.doctrine_tag_listener.class:          Oro\Bundle\NavigationBundle\Event\DoctrineTagEventListener
    oro_navigation.event.master_request_route_listener.class:  Oro\Bundle\NavigationBundle\Event\AddMasterRequestRouteListener

    oro_navigation.menu.matcher.voter.request:                 Oro\Bundle\NavigationBundle\Menu\Matcher\Voter\RequestVoter
    oro_navigation.menu.matcher.voter.routepattern:            Oro\Bundle\NavigationBundle\Menu\Matcher\Voter\RoutePatternVoter

    oro_navigation.title_service.class:                        Oro\Bundle\NavigationBundle\Provider\TitleService
    oro_navigation.title_provider.class:                       Oro\Bundle\NavigationBundle\Provider\TitleProvider
    oro_navigation.title_translator.class:                     Oro\Bundle\NavigationBundle\Provider\TitleTranslator
    oro_navigation.title_service.twig.extension.class:         Oro\Bundle\NavigationBundle\Twig\TitleExtension
    oro_navigation.title_service.annotations_reader.class:     Oro\Bundle\NavigationBundle\Title\TitleReader\AnnotationsReader
    oro_navigation.title_service.config_reader.class:          Oro\Bundle\NavigationBundle\Title\TitleReader\ConfigReader
    oro_navigation.title_service.event.request.listener.class: Oro\Bundle\NavigationBundle\Event\RequestTitleListener

    oro_navigation.translation.extractor.class:                Oro\Bundle\NavigationBundle\Title\TranslationExtractor

    oro_navigation.twig_hash_nav_extension.class:              Oro\Bundle\NavigationBundle\Twig\HashNavExtension

    oro_navigation.form.type.pagestate.class:                  Oro\Bundle\NavigationBundle\Form\Type\PageStateType
    oro_navigation.form.handler.pagestate.class:               Oro\Bundle\NavigationBundle\Form\Handler\PageStateHandler

    oro_navigation.breadcrumbs_manager.class:                  Oro\Bundle\NavigationBundle\Menu\BreadcrumbManager
    oro_navigation.chain_breadcrumbs_manager.class:            Oro\Bundle\NavigationBundle\Menu\ChainBreadcrumbManager

    oro_navigation.twig.content_tags.class:                    Oro\Bundle\NavigationBundle\Twig\ContentTagsExtension
    oro_navigation.content.topic_sender.class:                 Oro\Bundle\NavigationBundle\Content\TopicSender
    oro_navigation.content.tag_generator_chain.class:          Oro\Bundle\NavigationBundle\Content\TagGeneratorChain
    oro_navigation.content.doctrine_tag_generator.class:       Oro\Bundle\NavigationBundle\Content\DoctrineTagGenerator
    oro_navigation.content.simple_tag_generator.class:         Oro\Bundle\NavigationBundle\Content\SimpleTagGenerator
    oro_navigation.content.datagrid_tag_listener.class:        Oro\Bundle\NavigationBundle\Content\DataGridTagListener

    oro_navigation.area:                                       default

services:
    oro_menu.cache:
        parent: oro.cache.abstract
        calls:
            - [ setNamespace, [ 'oro_menu' ] ]

    oro_menu_acl_extension:
        class: %oro_menu.factory.acl_extension.class%
        arguments:
            - '@router'
            - '@oro_security.security_facade'
        calls:
            - [ setCache, [ '@oro_menu.cache' ] ]

    oro_menu_feature_extension:
        class: 'Oro\Bundle\NavigationBundle\Menu\FeatureAwareMenuFactoryExtension'
        arguments:
            - '@oro_featuretoggle.checker.feature_checker'

    oro_menu.factory:
        class: %oro_menu.factory.class%
        calls:
            - [ addExtension, [ '@oro_menu_feature_extension' ] ]
            - [ addExtension, [ '@oro_menu_acl_extension' ] ]

    oro_menu.builder_chain:
        class: %oro_menu.builder_chain.class%
        arguments:
            - '@oro_menu.factory'
            - '@event_dispatcher'
        tags:
            - { name: knp_menu.provider }

    oro_menu.configuration_resolver:
        class: %oro_menu.configuration_resolver.class%
        arguments:
            - '@service_container'

    oro_menu.configuration_builder:
        class: %oro_menu.configuration_builder.class%
        arguments:
            - '@oro_menu.configuration_resolver'
        tags:
            - { name: oro_menu.builder }

    oro_navigation.tree.menu_update_tree_handler:
        class: 'Oro\Bundle\NavigationBundle\JsTree\MenuUpdateTreeHandler'
        arguments:
            - Oro\Bundle\NavigationBundle\Entity\MenuUpdate
            - "@doctrine"
        calls:
            - [ setTranslator, [ '@translator' ]]

    oro_menu.twig.extension:
        class: %oro_menu.twig.extension.class%
        arguments:
            - '@knp_menu.helper'
            - '@oro_menu.builder_chain'
            - '@oro_navigation.breadcrumb_manager'
        calls:
          - [ setBreadcrumbManager, [ '@oro_navigation.chain_breadcrumb_manager' ]]
        tags:
            - { name: twig.extension }

    oro_navigation.item.builder.pinbar:
        class: %oro_navigation.item.builder.pinbar.class%
        arguments:
            - '@doctrine.orm.entity_manager'
        calls:
            - [ setClassName, [ %oro_navigation.entity.pinbar_tab.class% ]]
            - [ setNavigationItemClassName, [ %oro_navigation.entity.navigation_item.class% ]]
        tags:
            - { name: oro_navigation.item.builder, alias: pinbar }

    oro_navigation.item.builder.favorite:
        class: %oro_navigation.item.builder.favorite.class%
        arguments:
            - '@doctrine.orm.entity_manager'
        calls:
            - [ setClassName, [ %oro_navigation.entity.navigation_item.class% ]]
        tags:
            - { name: oro_navigation.item.builder, alias: favorite }

    oro_navigation.item.builder.history:
        class: %oro_navigation.item.builder.history.class%
        arguments:
            - '@doctrine.orm.entity_manager'
        calls:
            - [ setClassName, [ %oro_navigation.entity.navigation_history_item.class% ]]
        tags:
            - { name: oro_navigation.item.builder, alias: history }

    oro_navigation.item.builder.mostviewed:
        class: %oro_navigation.item.builder.history.class%
        arguments:
            - '@doctrine.orm.entity_manager'
        calls:
            - [ setClassName, [ %oro_navigation.entity.navigation_history_item.class% ]]
        tags:
            - { name: oro_navigation.item.builder, alias: mostviewed }

    oro_navigation.item.factory:
        class: %oro_navigation.item.factory.class%

    oro_navigation.item.pinbar.post_persist_listener:
        class: %oro_navigation.item.pinbar.post_persist_listener.class%
        calls:
            - [ setClassName, [ %oro_navigation.entity.pinbar_tab.class% ]]
        tags:
            - { name: doctrine.event_listener, event: postPersist }

    oro_navigation.pinbar_menu.builder:
        class: %oro_navigation.navigation_item_menu.builder.class%
        arguments:
            - '@security.context'
            - '@doctrine.orm.entity_manager'
            - '@oro_navigation.item.factory'
        tags:
            - { name: oro_menu.builder, alias: pinbar }

    oro_navigation.favorites_menu.builder:
        class: %oro_navigation.navigation_item_menu.builder.class%
        arguments:
            - '@security.context'
            - '@doctrine.orm.entity_manager'
            - '@oro_navigation.item.factory'
        tags:
            - { name: oro_menu.builder, alias: favorite }

    oro_navigation.history_menu.builder:
        class: %oro_navigation.navigation_history_menu.builder.class%
        arguments:
            - '@security.context'
            - '@doctrine.orm.entity_manager'
            - '@oro_navigation.item.factory'
        calls:
            - [ setMatcher, [ '@knp_menu.matcher' ]]
            - [ setOptions, [ '@oro_config.user' ]]
        tags:
            - { name: oro_menu.builder, alias: history }

    oro_navigation.mostviewed_menu.builder:
        class: %oro_navigation.navigation_mostviewed_menu.builder.class%
        arguments:
            - '@security.context'
            - '@doctrine.orm.entity_manager'
            - '@oro_navigation.item.factory'
        calls:
            - [ setOptions, [ '@oro_config.user' ]]
        tags:
            - { name: oro_menu.builder, alias: mostviewed }

    knp_voter_request:
        class: %oro_navigation.menu.matcher.voter.request%
        tags:
            - { name: knp_menu.voter, request: true }

    knp_menu.voter.router:
        class: %oro_navigation.menu.matcher.voter.routepattern%
        tags:
            - { name: knp_menu.voter, request: true }

    kernel.listener.nav_history_response:
        class: %oro_navigation.event.response_history.listener.class%
        tags:
            - { name: kernel.event_listener, event: kernel.response, method: onResponse }
        arguments:
            - '@oro_navigation.item.factory'
            - '@security.context'
            - '@doctrine'
            - '@oro_navigation.title_service'
        calls:
            - [ setHistoryItemEntityFQCN, [ %oro_navigation.entity.navigation_history_item.class% ]]
            - [ setUserEntityFQCN, [ %oro_user.entity.class% ]]
            - [ setNavigationHistoryItemType, ['history']]

    oro_navigation.event.doctrine_tag_listener:
        class: %oro_navigation.event.doctrine_tag_listener.class%
        arguments:
            - '@oro_navigation.content.topic_sender'
            - %installed%
        calls:
            - [ markSkipped, ['Oro\Bundle\DataAuditBundle\Entity\Audit']]
            - [ markSkipped, ['Oro\Bundle\DataAuditBundle\Entity\AuditData']]
            - [ markSkipped, ['Oro\Bundle\NavigationBundle\Entity\PageState']]
            - [ markSkipped, ['Oro\Bundle\NavigationBundle\Entity\NavigationHistoryItem']]
            - [ markSkipped, ['Oro\Bundle\SearchBundle\Entity\Item']]
            - [ markSkipped, ['Oro\Bundle\SearchBundle\Entity\IndexText']]
            - [ markSkipped, ['Oro\Bundle\SearchBundle\Entity\IndexInteger']]
            - [ markSkipped, ['Oro\Bundle\SearchBundle\Entity\IndexDecimal']]
            - [ markSkipped, ['Oro\Bundle\SearchBundle\Entity\IndexDatetime']]
            - [ markSkipped, ['Akeneo\Bundle\BatchBundle\Entity\JobExecution']]
            - [ markSkipped, ['Akeneo\Bundle\BatchBundle\Entity\StepExecution']]
            - [ markSkipped, ['Akeneo\Bundle\BatchBundle\Entity\JobInstance']]
            - [ markSkipped, ['JMS\JobQueueBundle\Entity\Job']]
        tags:
            - { name: doctrine.event_listener, event: onFlush, connection: default }
            - { name: doctrine.event_listener, event: postFlush, connection: default }

    oro_navigation.event.master_request_route_listener:
        class: %oro_navigation.event.master_request_route_listener.class%
        tags:
            - { name: kernel.event_listener, event: kernel.request, method: onKernelRequest }

    oro_navigation.event.js_routing_dump_listener:
        class: Oro\Bundle\NavigationBundle\Event\JsRoutingDumpListener
        arguments:
            - '@oro_ui.dynamic_asset_version_manager'
        tags:
            - { name: kernel.event_listener, event: console.command, method: onConsoleCommand }

    oro_navigation.content.topic_sender:
        class: %oro_navigation.content.topic_sender.class%
        arguments:
            - '@oro_wamp.publisher'
            - '@oro_navigation.content.tag_generator_chain.link'
            - '@oro_navigation.content.security.context.linksss'
            - '@logger'

    oro_navigation.content.tag_generator_chain.link:
        tags:
            - { name: oro_service_link,  service: oro_navigation.content.tag_generator_chain }

    oro_navigation.content.security.context.linksss:
        tags:
            - { name: oro_service_link,  service: security.context }

    oro_navigation.title_service:
        class: %oro_navigation.title_service.class%
        arguments:
          - '@oro_navigation.title_annotations_reader'
          - '@oro_navigation.title_config_reader'
          - '@oro_navigation.title_translator'
          - '@doctrine.orm.entity_manager'
          - '@serializer'
          - '@oro_config.user'
          - '@oro_navigation.chain_breadcrumb_manager.link'
          - '@oro_navigation.title_provider'

    oro_navigation.title_provider:
        class: %oro_navigation.title_provider.class%
        public: false
        arguments:
          - '@oro_entity.doctrine_helper'

    oro_navigation.title_translator:
        class: %oro_navigation.title_translator.class%
        public: false
        arguments:
          - '@translator.default'
          - '@oro_config.user'

    oro_navigation.title_annotations_reader:
        class:                        %oro_navigation.title_service.annotations_reader.class%
        arguments:                    ["@kernel", "@annotation_reader"]

    oro_navigation.title_config_reader:
        class:                        %oro_navigation.title_service.config_reader.class%

    oro_navigation.title_service.twig.extension:
        class: %oro_navigation.title_service.twig.extension.class%
        arguments:
            - '@oro_navigation.title_service'
        tags:
            - { name: twig.extension }

    kernel.listener.title_service.request_listener:
        class: %oro_navigation.title_service.event.request.listener.class%
        tags:
            - { name: kernel.event_listener, priority: -255, event: kernel.request, method: onKernelRequest }
        arguments:
            - '@oro_navigation.title_service'

    oro_navigation.translation.extractor:
        class: %oro_navigation.translation.extractor.class%
        arguments:
            - '@oro_navigation.title_service'
            - '@router'
        tags:
            - { name: translation.extractor, alias: navigation_translation_extractor }

    oro_navigation.form.pagestate:
        class:                        Symfony\Component\Form\Form
        factory_method:               createNamed
        factory_service:              form.factory
        arguments:                    ["pagestate", "pagestate", null]

    oro_navigation.form.type.pagestate:
        class:                        %oro_navigation.form.type.pagestate.class%
        tags:
            - { name: form.type, alias: pagestate }

    oro_navigation.form.handler.pagestate:
        class:                        %oro_navigation.form.handler.pagestate.class%
        scope:                        request
        arguments:                    ["@oro_navigation.form.pagestate", "@request", "@doctrine.orm.entity_manager", "@security.context"]

    kernel.listener.hashnav_response:
        class: %oro_navigation.event.response_hashnav.listener.class%
        arguments:
            - '@security.context'
            - '@templating'
            - %kernel.debug%
        tags:
            - { name: kernel.event_listener, event: kernel.response, method: onResponse }

    oro_navigation.twig.hash_nav_extension:
        class:        %oro_navigation.twig_hash_nav_extension.class%
        tags:
            - { name: twig.extension }
            - { name: kernel.event_listener, event: kernel.request, method: onKernelRequest }

    oro_navigation.breadcrumb_manager:
        class: %oro_navigation.breadcrumbs_manager.class%
        arguments:
            - '@oro_menu.builder_chain'
            - '@knp_menu.matcher'
            - '@router'

    oro_navigation.chain_breadcrumb_manager.link:
        tags:
            - { name: oro_service_link,  service: oro_navigation.chain_breadcrumb_manager }

    oro_navigation.chain_breadcrumb_manager:
        class: %oro_navigation.chain_breadcrumbs_manager.class%
        calls:
          - [ setDefaultManager, [ '@oro_navigation.breadcrumb_manager' ]]

    oro_navigation.twig.content_tags:
        class: %oro_navigation.twig.content_tags.class%
        arguments:
            - '@oro_navigation.content.tag_generator_chain'
        tags:
            - { name: twig.extension }

    oro_navigation.content.tag_generator_chain:
        class: %oro_navigation.content.tag_generator_chain.class%
        arguments:
            - []

    oro_navigation.content.doctrine_tag_generator:
        class: %oro_navigation.content.doctrine_tag_generator.class%
        arguments:
            - '@doctrine'
        tags:
            - { name: oro_navigation.tag_generator }

    oro_navigation.content.simple_tag_generator:
        class: %oro_navigation.content.simple_tag_generator.class%
        tags:
            - { name: oro_navigation.tag_generator }

    oro_navigation.content.datagrid_tag_listener:
        class: %oro_navigation.content.datagrid_tag_listener.class%
        arguments:
            - '@oro_navigation.content.tag_generator_chain'
        tags:
            - { name: kernel.event_listener, event: oro_datagrid.datagrid.build.after, method: buildAfter }

    oro_navigation.menu_update.builder:
        class: Oro\Bundle\NavigationBundle\Builder\MenuUpdateBuilder
        arguments:
            - '@oro_locale.helper.localization'
        tags:
            - { name: oro_menu.builder }

    oro_navigation.menu_update_provider.default:
        class: Oro\Bundle\NavigationBundle\Provider\DefaultMenuUpdateProvider
        arguments:
            - '@oro_security.security_facade'
            - '@oro_entity.doctrine_helper'
        tags:
            - { name: oro_navigation.menu_update_provider, area: default }

    oro_navigation.extension.datasource.menu:
        class: Oro\Bundle\NavigationBundle\Datagrid\MenuUpdateDatasource
        arguments:
            - '@oro_menu.builder_chain'
            - '@oro_menu.menu_manipulator'
            - '%oro_navigation.area%'
        tags:
            - { name: oro_datagrid.datasource, type: menu-update-default-provider }

    oro_navigation.manager.menu_update_abstract:
        class: Oro\Bundle\NavigationBundle\Manager\MenuUpdateManager
        arguments:
            - "@doctrine"
            - "@oro_menu.builder_chain"

    oro_navigation.manager.menu_update_default:
        parent: oro_navigation.manager.menu_update_abstract
        calls:
            - [ setEntityClass, [ Oro\Bundle\NavigationBundle\Entity\MenuUpdate ]]

    oro_navigation.widget_provider.actions.edit_menus:
        parent: oro_ui.widget_provider.action_button.abstract
        arguments:
            - oro_edit_menus_button
            - oro_edit_menus_link
        tags:
            - { name: oro_ui.view_action_provider, group: activity }
            - { name: oro_ui.update_action_provider, group: activity }

<<<<<<< HEAD
    oro_navigation.event_listener.navigation:
        class: Oro\Bundle\NavigationBundle\EventListener\NavigationListener
        arguments:
            - '@oro_security.security_facade'
            - '@oro_navigation.helper.menu_update'
        tags:
            - { name: kernel.event_listener, event: oro_menu.configure.application_menu, method: onNavigationConfigure }
=======
    oro_navigation.validator.max_nested_level:
        class: Oro\Bundle\NavigationBundle\Validator\Constraints\MaxNestedLevelValidator
        arguments:
            - '@oro_menu.builder_chain'
            - '@oro_locale.helper.localization'
        tags:
            - { name: validator.constraint_validator }
>>>>>>> a483536a
<|MERGE_RESOLUTION|>--- conflicted
+++ resolved
@@ -459,20 +459,17 @@
             - { name: oro_ui.view_action_provider, group: activity }
             - { name: oro_ui.update_action_provider, group: activity }
 
-<<<<<<< HEAD
     oro_navigation.event_listener.navigation:
         class: Oro\Bundle\NavigationBundle\EventListener\NavigationListener
         arguments:
             - '@oro_security.security_facade'
-            - '@oro_navigation.helper.menu_update'
         tags:
             - { name: kernel.event_listener, event: oro_menu.configure.application_menu, method: onNavigationConfigure }
-=======
+
     oro_navigation.validator.max_nested_level:
         class: Oro\Bundle\NavigationBundle\Validator\Constraints\MaxNestedLevelValidator
         arguments:
             - '@oro_menu.builder_chain'
             - '@oro_locale.helper.localization'
         tags:
-            - { name: validator.constraint_validator }
->>>>>>> a483536a
+            - { name: validator.constraint_validator }