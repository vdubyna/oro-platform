parameters:
    oro_navigation.entity.navigation_item.class:               Oro\Bundle\NavigationBundle\Entity\NavigationItem
    oro_navigation.entity.navigation_history_item.class:       Oro\Bundle\NavigationBundle\Entity\NavigationHistoryItem
    oro_navigation.entity.pinbar_tab.class:                    Oro\Bundle\NavigationBundle\Entity\PinbarTab
    oro_navigation.entity.page_state.class:                    Oro\Bundle\NavigationBundle\Entity\PageState
    oro_navigation.entity.menu_update.class:                   Oro\Bundle\NavigationBundle\Entity\MenuUpdate

    oro_menu.factory.acl_extension.class:                      Oro\Bundle\NavigationBundle\Menu\AclAwareMenuFactoryExtension
    oro_menu.factory.class:                                    Knp\Menu\MenuFactory

    oro_menu.configuration_resolver.class:                     Oro\Component\Config\Resolver\SystemAwareResolver
    oro_menu.builder_chain.class:                              Oro\Bundle\NavigationBundle\Provider\BuilderChainProvider
    oro_menu.configuration_builder.class:                      Oro\Bundle\NavigationBundle\Menu\ConfigurationBuilder

    oro_navigation.navigation_item_menu.builder.class:         Oro\Bundle\NavigationBundle\Menu\NavigationItemBuilder
    oro_navigation.navigation_history_menu.builder.class:      Oro\Bundle\NavigationBundle\Menu\NavigationHistoryBuilder
    oro_navigation.navigation_mostviewed_menu.builder.class:   Oro\Bundle\NavigationBundle\Menu\NavigationMostviewedBuilder

    oro_navigation.item.builder.pinbar.class:                  Oro\Bundle\NavigationBundle\Entity\Builder\PinbarTabBuilder
    oro_navigation.item.builder.favorite.class:                Oro\Bundle\NavigationBundle\Entity\Builder\NavigationItemBuilder
    oro_navigation.item.builder.history.class:                 Oro\Bundle\NavigationBundle\Entity\Builder\HistoryItemBuilder
    oro_navigation.item.factory.class:                         Oro\Bundle\NavigationBundle\Entity\Builder\ItemFactory
    oro_navigation.item.pinbar.post_persist_listener.class:    Oro\Bundle\NavigationBundle\Entity\Listener\PinbarPostPersist

    oro_navigation.event.response_history.listener.class:      Oro\Bundle\NavigationBundle\Event\ResponseHistoryListener
    oro_navigation.event.response_hashnav.listener.class:      Oro\Bundle\NavigationBundle\Event\ResponseHashnavListener

    oro_navigation.menu.matcher.voter.request:                 Oro\Bundle\NavigationBundle\Menu\Matcher\Voter\RequestVoter
    oro_navigation.menu.matcher.voter.routepattern:            Oro\Bundle\NavigationBundle\Menu\Matcher\Voter\RoutePatternVoter

    oro_navigation.title_service.class:                        Oro\Bundle\NavigationBundle\Provider\TitleService
    oro_navigation.title_provider.class:                       Oro\Bundle\NavigationBundle\Provider\TitleProvider
    oro_navigation.title_translator.class:                     Oro\Bundle\NavigationBundle\Provider\TitleTranslator
    oro_navigation.title_service.annotations_reader.class:     Oro\Bundle\NavigationBundle\Title\TitleReader\AnnotationsReader
    oro_navigation.title_service.config_reader.class:          Oro\Bundle\NavigationBundle\Title\TitleReader\ConfigReader

    oro_navigation.translation.extractor.class:                Oro\Bundle\NavigationBundle\Title\TranslationExtractor

    oro_navigation.form.type.pagestate.class:                  Oro\Bundle\NavigationBundle\Form\Type\PageStateType
    oro_navigation.form.handler.pagestate.class:               Oro\Bundle\NavigationBundle\Form\Handler\PageStateHandler

    oro_navigation.breadcrumbs_manager.class:                  Oro\Bundle\NavigationBundle\Menu\BreadcrumbManager
    oro_navigation.chain_breadcrumbs_manager.class:            Oro\Bundle\NavigationBundle\Menu\ChainBreadcrumbManager

    oro_navigation.menu_update.scope_type:                     menu_default_visibility

services:
    oro_menu.cache:
        parent: oro.cache.abstract
        calls:
            - [ setNamespace, [ 'oro_menu' ] ]

    oro_menu_acl_extension:
        class: %oro_menu.factory.acl_extension.class%
        arguments:
            - '@router'
            - '@oro_security.security_facade.link'
        calls:
            - [ setCache, [ '@oro_menu.cache' ] ]
            - [ setLogger, [ '@logger' ] ]
        tags:
            - { name: oro_navigation.menu_extension, priority: 100 }

    oro_menu.factory:
        class: '%oro_menu.factory.class%'

    oro_menu.array_loader:
        class: 'Knp\Menu\Loader\ArrayLoader'
        public: false
        arguments:
            - "@oro_menu.factory"

    oro_menu.manipulator:
        class: 'Knp\Menu\Util\MenuManipulator'
        public: false

    oro_menu.builder_chain:
        class: '%oro_menu.builder_chain.class%'
        arguments:
            - '@oro_menu.factory'
            - '@oro_menu.array_loader'
            - '@oro_menu.manipulator'
        tags:
            - { name: knp_menu.provider }

    oro_menu.configuration:
        class: Oro\Bundle\NavigationBundle\Config\MenuConfiguration
        arguments:
            - [] # filled by Oro\Bundle\NavigationBundle\DependencyInjection\OroNavigationExtension

    oro_menu.configuration_resolver:
        class: %oro_menu.configuration_resolver.class%
        arguments:
            - '@service_container'

    oro_menu.configuration_builder:
        class: %oro_menu.configuration_builder.class%
        arguments:
            - '@oro_menu.configuration_resolver'
            - '@oro_menu.factory'
            - '@event_dispatcher'
<<<<<<< HEAD
            - '@oro_navigation.configuration.provider'
=======
            - '@oro_menu.configuration'
>>>>>>> 0398560d
        tags:
            - { name: oro_menu.builder }

    oro_navigation.tree.menu_update_tree_handler:
        class: 'Oro\Bundle\NavigationBundle\JsTree\MenuUpdateTreeHandler'
        arguments:
            - '@translator'

    oro_menu.twig.extension:
        class: Oro\Bundle\NavigationBundle\Twig\MenuExtension
        arguments:
<<<<<<< HEAD
            - '@knp_menu.helper'
            - '@oro_menu.builder_chain'
            - '@oro_navigation.breadcrumb_manager'
            - '@oro_navigation.configuration.provider'
        calls:
          - [ setBreadcrumbManager, [ '@oro_navigation.chain_breadcrumb_manager' ]]
=======
            - '@service_container'
>>>>>>> 0398560d
        tags:
            - { name: twig.extension }

    oro_navigation.item.builder.pinbar:
        class: %oro_navigation.item.builder.pinbar.class%
        arguments:
            - '@doctrine.orm.entity_manager'
        calls:
            - [ setClassName, [ %oro_navigation.entity.pinbar_tab.class% ]]
            - [ setNavigationItemClassName, [ %oro_navigation.entity.navigation_item.class% ]]
        tags:
            - { name: oro_navigation.item.builder, alias: pinbar }

    oro_navigation.item.builder.favorite:
        class: %oro_navigation.item.builder.favorite.class%
        arguments:
            - '@doctrine.orm.entity_manager'
        calls:
            - [ setClassName, [ %oro_navigation.entity.navigation_item.class% ]]
        tags:
            - { name: oro_navigation.item.builder, alias: favorite }

    oro_navigation.item.builder.history:
        class: %oro_navigation.item.builder.history.class%
        arguments:
            - '@doctrine.orm.entity_manager'
        calls:
            - [ setClassName, [ %oro_navigation.entity.navigation_history_item.class% ]]
        tags:
            - { name: oro_navigation.item.builder, alias: history }

    oro_navigation.item.builder.mostviewed:
        class: %oro_navigation.item.builder.history.class%
        arguments:
            - '@doctrine.orm.entity_manager'
        calls:
            - [ setClassName, [ %oro_navigation.entity.navigation_history_item.class% ]]
        tags:
            - { name: oro_navigation.item.builder, alias: mostviewed }

    oro_navigation.item.factory:
        class: %oro_navigation.item.factory.class%

    oro_navigation.item.pinbar.post_persist_listener:
        class: %oro_navigation.item.pinbar.post_persist_listener.class%
        calls:
            - [ setClassName, [ %oro_navigation.entity.pinbar_tab.class% ]]
        tags:
            - { name: doctrine.event_listener, event: postPersist }

    oro_navigation.pinbar_menu.builder:
        class: %oro_navigation.navigation_item_menu.builder.class%
        arguments:
            - '@security.context'
            - '@doctrine.orm.entity_manager'
            - '@oro_navigation.item.factory'
            - '@router'
        tags:
            - { name: oro_menu.builder, alias: pinbar }
            - { name: oro_featuretogle.feature, feature: email }

    oro_navigation.favorites_menu.builder:
        class: %oro_navigation.navigation_item_menu.builder.class%
        arguments:
            - '@security.context'
            - '@doctrine.orm.entity_manager'
            - '@oro_navigation.item.factory'
            - '@router'
        tags:
            - { name: oro_menu.builder, alias: favorite }
            - { name: oro_featuretogle.feature, feature: email }

    oro_navigation.history_menu.builder:
        class: %oro_navigation.navigation_history_menu.builder.class%
        arguments:
            - '@security.context'
            - '@doctrine.orm.entity_manager'
            - '@oro_navigation.item.factory'
            - '@router'
        calls:
            - [ setMatcher, [ '@knp_menu.matcher' ]]
            - [ setOptions, [ '@oro_config.user' ]]
        tags:
            - { name: oro_menu.builder, alias: history }
            - { name: oro_featuretogle.feature, feature: email }

    oro_navigation.mostviewed_menu.builder:
        class: %oro_navigation.navigation_mostviewed_menu.builder.class%
        arguments:
            - '@security.context'
            - '@doctrine.orm.entity_manager'
            - '@oro_navigation.item.factory'
            - "@router"
        calls:
            - [ setOptions, [ '@oro_config.user' ]]
        tags:
            - { name: oro_menu.builder, alias: mostviewed }
            - { name: oro_featuretogle.feature, feature: email }

    knp_voter_request:
        class: %oro_navigation.menu.matcher.voter.request%
        tags:
            - { name: knp_menu.voter, request: true }

    knp_menu.voter.router:
        class: %oro_navigation.menu.matcher.voter.routepattern%
        tags:
            - { name: knp_menu.voter, request: true }

    kernel.listener.nav_history_response:
        class: %oro_navigation.event.response_history.listener.class%
        tags:
            - { name: kernel.event_listener, event: kernel.response, method: onResponse }
        arguments:
            - '@oro_navigation.item.factory'
            - '@security.context'
            - '@doctrine'
            - '@oro_navigation.title_service'
        calls:
            - [ setHistoryItemEntityFQCN, [ %oro_navigation.entity.navigation_history_item.class% ]]
            - [ setUserEntityFQCN, [ %oro_user.entity.class% ]]
            - [ setNavigationHistoryItemType, ['history']]

    oro_navigation.event.master_request_route_listener:
        class: Oro\Bundle\NavigationBundle\Event\AddMasterRequestRouteListener
        tags:
            - { name: kernel.event_listener, event: kernel.request, method: onKernelRequest }

    oro_navigation.event.js_routing_dump_listener:
        class: Oro\Bundle\NavigationBundle\Event\JsRoutingDumpListener
        arguments:
            - '@oro_ui.dynamic_asset_version_manager'
        tags:
            - { name: kernel.event_listener, event: console.command, method: onConsoleCommand }

    oro_navigation.title_service:
        class: %oro_navigation.title_service.class%
        arguments:
          - '@oro_navigation.title_annotations_reader'
          - '@oro_navigation.title_config_reader'
          - '@oro_navigation.title_translator'
          - '@doctrine.orm.entity_manager'
          - '@oro_config.user'
          - '@oro_navigation.chain_breadcrumb_manager.link'
          - '@oro_navigation.title_provider'
        lazy: true

    oro_navigation.title_provider:
        class: %oro_navigation.title_provider.class%
        public: false
        arguments:
          - '@oro_entity.doctrine_helper'
          - '@oro_navigation.configuration.provider'

    oro_navigation.title_translator:
        class: %oro_navigation.title_translator.class%
        public: false
        arguments:
          - '@translator.default'
          - '@oro_config.user'

    oro_navigation.title_annotations_reader:
        class:                        %oro_navigation.title_service.annotations_reader.class%
        arguments:                    ["@kernel", "@annotation_reader"]

    oro_navigation.title_config_reader:
        class: '%oro_navigation.title_service.config_reader.class%'
        arguments:
            - '@oro_navigation.configuration.provider'

    oro_navigation.title_service.twig.extension:
        class: Oro\Bundle\NavigationBundle\Twig\TitleExtension
        public: false
        arguments:
<<<<<<< HEAD
            - '@oro_navigation.title_service'
            - '@request_stack'
        tags:
            - { name: twig.extension }

=======
            - '@service_container'
        tags:
            - { name: twig.extension }

    kernel.listener.title_service.request_listener:
        class: Oro\Bundle\NavigationBundle\Event\RequestTitleListener
        arguments:
            - '@service_container'
        tags:
            - { name: kernel.event_listener, priority: -255, event: kernel.request, method: onKernelRequest }

>>>>>>> 0398560d
    oro_navigation.translation.extractor:
        class: %oro_navigation.translation.extractor.class%
        arguments:
            - '@oro_navigation.title_service'
            - '@router'
        tags:
            - { name: translation.extractor, alias: navigation_translation_extractor }

    oro_navigation.form.pagestate:
        class:                        Symfony\Component\Form\Form
        factory_method:               createNamed
        factory_service:              form.factory
        arguments:                    ["pagestate", "pagestate", null]

    oro_navigation.form.type.pagestate:
        class:                        %oro_navigation.form.type.pagestate.class%
        tags:
            - { name: form.type, alias: pagestate }

    oro_navigation.form.type.route_select:
        class: Oro\Bundle\NavigationBundle\Form\Type\RouteChoiceType
        arguments:
            - '@router.default'
            - '@doctrine'
            - '@translator'
        tags:
            - { name: form.type, alias: oro_route_choice }

    oro_navigation.form.handler.pagestate:
        class:                        %oro_navigation.form.handler.pagestate.class%
        scope:                        request
        arguments:                    ["@oro_navigation.form.pagestate", "@request", "@doctrine.orm.entity_manager", "@security.context"]

    kernel.listener.hashnav_response:
        class: %oro_navigation.event.response_hashnav.listener.class%
        arguments:
            - '@security.context'
            - '@templating'
            - '%kernel.debug%'
        tags:
            - { name: kernel.event_listener, event: kernel.response, method: onResponse }

    oro_navigation.twig.hash_nav_extension:
        class: Oro\Bundle\NavigationBundle\Twig\HashNavExtension
        tags:
            - { name: twig.extension }
            - { name: kernel.event_listener, event: kernel.request, method: onKernelRequest }

    oro_navigation.breadcrumb_manager:
        class: %oro_navigation.breadcrumbs_manager.class%
        arguments:
            - '@oro_menu.builder_chain'
            - '@knp_menu.matcher'
            - '@router'

    oro_navigation.chain_breadcrumb_manager.link:
        tags:
            - { name: oro_service_link,  service: oro_navigation.chain_breadcrumb_manager }

    oro_navigation.chain_breadcrumb_manager:
        class: %oro_navigation.chain_breadcrumbs_manager.class%
        calls:
          - [ setDefaultManager, [ '@oro_navigation.breadcrumb_manager' ]]

    oro_navigation.menu_update.builder.abstract:
        class: Oro\Bundle\NavigationBundle\Builder\MenuUpdateBuilder
        abstract: true
        arguments:
            - '@oro_locale.helper.localization'
            - '@oro_scope.scope_manager'
            - '@doctrine'

    oro_navigation.menu_update.builder.menu_default_visibility:
        parent: oro_navigation.menu_update.builder.abstract
        calls:
          - [setClassName, ['%oro_navigation.entity.menu_update.class%']]
          - [setScopeType, ['%oro_navigation.menu_update.scope_type%']]
        tags:
            - { name: oro_menu.builder, priority: 100 }

    oro_navigation.menu_manipulator:
        class: Knp\Menu\Util\MenuManipulator
        public: false

    oro_navigation.extension.datasource.menu:
        class: Oro\Bundle\NavigationBundle\Datagrid\MenuUpdateDatasource
        arguments:
            - '@oro_menu.builder_chain'
            - '@oro_navigation.menu_manipulator'
            - '@oro_navigation.configuration.provider'
            - '%oro_navigation.menu_update.scope_type%'
            - '@oro_menu.configuration'
        tags:
            - { name: oro_datagrid.datasource, type: menu-update-default-provider }

    oro_navigation.manager.menu_update:
        class: Oro\Bundle\NavigationBundle\Manager\MenuUpdateManager
        arguments:
            - "@doctrine"
            - "@oro_menu.builder_chain"
            - "@oro_navigation.menu_helper.menu_update"
        calls:
            - [ setEntityClass, [ '%oro_navigation.entity.menu_update.class%' ]]

    oro_navigation.widget_provider.actions.edit_menus:
        parent: oro_ui.widget_provider.action_button.abstract
        arguments:
            - oro_edit_menus_button
            - oro_edit_menus_link
        tags:
            - { name: oro_ui.view_action_provider, group: activity }
            - { name: oro_ui.update_action_provider, group: activity }

    oro_navigation.event_listener.navigation:
        class: Oro\Bundle\NavigationBundle\EventListener\NavigationListener
        arguments:
            - '@oro_security.security_facade'
        tags:
            - { name: kernel.event_listener, event: oro_menu.configure.application_menu, method: onNavigationConfigure }

    oro_navigation.event_listener.navigation_items:
        class: Oro\Bundle\NavigationBundle\EventListener\NavigationItemsListener
        arguments:
            - '@oro_featuretoggle.checker.feature_checker'
        tags:
            - { name: kernel.event_listener, event: oro_menu.configure.shortcuts, method: onNavigationConfigure }
            - { name: kernel.event_listener, event: oro_menu.configure.application_menu, method: onNavigationConfigure }

    oro_navigation.config_extension.feature:
        class: Oro\Bundle\NavigationBundle\Configuration\FeatureConfigurationExtension
        tags:
            - { name: oro_feature.config_extension }


    oro_navigation.validator.max_nested_level:
        class: Oro\Bundle\NavigationBundle\Validator\Constraints\MaxNestedLevelValidator
        arguments:
            - '@oro_menu.builder_chain'
            - '@oro_locale.helper.localization'
        tags:
            - { name: validator.constraint_validator }

    oro_navigation.menu_helper.menu_update:
        class: Oro\Bundle\NavigationBundle\Menu\Helper\MenuUpdateHelper
        arguments:
            - '@translator'
            - '@oro_locale.helper.localization'

    oro_navigation.event_listener.menu_update_cache_flusher:
        class: Oro\Bundle\NavigationBundle\EventListener\MenuUpdateCacheFlusher
        arguments:
            - '@oro_navigation.repository.menu_update'
            - '@oro_navigation.menu_update.cache'
        tags:
            - { name: kernel.event_listener, event: oro_menu.menu_update_scope_change, method: onMenuUpdateScopeChange }

    oro_navigation.repository.menu_update:
        class: 'Oro\Bundle\NavigationBundle\Entity\Repository\MenuUpdateRepository'
        parent: oro_entity.abstract_repository
        arguments:
            - '%oro_navigation.entity.menu_update.class%'
        calls:
            - [ setQueryResultCache, [ '@oro_navigation.menu_update.cache' ] ]

    oro_navigation.menu_update.cache:
        parent: oro.cache.abstract
        calls:
            - [ setNamespace, [ 'oro_navigation_menu_updates' ] ]

    oro_navigation.data_provider.title:
        class: Oro\Bundle\NavigationBundle\Layout\DataProvider\NavigationTitleProvider
        scope: request
        arguments:
          - '@oro_navigation.title_service'
          - '@oro_config.user'
        tags:
            - { name: layout.data_provider, alias: title_provider }

    oro_navigation.scope_criteria_provider.user:
        parent: oro_user.scope_criteria_provider.user
        tags:
            - {name: oro_scope.provider, scopeType: '%oro_navigation.menu_update.scope_type%', priority: 20}

    oro_navigation.configuration.provider:
        class: Oro\Bundle\NavigationBundle\Provider\ConfigurationProvider
        arguments:
            - '@oro_navigation.configuration_provider.cache'

    oro_navigation.configuration_provider.cache:
        public: false
        parent: oro.cache.abstract
        calls:
            - [ setNamespace, [ 'oro_navigation_configuration' ] ]

    oro_navigation.event_listener.container_listener:
        class: Oro\Bundle\NavigationBundle\EventListener\ContainerListener
        arguments:
            - '@oro_navigation.configuration.provider'
            - '@oro_navigation.config.dumper'
        tags:
            - { name: kernel.event_listener, event: kernel.request, method: onKernelRequest }

    oro_navigation.config.dumper:
        class: Oro\Component\Config\Dumper\CumulativeConfigMetadataDumper
        public: false
        arguments:
            - '%kernel.cache_dir%'
            - '%kernel.debug%'
            - 'oro_navigation'<|MERGE_RESOLUTION|>--- conflicted
+++ resolved
@@ -99,11 +99,7 @@
             - '@oro_menu.configuration_resolver'
             - '@oro_menu.factory'
             - '@event_dispatcher'
-<<<<<<< HEAD
             - '@oro_navigation.configuration.provider'
-=======
-            - '@oro_menu.configuration'
->>>>>>> 0398560d
         tags:
             - { name: oro_menu.builder }
 
@@ -115,16 +111,7 @@
     oro_menu.twig.extension:
         class: Oro\Bundle\NavigationBundle\Twig\MenuExtension
         arguments:
-<<<<<<< HEAD
-            - '@knp_menu.helper'
-            - '@oro_menu.builder_chain'
-            - '@oro_navigation.breadcrumb_manager'
-            - '@oro_navigation.configuration.provider'
-        calls:
-          - [ setBreadcrumbManager, [ '@oro_navigation.chain_breadcrumb_manager' ]]
-=======
             - '@service_container'
->>>>>>> 0398560d
         tags:
             - { name: twig.extension }
 
@@ -277,7 +264,6 @@
         public: false
         arguments:
           - '@oro_entity.doctrine_helper'
-          - '@oro_navigation.configuration.provider'
 
     oro_navigation.title_translator:
         class: %oro_navigation.title_translator.class%
@@ -299,25 +285,10 @@
         class: Oro\Bundle\NavigationBundle\Twig\TitleExtension
         public: false
         arguments:
-<<<<<<< HEAD
-            - '@oro_navigation.title_service'
-            - '@request_stack'
+            - '@service_container'
         tags:
             - { name: twig.extension }
 
-=======
-            - '@service_container'
-        tags:
-            - { name: twig.extension }
-
-    kernel.listener.title_service.request_listener:
-        class: Oro\Bundle\NavigationBundle\Event\RequestTitleListener
-        arguments:
-            - '@service_container'
-        tags:
-            - { name: kernel.event_listener, priority: -255, event: kernel.request, method: onKernelRequest }
-
->>>>>>> 0398560d
     oro_navigation.translation.extractor:
         class: %oro_navigation.translation.extractor.class%
         arguments:
@@ -409,7 +380,6 @@
             - '@oro_navigation.menu_manipulator'
             - '@oro_navigation.configuration.provider'
             - '%oro_navigation.menu_update.scope_type%'
-            - '@oro_menu.configuration'
         tags:
             - { name: oro_datagrid.datasource, type: menu-update-default-provider }
 
