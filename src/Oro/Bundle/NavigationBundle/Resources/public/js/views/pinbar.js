--- conflicted
+++ resolved
@@ -96,25 +96,17 @@
                 goBack = true;
             }
             if (this.cleanupUrl(url) != this.cleanupUrl(this.getCurrentPageItemData().url)) {
-<<<<<<< HEAD
-                item.save(null, {success: _.bind(function () {
-                    if (!goBack) {
-                        Oro.hashNavigationInstance.setLocation(url, {useCache: true});
-                    } else {
-                        this.goToLatestOpenedPage();
-=======
                 item.save(
                     null,
                     {
                         wait: true,
                         success: _.bind(function () {
                             if (!goBack) {
-                                Oro.Navigation.prototype.setLocation(url);
+                                Oro.hashNavigationInstance.setLocation(url, {useCache: true});
                             } else {
                                 this.goToLatestOpenedPage();
                             }
                         }, this)
->>>>>>> cef57e30
                     }
                 );
             }
