var navigation = navigation || {};
navigation.pinbar = navigation.pinbar || {};

navigation.pinbar.MainView = navigation.MainViewAbstract.extend({
    options: {
        maxItems: 10,
        tabTitle: 'Pinbar',
        tabIcon: 'icon-folder-close',
        el: '.pin-bar',
        listBar: '.list-bar',
        minimizeButton: '.top-action-box .minimize-button',
        closeButton: '.top-action-box .close-button',
        history: [],
        defaultUrl: '/',
        tabId: 'pinbar',
        collection: navigation.pinbar.Items
    },

    requireCleanup: true,
    massAdd: false,

    templates: {
        noItemsMessage: _.template($("#template-no-pins-message").html())
    },

    initialize: function() {
        this.$listBar = this.getBackboneElement(this.options.listBar);
        this.$minimizeButton = Backbone.$(this.options.minimizeButton);
        this.$closeButton = Backbone.$(this.options.closeButton);

        this.listenTo(this.options.collection, 'add', function(item) {this.setItemPosition(item)});
        this.listenTo(this.options.collection, 'remove', this.onPageClose);
        this.listenTo(this.options.collection, 'reset', this.addAll);
        this.listenTo(this.options.collection, 'all', this.render);

        this.listenTo(this.options.collection, 'positionChange', this.renderItem);
        this.listenTo(this.options.collection, 'stateChange', this.handleItemStateChange);
        this.listenTo(this.options.collection, 'urlChange', this.renderItem);

        /**
         * Changing pinbar state after grid is loaded
         */
        Oro.Events.bind(
            "grid_load:complete",
            function () {
                this.updatePinbarState();
            },
            this
        );

        this.$minimizeButton.click(_.bind(this.minimizePage, this));
        this.$closeButton.click(_.bind(this.closePage, this));

        this.registerTab();
        this.cleanup();
        this.render();
    },

    /**
     * Get previous maximized URL
     *
     * @return {*}
     */
    getLatestUrl: function() {
        if (this.options.history.length) {
            return _.last(this.options.history);
        } else {
            return this.options.defaultUrl;
        }
    },

    /**
     * Get backbone DOM element
     *
     * @param el
     * @return {*}
     */
    getBackboneElement: function(el) {
        return el instanceof Backbone.$ ? el : this.$(el);
    },

    /**
     * Handle item minimize/maximize state change
     *
     * @param item
     */
    handleItemStateChange: function(item) {
        if (!this.massAdd) {
            var url = null;
            var goBack = false;
            if (item.get('maximized')) {
                url = item.get('url');
                this.removeFromHistory(item);
                this.options.history.push(this.cleanupUrl(url));
            } else {
                goBack = true;
            }
            if (this.cleanupUrl(url) != this.cleanupUrl(this.getCurrentPageItemData().url)) {
                item.save(
                    null,
                    {
                        wait: true,
                        success: _.bind(function () {
                            if (!goBack) {
                                Oro.hashNavigationInstance.setLocation(url, {useCache: true});
                            }
                        }, this)
                    }
                );
            }
        }
    },

    /**
     * Remove item from history
     *
     * @param item
     */
    removeFromHistory: function(item) {
        var currentItemUrl = this.cleanupUrl(item.get('url'))
        this.options.history = _.filter(this.options.history, function (url) {
            return url != currentItemUrl;
        });
    },

    /**
     * Handle page close
     */
    onPageClose: function(item) {
        this.removeFromHistory(item);
        this.reorder();
    },

    /**
     * Handle minimize page.
     *
     * @param e
     */
    minimizePage: function(e) {
        Oro.Events.trigger('pinbar_item_minimized');
        this.updatePinbarState();
        var pinnedItem = this.getItemForCurrentPage(true);
        if (pinnedItem.length) {
            _.each(pinnedItem, function(item) {
                this.removeFromHistory(item);
                item.set('maximized', false);
            }, this);
        } else {
            var newItem = this.getNewItemData(Backbone.$(e.currentTarget));
            newItem.url = this.cleanupUrl(newItem.url);
            var currentItem = new navigation.pinbar.Item(newItem);
            this.options.collection.unshift(currentItem);
            this.handleItemStateChange(currentItem);
        }
    },

    /**
     *  Update current page item state to use new url
     */
    updatePinbarState: function() {
        if (Oro.hashNavigationEnabled() && Oro.hashNavigationInstance.useCache) {
            var pinnedItem = this.getItemForCurrentPage(true);
            if (pinnedItem.length) {
<<<<<<< HEAD
                var hashUrl = Oro.hashNavigationInstance.getHashUrl(true, true);
                _.each(pinnedItem, function(item) {
                    if (item.get('url') !== hashUrl) {
                        item.set('url', hashUrl);
                        item.save();
                    }
                }, this);
=======
                 var hashUrl = Oro.hashNavigationInstance.getHashUrl(true, true);
                 _.each(pinnedItem, function(item) {
                     if (item.get('url') !== hashUrl) {
                         item.set('url', hashUrl);
                         item.save();
                     }
                 }, this);
>>>>>>> 01cf85fb
            }
        }
    },

    /**
     * Handle click on page close button
     */
    closePage: function()
    {
        var pinnedItem = this.getItemForCurrentPage(true);
        if (pinnedItem.length) {
            _.each(pinnedItem, function(item) {item.destroy({wait: true});});
        }
    },

    /**
     * Mass add items
     */
    addAll: function() {
        this.massAdd = true;
        this.markCurrentPageMaximized();
        this.options.collection.each(this.setItemPosition, this);
        this.massAdd = false;
    },

    /**
     * Mark current page as maximized to be able to minimize.
     */
    markCurrentPageMaximized: function()
    {
        var currentPageItems = this.getItemForCurrentPage(true);
        if (currentPageItems.length) {
            _.each(currentPageItems, function(item) {
                item.set('maximized', new Date().toISOString());
            });
        }
    },

    /**
     * Set item position if given or reorder items.
     *
     * @param {navigation.pinbar.Item} item
     * @param {Integer} position
     */
    setItemPosition: function(item, position) {
        if (_.isUndefined(position)) {
            this.reorder();
        } else {
            item.set({position: position});
        }
    },

    /**
     * Change position property of model based on current order
     */
    reorder: function() {
        this.options.collection.each(function(item, position) {
            item.set({position: position});
        });
    },

    /**
     * Choose container and add item to it.
     *
     * @param {navigation.pinbar.Item} item
     */
    renderItem: function(item) {
        var position = item.get('position');
        var type = position >= this.options.maxItems ? 'tab': 'list';

        if (item.get('display_type') != type) {
            this.cleanup();
            item.set('display_type', type);

            var view = new navigation.pinbar.ItemView({
                type: type,
                model: item
            });

            if (type == 'tab') {
                this.addItemToTab(view, !this.massAdd);
                /**
                 * Backbone event. Fired when tab is changed
                 * @event tab:changed
                 */
                Oro.Events.trigger("tab:changed", this.options.tabId);
            } else {
                var rowEl = view.render().el;
                if (this.massAdd || position > 0) {
                    this.$listBar.append(rowEl);
                } else {
                    this.$listBar.prepend(rowEl);
                }
            }
        }
    },

    /**
     * Checks if pinbar tab in 3 dots menu is used
     *
     * @return {Boolean}
     */
    needPinbarTab: function() {
        return (this.options.collection.length > this.options.maxItems);
    },

    /**
     * Clean up all pinbar items from menus
     */
    cleanup: function()
    {
        if (this.requireCleanup) {
            this.$listBar.empty();
            this.cleanupTab();
            this.requireCleanup = false;
        }
    },

    /**
     * Renders pinbar empty message if no items
     * Show/hide tabs section in ... menu on each event
     */
    render: function() {
        if (!this.massAdd) {
            if (this.options.collection.length == 0) {
                this.requireCleanup = true;
                this.$listBar.html(this.templates.noItemsMessage());
                /**
                 * Backbone event. Fired when pinbar help link is shown
                 * @event pinbar_help:shown
                 */
                Oro.Events.trigger("pinbar_help:shown");
            }

            this.checkTabContent();
            /**
             * Backbone event. Fired when tab is changed
             * @event tab:changed
             */
            Oro.Events.trigger("tab:changed", this.options.tabId);
        }
    }
});<|MERGE_RESOLUTION|>--- conflicted
+++ resolved
@@ -161,15 +161,6 @@
         if (Oro.hashNavigationEnabled() && Oro.hashNavigationInstance.useCache) {
             var pinnedItem = this.getItemForCurrentPage(true);
             if (pinnedItem.length) {
-<<<<<<< HEAD
-                var hashUrl = Oro.hashNavigationInstance.getHashUrl(true, true);
-                _.each(pinnedItem, function(item) {
-                    if (item.get('url') !== hashUrl) {
-                        item.set('url', hashUrl);
-                        item.save();
-                    }
-                }, this);
-=======
                  var hashUrl = Oro.hashNavigationInstance.getHashUrl(true, true);
                  _.each(pinnedItem, function(item) {
                      if (item.get('url') !== hashUrl) {
@@ -177,7 +168,6 @@
                          item.save();
                      }
                  }, this);
->>>>>>> 01cf85fb
             }
         }
     },
