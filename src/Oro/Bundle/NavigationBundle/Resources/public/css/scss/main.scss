--- conflicted
+++ resolved
@@ -87,15 +87,6 @@
             }
 
             > .tab-content {
-<<<<<<< HEAD
-                clear: none;
-                border-left: 1px solid darken(#ecf1f9, 8%);
-                background-color: #fff;
-                min-height: $dot-menu-dropdown-min-height;
-                max-height: $dot-menu-dropdown-max-height;
-                overflow: auto;
-=======
->>>>>>> adb63083
                 z-index: 99;
 
                 padding-left: 16px;
@@ -166,15 +157,9 @@
 
     .dot-menu-empty-message {
         padding: ($dot-menu-dropdown-min-height / 2 - 10px) 15px 15px;
-<<<<<<< HEAD
-        text-align: center;
-        color: lighten($body-color, 30%);
-        font-style: italic;
-=======
 
         text-align: center;
 
         color: $dot-menu-empty-message-color;
->>>>>>> adb63083
     }
 }