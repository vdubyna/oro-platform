--- conflicted
+++ resolved
@@ -60,13 +60,9 @@
     public function getResults()
     {
         $rows = [];
-<<<<<<< HEAD
-        foreach ($this->menuConfiguration['tree'] as $name => $item) {
-=======
 
         $tree = $this->menuConfiguration->getTree();
         foreach ($tree as $name => $item) {
->>>>>>> 4d8dfd86
             $menuItem = $this->chainProvider->get($name);
             if ($menuItem->getExtra('scope_type') === $this->scopeType && !$menuItem->getExtra('read_only')) {
                 $rows[] = new ResultRecord($this->menuManipulator->toArray($menuItem));
