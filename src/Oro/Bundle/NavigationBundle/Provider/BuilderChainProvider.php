--- conflicted
+++ resolved
@@ -37,32 +37,23 @@
     private $factory;
 
     /**
-<<<<<<< HEAD
+     * @var ArrayLoader
+     */
+    private $loader;
+
+    /**
+     * @var MenuManipulator
+     */
+    private $manipulator;
+
+    /**
      * @var CacheProvider
-=======
-     * @var ArrayLoader
-     */
-    private $loader;
-
-    /**
-     * @var MenuManipulator
-     */
-    private $manipulator;
-
-    /**
-     * @var \Doctrine\Common\Cache\CacheProvider
->>>>>>> 19c475d4
      */
     private $cache;
 
     /**
      * @param FactoryInterface $factory
      */
-<<<<<<< HEAD
-    public function __construct(FactoryInterface $factory)
-    {
-        $this->factory = $factory;
-=======
     private $eventDispatcher;
 
     public function __construct(
@@ -75,7 +66,6 @@
         $this->eventDispatcher = $eventDispatcher;
         $this->loader = $loader;
         $this->manipulator = $manipulator;
->>>>>>> 19c475d4
     }
 
     /**
@@ -102,7 +92,7 @@
         if (!array_key_exists($alias, $this->builders)) {
             $this->builders[$alias] = [];
         }
-        
+
         $this->builders[$alias][] = $builder;
     }
 
