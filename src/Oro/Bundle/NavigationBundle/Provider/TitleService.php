--- conflicted
+++ resolved
@@ -280,21 +280,14 @@
      */
     public function loadByRoute($route, $menuName = null)
     {
-<<<<<<< HEAD
         $title = $this->titleReaderRegistry->getTitleByRoute($route);
+
+        if (!$menuName) {
+            $menuName = $this->userConfigManager->get('oro_navigation.breadcrumb_menu');
+        }
 
         $this->setTemplate($this->createTitle($route, $title));
         $this->setShortTemplate($this->getShortTitle($title, $route));
-=======
-        if (!$menuName) {
-            $menuName = $this->userConfigManager->get('oro_navigation.breadcrumb_menu');
-        }
-        $templates = $this->titleProvider->getTitleTemplates($route);
-        if (!empty($templates)) {
-            $this->setTemplate($templates['title']);
-            $this->setShortTemplate($templates['short_title']);
-        }
->>>>>>> 35c82ff2
 
         return $this;
     }
@@ -306,18 +299,11 @@
     {
         $titleData = [];
 
-<<<<<<< HEAD
         if ($title) {
             $titleData[] = $title;
         }
-=======
-            $breadcrumbLabels = $this->getBreadcrumbs($route, $menuName);
-            if (count($breadcrumbLabels)) {
-                $titleData = array_merge($titleData, $breadcrumbLabels);
-            }
->>>>>>> 35c82ff2
-
-        $breadcrumbLabels = $this->getBreadcrumbs($route);
+
+        $breadcrumbLabels = $this->getBreadcrumbs($route, $menuName);
         if (count($breadcrumbLabels)) {
             $titleData = array_merge($titleData, $breadcrumbLabels);
         }
@@ -338,14 +324,7 @@
      */
     protected function getBreadcrumbs($route, $menuName)
     {
-<<<<<<< HEAD
-        /** @var BreadcrumbManagerInterface $breadcrumbManager */
-        $breadcrumbManager = $this->breadcrumbManagerLink->getService();
-        $menuName = $this->userConfigManager->get('oro_navigation.breadcrumb_menu');
-        return $breadcrumbManager->getBreadcrumbLabels($menuName, $route);
-=======
         return $this->breadcrumbManagerLink->getService()->getBreadcrumbLabels($menuName, $route);
->>>>>>> 35c82ff2
     }
 
     /**
