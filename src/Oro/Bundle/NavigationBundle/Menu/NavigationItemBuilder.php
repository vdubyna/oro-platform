--- conflicted
+++ resolved
@@ -7,22 +7,14 @@
 
 use Knp\Menu\ItemInterface;
 
-<<<<<<< HEAD
-use Doctrine\ORM\EntityManager;
-use Knp\Menu\ItemInterface;
-=======
 use Symfony\Bundle\FrameworkBundle\Routing\Router;
 use Symfony\Component\Security\Core\SecurityContextInterface;
->>>>>>> d54e049a
 
 use Oro\Bundle\FeatureToggleBundle\Checker\FeatureCheckerHolderTrait;
 use Oro\Bundle\FeatureToggleBundle\Checker\FeatureToggleableInterface;
 use Oro\Bundle\NavigationBundle\Entity\Builder\ItemFactory;
 use Oro\Bundle\NavigationBundle\Entity\NavigationItemInterface;
-
 use Oro\Bundle\NavigationBundle\Entity\Repository\NavigationRepositoryInterface;
-use Symfony\Bundle\FrameworkBundle\Routing\Router;
-use Symfony\Component\Security\Core\SecurityContextInterface;
 
 class NavigationItemBuilder implements BuilderInterface, FeatureToggleableInterface
 {
@@ -86,11 +78,7 @@
             $repo = $this->em->getRepository(ClassUtils::getClass($entity));
             $items = $repo->getNavigationItems($user->getId(), $currentOrganization, $alias, $options);
             foreach ($items as $item) {
-<<<<<<< HEAD
-                $route = $this->matchRoute($item);
-=======
                 $route = $this->getMatchedRoute($item);
->>>>>>> d54e049a
                 if (!$this->isRouteEnabled($route)) {
                     continue;
                 }
@@ -114,11 +102,7 @@
      *
      * @return string|null
      */
-<<<<<<< HEAD
-    protected function matchRoute($item)
-=======
     protected function getMatchedRoute($item)
->>>>>>> d54e049a
     {
         try {
             $routeMatch = $this->router->match($item['url']);
