--- conflicted
+++ resolved
@@ -56,10 +56,7 @@
                     $this->setExtraFromConfig($menu, $menuTreeElement, 'type');
                     $this->setExtraFromConfig($menu, $menuTreeElement, 'area', $defaultArea);
                     $this->setExtraFromConfig($menu, $menuTreeElement, 'read_only', false);
-<<<<<<< HEAD
-=======
                     $this->setExtraFromConfig($menu, $menuTreeElement, 'max_nesting_level', 0);
->>>>>>> 99035c20
                     $menu->setExtra('editable', true);
 
                     $this->createFromArray($menu, $menuTreeElement['children'], $menuConfig['items'], $options);
