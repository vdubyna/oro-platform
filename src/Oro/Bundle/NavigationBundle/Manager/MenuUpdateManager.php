<?php

namespace Oro\Bundle\NavigationBundle\Manager;

use Doctrine\Common\Persistence\ManagerRegistry;
use Doctrine\ORM\EntityManager;
use Doctrine\ORM\EntityRepository;

use Knp\Menu\ItemInterface;

use Oro\Bundle\NavigationBundle\Builder\MenuUpdateBuilder;
use Oro\Bundle\NavigationBundle\Entity\MenuUpdateInterface;
use Oro\Bundle\NavigationBundle\Entity\Repository\MenuUpdateRepository;
use Oro\Bundle\NavigationBundle\Exception\NotFoundParentException;
use Oro\Bundle\NavigationBundle\JsTree\MenuUpdateTreeHandler;
use Oro\Bundle\NavigationBundle\Menu\Helper\MenuUpdateHelper;
use Oro\Bundle\NavigationBundle\Provider\BuilderChainProvider;
use Oro\Bundle\NavigationBundle\Utils\MenuUpdateUtils;
use Oro\Bundle\ScopeBundle\Entity\Scope;

class MenuUpdateManager
{
    /** @var ManagerRegistry */
    private $managerRegistry;

    /** @var BuilderChainProvider */
    private $builderChainProvider;

    /** @var MenuUpdateHelper */
    private $menuUpdateHelper;

    /** @var string */
    private $entityClass;

    /**
     * @param ManagerRegistry      $managerRegistry
     * @param BuilderChainProvider $builderChainProvider
     * @param MenuUpdateHelper     $menuUpdateHelper
     */
    public function __construct(
        ManagerRegistry $managerRegistry,
        BuilderChainProvider $builderChainProvider,
        MenuUpdateHelper $menuUpdateHelper
    ) {
        $this->managerRegistry = $managerRegistry;
        $this->builderChainProvider = $builderChainProvider;
        $this->menuUpdateHelper = $menuUpdateHelper;
    }

    /**
     * @param string $entityClass
     */
    public function setEntityClass($entityClass)
    {
        $this->entityClass = $entityClass;
    }

    /**
     * Get menu built by BuilderChainProvider
     *
     * @param string $name
     * @param array  $options
     *
     * @return ItemInterface
     */
    public function getMenu($name, array $options = [])
    {
        $options = array_merge(
            $options,
            [
                BuilderChainProvider::IGNORE_CACHE_OPTION => true
            ]
        );

        return $this->builderChainProvider->get($name, $options);
    }

    /**
     * Create menu update entity
     *
     * @param Scope $scope
     * @param array $options
     *
     * @return MenuUpdateInterface
     */
    public function createMenuUpdate(Scope $scope, array $options = [])
    {
        /** @var MenuUpdateInterface $entity */
        $entity = new $this->entityClass;
        $entity = $entity->setScope($scope);

        if (isset($options['key'])) {
            $entity->setKey($options['key']);
        }
        $isCustom = isset($options['custom']) && $options['custom'];
        $entity->setCustom($isCustom);

        if (!isset($options['menu'])) {
            throw new \InvalidArgumentException('options["menu"] should be defined.');
        }
        $entity->setMenu($options['menu']);
        if (isset($options['parentKey'])) {
            $parent = $this->findMenuItem($options['menu'], $options['parentKey'], $scope);
            if (!$parent) {
                throw new NotFoundParentException(sprintf('Parent with "%s" id not found.', $options['parentKey']));
            }
            $entity->setParentKey($options['parentKey']);
        }

        if (isset($options['isDivider']) && $options['isDivider']) {
            $entity->setDivider(true);
            $entity->setDefaultTitle(MenuUpdateTreeHandler::MENU_ITEM_DIVIDER_LABEL);
            $entity->setUri('#');
        }

        return $entity;
    }

    /**
     * Get existing or create new MenuUpdate for specified menu, key and scope
     *
     * @param string $menuName
     * @param string $key
     * @param Scope  $scope
     *
     * @return null|MenuUpdateInterface
     */
    public function findOrCreateMenuUpdate($menuName, $key, Scope $scope)
    {
        /** @var MenuUpdateInterface $update */
        $update = $this->getRepository()->findOneBy(
            [
                'menu' => $menuName,
                'key' => $key,
                'scope' => $scope,
            ]
        );

        if (!$update) {
            $update = $this->createMenuUpdate($scope, ['key' => $key, 'menu' => $menuName]);
        }

        $item = $this->findMenuItem($update->getMenu(), $update->getKey(), $update->getScope());
        if ($item) {
            MenuUpdateUtils::updateMenuUpdate($update, $item, $update->getMenu(), $this->menuUpdateHelper);
        } else {
            $update->setCustom(true);
        }

        return $update;
    }

    /**
     * @param string $menuName
     * @param string $key
     * @param Scope  $scope
     *
     * @return ItemInterface|null
     */
    protected function findMenuItem($menuName, $key, Scope $scope)
    {
        $options = [
            MenuUpdateBuilder::SCOPE_CONTEXT_OPTION => [
                'organization' => $scope->getOrganization(),
                'user' => $scope->getUser(),
            ]
        ];
        $menu = $this->getMenu($menuName, $options);
        if ($menuName === $key) {
            return $menu;
        }

        return MenuUpdateUtils::findMenuItem($menu, $key);
    }

    /**
     * @param string $menuName
     * @param string $key
     * @param Scope  $scope
     */
    public function showMenuItem($menuName, $key, Scope $scope)
    {
        $item = $this->findMenuItem($menuName, $key, $scope);
        if ($item !== null) {
            $update = $this->findOrCreateMenuUpdate($menuName, $item->getName(), $scope);
            $update
                ->setActive(true)
                ->setUpdatedAt(new \DateTime('UTC'))
            ;
            $this->getEntityManager()->persist($update);

            $this->showMenuItemParents($menuName, $item, $scope);
            $this->showMenuItemChildren($menuName, $item, $scope);

            $this->getEntityManager()->flush();
        }
    }

    /**
     * @param string        $menuName
     * @param ItemInterface $item
     * @param Scope         $scope
     */
    private function showMenuItemParents($menuName, $item, Scope $scope)
    {
        $parent = $item->getParent();
        if ($parent !== null && !$parent->isDisplayed()) {
            $update = $this->findOrCreateMenuUpdate($menuName, $parent->getName(), $scope);
            $update
                ->setActive(true)
                ->setUpdatedAt(new \DateTime('UTC'))
            ;
            $this->getEntityManager()->persist($update);

            $this->showMenuItemParents($menuName, $parent, $scope);
        }
    }

    /**
     * @param string        $menuName
     * @param ItemInterface $item
     * @param Scope         $scope
     */
    private function showMenuItemChildren($menuName, $item, Scope $scope)
    {
        /** @var ItemInterface $child */
        foreach ($item->getChildren() as $child) {
            $update = $this->findOrCreateMenuUpdate($menuName, $child->getName(), $scope);
            $update
                ->setActive(true)
                ->setUpdatedAt(new \DateTime('UTC'))
            ;
            $this->getEntityManager()->persist($update);

            $this->showMenuItemChildren($menuName, $child, $scope);
        }
    }

    /**
     * @param string $menuName
     * @param string $key
     * @param Scope  $scope
     */
    public function hideMenuItem($menuName, $key, Scope $scope)
    {
        $item = $this->findMenuItem($menuName, $key, $scope);
        if ($item !== null) {
            $update = $this->findOrCreateMenuUpdate($menuName, $item->getName(), $scope);
            $update
                ->setActive(false)
                ->setUpdatedAt(new \DateTime('UTC'))
            ;
            $this->getEntityManager()->persist($update);

            $this->hideMenuItemChildren($menuName, $item, $scope);

            $this->getEntityManager()->flush();
        }
    }

    /**
     * @param string        $menuName
     * @param ItemInterface $item
     * @param Scope         $scope
     */
    private function hideMenuItemChildren($menuName, ItemInterface $item, Scope $scope)
    {
        /** @var ItemInterface $child */
        foreach ($item->getChildren() as $child) {
            $update = $this->findOrCreateMenuUpdate($menuName, $child->getName(), $scope);
            $update
                ->setActive(false)
                ->setUpdatedAt(new \DateTime('UTC'))
            ;
            $this->getEntityManager()->persist($update);

            $this->hideMenuItemChildren($menuName, $child, $scope);
        }
    }

    /**
     * @param string $menuName
     * @param string $key
     * @param Scope  $scope
     * @param string $parentKey
     * @param int    $position
     *
     * @return MenuUpdateInterface[]
     */
    public function moveMenuItem($menuName, $key, Scope $scope, $parentKey, $position)
    {
        $currentUpdate = $this->findOrCreateMenuUpdate($menuName, $key, $scope);

        $parent = $this->findMenuItem($menuName, $parentKey, $scope);
<<<<<<< HEAD
        $currentUpdate
            ->setParentKey($parent ? $parent->getName() : null)
            ->setUpdatedAt(new \DateTime('UTC'))
        ;
=======
        if ($menuName !== $parentKey) {
            $currentUpdate->setParentKey($parent ? $parent->getName() : null);
        }
>>>>>>> eea7e38e

        $order = [];

        $i = 0;
        /** @var ItemInterface $child */
        foreach ($parent->getChildren() as $child) {
<<<<<<< HEAD
            if ($position == $i++) {
                $currentUpdate
                    ->setPriority($i++)
                    ->setUpdatedAt(new \DateTime('UTC'))
                ;
=======
            if ($i === (int) $position) {
                $currentUpdate->setPriority($i);
                $i++;
>>>>>>> eea7e38e
            }

            if ($child->getName() != $key) {
                $order[$i++] = $child;
            }
        }

        $updates = array_merge(
            [$currentUpdate],
            $this->getReorderedMenuUpdates($menuName, $order, $scope)
        );

        return $updates;
    }

    /**
     * @param Scope  $scope
     * @param string $menu
     */
    public function deleteMenuUpdates($scope, $menu = null)
    {
        $criteria['scope'] = $scope;

        if ($menu) {
            $criteria['menu'] = $menu;
        }

        $menuUpdates = $this->getRepository()->findBy($criteria);

        foreach ($menuUpdates as $menuUpdate) {
            $this->getEntityManager()->remove($menuUpdate);
        }

        $this->getEntityManager()->flush($menuUpdates);
    }

    /**
     * Get list of menu update with new position
     *
     * @param string          $menuName
     * @param ItemInterface[] $orderedChildren
     * @param Scope           $scope
     *
     * @return MenuUpdateInterface[]
     */
    private function getReorderedMenuUpdates($menuName, $orderedChildren, Scope $scope)
    {
        $order = [];
        foreach ($orderedChildren as $priority => $child) {
            $order[$child->getName()] = $priority;
        }

        /** @var MenuUpdateInterface[] $updates */
        $updates = $this->getRepository()->findBy(
            [
                'menu' => $menuName,
                'key' => array_keys($order),
                'scope' => $scope,
            ]
        );

        foreach ($updates as $update) {
            $update
                ->setPriority($order[$update->getKey()])
                ->setUpdatedAt(new \DateTime('UTC'))
            ;
            unset($orderedChildren[$order[$update->getKey()]]);
        }

        foreach ($orderedChildren as $priority => $child) {
            $update = $this->createMenuUpdate(
                $scope,
                ['key' => $child->getName(), 'menu' => $menuName]
            );
            MenuUpdateUtils::updateMenuUpdate($update, $child, $menuName, $this->menuUpdateHelper);
            $update
                ->setPriority($priority)
                ->setUpdatedAt(new \DateTime('UTC'))
            ;
            $updates[] = $update;
        }

        return $updates;
    }

    /**
     * @return MenuUpdateRepository|EntityRepository
     */
    public function getRepository()
    {
        return $this->getEntityManager()->getRepository($this->entityClass);
    }

    /**
     * @return EntityManager
     */
    private function getEntityManager()
    {
        return $this->managerRegistry->getManagerForClass($this->entityClass);
    }
}<|MERGE_RESOLUTION|>--- conflicted
+++ resolved
@@ -292,33 +292,24 @@
         $currentUpdate = $this->findOrCreateMenuUpdate($menuName, $key, $scope);
 
         $parent = $this->findMenuItem($menuName, $parentKey, $scope);
-<<<<<<< HEAD
-        $currentUpdate
-            ->setParentKey($parent ? $parent->getName() : null)
-            ->setUpdatedAt(new \DateTime('UTC'))
-        ;
-=======
         if ($menuName !== $parentKey) {
-            $currentUpdate->setParentKey($parent ? $parent->getName() : null);
-        }
->>>>>>> eea7e38e
+            $currentUpdate
+                ->setParentKey($parent ? $parent->getName() : null)
+                ->setUpdatedAt(new \DateTime('UTC'))
+            ;
+        }
 
         $order = [];
 
         $i = 0;
         /** @var ItemInterface $child */
         foreach ($parent->getChildren() as $child) {
-<<<<<<< HEAD
-            if ($position == $i++) {
+            if ($i === (int) $position) {
                 $currentUpdate
-                    ->setPriority($i++)
+                    ->setPriority($i)
                     ->setUpdatedAt(new \DateTime('UTC'))
                 ;
-=======
-            if ($i === (int) $position) {
-                $currentUpdate->setPriority($i);
                 $i++;
->>>>>>> eea7e38e
             }
 
             if ($child->getName() != $key) {
