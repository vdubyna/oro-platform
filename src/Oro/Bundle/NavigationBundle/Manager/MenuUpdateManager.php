--- conflicted
+++ resolved
@@ -175,17 +175,12 @@
         }
 
         foreach ($orderedChildren as $priority => $child) {
-<<<<<<< HEAD
             $update = $this->createMenuUpdate(
                 $ownershipType,
                 $ownerId,
                 ['key' => $child->getName(), 'menu' => $menuName]
             );
-            MenuUpdateUtils::updateMenuUpdate($update, $child, $menuName);
-=======
-            $update = $this->createMenuUpdate($ownershipType, $ownerId, ['key' => $child->getName()]);
             MenuUpdateUtils::updateMenuUpdate($update, $child, $menuName, $this->menuUpdateHelper);
->>>>>>> 421a5c2f
             $update->setPriority($priority);
             $updates[] = $update;
         }
