<?php

namespace Oro\Bundle\NavigationBundle\Manager;

use Doctrine\Common\Persistence\ManagerRegistry;
use Doctrine\ORM\EntityManager;
use Doctrine\ORM\EntityRepository;

use Knp\Menu\ItemInterface;

use Oro\Bundle\NavigationBundle\Entity\MenuUpdateInterface;
use Oro\Bundle\NavigationBundle\Exception\NotFoundMenuException;
use Oro\Bundle\NavigationBundle\Exception\NotFoundParentException;
use Oro\Bundle\NavigationBundle\JsTree\MenuUpdateTreeHandler;
use Oro\Bundle\NavigationBundle\Provider\BuilderChainProvider;
use Oro\Bundle\NavigationBundle\Utils\MenuUpdateUtils;

class MenuUpdateManager
{
    /** @var ManagerRegistry */
    private $managerRegistry;

    /** @var BuilderChainProvider */
    private $builderChainProvider;

    /** @var string */
    private $entityClass;

    /**
     * @param ManagerRegistry $managerRegistry
     * @param BuilderChainProvider $builderChainProvider
     */
    public function __construct(ManagerRegistry $managerRegistry, BuilderChainProvider $builderChainProvider)
    {
        $this->managerRegistry = $managerRegistry;
        $this->builderChainProvider = $builderChainProvider;
    }

    /**
     * @param string $entityClass
     *
     * @return MenuUpdateManager
     */
    public function setEntityClass($entityClass)
    {
        $this->entityClass = $entityClass;

        return $this;
    }

    /**
     * Create menu update entity
     *
     * @param int $ownershipType
     * @param int $ownerId
     * @param array $options
     *
     * @return MenuUpdateInterface
     */
    public function createMenuUpdate($ownershipType, $ownerId, array $options = [])
    {
        /** @var MenuUpdateInterface $entity */
        $entity = new $this->entityClass;
        $entity
            ->setOwnershipType($ownershipType)
            ->setOwnerId($ownerId);
        if (isset($options['key'])) {
            $entity->setKey($options['key']);
        }
        $isCustom = isset($options['custom']) && $options['custom'];
        $entity->setCustom($isCustom);
        if (isset($options['menu'])) {
<<<<<<< HEAD
            $menu = $this->builderChainProvider->get($options['menu']);

=======
//            if (!$this->builderChainProvider->has($options['menu'])) {
//                throw new NotFoundMenuException(sprintf('Menu with "%s" id not found.', $options['menu']));
//            }
>>>>>>> 49579bed
            $entity->setMenu($options['menu']);

            if (isset($options['parentKey'])) {
                $parent = MenuUpdateUtils::findMenuItem($menu, $options['parentKey']);
                if (!$parent) {
                    throw new NotFoundParentException(sprintf('Parent with "%s" id not found.', $options['parentKey']));
                }
                $entity->setParentKey($options['parentKey']);
            }
        } else {
            throw new \InvalidArgumentException('options["menu"] should be defined.');
        }
        if (isset($options['isDivider']) && $options['isDivider']) {
            $entity->setDivider(true);
            $entity->setDefaultTitle(MenuUpdateTreeHandler::MENU_ITEM_DIVIDER_LABEL);
            $entity->setUri('#');
        }

        return $entity;
    }

    /**
     * @param string $menuName
     * @param int $ownershipType
     * @param int $ownerId
     *
     * @return MenuUpdateInterface[]
     */
    public function getMenuUpdatesByMenuAndScope($menuName, $ownershipType, $ownerId)
    {
        return $this->getRepository()->findBy([
            'menu' => $menuName,
            'ownershipType' => $ownershipType,
            'ownerId' => $ownerId,
        ]);
    }

    /**
     * Get existing or create new MenuUpdate for specified menu, key and scope
     *
     * @param string $menuName
     * @param string $key
     * @param int $ownershipType
     * @param int $ownerId
     *
     * @return null|MenuUpdateInterface
     */
    public function getMenuUpdateByKeyAndScope($menuName, $key, $ownershipType, $ownerId)
    {
        /** @var MenuUpdateInterface $update */
        $update = $this->getRepository()->findOneBy([
            'menu' => $menuName,
            'key' => $key,
            'ownershipType' => $ownershipType,
            'ownerId' => $ownerId,
        ]);

        if (!$update) {
            $update = $this->createMenuUpdate($ownershipType, $ownerId, ['key' => $key, 'menu' => $menuName]);
        }

        return $this->getMenuUpdateFromMenu($update, $menuName, $key, $ownershipType);
    }

    /**
     * Get list of menu update with new position
     *
     * @param string $menuName
     * @param ItemInterface[] $orderedChildren
     * @param int $ownershipType
     * @param int $ownerId
     *
     * @return MenuUpdateInterface[]
     */
    public function getReorderedMenuUpdates($menuName, $orderedChildren, $ownershipType, $ownerId)
    {
        $order = [];
        foreach ($orderedChildren as $priority => $child) {
            $order[$child->getName()] = $priority;
        }

        /** @var MenuUpdateInterface[] $updates */
        $updates = $this->getRepository()->findBy([
            'menu' => $menuName,
            'key' => array_keys($order),
            'ownershipType' => $ownershipType,
            'ownerId' => $ownerId,
        ]);

        foreach ($updates as $update) {
            $update->setPriority($order[$update->getKey()]);
            unset($orderedChildren[$order[$update->getKey()]]);
        }

        foreach ($orderedChildren as $priority => $child) {
            $update = $this->createMenuUpdate(
                $ownershipType,
                $ownerId,
                ['key' => $child->getName(), 'menu' => $menuName]
            );
            MenuUpdateUtils::updateMenuUpdate($update, $child, $menuName);
            $update->setPriority($priority);
            $updates[] = $update;
        }

        return $updates;
    }

    /**
     * @param string $menuName
     * @param string $key
     * @param string $ownershipType
     * @param int $ownerId
     */
    public function showMenuItem($menuName, $key, $ownershipType, $ownerId)
    {
        $item = MenuUpdateUtils::findMenuItem($this->getMenu($menuName), $key);
        if ($item !== null) {
            $update = $this->getMenuUpdateByKeyAndScope($menuName, $item->getName(), $ownershipType, $ownerId);
            $update->setActive(true);
            $this->getEntityManager()->persist($update);

            $this->showMenuItemParents($menuName, $item, $ownershipType, $ownerId);
            $this->showMenuItemChildren($menuName, $item, $ownershipType, $ownerId);

            $this->getEntityManager()->flush();
        }
    }

    /**
     * @param string $menuName
     * @param ItemInterface $item
     * @param string $ownershipType
     * @param int $ownerId
     */
    private function showMenuItemParents($menuName, $item, $ownershipType, $ownerId)
    {
        $parent = $item->getParent();
        if ($parent !== null && !$parent->isDisplayed()) {
            $update = $this->getMenuUpdateByKeyAndScope($menuName, $parent->getName(), $ownershipType, $ownerId);
            $update->setActive(true);
            $this->getEntityManager()->persist($update);

            $this->showMenuItemParents($menuName, $parent, $ownershipType, $ownerId);
        }
    }

    /**
     * @param string $menuName
     * @param ItemInterface $item
     * @param string $ownershipType
     * @param int $ownerId
     */
    private function showMenuItemChildren($menuName, $item, $ownershipType, $ownerId)
    {
        /** @var ItemInterface $child */
        foreach ($item->getChildren() as $child) {
            $update = $this->getMenuUpdateByKeyAndScope($menuName, $child->getName(), $ownershipType, $ownerId);
            $update->setActive(true);
            $this->getEntityManager()->persist($update);

            $this->showMenuItemChildren($menuName, $child, $ownershipType, $ownerId);
        }
    }

    /**
     * @param string $menuName
     * @param string $key
     * @param string $ownershipType
     * @param int $ownerId
     */
    public function hideMenuItem($menuName, $key, $ownershipType, $ownerId)
    {
        $item = MenuUpdateUtils::findMenuItem($this->getMenu($menuName), $key);
        if ($item !== null) {
            $update = $this->getMenuUpdateByKeyAndScope($menuName, $item->getName(), $ownershipType, $ownerId);
            $update->setActive(false);
            $this->getEntityManager()->persist($update);

            $this->hideMenuItemChildren($menuName, $item, $ownershipType, $ownerId);

            $this->getEntityManager()->flush();
        }
    }

    /**
     * @param string $menuName
     * @param ItemInterface $item
     * @param string $ownershipType
     * @param int $ownerId
     */
    private function hideMenuItemChildren($menuName, $item, $ownershipType, $ownerId)
    {
        /** @var ItemInterface $child */
        foreach ($item->getChildren() as $child) {
            $update = $this->getMenuUpdateByKeyAndScope($menuName, $child->getName(), $ownershipType, $ownerId);
            $update->setActive(false);
            $this->getEntityManager()->persist($update);

            $this->hideMenuItemChildren($menuName, $child, $ownershipType, $ownerId);
        }
    }

    /**
     * Get menu built by BuilderChainProvider
     *
     * @param string $name
     * @param array $options
     *
     * @return ItemInterface
     */
    public function getMenu($name, $options = [])
    {
        $options = array_merge($options, [
            'ignoreCache' => true
        ]);

        return $this->builderChainProvider->get($name, $options);
    }

    /**
     * @param string $menuName
     * @param string $key
     * @param int $ownershipType
     *
     * @return ItemInterface|null
     */
    public function findMenuItem($menuName, $key, $ownershipType)
    {
        $options = [
            'ignoreCache' => true,
            'ownershipType' => $ownershipType
        ];
        $menu = $this->getMenu($menuName, $options);

        return MenuUpdateUtils::findMenuItem($menu, $key);
    }

    /**
     * @param MenuUpdateInterface $update
     * @param string $menuName
     * @param string $key
     * @param int $ownershipType
     *
     * @return MenuUpdateInterface
     */
    private function getMenuUpdateFromMenu(MenuUpdateInterface $update, $menuName, $key, $ownershipType)
    {
        $item = $this->findMenuItem($menuName, $key, $ownershipType);

        if ($item) {
            MenuUpdateUtils::updateMenuUpdate($update, $item, $menuName);
        } else {
            $update->setCustom(true);
        }

        return $update;
    }

    /**
     * @return EntityRepository
     */
    private function getRepository()
    {
        return $this->getEntityManager()->getRepository($this->entityClass);
    }

    /**
     * @return EntityManager
     */
    private function getEntityManager()
    {
        return $this->managerRegistry->getManagerForClass($this->entityClass);
    }

    /**
<<<<<<< HEAD
=======
     * @return string
     */
    public function generateKey()
    {
        return uniqid('menu_item_', false);
    }

    /**
>>>>>>> 49579bed
     * Reset menu updates depending on ownership type and owner id
     *
     * @param int    $ownershipType
     * @param int    $ownerId
     * @param string $menu
     */
    public function resetMenuUpdatesWithOwnershipType($ownershipType, $ownerId = null, $menu = null)
    {
        $criteria = ['ownershipType' => $ownershipType];

        if ($ownerId) {
            $criteria['ownerId'] = $ownerId;
        }

        if ($menu) {
            $criteria['menu'] = $menu;
        }

        $menuUpdates = $this->getRepository()->findBy($criteria);

        foreach ($menuUpdates as $menuUpdate) {
            $this->getEntityManager()->remove($menuUpdate);
        }

        $this->getEntityManager()->flush($menuUpdates);
    }
}<|MERGE_RESOLUTION|>--- conflicted
+++ resolved
@@ -70,14 +70,8 @@
         $isCustom = isset($options['custom']) && $options['custom'];
         $entity->setCustom($isCustom);
         if (isset($options['menu'])) {
-<<<<<<< HEAD
             $menu = $this->builderChainProvider->get($options['menu']);
 
-=======
-//            if (!$this->builderChainProvider->has($options['menu'])) {
-//                throw new NotFoundMenuException(sprintf('Menu with "%s" id not found.', $options['menu']));
-//            }
->>>>>>> 49579bed
             $entity->setMenu($options['menu']);
 
             if (isset($options['parentKey'])) {
@@ -354,8 +348,6 @@
     }
 
     /**
-<<<<<<< HEAD
-=======
      * @return string
      */
     public function generateKey()
@@ -364,7 +356,6 @@
     }
 
     /**
->>>>>>> 49579bed
      * Reset menu updates depending on ownership type and owner id
      *
      * @param int    $ownershipType
