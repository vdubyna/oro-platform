<?php

namespace Oro\Bundle\NavigationBundle\Manager;

use Doctrine\Common\Persistence\ManagerRegistry;
use Doctrine\ORM\EntityManager;
use Doctrine\ORM\EntityRepository;

use Knp\Menu\ItemInterface;

use Oro\Bundle\NavigationBundle\Entity\MenuUpdateInterface;
use Oro\Bundle\NavigationBundle\JsTree\MenuUpdateTreeHandler;
use Oro\Bundle\NavigationBundle\Provider\BuilderChainProvider;
use Oro\Bundle\NavigationBundle\Utils\MenuUpdateUtils;

class MenuUpdateManager
{
    /** @var ManagerRegistry */
    private $managerRegistry;

    /** @var BuilderChainProvider */
    private $builderChainProvider;

    /** @var string */
    private $entityClass;

    /**
     * @param ManagerRegistry $managerRegistry
     * @param BuilderChainProvider $builderChainProvider
     */
    public function __construct(ManagerRegistry $managerRegistry, BuilderChainProvider $builderChainProvider)
    {
        $this->managerRegistry = $managerRegistry;
        $this->builderChainProvider = $builderChainProvider;
    }

    /**
     * @param string $entityClass
     *
     * @return MenuUpdateManager
     */
    public function setEntityClass($entityClass)
    {
        $this->entityClass = $entityClass;

        return $this;
    }

    /**
     * Create menu update entity
     *
     * @param int $ownershipType
     * @param int $ownerId
<<<<<<< HEAD
     * @param array $options
     *
     * @return MenuUpdateInterface
     */
    public function createMenuUpdate($ownershipType, $ownerId, array $options = [])
=======
     * @param string $key
     * @param bool $custom
     *
     * @return MenuUpdateInterface
     */
    public function createMenuUpdate($ownershipType, $ownerId, $key = null, $custom = false)
>>>>>>> f5f73027
    {
        /** @var MenuUpdateInterface $entity */
        $entity = new $this->entityClass;
        $entity
            ->setOwnershipType($ownershipType)
<<<<<<< HEAD
            ->setOwnerId($ownerId);
        if (isset($options['key'])) {
            $entity->setKey($options['key']);
        } else {
            $entity->setKey($this->generateKey());
        }

        if ($options['parentKey']) {
            $parent = $this->getMenuUpdateByKeyAndScope(
                $options['menu'],
                $options['parentKey'],
                $ownershipType,
                $ownerId
            );
            if(!$parent)
                $entity->setParentKey($options['parentKey']);
        }

        $entity->setMenu($options['menu']);

        if (isset($options['isDivider']) && $options['isDivider']) {
            $entity->setDivider(true);
            $entity->setDefaultTitle(MenuUpdateTreeHandler::MENU_ITEM_DIVIDER_LABEL);
            $entity->setUri('#');
        }
=======
            ->setOwnerId($ownerId)
            ->setKey($key ? $key : $this->generateKey())
            ->setCustom($custom)
        ;
>>>>>>> f5f73027

        return $entity;
    }

    /**
     * @param string $menuName
     * @param int $ownershipType
     * @param int $ownerId
     *
     * @return MenuUpdateInterface[]
     */
    public function getMenuUpdatesByMenuAndScope($menuName, $ownershipType, $ownerId)
    {
        return $this->getRepository()->findBy([
            'menu' => $menuName,
            'ownershipType' => $ownershipType,
            'ownerId' => $ownerId,
        ]);
    }

    /**
     * Get existing or create new MenuUpdate for specified menu, key and scope
     *
     * @param string $menuName
     * @param string $key
     * @param int $ownershipType
     * @param int $ownerId
     *
     * @return null|MenuUpdateInterface
     */
    public function getMenuUpdateByKeyAndScope($menuName, $key, $ownershipType, $ownerId)
    {
        /** @var MenuUpdateInterface $update */
        $update = $this->getRepository()->findOneBy([
            'menu' => $menuName,
            'key' => $key,
            'ownershipType' => $ownershipType,
            'ownerId' => $ownerId,
        ]);
        
        if (!$update) {
            $update = $this->createMenuUpdate($ownershipType, $ownerId, ['parentKey' => $key, 'menu' => $menuName]);
        }

        return $this->getMenuUpdateFromMenu($update, $menuName, $key, $ownershipType);
    }

    /**
     * Get list of menu update with new position
     *
     * @param string $menuName
     * @param ItemInterface[] $orderedChildren
     * @param int $ownershipType
     * @param int $ownerId
     *
     * @return MenuUpdateInterface[]
     */
    public function getReorderedMenuUpdates($menuName, $orderedChildren, $ownershipType, $ownerId)
    {
        $order = [];
        foreach ($orderedChildren as $priority => $child) {
            $order[$child->getName()] = $priority;
        }
        
        /** @var MenuUpdateInterface[] $updates */
        $updates = $this->getRepository()->findBy([
            'menu' => $menuName,
            'key' => array_keys($order),
            'ownershipType' => $ownershipType,
            'ownerId' => $ownerId,
        ]);
        
        foreach ($updates as $update) {
            $update->setPriority($order[$update->getKey()]);
            unset($orderedChildren[$order[$update->getKey()]]);
        }

        foreach ($orderedChildren as $priority => $child) {
            $update = $this->createMenuUpdate($ownershipType, $ownerId, $child->getName());
            MenuUpdateUtils::updateMenuUpdate($update, $child, $menuName);
            $update->setPriority($priority);
            $updates[] = $update;
        }
        
        return $updates;
    }

    /**
     * @param string $menuName
     * @param string $key
     * @param string $ownershipType
     * @param int $ownerId
     */
    public function showMenuItem($menuName, $key, $ownershipType, $ownerId)
    {
        $item = MenuUpdateUtils::findMenuItem($this->getMenu($menuName), $key);
        if ($item !== null) {
            $update = $this->getMenuUpdateByKeyAndScope($menuName, $item->getName(), $ownershipType, $ownerId);
            $update->setActive(true);
            $this->getEntityManager()->persist($update);

            $this->showMenuItemParents($menuName, $item, $ownershipType, $ownerId);
            $this->showMenuItemChildren($menuName, $item, $ownershipType, $ownerId);

            $this->getEntityManager()->flush();
        }
    }

    /**
     * @param string $menuName
     * @param ItemInterface $item
     * @param string $ownershipType
     * @param int $ownerId
     */
    private function showMenuItemParents($menuName, $item, $ownershipType, $ownerId)
    {
        $parent = $item->getParent();
        if ($parent !== null && !$parent->isDisplayed()) {
            $update = $this->getMenuUpdateByKeyAndScope($menuName, $parent->getName(), $ownershipType, $ownerId);
            $update->setActive(true);
            $this->getEntityManager()->persist($update);

            $this->showMenuItemParents($menuName, $parent, $ownershipType, $ownerId);
        }
    }

    /**
     * @param string $menuName
     * @param ItemInterface $item
     * @param string $ownershipType
     * @param int $ownerId
     */
    private function showMenuItemChildren($menuName, $item, $ownershipType, $ownerId)
    {
        /** @var ItemInterface $child */
        foreach ($item->getChildren() as $child) {
            $update = $this->getMenuUpdateByKeyAndScope($menuName, $child->getName(), $ownershipType, $ownerId);
            $update->setActive(true);
            $this->getEntityManager()->persist($update);

            $this->showMenuItemChildren($menuName, $child, $ownershipType, $ownerId);
        }
    }

    /**
     * @param string $menuName
     * @param string $key
     * @param string $ownershipType
     * @param int $ownerId
     */
    public function hideMenuItem($menuName, $key, $ownershipType, $ownerId)
    {
        $item = MenuUpdateUtils::findMenuItem($this->getMenu($menuName), $key);
        if ($item !== null) {
            $update = $this->getMenuUpdateByKeyAndScope($menuName, $item->getName(), $ownershipType, $ownerId);
            $update->setActive(false);
            $this->getEntityManager()->persist($update);

            $this->hideMenuItemChildren($menuName, $item, $ownershipType, $ownerId);

            $this->getEntityManager()->flush();
        }
    }

    /**
     * @param string $menuName
     * @param ItemInterface $item
     * @param string $ownershipType
     * @param int $ownerId
     */
    private function hideMenuItemChildren($menuName, $item, $ownershipType, $ownerId)
    {
        /** @var ItemInterface $child */
        foreach ($item->getChildren() as $child) {
            $update = $this->getMenuUpdateByKeyAndScope($menuName, $child->getName(), $ownershipType, $ownerId);
            $update->setActive(false);
            $this->getEntityManager()->persist($update);

            $this->hideMenuItemChildren($menuName, $child, $ownershipType, $ownerId);
        }
    }

    /**
     * Get menu built by BuilderChainProvider
     *
     * @param string $name
     * @param array $options
     *
     * @return ItemInterface
     */
    public function getMenu($name, $options = [])
    {
        $options = array_merge($options, [
            'ignoreCache' => true
        ]);

        return $this->builderChainProvider->get($name, $options);
    }

    /**
     * @param string $menuName
     * @param string $key
     * @param int $ownershipType
     *
     * @return ItemInterface|null
     */
    public function findMenuItem($menuName, $key, $ownershipType)
    {
        $options = [
            'ignoreCache' => true,
            'ownershipType' => $ownershipType
        ];
        $menu = $this->getMenu($menuName, $options);

        return MenuUpdateUtils::findMenuItem($menu, $key);
    }

    /**
     * @param MenuUpdateInterface $update
     * @param string $menuName
     * @param string $key
     * @param int $ownershipType
     *
     * @return MenuUpdateInterface
     */
    private function getMenuUpdateFromMenu(MenuUpdateInterface $update, $menuName, $key, $ownershipType)
    {
        $item = $this->findMenuItem($menuName, $key, $ownershipType);

        if ($item) {
            MenuUpdateUtils::updateMenuUpdate($update, $item, $menuName);
        } else {
            $update->setCustom(true);
        }

        return $update;
    }

    /**
     * @return EntityRepository
     */
    private function getRepository()
    {
        return $this->getEntityManager()->getRepository($this->entityClass);
    }

    /**
     * @return EntityManager
     */
    private function getEntityManager()
    {
        return $this->managerRegistry->getManagerForClass($this->entityClass);
    }

    /**
     * @return string
     */
    public function generateKey()
    {
        return uniqid('menu_item_');
    }

    /**
     * Reset menu updates depending on ownership type and owner id
     *
     * @param int    $ownershipType
     * @param int    $ownerId
     * @param string $menu
     */
    public function resetMenuUpdatesWithOwnershipType($ownershipType, $ownerId = null, $menu = null)
    {
        $criteria = ['ownershipType' => $ownershipType];

        if ($ownerId) {
            $criteria['ownerId'] = $ownerId;
        }

        if ($menu) {
            $criteria['menu'] = $menu;
        }

        $menuUpdates = $this->getRepository()->findBy($criteria);

        foreach ($menuUpdates as $menuUpdate) {
            $this->getEntityManager()->remove($menuUpdate);
        }

        $this->getEntityManager()->flush($menuUpdates);
    }
}<|MERGE_RESOLUTION|>--- conflicted
+++ resolved
@@ -51,33 +51,24 @@
      *
      * @param int $ownershipType
      * @param int $ownerId
-<<<<<<< HEAD
      * @param array $options
      *
      * @return MenuUpdateInterface
      */
     public function createMenuUpdate($ownershipType, $ownerId, array $options = [])
-=======
-     * @param string $key
-     * @param bool $custom
-     *
-     * @return MenuUpdateInterface
-     */
-    public function createMenuUpdate($ownershipType, $ownerId, $key = null, $custom = false)
->>>>>>> f5f73027
     {
         /** @var MenuUpdateInterface $entity */
         $entity = new $this->entityClass;
         $entity
             ->setOwnershipType($ownershipType)
-<<<<<<< HEAD
             ->setOwnerId($ownerId);
         if (isset($options['key'])) {
             $entity->setKey($options['key']);
         } else {
             $entity->setKey($this->generateKey());
         }
-
+        $isCustom = isset($options['custom']) && $options['custom'];
+        $entity->setCustom($isCustom);
         if ($options['parentKey']) {
             $parent = $this->getMenuUpdateByKeyAndScope(
                 $options['menu'],
@@ -96,12 +87,6 @@
             $entity->setDefaultTitle(MenuUpdateTreeHandler::MENU_ITEM_DIVIDER_LABEL);
             $entity->setUri('#');
         }
-=======
-            ->setOwnerId($ownerId)
-            ->setKey($key ? $key : $this->generateKey())
-            ->setCustom($custom)
-        ;
->>>>>>> f5f73027
 
         return $entity;
     }
