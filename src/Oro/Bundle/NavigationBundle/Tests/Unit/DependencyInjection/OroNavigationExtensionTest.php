--- conflicted
+++ resolved
@@ -209,10 +209,7 @@
                         'application_menu' => array(
                             'type' => 'application_menu',
                             'area' => 'default',
-<<<<<<< HEAD
-=======
                             'max_nesting_level' => 1,
->>>>>>> 99035c20
                             'children' => array(
                                 'customers_tab' => array(
                                     'children' => array(
