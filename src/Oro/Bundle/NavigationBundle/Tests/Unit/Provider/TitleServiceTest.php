<?php

namespace Oro\Bundle\NavigationBundle\Tests\Unit\Provider;

use Oro\Bundle\NavigationBundle\Provider\TitleService;
use Oro\Bundle\NavigationBundle\Title\TitleReader\TitleReaderRegistry;

/**
 * @SuppressWarnings(PHPMD.TooManyPublicMethods)
 */
class TitleServiceTest extends \PHPUnit_Framework_TestCase
{
    /**
     * @var TitleReaderRegistry|\PHPUnit_Framework_MockObject_MockObject
     */
    private $titleReaderRegistry;

    /**
     * @var \PHPUnit_Framework_MockObject_MockObject
     */
    protected $titleTranslator;

    /**
     * @var \PHPUnit_Framework_MockObject_MockObject
     */
    protected $breadcrumbManager;

    /**
     * @var \PHPUnit_Framework_MockObject_MockObject
     */
    protected $userConfigManager;

    /**
     * @var TitleService
     */
    private $titleService;

    /**
     * {@inheritdoc}
     */
    protected function setUp()
    {
        $this->titleReaderRegistry = $this->getMockBuilder(TitleReaderRegistry::class)->getMock();

        $this->titleTranslator = $this->getMockBuilder('Oro\Bundle\NavigationBundle\Provider\TitleTranslator')
            ->disableOriginalConstructor()
            ->getMock();

        $this->userConfigManager = $this->getMockBuilder('Oro\Bundle\ConfigBundle\Config\ConfigManager')
            ->disableOriginalConstructor()
            ->getMock();

        $this->breadcrumbManager = $this->getMockBuilder('Oro\Bundle\NavigationBundle\Menu\BreadcrumbManager')
            ->disableOriginalConstructor()
            ->getMock();

        $breadcrumbLink = $this->getMockBuilder('Oro\Bundle\EntityConfigBundle\DependencyInjection\Utils\ServiceLink')
            ->disableOriginalConstructor()
            ->getMock();

        $breadcrumbLink->expects($this->any())->method('getService')->willReturn($this->breadcrumbManager);

        $this->titleService = new TitleService(
            $this->titleReaderRegistry,
            $this->titleTranslator,
            $this->userConfigManager,
            $breadcrumbLink
        );
    }

    public function testRender()
    {
        $this->titleTranslator->expects($this->once())
            ->method('trans')
            ->with('PrefixSuffix', [])
            ->will($this->returnValue('PrefixSuffix'));

        $result = $this->titleService->render([], null, 'Prefix', 'Suffix');

        $this->assertTrue(is_string($result));
    }

    public function testRenderStored()
    {
        $data = '{"template":"test template","short_template":"test short template","params":{"prm1":"val1"},'
            . '"prefix":"test prefix","suffix":"test suffix"}';

        $this->titleTranslator->expects($this->once())
            ->method('trans')
            ->with('test prefixtest templatetest suffix', ['prm1' => 'val1'])
            ->will($this->returnValue('translated template'));

        $result = $this->titleService->render([], $data, null, null, true);

        $this->assertEquals('translated template', $result);
    }

    public function testRenderStoredForShortTemplate()
    {
        $data = '{"template":"test template","short_template":"test short template","params":{"prm1":"val1"},'
            . '"prefix":"test prefix","suffix":"test suffix"}';

        $this->titleTranslator->expects($this->once())
            ->method('trans')
            ->with('test short template', ['prm1' => 'val1'])
            ->will($this->returnValue('translated short template'));

        $result = $this->titleService->render([], $data, null, null, true, true);

        $this->assertEquals('translated short template', $result);
    }

    public function testRenderStoredWithoutOptionalData()
    {
        $data = '{"template":"test template","short_template":"test short template","params":{"prm1":"val1"}}';

        $this->titleTranslator->expects($this->once())
            ->method('trans')
            ->with('test template', ['prm1' => 'val1'])
            ->will($this->returnValue('translated template'));

        $result = $this->titleService->render([], $data, null, null, true);

        $this->assertEquals('translated template', $result);
    }

    public function testRenderStoredWithEmptyData()
    {
        $data = '{"template":null,"short_template":null,"params":[]}';

        $this->titleTranslator->expects($this->once())
            ->method('trans')
            ->with('', [])
            ->will($this->returnValue(''));

        $result = $this->titleService->render([], $data, null, null, true);

        $this->assertEquals('', $result);
    }

    public function testRenderStoredInvalidData()
    {
        $data = 'invalid';

        $this->titleTranslator->expects($this->once())
            ->method('trans')
            ->with('Untitled', [])
            ->will($this->returnValue('translated Untitled'));

        $result = $this->titleService->render([], $data, null, null, true);

        $this->assertEquals('translated Untitled', $result);
    }

    public function testRenderShort()
    {
        $shortTitle = 'short title';
        $this->titleTranslator->expects($this->once())
            ->method('trans')
            ->with($shortTitle, [])
            ->will($this->returnValue($shortTitle));
        $this->titleService->setShortTemplate($shortTitle);
        $result = $this->titleService->render([], null, 'Prefix', 'Suffix', true, true);
        $this->assertTrue(is_string($result));
        $this->assertEquals($result, $shortTitle);
    }

    public function testSettersAndGetters()
    {
        $testString = 'Test string';
        $testArray = ['test'];

        $this->assertInstanceOf(
            '\Oro\Bundle\NavigationBundle\Provider\TitleService',
            $this->titleService->setSuffix($testString)
        );
        $this->assertInstanceOf(
            '\Oro\Bundle\NavigationBundle\Provider\TitleService',
            $this->titleService->setPrefix($testString)
        );

        $this->titleService->setParams($testArray);
        $this->assertEquals($testArray, $this->titleService->getParams());

        $dataArray = [
            'titleTemplate' => 'titleTemplate',
            'titleShortTemplate' => 'titleShortTemplate',
            'prefix' => 'prefix',
            'suffix' => 'suffix',
            'params' => ['test_params']
        ];
        $this->titleService->setData($dataArray);

        $this->assertEquals($dataArray['titleTemplate'], $this->titleService->getTemplate());
        $this->assertEquals($dataArray['titleShortTemplate'], $this->titleService->getShortTemplate());
        $this->assertEquals($dataArray['params'], $this->titleService->getParams());
    }

    public function testLoadByRoute()
    {
        $route          = 'test_route';
        $testTitle      = 'Test Title';
        $breadcrumbs    = ['Parent Path'];

        $this->titleReaderRegistry
            ->expects($this->once())
            ->method('getTitleByRoute')
            ->with($route)
            ->willReturn($testTitle);

        $this->breadcrumbManager
            ->expects($this->once())
            ->method('getBreadcrumbLabels')
            ->willReturn($breadcrumbs);

        $this->userConfigManager
            ->expects($this->exactly(3))
            ->method('get')
            ->willReturnMap([
                ['oro_navigation.breadcrumb_menu', false, false, null, 'application_menu'],
                ['oro_navigation.title_suffix', false, false, null, 'Suffix'],
                ['oro_navigation.title_delimiter', false, false, null, '-'],
            ]);

        $this->titleService->setPrefix('-');
        $this->titleService->loadByRoute($route);

        $this->assertEquals('Test Title - Parent Path - Suffix', $this->titleService->getTemplate());
        $this->assertEquals($testTitle, $this->titleService->getShortTemplate());
    }

    public function testLoadByRouteWhenTitleDoesNotExist()
    {
        $route          = 'test_route';
        $breadcrumbs    = ['Parent Path'];

        $this->titleReaderRegistry
            ->expects($this->once())
            ->method('getTitleByRoute')
            ->with($route)
            ->willReturn(null);

        $this->breadcrumbManager
            ->expects($this->exactly(2))
            ->method('getBreadcrumbLabels')
            ->willReturn($breadcrumbs);

        $this->userConfigManager
            ->expects($this->exactly(4))
            ->method('get')
            ->willReturnMap([
                ['oro_navigation.breadcrumb_menu', false, false, null, 'application_menu'],
                ['oro_navigation.title_suffix', false, false, null, 'Suffix'],
                ['oro_navigation.title_delimiter', false, false, null, '-'],
                ['oro_navigation.breadcrumb_menu', false, false, null, 'application_menu'],
            ]);

        $this->titleService->setPrefix('-');
        $this->titleService->loadByRoute($route);

<<<<<<< HEAD
        $this->assertEquals('Parent Path - Suffix', $this->titleService->getTemplate());
        $this->assertEquals('Parent Path', $this->titleService->getShortTemplate());
=======
        $this->assertNull($this->titleService->getTemplate());
        $this->assertNull($this->titleService->getShortTemplate());
    }

    public function testLoadByRouteWithoutMenuName()
    {
        $this->userConfigManager->expects($this->once())
            ->method('get')
            ->with('oro_navigation.breadcrumb_menu')
            ->will($this->returnValue('application_menu'));

        $this->titleService->loadByRoute('test_route');
    }

    /**
     * Prepare readers for update test
     */
    private function prepareReaders()
    {
        $this->annotationsReader->expects($this->once())
            ->method('getData')
            ->will($this->returnValue(array()));

        $this->configReader->expects($this->once())
            ->method('getData')
            ->will($this->returnValue(array()));
>>>>>>> 35c82ff2
    }

    public function testGetSerialized()
    {
        $this->titleService->setTemplate('test template');
        $this->titleService->setShortTemplate('test short template');
        $this->titleService->setParams(['prm1' => 'val1']);
        $this->titleService->setPrefix('test prefix');
        $this->titleService->setSuffix('test suffix');

        $this->assertEquals(
            '{"template":"test template","short_template":"test short template","params":{"prm1":"val1"},'
            . '"prefix":"test prefix","suffix":"test suffix"}',
            $this->titleService->getSerialized()
        );
    }

    public function testGetSerializedWithoutOptionalData()
    {
        $this->titleService->setTemplate('test template');
        $this->titleService->setShortTemplate('test short template');
        $this->titleService->setParams(['prm1' => 'val1']);

        $this->assertEquals(
            '{"template":"test template","short_template":"test short template","params":{"prm1":"val1"}}',
            $this->titleService->getSerialized()
        );
    }

    public function testGetSerializedWithEmptyData()
    {
        $this->assertEquals(
            '{"template":null,"short_template":null,"params":[]}',
            $this->titleService->getSerialized()
        );
    }
}<|MERGE_RESOLUTION|>--- conflicted
+++ resolved
@@ -258,12 +258,8 @@
         $this->titleService->setPrefix('-');
         $this->titleService->loadByRoute($route);
 
-<<<<<<< HEAD
         $this->assertEquals('Parent Path - Suffix', $this->titleService->getTemplate());
         $this->assertEquals('Parent Path', $this->titleService->getShortTemplate());
-=======
-        $this->assertNull($this->titleService->getTemplate());
-        $this->assertNull($this->titleService->getShortTemplate());
     }
 
     public function testLoadByRouteWithoutMenuName()
@@ -274,21 +270,6 @@
             ->will($this->returnValue('application_menu'));
 
         $this->titleService->loadByRoute('test_route');
-    }
-
-    /**
-     * Prepare readers for update test
-     */
-    private function prepareReaders()
-    {
-        $this->annotationsReader->expects($this->once())
-            ->method('getData')
-            ->will($this->returnValue(array()));
-
-        $this->configReader->expects($this->once())
-            ->method('getData')
-            ->will($this->returnValue(array()));
->>>>>>> 35c82ff2
     }
 
     public function testGetSerialized()
