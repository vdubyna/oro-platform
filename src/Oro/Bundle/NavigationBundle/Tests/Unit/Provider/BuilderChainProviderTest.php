--- conflicted
+++ resolved
@@ -2,13 +2,10 @@
 namespace Oro\Bundle\NavigationBundle\Tests\Unit\Provider;
 
 use Knp\Menu\FactoryInterface;
-<<<<<<< HEAD
-use Oro\Bundle\NavigationBundle\Tests\Unit\Entity\Stub\MenuItemStub;
-=======
 use Knp\Menu\Loader\ArrayLoader;
 use Knp\Menu\Util\MenuManipulator;
 
->>>>>>> 19c475d4
+use Oro\Bundle\NavigationBundle\Tests\Unit\Entity\Stub\MenuItemStub;
 use Symfony\Component\EventDispatcher\EventDispatcherInterface;
 use Oro\Bundle\NavigationBundle\Provider\BuilderChainProvider;
 use Oro\Bundle\NavigationBundle\Menu\BuilderInterface;
@@ -21,8 +18,6 @@
     protected $factory;
 
     /**
-<<<<<<< HEAD
-=======
      * @var \PHPUnit_Framework_MockObject_MockObject|EventDispatcherInterface
      */
     protected $eventDispatcher;
@@ -38,7 +33,6 @@
     protected $manipulator;
 
     /**
->>>>>>> 19c475d4
      * @var BuilderChainProvider
      */
     protected $provider;
@@ -47,10 +41,6 @@
     {
         $this->factory = $this->getMockBuilder('Knp\Menu\MenuFactory')
             ->getMock();
-<<<<<<< HEAD
-        
-        $this->provider = new BuilderChainProvider($this->factory);
-=======
         $this->eventDispatcher = $this->getMockBuilder('Symfony\Component\EventDispatcher\EventDispatcherInterface')
             ->getMock();
 
@@ -66,7 +56,6 @@
             $this->loader,
             $this->manipulator
         );
->>>>>>> 19c475d4
     }
 
     public function testAddBuilder()
