--- conflicted
+++ resolved
@@ -37,14 +37,9 @@
 
     public function testHas()
     {
-<<<<<<< HEAD
-        $options = ['param' => 'value'];
-
-        $topMenu = $this->getMockBuilder('Knp\Menu\ItemInterface')
-            ->getMock();
-=======
+        $options = ['param' => 'value'];
+
         $topMenu = $this->createMock(ItemInterface::class);
->>>>>>> 812bbd52
         $existingMenuName = 'test';
         $notExistingMenuName = 'unknown';
 
@@ -53,18 +48,12 @@
             ->with($notExistingMenuName, $options)
             ->will($this->returnValue($topMenu));
 
-<<<<<<< HEAD
-        $this->provider->addBuilder($this->getMenuBuilderMock(), $existingMenuName);
-        $this->assertTrue($this->provider->has($existingMenuName, $options));
-        $this->assertFalse($this->provider->has($notExistingMenuName, $options));
-=======
         $chainProvider = $this->getBuilderChainProvider(
             [$existingMenuName => ['builder1']],
             ['builder1' => $this->createMock(BuilderInterface::class)]
         );
-        $this->assertTrue($chainProvider->has($existingMenuName));
-        $this->assertFalse($chainProvider->has($notExistingMenuName));
->>>>>>> 812bbd52
+        $this->assertTrue($chainProvider->has($existingMenuName, $options));
+        $this->assertFalse($chainProvider->has($notExistingMenuName, $options));
     }
 
     /**
@@ -147,27 +136,16 @@
                 [$rebuildMenu, [BuilderChainProvider::MENU_LOCAL_CACHE_PREFIX => 'custom_'], $menuName],
             ]);
 
-<<<<<<< HEAD
-        $this->provider->addBuilder($builder);
-
-        $this->assertSame($menu, $this->provider->get($menuName, $options));
-        $this->assertSame($rebuildMenu, $this->provider->get($menuName, [
-            BuilderChainProvider::MENU_LOCAL_CACHE_PREFIX => 'custom_'
-        ]));
-
-        $this->assertAttributeCount(2, 'menus', $this->provider);
-=======
         $chainProvider = $this->getBuilderChainProvider(
             [BuilderChainProvider::COMMON_BUILDER_ALIAS => ['builder1']],
             ['builder1' => $builder]
         );
-        $this->assertSame($menu, $chainProvider->get($menuName, []));
+        $this->assertSame($menu, $chainProvider->get($menuName, $options));
         $this->assertSame(
             $rebuildMenu,
             $chainProvider->get($menuName, [BuilderChainProvider::MENU_LOCAL_CACHE_PREFIX => 'custom_'])
         );
         $this->assertAttributeCount(2, 'menus', $chainProvider);
->>>>>>> 812bbd52
     }
 
     public function testGetOneMenuWithDifferentOptions()
@@ -194,24 +172,13 @@
                 [$rebuildMenu, ['foo' => 'bar'], $menuName],
             ]);
 
-<<<<<<< HEAD
-        $this->provider->addBuilder($builder);
-
-        $this->assertSame($menu, $this->provider->get($menuName, $options));
-        $this->assertSame($rebuildMenu, $this->provider->get($menuName, [
-            'foo' => 'bar'
-        ]));
-
-        $this->assertAttributeCount(2, 'menus', $this->provider);
-=======
         $chainProvider = $this->getBuilderChainProvider(
             [BuilderChainProvider::COMMON_BUILDER_ALIAS => ['builder1']],
             ['builder1' => $builder]
         );
-        $this->assertSame($menu, $chainProvider->get($menuName, []));
+        $this->assertSame($menu, $chainProvider->get($menuName, $options));
         $this->assertSame($rebuildMenu, $chainProvider->get($menuName, ['foo' => 'bar']));
         $this->assertAttributeCount(2, 'menus', $chainProvider);
->>>>>>> 812bbd52
     }
 
     public function testGetCached()
