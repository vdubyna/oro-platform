<?php

namespace Oro\Bundle\NavigationBundle\Tests\Unit\Twig;

use Knp\Menu\ItemInterface;
use Knp\Menu\MenuItem;
<<<<<<< HEAD

use Oro\Bundle\NavigationBundle\Provider\ConfigurationProvider;
=======
use Knp\Menu\Provider\MenuProviderInterface;
use Knp\Menu\Twig\Helper;

use Oro\Bundle\NavigationBundle\Config\MenuConfiguration;
use Oro\Bundle\NavigationBundle\Menu\BreadcrumbManagerInterface;
>>>>>>> 0398560d
use Oro\Bundle\NavigationBundle\Twig\MenuExtension;
use Oro\Component\Testing\Unit\TwigExtensionTestCaseTrait;

/**
 * @SuppressWarnings(PHPMD.TooManyPublicMethods)
 */
class MenuExtensionTest extends \PHPUnit_Framework_TestCase
{
    use TwigExtensionTestCaseTrait;

    /** @var \PHPUnit_Framework_MockObject_MockObject */
    protected $helper;

    /** @var \PHPUnit_Framework_MockObject_MockObject */
    protected $provider;

    /** @var \PHPUnit_Framework_MockObject_MockObject */
    protected $breadcrumbManager;

<<<<<<< HEAD
    /**
     * @var ConfigurationProvider|\PHPUnit_Framework_MockObject_MockObject
     */
    protected $configurationProvider;

    /**
     * @var MenuExtension $menuExtension
     */
    protected $menuExtension;
=======
    /** @var \PHPUnit_Framework_MockObject_MockObject */
    protected $menuConfiguration;

    /** @var MenuExtension */
    protected $extension;
>>>>>>> 0398560d

    protected function setUp()
    {
        $this->breadcrumbManager = $this->createMock(BreadcrumbManagerInterface::class);
        $this->helper = $this->getMockBuilder(Helper::class)
            ->disableOriginalConstructor()
            ->getMock();
        $this->provider = $this->createMock(MenuProviderInterface::class);
        $this->menuConfiguration = $this->getMockBuilder(MenuConfiguration::class)
            ->disableOriginalConstructor()
<<<<<<< HEAD
            ->setMethods(['render'])
=======
>>>>>>> 0398560d
            ->getMock();

        $container = self::getContainerBuilder()
            ->add('knp_menu.helper', $this->helper)
            ->add('oro_menu.builder_chain', $this->provider)
            ->add('oro_navigation.chain_breadcrumb_manager', $this->breadcrumbManager)
            ->add('oro_menu.configuration', $this->menuConfiguration)
            ->getContainer($this);

<<<<<<< HEAD
        $this->configurationProvider = $this->getMockBuilder(ConfigurationProvider::class)
            ->disableOriginalConstructor()
            ->getMock();

        $this->menuExtension = new MenuExtension(
            $this->helper,
            $this->provider,
            $this->breadcrumbManager,
            $this->configurationProvider
        );
    }

    public function testGetFunctions()
    {
        $functions = $this->menuExtension->getFunctions();
        $this->assertArrayHasKey('oro_menu_render', $functions);
        $this->assertInstanceOf('Twig_Function_Method', $functions['oro_menu_render']);
        $this->assertAttributeEquals('render', 'method', $functions['oro_menu_render']);

        $this->assertArrayHasKey('oro_menu_get', $functions);
        $this->assertInstanceOf('Twig_Function_Method', $functions['oro_menu_get']);
        $this->assertAttributeEquals('getMenu', 'method', $functions['oro_menu_get']);
=======
        $this->extension = new MenuExtension($container);
>>>>>>> 0398560d
    }

    public function testGetName()
    {
        $this->assertEquals(MenuExtension::MENU_NAME, $this->extension->getName());
    }

    public function testRenderBreadCrumbs()
    {
        $environment = $this->getMockBuilder(\Twig_Environment::class)
            ->disableOriginalConstructor()
            ->getMock();

        $template = $this->getMockBuilder(\Twig_TemplateInterface::class)
            ->disableOriginalConstructor()
            ->getMock();

        $this->breadcrumbManager->expects($this->once())
            ->method('getBreadcrumbs')
            ->will($this->returnValue(['test-breadcrumb']));

        $environment->expects($this->once())
            ->method('loadTemplate')
            ->will($this->returnValue($template));

        $result = 'test';
        $template->expects($this->once())
            ->method('render')
            ->with(
                [
                    'breadcrumbs' => [
                        'test-breadcrumb'
                    ],
                    'useDecorators' => true
<<<<<<< HEAD
                ]
            );
        ;
        $this->menuExtension->renderBreadCrumbs($environment, 'test_menu');
=======
                )
            )->willReturn($result);

        self::assertEquals(
            $result,
            self::callTwigFunction($this->extension, 'oro_breadcrumbs', [$environment, 'test_menu'])
        );
>>>>>>> 0398560d
    }

    public function testWrongBredcrumbs()
    {

        $environment = $this->getMockBuilder('\Twig_Environment')
            ->disableOriginalConstructor()
            ->getMock();

        $this->breadcrumbManager->expects($this->once())
            ->method('getBreadcrumbs')
            ->will($this->returnValue(null));

        $this->assertNull(
            self::callTwigFunction($this->extension, 'oro_breadcrumbs', [$environment, 'test_menu'])
        );
    }

    public function testGetMenuAsString()
    {
        $options = [];
        $menu = 'test';
        $menuInstance = $this->assertGetMenuString($menu, 'path', $options);
<<<<<<< HEAD
        $this->assertSame($menuInstance, $this->menuExtension->getMenu($menu, ['path'], $options));
=======
        $this->assertSame(
            $menuInstance,
            self::callTwigFunction($this->extension, 'oro_menu_get', [$menu, ['path'], $options])
        );
>>>>>>> 0398560d
    }

    /**
     * @expectedException \InvalidArgumentException
     * @expectedExceptionMessage The menu has no child named "path"
     */
    public function testGetMenuException()
    {
<<<<<<< HEAD
        $options = [];
        $menuInstance = $this->getMockBuilder('Knp\Menu\ItemInterface')
            ->setMethods(['getChild'])
=======
        $options = array();
        $menuInstance = $this->getMockBuilder(ItemInterface::class)
            ->setMethods(array('getChild'))
>>>>>>> 0398560d
            ->getMockForAbstractClass();
        $menuInstance->expects($this->once())
            ->method('getChild')
            ->with('path')
            ->will($this->returnValue(null));
<<<<<<< HEAD
        $this->menuExtension->getMenu($menuInstance, ['path'], $options);
=======

        self::callTwigFunction($this->extension, 'oro_menu_get', [$menuInstance, ['path'], $options]);
>>>>>>> 0398560d
    }

    /**
     * @expectedException \InvalidArgumentException
     * @expectedExceptionMessage The array cannot be empty
     */
    public function testRenderException()
    {
<<<<<<< HEAD
        $this->menuExtension->render([]);
=======
        self::callTwigFunction($this->extension, 'oro_menu_render', [[]]);
>>>>>>> 0398560d
    }

    public function testRenderMenuInstance()
    {
        $options = [];
        $renderer = 'test';
<<<<<<< HEAD
        $menuInstance = $this->getMockBuilder('Knp\Menu\ItemInterface')
            ->setMethods(['getExtra'])
=======
        $menuInstance = $this->getMockBuilder(ItemInterface::class)
            ->setMethods(array('getExtra'))
>>>>>>> 0398560d
            ->getMockForAbstractClass();
        $menuInstance->expects($this->once())
            ->method('getExtra')
            ->with('type');
        $menuInstance->expects($this->any())
            ->method('getIterator')
            ->will($this->returnValue(new \ArrayIterator()));
        $this->assertRender($menuInstance, $menuInstance, $options, $renderer);
    }

    public function testRenderMenuAsArray()
    {
        $options = [];
        $renderer = 'test';
        $menu = ['path', 'test'];
        $menuInstance = $this->assertGetMenuString('path', 'test', $options);
        $menuInstance->expects($this->once())
            ->method('getExtra')
            ->with('type');
        $menuInstance->expects($this->any())
            ->method('getIterator')
            ->will($this->returnValue(new \ArrayIterator()));
        $this->assertRender($menu, $menuInstance, $options, $renderer);
    }

    /**
     * @dataProvider typeOptionsDataProvider
     * @param array $options
     */
    public function testRenderMenuInstanceWithExtra($options)
    {
        $renderer = 'test';
<<<<<<< HEAD
        $menuInstance = $this->getMockBuilder('Knp\Menu\ItemInterface')
            ->setMethods(['getExtra'])
=======
        $menuInstance = $this->getMockBuilder(ItemInterface::class)
            ->setMethods(array('getExtra'))
>>>>>>> 0398560d
            ->getMockForAbstractClass();
        $menuInstance->expects($this->once())
            ->method('getExtra')
            ->with('type')
            ->will($this->returnValue('type'));
        $menuInstance->expects($this->any())
            ->method('getIterator')
            ->will($this->returnValue(new \ArrayIterator()));

        $runtimeOptions = [
            'template' => 'test_runtime.tpl'
<<<<<<< HEAD
        ];

        $this->configurationProvider
            ->expects($this->once())
            ->method('getConfiguration')
            ->with(ConfigurationProvider::MENU_CONFIG_KEY)
            ->willReturn($options);

=======
        );
        $this->menuConfiguration->expects(self::once())
            ->method('getTemplates')
            ->willReturn($options);
>>>>>>> 0398560d
        $this->assertRender($menuInstance, $menuInstance, $runtimeOptions, $renderer);
    }

    /**
     * @return array
     */
    public function typeOptionsDataProvider()
    {
        return [
            'empty' => [
                []
            ],
            'has type config' => [
                [
                    'templates' => [
                        'type' => [
                            'template' => 'test2.tpl'
                        ]
                    ]
                ]
            ],
            'has other type config' => [
                [
                    'templates' => [
                        'type_no' => [
                            'template' => 'test2.tpl'
                        ]
                    ]
                ]
            ]
        ];
    }

    /**
     * @dataProvider menuItemsDataProvider
     * @param array $items
     * @param array $expected
     */
    public function testFilterUnallowedItems($items, $expected)
    {
        $menu = $this->getMockBuilder(ItemInterface::class)
            ->getMockForAbstractClass();

        $menu->expects($this->atLeastOnce())
            ->method('getIterator')
            ->will($this->returnValue(new \ArrayIterator($items)));

        $this->helper->expects($this->once())
            ->method('render')
            ->will(
                $this->returnCallback(
                    function ($menu) use ($expected) {
                        $result = $this->collectResultItemsData($menu);
                        \PHPUnit_Framework_Assert::assertEquals($expected, $result);
                    }
                )
            );

        self::callTwigFunction($this->extension, 'oro_menu_render', [$menu]);
    }

    /**
     * @param $item
     * @return array
     */
    protected function collectResultItemsData($item)
    {
        $result = [];
        /** @var ItemInterface $sub */
        foreach ($item as $sub) {
            $result[] = [
                'label' => $sub->getLabel(),
                'uri' => $sub->getUri(),
                'isAllowed' => $sub->getExtra('isAllowed'),
                'children' => $this->collectResultItemsData($sub)
            ];
        }

        return $result;
    }

    /**
     * @SuppressWarnings(PHPMD.ExcessiveMethodLength)
     * @return array
     */
    public function menuItemsDataProvider()
    {
        return [
            [
                [
                    $this->getMenuItem('item_1'),
                    $this->getMenuItem(
                        'item_2',
                        true,
                        [
                            $this->getMenuItem('item_2_1'),
                            $this->getMenuItem(''),
                        ]
                    ),
                    $this->getMenuItem(
                        'item_3',
                        true,
                        [
                            $this->getMenuItem('item_3_1', false),
                            $this->getMenuItem('item_3_2'),
                        ]
                    ),
                    $this->getMenuItem(
                        'item_4',
                        true,
                        [
                            $this->getMenuItem('item_4_1', false),
                            $this->getMenuItem(''),
                        ]
                    ),
                    $this->getMenuItem(
                        'item_5',
                        true,
                        [
                            $this->getMenuItem(
                                'item_5_1',
                                true,
                                [
                                    $this->getMenuItem('item_5_1_1', false),
                                ]
                            )
                        ],
                        '#'
                    ),
                    $this->getMenuItem(
                        'item_6',
                        true,
                        [
                            $this->getMenuItem('item_6_1', false),
                            $this->getMenuItem(''),
                        ],
                        '/my-uri'
                    ),
                ],
                [
                    [
                        'label' => 'item_1',
                        'uri' => '',
                        'isAllowed' => true,
                        'children' => []
                    ],
                    [
                        'label' => 'item_2',
                        'uri' => '',
                        'isAllowed' => true,
                        'children' => [
                            [
                                'label' => 'item_2_1',
                                'uri' => '',
                                'isAllowed' => true,
                                'children' => []
                            ],
                            [
                                'label' => '',
                                'uri' => '',
                                'isAllowed' => true,
                                'children' => []
                            ],
                        ]
                    ],
                    [
                        'label' => 'item_3',
                        'uri' => '',
                        'isAllowed' => true,
                        'children' => [
                            [
                                'label' => 'item_3_1',
                                'uri' => '',
                                'isAllowed' => false,
                                'children' => []
                            ],
                            [
                                'label' => 'item_3_2',
                                'uri' => '',
                                'isAllowed' => true,
                                'children' => []
                            ],
                        ]
                    ],
                    [
                        'label' => 'item_4',
                        'uri' => '',
                        'isAllowed' => false,
                        'children' => [
                            [
                                'label' => 'item_4_1',
                                'uri' => '',
                                'isAllowed' => false,
                                'children' => []
                            ],
                            [
                                'label' => '',
                                'uri' => '',
                                'isAllowed' => true,
                                'children' => []
                            ],
                        ]
                    ],
                    [
                        'label' => 'item_5',
                        'uri' => '#',
                        'isAllowed' => false,
                        'children' => [
                            [
                                'label' => 'item_5_1',
                                'uri' => '',
                                'isAllowed' => false,
                                'children' => [
                                    [
                                        'label' => 'item_5_1_1',
                                        'uri' => '',
                                        'isAllowed' => false,
                                        'children' => []
                                    ],
                                ]
                            ]
                        ]
                    ],
                    [
                        'label' => 'item_6',
                        'uri' => '/my-uri',
                        'isAllowed' => true,
                        'children' => [
                            [
                                'label' => 'item_6_1',
                                'uri' => '',
                                'isAllowed' => false,
                                'children' => []
                            ],
                            [
                                'label' => '',
                                'uri' => '',
                                'isAllowed' => true,
                                'children' => []
                            ],
                        ]
                    ],
                ]
            ]
        ];
    }

    /**
     * @param string $label
     * @param bool   $isAllowed
     * @param array  $children
     * @param string $uri
     *
     * @return MenuItem|\PHPUnit_Framework_MockObject_MockObject
     */
    protected function getMenuItem($label, $isAllowed = true, $children = [], $uri = '')
    {
<<<<<<< HEAD
        /** @var MenuItem|\PHPUnit_Framework_MockObject_MockObject $menu */
        $menu = $this->getMockBuilder('Knp\Menu\MenuItem')
=======
        $menu = $this->getMockBuilder(MenuItem::class)
>>>>>>> 0398560d
            ->disableOriginalConstructor()
            ->setMethods(['getLabel', 'getUri', 'hasChildren', 'getChildren', 'getIterator', 'count'])
            ->getMock();

        $menu->expects($this->any())
            ->method('getLabel')
            ->will($this->returnValue($label));

        $menu->expects($this->any())
            ->method('getUri')
            ->will($this->returnValue($uri));

        $menu->setExtra('isAllowed', $isAllowed);

        $childrenCount = count($children);
        $hasChildren = $childrenCount > 0;
        $menu->expects($this->any())
            ->method('hasChildren')
            ->will($this->returnValue($hasChildren));

        $menu->expects($this->any())
            ->method('hasChildren')
            ->will($this->returnValue($hasChildren));

        $menu->expects($this->any())
            ->method('getIterator')
            ->will($this->returnValue(new \ArrayIterator($children)));

        $menu->expects($this->any())
            ->method('count')
            ->will($this->returnValue($childrenCount));

        $menu->expects($this->any())
            ->method('getChildren')
            ->will($this->returnValue($children));

        return $menu;
    }

    /**
     * @param $menu
     * @param $menuInstance
     * @param $options
     * @param $renderer
     */
    protected function assertRender($menu, $menuInstance, $options, $renderer)
    {
        $this->helper->expects($this->once())
            ->method('render')
            ->with($menuInstance, $options, $renderer)
            ->will($this->returnValue('MENU'));

        $this->assertEquals(
            'MENU',
            self::callTwigFunction($this->extension, 'oro_menu_render', [$menu, $options, $renderer])
        );
    }

    /**
     * @param string $menu
     * @param string $path
     * @param array  $options
     *
     * @return \PHPUnit_Framework_MockObject_MockObject
     */
    protected function assertGetMenuString($menu, $path, $options)
    {
<<<<<<< HEAD
        $menuInstance = $this->getMockBuilder('Knp\Menu\ItemInterface')
            ->setMethods(['getChild', 'getExtra'])
=======
        $menuInstance = $this->getMockBuilder(ItemInterface::class)
            ->setMethods(array('getChild', 'getExtra'))
>>>>>>> 0398560d
            ->getMockForAbstractClass();
        $menuInstance->expects($this->once())
            ->method('getChild')
            ->with($path)
            ->will($this->returnSelf());
        $this->provider->expects($this->once())
            ->method('get')
            ->with($menu, $options)
            ->will($this->returnValue($menuInstance));

        return $menuInstance;
    }
}<|MERGE_RESOLUTION|>--- conflicted
+++ resolved
@@ -4,17 +4,13 @@
 
 use Knp\Menu\ItemInterface;
 use Knp\Menu\MenuItem;
-<<<<<<< HEAD
-
-use Oro\Bundle\NavigationBundle\Provider\ConfigurationProvider;
-=======
 use Knp\Menu\Provider\MenuProviderInterface;
 use Knp\Menu\Twig\Helper;
 
-use Oro\Bundle\NavigationBundle\Config\MenuConfiguration;
+use Oro\Bundle\NavigationBundle\Provider\ConfigurationProvider;
 use Oro\Bundle\NavigationBundle\Menu\BreadcrumbManagerInterface;
->>>>>>> 0398560d
 use Oro\Bundle\NavigationBundle\Twig\MenuExtension;
+
 use Oro\Component\Testing\Unit\TwigExtensionTestCaseTrait;
 
 /**
@@ -33,23 +29,11 @@
     /** @var \PHPUnit_Framework_MockObject_MockObject */
     protected $breadcrumbManager;
 
-<<<<<<< HEAD
-    /**
-     * @var ConfigurationProvider|\PHPUnit_Framework_MockObject_MockObject
-     */
+    /** @var ConfigurationProvider|\PHPUnit_Framework_MockObject_MockObject */
     protected $configurationProvider;
-
-    /**
-     * @var MenuExtension $menuExtension
-     */
-    protected $menuExtension;
-=======
-    /** @var \PHPUnit_Framework_MockObject_MockObject */
-    protected $menuConfiguration;
 
     /** @var MenuExtension */
     protected $extension;
->>>>>>> 0398560d
 
     protected function setUp()
     {
@@ -58,47 +42,18 @@
             ->disableOriginalConstructor()
             ->getMock();
         $this->provider = $this->createMock(MenuProviderInterface::class);
-        $this->menuConfiguration = $this->getMockBuilder(MenuConfiguration::class)
+        $this->configurationProvider = $this->getMockBuilder(ConfigurationProvider::class)
             ->disableOriginalConstructor()
-<<<<<<< HEAD
-            ->setMethods(['render'])
-=======
->>>>>>> 0398560d
             ->getMock();
 
         $container = self::getContainerBuilder()
             ->add('knp_menu.helper', $this->helper)
             ->add('oro_menu.builder_chain', $this->provider)
             ->add('oro_navigation.chain_breadcrumb_manager', $this->breadcrumbManager)
-            ->add('oro_menu.configuration', $this->menuConfiguration)
+            ->add('oro_navigation.configuration.provider', $this->configurationProvider)
             ->getContainer($this);
 
-<<<<<<< HEAD
-        $this->configurationProvider = $this->getMockBuilder(ConfigurationProvider::class)
-            ->disableOriginalConstructor()
-            ->getMock();
-
-        $this->menuExtension = new MenuExtension(
-            $this->helper,
-            $this->provider,
-            $this->breadcrumbManager,
-            $this->configurationProvider
-        );
-    }
-
-    public function testGetFunctions()
-    {
-        $functions = $this->menuExtension->getFunctions();
-        $this->assertArrayHasKey('oro_menu_render', $functions);
-        $this->assertInstanceOf('Twig_Function_Method', $functions['oro_menu_render']);
-        $this->assertAttributeEquals('render', 'method', $functions['oro_menu_render']);
-
-        $this->assertArrayHasKey('oro_menu_get', $functions);
-        $this->assertInstanceOf('Twig_Function_Method', $functions['oro_menu_get']);
-        $this->assertAttributeEquals('getMenu', 'method', $functions['oro_menu_get']);
-=======
         $this->extension = new MenuExtension($container);
->>>>>>> 0398560d
     }
 
     public function testGetName()
@@ -133,20 +88,13 @@
                         'test-breadcrumb'
                     ],
                     'useDecorators' => true
-<<<<<<< HEAD
                 ]
-            );
-        ;
-        $this->menuExtension->renderBreadCrumbs($environment, 'test_menu');
-=======
-                )
             )->willReturn($result);
 
         self::assertEquals(
             $result,
             self::callTwigFunction($this->extension, 'oro_breadcrumbs', [$environment, 'test_menu'])
         );
->>>>>>> 0398560d
     }
 
     public function testWrongBredcrumbs()
@@ -170,14 +118,10 @@
         $options = [];
         $menu = 'test';
         $menuInstance = $this->assertGetMenuString($menu, 'path', $options);
-<<<<<<< HEAD
-        $this->assertSame($menuInstance, $this->menuExtension->getMenu($menu, ['path'], $options));
-=======
         $this->assertSame(
             $menuInstance,
             self::callTwigFunction($this->extension, 'oro_menu_get', [$menu, ['path'], $options])
         );
->>>>>>> 0398560d
     }
 
     /**
@@ -186,26 +130,16 @@
      */
     public function testGetMenuException()
     {
-<<<<<<< HEAD
         $options = [];
-        $menuInstance = $this->getMockBuilder('Knp\Menu\ItemInterface')
+        $menuInstance = $this->getMockBuilder(ItemInterface::class)
             ->setMethods(['getChild'])
-=======
-        $options = array();
-        $menuInstance = $this->getMockBuilder(ItemInterface::class)
-            ->setMethods(array('getChild'))
->>>>>>> 0398560d
             ->getMockForAbstractClass();
         $menuInstance->expects($this->once())
             ->method('getChild')
             ->with('path')
             ->will($this->returnValue(null));
-<<<<<<< HEAD
-        $this->menuExtension->getMenu($menuInstance, ['path'], $options);
-=======
 
         self::callTwigFunction($this->extension, 'oro_menu_get', [$menuInstance, ['path'], $options]);
->>>>>>> 0398560d
     }
 
     /**
@@ -214,24 +148,15 @@
      */
     public function testRenderException()
     {
-<<<<<<< HEAD
-        $this->menuExtension->render([]);
-=======
         self::callTwigFunction($this->extension, 'oro_menu_render', [[]]);
->>>>>>> 0398560d
     }
 
     public function testRenderMenuInstance()
     {
         $options = [];
         $renderer = 'test';
-<<<<<<< HEAD
-        $menuInstance = $this->getMockBuilder('Knp\Menu\ItemInterface')
+        $menuInstance = $this->getMockBuilder(ItemInterface::class)
             ->setMethods(['getExtra'])
-=======
-        $menuInstance = $this->getMockBuilder(ItemInterface::class)
-            ->setMethods(array('getExtra'))
->>>>>>> 0398560d
             ->getMockForAbstractClass();
         $menuInstance->expects($this->once())
             ->method('getExtra')
@@ -264,13 +189,8 @@
     public function testRenderMenuInstanceWithExtra($options)
     {
         $renderer = 'test';
-<<<<<<< HEAD
-        $menuInstance = $this->getMockBuilder('Knp\Menu\ItemInterface')
+        $menuInstance = $this->getMockBuilder(ItemInterface::class)
             ->setMethods(['getExtra'])
-=======
-        $menuInstance = $this->getMockBuilder(ItemInterface::class)
-            ->setMethods(array('getExtra'))
->>>>>>> 0398560d
             ->getMockForAbstractClass();
         $menuInstance->expects($this->once())
             ->method('getExtra')
@@ -282,7 +202,6 @@
 
         $runtimeOptions = [
             'template' => 'test_runtime.tpl'
-<<<<<<< HEAD
         ];
 
         $this->configurationProvider
@@ -291,12 +210,6 @@
             ->with(ConfigurationProvider::MENU_CONFIG_KEY)
             ->willReturn($options);
 
-=======
-        );
-        $this->menuConfiguration->expects(self::once())
-            ->method('getTemplates')
-            ->willReturn($options);
->>>>>>> 0398560d
         $this->assertRender($menuInstance, $menuInstance, $runtimeOptions, $renderer);
     }
 
@@ -554,12 +467,8 @@
      */
     protected function getMenuItem($label, $isAllowed = true, $children = [], $uri = '')
     {
-<<<<<<< HEAD
         /** @var MenuItem|\PHPUnit_Framework_MockObject_MockObject $menu */
-        $menu = $this->getMockBuilder('Knp\Menu\MenuItem')
-=======
         $menu = $this->getMockBuilder(MenuItem::class)
->>>>>>> 0398560d
             ->disableOriginalConstructor()
             ->setMethods(['getLabel', 'getUri', 'hasChildren', 'getChildren', 'getIterator', 'count'])
             ->getMock();
@@ -627,13 +536,8 @@
      */
     protected function assertGetMenuString($menu, $path, $options)
     {
-<<<<<<< HEAD
-        $menuInstance = $this->getMockBuilder('Knp\Menu\ItemInterface')
+        $menuInstance = $this->getMockBuilder(ItemInterface::class)
             ->setMethods(['getChild', 'getExtra'])
-=======
-        $menuInstance = $this->getMockBuilder(ItemInterface::class)
-            ->setMethods(array('getChild', 'getExtra'))
->>>>>>> 0398560d
             ->getMockForAbstractClass();
         $menuInstance->expects($this->once())
             ->method('getChild')
