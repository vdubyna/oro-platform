--- conflicted
+++ resolved
@@ -2,12 +2,9 @@
 
 namespace Oro\Bundle\NavigationBundle\Tests\Unit\Twig;
 
-<<<<<<< HEAD
 use Oro\Bundle\NavigationBundle\Provider\TitleServiceInterface;
-=======
-use Oro\Bundle\NavigationBundle\Provider\TitleService;
->>>>>>> 0398560d
 use Oro\Bundle\NavigationBundle\Twig\TitleExtension;
+
 use Oro\Component\Testing\Unit\TwigExtensionTestCaseTrait;
 
 use Symfony\Component\HttpFoundation\Request;
@@ -15,49 +12,45 @@
 
 class TitleExtensionTest extends \PHPUnit_Framework_TestCase
 {
-<<<<<<< HEAD
-    /**
-     * @var TitleServiceInterface|\PHPUnit_Framework_MockObject_MockObject
-     */
-    private $service;
-=======
     use TwigExtensionTestCaseTrait;
->>>>>>> 0398560d
-
-    /** @var \PHPUnit_Framework_MockObject_MockObject */
+
+    /** @var TitleServiceInterface|\PHPUnit_Framework_MockObject_MockObject */
     private $titleService;
+
+    /** @var RequestStack|\PHPUnit_Framework_MockObject_MockObject */
+    private $requestStack;
 
     /** @var TitleExtension */
     private $extension;
 
     /**
-     * @var RequestStack|\PHPUnit_Framework_MockObject_MockObject
-     */
-    private $requestStack;
-
-    /**
      * {@inheritdoc}
      */
     protected function setUp()
     {
-<<<<<<< HEAD
-        $this->service      = $this->createMock(TitleServiceInterface::class);
-        $this->requestStack = $this->createMock(RequestStack::class);
-        $this->extension    = new TitleExtension($this->service, $this->requestStack);
-    }
-=======
-        $this->titleService = $this->getMockBuilder(TitleService::class)
+        $this->titleService = $this->getMockBuilder(TitleServiceInterface::class)
             ->disableOriginalConstructor()
             ->getMock();
->>>>>>> 0398560d
+
+        $this->requestStack = $this->getMockBuilder(RequestStack::class)
+            ->getMock();
 
         $container = self::getContainerBuilder()
             ->add('oro_navigation.title_service', $this->titleService)
+            ->add('request_stack', $this->requestStack)
             ->getContainer($this);
 
         $this->extension = new TitleExtension($container);
     }
 
+    public function testFunctionDeclaration()
+    {
+        $functions = $this->extension->getFunctions();
+        $this->assertArrayHasKey('oro_title_render', $functions);
+        $this->assertArrayHasKey('oro_title_render_short', $functions);
+        $this->assertArrayHasKey('oro_title_render_serialized', $functions);
+    }
+
     public function testNameConfigured()
     {
         $this->assertInternalType('string', $this->extension->getName());
@@ -66,26 +59,22 @@
     public function testRenderSerialized()
     {
         $expectedResult = 'expected';
-        $routeName      = 'test_route';
-
-        $this->setRouteName($routeName);
-
-        $this->titleService->expects($this->at(0))
-            ->method('setData')
-            ->will($this->returnSelf());
-
-<<<<<<< HEAD
-        $this->service->expects($this->at(1))
-            ->method('loadByRoute')
-            ->with($routeName)
-            ->will($this->returnSelf());
-
-        $this->service->expects($this->at(2))->method('getSerialized')->will($this->returnValue($expectedResult));
-=======
-        $this->titleService->expects($this->at(1))
+        $routeName = 'test_route';
+
+        $this->setRouteName($routeName);
+
+        $this->titleService->expects($this->at(0))
+            ->method('loadByRoute')
+            ->with($routeName)
+            ->will($this->returnSelf());
+
+        $this->titleService->expects($this->at(1))
+            ->method('setData')
+            ->will($this->returnSelf());
+
+        $this->titleService->expects($this->at(2))
             ->method('getSerialized')
             ->will($this->returnValue($expectedResult));
->>>>>>> 0398560d
 
         $this->assertEquals(
             $expectedResult,
@@ -96,26 +85,22 @@
     public function testRender()
     {
         $expectedResult = 'expected';
-        $title          = 'title';
-        $routeName      = 'test_route';
-
-        $this->setRouteName($routeName);
-
-        $this->titleService->expects($this->at(0))
+        $title = 'title';
+        $routeName = 'test_route';
+
+        $this->setRouteName($routeName);
+
+        $this->titleService->expects($this->at(0))
+            ->method('loadByRoute')
+            ->with($routeName)
+            ->will($this->returnSelf());
+
+        $this->titleService->expects($this->at(1))
             ->method('setData')
             ->with([])
             ->will($this->returnSelf());
 
-<<<<<<< HEAD
-        $this->service->expects($this->at(1))
-            ->method('loadByRoute')
-            ->with($routeName)
-            ->will($this->returnSelf());
-
-        $this->service->expects($this->at(2))
-=======
-        $this->titleService->expects($this->at(1))
->>>>>>> 0398560d
+        $this->titleService->expects($this->at(2))
             ->method('render')
             ->with([], $title, null, null, true)
             ->will($this->returnValue($expectedResult));
@@ -129,26 +114,22 @@
     public function testRenderShort()
     {
         $expectedResult = 'expected';
-        $title          = 'title';
-        $routeName      = 'test_route';
-
-        $this->setRouteName($routeName);
-
-        $this->titleService->expects($this->at(0))
+        $title = 'title';
+        $routeName = 'test_route';
+
+        $this->setRouteName($routeName);
+
+        $this->titleService->expects($this->at(0))
+            ->method('loadByRoute')
+            ->with($routeName)
+            ->will($this->returnSelf());
+
+        $this->titleService->expects($this->at(1))
             ->method('setData')
             ->with([])
             ->will($this->returnSelf());
 
-<<<<<<< HEAD
-        $this->service->expects($this->at(1))
-            ->method('loadByRoute')
-            ->with($routeName)
-            ->will($this->returnSelf());
-
-        $this->service->expects($this->at(2))
-=======
-        $this->titleService->expects($this->at(1))
->>>>>>> 0398560d
+        $this->titleService->expects($this->at(2))
             ->method('render')
             ->with([], $title, null, null, true, true)
             ->will($this->returnValue($expectedResult));
@@ -172,26 +153,22 @@
         }
 
         $expectedResult = 'expected';
-        $title          = 'test';
-        $routeName      = 'test_route';
-
-        $this->setRouteName($routeName);
-
-        $this->titleService->expects($this->at(0))
+        $title = 'test';
+        $routeName = 'test_route';
+
+        $this->setRouteName($routeName);
+
+        $this->titleService->expects($this->at(0))
+            ->method('loadByRoute')
+            ->with($routeName)
+            ->will($this->returnSelf());
+
+        $this->titleService->expects($this->at(1))
             ->method('setData')
             ->with($expectedData)
             ->will($this->returnSelf());
 
-<<<<<<< HEAD
-        $this->service->expects($this->at(1))
-            ->method('loadByRoute')
-            ->with($routeName)
-            ->will($this->returnSelf());
-
-        $this->service->expects($this->at(2))
-=======
-        $this->titleService->expects($this->at(1))
->>>>>>> 0398560d
+        $this->titleService->expects($this->at(2))
             ->method('render')
             ->with([], $title, null, null, true)
             ->will($this->returnValue($expectedResult));
