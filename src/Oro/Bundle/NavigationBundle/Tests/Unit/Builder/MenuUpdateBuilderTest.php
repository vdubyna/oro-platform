--- conflicted
+++ resolved
@@ -4,12 +4,8 @@
 
 use Oro\Bundle\LocaleBundle\Helper\LocalizationHelper;
 use Oro\Bundle\NavigationBundle\Builder\MenuUpdateBuilder;
-<<<<<<< HEAD
-use Oro\Bundle\NavigationBundle\Helper\MenuUpdateHelper;
+use Oro\Bundle\NavigationBundle\Provider\MenuUpdateProviderInterface;
 use Oro\Bundle\NavigationBundle\Menu\Provider\OwnershipProviderInterface;
-=======
-use Oro\Bundle\NavigationBundle\Provider\MenuUpdateProviderInterface;
->>>>>>> 63f8d96a
 use Oro\Bundle\NavigationBundle\Tests\Unit\Entity\Stub\MenuUpdateStub;
 use Oro\Bundle\NavigationBundle\Tests\Unit\MenuItemTestTrait;
 
@@ -90,24 +86,4 @@
 
         $this->builder->build($menu);
     }
-<<<<<<< HEAD
-=======
-
-    /**
-     * @expectedException \Oro\Bundle\NavigationBundle\Exception\ProviderNotFoundException
-     * @expectedExceptionMessage Provider related to "custom" area not found.
-     */
-    public function testBuildProviderNotFoundException()
-    {
-        /** @var MenuUpdateProviderInterface|\PHPUnit_Framework_MockObject_MockObject $provider */
-        $provider = $this->getMock(MenuUpdateProviderInterface::class);
-
-        $this->builder->addProvider('default', $provider);
-
-        $menu = $this->getMenu();
-        $menu->setExtra('area', 'custom');
-
-        $this->builder->build($menu);
-    }
->>>>>>> 63f8d96a
 }