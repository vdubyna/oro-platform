<?php

namespace Oro\Bundle\NavigationBundle\Tests\Unit\Utils;

use Oro\Bundle\LocaleBundle\Helper\LocalizationHelper;
use Oro\Bundle\NavigationBundle\Tests\Unit\Entity\Stub\MenuUpdateStub;
use Oro\Bundle\NavigationBundle\Tests\Unit\MenuItemTestTrait;
use Oro\Bundle\NavigationBundle\Utils\MenuUpdateUtils;

class MenuUpdateUtilsTest extends \PHPUnit_Framework_TestCase
{
    use MenuItemTestTrait;
    
    public function testUpdateMenuUpdate()
    {
        $menu = $this->getMenu();
        $item = $menu->getChild('item-1')
            ->getChild('item-1-1')
            ->getChild('item-1-1-1');

        $update = new MenuUpdateStub();
        $update->setKey('item-1-1-1');

        $expectedUpdate = new MenuUpdateStub();
<<<<<<< HEAD
        $expectedUpdate
            ->setKey('item-1-1-1')
            ->setParentKey('item-1-1')
            ->setMenu('menu')
            ->setExistsInNavigationYml(true)
            ->setDefaultTitle('item-1-1-1')
        ;
=======
        $expectedUpdate->setKey('item-1-1-1');
        $expectedUpdate->setParentKey('item-1-1');
        $expectedUpdate->setMenu('menu');
        $expectedUpdate->setDefaultTitle('item-1-1-1');
        $expectedUpdate->setExistsInNavigationYml(true);
>>>>>>> 99035c20

        MenuUpdateUtils::updateMenuUpdate($update, $item, 'menu');
        $this->assertEquals($expectedUpdate, $update);
    }
    
    public function testUpdateMenuItem()
    {
        $menu = $this->getMenu();
        $item = $menu->getChild('item-1')
            ->getChild('item-1-1')
            ->getChild('item-1-1-1');

        $update = new MenuUpdateStub();
        $update->setKey('item-1-1-1');
        $update->setParentKey('item-2');
        $update->setUri('URI');

        $expectedItem = $this->createItem('item-1-1-1');
        $expectedItem->setParent($menu->getChild('item-2'));
        $expectedItem->setUri('URI');
        $expectedItem->setExtra('editable', true);

        /** @var LocalizationHelper|\PHPUnit_Framework_MockObject_MockObject $localizationHelper */
        $localizationHelper = $this->getMock(LocalizationHelper::class, [], [], '', false);
        MenuUpdateUtils::updateMenuItem($update, $menu, $localizationHelper);

        $this->assertEquals($expectedItem, $item);
    }

    public function testUpdateMenuItemWithoutItem()
    {
        $menu = $this->getMenu();

        $update = new MenuUpdateStub();
        $update->setKey('item-1-1-1-1');
        $update->setParentKey('item-2');
        $update->setUri('URI');

        $expectedItem = $this->createItem('item-1-1-1-1');
        $expectedItem->setParent($menu->getChild('item-2'));
        $expectedItem->setUri('URI');
        $expectedItem->setExtra('userDefined', true);
        $expectedItem->setExtra('editable', true);

        /** @var LocalizationHelper|\PHPUnit_Framework_MockObject_MockObject $localizationHelper */
        $localizationHelper = $this->getMock(LocalizationHelper::class, [], [], '', false);
        MenuUpdateUtils::updateMenuItem($update, $menu, $localizationHelper);

        $this->assertEquals($expectedItem, $menu->getChild('item-2')->getChild('item-1-1-1-1'));
    }
    
    public function testFindMenuItem()
    {
        $menu = $this->getMenu();

        $expectedItem = $menu->getChild('item-1')
            ->getChild('item-1-1')
            ->getChild('item-1-1-1');

        $this->assertEquals($expectedItem, MenuUpdateUtils::findMenuItem($menu, 'item-1-1-1'));
    }

    public function testFindMenuItemNull()
    {
        $menu = $this->getMenu();

        $this->assertEquals(null, MenuUpdateUtils::findMenuItem($menu, 'item-1-1-1-1'));
    }
    
    public function testGetItemExceededMaxNestingLevel()
    {
        $menu = $this->getMenu();
        $menu->setExtra('max_nesting_level', 2);

        $item = $menu->getChild('item-1');

        $expectedItem = $item->getChild('item-1-1')
            ->getChild('item-1-1-1');

        $this->assertEquals($expectedItem, MenuUpdateUtils::getItemExceededMaxNestingLevel($menu, $item));
    }

    public function testGetItemExceededMaxNestingLevelNull()
    {
        $menu = $this->getMenu();
        $menu->setExtra('max_nesting_level', 3);

        $item = $menu->getChild('item-1');

        $this->assertEquals(null, MenuUpdateUtils::getItemExceededMaxNestingLevel($menu, $item));
    }
}<|MERGE_RESOLUTION|>--- conflicted
+++ resolved
@@ -22,21 +22,11 @@
         $update->setKey('item-1-1-1');
 
         $expectedUpdate = new MenuUpdateStub();
-<<<<<<< HEAD
-        $expectedUpdate
-            ->setKey('item-1-1-1')
-            ->setParentKey('item-1-1')
-            ->setMenu('menu')
-            ->setExistsInNavigationYml(true)
-            ->setDefaultTitle('item-1-1-1')
-        ;
-=======
         $expectedUpdate->setKey('item-1-1-1');
         $expectedUpdate->setParentKey('item-1-1');
         $expectedUpdate->setMenu('menu');
         $expectedUpdate->setDefaultTitle('item-1-1-1');
         $expectedUpdate->setExistsInNavigationYml(true);
->>>>>>> 99035c20
 
         MenuUpdateUtils::updateMenuUpdate($update, $item, 'menu');
         $this->assertEquals($expectedUpdate, $update);
