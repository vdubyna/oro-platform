--- conflicted
+++ resolved
@@ -85,18 +85,7 @@
             return null;
         }, 5);
 
-<<<<<<< HEAD
-        self::assertNotNull(
-            $link,
-            sprintf(
-                "Menu item '%s' not found on the page:\n%s",
-                $item,
-                $this->getPage()->find('css', 'head')->getOuterHtml()
-            )
-        );
-=======
         self::assertNotNull($link, sprintf('Menu item "%s" not found', $title));
->>>>>>> e86cf90b
 
         return $link;
     }
