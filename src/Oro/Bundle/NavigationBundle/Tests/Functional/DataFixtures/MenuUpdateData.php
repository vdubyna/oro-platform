<?php

namespace Oro\Bundle\NavigationBundle\Tests\Functional\DataFixtures;

use Doctrine\Common\DataFixtures\AbstractFixture;
use Doctrine\Common\Persistence\ObjectManager;

use Oro\Bundle\NavigationBundle\Entity\MenuUpdate;
use Oro\Bundle\NavigationBundle\Menu\Provider\GlobalOwnershipProvider;
use Oro\Bundle\NavigationBundle\Menu\Provider\UserOwnershipProvider;
use Oro\Bundle\UserBundle\DataFixtures\UserUtilityTrait;

class MenuUpdateData extends AbstractFixture
{
    use UserUtilityTrait;

    const MENU = 'default_menu';
    const OTHER_MENU = 'other_menu';
    const ORGANIZATION = 'default_organization';
    const USER = 'default_user';

    /**
     * {@inheritdoc}
     */
    public function load(ObjectManager $manager)
    {
        $this->addReference(
            self::ORGANIZATION,
            $manager->getRepository('OroOrganizationBundle:Organization')->getFirst()
        );
        $this->addReference(
            self::USER,
            $this->getFirstUser($manager)
        );

        $updatesData = [
            [
                'ownershipType' => GlobalOwnershipProvider::TYPE,
                'ownerId' => $this->getReference(self::ORGANIZATION)->getId(),
                'key' => 'product',
                'menu' => self::MENU,
            ],
            [
                'ownershipType' => UserOwnershipProvider::TYPE,
                'ownerId' => $this->getReference(self::USER)->getId(),
                'key' => 'lists',
                'menu' => self::MENU,
<<<<<<< HEAD
            ],
            [
                'ownershipType' => MenuUpdate::OWNERSHIP_USER,
                'ownerId' => $this->getReference(self::USER)->getId(),
                'key' => 'menu_item_other',
                'menu' => self::OTHER_MENU,
=======
>>>>>>> 99035c20
            ],
        ];
        foreach ($updatesData as $updateData) {
            $update = new MenuUpdate();
            $update
                ->setKey($updateData['key'])
                ->setMenu($updateData['menu'])
                ->setOwnershipType($updateData['ownershipType'])
                ->setOwnerId($updateData['ownerId'])
            ;
            $manager->persist($update);
        }

        $manager->flush();
    }
}<|MERGE_RESOLUTION|>--- conflicted
+++ resolved
@@ -45,15 +45,6 @@
                 'ownerId' => $this->getReference(self::USER)->getId(),
                 'key' => 'lists',
                 'menu' => self::MENU,
-<<<<<<< HEAD
-            ],
-            [
-                'ownershipType' => MenuUpdate::OWNERSHIP_USER,
-                'ownerId' => $this->getReference(self::USER)->getId(),
-                'key' => 'menu_item_other',
-                'menu' => self::OTHER_MENU,
-=======
->>>>>>> 99035c20
             ],
         ];
         foreach ($updatesData as $updateData) {
