--- conflicted
+++ resolved
@@ -39,14 +39,9 @@
         return [
             new PreloadedExtension(
                 [
-<<<<<<< HEAD
                     LocalizedFallbackValueCollectionType::NAME => new LocalizedFallbackValueCollectionType(
                         $translator
                     ),
-=======
-                    TranslatedLocalizedFallbackValueCollectionType::NAME =>
-                        new TranslatedLocalizedFallbackValueCollectionType($translator),
->>>>>>> 49579bed
                     LocalizedFallbackValueCollectionType::NAME => new LocalizedFallbackValueCollectionType($registry),
                     LocalizedPropertyType::NAME => new LocalizedPropertyType(),
                     LocalizationCollectionType::NAME => new LocalizationCollectionTypeStub(),
