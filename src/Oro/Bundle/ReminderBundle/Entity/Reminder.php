<?php

namespace Oro\Bundle\ReminderBundle\Entity;

use Doctrine\ORM\Mapping as ORM;

use Oro\Bundle\DataAuditBundle\Metadata\Annotation as Oro;
use Oro\Bundle\EntityConfigBundle\Metadata\Annotation\Config;
use Oro\Bundle\EntityConfigBundle\Metadata\Annotation\ConfigField;
use Oro\Bundle\NotificationBundle\Entity\RecipientList;
use Oro\Bundle\UserBundle\Entity\User;

use Oro\Bundle\ReminderBundle\Model\ReminderInterval;

/**
 * Reminder
 *
 * @ORM\Table(name="oro_reminder", indexes={
 *     @ORM\Index(name="reminder_state_idx", columns={"state"})
 * })
 * @ORM\Entity(repositoryClass="Oro\Bundle\ReminderBundle\Entity\Repository\ReminderRepository")
 * @Oro\Loggable
 * @ORM\HasLifecycleCallbacks()
 * @Config(
 *  defaultValues={
 *      "entity"={
 *          "icon"="icon-bell-o"
 *      },
 *      "ownership"={
 *          "owner_type"="USER",
 *          "owner_field_name"="recipient",
 *          "owner_column_name"="recipient_id"
 *      },
 *      "security"={
 *          "type"="ACL"
 *      },
 *      "dataaudit"={"auditable"=true}
 *  }
 * )
 */
class Reminder
{
    const STATE_SENT = 'sent';
    const STATE_NOT_SENT = 'not_sent';

    /**
     * @var integer
     *
     * @ORM\Column(name="id", type="integer")
     * @ORM\Id
     * @ORM\GeneratedValue(strategy="AUTO")
     */
    private $id;

    /**
     * @var string
     *
     * @ORM\Column(name="subject", type="string", length=32, nullable=false)
     * @Oro\Versioned
     * @ConfigField(
     *  defaultValues={
     *      "dataaudit"={"auditable"=true}
     *  }
     * )
     */
    protected $subject;

    /**
     * @var \DateTime
     *
     * @ORM\Column(name="start_at", type="datetime", nullable=false)
     * @Oro\Versioned
     * @ConfigField(
     *  defaultValues={
     *      "dataaudit"={"auditable"=true}
     *  }
     * )
     */
    protected $startAt;

    /**
     * @var \DateTime
     *
     * @ORM\Column(name="expire_at", type="datetime", nullable=false)
     * @Oro\Versioned
     * @ConfigField(
     *  defaultValues={
     *      "dataaudit"={"auditable"=true}
     *  }
     * )
     */
    protected $expireAt;

    /**
     * @var string
     *
     * @ORM\Column(name="method", type="string", length=255, nullable=false)
     * @Oro\Versioned
     * @ConfigField(
     *  defaultValues={
     *      "dataaudit"={"auditable"=true}
     *  }
     * )
     */
    protected $method;

    /**
     * @var ReminderInterval
     */
    protected $interval;

    /**
     * @var integer $intervalNumber
     *
     * @ORM\Column(name="interval_number", type="integer", nullable=false)
     * @Oro\Versioned
     * @ConfigField(
     *  defaultValues={
     *      "dataaudit"={"auditable"=true}
     *  }
     * )
     */
    protected $intervalNumber;

    /**
     * @var integer
     *
     * @ORM\Column(name="interval_unit", type="string", length=1, nullable=false)
     * @Oro\Versioned
     * @ConfigField(
     *  defaultValues={
     *      "dataaudit"={"auditable"=true}
     *  }
     * )
     */
    protected $intervalUnit;

    /**
     * @var string $state
     *
     * @ORM\Column(name="state", type="string", length=32, nullable=false)
     * @Oro\Versioned
     * @ConfigField(
     *  defaultValues={
     *      "dataaudit"={"auditable"=true}
     *  }
     * )
     */
    protected $state;

    /**
     * @var integer
     *
     * @ORM\Column(name="related_entity_id", type="integer", nullable=false)
     * @Oro\Versioned
     * @ConfigField(
     *  defaultValues={
     *      "dataaudit"={"auditable"=true}
     *  }
     * )
     */
    protected $relatedEntityId;

    /**
     * @var integer
     *
     * @ORM\Column(name="related_entity_classname", type="string", length=255, nullable=false)
     * @Oro\Versioned
     * @ConfigField(
     *  defaultValues={
     *      "dataaudit"={"auditable"=true}
     *  }
     * )
     */
    protected $relatedEntityClassName;

    /**
     * @var User
     * @ORM\ManyToOne(targetEntity="Oro\Bundle\UserBundle\Entity\User")
     * @ORM\JoinColumn(name="recipient_id", referencedColumnName="id", onDelete="CASCADE")
     */
    protected $recipient;

    /**
     * @var \DateTime
     *
     * @ORM\Column(name="created_at", type="datetime", nullable=false)
     */
    protected $createdAt;

    /**
     * @var \DateTime
     *
     * @ORM\Column(name="updated_at", type="datetime", nullable=true)
     */
    protected $updatedAt;

    /**
     * @var \DateTime
     *
     * @ORM\Column(name="sent_at", type="datetime", nullable=true)
     */
    protected $sentAt;

<<<<<<< HEAD
    /**
     * @var boolean
     *
     * @ORM\Column(name="is_sent", type="boolean")
     */
    protected $isSent = false;

    /**
     * @var string
     */
    protected $uri;

=======
>>>>>>> 1b7dfb15
    public function __construct()
    {
        $this->setState(self::STATE_NOT_SENT);
    }

    /**
     * Get id
     *
     * @return integer
     */
    public function getId()
    {
        return $this->id;
    }

    /**
     * Set subject
     *
     * @param string $subject
     * @return Reminder
     */
    public function setSubject($subject)
    {
        $this->subject = $subject;

        return $this;
    }

    /**
     * Get subject
     *
     * @return string
     */
    public function getSubject()
    {
        return $this->subject;
    }

    /**
     * Get start DateTime
     *
     * @return \DateTime
     */
    public function getStartAt()
    {
        return $this->startAt;
    }

    /**
     * Set expiration DateTime
     *
     * @param \DateTime $expireAt
     * @return Reminder
     */
    public function setExpireAt(\DateTime $expireAt)
    {
        $this->expireAt = $expireAt;

        $this->syncStartAtAndInterval();

        return $this;
    }

    /**
     * Get expiration DateTime
     *
     * @return \DateTime
     */
    public function getExpireAt()
    {
        return $this->expireAt;
    }

    /**
     * Set method
     *
     * @param string $method
     * @return Reminder
     */
    public function setMethod($method)
    {
        $this->method = $method;

        return $this;
    }

    /**
     * Get method
     *
     * @return string
     */
    public function getMethod()
    {
        return $this->method;
    }

    /**
     * Set remind interval
     *
     * @param ReminderInterval $interval
     * @return Reminder
     */
    public function setInterval(ReminderInterval $interval)
    {
        $this->interval = $interval;

        $this->syncStartAtAndInterval();

        return $this;
    }

    /**
     * Update start date
     */
    protected function syncStartAtAndInterval()
    {
        if ($this->expireAt) {
            $this->startAt = clone $this->expireAt;
            $this->startAt->sub($this->getInterval()->createDateInterval());
        }
        if ($this->interval) {
            $this->intervalNumber = $this->interval->getNumber();
            $this->intervalUnit = $this->interval->getUnit();
        }
    }

    /**
     * Get remind interval
     *
     * @return ReminderInterval
     */
    public function getInterval()
    {
        if (!$this->interval) {
            $this->interval = new ReminderInterval($this->intervalNumber, $this->intervalUnit);
        }
        return $this->interval;
    }

    /**
     * Set state
     *
     * @param string $state
     * @return Reminder
     */
    public function setState($state)
    {
        $this->state = $state;

        return $this;
    }

    /**
     * Get state
     *
     * @return string
     */
    public function getState()
    {
        return $this->state;
    }

    /**
     * Set relatedEntityId
     *
     * @param integer $relatedEntityId
     * @return Reminder
     */
    public function setRelatedEntityId($relatedEntityId)
    {
        $this->relatedEntityId = $relatedEntityId;

        return $this;
    }

    /**
     * Get relatedEntityId
     *
     * @return integer
     */
    public function getRelatedEntityId()
    {
        return $this->relatedEntityId;
    }

    /**
     * Set relatedEntityClassName
     *
     * @param string $relatedEntityClassName
     * @return Reminder
     */
    public function setRelatedEntityClassName($relatedEntityClassName)
    {
        $this->relatedEntityClassName = $relatedEntityClassName;

        return $this;
    }

    /**
     * Get relatedEntityClassName
     *
     * @return string
     */
    public function getRelatedEntityClassName()
    {
        return $this->relatedEntityClassName;
    }

    /**
     * Set recipient
     *
     * @param User $recipient
     * @return Reminder
     */
    public function setRecipient(User $recipient)
    {
        $this->recipient = $recipient;

        return $this;
    }

    /**
     * Get recipient
     *
     * @return User
     */
    public function getRecipient()
    {
        return $this->recipient;
    }

    /**
     * Set createdAt
     *
     * @param \DateTime $createdAt
     * @return Reminder
     */
    public function setCreatedAt(\DateTime $createdAt)
    {
        $this->createdAt = $createdAt;

        return $this;
    }

    /**
     * Get createdAt
     *
     * @return \DateTime
     */
    public function getCreatedAt()
    {
        return $this->createdAt;
    }

    /**
     * Set updatedAt
     *
     * @param \DateTime $updatedAt
     * @return Reminder
     */
    public function setUpdatedAt(\DateTime $updatedAt)
    {
        $this->updatedAt = $updatedAt;

        return $this;
    }

    /**
     * Get updatedAt
     *
     * @return \DateTime
     */
    public function getUpdatedAt()
    {
        return $this->updatedAt;
    }

    /**
     * Set sentAt
     *
     * @param \DateTime $sentAt
     * @return Reminder
     */
    public function setSentAt(\DateTime $sentAt)
    {
        $this->sentAt = $sentAt;

        return $this;
    }

    /**
     * Get sentAt
     *
     * @return \DateTime
     */
    public function getSentAt()
    {
        return $this->sentAt;
    }

    /**
     * @return string
     */
    public function getUri()
    {
        return $this->uri;
    }

    public function setUri($uri)
    {
        $this->uri = $uri;

        return $this;
    }

    /**
     * @ORM\PrePersist
     */
    public function prePersist()
    {
        $this->createdAt = new \DateTime();
    }

    /**
     * @ORM\PreUpdate
     */
    public function preUpdate()
    {
        $this->updatedAt = new \DateTime();
    }

    /**
     * @return string
     */
    public function __toString()
    {
        return $this->subject;
    }
}<|MERGE_RESOLUTION|>--- conflicted
+++ resolved
@@ -202,21 +202,11 @@
      */
     protected $sentAt;
 
-<<<<<<< HEAD
-    /**
-     * @var boolean
-     *
-     * @ORM\Column(name="is_sent", type="boolean")
-     */
-    protected $isSent = false;
-
     /**
      * @var string
      */
     protected $uri;
 
-=======
->>>>>>> 1b7dfb15
     public function __construct()
     {
         $this->setState(self::STATE_NOT_SENT);
