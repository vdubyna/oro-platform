<?php

namespace Oro\Bundle\LayoutBundle\Layout\Form;

use Symfony\Component\DependencyInjection\ContainerInterface;
use Symfony\Component\Form\FormInterface;

class DependencyInjectionFormAccessor extends AbstractFormAccessor implements ConfigurableFormAccessorInterface
{
    /** @var ContainerInterface */
    protected $container;

    /** @var string */
    protected $formServiceId;

    /** @var FormInterface */
    protected $form;

    /** @var string */
    protected $hash;

    /**
     * @param ContainerInterface $container     The DI container
     * @param string             $formServiceId The id of the form service in DI container
     * @param FormAction|null    $action        The submit action of the form
     * @param string|null        $method        The submit method of the form
     * @param string|null        $enctype       The encryption type of the form
     */
    public function __construct(
        ContainerInterface $container,
        $formServiceId,
        FormAction $action = null,
        $method = null,
        $enctype = null
    ) {
        $this->container     = $container;
        $this->formServiceId = $formServiceId;
        $this->action        = $action;
        $this->method        = $method;
        $this->enctype       = $enctype;

        $this->hash = $this->buildHash($formServiceId, $action, $method, $enctype);
    }

    /**
     * {@inheritdoc}
     */
    public function getForm()
    {
        if (!$this->form) {
            $this->form = $this->container->get($this->formServiceId);
        }

        return $this->form;
    }

    /**
     * {@inheritdoc}
     */
    public function toString()
    {
        return $this->hash;
    }

    /**
     * @param mixed $formData
     */
    public function setFormData($formData)
    {
<<<<<<< HEAD
        if (!$this->form->isSubmitted()) {
            $this->form->setData($formData);
        }
=======
        $this->getForm()->setData($formData);
>>>>>>> ea161108
    }
}<|MERGE_RESOLUTION|>--- conflicted
+++ resolved
@@ -67,12 +67,8 @@
      */
     public function setFormData($formData)
     {
-<<<<<<< HEAD
         if (!$this->form->isSubmitted()) {
-            $this->form->setData($formData);
+            $this->getForm()->setData($formData);
         }
-=======
-        $this->getForm()->setData($formData);
->>>>>>> ea161108
     }
 }