<?php

namespace Oro\Bundle\LayoutBundle\Layout\Processor;

use Symfony\Component\ExpressionLanguage\ExpressionLanguage;
use Symfony\Component\ExpressionLanguage\Node\NameNode;
use Symfony\Component\ExpressionLanguage\Node\Node;
use Symfony\Component\ExpressionLanguage\ParsedExpression;

use Oro\Component\Layout\Block\Type\Options;
use Oro\Component\Layout\ContextInterface;
use Oro\Component\Layout\DataAccessorInterface;
use Oro\Component\Layout\OptionValueBag;

use Oro\Bundle\LayoutBundle\Exception\CircularReferenceException;
use Oro\Bundle\LayoutBundle\Layout\Encoder\ExpressionEncoderRegistry;

class ExpressionProcessor
{
    const STRING_IS_REGULAR = 0;
    const STRING_IS_EXPRESSION = 1;
    const STRING_IS_EXPRESSION_STARTED_WITH_BACKSLASH = -1;

    /** @var ExpressionLanguage */
    protected $expressionLanguage;

    /** @var ExpressionEncoderRegistry */
    protected $encoderRegistry;

    /** @var  array */
    protected $values = [];

    /** @var  array */
    protected $processingValues = [];

    /** @var  array */
    protected $processedValues = [];

    /**
     * @param ExpressionLanguage        $expressionLanguage
     * @param ExpressionEncoderRegistry $encoderRegistry
     */
    public function __construct(
        ExpressionLanguage $expressionLanguage,
        ExpressionEncoderRegistry $encoderRegistry
    ) {
        $this->expressionLanguage = $expressionLanguage;
        $this->encoderRegistry = $encoderRegistry;
    }

    /**
     * @param Options               $values
     * @param ContextInterface      $context
     * @param DataAccessorInterface $data
     * @param bool                  $evaluate
     * @param string                $encoding
     */
    public function processExpressions(
        Options $values,
        ContextInterface $context,
        DataAccessorInterface $data = null,
        $evaluate = true,
        $encoding = null
    ) {
        if (!$evaluate && $encoding === null) {
            return;
        }
        if ($values->offsetExists('data') || $values->offsetExists('context')) {
            throw new \InvalidArgumentException('"data" and "context" should not be used as value keys.');
        }
        $this->values = $values->toArray();
        $this->processingValues = [];
        $this->processedValues = [];
        foreach ($values as $key => $value) {
            if (!array_key_exists($key, $this->processedValues)) {
                $this->processRootValue($key, $value, $context, $data, $evaluate, $encoding);
            }
            $values[$key] = $value;
        }
    }

    /**
     * @param string                $key
     * @param mixed                 $value
     * @param ContextInterface      $context
     * @param DataAccessorInterface $data
     * @param bool                  $evaluate
     * @param bool                  $encoding
     * @return mixed
     */
    protected function processRootValue(
        $key,
        $value,
        ContextInterface $context,
        DataAccessorInterface $data = null,
        $evaluate,
        $encoding
    ) {
        $this->processingValues[$key] = $key;
        $this->processValue($value, $context, $data, $evaluate, $encoding);
        $this->processedValues[$key] = $value;
        unset($this->processingValues[$key]);

        return $value;
    }

    /**
     * @param                       $value
     * @param ContextInterface      $context
     * @param DataAccessorInterface $data
     * @param                       $evaluate
     * @param                       $encoding
     */
    protected function processValue(
        &$value,
        ContextInterface $context,
        DataAccessorInterface $data = null,
        $evaluate = true,
        $encoding = null
    ) {
        if (is_string($value) && !empty($value)) {
            switch ($this->checkStringValue($value)) {
                case self::STRING_IS_REGULAR:
                    break;
                case self::STRING_IS_EXPRESSION:
                    $expr = $this->parseExpression($value);
                    $value = $this->processExpression($expr, $context, $data, $evaluate, $encoding);
                    break;
                case self::STRING_IS_EXPRESSION_STARTED_WITH_BACKSLASH:
                    // the backslash (\) at the begin of the array key should be removed
                    $value = substr($value, 1);
                    break;
            }
<<<<<<< HEAD
        } elseif ($value instanceof Options) {
            foreach ($value as $key => $item) {
=======
        } elseif (is_array($value)) {
            foreach ($value as &$item) {
>>>>>>> 17be11c3
                $this->processValue($item, $context, $data, $evaluate, $encoding);
                $value[$key] = $item;
            }
        } elseif ($value instanceof OptionValueBag) {
            foreach ($value->all() as $action) {
                $args = $action->getArguments();
                foreach ($args as $index => $arg) {
                    $this->processValue($arg, $context, $data, $evaluate, $encoding);
                    $action->setArgument($index, $arg);
                }
            }
        } elseif ($value instanceof ParsedExpression) {
            $value = $this->processExpression($value, $context, $data, $evaluate, $encoding);
        }
    }

    /**
     * @param ParsedExpression      $expr
     * @param ContextInterface      $context
     * @param DataAccessorInterface $data
     * @param bool                  $evaluate
     * @param string                $encoding
     * @return mixed|string|ParsedExpression
     * @throws CircularReferenceException
     */
    protected function processExpression(
        ParsedExpression $expr,
        ContextInterface $context,
        DataAccessorInterface $data = null,
        $evaluate = true,
        $encoding = null
    ) {
        $node = $expr->getNodes();
        $deps = $this->getNotProcessedDependencies($node);

        if ($data === null && $this->nodeWorkWithData($node)) {
            return $expr;
        }

        foreach ($deps as $key => $dep) {
            if (in_array($key, $this->processingValues, true) && !in_array($key, $this->processedValues)) {
                $path = implode(' > ', array_merge($this->processingValues, [$key]));
                throw new CircularReferenceException(
                    sprintf('Circular reference "%s" on expression "%s".', $path, (string)$expr)
                );
            }
            $this->processRootValue($key, $dep, $context, $data, $evaluate, $encoding);
        }
        $values = array_merge(['context' => $context, 'data' => $data], $this->values, $this->processedValues);

        return $evaluate
            ? $this->expressionLanguage->evaluate($expr, $values)
            : $this->encoderRegistry->getEncoder($encoding)->encodeExpr($expr);
    }

    /**
     * @param string $value
     *
     * @return int the checking result
     *             0  - the value is regular string
     *             1  - the value is an expression
     *             -1 - the value is string that starts with "\="
     *                  which should be replaces with "="
     */
    protected function checkStringValue($value)
    {
        if (is_string($value)) {
            $pos = strpos($value, '=');
            if ($pos === 0) {
                // expression
                return self::STRING_IS_EXPRESSION;
            } elseif ($pos === 1 && $value[0] === '\\') {
                // the backslash (\) at the begin of the array key should be removed
                return self::STRING_IS_EXPRESSION_STARTED_WITH_BACKSLASH;
            }
        }

        // regular string
        return self::STRING_IS_REGULAR;
    }

    /**
     * @param Node $node
     * @return array
     */
    protected function getNotProcessedDependencies(Node $node)
    {
        $deps = [];
        if ($node instanceof NameNode) {
            $name = $node->attributes['name'];
            if (array_key_exists($name, $this->values) &&
                !array_key_exists($name, $this->processedValues)
            ) {
                $deps[$name] = $this->values[$name];
            }
        }
        foreach ($node->nodes as $childNode) {
            $deps = array_merge($deps, $this->getNotProcessedDependencies($childNode));
        }

        return $deps;
    }

    /**
     * @param $value
     * @return ParsedExpression
     */
    protected function parseExpression($value)
    {
        $names = array_merge(['context', 'data'], array_keys($this->values));

        return $this->expressionLanguage->parse(substr($value, 1), $names);
    }

    /**
     * @param Node $node
     *
     * @return boolean
     */
    protected function nodeWorkWithData(Node $node)
    {
        $hasData = false;
        if ($node instanceof NameNode) {
            if ($node->attributes['name'] === 'data') {
                return true;
            }
        }
        foreach ($node->nodes as $childNode) {
            $hasData = $this->nodeWorkWithData($childNode) || $hasData;
        }

        return $hasData;
    }
}<|MERGE_RESOLUTION|>--- conflicted
+++ resolved
@@ -131,13 +131,8 @@
                     $value = substr($value, 1);
                     break;
             }
-<<<<<<< HEAD
-        } elseif ($value instanceof Options) {
-            foreach ($value as $key => $item) {
-=======
         } elseif (is_array($value)) {
             foreach ($value as &$item) {
->>>>>>> 17be11c3
                 $this->processValue($item, $context, $data, $evaluate, $encoding);
                 $value[$key] = $item;
             }
