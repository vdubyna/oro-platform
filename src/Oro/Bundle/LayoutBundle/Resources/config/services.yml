parameters:
    oro_layout.layout_factory_builder.class:    Oro\Component\Layout\LayoutFactoryBuilder
    oro_layout.layout_manager.class:            Oro\Component\Layout\LayoutManager
    oro_layout.form_layout_builder.class:       Oro\Bundle\LayoutBundle\Layout\Form\GroupingFormLayoutBuilder

services:
    oro_layout.extension:
        public: false
        class: Oro\Component\Layout\Extension\DependencyInjection\DependencyInjectionExtension
        arguments:
            - '@service_container'
            - {} # types
            - {} # type extensions
            - {} # layout updates
            - {} # context configurators
            - {} # data providers

    oro_layout.layout_factory_builder:
        public: false
        class: %oro_layout.layout_factory_builder.class%
        arguments:
            - '@oro_layout.processor.expression'
        calls:
            - [addExtension, ['@oro_layout.extension']]
            - [addExtension, ['@oro_layout.theme_extension']]
            - [setDefaultRenderer, ['%oro_layout.templating.default%']]

    oro_layout.layout_manager:
        class: %oro_layout.layout_manager.class%
        arguments:
            - '@oro_layout.layout_factory_builder'

    oro_layout.form_layout_builder:
        class: %oro_layout.form_layout_builder.class%
        calls:
            - [addSimpleFormTypes, [['choice', 'datetime', 'date', 'time']]]

    oro_layout.text.helper:
        class: Oro\Component\Layout\Templating\TextHelper
        arguments:
            - '@translator'

    oro_layout.layout_context_configurator.application:
        class: Oro\Bundle\LayoutBundle\Layout\Extension\ApplicationContextConfigurator
        arguments:
            - '@kernel'
        tags:
            - { name: layout.context_configurator }

    oro_layout.layout_context_configurator.action:
        class: Oro\Bundle\LayoutBundle\Layout\Extension\ActionContextConfigurator
        tags:
            - { name: layout.context_configurator, priority: -100 }

    oro_layout.layout_context_configurator.data:
        class: Oro\Bundle\LayoutBundle\Layout\Extension\DataContextConfigurator
        tags:
            - { name: layout.context_configurator, priority: -100 }

    oro_layout.layout_context_configurator.form:
        class: Oro\Bundle\LayoutBundle\Layout\Extension\FormContextConfigurator
        arguments:
            - '@service_container'
        tags:
            - { name: layout.context_configurator, priority: -100 }

    oro_layout.layout_context_configurator.route:
        class: Oro\Bundle\LayoutBundle\Layout\Extension\RouteContextConfigurator
        calls:
            - [setRequest, ["@?request="]]
        tags:
            - { name: layout.context_configurator, priority: -100 }

    oro_layout.layout_context_configurator.expression:
        class: Oro\Bundle\LayoutBundle\Layout\Extension\ExpressionContextConfigurator
        tags:
            - { name: layout.context_configurator }

<<<<<<< HEAD
    oro_layout.layout_context_configurator.root_id:
        class: Oro\Bundle\LayoutBundle\Layout\Extension\RootIdContextConfigurator
        arguments:
            - '@request_stack'
        tags:
            - { name: layout.context_configurator }

    oro_layout.layout_context_configurator.last_modification_date:
        class: Oro\Bundle\LayoutBundle\Layout\Extension\LastModifiedDateContextConfigurator
        arguments:
            - '@oro_layout.theme_extension.resource_provider.cache'
        tags:
            - { name: layout.context_configurator }

    oro_layout.block_type_extension.expression:
        class: Oro\Bundle\LayoutBundle\Layout\Block\Extension\ExpressionExtension
        arguments:
            - '@oro_layout.processor.expression'
        tags:
            - { name: layout.block_type_extension, alias: block, priority: 255 }

=======
>>>>>>> 816a7e5a
    oro_layout.block_type_extension.data_collector:
        class: Oro\Bundle\LayoutBundle\Layout\Block\Extension\DataCollectorExtension
        arguments:
            - '@oro_layout.profiler.layout_data_collector'
        tags:
            - { name: layout.block_type_extension, alias: block, priority: 300 }

    oro_layout.expression.encoder_registry:
        class: Oro\Component\Layout\ExpressionLanguage\Encoder\ExpressionEncoderRegistry
        arguments:
            - {}

    oro_layout.expression_language.expression_manipulator:
        class: Oro\Component\Layout\ExpressionLanguage\ExpressionManipulator

    oro_layout.expression.json_encoder:
        class: Oro\Component\Layout\ExpressionLanguage\Encoder\JsonExpressionEncoder
        arguments:
            - '@oro_layout.expression_language.expression_manipulator'
        tags:
            - { name: oro_layout.expression.encoder, format: json }

    oro_layout.assetic.layout_formula_loader:
        public: false
        class: Oro\Bundle\LayoutBundle\Assetic\LayoutFormulaLoader
        tags:
            - { name: assetic.formula_loader, alias: layout }

    oro_layout.assetic.layout_resource:
        public: false
        class: Oro\Bundle\LayoutBundle\Assetic\LayoutResource
        arguments:
            - '@oro_layout.theme_manager'
            - '@filesystem'
            - "%kernel.root_dir%/../web/"
        tags:
            - { name: assetic.formula_resource, loader: layout }

    oro_layout.processor.expression:
        class: Oro\Component\Layout\ExpressionLanguage\ExpressionProcessor
        arguments:
            - '@oro_layout.expression_language'
            - '@oro_layout.expression.encoder_registry'

    oro_layout.provider.image_type:
        class: Oro\Bundle\LayoutBundle\Provider\ImageTypeProvider
        arguments:
            - '@oro_layout.theme_manager'

    oro_layout.provider.requirejs_config:
        class: Oro\Bundle\LayoutBundle\Provider\RequireJSConfigProvider
        arguments:
            - '@templating'
            - '@oro_requirejs.cache'
            - '%oro_require_js%'
            - '%kernel.bundles%'
            - '%oro_require_js.web_root%'
        calls:
            - [ setThemeManager, [ '@oro_layout.theme_manager' ] ]
            - [ setContextHolder, [ '@oro_layout.layout_context_holder' ] ]
        tags:
            - { name: requirejs.config_provider, alias: oro_layout_requirejs_config_provider }
        lazy: true

    oro_layout.helper:
        class: Oro\Bundle\LayoutBundle\Request\LayoutHelper
        arguments:
            - '@request_stack'
            - '@oro_config.user'

    oro_layout.imports_storage:
        class: Doctrine\Common\Collections\ArrayCollection
        public: false

    oro_layout.layout_context_holder:
        class: Oro\Bundle\LayoutBundle\Layout\LayoutContextHolder

    oro_layout.expression_language.cache:
        public: false
        parent: oro.cache.abstract
        calls:
            - [ setNamespace, [ 'oro_layout_expression_language' ] ]

    oro_layout.expression_language.parsed_cache:
        class: Symfony\Bridge\Doctrine\ExpressionLanguage\DoctrineParserCache
        arguments:
            - '@oro_layout.expression_language.cache'

    oro_layout.expression_language:
        class: Symfony\Component\ExpressionLanguage\ExpressionLanguage
        arguments:
            - '@oro_layout.expression_language.parsed_cache'
            - []

    oro_layout.data_provider.asset:
        class: Oro\Bundle\LayoutBundle\Layout\DataProvider\AssetProvider
        arguments:
            - '@assets.packages'
        tags:
            - { name: layout.data_provider, alias: asset }

    oro_layout.loader.image_filter:
        class: Oro\Bundle\LayoutBundle\Loader\ImageFilterLoader
        arguments:
            - '@oro_layout.provider.image_type'
            - '@liip_imagine.filter.configuration'
            - '@oro_entity.doctrine_helper'


    oro_layout.request.listener.imagine_filter_config:
        class: Oro\Bundle\LayoutBundle\EventListener\ImagineFilterConfigListener
        arguments:
            - '@oro_layout.loader.image_filter'
        tags:
            - { name: kernel.event_listener, event: kernel.request }

    oro_layout.block_view_serializer:
        class: Symfony\Component\Serializer\Serializer
        arguments: [{}, {}]<|MERGE_RESOLUTION|>--- conflicted
+++ resolved
@@ -76,14 +76,6 @@
         tags:
             - { name: layout.context_configurator }
 
-<<<<<<< HEAD
-    oro_layout.layout_context_configurator.root_id:
-        class: Oro\Bundle\LayoutBundle\Layout\Extension\RootIdContextConfigurator
-        arguments:
-            - '@request_stack'
-        tags:
-            - { name: layout.context_configurator }
-
     oro_layout.layout_context_configurator.last_modification_date:
         class: Oro\Bundle\LayoutBundle\Layout\Extension\LastModifiedDateContextConfigurator
         arguments:
@@ -91,15 +83,6 @@
         tags:
             - { name: layout.context_configurator }
 
-    oro_layout.block_type_extension.expression:
-        class: Oro\Bundle\LayoutBundle\Layout\Block\Extension\ExpressionExtension
-        arguments:
-            - '@oro_layout.processor.expression'
-        tags:
-            - { name: layout.block_type_extension, alias: block, priority: 255 }
-
-=======
->>>>>>> 816a7e5a
     oro_layout.block_type_extension.data_collector:
         class: Oro\Bundle\LayoutBundle\Layout\Block\Extension\DataCollectorExtension
         arguments:
