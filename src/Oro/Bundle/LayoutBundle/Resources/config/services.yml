parameters:
    oro_layout.layout_factory_builder.class:    Oro\Component\Layout\LayoutFactoryBuilder
    oro_layout.layout_manager.class:            Oro\Component\Layout\LayoutManager
    oro_layout.form_layout_builder.class:       Oro\Bundle\LayoutBundle\Layout\Form\GroupingFormLayoutBuilder

services:
    oro_layout.extension:
        public: false
        class: Oro\Component\Layout\Extension\DependencyInjection\DependencyInjectionExtension
        arguments:
            - '@service_container'
            - {} # types
            - {} # type extensions
            - {} # layout updates
            - {} # context configurators
            - {} # data providers

    oro_layout.layout_factory_builder:
        public: false
        class: %oro_layout.layout_factory_builder.class%
        calls:
            - [addExtension, ['@oro_layout.extension']]
            - [addExtension, ['@oro_layout.theme_extension']]
            - [setDefaultRenderer, [%oro_layout.templating.default%]]

    oro_layout.layout_manager:
        class: %oro_layout.layout_manager.class%
        arguments:
            - '@oro_layout.layout_factory_builder'

    oro_layout.form_layout_builder:
        class: %oro_layout.form_layout_builder.class%
        calls:
            - [addSimpleFormTypes, [['choice', 'datetime', 'date', 'time']]]

    oro_layout.expression.extension:
        public: false
        class: Oro\Component\ConfigExpression\Extension\DependencyInjection\DependencyInjectionExtension
        arguments:
            - '@service_container'
            - {}

    oro_layout.expression.context_accessor:
        public: false
        class: Oro\Component\ConfigExpression\ContextAccessor

    oro_layout.expression.pass.property_path:
        public: false
        class: Oro\Component\ConfigExpression\ConfigurationPass\ReplacePropertyPath

    oro_layout.expression.factory:
        class: Oro\Component\ConfigExpression\ExpressionFactory
        arguments:
            - '@oro_layout.expression.context_accessor'
        calls:
            - [addExtension, ['@oro_layout.expression.extension']]

    oro_layout.expression.assembler:
        class: Oro\Component\ConfigExpression\ExpressionAssembler
        arguments:
            - '@oro_layout.expression.factory'
        calls:
            - [addConfigurationPass, ['@oro_layout.expression.pass.property_path']]

    oro_layout.text.helper:
        class: Oro\Component\Layout\Templating\TextHelper
        arguments:
            - '@translator'

    oro_layout.layout_context_configurator.application:
        class: Oro\Bundle\LayoutBundle\Layout\Extension\ApplicationContextConfigurator
        arguments:
            - '@kernel'
        tags:
            - { name: layout.context_configurator }

    oro_layout.layout_context_configurator.action:
        class: Oro\Bundle\LayoutBundle\Layout\Extension\ActionContextConfigurator
        tags:
            - { name: layout.context_configurator, priority: -100 }

    oro_layout.layout_context_configurator.data:
        class: Oro\Bundle\LayoutBundle\Layout\Extension\DataContextConfigurator
        tags:
            - { name: layout.context_configurator, priority: -100 }

    oro_layout.layout_context_configurator.form:
        class: Oro\Bundle\LayoutBundle\Layout\Extension\FormContextConfigurator
        arguments:
            - '@service_container'
        tags:
            - { name: layout.context_configurator, priority: -100 }

    oro_layout.layout_context_configurator.route:
        class: Oro\Bundle\LayoutBundle\Layout\Extension\RouteContextConfigurator
        calls:
            - [setRequest, ["@?request="]]
        tags:
            - { name: layout.context_configurator, priority: -100 }

    oro_layout.layout_context_configurator.config_expression:
        class: Oro\Bundle\LayoutBundle\Layout\Extension\ConfigExpressionContextConfigurator
        tags:
            - { name: layout.context_configurator }

    oro_layout.layout_context_configurator.root_id:
        class: Oro\Bundle\LayoutBundle\Layout\Extension\RootIdContextConfigurator
        arguments:
            - '@request_stack'
        tags:
            - { name: layout.context_configurator }

    oro_layout.block_type_extension.config_expression:
        class: Oro\Bundle\LayoutBundle\Layout\Block\Extension\ConfigExpressionExtension
        arguments:
            - '@oro_layout.processor.config_expression'
        tags:
            - { name: layout.block_type_extension, alias: block, priority: 255 }

    oro_layout.expression.encoder_registry:
        class: Oro\Bundle\LayoutBundle\Layout\Encoder\ConfigExpressionEncoderRegistry
        arguments:
            - '@service_container'
            - {}

    oro_layout.expression.json_encoder:
        class: Oro\Bundle\LayoutBundle\Layout\Encoder\JsonConfigExpressionEncoder
        tags:
            - { name: oro_layout.expression.encoder, format: json }

    oro_layout.assetic.layout_formula_loader:
        public: false
        class: Oro\Bundle\LayoutBundle\Assetic\LayoutFormulaLoader
        tags:
            - { name: assetic.formula_loader, alias: layout }

    oro_layout.assetic.layout_resource:
        public: false
        class: Oro\Bundle\LayoutBundle\Assetic\LayoutResource
        arguments:
            - '@oro_layout.theme_manager'
        tags:
            - { name: assetic.formula_resource, loader: layout }

    oro_layout.processor.config_expression:
        class: Oro\Bundle\LayoutBundle\Layout\Processor\ConfigExpressionProcessor
        arguments:
            - '@oro_layout.expression.assembler'
            - '@oro_layout.expression.encoder_registry'

    oro_layout.config_expression.asset:
        class: Oro\Bundle\LayoutBundle\ConfigExpression\Asset
        arguments:
            - '@assets.packages'
        tags:
            - { name: oro_layout.expression, alias: asset }

    oro_layout.provider.image_type:
        class: Oro\Bundle\LayoutBundle\Provider\ImageTypeProvider
        arguments:
            - @oro_layout.theme_manager

    oro_layout.provider.requirejs_config:
        class: Oro\Bundle\LayoutBundle\Provider\RequireJSConfigProvider
        arguments:
            - '@templating'
            - '@oro_requirejs.cache'
            - '%oro_require_js%'
            - '%kernel.bundles%'
            - '%oro_require_js.web_root%'
        calls:
            - [ setThemeManager, [ '@oro_layout.theme_manager' ] ]
            - [ setActiveTheme, [ '%oro_layout.default_active_theme%' ] ]
        tags:
            - { name: requirejs.config_provider, alias: oro_layout_requirejs_config_provider }
        lazy: true

    oro_layout.helper:
        class: Oro\Bundle\LayoutBundle\Request\LayoutHelper
        arguments:
            - '@request_stack'
<<<<<<< HEAD

    oro_layout.imports_storage:
        class: Doctrine\Common\Collections\ArrayCollection
        public: false
=======
            - '@oro_config.user'
>>>>>>> 253662d7
<|MERGE_RESOLUTION|>--- conflicted
+++ resolved
@@ -179,11 +179,8 @@
         class: Oro\Bundle\LayoutBundle\Request\LayoutHelper
         arguments:
             - '@request_stack'
-<<<<<<< HEAD
+            - '@oro_config.user'
 
     oro_layout.imports_storage:
         class: Doctrine\Common\Collections\ArrayCollection
-        public: false
-=======
-            - '@oro_config.user'
->>>>>>> 253662d7
+        public: false