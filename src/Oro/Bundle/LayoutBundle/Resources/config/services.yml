--- conflicted
+++ resolved
@@ -201,7 +201,6 @@
 
     oro_layout.block_view_serializer:
         class: Symfony\Component\Serializer\Serializer
-<<<<<<< HEAD
         arguments: [{}, {'json': '@oro_layout.block_view_serializer.json_encoder'}]
 
     oro_layout.block_view_serializer.json_encoder:
@@ -214,11 +213,9 @@
 
     oro_layout.block_view_serializer.expression_normalizer:
         class: Oro\Bundle\LayoutBundle\Layout\Serializer\ExpressionNormalizer
-=======
         arguments: [{}, {}]
 
     oro_layout.option_value_bag_normaizer:
         class: Oro\Bundle\LayoutBundle\Layout\Serializer\OptionValueBagNormalizer
->>>>>>> 248f39c9
         tags:
             - { name: oro_layout.block_view_serializer.normalizer }