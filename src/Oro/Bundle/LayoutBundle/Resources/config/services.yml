parameters:
    oro_layout.layout_factory_builder.class:    Oro\Component\Layout\LayoutFactoryBuilder
    oro_layout.layout_manager.class:            Oro\Component\Layout\LayoutManager
    oro_layout.form_layout_builder.class:       Oro\Bundle\LayoutBundle\Layout\Form\GroupingFormLayoutBuilder

services:
    oro_layout.extension:
        public: false
        class: Oro\Component\Layout\Extension\DependencyInjection\DependencyInjectionExtension
        arguments:
            - '@service_container'
            - {} # types
            - {} # type extensions
            - {} # layout updates
            - {} # context configurators
            - {} # data providers

    oro_layout.layout_factory_builder:
        public: false
        class: %oro_layout.layout_factory_builder.class%
        calls:
            - [addExtension, ['@oro_layout.extension']]
            - [addExtension, ['@oro_layout.theme_extension']]
            - [setDefaultRenderer, [%oro_layout.templating.default%]]

    oro_layout.layout_manager:
        class: %oro_layout.layout_manager.class%
        arguments:
            - '@oro_layout.layout_factory_builder'

    oro_layout.form_layout_builder:
        class: %oro_layout.form_layout_builder.class%
        calls:
            - [addSimpleFormTypes, [['choice', 'datetime', 'date', 'time']]]

    oro_layout.text.helper:
        class: Oro\Component\Layout\Templating\TextHelper
        arguments:
            - '@translator'

    oro_layout.layout_context_configurator.application:
        class: Oro\Bundle\LayoutBundle\Layout\Extension\ApplicationContextConfigurator
        arguments:
            - '@kernel'
        tags:
            - { name: layout.context_configurator }

    oro_layout.layout_context_configurator.action:
        class: Oro\Bundle\LayoutBundle\Layout\Extension\ActionContextConfigurator
        tags:
            - { name: layout.context_configurator, priority: -100 }

    oro_layout.layout_context_configurator.data:
        class: Oro\Bundle\LayoutBundle\Layout\Extension\DataContextConfigurator
        tags:
            - { name: layout.context_configurator, priority: -100 }

    oro_layout.layout_context_configurator.form:
        class: Oro\Bundle\LayoutBundle\Layout\Extension\FormContextConfigurator
        arguments:
            - '@service_container'
        tags:
            - { name: layout.context_configurator, priority: -100 }

    oro_layout.layout_context_configurator.route:
        class: Oro\Bundle\LayoutBundle\Layout\Extension\RouteContextConfigurator
        calls:
            - [setRequest, ["@?request="]]
        tags:
            - { name: layout.context_configurator, priority: -100 }

    oro_layout.layout_context_configurator.expression:
        class: Oro\Bundle\LayoutBundle\Layout\Extension\ExpressionContextConfigurator
        tags:
            - { name: layout.context_configurator }

    oro_layout.layout_context_configurator.root_id:
        class: Oro\Bundle\LayoutBundle\Layout\Extension\RootIdContextConfigurator
        arguments:
            - '@request_stack'
        tags:
            - { name: layout.context_configurator }

    oro_layout.block_type_extension.expression:
        class: Oro\Bundle\LayoutBundle\Layout\Block\Extension\ExpressionExtension
        arguments:
            - '@oro_layout.processor.expression'
        tags:
            - { name: layout.block_type_extension, alias: block, priority: 255 }

    oro_layout.expression.encoder_registry:
        class: Oro\Bundle\LayoutBundle\Layout\Encoder\ExpressionEncoderRegistry
        arguments:
            - '@service_container'
            - {}

    oro_layout.expression_language.expression_manipulator:
        class: Oro\Bundle\LayoutBundle\ExpressionLanguage\ExpressionManipulator

    oro_layout.expression.json_encoder:
        class: Oro\Bundle\LayoutBundle\Layout\Encoder\JsonExpressionEncoder
        arguments:
            - '@oro_layout.expression_language.expression_manipulator'
        tags:
            - { name: oro_layout.expression.encoder, format: json }

    oro_layout.assetic.layout_formula_loader:
        public: false
        class: Oro\Bundle\LayoutBundle\Assetic\LayoutFormulaLoader
        tags:
            - { name: assetic.formula_loader, alias: layout }

    oro_layout.assetic.layout_resource:
        public: false
        class: Oro\Bundle\LayoutBundle\Assetic\LayoutResource
        arguments:
            - '@oro_layout.theme_manager'
        tags:
            - { name: assetic.formula_resource, loader: layout }

    oro_layout.processor.expression:
        class: Oro\Bundle\LayoutBundle\Layout\Processor\ExpressionProcessor
        arguments:
            - '@oro_layout.expression_language'
            - '@oro_layout.expression.encoder_registry'

    oro_layout.provider.image_type:
        class: Oro\Bundle\LayoutBundle\Provider\ImageTypeProvider
        arguments:
            - @oro_layout.theme_manager

    oro_layout.provider.requirejs_config:
        class: Oro\Bundle\LayoutBundle\Provider\RequireJSConfigProvider
        arguments:
            - '@templating'
            - '@oro_requirejs.cache'
            - '%oro_require_js%'
            - '%kernel.bundles%'
            - '%oro_require_js.web_root%'
        calls:
            - [ setThemeManager, [ '@oro_layout.theme_manager' ] ]
            - [ setContextHolder, [ '@oro_layout.layout_context_holder' ] ]
        tags:
            - { name: requirejs.config_provider, alias: oro_layout_requirejs_config_provider }
        lazy: true

    oro_layout.helper:
        class: Oro\Bundle\LayoutBundle\Request\LayoutHelper
        arguments:
            - '@request_stack'
<<<<<<< HEAD
            - '@oro_config.user'
=======
            - '@oro_config.user'

    oro_layout.imports_storage:
        class: Doctrine\Common\Collections\ArrayCollection
        public: false

    oro_layout.layout_context_holder:
        class: Oro\Bundle\LayoutBundle\Layout\LayoutContextHolder
    oro_layout.expression_language.cache:
        public: false
        parent: oro.cache.abstract
        calls:
            - [ setNamespace, [ 'oro_layout_expression_language' ] ]

    oro_layout.expression_language.parsed_cache:
        class: Symfony\Bridge\Doctrine\ExpressionLanguage\DoctrineParserCache
        arguments:
            - @oro_layout.expression_language.cache

    oro_layout.expression_language:
        class: Symfony\Component\ExpressionLanguage\ExpressionLanguage
        arguments:
            - @oro_layout.expression_language.parsed_cache

    oro_layout.data_provider.asset:
        class: Oro\Bundle\LayoutBundle\Layout\DataProvider\AssetProvider
        arguments:
            - '@assets.packages'
        tags:
            - { name: layout.data_provider, alias: asset }
>>>>>>> 16291232
<|MERGE_RESOLUTION|>--- conflicted
+++ resolved
@@ -148,9 +148,6 @@
         class: Oro\Bundle\LayoutBundle\Request\LayoutHelper
         arguments:
             - '@request_stack'
-<<<<<<< HEAD
-            - '@oro_config.user'
-=======
             - '@oro_config.user'
 
     oro_layout.imports_storage:
@@ -180,5 +177,4 @@
         arguments:
             - '@assets.packages'
         tags:
-            - { name: layout.data_provider, alias: asset }
->>>>>>> 16291232
+            - { name: layout.data_provider, alias: asset }