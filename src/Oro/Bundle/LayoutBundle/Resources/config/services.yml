parameters:
    oro_layout.layout_factory_builder.class:    Oro\Component\Layout\LayoutFactoryBuilder
    oro_layout.layout_manager.class:            Oro\Component\Layout\LayoutManager
    oro_layout.form_layout_builder.class:       Oro\Bundle\LayoutBundle\Layout\Form\GroupingFormLayoutBuilder

services:
    oro_layout.extension:
        public: false
        class: Oro\Component\Layout\Extension\DependencyInjection\DependencyInjectionExtension
        arguments:
            - '@service_container'
            - {} # types
            - {} # type extensions
            - {} # layout updates
            - {} # context configurators
            - {} # data providers

    oro_layout.layout_factory_builder:
        public: false
        class: %oro_layout.layout_factory_builder.class%
        calls:
<<<<<<< HEAD
            - [addExtension,  ['@oro_layout.extension']]
            - [addExtension,  ['@oro_layout.theme_extension']]
=======
            - [addExtension, ['@oro_layout.extension']]
            - [addExtension, ['@oro_layout.theme_extension']]
>>>>>>> cc95d8f6
            - [setDefaultRenderer, [%oro_layout.templating.default%]]

    oro_layout.layout_manager:
        class: %oro_layout.layout_manager.class%
        arguments:
            - '@oro_layout.layout_factory_builder'

    oro_layout.form_layout_builder:
        class: %oro_layout.form_layout_builder.class%
        calls:
            - [addSimpleFormTypes, [['choice', 'datetime', 'date', 'time']]]

    oro_layout.expression.extension:
        public: false
        class: Oro\Component\ConfigExpression\Extension\DependencyInjection\DependencyInjectionExtension
        arguments:
            - '@service_container'
            - {}

    oro_layout.expression.context_accessor:
        public: false
        class: Oro\Component\ConfigExpression\ContextAccessor

    oro_layout.expression.pass.property_path:
        public: false
        class: Oro\Component\ConfigExpression\ConfigurationPass\ReplacePropertyPath

    oro_layout.expression.factory:
        class: Oro\Component\ConfigExpression\ExpressionFactory
        arguments:
            - '@oro_layout.expression.context_accessor'
        calls:
<<<<<<< HEAD
            - [addExtension,  ['@oro_layout.expression.extension']]
=======
            - [addExtension, ['@oro_layout.expression.extension']]
>>>>>>> cc95d8f6

    oro_layout.expression.assembler:
        class: Oro\Component\ConfigExpression\ExpressionAssembler
        arguments:
            - '@oro_layout.expression.factory'
        calls:
<<<<<<< HEAD
            - [addConfigurationPass,  ['@oro_layout.expression.pass.property_path']]
=======
            - [addConfigurationPass, ['@oro_layout.expression.pass.property_path']]
>>>>>>> cc95d8f6

    oro_layout.text.helper:
        class: Oro\Component\Layout\Templating\TextHelper
        arguments:
            - '@translator'

    oro_layout.layout_context_configurator.application:
        class: Oro\Bundle\LayoutBundle\Layout\Extension\ApplicationContextConfigurator
        arguments:
            - '@kernel'
        tags:
            - { name: layout.context_configurator }

    oro_layout.layout_context_configurator.action:
        class: Oro\Bundle\LayoutBundle\Layout\Extension\ActionContextConfigurator
        tags:
            - { name: layout.context_configurator, priority: -100 }

    oro_layout.layout_context_configurator.data:
        class: Oro\Bundle\LayoutBundle\Layout\Extension\DataContextConfigurator
        tags:
            - { name: layout.context_configurator, priority: -100 }

    oro_layout.layout_context_configurator.form:
        class: Oro\Bundle\LayoutBundle\Layout\Extension\FormContextConfigurator
        arguments:
            - '@service_container'
        tags:
            - { name: layout.context_configurator, priority: -100 }

    oro_layout.layout_context_configurator.route:
        class: Oro\Bundle\LayoutBundle\Layout\Extension\RouteContextConfigurator
        calls:
            - [setRequest, ["@?request="]]
        tags:
            - { name: layout.context_configurator, priority: -100 }

    oro_layout.block_type_extension.visible:
        class: Oro\Bundle\LayoutBundle\Layout\Block\Extension\VisibleExtension
        tags:
            - { name: layout.block_type_extension, alias: block }

    oro_layout.layout_context_configurator.config_expression:
        class: Oro\Bundle\LayoutBundle\Layout\Extension\ConfigExpressionContextConfigurator
        tags:
            - { name: layout.context_configurator }

    oro_layout.block_type_extension.config_expression:
        class: Oro\Bundle\LayoutBundle\Layout\Block\Extension\ConfigExpressionExtension
        arguments:
            - '@oro_layout.processor.config_expression'
        tags:
            - { name: layout.block_type_extension, alias: block, priority: 255 }

    oro_layout.block_type_extension.class_attribute:
        class: Oro\Bundle\LayoutBundle\Layout\Block\Extension\ClassAttributeExtension
        arguments:
            - '@oro_layout.expression.encoder_registry'
        tags:
            - { name: layout.block_type_extension, alias: block, priority: 260 }

    oro_layout.block_type_extension.option_value_bag:
        class: Oro\Bundle\LayoutBundle\Layout\Block\Extension\OptionValueBagExtension
        tags:
            - { name: layout.block_type_extension, alias: block, priority: 270 }

    oro_layout.expression.encoder_registry:
        class: Oro\Bundle\LayoutBundle\Layout\Encoder\ConfigExpressionEncoderRegistry
        arguments:
            - '@service_container'
            - {}

    oro_layout.expression.json_encoder:
        class: Oro\Bundle\LayoutBundle\Layout\Encoder\JsonConfigExpressionEncoder
        tags:
            - { name: oro_layout.expression.encoder, format: json }

    oro_layout.assetic.layout_formula_loader:
        public: false
        class: Oro\Bundle\LayoutBundle\Assetic\LayoutFormulaLoader
        tags:
            - { name: assetic.formula_loader, alias: layout }

    oro_layout.assetic.layout_resource:
        public: false
        class: Oro\Bundle\LayoutBundle\Assetic\LayoutResource
        arguments:
            - '@oro_layout.theme_manager'
        tags:
            - { name: assetic.formula_resource, loader: layout }

    oro_layout.processor.config_expression:
        class: Oro\Bundle\LayoutBundle\Layout\Processor\ConfigExpressionProcessor
        arguments:
            - '@oro_layout.expression.assembler'
            - '@oro_layout.expression.encoder_registry'

    oro_layout.config_expression.asset:
        class: Oro\Bundle\LayoutBundle\ConfigExpression\Asset
        arguments:
            - '@assets.packages'
        tags:
            - { name: oro_layout.expression, alias: asset }

    oro_layout.helper:
        class: Oro\Bundle\LayoutBundle\Request\LayoutHelper
        arguments:
            - '@request_stack'<|MERGE_RESOLUTION|>--- conflicted
+++ resolved
@@ -19,13 +19,8 @@
         public: false
         class: %oro_layout.layout_factory_builder.class%
         calls:
-<<<<<<< HEAD
-            - [addExtension,  ['@oro_layout.extension']]
-            - [addExtension,  ['@oro_layout.theme_extension']]
-=======
             - [addExtension, ['@oro_layout.extension']]
             - [addExtension, ['@oro_layout.theme_extension']]
->>>>>>> cc95d8f6
             - [setDefaultRenderer, [%oro_layout.templating.default%]]
 
     oro_layout.layout_manager:
@@ -58,22 +53,14 @@
         arguments:
             - '@oro_layout.expression.context_accessor'
         calls:
-<<<<<<< HEAD
-            - [addExtension,  ['@oro_layout.expression.extension']]
-=======
             - [addExtension, ['@oro_layout.expression.extension']]
->>>>>>> cc95d8f6
 
     oro_layout.expression.assembler:
         class: Oro\Component\ConfigExpression\ExpressionAssembler
         arguments:
             - '@oro_layout.expression.factory'
         calls:
-<<<<<<< HEAD
-            - [addConfigurationPass,  ['@oro_layout.expression.pass.property_path']]
-=======
             - [addConfigurationPass, ['@oro_layout.expression.pass.property_path']]
->>>>>>> cc95d8f6
 
     oro_layout.text.helper:
         class: Oro\Component\Layout\Templating\TextHelper
