--- conflicted
+++ resolved
@@ -177,7 +177,7 @@
         class: Oro\Bundle\LayoutBundle\Request\LayoutHelper
         arguments:
             - '@request_stack'
-<<<<<<< HEAD
+            - '@oro_config.user'
 
     oro_layout.expression_language.cache:
         public: false
@@ -200,7 +200,4 @@
         arguments:
             - '@assets.packages'
         tags:
-            - { name: layout.data_provider, alias: asset }
-=======
-            - '@oro_config.user'
->>>>>>> 7f470b3a
+            - { name: layout.data_provider, alias: asset }