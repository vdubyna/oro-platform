parameters:
    oro_layout.layout_factory_builder.class:    Oro\Component\Layout\LayoutFactoryBuilder
    oro_layout.layout_manager.class:            Oro\Component\Layout\LayoutManager
    oro_layout.form_layout_builder.class:       Oro\Bundle\LayoutBundle\Layout\Form\GroupingFormLayoutBuilder

services:
    oro_layout.extension:
        public: false
        class: Oro\Component\Layout\Extension\DependencyInjection\DependencyInjectionExtension
        arguments:
            - '@service_container'
            - {} # types
            - {} # type extensions
            - {} # layout updates
            - {} # context configurators
            - {} # data providers

    oro_layout.layout_factory_builder:
        public: false
        class: %oro_layout.layout_factory_builder.class%
        arguments:
            - '@oro_layout.processor.expression'
        calls:
            - [addExtension, ['@oro_layout.extension']]
            - [addExtension, ['@oro_layout.theme_extension']]
            - [setDefaultRenderer, ['%oro_layout.templating.default%']]

    oro_layout.layout_manager:
        class: %oro_layout.layout_manager.class%
        arguments:
            - '@oro_layout.layout_factory_builder'

    oro_layout.form_layout_builder:
        class: %oro_layout.form_layout_builder.class%
        calls:
            - [addSimpleFormTypes, [['choice', 'datetime', 'date', 'time']]]

    oro_layout.text.helper:
        class: Oro\Component\Layout\Templating\TextHelper
        arguments:
            - '@translator'

    oro_layout.layout_context_configurator.application:
        class: Oro\Bundle\LayoutBundle\Layout\Extension\ApplicationContextConfigurator
        arguments:
            - '@kernel'
        tags:
            - { name: layout.context_configurator }

    oro_layout.layout_context_configurator.action:
        class: Oro\Bundle\LayoutBundle\Layout\Extension\ActionContextConfigurator
        tags:
            - { name: layout.context_configurator, priority: -100 }

    oro_layout.layout_context_configurator.data:
        class: Oro\Bundle\LayoutBundle\Layout\Extension\DataContextConfigurator
        tags:
            - { name: layout.context_configurator, priority: -100 }

    oro_layout.layout_context_configurator.form:
        class: Oro\Bundle\LayoutBundle\Layout\Extension\FormContextConfigurator
        arguments:
            - '@service_container'
        tags:
            - { name: layout.context_configurator, priority: -100 }

    oro_layout.layout_context_configurator.route:
        class: Oro\Bundle\LayoutBundle\Layout\Extension\RouteContextConfigurator
        calls:
            - [setRequest, ["@?request="]]
        tags:
            - { name: layout.context_configurator, priority: -100 }

    oro_layout.layout_context_configurator.expression:
        class: Oro\Bundle\LayoutBundle\Layout\Extension\ExpressionContextConfigurator
        tags:
            - { name: layout.context_configurator }

<<<<<<< HEAD
    oro_layout.layout_context_configurator.root_id:
        class: Oro\Bundle\LayoutBundle\Layout\Extension\RootIdContextConfigurator
        arguments:
            - '@request_stack'
        tags:
            - { name: layout.context_configurator }
=======
    oro_layout.block_type_extension.expression:
        class: Oro\Bundle\LayoutBundle\Layout\Block\Extension\ExpressionExtension
        arguments:
            - '@oro_layout.processor.expression'
        tags:
            - { name: layout.block_type_extension, alias: block, priority: 255 }
>>>>>>> 54e71be9

    oro_layout.block_type_extension.data_collector:
        class: Oro\Bundle\LayoutBundle\Layout\Block\Extension\DataCollectorExtension
        arguments:
            - '@oro_layout.profiler.layout_data_collector'
        tags:
            - { name: layout.block_type_extension, alias: block, priority: 300 }

    oro_layout.expression.encoder_registry:
        class: Oro\Component\Layout\ExpressionLanguage\Encoder\ExpressionEncoderRegistry
        arguments:
            - {}

    oro_layout.expression_language.expression_manipulator:
        class: Oro\Component\Layout\ExpressionLanguage\ExpressionManipulator

    oro_layout.expression.json_encoder:
        class: Oro\Component\Layout\ExpressionLanguage\Encoder\JsonExpressionEncoder
        arguments:
            - '@oro_layout.expression_language.expression_manipulator'
        tags:
            - { name: oro_layout.expression.encoder, format: json }

    oro_layout.assetic.layout_formula_loader:
        public: false
        class: Oro\Bundle\LayoutBundle\Assetic\LayoutFormulaLoader
        tags:
            - { name: assetic.formula_loader, alias: layout }

    oro_layout.assetic.layout_resource:
        public: false
        class: Oro\Bundle\LayoutBundle\Assetic\LayoutResource
        arguments:
            - '@oro_layout.theme_manager'
            - '@filesystem'
            - "%kernel.root_dir%/../web/"
        tags:
            - { name: assetic.formula_resource, loader: layout }

    oro_layout.processor.expression:
        class: Oro\Component\Layout\ExpressionLanguage\ExpressionProcessor
        arguments:
            - '@oro_layout.expression_language'
            - '@oro_layout.expression.encoder_registry'

    oro_layout.provider.image_type:
        class: Oro\Bundle\LayoutBundle\Provider\ImageTypeProvider
        arguments:
            - '@oro_layout.theme_manager'

    oro_layout.provider.requirejs_config:
        class: Oro\Bundle\LayoutBundle\Provider\RequireJSConfigProvider
        arguments:
            - '@templating'
            - '@oro_requirejs.cache'
            - '%oro_require_js%'
            - '%kernel.bundles%'
            - '%oro_require_js.web_root%'
        calls:
            - [ setThemeManager, [ '@oro_layout.theme_manager' ] ]
            - [ setContextHolder, [ '@oro_layout.layout_context_holder' ] ]
        tags:
            - { name: requirejs.config_provider, alias: oro_layout_requirejs_config_provider }
        lazy: true

    oro_layout.helper:
        class: Oro\Bundle\LayoutBundle\Request\LayoutHelper
        arguments:
            - '@request_stack'
            - '@oro_config.user'

    oro_layout.imports_storage:
        class: Doctrine\Common\Collections\ArrayCollection
        public: false

    oro_layout.layout_context_holder:
        class: Oro\Bundle\LayoutBundle\Layout\LayoutContextHolder

    oro_layout.expression_language.cache:
        public: false
        parent: oro.cache.abstract
        calls:
            - [ setNamespace, [ 'oro_layout_expression_language' ] ]

    oro_layout.expression_language.parsed_cache:
        class: Symfony\Bridge\Doctrine\ExpressionLanguage\DoctrineParserCache
        arguments:
            - '@oro_layout.expression_language.cache'

    oro_layout.expression_language:
        class: Symfony\Component\ExpressionLanguage\ExpressionLanguage
        arguments:
            - '@oro_layout.expression_language.parsed_cache'
            - []

    oro_layout.data_provider.asset:
        class: Oro\Bundle\LayoutBundle\Layout\DataProvider\AssetProvider
        arguments:
            - '@assets.packages'
        tags:
            - { name: layout.data_provider, alias: asset }

    oro_layout.loader.image_filter:
        class: Oro\Bundle\LayoutBundle\Loader\ImageFilterLoader
        arguments:
            - '@oro_layout.provider.image_type'
            - '@liip_imagine.filter.configuration'
            - '@oro_entity.doctrine_helper'


    oro_layout.request.listener.imagine_filter_config:
        class: Oro\Bundle\LayoutBundle\EventListener\ImagineFilterConfigListener
        arguments:
            - '@oro_layout.loader.image_filter'
        tags:
            - { name: kernel.event_listener, event: kernel.request }<|MERGE_RESOLUTION|>--- conflicted
+++ resolved
@@ -75,22 +75,6 @@
         class: Oro\Bundle\LayoutBundle\Layout\Extension\ExpressionContextConfigurator
         tags:
             - { name: layout.context_configurator }
-
-<<<<<<< HEAD
-    oro_layout.layout_context_configurator.root_id:
-        class: Oro\Bundle\LayoutBundle\Layout\Extension\RootIdContextConfigurator
-        arguments:
-            - '@request_stack'
-        tags:
-            - { name: layout.context_configurator }
-=======
-    oro_layout.block_type_extension.expression:
-        class: Oro\Bundle\LayoutBundle\Layout\Block\Extension\ExpressionExtension
-        arguments:
-            - '@oro_layout.processor.expression'
-        tags:
-            - { name: layout.block_type_extension, alias: block, priority: 255 }
->>>>>>> 54e71be9
 
     oro_layout.block_type_extension.data_collector:
         class: Oro\Bundle\LayoutBundle\Layout\Block\Extension\DataCollectorExtension
