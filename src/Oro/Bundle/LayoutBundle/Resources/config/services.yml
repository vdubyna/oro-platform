--- conflicted
+++ resolved
@@ -179,15 +179,6 @@
         class: Oro\Bundle\LayoutBundle\Request\LayoutHelper
         arguments:
             - '@request_stack'
-<<<<<<< HEAD
-
-    oro_layout.provider.image_filter:
-        class: Oro\Bundle\LayoutBundle\Provider\ImageFilterProvider
-        arguments:
-            - '@oro_layout.provider.image_type'
-            - '@liip_imagine.filter.configuration'
-
-=======
             - '@oro_config.user'
 
     oro_layout.imports_storage:
@@ -196,4 +187,10 @@
 
     oro_layout.layout_context_holder:
         class: Oro\Bundle\LayoutBundle\Layout\LayoutContextHolder
->>>>>>> 4f2ffb72
+
+    oro_layout.provider.image_filter:
+        class: Oro\Bundle\LayoutBundle\Provider\ImageFilterProvider
+        arguments:
+            - '@oro_layout.provider.image_type'
+            - '@liip_imagine.filter.configuration'
+
