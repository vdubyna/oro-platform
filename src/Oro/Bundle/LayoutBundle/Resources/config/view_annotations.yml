--- conflicted
+++ resolved
@@ -4,10 +4,7 @@
         arguments:
             - '@oro_layout.helper'
             - '@oro_layout.layout_manager'
-<<<<<<< HEAD
-=======
             - '@oro_layout.layout_context_holder'
->>>>>>> 16291232
             - '@oro_layout.profiler.layout_data_collector'
         tags:
             # process the '@Layout' annotation before the '@Template' annotation
