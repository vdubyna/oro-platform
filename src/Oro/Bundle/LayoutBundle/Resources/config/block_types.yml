--- conflicted
+++ resolved
@@ -1,16 +1,4 @@
-parameters:
-    oro_layout.block_type.configurable.class: Oro\Bundle\LayoutBundle\Layout\Block\Type\ConfigurableType
-
 services:
-<<<<<<< HEAD
-    oro_layout.block_type.abstract_configurable_container:
-        abstract: true
-        class: '%oro_layout.block_type.configurable.class%'
-        calls:
-            - [setParent, ['container']]
-        tags:
-             - { name: layout.block_type, alias: block }
-=======
     oro_layout.block_type.abstract_configurable:
         abstract: true
         class: Oro\Bundle\LayoutBundle\Layout\Block\Type\ConfigurableType
@@ -20,7 +8,6 @@
         parent: oro_layout.block_type.abstract_configurable
         calls:
             - [setParent, ['container']]
->>>>>>> 0424ccd6
 
     oro_layout.block_type.base:
         class: Oro\Component\Layout\Block\Type\BaseType
@@ -110,11 +97,7 @@
              - { name: layout.block_type, alias: fieldset }
 
     oro_layout.block_type.text:
-<<<<<<< HEAD
-        class: '%oro_layout.block_type.configurable.class%'
-=======
         parent: oro_layout.block_type.abstract_configurable
->>>>>>> 0424ccd6
         calls:
             - [setOptions, [{escape: {default: true}, text: {required: true}}]]
             - [setName, ['text']]
@@ -127,11 +110,7 @@
              - { name: layout.block_type, alias: link }
 
     oro_layout.block_type.button:
-<<<<<<< HEAD
-        class: '%oro_layout.block_type.configurable.class%'
-=======
         parent: oro_layout.block_type.abstract_configurable
->>>>>>> 0424ccd6
         calls:
             -
                 - setOptions
