--- conflicted
+++ resolved
@@ -1,22 +1,19 @@
 services:
     Oro\Bundle\LayoutBundle\Command\DebugCommand:
         class: Oro\Bundle\LayoutBundle\Command\DebugCommand
-<<<<<<< HEAD
         public: false
+        arguments:
+            - '@oro_layout.layout_manager'
+            - '@oro_layout.method_phpdoc_extractor'
+            - [] # block types
+            - [] # data providers
         tags:
-            - { name: console.command }
+            - { name: console.command, command: 'oro:debug:layout' }
 
     Oro\Bundle\LayoutBundle\Command\DumpConfigReferenceCommand:
         class: Oro\Bundle\LayoutBundle\Command\DumpConfigReferenceCommand
         public: false
         arguments:
             - '@oro_layout.theme_extension.configuration'
-=======
-        arguments:
-            - '@oro_layout.layout_manager'
-            - '@oro_layout.method_phpdoc_extractor'
-            - [] # block types
-            - [] # data providers
->>>>>>> f3883295
         tags:
-            - { name: console.command, command: 'oro:debug:layout' }+            - { name: console.command }