{% block block_widget -%}
{%- endblock %}

{% block block_label -%}
    {% if label is defined and label is not same as(false) %}
        {%- if label is empty -%}
            {% set label = id|humanize %}
        {%- endif -%}
        <label{{ block('block_label_attributes') }}>{{ label|block_text(translation_domain) }}</label>
    {%- endif %}
{%- endblock %}

{% block block_row -%}
    {{ block_label(block) -}}
    {{ block_widget(block) -}}
{%- endblock %}

{% block block_attributes -%}
    {% set renderer = 'block_attributes_base' %}
    {%- if attr_renderer is defined -%}
        {% set renderer = attr_renderer %}
    {%- endif -%}
    {{- block(renderer) -}}
{%- endblock %}

{% block block_attributes_base -%}
    {%- if attr.class is defined -%}
        {% set attr = attr|merge({
        class: attr.class|replace({'{{ class_prefix }}': class_prefix})
        }) %}
    {%- endif -%}
    {%- if hidden -%}
        {% set attr = attr|merge({
            class: attr.class|default('') ~ ' hidden'
        }) %}
    {%- endif -%}
    {%- for attrname, attrvalue in attr -%}
        {%- if (attrvalue is iterable) -%}
            {% set attrvalue = attrvalue|json_encode() %}
        {%- endif -%}
        {%- if attrname is same as('title') -%}
            {{- ' ' ~ attrname }}="{{ attrvalue|block_text(translation_domain) }}"
        {% else %}
            {{- ' ' ~ attrname }}="{{ attrvalue }}"
        {%- endif -%}
    {%- endfor -%}
{%- endblock %}

{% block block_label_attributes -%}
    {%- if label_attr.class is defined -%}
        {% set label_attr = label_attr|merge({
            class: label_attr.class|replace({'{{ class_prefix }}': class_prefix})
        }) %}
    {%- endif -%}
    {%- for attrname, attrvalue in label_attr -%}
        {%- if attrname is same as('title') -%}
            {{- ' ' ~ attrname }}="{{ attrvalue|block_text(translation_domain) }}"
        {% else %}
            {{- ' ' ~ attrname }}="{{ attrvalue }}"
        {%- endif -%}
    {%- endfor -%}
{%- endblock %}

{% block icon_block -%}
    <i class="icon-{{ icon }}{% if icon_class is defined %} {{ icon_class }}{% endif %}"></i>
{%- endblock %}

{% block input_widget -%}
<<<<<<< HEAD
    {%- if type == 'checkbox' -%}
        {% set attr = layout_attr_defaults(attr, {
            '~class': ' checkbox__input'
=======
    {% set attr = attr|merge({
        type: type,
    }) %}

    {% if name is defined %}
        {% set attr = attr|merge({
            name: name
        }) %}
    {% endif %}

    {% if id is defined and id is not empty %}
        {% set attr = attr|merge({
            id: id
        }) %}
    {% endif %}

    {% if placeholder is defined %}
        {% set attr = attr|merge({
            placeholder: placeholder
        }) %}
    {% endif %}

    {% if value is defined %}
        {% set attr = attr|merge({
            value: value
        }) %}
    {% endif %}

    {% if type == 'password' %}
        {% set attr = attr|merge({
        autocomplete: 'off'
        }) %}
    {% endif %}

    {% if attr.placeholder is defined %}
        {% set attr = attr|merge({
            placeholder: attr.placeholder|block_text(translation_domain)
>>>>>>> 49c8286b
        }) %}

        {% if attr.placeholder is defined %}
            {% set attr = layout_attr_defaults(attr, {
                'placeholder': attr.placeholder|block_text(translation_domain)
            }) %}
        {% endif %}
        <label for="{{ id }}"
               class="checkbox"
        >
            <input id="{{ id }}"
                   type="checkbox"
                   class="checkbox__input"
                   {{ block('widget_attributes') }}
                   {% if value is defined %} value="{{ value }}" {% endif %}
                   {% if checked is defined %} checked="checked" {% endif %}
            >
            <span class="checkbox__icon"></span>
            <span class="checkbox__text">{{ label|block_text(translation_domain) }} </span>
        </label>

    {% else %}
        {% set attr = layout_attr_defaults(attr, {
            '~class': ' input'
        }) %}

        {% if attr.placeholder is defined %}
            {% set attr = layout_attr_defaults(attr, {
                'placeholder': attr.placeholder|block_text(translation_domain)
            }) %}
        {% endif %}

        <input{{ block('block_attributes') }}/>
    {%- endif -%}
{%- endblock %}

{% block container_widget -%}
    {% for child in block if child.vars.visible -%}
        {{ block_widget(child) }}
    {%- endfor %}
{%- endblock %}

{% block root_widget %}
<!DOCTYPE {{ doctype|default('html') }}>
<html>
    {{ block_widget(block) }}
</html>
{% endblock %}

{% block head_widget %}
    <head{{ block('block_attributes') }}>
        {{ block_widget(block) }}
    </head>
{% endblock %}

{% block title_widget -%}
    {% if reverse %}
        {% set value = value|reverse %}
    {% endif %}
    {% spaceless %}
        <title>
            {%- for element in value -%}
                {{ element|block_text(translation_domain) }}
                {%- if not loop.last -%}
                    {{ separator }}
                {%- endif -%}
            {%- endfor -%}
        </title>
    {% endspaceless %}
{%- endblock %}

{% block meta_widget %}
    {% if charset is defined %}
        {% set attr = attr|merge({
            charset: charset
        }) %}
    {% endif %}

    {% if content is defined %}
        {% set attr = attr|merge({
            content: content
        }) %}
    {% endif %}

    {% if http_equiv is defined %}
        {% set attr = attr|merge({
            http_equiv: http_equiv
        }) %}
    {% endif %}

    {% if name is defined %}
        {% set attr = attr|merge({
            name: name
        }) %}
    {% endif %}

    {% spaceless %}
        <meta{{ block('block_attributes') }}/>
    {% endspaceless %}
{% endblock %}

{% block script_widget %}
    {% set attr = attr|merge({
        type: type,
    }) %}

    {% if src is defined %}
        {% set attr = attr|merge({
            src: src
        }) %}
    {% endif %}

    {% if async != false %}
        {% set attr = attr|merge({
            async: 'async'
        }) %}
    {% endif %}

    {% if defer != false %}
        {% set attr = attr|merge({
            defer: 'defer'
        }) %}
    {% endif %}

    {% if crossorigin is defined %}
        {% set attr = attr|merge({
            crossorigin: crossorigin
        }) %}
    {% endif %}

    {% spaceless %}
        {%- if attr.src is defined and attr.src is not empty -%}
            <script{{ block('block_attributes') }}></script>
        {% else %}
            <script{{ block('block_attributes') }}>
                {{ content|raw }}
            </script>
        {%- endif -%}
    {% endspaceless %}
{% endblock %}

{% block style_widget %}
    {% set attr = attr|merge({
        type: type,
    }) %}

    {% if src is defined %}
        {% set attr = attr|merge({
            href: src
        }) %}
    {% endif %}

    {% if media is defined %}
        {% set attr = attr|merge({
            media: media
        }) %}
    {% endif %}

    {% if scoped != false %}
        {% set attr = attr|merge({
            scoped: 'scoped'
        }) %}
    {% endif %}

    {% if crossorigin is defined %}
        {% set attr = attr|merge({
            crossorigin: crossorigin
        }) %}
    {% endif %}

    {% spaceless %}
        {%- if attr.href is defined and attr.href is not empty -%}
            <link rel="stylesheet"{{ block('block_attributes') }}/>
        {% else %}
            <style{{ block('block_attributes') }}>
                {{ content|raw }}
            </style>
        {%- endif -%}
    {% endspaceless %}
{% endblock %}

{% block body_widget %}
    {% set attr = layout_attr_defaults(attr, {
        '~class': ' body'
    }) %}

     <body{{ block('block_attributes') }}>
        {{ block_widget(block) }}
    </body>
{% endblock %}

{% block form_start_widget %}
    {% set attr = form.vars.attr|merge(attr) %}
    {% set action = action_path is defined ? action_path : (action_route_name is defined ? path(action_route_name, action_route_parameters) : null) -%}
    {% if method is defined and method not in ['GET', 'POST'] -%}
        {% set form_method = 'POST' %}
    {%- endif -%}
    <form{{ block('block_attributes') }}{% if action is not same as(null) %} action="{{ action }}"{% endif %}{% if method is defined %} method="{{ form_method|default(method)|lower }}"{% endif %}{% if enctype is defined %} enctype="{{ enctype }}"{% endif %}>
    {%- if form_method is defined -%}
        <input type="hidden" name="_method" value="{{ method }}" />
    {%- endif -%}
{% endblock %}

{% block form_fields_widget %}
    {% if split_to_fields %}
        {{ block_widget(block) }}
    {% else %}
        {{ form_widget(form) }}
    {% endif %}
{% endblock %}

{% block form_end_widget %}
    {{ form_end(form,  {'render_rest': render_rest}) }}
{% endblock %}

{% block form_field_widget %}
    {{ form_row(form) }}
{% endblock %}

{% block form_errors_widget %}
    {% if form.vars.errors|length > 0 %}
        <div{{ block('block_attributes') }}>
            {{ form_errors(form) }}
        </div>
    {% endif %}
{% endblock %}

{% block fieldset_widget %}
    <fieldset{{ block('block_attributes') }}>
        <legend>{{ title|block_text(translation_domain) }}</legend>
        {{ block_widget(block) }}
    </fieldset>
{% endblock %}

{% block text_widget -%}
    {% if escape %}
        {{- text|block_text(translation_domain) -}}
    {% else %}
        {{- text|block_text(translation_domain)|raw -}}
    {% endif %}
{%- endblock %}

{% block link_widget -%}
    {% set attr = layout_attr_defaults(attr, {
        '~class': ' link'
    }) %}

    {% spaceless %}
        <a{{ block('block_attributes') }} href="{{ path is defined ? path : path(route_name, route_parameters) }}">
            {%- if icon is defined %}{{ block('icon_block') }}{% endif %}
            {%- if text is defined %}{{ text|block_text(translation_domain) }}{% endif -%}
        </a>
    {% endspaceless %}
{%- endblock %}

{% block button_widget -%}
    {% if type is same as('input') %}
        {{- block('button_widget_input') -}}
    {% else %}
        {{- block('button_widget_button') -}}
    {% endif %}
{%- endblock %}

{% block button_widget_input -%}
    {% set attr = layout_attr_defaults(attr, {
        '~class': ' button'
    }) %}

    {% spaceless %}
        <input{{ block('block_attributes') }}
            type="{{ action in ['submit', 'reset'] ? action : 'button' }}"
            {%- if name is defined %} name="{{ name }}"{% endif %}
            {%- if value is defined or text is defined %} value="{{ value is defined ? value : text|block_text(translation_domain) }}"{% endif %}/>
    {% endspaceless %}
{%- endblock %}

{% block button_widget_button -%}
    {% set attr = layout_attr_defaults(attr, {
        '~class': ' button'
    }) %}

    {% spaceless %}
        <button{{ block('block_attributes') }}
                type="{{ action in ['submit', 'reset'] ? action : 'button' }}"
            {%- if action in ['submit', 'reset'] %} type="{{ action }}"{% endif %}
            {%- if name is defined %} name="{{ name }}"{% endif %}
            {%- if value is defined %} value="{{ value }}"{% endif %}>
            {%- if icon is defined %}{{ block('icon_block') }}{% endif %}
            {%- if text is defined %}{{ text|block_text(translation_domain) }}{% endif -%}
        </button>
    {% endspaceless %}
{%- endblock %}

{% block external_resource_widget %}
    {% set attr = attr|merge({
        rel: rel,
        href: href,
    }) %}

    {% if type is defined %}
        {% set attr = attr|merge({
            type: type
        }) %}
    {% endif %}

    <link{{ block('block_attributes') }}/>
{% endblock %}

{% block list_widget -%}
    {% spaceless %}
        <ul{{ block('block_attributes') }}>
        {% for child in block if child.vars.visible -%}
            {% if child.vars.own_template is defined and child.vars.own_template -%}
                {{ block_widget(child) }}
            {%- else %}
                <li>{{ block_widget(child) }}</li>
            {%- endif %}
        {%- endfor %}
        </ul>
    {% endspaceless %}
{%- endblock %}

{% block ordered_list_widget -%}
    {% if type is defined %}
        {% set attr = attr|merge({
        type: type
        }) %}
    {% endif %}

    {% if start is defined %}
        {% set attr = attr|merge({
        start: start
        }) %}
    {% endif %}

    {% spaceless %}
        <ol{{ block('block_attributes') }}>
        {% for child in block if child.vars.visible -%}
            {% if child.vars.own_template is defined and child.vars.own_template -%}
                {{ block_widget(child) }}
            {%- else %}
                <li>{{ block_widget(child) }}</li>
            {%- endif %}
        {%- endfor %}
        </ol>
    {% endspaceless %}
{%- endblock %}

{% block list_item_widget -%}
    <li{{ block('block_attributes') }}>{{ block_widget(block) }}</li>
{%- endblock %}<|MERGE_RESOLUTION|>--- conflicted
+++ resolved
@@ -66,80 +66,60 @@
 {%- endblock %}
 
 {% block input_widget -%}
-<<<<<<< HEAD
+    {% set attr = attr|merge({
+        type: type,
+    }) %}
+
+    {% if name is defined %}
+        {% set attr = attr|merge({
+            name: name
+        }) %}
+    {% endif %}
+
+    {% if id is defined and id is not empty %}
+        {% set attr = attr|merge({
+            id: id
+        }) %}
+    {% endif %}
+
+    {% if placeholder is defined %}
+        {% set attr = attr|merge({
+            placeholder: placeholder
+        }) %}
+    {% endif %}
+
+    {% if value is defined %}
+        {% set attr = attr|merge({
+            value: value
+        }) %}
+    {% endif %}
+
+    {% if type == 'password' %}
+        {% set attr = attr|merge({
+            autocomplete: 'off'
+        }) %}
+    {% endif %}
+
+    {% if attr.placeholder is defined %}
+        {% set attr = layout_attr_defaults(attr, {
+            'placeholder': attr.placeholder|block_text(translation_domain)
+        }) %}
+    {% endif %}
+
     {%- if type == 'checkbox' -%}
         {% set attr = layout_attr_defaults(attr, {
             '~class': ' checkbox__input'
-=======
-    {% set attr = attr|merge({
-        type: type,
-    }) %}
-
-    {% if name is defined %}
-        {% set attr = attr|merge({
-            name: name
-        }) %}
-    {% endif %}
-
-    {% if id is defined and id is not empty %}
-        {% set attr = attr|merge({
-            id: id
-        }) %}
-    {% endif %}
-
-    {% if placeholder is defined %}
-        {% set attr = attr|merge({
-            placeholder: placeholder
-        }) %}
-    {% endif %}
-
-    {% if value is defined %}
-        {% set attr = attr|merge({
-            value: value
-        }) %}
-    {% endif %}
-
-    {% if type == 'password' %}
-        {% set attr = attr|merge({
-        autocomplete: 'off'
-        }) %}
-    {% endif %}
-
-    {% if attr.placeholder is defined %}
-        {% set attr = attr|merge({
-            placeholder: attr.placeholder|block_text(translation_domain)
->>>>>>> 49c8286b
-        }) %}
-
-        {% if attr.placeholder is defined %}
-            {% set attr = layout_attr_defaults(attr, {
-                'placeholder': attr.placeholder|block_text(translation_domain)
-            }) %}
-        {% endif %}
-        <label for="{{ id }}"
-               class="checkbox"
-        >
-            <input id="{{ id }}"
-                   type="checkbox"
-                   class="checkbox__input"
-                   {{ block('widget_attributes') }}
-                   {% if value is defined %} value="{{ value }}" {% endif %}
-                   {% if checked is defined %} checked="checked" {% endif %}
-            >
+        }) %}
+
+        <label for="{{ id }}" class="checkbox">
+            <input{{ block('block_attributes') }}/>
             <span class="checkbox__icon"></span>
             <span class="checkbox__text">{{ label|block_text(translation_domain) }} </span>
         </label>
-
     {% else %}
         {% set attr = layout_attr_defaults(attr, {
             '~class': ' input'
         }) %}
-
-        {% if attr.placeholder is defined %}
-            {% set attr = layout_attr_defaults(attr, {
-                'placeholder': attr.placeholder|block_text(translation_domain)
-            }) %}
-        {% endif %}
 
         <input{{ block('block_attributes') }}/>
     {%- endif -%}
@@ -291,11 +271,7 @@
 {% endblock %}
 
 {% block body_widget %}
-    {% set attr = layout_attr_defaults(attr, {
-        '~class': ' body'
-    }) %}
-
-     <body{{ block('block_attributes') }}>
+    <body{{ block('block_attributes') }}>
         {{ block_widget(block) }}
     </body>
 {% endblock %}
@@ -352,10 +328,6 @@
 {%- endblock %}
 
 {% block link_widget -%}
-    {% set attr = layout_attr_defaults(attr, {
-        '~class': ' link'
-    }) %}
-
     {% spaceless %}
         <a{{ block('block_attributes') }} href="{{ path is defined ? path : path(route_name, route_parameters) }}">
             {%- if icon is defined %}{{ block('icon_block') }}{% endif %}
@@ -373,10 +345,6 @@
 {%- endblock %}
 
 {% block button_widget_input -%}
-    {% set attr = layout_attr_defaults(attr, {
-        '~class': ' button'
-    }) %}
-
     {% spaceless %}
         <input{{ block('block_attributes') }}
             type="{{ action in ['submit', 'reset'] ? action : 'button' }}"
@@ -386,10 +354,6 @@
 {%- endblock %}
 
 {% block button_widget_button -%}
-    {% set attr = layout_attr_defaults(attr, {
-        '~class': ' button'
-    }) %}
-
     {% spaceless %}
         <button{{ block('block_attributes') }}
                 type="{{ action in ['submit', 'reset'] ? action : 'button' }}"
