--- conflicted
+++ resolved
@@ -92,10 +92,7 @@
                 placeholder: attr.placeholder|block_text(translation_domain)
             }) %}
         {% endif %}
-<<<<<<< HEAD
-=======
-
->>>>>>> 8fc5c00b
+
         <input{{ block('block_attributes') }}/>
     {%- endif -%}
 {%- endblock %}
@@ -170,11 +167,7 @@
         '~class': ' page__body'
     }) %}
 
-<<<<<<< HEAD
-    <body{{ block('block_attributes') }}>
-=======
      <body{{ block('block_attributes') }}>
->>>>>>> 8fc5c00b
         {{ block_widget(block) }}
     </body>
 {% endblock %}
