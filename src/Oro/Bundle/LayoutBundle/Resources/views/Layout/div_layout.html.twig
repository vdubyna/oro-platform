{% block block_widget -%}
{%- endblock %}

{% block block_label -%}
    {% if label is defined and label is not same as(false) %}
        {%- if label is empty -%}
            {% set label = id|humanize %}
        {%- endif -%}
        <label{{ block('block_label_attributes') }}>{{ label|block_text(translation_domain) }}</label>
    {%- endif %}
{%- endblock %}

{% block block_row -%}
    {{ block_label(block) -}}
    {{ block_widget(block) -}}
{%- endblock %}

{% block block_attributes -%}
    {% set renderer = 'block_attributes_base' %}
    {%- if attr_renderer is defined -%}
        {% set renderer = attr_renderer %}
    {%- endif -%}
    {{- block(renderer) -}}
{%- endblock %}

{% block block_attributes_base -%}
    {%- if attr.class is defined -%}
        {% set attr = attr|merge({
        class: attr.class|replace({'{{ class_prefix }}': class_prefix})
        }) %}
    {%- endif -%}
    {%- if hidden -%}
        {% set attr = attr|merge({
            class: attr.class|default('') ~ ' hidden'
        }) %}
    {%- endif -%}
    {%- for attrname, attrvalue in attr -%}
        {%- if (attrvalue is iterable) -%}
            {% set attrvalue = attrvalue|json_encode() %}
        {%- endif -%}
        {%- if attrname is same as('title') -%}
            {{- ' ' ~ attrname }}="{{ attrvalue|block_text(translation_domain) }}"
        {% else %}
            {{- ' ' ~ attrname }}="{{ attrvalue }}"
        {%- endif -%}
    {%- endfor -%}
{%- endblock %}

{% block block_label_attributes -%}
    {%- if label_attr.class is defined -%}
        {% set label_attr = label_attr|merge({
            class: label_attr.class|replace({'{{ class_prefix }}': class_prefix})
        }) %}
    {%- endif -%}
    {%- for attrname, attrvalue in label_attr -%}
        {%- if attrname is same as('title') -%}
            {{- ' ' ~ attrname }}="{{ attrvalue|block_text(translation_domain) }}"
        {% else %}
            {{- ' ' ~ attrname }}="{{ attrvalue }}"
        {%- endif -%}
    {%- endfor -%}
{%- endblock %}

{% block icon_block -%}
    <i class="icon-{{ icon }}{% if icon_class is defined %} {{ icon_class }}{% endif %}"></i>
{%- endblock %}

{% block input_widget -%}
    {% set attr = attr|merge({
        type: type,
    }) %}

    {% if name is defined %}
        {% set attr = attr|merge({
            name: name
        }) %}
    {% endif %}

<<<<<<< HEAD
        {% if attr.placeholder is defined %}
            {% set attr = layout_attr_defaults(attr, {
                'placeholder': attr.placeholder|block_text(translation_domain)
            }) %}
        {% endif %}
        <label for="{{ id }}"
               class="custom-checkbox"
        >
            <input id="{{ id }}"
                   type="checkbox"
                   class="custom-checkbox__input"
                   {{ block('widget_attributes') }}
                   {% if value is defined %} value="{{ value }}" {% endif %}
                   {% if checked is defined %} checked="checked" {% endif %}
            >
            <span class="custom-checkbox__icon"></span>
            <span class="custom-checkbox__text">{{ label|block_text(translation_domain) }} </span>
        </label>
=======
    {% if id is defined and id is not empty %}
        {% set attr = attr|merge({
            id: id
        }) %}
    {% endif %}
>>>>>>> 19551158

    {% if placeholder is defined %}
        {% set attr = attr|merge({
            placeholder: placeholder
        }) %}
    {% endif %}

    {% if value is defined %}
        {% set attr = attr|merge({
            value: value
        }) %}
    {% endif %}

    {% if type == 'password' %}
        {% set attr = attr|merge({
            autocomplete: 'off'
        }) %}
    {% endif %}

    {% if attr.placeholder is defined %}
        {% set attr = layout_attr_defaults(attr, {
            'placeholder': attr.placeholder|block_text(translation_domain)
        }) %}
    {% endif %}

    <input{{ block('block_attributes') }}/>
{%- endblock %}

{% block container_widget -%}
    {% for child in block if child.vars.visible -%}
        {{ block_widget(child) }}
    {%- endfor %}
{%- endblock %}

{% block root_widget %}
<!DOCTYPE {{ doctype|default('html') }}>
<html>
    {{ block_widget(block) }}
</html>
{% endblock %}

{% block head_widget %}
    <head{{ block('block_attributes') }}>
        {{ block_widget(block) }}
    </head>
{% endblock %}

{% block title_widget -%}
    {% if reverse %}
        {% set value = value|reverse %}
    {% endif %}
    {% spaceless %}
        <title>
            {%- for element in value -%}
                {{ element|block_text(translation_domain) }}
                {%- if not loop.last -%}
                    {{ separator }}
                {%- endif -%}
            {%- endfor -%}
        </title>
    {% endspaceless %}
{%- endblock %}

{% block meta_widget %}
    {% if charset is defined %}
        {% set attr = attr|merge({
            charset: charset
        }) %}
    {% endif %}

    {% if content is defined %}
        {% set attr = attr|merge({
            content: content
        }) %}
    {% endif %}

    {% if http_equiv is defined %}
        {% set attr = attr|merge({
            http_equiv: http_equiv
        }) %}
    {% endif %}

    {% if name is defined %}
        {% set attr = attr|merge({
            name: name
        }) %}
    {% endif %}

    {% spaceless %}
        <meta{{ block('block_attributes') }}/>
    {% endspaceless %}
{% endblock %}

{% block script_widget %}
    {% set attr = attr|merge({
        type: type,
    }) %}

    {% if src is defined %}
        {% set attr = attr|merge({
            src: src
        }) %}
    {% endif %}

    {% if async != false %}
        {% set attr = attr|merge({
            async: 'async'
        }) %}
    {% endif %}

    {% if defer != false %}
        {% set attr = attr|merge({
            defer: 'defer'
        }) %}
    {% endif %}

    {% if crossorigin is defined %}
        {% set attr = attr|merge({
            crossorigin: crossorigin
        }) %}
    {% endif %}

    {% spaceless %}
        {%- if attr.src is defined and attr.src is not empty -%}
            <script{{ block('block_attributes') }}></script>
        {% else %}
            <script{{ block('block_attributes') }}>
                {{ content|raw }}
            </script>
        {%- endif -%}
    {% endspaceless %}
{% endblock %}

{% block style_widget %}
    {% set attr = attr|merge({
        type: type,
    }) %}

    {% if src is defined %}
        {% set attr = attr|merge({
            href: src
        }) %}
    {% endif %}

    {% if media is defined %}
        {% set attr = attr|merge({
            media: media
        }) %}
    {% endif %}

    {% if scoped != false %}
        {% set attr = attr|merge({
            scoped: 'scoped'
        }) %}
    {% endif %}

    {% if crossorigin is defined %}
        {% set attr = attr|merge({
            crossorigin: crossorigin
        }) %}
    {% endif %}

    {% spaceless %}
        {%- if attr.href is defined and attr.href is not empty -%}
            <link rel="stylesheet"{{ block('block_attributes') }}/>
        {% else %}
            <style{{ block('block_attributes') }}>
                {{ content|raw }}
            </style>
        {%- endif -%}
    {% endspaceless %}
{% endblock %}

{% block body_widget %}
    <body{{ block('block_attributes') }}>
        {{ block_widget(block) }}
    </body>
{% endblock %}

{% block form_start_widget %}
    {% set attr = form.vars.attr|merge(attr) %}
    {% set action = action_path is defined ? action_path : (action_route_name is defined ? path(action_route_name, action_route_parameters) : null) -%}
    {% if method is defined and method not in ['GET', 'POST'] -%}
        {% set form_method = 'POST' %}
    {%- endif -%}
    <form{{ block('block_attributes') }}{% if action is not same as(null) %} action="{{ action }}"{% endif %}{% if method is defined %} method="{{ form_method|default(method)|lower }}"{% endif %}{% if enctype is defined %} enctype="{{ enctype }}"{% endif %}>
    {%- if form_method is defined -%}
        <input type="hidden" name="_method" value="{{ method }}" />
    {%- endif -%}
{% endblock %}

{% block form_fields_widget %}
    {% if split_to_fields %}
        {{ block_widget(block) }}
    {% else %}
        {{ form_widget(form) }}
    {% endif %}
{% endblock %}

{% block form_end_widget %}
    {{ form_end(form,  {'render_rest': render_rest}) }}
{% endblock %}

{% block form_field_widget %}
    {{ form_row(form) }}
{% endblock %}

{% block form_errors_widget %}
    {% if form.vars.errors|length > 0 %}
        <div{{ block('block_attributes') }}>
            {{ form_errors(form) }}
        </div>
    {% endif %}
{% endblock %}

{% block fieldset_widget %}
    <fieldset{{ block('block_attributes') }}>
        <legend>{{ title|block_text(translation_domain) }}</legend>
        {{ block_widget(block) }}
    </fieldset>
{% endblock %}

{% block text_widget -%}
    {% if escape %}
        {{- text|block_text(translation_domain) -}}
    {% else %}
        {{- text|block_text(translation_domain)|raw -}}
    {% endif %}
{%- endblock %}

{% block link_widget -%}
    {% spaceless %}
        <a{{ block('block_attributes') }} href="{{ path is defined ? path : path(route_name, route_parameters) }}">
            {%- if icon is defined %}{{ block('icon_block') }}{% endif %}
            {%- if text is defined %}{{ text|block_text(translation_domain) }}{% endif -%}
        </a>
    {% endspaceless %}
{%- endblock %}

{% block button_widget -%}
    {% if type is same as('input') %}
        {{- block('button_widget_input') -}}
    {% else %}
        {{- block('button_widget_button') -}}
    {% endif %}
{%- endblock %}

{% block button_widget_input -%}
    {% spaceless %}
        <input{{ block('block_attributes') }}
            type="{{ action in ['submit', 'reset'] ? action : 'button' }}"
            {%- if name is defined %} name="{{ name }}"{% endif %}
            {%- if value is defined or text is defined %} value="{{ value is defined ? value : text|block_text(translation_domain) }}"{% endif %}/>
    {% endspaceless %}
{%- endblock %}

{% block button_widget_button -%}
    {% spaceless %}
        <button{{ block('block_attributes') }}
                type="{{ action in ['submit', 'reset'] ? action : 'button' }}"
            {%- if action in ['submit', 'reset'] %} type="{{ action }}"{% endif %}
            {%- if name is defined %} name="{{ name }}"{% endif %}
            {%- if value is defined %} value="{{ value }}"{% endif %}>
            {%- if icon is defined %}{{ block('icon_block') }}{% endif %}
            {%- if text is defined %}{{ text|block_text(translation_domain) }}{% endif -%}
        </button>
    {% endspaceless %}
{%- endblock %}

{% block external_resource_widget %}
    {% set attr = attr|merge({
        rel: rel,
        href: href,
    }) %}

    {% if type is defined %}
        {% set attr = attr|merge({
            type: type
        }) %}
    {% endif %}

    <link{{ block('block_attributes') }}/>
{% endblock %}

{% block list_widget -%}
    {% spaceless %}
        <ul{{ block('block_attributes') }}>
        {% for child in block if child.vars.visible -%}
            {% if child.vars.own_template is defined and child.vars.own_template -%}
                {{ block_widget(child) }}
            {%- else %}
                <li>{{ block_widget(child) }}</li>
            {%- endif %}
        {%- endfor %}
        </ul>
    {% endspaceless %}
{%- endblock %}

{% block ordered_list_widget -%}
    {% if type is defined %}
        {% set attr = attr|merge({
        type: type
        }) %}
    {% endif %}

    {% if start is defined %}
        {% set attr = attr|merge({
        start: start
        }) %}
    {% endif %}

    {% spaceless %}
        <ol{{ block('block_attributes') }}>
        {% for child in block if child.vars.visible -%}
            {% if child.vars.own_template is defined and child.vars.own_template -%}
                {{ block_widget(child) }}
            {%- else %}
                <li>{{ block_widget(child) }}</li>
            {%- endif %}
        {%- endfor %}
        </ol>
    {% endspaceless %}
{%- endblock %}

{% block list_item_widget -%}
    <li{{ block('block_attributes') }}>{{ block_widget(block) }}</li>
{%- endblock %}<|MERGE_RESOLUTION|>--- conflicted
+++ resolved
@@ -76,32 +76,11 @@
         }) %}
     {% endif %}
 
-<<<<<<< HEAD
-        {% if attr.placeholder is defined %}
-            {% set attr = layout_attr_defaults(attr, {
-                'placeholder': attr.placeholder|block_text(translation_domain)
-            }) %}
-        {% endif %}
-        <label for="{{ id }}"
-               class="custom-checkbox"
-        >
-            <input id="{{ id }}"
-                   type="checkbox"
-                   class="custom-checkbox__input"
-                   {{ block('widget_attributes') }}
-                   {% if value is defined %} value="{{ value }}" {% endif %}
-                   {% if checked is defined %} checked="checked" {% endif %}
-            >
-            <span class="custom-checkbox__icon"></span>
-            <span class="custom-checkbox__text">{{ label|block_text(translation_domain) }} </span>
-        </label>
-=======
     {% if id is defined and id is not empty %}
         {% set attr = attr|merge({
             id: id
         }) %}
     {% endif %}
->>>>>>> 19551158
 
     {% if placeholder is defined %}
         {% set attr = attr|merge({
