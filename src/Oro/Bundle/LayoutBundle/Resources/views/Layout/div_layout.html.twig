{% block block_widget -%}
{%- endblock %}

{% block block_label -%}
    {% if label is defined and label is not same as(false) %}
        {%- if label is empty -%}
            {% set label = id|humanize %}
        {%- endif -%}
        <label{{ block('block_label_attributes') }}>{{ label|block_text(translation_domain) }}</label>
    {%- endif %}
{%- endblock %}

{% block block_row -%}
    {{ block_label(block) -}}
    {{ block_widget(block) -}}
{%- endblock %}

{% block block_attributes -%}
    {% set renderer = 'block_attributes_base' %}
    {%- if attr_renderer is defined -%}
        {% set renderer = attr_renderer %}
    {%- endif -%}
    {{- block(renderer) -}}
{%- endblock %}

{% block block_attributes_base -%}
    {%- if attr.class is defined -%}
        {% set attr = attr|merge({
        class: attr.class|replace({'{{ class_prefix }}': class_prefix})
        }) %}
    {%- endif -%}
    {%- if hidden -%}
        {% set attr = attr|merge({
            class: attr.class|default('') ~ ' hidden'
        }) %}
    {%- endif -%}
    {%- for attrname, attrvalue in attr -%}
        {%- if (attrvalue is iterable) -%}
            {% set attrvalue = attrvalue|json_encode(constant('JSON_FORCE_OBJECT')) %}
        {%- endif -%}
        {%- if attrname is same as('title') -%}
            {{- ' ' ~ attrname }}="{{ attrvalue|block_text(translation_domain) }}"
        {% else %}
            {{- ' ' ~ attrname }}="{{ attrvalue }}"
        {%- endif -%}
    {%- endfor -%}
{%- endblock %}

{% block block_label_attributes -%}
    {%- if label_attr.class is defined -%}
        {% set label_attr = label_attr|merge({
            class: label_attr.class|replace({'{{ class_prefix }}': class_prefix})
        }) %}
    {%- endif -%}
    {%- for attrname, attrvalue in label_attr -%}
        {%- if attrname is same as('title') -%}
            {{- ' ' ~ attrname }}="{{ attrvalue|block_text(translation_domain) }}"
        {% else %}
            {{- ' ' ~ attrname }}="{{ attrvalue }}"
        {%- endif -%}
    {%- endfor -%}
{%- endblock %}

{% block icon_block -%}
    <i class="icon-{{ icon }}{% if icon_class is defined %} {{ icon_class }}{% endif %}"></i>
{%- endblock %}

{% block input_widget -%}
    {% if attr.placeholder is defined %}
        {% set attr = attr|merge({
            placeholder: attr.placeholder|block_text(translation_domain)
        }) %}
    {% endif %}
    <input{{ block('block_attributes') }}/>
{%- endblock %}

{% block container_widget -%}
    {% for child in block if child.vars.visible -%}
        {{ block_widget(child) }}
    {%- endfor %}
{%- endblock %}

{% block root_widget %}
<!DOCTYPE {{ doctype|default('html') }}>
<html>
    {{ block_widget(block) }}
</html>
{% endblock %}

{% block head_widget %}
    <head{{ block('block_attributes') }}>
        {{ block_widget(block) }}
    </head>
{% endblock %}

{% block title_widget -%}
    {% if reverse %}
        {% set value = value|reverse %}
    {% endif %}
    {% spaceless %}
        <title>
            {%- for element in value -%}
                {{ element|block_text(translation_domain) }}
                {%- if not loop.last -%}
                    {{ separator }}
                {%- endif -%}
            {%- endfor -%}
        </title>
    {% endspaceless %}
{%- endblock %}

{% block meta_widget %}
    {% spaceless %}
        <meta{{ block('block_attributes') }}/>
    {% endspaceless %}
{% endblock %}

{% block script_widget %}
    {% spaceless %}
        {%- if attr.src is defined and attr.src is not empty -%}
            <script{{ block('block_attributes') }}></script>
        {% else %}
            <script{{ block('block_attributes') }}>
                {{ content|raw }}
            </script>
        {%- endif -%}
    {% endspaceless %}
{% endblock %}

{% block style_widget %}
    {% spaceless %}
        {%- if attr.href is defined and attr.href is not empty -%}
            <link rel="stylesheet"{{ block('block_attributes') }}/>
        {% else %}
            <style{{ block('block_attributes') }}>
                {{ content|raw }}
            </style>
        {%- endif -%}
    {% endspaceless %}
{% endblock %}

{% block body_widget %}
    <body{{ block('block_attributes') }}>
        {{ block_widget(block) }}
    </body>
{% endblock %}

{% block form_start_widget %}
    {% set attr = form.vars.attr|merge(attr) %}
    {% set action = action_path is defined ? action_path : (action_route_name is defined ? path(action_route_name, action_route_parameters) : null) -%}
    {% if method is defined and method not in ['GET', 'POST'] -%}
        {% set form_method = 'POST' %}
    {%- endif -%}
    <form{{ block('block_attributes') }}{% if action is not same as(null) %} action="{{ action }}"{% endif %}{% if method is defined %} method="{{ form_method|default(method)|lower }}"{% endif %}{% if enctype is defined %} enctype="{{ enctype }}"{% endif %}>
    {%- if form_method is defined -%}
        <input type="hidden" name="_method" value="{{ method }}" />
    {%- endif -%}
{% endblock %}

{% block form_fields_widget %}
    {% if split_to_fields %}
        {{ block_widget(block) }}
    {% else %}
        {{ form_widget(form) }}
    {% endif %}
{% endblock %}

{% block form_end_widget %}
    {{ form_end(form,  {'render_rest': render_rest}) }}
{% endblock %}

{% block form_field_widget %}
    {{ form_row(form) }}
{% endblock %}

{% block form_errors_widget %}
    {% if form.vars.errors|length > 0 %}
        <div{{ block('block_attributes') }}>
            {{ form_errors(form) }}
        </div>
    {% endif %}
{% endblock %}

{% block fieldset_widget %}
    <fieldset{{ block('block_attributes') }}>
        <legend>{{ title|block_text(translation_domain) }}</legend>
        {{ block_widget(block) }}
    </fieldset>
{% endblock %}

{% block text_widget -%}
    {% if escape %}
        {{- text|block_text(translation_domain) -}}
    {% else %}
        {{- text|block_text(translation_domain)|raw -}}
    {% endif %}
{%- endblock %}

{% block link_widget -%}
    {% spaceless %}
        <a{{ block('block_attributes') }} href="{{ path is defined ? path : path(route_name, route_parameters) }}">
            {%- if icon is defined %}{{ block('icon_block') }}{% endif %}
            {%- if text is defined %}{{ text|block_text(translation_domain) }}{% endif -%}
        </a>
    {% endspaceless %}
{%- endblock %}

{% block button_widget -%}
    {% if type is same as('input') %}
        {{- block('button_widget_input') -}}
    {% else %}
        {{- block('button_widget_button') -}}
    {% endif %}
{%- endblock %}

{% block button_widget_input -%}
    {% spaceless %}
        <input{{ block('block_attributes') }}
            type="{{ action in ['submit', 'reset'] ? action : 'button' }}"
            {%- if name is defined %} name="{{ name }}"{% endif %}
            {%- if value is defined or text is defined %} value="{{ value is defined ? value : text|block_text(translation_domain) }}"{% endif %}/>
    {% endspaceless %}
{%- endblock %}

{% block button_widget_button -%}
<<<<<<< HEAD
    <button{{ block('block_attributes') }}
        type="{{ action in ['submit', 'reset'] ? action : 'button' }}"
        {%- if name is defined %} name="{{ name }}"{% endif %}
        {%- if value is defined %} value="{{ value }}"{% endif %}>
        {%- if icon is defined %}{{ block('icon_block') }}{% endif %}
        {%- if text is defined %}{{ text|block_text(translation_domain) }}{% endif -%}
    </button>
=======
    {% spaceless %}
        <button{{ block('block_attributes') }}
            {%- if action in ['submit', 'reset'] %} type="{{ action }}"{% endif %}
            {%- if name is defined %} name="{{ name }}"{% endif %}
            {%- if value is defined %} value="{{ value }}"{% endif %}>
            {%- if icon is defined %}{{ block('icon_block') }}{% endif %}
            {%- if text is defined %}{{ text|block_text(translation_domain) }}{% endif -%}
        </button>
    {% endspaceless %}
>>>>>>> d36d4981
{%- endblock %}

{% block external_resource_widget %}
    <link{{ block('block_attributes') }}/>
{% endblock %}

{% block list_widget -%}
    {% spaceless %}
        <ul{{ block('block_attributes') }}>
        {% for child in block if child.vars.visible -%}
            {% if child.vars.own_template is defined and child.vars.own_template -%}
                {{ block_widget(child) }}
            {%- else %}
                <li>{{ block_widget(child) }}</li>
            {%- endif %}
        {%- endfor %}
        </ul>
    {% endspaceless %}
{%- endblock %}

{% block ordered_list_widget -%}
    {% spaceless %}
        <ol{{ block('block_attributes') }}>
        {% for child in block if child.vars.visible -%}
            {% if child.vars.own_template is defined and child.vars.own_template -%}
                {{ block_widget(child) }}
            {%- else %}
                <li>{{ block_widget(child) }}</li>
            {%- endif %}
        {%- endfor %}
        </ol>
    {% endspaceless %}
{%- endblock %}

{% block list_item_widget -%}
    <li{{ block('block_attributes') }}>{{ block_widget(block) }}</li>
{%- endblock %}<|MERGE_RESOLUTION|>--- conflicted
+++ resolved
@@ -223,17 +223,9 @@
 {%- endblock %}
 
 {% block button_widget_button -%}
-<<<<<<< HEAD
-    <button{{ block('block_attributes') }}
-        type="{{ action in ['submit', 'reset'] ? action : 'button' }}"
-        {%- if name is defined %} name="{{ name }}"{% endif %}
-        {%- if value is defined %} value="{{ value }}"{% endif %}>
-        {%- if icon is defined %}{{ block('icon_block') }}{% endif %}
-        {%- if text is defined %}{{ text|block_text(translation_domain) }}{% endif -%}
-    </button>
-=======
     {% spaceless %}
         <button{{ block('block_attributes') }}
+                type="{{ action in ['submit', 'reset'] ? action : 'button' }}"
             {%- if action in ['submit', 'reset'] %} type="{{ action }}"{% endif %}
             {%- if name is defined %} name="{{ name }}"{% endif %}
             {%- if value is defined %} value="{{ value }}"{% endif %}>
@@ -241,7 +233,6 @@
             {%- if text is defined %}{{ text|block_text(translation_domain) }}{% endif -%}
         </button>
     {% endspaceless %}
->>>>>>> d36d4981
 {%- endblock %}
 
 {% block external_resource_widget %}
