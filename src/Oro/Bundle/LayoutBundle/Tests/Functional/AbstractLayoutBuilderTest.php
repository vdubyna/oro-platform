<?php

namespace Oro\Bundle\LayoutBundle\Tests\Functional;

use Oro\Bundle\LayoutBundle\Tests\Fixtures\TestBundle\TestBundle;
use Oro\Bundle\TestFrameworkBundle\Test\WebTestCase;
use Oro\Component\Config\CumulativeResourceInfo;
use Oro\Component\Config\CumulativeResourceManager;
use Oro\Component\Config\Loader\FolderContentCumulativeLoader;
use Oro\Component\Layout\BlockView;
use Oro\Component\Layout\Extension\Theme\Model\ThemeDefinitionBagInterface;
use Oro\Component\Layout\Extension\Theme\Model\ThemeFactory;
use Oro\Component\Layout\Extension\Theme\Model\ThemeManager;
use Oro\Component\Layout\Extension\Theme\ResourceProvider\ThemeResourceProvider;
use Oro\Component\Layout\Layout;
use Oro\Component\Layout\LayoutContext;
<<<<<<< HEAD
=======
use Symfony\Component\DependencyInjection\ContainerBuilder;
use Symfony\Component\PropertyAccess\PropertyAccessor;
>>>>>>> 1e080181

abstract class AbstractLayoutBuilderTest extends WebTestCase
{
    /** @var array */
    private $initialBundles;

    /** @var ThemeManager */
    private $initialThemeManager;

    /** @var ThemeResourceProvider */
    private $resourcesProvider;

    /**
     * {@inheritdoc}
     */
    protected function setUp()
    {
        $this->initClient();

        // prepare test envinroment
        $container = $this->getContainer();
        $this->initialBundles = CumulativeResourceManager::getInstance()->getBundles();
        $this->initialThemeManager = $container->get('oro_layout.theme_manager');
        $this->resourcesProvider = $container->get('oro_layout.theme_extension.resource_provider.theme');
    }

    /**
     * {@inheritdoc}
     */
    protected function tearDown()
    {
        $container = $this->getContainer();
        CumulativeResourceManager::getInstance()->setBundles($this->initialBundles);
        // revert overridden service
        $container->set('oro_layout.theme_manager', $this->initialThemeManager);
        // clear caches that are changed in getLayout()
        $container->get('oro_layout.cache.block_view_cache')->reset();
        $this->resourcesProvider->warmUpCache();
    }

    /**
     * @param BlockView $blockView
     *
     * @return array
     */
    protected function getBlockViewTree(BlockView $blockView)
    {
        $tree = [];
        foreach ($blockView->children as $name => $child) {
            $tree[$name] = $this->getBlockViewTree($child);
        }

        return $tree;
    }

    /**
     * @param string $theme
     *
     * @return Layout
     */
    protected function getLayout($theme)
    {
        $bundle = new TestBundle();
        CumulativeResourceManager::getInstance()
            ->setBundles([$bundle->getName() => get_class($bundle)]);

        $definitions = [
            'base' => [
                'label' => 'base'
            ],
            $theme => [
                'parent' => 'base',
                'label' => $theme
            ]
        ];

        $themeDefinitionBag = $this->createMock(ThemeDefinitionBagInterface::class);
        $themeDefinitionBag->expects($this->any())
            ->method('getThemeNames')
            ->willReturn(array_keys($definitions));
        $themeDefinitionBag->expects($this->any())
            ->method('getThemeDefinition')
            ->willReturnCallback(function ($themeName) use ($definitions) {
                return $definitions[$themeName] ?? null;
            });

        $themeManager = new ThemeManager(
<<<<<<< HEAD
            new ThemeFactory(),
            $themeDefinitionBag
=======
            new ThemeFactory(new PropertyAccessor()),
            [
                'base' => [
                    'label' => 'base'
                ],
                $theme => [
                    'parent' => 'base',
                    'label' => $theme
                ]
            ]
>>>>>>> 1e080181
        );
        $this->getContainer()->set('oro_layout.theme_manager', $themeManager);

        $this->resourcesProvider->warmUpCache();

        $layoutManager = $this->getContainer()->get('oro_layout.layout_manager');
        $layoutBuilder = $layoutManager->getLayoutBuilder();
        $layoutBuilder->add('root', null, 'root');

        $context = new LayoutContext();
        $context->set('theme', $theme);

        return $layoutBuilder->getLayout($context);
    }

    /**
     * @param string $path
     *
     * @return CumulativeResourceInfo
     */
    protected function getResource($path)
    {
        $loader = new FolderContentCumulativeLoader('./', -1, false);

        return $loader->load('TestBundle', $path);
    }
}<|MERGE_RESOLUTION|>--- conflicted
+++ resolved
@@ -14,11 +14,7 @@
 use Oro\Component\Layout\Extension\Theme\ResourceProvider\ThemeResourceProvider;
 use Oro\Component\Layout\Layout;
 use Oro\Component\Layout\LayoutContext;
-<<<<<<< HEAD
-=======
-use Symfony\Component\DependencyInjection\ContainerBuilder;
-use Symfony\Component\PropertyAccess\PropertyAccessor;
->>>>>>> 1e080181
+use Symfony\Component\PropertyAccess\PropertyAccess;
 
 abstract class AbstractLayoutBuilderTest extends WebTestCase
 {
@@ -106,21 +102,8 @@
             });
 
         $themeManager = new ThemeManager(
-<<<<<<< HEAD
-            new ThemeFactory(),
+            new ThemeFactory(PropertyAccess::createPropertyAccessor()),
             $themeDefinitionBag
-=======
-            new ThemeFactory(new PropertyAccessor()),
-            [
-                'base' => [
-                    'label' => 'base'
-                ],
-                $theme => [
-                    'parent' => 'base',
-                    'label' => $theme
-                ]
-            ]
->>>>>>> 1e080181
         );
         $this->getContainer()->set('oro_layout.theme_manager', $themeManager);
 
