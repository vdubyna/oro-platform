<?php

namespace Oro\Bundle\LayoutBundle\Tests\Unit\DependencyInjection;

use Oro\Bundle\LayoutBundle\DependencyInjection\Configuration;
use Symfony\Component\Config\Definition\Builder\TreeBuilder;
use Symfony\Component\Config\Definition\Processor;

class ConfigurationTest extends \PHPUnit\Framework\TestCase
{
    public function testGetConfigTreeBuilder(): void
    {
        $configuration = new Configuration();
        $treeBuilder = $configuration->getConfigTreeBuilder();
        self::assertInstanceOf(TreeBuilder::class, $treeBuilder);
    }

    public function testProcessConfiguration(): void
    {
        $configuration = new Configuration();
        $processor     = new Processor();
        $expected = [
            'settings' => [
                'resolved' => true,
                'development_settings_feature_enabled' => [
                    'value' => '%kernel.debug%',
                    'scope' => 'app'
                ],
                'debug_block_info' => [
                    'value' => false,
                    'scope' => 'app'
                ],
                'debug_developer_toolbar' => [
                    'value' => true,
                    'scope' => 'app'
                ],
            ],
            'view' => ['annotations' => true],
            'templating' => [
                'default' => 'twig',
                'twig' => [
                    'resources' => ['@OroLayout/Layout/div_layout.html.twig']
                ]
            ],
            'debug' => '%kernel.debug%',
            "enabled_themes" => []
        ];
<<<<<<< HEAD
        self::assertEquals($expected, $processor->processConfiguration($configuration, []));
=======

        $this->assertEquals($expected, $processor->processConfiguration($configuration, []));
>>>>>>> 644f02e5
    }
}<|MERGE_RESOLUTION|>--- conflicted
+++ resolved
@@ -45,11 +45,7 @@
             'debug' => '%kernel.debug%',
             "enabled_themes" => []
         ];
-<<<<<<< HEAD
+
         self::assertEquals($expected, $processor->processConfiguration($configuration, []));
-=======
-
-        $this->assertEquals($expected, $processor->processConfiguration($configuration, []));
->>>>>>> 644f02e5
     }
 }