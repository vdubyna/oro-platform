--- conflicted
+++ resolved
@@ -22,7 +22,6 @@
      */
     private function getContainer()
     {
-<<<<<<< HEAD
         $container = new ContainerBuilder();
         $container->register('oro_layout.theme_extension.configuration');
         $container->register('oro_layout.layout_factory_builder');
@@ -35,6 +34,13 @@
                 [],
                 []
             ]);
+        $container->register(DebugCommand::class)
+            ->setArguments([
+                new Reference('oro_layout.layout_manager'),
+                new Reference('oro_layout.method_phpdoc_extractor'),
+                [],
+                []
+            ]);
 
         return $container;
     }
@@ -51,28 +57,6 @@
         self::assertEquals(
             [
                 ['addExtension', [new Reference('theme_config_extension1')]]
-=======
-        $container         = $this->getMockBuilder('Symfony\Component\DependencyInjection\ContainerBuilder')
-            ->getMock();
-        $factoryBuilderDef = $this->getMockBuilder('Symfony\Component\DependencyInjection\Definition')
-            ->getMock();
-        $extensionDef      = $this->getMockBuilder('Symfony\Component\DependencyInjection\Definition')
-            ->getMock();
-        $commandDef      = $this->getMockBuilder('Symfony\Component\DependencyInjection\Definition')
-            ->getMock();
-
-        $blockTypeServiceIds           = [
-            'block1' => [
-                ['class' => 'Test\BlockType1', 'alias' => 'test_block_name1']
-            ],
-            'block2' => [
-                ['class' => 'Test\BlockType2', 'alias' => 'test_block_name2']
-            ]
-        ];
-        $blockTypeExtensionServiceIds  = [
-            'extension1' => [
-                ['class' => 'Test\BlockTypeExtension1', 'alias' => 'test_block_name1']
->>>>>>> f3883295
             ],
             $container->getDefinition('oro_layout.theme_extension.configuration')->getMethodCalls()
         );
@@ -164,6 +148,16 @@
             ],
             $extensionDef->getArgument(5)
         );
+
+        $debugCommandDef = $container->getDefinition(DebugCommand::class);
+        self::assertEquals(
+            ['test_block_name1', 'test_block_name2'],
+            $debugCommandDef->getArgument(2)
+        );
+        self::assertEquals(
+            ['test_data_provider_name1', 'test_data_provider_name2'],
+            $debugCommandDef->getArgument(3)
+        );
     }
 
     public function testRegisterRenderers()
@@ -180,7 +174,6 @@
                 ['addRenderer', ['php', new Reference('oro_layout.php.layout_renderer')]],
                 ['addRenderer', ['twig', new Reference('oro_layout.twig.layout_renderer')]]
             ],
-<<<<<<< HEAD
             $container->getDefinition('oro_layout.layout_factory_builder')->getMethodCalls()
         );
     }
@@ -195,113 +188,6 @@
             [],
             $container->getDefinition('oro_layout.layout_factory_builder')->getMethodCalls()
         );
-=======
-            'dataProvider2' => [
-                ['class' => 'Test\DataProvider2', 'alias' => 'test_data_provider_name2']
-            ]
-        ];
-
-        $container->expects($this->exactly(4))
-            ->method('hasDefinition')
-            ->will(
-                $this->returnValueMap(
-                    [
-                        [ConfigurationPass::LAYOUT_FACTORY_BUILDER_SERVICE, true],
-                        [ConfigurationPass::PHP_RENDERER_SERVICE, true],
-                        [ConfigurationPass::TWIG_RENDERER_SERVICE, true],
-                        [ConfigurationPass::LAYOUT_EXTENSION_SERVICE, true]
-                    ]
-                )
-            );
-        $container->expects($this->exactly(3))
-            ->method('getDefinition')
-            ->will(
-                $this->returnValueMap(
-                    [
-                        [ConfigurationPass::LAYOUT_FACTORY_BUILDER_SERVICE, $factoryBuilderDef],
-                        [ConfigurationPass::LAYOUT_EXTENSION_SERVICE, $extensionDef],
-                        [DebugCommand::class, $commandDef],
-                    ]
-                )
-            );
-
-        $factoryBuilderDef->expects($this->at(0))
-            ->method('addMethodCall')
-            ->with(
-                'addRenderer',
-                ['php', new Reference(ConfigurationPass::PHP_RENDERER_SERVICE)]
-            );
-        $factoryBuilderDef->expects($this->at(1))
-            ->method('addMethodCall')
-            ->with(
-                'addRenderer',
-                ['twig', new Reference(ConfigurationPass::TWIG_RENDERER_SERVICE)]
-            );
-
-        $container->expects($this->exactly(5))
-            ->method('findTaggedServiceIds')
-            ->will(
-                $this->returnValueMap(
-                    [
-                        [ConfigurationPass::BLOCK_TYPE_TAG_NAME, false, $blockTypeServiceIds],
-                        [ConfigurationPass::BLOCK_TYPE_EXTENSION_TAG_NAME, false, $blockTypeExtensionServiceIds],
-                        [ConfigurationPass::LAYOUT_UPDATE_TAG_NAME, false, $layoutUpdateServiceIds],
-                        [ConfigurationPass::CONTEXT_CONFIGURATOR_TAG_NAME, false, $contextConfiguratorServiceIds],
-                        [ConfigurationPass::DATA_PROVIDER_TAG_NAME, false, $dataProviderServiceIds]
-                    ]
-                )
-            );
-
-        $extensionDef->expects($this->at(0))
-            ->method('replaceArgument')
-            ->with(
-                1,
-                [
-                    'test_block_name1' => 'block1',
-                    'test_block_name2' => 'block2'
-                ]
-            );
-        $extensionDef->expects($this->at(1))
-            ->method('replaceArgument')
-            ->with(
-                2,
-                [
-                    'test_block_name1' => ['extension3', 'extension1'],
-                    'test_block_name2' => ['extension2']
-                ]
-            );
-        $extensionDef->expects($this->at(2))
-            ->method('replaceArgument')
-            ->with(
-                3,
-                [
-                    'test_block_id1' => ['update3', 'update1'],
-                    'test_block_id2' => ['update2']
-                ]
-            );
-        $extensionDef->expects($this->at(3))
-            ->method('replaceArgument')
-            ->with(
-                4,
-                [
-                    'contextConfigurator2',
-                    'contextConfigurator1',
-                    'contextConfigurator3'
-                ]
-            );
-        $extensionDef->expects($this->at(4))
-            ->method('replaceArgument')
-            ->with(
-                5,
-                [
-                    'test_data_provider_name1' => 'dataProvider1',
-                    'test_data_provider_name2' => 'dataProvider2'
-                ]
-            );
-
-        $compilerPass = new ConfigurationPass();
-        $compilerPass->process($container);
->>>>>>> f3883295
     }
 
     /**
@@ -310,54 +196,12 @@
      */
     public function testBlockTypeWithoutAlias()
     {
-<<<<<<< HEAD
         $container = $this->getContainer();
 
         $container->register('block1', 'Test\Class1')
             ->addTag('layout.block_type');
 
         $this->compiler->process($container);
-=======
-        $container    = $this->getMockBuilder('Symfony\Component\DependencyInjection\ContainerBuilder')
-            ->getMock();
-        $extensionDef = $this->getMockBuilder('Symfony\Component\DependencyInjection\Definition')
-            ->getMock();
-        $commandDef      = $this->getMockBuilder('Symfony\Component\DependencyInjection\Definition')
-            ->getMock();
-
-        $serviceIds = [
-            'block1' => [['class' => 'Test\Class1']]
-        ];
-
-        $container->expects($this->exactly(2))
-            ->method('hasDefinition')
-            ->will(
-                $this->returnValueMap(
-                    [
-                        [ConfigurationPass::LAYOUT_FACTORY_BUILDER_SERVICE, false],
-                        [ConfigurationPass::LAYOUT_EXTENSION_SERVICE, true]
-                    ]
-                )
-            );
-
-        $container->expects($this->exactly(2))
-            ->method('getDefinition')
-            ->will(
-                $this->returnValueMap(
-                    [
-                        [ConfigurationPass::LAYOUT_EXTENSION_SERVICE, $extensionDef],
-                        [DebugCommand::class, $commandDef],
-                    ]
-                )
-            );
-        $container->expects($this->once())
-            ->method('findTaggedServiceIds')
-            ->with(ConfigurationPass::BLOCK_TYPE_TAG_NAME)
-            ->will($this->returnValue($serviceIds));
-
-        $compilerPass = new ConfigurationPass();
-        $compilerPass->process($container);
->>>>>>> f3883295
     }
 
     /**
@@ -366,60 +210,12 @@
      */
     public function testBlockTypeExtensionWithoutAlias()
     {
-<<<<<<< HEAD
         $container = $this->getContainer();
 
         $container->register('extension1', 'Test\Class1')
             ->addTag('layout.block_type_extension');
 
         $this->compiler->process($container);
-=======
-        $container    = $this->getMockBuilder('Symfony\Component\DependencyInjection\ContainerBuilder')
-            ->getMock();
-        $extensionDef = $this->getMockBuilder('Symfony\Component\DependencyInjection\Definition')
-            ->getMock();
-        $commandDef      = $this->getMockBuilder('Symfony\Component\DependencyInjection\Definition')
-            ->getMock();
-
-        $serviceIds = [
-            'extension1' => [['class' => 'Test\Class1']]
-        ];
-
-        $container->expects($this->exactly(2))
-            ->method('hasDefinition')
-            ->will(
-                $this->returnValueMap(
-                    [
-                        [ConfigurationPass::LAYOUT_FACTORY_BUILDER_SERVICE, false],
-                        [ConfigurationPass::LAYOUT_EXTENSION_SERVICE, true]
-                    ]
-                )
-            );
-        $container->expects($this->exactly(2))
-            ->method('getDefinition')
-            ->will(
-                $this->returnValueMap(
-                    [
-                        [ConfigurationPass::LAYOUT_EXTENSION_SERVICE, $extensionDef],
-                        [DebugCommand::class, $commandDef],
-                    ]
-                )
-            );
-
-        $container->expects($this->exactly(2))
-            ->method('findTaggedServiceIds')
-            ->will(
-                $this->returnValueMap(
-                    [
-                        [ConfigurationPass::BLOCK_TYPE_TAG_NAME, false, []],
-                        [ConfigurationPass::BLOCK_TYPE_EXTENSION_TAG_NAME, false, $serviceIds]
-                    ]
-                )
-            );
-
-        $compilerPass = new ConfigurationPass();
-        $compilerPass->process($container);
->>>>>>> f3883295
     }
 
     /**
@@ -428,61 +224,12 @@
      */
     public function testLayoutUpdateWithoutId()
     {
-<<<<<<< HEAD
         $container = $this->getContainer();
 
         $container->register('update1', 'Test\Class1')
             ->addTag('layout.layout_update');
 
         $this->compiler->process($container);
-=======
-        $container    = $this->getMockBuilder('Symfony\Component\DependencyInjection\ContainerBuilder')
-            ->getMock();
-        $extensionDef = $this->getMockBuilder('Symfony\Component\DependencyInjection\Definition')
-            ->getMock();
-        $commandDef      = $this->getMockBuilder('Symfony\Component\DependencyInjection\Definition')
-            ->getMock();
-
-        $serviceIds = [
-            'update1' => [['class' => 'Test\Class1']]
-        ];
-
-        $container->expects($this->exactly(2))
-            ->method('hasDefinition')
-            ->will(
-                $this->returnValueMap(
-                    [
-                        [ConfigurationPass::LAYOUT_FACTORY_BUILDER_SERVICE, false],
-                        [ConfigurationPass::LAYOUT_EXTENSION_SERVICE, true]
-                    ]
-                )
-            );
-        $container->expects($this->exactly(2))
-            ->method('getDefinition')
-            ->will(
-                $this->returnValueMap(
-                    [
-                        [ConfigurationPass::LAYOUT_EXTENSION_SERVICE, $extensionDef],
-                        [DebugCommand::class, $commandDef],
-                    ]
-                )
-            );
-
-        $container->expects($this->exactly(3))
-            ->method('findTaggedServiceIds')
-            ->will(
-                $this->returnValueMap(
-                    [
-                        [ConfigurationPass::BLOCK_TYPE_TAG_NAME, false, []],
-                        [ConfigurationPass::BLOCK_TYPE_EXTENSION_TAG_NAME, false, []],
-                        [ConfigurationPass::LAYOUT_UPDATE_TAG_NAME, false, $serviceIds]
-                    ]
-                )
-            );
-
-        $compilerPass = new ConfigurationPass();
-        $compilerPass->process($container);
->>>>>>> f3883295
     }
 
     /**
@@ -491,62 +238,11 @@
      */
     public function testDataProviderWithoutAlias()
     {
-<<<<<<< HEAD
         $container = $this->getContainer();
 
         $container->register('dataProvider1', 'Test\DataProvider1')
             ->addTag('layout.data_provider');
 
         $this->compiler->process($container);
-=======
-        $container    = $this->getMockBuilder('Symfony\Component\DependencyInjection\ContainerBuilder')
-            ->getMock();
-        $extensionDef = $this->getMockBuilder('Symfony\Component\DependencyInjection\Definition')
-            ->getMock();
-        $commandDef      = $this->getMockBuilder('Symfony\Component\DependencyInjection\Definition')
-            ->getMock();
-
-        $serviceIds = [
-            'dataProvider1' => [['class' => 'Test\DataProvider1']]
-        ];
-
-        $container->expects($this->exactly(2))
-            ->method('hasDefinition')
-            ->will(
-                $this->returnValueMap(
-                    [
-                        [ConfigurationPass::LAYOUT_FACTORY_BUILDER_SERVICE, false],
-                        [ConfigurationPass::LAYOUT_EXTENSION_SERVICE, true]
-                    ]
-                )
-            );
-        $container->expects($this->exactly(2))
-            ->method('getDefinition')
-            ->will(
-                $this->returnValueMap(
-                    [
-                        [ConfigurationPass::LAYOUT_EXTENSION_SERVICE, $extensionDef],
-                        [DebugCommand::class, $commandDef],
-                    ]
-                )
-            );
-
-        $container->expects($this->exactly(5))
-            ->method('findTaggedServiceIds')
-            ->will(
-                $this->returnValueMap(
-                    [
-                        [ConfigurationPass::BLOCK_TYPE_TAG_NAME, false, []],
-                        [ConfigurationPass::BLOCK_TYPE_EXTENSION_TAG_NAME, false, []],
-                        [ConfigurationPass::LAYOUT_UPDATE_TAG_NAME, false, []],
-                        [ConfigurationPass::CONTEXT_CONFIGURATOR_TAG_NAME, false, []],
-                        [ConfigurationPass::DATA_PROVIDER_TAG_NAME, false, $serviceIds]
-                    ]
-                )
-            );
-
-        $compilerPass = new ConfigurationPass();
-        $compilerPass->process($container);
->>>>>>> f3883295
     }
 }