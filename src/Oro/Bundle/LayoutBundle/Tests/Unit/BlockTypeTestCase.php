<?php

namespace Oro\Bundle\LayoutBundle\Tests\Unit;

use Oro\Component\Layout\LayoutFactoryBuilderInterface;
use Oro\Component\Layout\Tests\Unit\BaseBlockTypeTestCase;

use Oro\Bundle\LayoutBundle\Layout\Block\Type;

/**
 * The base test case that helps testing block types
 */
abstract class BlockTypeTestCase extends BaseBlockTypeTestCase
{
    /**
     * {@inheritdoc}
     */
    protected function initializeLayoutFactoryBuilder(LayoutFactoryBuilderInterface $layoutFactoryBuilder)
    {
        parent::initializeLayoutFactoryBuilder($layoutFactoryBuilder);

        $layoutFactoryBuilder
<<<<<<< HEAD
            ->addType(new Type\InputType())
            ->addType(new Type\TitleType())
            ->addType(new Type\FormType());
=======
            ->addType(new Type\InputType());
>>>>>>> 32a69646
    }
}<|MERGE_RESOLUTION|>--- conflicted
+++ resolved
@@ -20,12 +20,7 @@
         parent::initializeLayoutFactoryBuilder($layoutFactoryBuilder);
 
         $layoutFactoryBuilder
-<<<<<<< HEAD
             ->addType(new Type\InputType())
-            ->addType(new Type\TitleType())
             ->addType(new Type\FormType());
-=======
-            ->addType(new Type\InputType());
->>>>>>> 32a69646
     }
 }