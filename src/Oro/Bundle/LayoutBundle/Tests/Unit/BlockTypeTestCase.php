<?php

namespace Oro\Bundle\LayoutBundle\Tests\Unit;

use Oro\Component\Layout\LayoutFactoryBuilderInterface;
use Oro\Component\Layout\Tests\Unit\BaseBlockTypeTestCase;

use Oro\Bundle\LayoutBundle\Layout\Block\Type;

/**
 * The base test case that helps testing block types
 */
abstract class BlockTypeTestCase extends BaseBlockTypeTestCase
{
    /**
     * {@inheritdoc}
     */
    protected function initializeLayoutFactoryBuilder(LayoutFactoryBuilderInterface $layoutFactoryBuilder)
    {
        parent::initializeLayoutFactoryBuilder($layoutFactoryBuilder);

        $layoutFactoryBuilder
<<<<<<< HEAD
            ->addType(new Type\InputType())
            ->addType(new Type\TitleType());
=======
            ->addType(new Type\FormType())
            ->addType(new Type\FormFieldsType($this->formLayoutBuilder))
            ->addType(new Type\FormStartType())
            ->addType(new Type\FormEndType())
            ->addType(new Type\FormFieldType())
            ->addType(new Type\InputType());
>>>>>>> 16c66aea
    }
}<|MERGE_RESOLUTION|>--- conflicted
+++ resolved
@@ -20,16 +20,6 @@
         parent::initializeLayoutFactoryBuilder($layoutFactoryBuilder);
 
         $layoutFactoryBuilder
-<<<<<<< HEAD
-            ->addType(new Type\InputType())
-            ->addType(new Type\TitleType());
-=======
-            ->addType(new Type\FormType())
-            ->addType(new Type\FormFieldsType($this->formLayoutBuilder))
-            ->addType(new Type\FormStartType())
-            ->addType(new Type\FormEndType())
-            ->addType(new Type\FormFieldType())
             ->addType(new Type\InputType());
->>>>>>> 16c66aea
     }
 }