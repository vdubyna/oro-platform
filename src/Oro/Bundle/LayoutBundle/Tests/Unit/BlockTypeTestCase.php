--- conflicted
+++ resolved
@@ -27,13 +27,7 @@
         $this->formLayoutBuilder->addSimpleFormTypes(['choice', 'datetime', 'date', 'time']);
 
         $layoutFactoryBuilder
-<<<<<<< HEAD
-            ->addType(new Type\RootType())
-            ->addType(new Type\BodyType())
             ->addType(new Type\FormFieldsType($this->formLayoutBuilder))
-=======
-            ->addType(new Type\FormType($this->formLayoutBuilder))
->>>>>>> 72d4b972
             ->addType(new Type\FormStartType())
             ->addType(new Type\FormEndType())
             ->addType(new Type\FormFieldType())
