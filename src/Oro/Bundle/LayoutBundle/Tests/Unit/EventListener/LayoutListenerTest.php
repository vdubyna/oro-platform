--- conflicted
+++ resolved
@@ -36,12 +36,9 @@
     /** @var LayoutDataCollector|\PHPUnit_Framework_MockObject_MockObject */
     protected $layoutDataCollector;
 
-<<<<<<< HEAD
-=======
     /** @var LayoutContextHolder|\PHPUnit_Framework_MockObject_MockObject */
     protected $layoutContextHolder;
 
->>>>>>> 16291232
     protected function setUp()
     {
         $this->layoutManager = $this->getMockBuilder('Oro\Component\Layout\LayoutManager')
@@ -55,9 +52,6 @@
             ->disableOriginalConstructor()
             ->getMock();
 
-<<<<<<< HEAD
-        $this->listener = new LayoutListener($this->layoutHelper, $this->layoutManager, $this->layoutDataCollector);
-=======
         $this->layoutContextHolder = $this->getMockBuilder('Oro\Bundle\LayoutBundle\Layout\LayoutContextHolder')
             ->disableOriginalConstructor()
             ->getMock();
@@ -68,7 +62,6 @@
             $this->layoutContextHolder,
             $this->layoutDataCollector
         );
->>>>>>> 16291232
     }
 
     public function testShouldNotModifyResponseWithoutLayoutAnnotation()
