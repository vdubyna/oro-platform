--- conflicted
+++ resolved
@@ -115,14 +115,6 @@
      */
     private function prepareFilterDataForResize($width, $height)
     {
-<<<<<<< HEAD
-        $filterData = [
-            'quality' => ImageFilterLoader::IMAGE_QUALITY,
-            'filters' => [
-                'strip' => []
-            ],
-            'customFilterData'
-=======
         $resizeFiltersData = [
             'thumbnail' => [
                 'size' => [$width, $height],
@@ -133,7 +125,6 @@
                 'size' => [$width, $height],
                 'color' => ImageFilterLoader::BACKGROUND_COLOR
             ]
->>>>>>> 4e5c90ab
         ];
 
         return array_merge_recursive($this->prepareBaseFilterData(), ['filters' => $resizeFiltersData]);
@@ -167,7 +158,8 @@
             'quality' => ImageFilterLoader::IMAGE_QUALITY,
             'filters' => [
                 'strip' => []
-            ]
+            ],
+            'customFilterData'
         ];
     }
 }