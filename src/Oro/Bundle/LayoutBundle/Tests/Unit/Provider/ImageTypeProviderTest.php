<?php

namespace LayoutBundle\Tests\Unit\Provider;

use Oro\Bundle\LayoutBundle\Model\ThemeImageType;
use Oro\Bundle\LayoutBundle\Provider\ImageTypeProvider;
use Oro\Component\Layout\Extension\Theme\Model\Theme;
use Oro\Component\Layout\Extension\Theme\Model\ThemeManager;

class ImageTypeProviderTest extends \PHPUnit_Framework_TestCase
{
    const DIMENSION_ORIGINAL = 'product_original';
    const DIMENSION_LARGE = 'product_large';
    const DIMENSION_SMALL = 'product_small';
    const DIMENSION_CUSTOM = 'product_custom';

    /**
     * @var ImageTypeProvider
     */
    protected $provider;

    /**
     * @var ThemeManager
     */
    protected $themeManager;

    public function setUp()
    {
        $this->themeManager = $this->prophesize('Oro\Component\Layout\Extension\Theme\Model\ThemeManager');
        $this->provider = new ImageTypeProvider($this->themeManager->reveal());
    }

    public function testGetImageTypes()
    {
        $theme1MainDimensions = [self::DIMENSION_ORIGINAL, self::DIMENSION_LARGE];
        $theme1ListingDimensions = [self::DIMENSION_ORIGINAL];
        $theme2ListingDimensions = [self::DIMENSION_ORIGINAL, self::DIMENSION_CUSTOM];

        $this->themeManager->getAllThemes()->willReturn([
            $this->prepareTheme('theme1', [
                'main' => ['Main', 1, $theme1MainDimensions],
                'listing' => ['Listing', 3, $theme1ListingDimensions],
            ], [
                self::DIMENSION_ORIGINAL => [null, null],
                self::DIMENSION_LARGE => [400, 400],
                self::DIMENSION_SMALL => [50, 50],
            ]),
            $this->prepareTheme('theme2', [
                'listing' => ['Listing', 5, $theme2ListingDimensions],
            ], [
                self::DIMENSION_CUSTOM => [88, 88],
            ]),
            $this->prepareTheme('theme3', [], [])
        ]);

        $imageTypes = $this->provider->getImageTypes();

        $this->assertCount(2, $imageTypes);
        $this->assertValidImageType($imageTypes['main'], 'main', 'Main', 1, $theme1MainDimensions);
        $this->assertValidImageType($imageTypes['listing'], 'listing', 'Listing', 5, $theme2ListingDimensions);
    }

    /**
     * @expectedException \Symfony\Component\Config\Definition\Exception\InvalidConfigurationException
     */
    public function testInvalidConfig()
    {
        $this->themeManager->getAllThemes()->willReturn([
            $this->prepareTheme('theme1', [
                'main' => ['Main', 1, ['non_existing_dimension']],
            ], [
                self::DIMENSION_SMALL => [50, 50]
            ])
        ]);

        $this->provider->getImageTypes();
    }

    /**
     * @param string $name
     * @param array $imageTypes
     * @param array $dimensions
     * @return Theme
     */
    private function prepareTheme($name, array $imageTypes, array $dimensions)
    {
        $config = [
            'images' => [
                'types' => [],
                'dimensions' => []
            ]
        ];

        foreach ($imageTypes as $key => $imageType) {
<<<<<<< HEAD
            list($label, $maxNumber, $dimensionNames) = $imageType;
            $data['images']['types'][$key] = [
=======
            list($label, $maxNumber) = $imageType;
            $config['images']['types'][$key] = [
>>>>>>> 3679bc62
                'label' => $label,
                'dimensions' => $dimensionNames,
                'max_number' => $maxNumber
            ];
        }

        foreach ($dimensions as $name => $dimension) {
            list($width, $height) = $dimension;
            $data['images']['dimensions'][$name] = ['width' => $width, 'height' => $height];
        }

        $theme = new Theme($name);
        $theme->setConfig($config);

        return $theme;
    }

    /**
     * @param ThemeImageType $imageType
     * @param string $name
     * @param string $label
     * @param int $maxNumber
     * @param array $dimensions
     */
    private function assertValidImageType(ThemeImageType $imageType, $name, $label, $maxNumber, array $dimensions)
    {
        $this->assertEquals($name, $imageType->getName());
        $this->assertEquals($label, $imageType->getLabel());
        $this->assertEquals($maxNumber, $imageType->getMaxNumber());
        $this->assertCount(count($dimensions), $imageType->getDimensions());
        $this->assertEquals($dimensions, array_keys($imageType->getDimensions()));
    }
}<|MERGE_RESOLUTION|>--- conflicted
+++ resolved
@@ -92,13 +92,8 @@
         ];
 
         foreach ($imageTypes as $key => $imageType) {
-<<<<<<< HEAD
             list($label, $maxNumber, $dimensionNames) = $imageType;
-            $data['images']['types'][$key] = [
-=======
-            list($label, $maxNumber) = $imageType;
             $config['images']['types'][$key] = [
->>>>>>> 3679bc62
                 'label' => $label,
                 'dimensions' => $dimensionNames,
                 'max_number' => $maxNumber
