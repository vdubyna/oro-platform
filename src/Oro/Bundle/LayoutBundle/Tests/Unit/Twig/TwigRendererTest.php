<?php

namespace Oro\Bundle\LayoutBundle\Tests\Unit\Twig;

use Oro\Bundle\LayoutBundle\Cache\PlaceholderRenderer;
use Oro\Bundle\LayoutBundle\Cache\RenderCache;
use Oro\Bundle\LayoutBundle\Form\TwigRendererEngineInterface;
use Oro\Bundle\LayoutBundle\Twig\TwigRenderer;
use Oro\Component\Layout\LayoutContextStack;
use Psr\Log\LoggerInterface;
use Twig\Environment;

class TwigRendererTest extends \PHPUnit\Framework\TestCase
{
    /** @var TwigRendererEngineInterface|\PHPUnit\Framework\MockObject\MockObject */
    private $twigRendererEngine;

<<<<<<< HEAD
    private LayoutContextStack $layoutContextStack;

    private RenderCache|\PHPUnit\Framework\MockObject\MockObject $rendererCache;
=======
    /** @var RenderCache|\PHPUnit\Framework\MockObject\MockObject */
    private $rendererCache;
>>>>>>> 45ec9794

    /** @var PlaceholderRenderer|\PHPUnit\Framework\MockObject\MockObject */
    private $placeholderRenderer;

    /** @var Environment|\PHPUnit\Framework\MockObject\MockObject */
    private $environment;

    /** @var LoggerInterface|\PHPUnit\Framework\MockObject\MockObject */
    private $logger;

    protected function setUp(): void
    {
        $this->twigRendererEngine = $this->createMock(TwigRendererEngineInterface::class);
        $this->layoutContextStack = new LayoutContextStack();
        $this->rendererCache = $this->createMock(RenderCache::class);
        $this->placeholderRenderer = $this->createMock(PlaceholderRenderer::class);
        $this->environment = $this->createMock(Environment::class);
        $this->logger = $this->createMock(LoggerInterface::class);
    }

    public function testConstructor(): void
    {
        $this->twigRendererEngine->expects(self::once())
            ->method('setEnvironment')
            ->with(self::identicalTo($this->environment));

        $renderer = new TwigRenderer(
            $this->twigRendererEngine,
            $this->layoutContextStack,
            $this->rendererCache,
            $this->placeholderRenderer,
            $this->environment
        );
        $renderer->setLogger($this->logger);
    }

    public function testSetEnvironment(): void
    {
        $newEnvironment = clone $this->environment;
        $this->twigRendererEngine->expects(self::exactly(3))
            ->method('setEnvironment')
            ->withConsecutive(
                [self::identicalTo($this->environment)],
                [self::identicalTo($newEnvironment)],
                [self::identicalTo($this->environment)]
            );

        $renderer = new TwigRenderer(
            $this->twigRendererEngine,
            $this->layoutContextStack,
            $this->rendererCache,
            $this->placeholderRenderer,
            $this->environment
        );
        $renderer->setLogger($this->logger);

        \Closure::bind(function () {
            $this->blockHierarchy = ['blockHierarchySampleData1'];
            $this->blockNameHierarchyMap = ['blockNameHierarchyMapSampleData1'];
            $this->hierarchyLevelMap = ['hierarchyLevelMapSampleData1'];
            $this->variableStack = ['variableStackSampleData1'];
        }, $renderer, TwigRenderer::class)();

        $engine1 = $renderer->getEngine();
        self::assertEquals($this->twigRendererEngine, $engine1);
        self::assertNotSame($this->twigRendererEngine, $engine1);

        // Switches to the new environment.
        $renderer->setEnvironment($newEnvironment);
        $engine2 = $renderer->getEngine();

        // Checks that TWIG renderer engine is changed after switch to new env.
        self::assertEquals($this->twigRendererEngine, $engine2);
        self::assertNotSame($this->twigRendererEngine, $engine2);
        self::assertNotSame($engine1, $engine2);

        // Checks that local cache is empty after switch to new env.
        \Closure::bind(function ($testCase) {
            $testCase::assertEquals([], $this->blockHierarchy);
            $testCase::assertEquals([], $this->blockNameHierarchyMap);
            $testCase::assertEquals([], $this->hierarchyLevelMap);
            $testCase::assertEquals([], $this->variableStack);
        }, $renderer, TwigRenderer::class)($this);

        // Switches to the original environment.
        $renderer->setEnvironment($this->environment);

        // Checks that TWIG renderer engine is switched to initial after switch to the original env.
        self::assertSame($engine1, $renderer->getEngine());
        self::assertEquals($this->twigRendererEngine, $engine1);
        self::assertNotSame($engine2, $renderer->getEngine());

        // Checks that local cache is switched to initial after switch to the original env.
        \Closure::bind(function ($testCase) {
            $testCase::assertEquals(['blockHierarchySampleData1'], $this->blockHierarchy);
            $testCase::assertEquals(['blockNameHierarchyMapSampleData1'], $this->blockNameHierarchyMap);
            $testCase::assertEquals(['hierarchyLevelMapSampleData1'], $this->hierarchyLevelMap);
            $testCase::assertEquals(['variableStackSampleData1'], $this->variableStack);
        }, $renderer, TwigRenderer::class)($this);
    }
}<|MERGE_RESOLUTION|>--- conflicted
+++ resolved
@@ -15,14 +15,9 @@
     /** @var TwigRendererEngineInterface|\PHPUnit\Framework\MockObject\MockObject */
     private $twigRendererEngine;
 
-<<<<<<< HEAD
     private LayoutContextStack $layoutContextStack;
 
     private RenderCache|\PHPUnit\Framework\MockObject\MockObject $rendererCache;
-=======
-    /** @var RenderCache|\PHPUnit\Framework\MockObject\MockObject */
-    private $rendererCache;
->>>>>>> 45ec9794
 
     /** @var PlaceholderRenderer|\PHPUnit\Framework\MockObject\MockObject */
     private $placeholderRenderer;
