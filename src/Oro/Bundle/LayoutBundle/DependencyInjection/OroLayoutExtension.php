--- conflicted
+++ resolved
@@ -40,32 +40,15 @@
             'oro_layout.templating.default',
             $config['templating']['default']
         );
-<<<<<<< HEAD
+        $container->setParameter(
+            'oro_layout.enabled_themes',
+            $config['enabled_themes']
+        );
         $loader->load('twig_renderer.yml');
         $container->setParameter(
             'oro_layout.twig.resources',
             $config['templating']['twig']['resources']
         );
-=======
-        $container->setParameter(
-            'oro_layout.enabled_themes',
-            $config['enabled_themes']
-        );
-        if ($config['templating']['php']['enabled']) {
-            $loader->load('php_renderer.yml');
-            $container->setParameter(
-                'oro_layout.php.resources',
-                $config['templating']['php']['resources']
-            );
-        }
-        if ($config['templating']['twig']['enabled']) {
-            $loader->load('twig_renderer.yml');
-            $container->setParameter(
-                'oro_layout.twig.resources',
-                $config['templating']['twig']['resources']
-            );
-        }
->>>>>>> 644f02e5
 
         $loader->load('theme_services.yml');
         if (isset($config['active_theme'])) {
