--- conflicted
+++ resolved
@@ -6,16 +6,11 @@
 use Symfony\Component\Config\Definition\Exception\InvalidConfigurationException;
 use Symfony\Component\DependencyInjection\Compiler\CompilerPassInterface;
 use Symfony\Component\DependencyInjection\ContainerBuilder;
-use Symfony\Component\DependencyInjection\Definition;
 use Symfony\Component\DependencyInjection\Reference;
 
 /**
-<<<<<<< HEAD
- * Configures layout theme configuration extensions, layout DIC extension and layout renderers.
-=======
  * Registers twig and php renderers for layouts, registers all block types, block type extensions, layout updates,
  * context configurators and data providers in a layout extensions and console command.
->>>>>>> f3883295
  */
 class ConfigurationPass implements CompilerPassInterface
 {
@@ -59,7 +54,6 @@
                 ['twig', new Reference(self::TWIG_RENDERER_SERVICE)]
             );
         }
-<<<<<<< HEAD
     }
 
     /**
@@ -70,17 +64,6 @@
         $themeConfigurationDef = $container->getDefinition(self::THEME_CONFIG_SERVICE);
         foreach ($container->findTaggedServiceIds(self::THEME_CONFIG_EXTENSION_TAG_NAME) as $id => $attributes) {
             $themeConfigurationDef->addMethodCall('addExtension', [new Reference($id)]);
-=======
-        // register block types, block type extensions and layout updates
-        if ($container->hasDefinition(self::LAYOUT_EXTENSION_SERVICE)) {
-            $extensionDef = $container->getDefinition(self::LAYOUT_EXTENSION_SERVICE);
-            $commandDef = $container->getDefinition(DebugCommand::class);
-            $extensionDef->replaceArgument(1, $this->processBlockTypes($container, $commandDef));
-            $extensionDef->replaceArgument(2, $this->getBlockTypeExtensions($container));
-            $extensionDef->replaceArgument(3, $this->getLayoutUpdates($container));
-            $extensionDef->replaceArgument(4, $this->getContextConfigurators($container));
-            $extensionDef->replaceArgument(5, $this->processDataProviders($container, $commandDef));
->>>>>>> f3883295
         }
     }
 
@@ -91,25 +74,27 @@
      */
     private function configureLayoutExtension(ContainerBuilder $container)
     {
+        $blockTypes = $this->getBlockTypes($container);
+        $dataProviders = $this->getDataProviders($container);
+
         $extensionDef = $container->getDefinition(self::LAYOUT_EXTENSION_SERVICE);
-        $extensionDef->replaceArgument(1, $this->getBlockTypes($container));
+        $extensionDef->replaceArgument(1, $blockTypes);
         $extensionDef->replaceArgument(2, $this->getBlockTypeExtensions($container));
         $extensionDef->replaceArgument(3, $this->getLayoutUpdates($container));
         $extensionDef->replaceArgument(4, $this->getContextConfigurators($container));
-        $extensionDef->replaceArgument(5, $this->getDataProviders($container));
-    }
-
-    /**
-     * @param ContainerBuilder $container
-     *
-     * @param Definition       $commandDef
-     * @return array
-     */
-<<<<<<< HEAD
+        $extensionDef->replaceArgument(5, $dataProviders);
+
+        $commandDef = $container->getDefinition(DebugCommand::class);
+        $commandDef->replaceArgument(2, array_keys($blockTypes));
+        $commandDef->replaceArgument(3, array_keys($dataProviders));
+    }
+
+    /**
+     * @param ContainerBuilder $container
+     *
+     * @return array
+     */
     private function getBlockTypes(ContainerBuilder $container)
-=======
-    protected function processBlockTypes(ContainerBuilder $container, Definition $commandDef)
->>>>>>> f3883295
     {
         $types = [];
         foreach ($container->findTaggedServiceIds(self::BLOCK_TYPE_TAG_NAME) as $serviceId => $tag) {
@@ -123,8 +108,6 @@
             $types[$alias] = $serviceId;
         }
 
-        $commandDef->replaceArgument(2, array_keys($types));
-
         return $types;
     }
 
@@ -208,14 +191,9 @@
     /**
      * @param ContainerBuilder $container
      *
-     * @param Definition       $commandDef
-     * @return array
-     */
-<<<<<<< HEAD
+     * @return array
+     */
     private function getDataProviders(ContainerBuilder $container)
-=======
-    protected function processDataProviders(ContainerBuilder $container, Definition $commandDef)
->>>>>>> f3883295
     {
         $dataProviders = [];
         foreach ($container->findTaggedServiceIds(self::DATA_PROVIDER_TAG_NAME) as $serviceId => $tag) {
@@ -229,8 +207,6 @@
             $dataProviders[$alias] = $serviceId;
         }
 
-        $commandDef->replaceArgument(3, array_keys($dataProviders));
-
         return $dataProviders;
     }
 }