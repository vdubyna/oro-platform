--- conflicted
+++ resolved
@@ -57,11 +57,7 @@
             }
         );
 
-<<<<<<< HEAD
-        if ($this->currencyConfigManager->getViewType() === ViewTypeProviderInterface::VIEW_TYPE_ISO_CODE) {
-=======
         if ($this->viewTypeProvider->getViewType() === ViewTypeProviderInterface::VIEW_TYPE_ISO_CODE) {
->>>>>>> b4bf089d
             $localizedCurrencySymbol =
                 $this->isCurrencySymbolPrepend($currencyCode, $locale) ?
                     sprintf('%s ', $localizedCurrencySymbol) : $localizedCurrencySymbol;
