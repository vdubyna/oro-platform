<?php

namespace Oro\Bundle\CurrencyBundle\Model;

use Oro\Bundle\ConfigBundle\Config\ConfigManager;
use Oro\Bundle\CurrencyBundle\Provider\ViewTypeProviderInterface;
use Oro\Bundle\LocaleBundle\Model\CalendarFactoryInterface;
use Oro\Bundle\LocaleBundle\Model\LocaleSettings as BaseLocaleSettings;

class LocaleSettings extends BaseLocaleSettings
{
    /**
     * @var ViewTypeProviderInterface
     */
    protected $viewTypeProvider;

    /**
     * LocaleSettings constructor.
     * @param ConfigManager $configManager
     * @param CalendarFactoryInterface $calendarFactory
     * @param ViewTypeProviderInterface $viewTypeProvider
     */
    public function __construct(
        ConfigManager $configManager,
        CalendarFactoryInterface $calendarFactory,
        ViewTypeProviderInterface $viewTypeProvider
    ) {
        parent::__construct($configManager, $calendarFactory);
        $this->viewTypeProvider = $viewTypeProvider;
    }

    /**
     * {@inheritdoc}
     */
    public function getCurrencySymbolByCurrency($currencyCode = null)
    {
<<<<<<< HEAD
        if ($this->currencyConfigManager->getViewType() === ViewTypeProviderInterface::VIEW_TYPE_ISO_CODE) {
=======
        if ($this->viewTypeProvider->getViewType() === ViewTypeProviderInterface::VIEW_TYPE_ISO_CODE) {
>>>>>>> b4bf089d
            return $currencyCode;
        }

        return parent::getCurrencySymbolByCurrency($currencyCode);
    }
}<|MERGE_RESOLUTION|>--- conflicted
+++ resolved
@@ -34,11 +34,7 @@
      */
     public function getCurrencySymbolByCurrency($currencyCode = null)
     {
-<<<<<<< HEAD
-        if ($this->currencyConfigManager->getViewType() === ViewTypeProviderInterface::VIEW_TYPE_ISO_CODE) {
-=======
         if ($this->viewTypeProvider->getViewType() === ViewTypeProviderInterface::VIEW_TYPE_ISO_CODE) {
->>>>>>> b4bf089d
             return $currencyCode;
         }
 
