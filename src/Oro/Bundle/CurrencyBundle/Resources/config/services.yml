parameters:
    oro_currency.price.model: Oro\Bundle\CurrencyBundle\Entity\Price
    oro_currency.twig.currency.class: Oro\Bundle\CurrencyBundle\Twig\CurrencyExtension

services:
    oro_currency.twig.currency:
        class: %oro_currency.twig.currency.class%
        arguments:
            - '@oro_locale.formatter.number'
            - '@oro_currency.provider.view_type'
            - '@oro_currency.helper.currency_name'
        tags:
            - { name: twig.extension }

    oro_currency.twig.rate:
        class: Oro\Bundle\CurrencyBundle\Twig\RateConverterExtension
        tags:
            - { name: twig.extension }

    oro_currency.service.abstract_rounding:
        class: 'Oro\Bundle\CurrencyBundle\Rounding\AbstractRoundingService'
        public: false
        abstract: true
        arguments:
            - "@oro_config.manager"

    oro_currency.rounding.price_rounding_service:
        class: 'Oro\Bundle\CurrencyBundle\Rounding\PriceRoundingService'
        public: false
        parent: oro_currency.service.abstract_rounding

    #currencyConfig
    oro_currency.config.currency:
        class: 'Oro\Bundle\CurrencyBundle\Config\DefaultCurrencyConfigProvider'
        lazy: true
        arguments:
            - '@oro_config.manager'

    oro_currency.provider.view_type:
        class: Oro\Bundle\CurrencyBundle\Provider\ViewTypeConfigProvider
        public: false
        lazy: true
        arguments:
            - '@oro_config.manager'

    oro_currency.helper.currency_name:
        class: Oro\Bundle\CurrencyBundle\Utils\CurrencyNameHelper
        arguments:
            - '@oro_locale.settings'
            - '@oro_locale.formatter.number'
            - '@oro_currency.provider.view_type'
            - '@oro_currency.config.currency'

    oro_currency.datagrid.inline_edit_column_options.multi_currency_guesser:
        class: Oro\Bundle\CurrencyBundle\Datagrid\InlineEditing\InlineEditColumnOptions\MultiCurrencyGuesser
        arguments:
            - '@oro_currency.helper.currency_name'
        tags:
            - { name: oro_datagrid.inline_edit_column_options_guesser, priority: 91 }

    oro_currency.datagrid.column_options_guesser:
        class: Oro\Bundle\CurrencyBundle\Grid\CurrencyColumnOptionsGuesser
        arguments:
            - '@oro_currency.helper.currency_name'
        tags:
            - { name: oro_datagrid.column_options_guesser }

    oro_currency.datagrid.column_options_guesser.money_value_guesser:
        class: Oro\Bundle\CurrencyBundle\Grid\MoneyValueColumnOptionsGuesser
        tags:
            - { name: oro_datagrid.column_options_guesser }

    oro_currency.query.currency_transformer:
        class: Oro\Bundle\CurrencyBundle\Query\CurrencyQueryBuilderTransformer

    oro_currency.locale_settings:
        class: Oro\Bundle\CurrencyBundle\Model\LocaleSettings
        decorates: oro_locale.settings
        arguments:
            - '@oro_config.user'
            - '@oro_locale.calendar_factory'
            - '@oro_currency.provider.view_type'
        calls:
            - [addNameFormats, [%oro_locale.format.name%]]
            - [addAddressFormats, [%oro_locale.format.address%]]
            - [addLocaleData, [%oro_locale.locale_data%]]
            - [addCurrencyData, [%oro_locale.currency_data%]]

    oro_currency.converter.currency_to_string:
        class: Oro\Bundle\CurrencyBundle\Converter\CurrencyToString

    oro_currency.importexport.formatter.multi_currency_type:
        class: Oro\Bundle\CurrencyBundle\Formatter\MultiCurrencyTypeFormatter
        arguments:
            - '@oro_locale.formatter.number'
        tags:
            - { name: oro_importexport.formatter.formatter, data_type: multi-currency, format_type: excel }

    oro_currency.formatter.money_value_type:
        class: Oro\Bundle\CurrencyBundle\Formatter\MoneyValueTypeFormatter
        arguments:
             - '@oro_locale.formatter.number'
             - '@oro_currency.rounding.price_rounding_service'

    oro_currency.formatter.number:
        class: Oro\Bundle\CurrencyBundle\Formatter\NumberFormatter
        decorates: oro_locale.formatter.number
        arguments:
            - '@oro_locale.settings'
<<<<<<< HEAD
            - '@oro_currency.config.currency'

    oro_currency.converter.rate:
        class: Oro\Bundle\CurrencyBundle\Converter\RateConverter
        public: false

    oro_currency.converter.rate.link:
        tags:
            - { name: oro_service_link, service: oro_currency.converter.rate }
=======
            - '@oro_currency.provider.view_type'
>>>>>>> b4bf089d
<|MERGE_RESOLUTION|>--- conflicted
+++ resolved
@@ -107,8 +107,7 @@
         decorates: oro_locale.formatter.number
         arguments:
             - '@oro_locale.settings'
-<<<<<<< HEAD
-            - '@oro_currency.config.currency'
+            - '@oro_currency.provider.view_type'
 
     oro_currency.converter.rate:
         class: Oro\Bundle\CurrencyBundle\Converter\RateConverter
@@ -117,6 +116,3 @@
     oro_currency.converter.rate.link:
         tags:
             - { name: oro_service_link, service: oro_currency.converter.rate }
-=======
-            - '@oro_currency.provider.view_type'
->>>>>>> b4bf089d
