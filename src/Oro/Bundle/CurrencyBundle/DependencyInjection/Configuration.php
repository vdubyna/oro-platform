--- conflicted
+++ resolved
@@ -8,20 +8,10 @@
 use Symfony\Component\Config\Definition\Builder\TreeBuilder;
 use Symfony\Component\Config\Definition\ConfigurationInterface;
 
-<<<<<<< HEAD
-use Oro\Bundle\ConfigBundle\Config\ConfigManager;
-use Oro\Bundle\ConfigBundle\DependencyInjection\SettingsBuilder;
-
-class Configuration implements ConfigurationInterface
-{
-    const DEFAULT_CURRENCY = 'USD';
-    const DEFAULT_VIEW     = 'symbol';
-=======
 class Configuration implements ConfigurationInterface
 {
     const DEFAULT_CURRENCY = 'USD';
     const DEFAULT_VIEW = ViewTypeProviderInterface::VIEW_TYPE_SYMBOL;
->>>>>>> d7cb2f5a
 
     const ROOT_NAME = 'oro_currency';
     const KEY_DEFAULT_CURRENCY = 'default_currency';
