<?php

namespace Oro\Bundle\SegmentBundle\Entity\Manager;

use Doctrine\ORM\EntityManager;
use Doctrine\ORM\Query\Expr\From;
use Doctrine\ORM\Query\Expr\OrderBy;
use Doctrine\ORM\Query\Parameter;
use Doctrine\ORM\QueryBuilder;
use Oro\Bundle\QueryDesignerBundle\Exception\InvalidConfigurationException;
use Oro\Bundle\SegmentBundle\Entity\Segment;
use Oro\Bundle\SegmentBundle\Entity\SegmentType;
use Oro\Bundle\SegmentBundle\Query\SegmentQueryBuilderRegistry;
use Psr\Log\LoggerInterface;

class SegmentManager
{
    const PER_PAGE = 20;

    /** @var EntityManager */
    protected $em;

    /** @var SegmentQueryBuilderRegistry */
    protected $builderRegistry;

    /** @var LoggerInterface */
    protected $logger;

    /**
     * @param EntityManager $em
     * @param SegmentQueryBuilderRegistry $builderRegistry
     */
    public function __construct(
        EntityManager $em,
        SegmentQueryBuilderRegistry $builderRegistry
    ) {
        $this->em = $em;
        $this->builderRegistry = $builderRegistry;
    }

    /**
     * @param LoggerInterface $logger
     */
    public function setLogger(LoggerInterface $logger)
    {
        $this->logger = $logger;
    }

    /**
     * Get segment types choice list
     *
     * @return array [
     *  key   => segment type name
     *  value => segment type label
     * ]
     */
    public function getSegmentTypeChoices()
    {
        $result = [];
        $types = $this->em->getRepository('OroSegmentBundle:SegmentType')->findAll();
        foreach ($types as $type) {
            $result[$type->getName()] = $type->getLabel();
        }

        return $result;
    }

    /**
     * @param string $entityName
     * @param string $term
     * @param integer $page optional
     * @param null $skippedSegment
     *
     * @return array
     */
    public function getSegmentByEntityName($entityName, $term, $page = 1, $skippedSegment = null)
    {
        $queryBuilder = $this->em->getRepository('OroSegmentBundle:Segment')
            ->createQueryBuilder('segment')
            ->where('segment.entity = :entity')
            ->setParameter('entity', $entityName);

        if (!empty($term)) {
            $queryBuilder
                ->andWhere('segment.name LIKE :segmentName')
                ->setParameter('segmentName', sprintf('%%%s%%', $term));
        }
        if (!empty($skippedSegment)) {
            $queryBuilder
                ->andWhere('segment.id <> :skippedSegment')
                ->setParameter('skippedSegment', $skippedSegment);
        }

        $segments = $queryBuilder
            ->setFirstResult($this->getOffset($page))
            ->setMaxResults(self::PER_PAGE + 1)
            ->getQuery()
            ->getResult();

        $result = [
            'results' => [],
            'more' => count($segments) > self::PER_PAGE
        ];
        array_splice($segments, self::PER_PAGE);
        /** @var Segment $segment */
        foreach ($segments as $segment) {
            $result['results'][] = [
                'id' => 'segment_' . $segment->getId(),
                'text' => $segment->getName(),
                'type' => 'segment',
            ];
        }

        return $result;
    }

    /**
     * @param int $segmentId
     *
     * @return Segment|null
     */
    public function findById($segmentId)
    {
        return $this->em->getRepository(Segment::class)->find($segmentId);
    }

    /**
     * @param Segment $segment
     * @return QueryBuilder|null
     */
    public function getSegmentQueryBuilder(Segment $segment)
    {
        $segmentQueryBuilder = $this->builderRegistry->getQueryBuilder($segment->getType()->getName());

        if ($segmentQueryBuilder) {
            try {
                return $segmentQueryBuilder->getQueryBuilder($segment);
            } catch (InvalidConfigurationException $e) {
                if ($this->logger) {
                    $this->logger->error($e->getMessage(), ['exception' => $e]);
                }
                return null;
            }
        }

        return null;
    }

    /**
     * @param QueryBuilder $queryBuilder
     * @param Segment $segment
     * @throws \LogicException
     */
    public function filterBySegment(QueryBuilder $queryBuilder, Segment $segment)
    {
        $segmentQueryBuilder = $this->getSegmentQueryBuilder($segment);

        if (!$segmentQueryBuilder) {
            return;
        }

        $segmentQueryBuilderRootAliases = $segmentQueryBuilder->getRootAliases();
        $segmentQueryBuilderRootAlias = reset($segmentQueryBuilderRootAliases);

        $queryBuilderRootAliases = $queryBuilder->getRootAliases();
        $queryBuilderRootAlias = reset($queryBuilderRootAliases);

        if ($this->getQueryBuilderFrom($queryBuilder) !== $this->getQueryBuilderFrom($segmentQueryBuilder)) {
            throw new \LogicException(
                'Query Builder "FROM" part should be the same as Segment Query Builder "FROM" part'
            );
        }

        $identifier = $this->getIdentifierFieldName($segment->getEntity());
        $queryBuilder->andWhere(
            $queryBuilder->expr()->in(
                $queryBuilderRootAlias . '.' . $identifier,
                $segmentQueryBuilder->select($segmentQueryBuilderRootAlias . '.' . $identifier)->getDQL()
            )
        );

        $params = $segmentQueryBuilder->getParameters();

        foreach ($params as $param) {
            $queryBuilder->setParameter($param->getName(), $param->getValue(), $param->getType());
        }
    }

    /**
     * @param Segment $segment
     *
     * @return QueryBuilder|null
     */
    public function getEntityQueryBuilder(Segment $segment)
    {
        $entityClass = $segment->getEntity();
        $repository = $this->em->getRepository($entityClass);
        $identifier = $this->getIdentifierFieldName($entityClass);
        $alias = 'u';
        $qb = $repository->createQueryBuilder($alias);

        $subQuery = $this->getFilterSubQuery($segment, $qb);
        if ($subQuery === null) {
            return null;
        }

        $qb = $this->applyOrderByParts($segment, $qb, $alias);

        return $qb->where($qb->expr()->in($alias . '.' . $identifier, $subQuery));
    }

    /**
     * Applies sorting to QueryBuilder from DynamicSegmentQueryBuilder
     * @param Segment $segment
     * @param QueryBuilder $qb
     * @param string $alias
     * @return QueryBuilder
     */
    private function applyOrderByParts(Segment $segment, QueryBuilder $qb, $alias)
    {
        $segmentQueryBuilder = $this->builderRegistry->getQueryBuilder(SegmentType::TYPE_DYNAMIC);
        $segmentQb = $segmentQueryBuilder->getQueryBuilder($segment);

        $orderBy = $segmentQb->getDQLPart('orderBy');
        $aliasToReplace = current($segmentQb->getRootAliases());

        /** @var OrderBy $obj */
        foreach ($orderBy as $obj) {
            foreach ($obj->getParts() as $part) {
                $part = str_replace($aliasToReplace, $alias, $part);
                $qb->add('orderBy', $part, true);
            }
        }

        return $qb;
    }

    /**
     * @param Segment $segment
     * @param QueryBuilder $externalQueryBuilder
     *
     * @return string|array|null
     */
    public function getFilterSubQuery(Segment $segment, QueryBuilder $externalQueryBuilder)
    {
        $segmentQueryBuilder = $this->builderRegistry->getQueryBuilder($segment->getType()->getName());
        if ($segmentQueryBuilder !== null) {
            $queryBuilder = $segmentQueryBuilder->getQueryBuilder($segment);
            $queryBuilder->setMaxResults($segment->getRecordsLimit());

<<<<<<< HEAD
            if ($segment->isDynamic()) {
                $classMetadata = $queryBuilder->getEntityManager()->getClassMetadata($segment->getEntity());
                $identifiers = $classMetadata->getIdentifier();
                $identifier = reset($identifiers);
=======
            $classMetadata = $queryBuilder->getEntityManager()->getClassMetadata($segment->getEntity());
            $identifier = $classMetadata->getSingleIdentifierFieldName();

            if ($segment->isDynamic() && $segment->getRecordsLimit()) {
>>>>>>> cef13ade
                $idsResult = $queryBuilder->getQuery()->getArrayResult();
                if (!$idsResult) {
                    return [0];
                }
                $subQuery = array_column($idsResult, $identifier);
            } else {
                if ($segment->isDynamic()) {
                    $tableAlias = current($queryBuilder->getDQLPart('from'))->getAlias();
                    $queryBuilder->resetDQLParts(['orderBy', 'select']);
                    $queryBuilder->select($tableAlias . '.' . $identifier);
                }
                $subQuery = $queryBuilder->getDQL();
                /** @var Parameter[] $params */
                $params = $queryBuilder->getParameters();
                foreach ($params as $param) {
                    $externalQueryBuilder->setParameter($param->getName(), $param->getValue(), $param->getType());
                }
            }

            return $subQuery;
        }

        return null;
    }

    /**
     * Get offset by page.
     *
     * @param int $page
     * @return int
     */
    protected function getOffset($page)
    {
        if ($page > 1) {
            return ($page - 1) * SegmentManager::PER_PAGE;
        }

        return 0;
    }

    /**
     * Return Query Builder `FROM` part
     *
     * @param QueryBuilder $queryBuilder
     * @return string|null
     */
    private function getQueryBuilderFrom(QueryBuilder $queryBuilder)
    {
        $from = $queryBuilder->getDQLPart('from');

        if (is_array($from)) {
            $from = reset($from);

            if ($from instanceof From) {
                return $from->getFrom();
            }
        }

        return null;
    }

    /**
     * @param string $className
     * @return string
     */
    private function getIdentifierFieldName($className)
    {
        $metadata = $this->em->getClassMetadata($className);

        return $metadata->getSingleIdentifierFieldName();
    }
}<|MERGE_RESOLUTION|>--- conflicted
+++ resolved
@@ -248,17 +248,8 @@
             $queryBuilder = $segmentQueryBuilder->getQueryBuilder($segment);
             $queryBuilder->setMaxResults($segment->getRecordsLimit());
 
-<<<<<<< HEAD
-            if ($segment->isDynamic()) {
-                $classMetadata = $queryBuilder->getEntityManager()->getClassMetadata($segment->getEntity());
-                $identifiers = $classMetadata->getIdentifier();
-                $identifier = reset($identifiers);
-=======
-            $classMetadata = $queryBuilder->getEntityManager()->getClassMetadata($segment->getEntity());
-            $identifier = $classMetadata->getSingleIdentifierFieldName();
-
+            $identifier = $this->getIdentifierFieldName($segment->getEntity());
             if ($segment->isDynamic() && $segment->getRecordsLimit()) {
->>>>>>> cef13ade
                 $idsResult = $queryBuilder->getQuery()->getArrayResult();
                 if (!$idsResult) {
                     return [0];
