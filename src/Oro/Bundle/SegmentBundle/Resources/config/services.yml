--- conflicted
+++ resolved
@@ -1,11 +1,5 @@
 parameters:
     oro_segment.segment.entity.class:                        Oro\Bundle\SegmentBundle\Entity\Segment
-<<<<<<< HEAD
-
-services:
-    oro_segment.entity_provider:
-        alias: oro_entity.entity_provider
-=======
     oro_segment.segment_manager.class:                       Oro\Bundle\SegmentBundle\Entity\Manager\SegmentManager
 
 services:
@@ -15,5 +9,4 @@
     oro_segment.segment_manager:
         class: %oro_segment.segment_manager.class%
         arguments:
-            - @doctrine.orm.entity_manager
->>>>>>> cd9d1102
+            - @doctrine.orm.entity_manager