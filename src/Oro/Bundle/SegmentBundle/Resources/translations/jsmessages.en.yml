oro:
    segment:
        change_entity_confirmation: Changing the entity will erase all segment filters and columns. Do you want to continue?
        refresh_dialog:
            title: Confirm action
            content: Please confirm that you want to refresh this segment.
            success: Segment successfully processed.
            error: An unidentified error has occurred. Please contact your Administrator.
<<<<<<< HEAD
            okText: Yes, I Agree
        unsaved_changes: Unsaved changes
        unsaved_changes_ask_with_names: You have unsaved changes in {{ components }} that will be lost. Proceed anyway?
=======
            okText: Yes
>>>>>>> bbea18f1
<|MERGE_RESOLUTION|>--- conflicted
+++ resolved
@@ -6,10 +6,6 @@
             content: Please confirm that you want to refresh this segment.
             success: Segment successfully processed.
             error: An unidentified error has occurred. Please contact your Administrator.
-<<<<<<< HEAD
-            okText: Yes, I Agree
+            okText: Yes
         unsaved_changes: Unsaved changes
-        unsaved_changes_ask_with_names: You have unsaved changes in {{ components }} that will be lost. Proceed anyway?
-=======
-            okText: Yes
->>>>>>> bbea18f1
+        unsaved_changes_ask_with_names: You have unsaved changes in {{ components }} that will be lost. Proceed anyway?