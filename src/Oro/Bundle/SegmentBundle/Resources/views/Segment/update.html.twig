--- conflicted
+++ resolved
@@ -142,8 +142,4 @@
 
     {{ QD.query_designer_column_chain_template('column-chain-template') }}
     {{ segmentQD.initJsWidgets(type, form, entities, metadata, {'with-relations': false}) }}
-<<<<<<< HEAD
-
-=======
->>>>>>> edb7ecaf
 {% endblock content_data %}