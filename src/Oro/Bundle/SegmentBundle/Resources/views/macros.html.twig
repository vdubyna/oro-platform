{% macro query_designer_condition_builder(params) %}
    {% set activityConditionOptions = {
        listOption: render(path('oro_api_get_activitylist_activity_list_option')),
        entitySelector: '#' ~ params.entity_choice_id,
        fieldsLoaderSelector: '#' ~ params.entity_choice_id ~ 'oro_api_querydesigner_fields_entity',
        fieldChoice: {
            select2: {
                placeholder: 'oro.query_designer.condition_builder.choose_entity_field'|trans,
            },
        },
    } %}

    {% set fieldConditionOptions = {
        fieldChoice: {
            select2: {
                placeholder: 'oro.query_designer.condition_builder.choose_entity_field'|trans
            },
<<<<<<< HEAD
            fieldsLoaderSelector: '#' ~ params.entity_choice_id ~ 'oro_api_querydesigner_fields_entity'
=======
            fieldsLoaderSelector: '[data-ftid=' ~ params.entity_choice_id ~ ']'
>>>>>>> d5b39d16
        }
    } %}

    {% set dataAuditConditionOptions = {
        fieldChoice: {
            select2: {
                placeholder: 'oro.query_designer.condition_builder.choose_entity_field'|trans,
            },
            fieldsLoaderSelector: '#' ~ params.entity_choice_id ~ 'oro_api_get_audit_fields',
        },
    } %}

    {% set segmentConditionOptions = {
        segmentChoice: {
            select2: {
                placeholder: 'oro.segment.condition_builder.choose_entity_segment'|trans,
                ajax: {
                    url: 'oro_api_get_segment_items',
                    quietMillis: 100,
                }
            },
            fieldsLoaderSelector: '[data-ftid=' ~ params.entity_choice_id ~ ']',
            currentSegment: params.currentSegmentId|default(null),
            pageLimit: params.page_limit|default(10)
        }
    } %}
    {% set conditionBuilderOptions = {
        criteriaListSelector: '#' ~ params.criteria_list_id,
        entityChoiceSelector: '[data-ftid=' ~ params.entity_choice_id ~ ']',
        onFieldsUpdate: {
            toggleCriteria: [
                'condition-activity',
                'condition-data-audit',
                'condition-item',
                'condition-segment',
                'conditions-group',
            ]
        }
    } %}
    <div class="condition-builder left-panel-container">
        <div class="panel-placeholder">
            <div>
                <div class="row-fluid">
                    <div class="span3 filter-criteria">
                        <div class="hint">{{ 'oro.query_designer.condition_builder.criteria.drag_hint'|trans }}</div>
                        <ul class="criteria-list" id="{{ params.criteria_list_id }}">
                            <li class="option" data-criteria="condition-activity"
                                data-module="oroactivitylist/js/activity-condition"
                                data-widget="activityCondition"
                                data-options="{{ activityConditionOptions|json_encode }}">
                                {{ 'oro.activitylist.condition_builder.criteria.activity'|trans }}
                            </li>
                            <li class="option" data-criteria="condition-data-audit"
                                data-module="orodataaudit/js/data-audit-condition"
                                data-widget="dataAuditCondition"
                                data-options="{{ dataAuditConditionOptions|json_encode }}">
                                {{ 'oro.dataaudit.condition_builder.criteria.data_audit'|trans }}
                            </li>
                            <li class="option" data-criteria="condition-item"
                                data-module="oroquerydesigner/js/field-condition"
                                data-widget="fieldCondition"
                                data-options="{{ fieldConditionOptions|json_encode }}">
                                {{ 'oro.query_designer.condition_builder.criteria.field_condition'|trans }}
                            </li>
                            <li class="option" data-criteria="condition-segment"
                                data-module="orosegment/js/segment-condition"
                                data-widget="segmentCondition"
                                data-options="{{ segmentConditionOptions|json_encode }}">
                                {{ 'oro.segment.condition_builder.criteria.segment_condition'|trans }}
                            </li>
                            <li class="option" data-criteria="conditions-group">
                                {{ 'oro.query_designer.condition_builder.criteria.conditions_group'|trans }}
                            </li>
                        </ul>
                    </div>
                    <div class="span9">
                        <div class="condition-builder" id="{{ params.id }}"
                             data-page-component-module="oroquerydesigner/js/app/components/condition-builder"
                             data-page-component-options="{{ conditionBuilderOptions|json_encode }}"></div>
                    </div>
                </div>
            </div>
        </div>
    </div>
{% endmacro %}

{% macro query_designer_segment_template(id) %}
    <script type="text/html" id="{{ id }}">
        {% trans %}Apply segment {% endtrans %}
        <%= obj.text %>
    </script>
{% endmacro %}

{#
    Renders run button for static segment if allowed

    @param Segment entity
    @param bool    reloadRequired - is page reload required after run
#}
{% macro runButton(entity, reloadRequired = false) %}
    {% import 'OroUIBundle::macros.html.twig' as UI %}
    {% if entity.id and resource_granted('EDIT', entity)
        and entity.type.name == constant('Oro\\Bundle\\SegmentBundle\\Entity\\SegmentType::TYPE_STATIC')
    %}
        {{ UI.clientButton({
            'dataUrl': path('oro_api_post_segment_run', { 'id': entity.id }) ,
            'aCss':   'no-hash run-button btn',
            'label' : 'oro.segment.action.refresh'|trans,
            'iCss':   'icon-refresh',
            'dataAttributes': {
                'page-component-module': 'orosegment/js/app/components/refresh-button',
                'page-component-options': {'reloadRequired': reloadRequired}|json_encode,
            }
        }) }}
    {% endif %}
{% endmacro %}

{#
    Renders save and refresh button

    @param Segment entity
#}
{% macro saveAndRefreshButton(entity) %}
    {% import 'OroUIBundle::macros.html.twig' as UI %}

    {% if entity.id and resource_granted('EDIT', entity)
        and entity.type.name == constant('Oro\\Bundle\\SegmentBundle\\Entity\\SegmentType::TYPE_STATIC')
    %}
        {{ UI.buttonType({'type': 'button', 'class': 'btn-success main-group', 'label': 'Save and refresh', 'action': 'save_and_refresh'}) }}
    {% endif %}
{% endmacro %}

{#
    Render JS code for report/segment init

    @param string   type     segment or report
    @param FormView form
    @param array    entities
    @param array    metadata
#}
{% macro initJsWidgets(type, form, entities, metadata, entityFieldsRouteParams = {}) %}
    {# Rendering templates #}
    {{ _self.query_designer_segment_template('segment-template') }}

    {# Rertrieving fields data(actually this code works for already saved entities that's going to edit)#}
    {% set fieldsData = {} %}
    {% if not form.entity.vars.value is empty %}
        {% set encodedEntityName = form.entity.vars.value|replace({'\\': '_'}) %}
        {% set routeParams       = entityFieldsRouteParams|merge({'entityName': encodedEntityName}) %}

        {% set fieldsData = render(path('oro_api_querydesigner_fields_entity', routeParams)) %}
    {% endif %}

    {% set auditFieldsData = render(path('oro_api_get_audit_fields')) %}
    {% set widgetOptions = {
        valueSource: '[data-ftid=' ~ type ~ '_form_definition]',
        fieldsLoader: {
            entityChoice:      '[data-ftid=' ~ type ~ '_form_entity]',
            loadingMaskParent: '#' ~ form.vars.id,
            router:            'oro_api_querydesigner_fields_entity',
            routingParams:     entityFieldsRouteParams,
            fieldsData:        fieldsData,
            confirmMessage:    type|replace('_', '.') ~ '.change_entity_confirmation',
        },
        auditFieldsLoader: {
            entityChoice:      '#' ~ type ~ '_form_entity',
            loadingMaskParent: '#' ~ form.vars.name,
            router:            'oro_api_get_audit_fields',
            routingParams:     {},
            fieldsData:        auditFieldsData,
            confirmMessage:    type|replace('_', '.') ~ '.change_entity_confirmation',
        },
        filters: {
            criteriaList:     '#filter-criteria-list',
            conditionBuilder: '#' ~ type ~ '-condition-builder'
        },
        column: {
            editor:        { namePattern: '^' ~ type ~ '_form\\[column\\]\\[([\\w\\W]*)\\]$' },
            form:          '#' ~ type ~ '-column-form',
            itemContainer: '#' ~ type ~ '-column-list .item-container',
            itemTemplate:  '#' ~ type ~ '-column-row'
        },
        columnFieldChoiceOptions:     {},
        select2FieldChoiceTemplate:   '#column-chain-template',
        select2SegmentChoiceTemplate: '#segment-template',
        entities:                     entities,
        metadata:                     metadata
    } %}

    {% if type == 'oro_report' %}
        {% set widgetOptions = widgetOptions|merge({
            'grouping': {
                editor: {
                    mapping: { name: 'oro_report_form[grouping][columnNames]' }
                },
                form:          '#oro_report-grouping-form',
                itemContainer: '#oro_report-grouping-list .grouping-item-container',
                itemTemplate:  '#oro_report-grouping-item-row'
            }
        }) %}
    {% else %}
        {% set widgetOptions = widgetOptions|merge({'columnFieldChoiceOptions': {exclude: ['relation_type']} }) %}
    {% endif %}

    <div data-page-component-module="orosegment/js/app/components/segment-component"
         data-page-component-options="{{ widgetOptions|json_encode }}"></div>
{% endmacro %}<|MERGE_RESOLUTION|>--- conflicted
+++ resolved
@@ -15,11 +15,7 @@
             select2: {
                 placeholder: 'oro.query_designer.condition_builder.choose_entity_field'|trans
             },
-<<<<<<< HEAD
-            fieldsLoaderSelector: '#' ~ params.entity_choice_id ~ 'oro_api_querydesigner_fields_entity'
-=======
-            fieldsLoaderSelector: '[data-ftid=' ~ params.entity_choice_id ~ ']'
->>>>>>> d5b39d16
+            fieldsLoaderSelector: '[data-ftid=' ~ params.entity_choice_id ~ 'oro_api_querydesigner_fields_entity]'
         }
     } %}
 
@@ -41,14 +37,14 @@
                     quietMillis: 100,
                 }
             },
-            fieldsLoaderSelector: '[data-ftid=' ~ params.entity_choice_id ~ ']',
+            fieldsLoaderSelector: '[data-ftid=' ~ params.entity_choice_id ~ 'oro_api_querydesigner_fields_entity]',
             currentSegment: params.currentSegmentId|default(null),
             pageLimit: params.page_limit|default(10)
         }
     } %}
     {% set conditionBuilderOptions = {
         criteriaListSelector: '#' ~ params.criteria_list_id,
-        entityChoiceSelector: '[data-ftid=' ~ params.entity_choice_id ~ ']',
+        entityChoiceSelector: '[data-ftid=' ~ params.entity_choice_id ~ 'oro_api_querydesigner_fields_entity]',
         onFieldsUpdate: {
             toggleCriteria: [
                 'condition-activity',
