{% macro query_designer_condition_builder(params) %}
    {% set fieldConditionOptions = {
        fieldChoice: {
            select2: {
                placeholder: 'oro.query_designer.condition_builder.choose_entity_field'|trans
            },
            fieldsLoaderSelector: '#' ~ params.entity_choice_id
        }
    } %}
    {% set segmentConditionOptions = {
        segmentChoice: {
            select2: {
                placeholder: 'oro.segment.condition_builder.choose_entity_segment'|trans,
                ajax: {
                    url: 'oro_api_get_segment_items',
                    quietMillis: 100,
                }
            },
            fieldsLoaderSelector: '#' ~ params.entity_choice_id,
            currentSegment: params.currentSegmentId|default(null),
            pageLimit: params.page_limit|default(10)
        }
    } %}
    {% set conditionBuilderOptions = {
        criteriaListSelector: '#' ~ params.criteria_list_id,
        entityChoiceSelector: '#' ~ params.entity_choice_id,
        onFieldsUpdate: {
            toggleCriteria: ['condition-item', 'condition-segment', 'conditions-group']
        }
    } %}
    <div class="condition-builder left-panel-container">
        <div class="panel-placeholder">
            <div>
                <div class="row-fluid">
                    <div class="span3 filter-criteria">
                        <div class="hint">{{ 'oro.query_designer.condition_builder.criteria.drag_hint'|trans }}</div>
                        <ul class="criteria-list" id="{{ params.criteria_list_id }}">
                            <li class="option" data-criteria="condition-item"
                                data-module="oroquerydesigner/js/field-condition"
                                data-widget="fieldCondition"
                                data-options="{{ fieldConditionOptions|json_encode }}">
                                {{ 'oro.query_designer.condition_builder.criteria.field_condition'|trans }}
                            </li>
                            <li class="option" data-criteria="condition-segment"
                                data-module="orosegment/js/segment-condition"
                                data-widget="segmentCondition"
                                data-options="{{ segmentConditionOptions|json_encode }}">
                                {{ 'oro.segment.condition_builder.criteria.segment_condition'|trans }}
                            </li>
                            <li class="option" data-criteria="conditions-group">
                                {{ 'oro.query_designer.condition_builder.criteria.conditions_group'|trans }}
                            </li>
                        </ul>
                    </div>
                    <div class="span9">
                        <div class="condition-builder" id="{{ params.id }}"
                             data-page-component-module="oroquerydesigner/js/app/components/condition-builder"
                             data-page-component-options="{{ conditionBuilderOptions|json_encode }}"></div>
                    </div>
                </div>
            </div>
        </div>
    </div>
{% endmacro %}

{% macro query_designer_segment_template(id) %}
    <script type="text/html" id="{{ id }}">
        {% trans %}Apply segment {% endtrans %}
        <%= obj.text %>
    </script>
{% endmacro %}

{#
    Renders run button for static segment if allowed

    @param Segment entity
    @param bool    reloadRequired - is page reload required after run
#}
{% macro runButton(entity, reloadRequired = false) %}
    {% import 'OroUIBundle::macros.html.twig' as UI %}

    {% if entity.id and resource_granted('EDIT', entity)
        and entity.type.name == constant('Oro\\Bundle\\SegmentBundle\\Entity\\SegmentType::TYPE_STATIC')
    %}
        {{ UI.clientButton({
            'dataUrl': path('oro_api_post_segment_run', { 'id': entity.id }) ,
            'aCss':   'no-hash run-button btn',
            'label' : 'oro.segment.action.refresh'|trans,
            'iCss':   'icon-refresh',
            'dataAttributes': {
                'page-component-module': 'orosegment/js/app/components/refresh-button',
                'page-component-options': {'reloadRequired': reloadRequired}|json_encode,
            }
        }) }}
    {% endif %}
{% endmacro %}

{#
    Renders save and refresh button

    @param Segment entity
#}
{% macro saveAndRefreshButton(entity) %}
    {% import 'OroUIBundle::macros.html.twig' as UI %}

    {% if entity.id and resource_granted('EDIT', entity)
        and entity.type.name == constant('Oro\\Bundle\\SegmentBundle\\Entity\\SegmentType::TYPE_STATIC')
    %}
        {{ UI.buttonType({'type': 'button', 'class': 'btn-success main-group', 'label': 'Save and refresh', 'action': 'save_and_refresh'}) }}
    {% endif %}
{% endmacro %}

{#
    Render JS code for report/segment init

    @param string   type     segment or report
    @param FormView form
    @param array    entities
    @param array    metadata
#}
{% macro initJsWidgets(type, form, entities, metadata) %}
    {{ _self.query_designer_segment_template('segment-template') }}
    {% set entityFieldsRouteParams = {} %}
    {% set segmentOptions = {
        valueSource: '#' ~ type ~ '_form_definition',
        fieldsLoader: {
            entityChoice: '#' ~ type ~ '_form_entity',
            loadingMaskParent: '#' ~ type ~ '-designer',
            routingParams: entityFieldsRouteParams,
            fieldsData: [],
            confirmMessage: type|replace('_', '.') ~ '.change_entity_confirmation',
        },
        filters: {
            criteriaList: '#filter-criteria-list',
            conditionBuilder: '#' ~ type ~ '-condition-builder'
        },
        column: {
            editor: {
                namePattern: '^' ~ type ~ '_form\\[column\\]\\[([\\w\\W]*)\\]$'
            },
            form: '#' ~ type ~ '-column-form',
            itemContainer: '#' ~ type ~ '-column-list .item-container',
            itemTemplate: '#' ~ type ~ '-column-row'
        },
        select2FieldChoiceTemplate: '#column-chain-template',
        select2SegmentChoiceTemplate: '#segment-template',
        entities: entities,
        metadata: metadata
    } %}
    {% if not form.entity.vars.value is empty %}
        {% set fieldsLoaderOptions = segmentOptions.fieldsLoader|merge({'fieldsData': render(
            path('oro_api_querydesigner_fields_entity', {
                'entityName': form.entity.vars.value|replace({'\\': '_'})
            }|merge(entityFieldsRouteParams))
        )}) %}
        {% set segmentOptions = segmentOptions|merge({'fieldsLoader': fieldsLoaderOptions}) %}
    {% endif %}
    {% if type == 'oro_report' %}
        {% set segmentOptions = segmentOptions|merge({'grouping': {
            editor: {
                mapping: {
                    name: 'oro_report_form[grouping][columnNames]'
                }
            },
            form: '#' ~ type ~ '-grouping-form',
            itemContainer: '#' ~ type ~ '-grouping-list .grouping-item-container',
            itemTemplate: '#' ~ type ~ '-grouping-item-row'
        } }) %}
    {% endif %}
    {% if type == 'oro_segment' %}
        {% set segmentOptions = segmentOptions|merge({'gridFieldChoiceOptions': {
            exclude: ['children']
        } }) %}
    {% endif %}

<<<<<<< HEAD
    <div data-page-component-module="orosegment/js/app/components/segment"
=======

    <div data-page-component-module="orosegment/js/app/components/segment-editor"
>>>>>>> 1e9242eb
         data-page-component-options="{{ segmentOptions|json_encode }}"></div>
{% endmacro %}<|MERGE_RESOLUTION|>--- conflicted
+++ resolved
@@ -173,11 +173,6 @@
         } }) %}
     {% endif %}
 
-<<<<<<< HEAD
-    <div data-page-component-module="orosegment/js/app/components/segment"
-=======
-
     <div data-page-component-module="orosegment/js/app/components/segment-editor"
->>>>>>> 1e9242eb
          data-page-component-options="{{ segmentOptions|json_encode }}"></div>
 {% endmacro %}