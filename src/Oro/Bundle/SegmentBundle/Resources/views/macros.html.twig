{% macro query_designer_condition_builder(params) %}
    {% set fieldConditionOptions = {
        fieldChoice: {
            select2: {
                placeholder: 'oro.query_designer.condition_builder.choose_entity_field'|trans
            },
            fieldsLoaderSelector: '#' ~ params.entity_choice_id
        }
    } %}
    {% set segmentConditionOptions = {
        segmentChoice: {
            select2: {
                placeholder: 'oro.segment.condition_builder.choose_entity_segment'|trans,
                ajax: {
                    url: 'oro_api_get_segment_items',
                    quietMillis: 100,
                }
            },
            fieldsLoaderSelector: '#' ~ params.entity_choice_id,
            currentSegment: params.currentSegmentId|default(null),
            pageLimit: params.page_limit|default(10)
        }
    } %}
    {% set conditionBuilderOptions = {
        criteriaListSelector: '#' ~ params.criteria_list_id,
        entityChoiceSelector: '#' ~ params.entity_choice_id,
        onFieldsUpdate: {
            toggleCriteria: ['condition-item', 'condition-segment', 'conditions-group']
        }
    } %}
    <div class="condition-builder left-panel-container">
        <div class="panel-placeholder">
            <div>
                <div class="row-fluid">
                    <div class="span3 filter-criteria">
                        <div class="hint">{{ 'oro.query_designer.condition_builder.criteria.drag_hint'|trans }}</div>
                        <ul class="criteria-list" id="{{ params.criteria_list_id }}">
                            <li class="option" data-criteria="condition-item"
                                data-module="oroquerydesigner/js/field-condition"
                                data-widget="fieldCondition"
                                data-options="{{ fieldConditionOptions|json_encode }}">
                                {{ 'oro.query_designer.condition_builder.criteria.field_condition'|trans }}
                            </li>
                            <li class="option" data-criteria="condition-segment"
                                data-module="orosegment/js/segment-condition"
                                data-widget="segmentCondition"
                                data-options="{{ segmentConditionOptions|json_encode }}">
                                {{ 'oro.segment.condition_builder.criteria.segment_condition'|trans }}
                            </li>
                            <li class="option" data-criteria="conditions-group">
                                {{ 'oro.query_designer.condition_builder.criteria.conditions_group'|trans }}
                            </li>
                        </ul>
                    </div>
                    <div class="span9">
                        <div class="condition-builder" id="{{ params.id }}"
                             data-page-component-module="oroquerydesigner/js/app/components/condition-builder"
                             data-page-component-options="{{ conditionBuilderOptions|json_encode }}"></div>
                    </div>
                </div>
            </div>
        </div>
    </div>
{% endmacro %}

{% macro query_designer_segment_template(id) %}
    <script type="text/html" id="{{ id }}">
        {% trans %}Apply segment {% endtrans %}
        <%= obj.text %>
    </script>
{% endmacro %}

{#
    Renders run button for static segment if allowed

    @param Segment entity
    @param bool    reloadRequired - is page reload required after run
#}
{% macro runButton(entity, reloadRequired = false) %}
    {% import 'OroUIBundle::macros.html.twig' as UI %}

    {% if entity.id and resource_granted('EDIT', entity)
        and entity.type.name == constant('Oro\\Bundle\\SegmentBundle\\Entity\\SegmentType::TYPE_STATIC')
    %}
        {{ UI.clientButton({
            'dataUrl': path('oro_api_post_segment_run', { 'id': entity.id }) ,
            'aCss':   'no-hash run-button btn',
            'label' : 'oro.segment.action.refresh'|trans,
            'iCss':   'icon-refresh',
            'dataAttributes': {
                'page-component-module': 'orosegment/js/app/components/refresh-button',
                'page-component-options': {'reloadRequired': reloadRequired}|json_encode,
            }
        }) }}
    {% endif %}
{% endmacro %}

{#
    Renders save and refresh button

    @param Segment entity
#}
{% macro saveAndRefreshButton(entity) %}
    {% import 'OroUIBundle::macros.html.twig' as UI %}

    {% if entity.id and resource_granted('EDIT', entity)
        and entity.type.name == constant('Oro\\Bundle\\SegmentBundle\\Entity\\SegmentType::TYPE_STATIC')
    %}
        {{ UI.buttonType({'type': 'button', 'class': 'btn-success main-group', 'label': 'Save and refresh', 'action': 'save_and_refresh'}) }}
    {% endif %}
{% endmacro %}

{#
    Render JS code for report/segment init

    @param string   type     segment or report
    @param FormView form
    @param array    entities
    @param array    metadata
#}
{% macro initJsWidgets(type, form, entities, metadata) %}
    {{ _self.query_designer_segment_template('segment-template') }}
    {% set entityFieldsRouteParams = {} %}
<<<<<<< HEAD
    <script type="text/javascript">
        require(['jquery', 'underscore', 'orotranslation/js/translator', 'oroui/js/loading-mask',
            'oroui/js/delete-confirmation', 'orosegment/js/segment', 'oroentity/js/fields-loader'],
                function ($, _, __, LoadingMask, DeleteConfirmation, managerInit) {
                    var designerSelector       = '#{{ type }}-designer',
                        formDefinitionSelector = '#oro_{{ type }}_form_definition',
                        formEntitySelector     = '#oro_{{ type }}_form_entity',
                        $entityChoice          = $(formEntitySelector),
                        loadingMask            = new LoadingMask(),
                        confirm                = new DeleteConfirmation({
                            title: __('Change Entity Confirmation'),
                            okText: __('Yes, I Agree'),
                            content: __('oro.{{ type }}.change_entity_confirmation')
                        });

                    $(designerSelector).append(loadingMask.render().$el);

                    $entityChoice
                        .fieldsLoader({
                            router: 'oro_api_querydesigner_fields_entity',
                            routingParams: {{ entityFieldsRouteParams|json_encode|raw }},
                            confirm: confirm,
                            requireConfirm: function () {
                                var data = $(formDefinitionSelector).val();
                                if (!data) {
                                    return false;
                                }
                                try {
                                    data = JSON.parse(data);
                                } catch (e) {
                                    return false;
                                }
                                return _.some(data, function (value) {
                                    return !_.isEmpty(value);
                                });
                            }
                        })
                        .on('fieldsloaderstart', $.proxy(loadingMask.show, loadingMask))
                        .on('fieldsloadercomplete', $.proxy(loadingMask.hide, loadingMask));
=======
    {% set segmentOptions = {
        valueSource: '#oro_' ~ type ~ '_form_definition',
        fieldsLoader: {
            entityChoice: '#oro_' ~ type ~ '_form_entity',
            loadingMaskParent: '#' ~ type ~ '-designer',
            routingParams: entityFieldsRouteParams,
            fieldsData: [],
            confirmMessage: 'oro.' ~ type ~ '.confirm_update',
        },
        filters: {
            criteriaList: '#filter-criteria-list',
            conditionBuilder: '#' ~ type ~ '-condition-builder'
        },
        column: {
            editor: {
                namePattern: '^oro_' ~ type ~ '_form\\[column\\]\\[([\\w\\W]*)\\]$'
            },
            form: '#' ~ type ~ '-column-form',
            itemContainer: '#' ~ type ~ '-column-list .item-container',
            itemTemplate: '#' ~ type ~ '-column-row'
        },
        select2FieldChoiceTemplate: '#column-chain-template',
        select2SegmentChoiceTemplate: '#segment-template',
        entities: entities,
        metadata: metadata
    } %}
    {% if not form.entity.vars.value is empty %}
        {% set fieldsLoaderOptions = segmentOptions.fieldsLoader|merge({'fieldsData': render(
            path('oro_api_querydesigner_fields_entity', {
                'entityName': form.entity.vars.value|replace({'\\': '_'})
            }|merge(entityFieldsRouteParams))
        )}) %}
        {% set segmentOptions = segmentOptions|merge({'fieldsLoader': fieldsLoaderOptions}) %}
    {% endif %}
    {% if type == 'report' %}
        {% set segmentOptions = segmentOptions|merge({'grouping': {
            editor: {
                mapping: {
                    name: 'oro_report_form[grouping][columnNames]'
                }
            },
            form: '#report-grouping-form',
            itemContainer: '#report-grouping-list .grouping-item-container',
            itemTemplate: '#report-grouping-item-row'
        } }) %}
    {% endif %}
    {% if type == 'segment' %}
        {% set segmentOptions = segmentOptions|merge({'gridFieldChoiceOptions': {
            exclude: ['children']
        } }) %}
    {% endif %}
>>>>>>> 9c2ab05a


    <div data-page-component-module="orosegment/js/app/components/segment"
         data-page-component-options="{{ segmentOptions|json_encode }}"></div>
{% endmacro %}<|MERGE_RESOLUTION|>--- conflicted
+++ resolved
@@ -121,47 +121,6 @@
 {% macro initJsWidgets(type, form, entities, metadata) %}
     {{ _self.query_designer_segment_template('segment-template') }}
     {% set entityFieldsRouteParams = {} %}
-<<<<<<< HEAD
-    <script type="text/javascript">
-        require(['jquery', 'underscore', 'orotranslation/js/translator', 'oroui/js/loading-mask',
-            'oroui/js/delete-confirmation', 'orosegment/js/segment', 'oroentity/js/fields-loader'],
-                function ($, _, __, LoadingMask, DeleteConfirmation, managerInit) {
-                    var designerSelector       = '#{{ type }}-designer',
-                        formDefinitionSelector = '#oro_{{ type }}_form_definition',
-                        formEntitySelector     = '#oro_{{ type }}_form_entity',
-                        $entityChoice          = $(formEntitySelector),
-                        loadingMask            = new LoadingMask(),
-                        confirm                = new DeleteConfirmation({
-                            title: __('Change Entity Confirmation'),
-                            okText: __('Yes, I Agree'),
-                            content: __('oro.{{ type }}.change_entity_confirmation')
-                        });
-
-                    $(designerSelector).append(loadingMask.render().$el);
-
-                    $entityChoice
-                        .fieldsLoader({
-                            router: 'oro_api_querydesigner_fields_entity',
-                            routingParams: {{ entityFieldsRouteParams|json_encode|raw }},
-                            confirm: confirm,
-                            requireConfirm: function () {
-                                var data = $(formDefinitionSelector).val();
-                                if (!data) {
-                                    return false;
-                                }
-                                try {
-                                    data = JSON.parse(data);
-                                } catch (e) {
-                                    return false;
-                                }
-                                return _.some(data, function (value) {
-                                    return !_.isEmpty(value);
-                                });
-                            }
-                        })
-                        .on('fieldsloaderstart', $.proxy(loadingMask.show, loadingMask))
-                        .on('fieldsloadercomplete', $.proxy(loadingMask.hide, loadingMask));
-=======
     {% set segmentOptions = {
         valueSource: '#oro_' ~ type ~ '_form_definition',
         fieldsLoader: {
@@ -169,7 +128,7 @@
             loadingMaskParent: '#' ~ type ~ '-designer',
             routingParams: entityFieldsRouteParams,
             fieldsData: [],
-            confirmMessage: 'oro.' ~ type ~ '.confirm_update',
+            confirmMessage: 'oro.' ~ type ~ '.change_entity_confirmation',
         },
         filters: {
             criteriaList: '#filter-criteria-list',
@@ -213,7 +172,6 @@
             exclude: ['children']
         } }) %}
     {% endif %}
->>>>>>> 9c2ab05a
 
 
     <div data-page-component-module="orosegment/js/app/components/segment"
