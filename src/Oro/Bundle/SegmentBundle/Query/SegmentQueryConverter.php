--- conflicted
+++ resolved
@@ -108,38 +108,12 @@
     /**
      * {@inheritdoc}
      */
-<<<<<<< HEAD
-    protected function addUnidirectionalJoinStatement($joinTableAlias, $joinFieldName, $joinAlias)
-    {
-        $entityName = $this->getUnidirectionalJoinEntity($joinAlias);
-        $condition  = $this->getUnidirectionalJoinCondition($joinTableAlias, $joinFieldName, $joinAlias);
-
-        if ($this->isInnerJoin($joinAlias, $joinFieldName)) {
-            $this->qb->innerJoin($entityName, $joinAlias, 'WITH', $condition);
-        } else {
-            $this->qb->leftJoin($entityName, $joinAlias, 'WITH', $condition);
-        }
-    }
-
-    /**
-     * {@inheritdoc}
-     */
-    protected function addBidirectionalJoinStatement($joinTableAlias, $joinFieldName, $joinAlias)
-    {
-        $join = sprintf('%s.%s', $joinTableAlias, $joinFieldName);
-
-        if ($this->isInnerJoin($joinAlias, $joinFieldName)) {
-            $this->qb->innerJoin($join, $joinAlias);
-        } else {
-            $this->qb->leftJoin($join, $joinAlias);
-=======
     protected function addJoinStatement($joinType, $join, $joinAlias, $joinConditionType, $joinCondition)
     {
         if ('left' === $joinType) {
             $this->qb->leftJoin($join, $joinAlias, $joinConditionType, $joinCondition);
         } else {
             $this->qb->innerJoin($join, $joinAlias, $joinConditionType, $joinCondition);
->>>>>>> cbf163a1
         }
     }
 
