--- conflicted
+++ resolved
@@ -47,11 +47,6 @@
     }
 
     /**
-<<<<<<< HEAD
-     * @todo: bc break, move to constructor
-     *
-=======
->>>>>>> 5d01895b
      * @param VirtualRelationProviderInterface $virtualRelationProvider
      */
     public function setVirtualRelationProvider($virtualRelationProvider)
@@ -71,13 +66,9 @@
             $this->restrictionBuilder
         );
 
-<<<<<<< HEAD
-        $converter->setVirtualRelationProvider($this->virtualRelationProvider);
-=======
         if ($this->virtualRelationProvider) {
             $converter->setVirtualRelationProvider($this->virtualRelationProvider);
         }
->>>>>>> 5d01895b
 
         $qb = $converter->convert(
             new RestrictionSegmentProxy($segment, $this->doctrine->getManagerForClass($segment->getEntity()))
