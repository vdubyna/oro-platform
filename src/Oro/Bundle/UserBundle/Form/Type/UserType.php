--- conflicted
+++ resolved
@@ -53,63 +53,9 @@
         parent::addEntityFields($builder);
 
         // user fields
-        $builder
-<<<<<<< HEAD
-            ->addEventSubscriber(new AuditableSubscriber())
-            ->addEventSubscriber(new UserSubscriber($builder->getFormFactory(), $this->aclManager, $this->security));
+        $builder->addEventSubscriber(new UserSubscriber($builder->getFormFactory(), $this->aclManager, $this->security));
         $this->setDefaultUserFields($builder);
         $builder->add(
-=======
-            ->addEventSubscriber(new UserSubscriber($builder->getFormFactory(), $this->aclManager, $this->security))
-            ->add(
-                'username',
-                'text',
-                array(
-                    'required'       => true,
-                )
-            )
-            ->add(
-                'email',
-                'email',
-                array(
-                    'label'          => 'E-mail',
-                    'required'       => true,
-                )
-            )
-            ->add(
-                'firstName',
-                'text',
-                array(
-                    'label'          => 'First name',
-                    'required'       => true,
-                )
-            )
-            ->add(
-                'lastName',
-                'text',
-                array(
-                    'label'          => 'Last name',
-                    'required'       => true,
-                )
-            )
-            ->add(
-                'birthday',
-                'oro_date',
-                array(
-                    'label'          => 'Date of birth',
-                    'required'       => false,
-                )
-            )
-            ->add(
-                'imageFile',
-                'file',
-                array(
-                    'label'          => 'Avatar',
-                    'required'       => false,
-                )
-            )
-            ->add(
->>>>>>> d3a9a143
                 'rolesCollection',
                 'entity',
                 array(
