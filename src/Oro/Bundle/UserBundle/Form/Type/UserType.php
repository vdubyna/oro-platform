--- conflicted
+++ resolved
@@ -28,13 +28,11 @@
     /** @var bool */
     protected $isMyProfilePage;
 
-<<<<<<< HEAD
+    /** @var PasswordFieldOptionsProvider */
+    protected $optionsProvider;
+
     /** @var int */
     protected $userId;
-=======
-    /** @var PasswordFieldOptionsProvider */
-    protected $optionsProvider;
->>>>>>> 015416ad
 
     /**
      * @param SecurityContextInterface $security Security context
@@ -52,7 +50,7 @@
         $this->securityFacade    = $securityFacade;
 
         $this->isMyProfilePage = $request->attributes->get('_route') === 'oro_user_profile_update';
-<<<<<<< HEAD
+        $this->optionsProvider = $optionsProvider;
 
         if ($this->isMyProfilePage) {
             $user = $securityFacade->getLoggedUser();
@@ -61,9 +59,6 @@
         }
 
         $this->userId = $user ? $user->getId() : null;
-=======
-        $this->optionsProvider = $optionsProvider;
->>>>>>> 015416ad
     }
 
     /**
@@ -156,13 +151,8 @@
                     'prototype'      => true,
                     'prototype_name' => 'tag__name__'
                 ]
-<<<<<<< HEAD
-            );
-        $builder->add('change_password', ChangePasswordType::NAME, ['userId' => $this->userId])
-=======
             )
-            ->add('change_password', ChangePasswordType::NAME)
->>>>>>> 015416ad
+            ->add('change_password', ChangePasswordType::NAME, ['userId' => $this->userId])
             ->add('avatar', 'oro_image', ['label' => 'oro.user.avatar.label', 'required' => false]);
 
         $this->addInviteUserField($builder);
