--- conflicted
+++ resolved
@@ -113,15 +113,12 @@
                 'tags',
                 'oro_tag_select'
             )
-<<<<<<< HEAD
-            ->add('imapConfiguration', 'oro_imap_configuration');
-=======
+            ->add('imapConfiguration', 'oro_imap_configuration')
             ->add(
                 'change_password',
                 'oro_change_password'
             );
->>>>>>> 6a251938
-    }
+1    }
 
     /**
      * Add entity fields to form builder
