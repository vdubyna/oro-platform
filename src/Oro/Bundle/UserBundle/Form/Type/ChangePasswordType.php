--- conflicted
+++ resolved
@@ -60,27 +60,20 @@
                     'options' => [
                         'attr' => [
                             'class' => 'password-field'
-                        ],
-                    ],
-                    'first_options' => [
-                        'label' => $options['first_options_label'],
-                        'constraints' => [
-                            new PasswordAlreadyUsed(['userId' => $options['userId']])
                         ]
                     ],
-<<<<<<< HEAD
-                    'second_options' => ['label' => $options['second_options_label']],
-=======
                     'first_options' => [
                         'label' => $options['first_options_label'],
                         'tooltip' => $this->optionsProvider->getTooltip(),
                         'attr' => [
                             'data-validation' => $this->optionsProvider->getDataValidationOption(),
                         ],
+                        'constraints' => [
+                            new PasswordAlreadyUsed(['userId' => $options['userId']])
+                        ],
                     ],
                     'second_options' => ['label' => $options['second_options_label'],
                     ],
->>>>>>> 015416ad
                     'mapped' => false,
                     'cascade_validation' => true,
                 ]
