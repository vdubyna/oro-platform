<?php

namespace Oro\Bundle\UserBundle\Form\Handler;

use Symfony\Component\Form\FormFactory;
use Symfony\Component\HttpFoundation\Request;
use Symfony\Component\Form\FormInterface;
use Symfony\Component\Security\Acl\Model\AclCacheInterface;
use Symfony\Component\Security\Acl\Domain\ObjectIdentity;

use Doctrine\Common\Persistence\ObjectManager;
use Doctrine\Common\Collections\ArrayCollection;
use Doctrine\Common\Persistence\ManagerRegistry;
use Doctrine\Common\Util\ClassUtils;

use Oro\Bundle\UserBundle\Entity\User;
use Oro\Bundle\UserBundle\Form\Type\AclRoleType;
use Oro\Bundle\UserBundle\Entity\AbstractRole;
use Oro\Bundle\UserBundle\Entity\AbstractUser;
use Oro\Bundle\SecurityBundle\Model\AclPermission;
use Oro\Bundle\SecurityBundle\Model\AclPrivilege;
use Oro\Bundle\SecurityBundle\Model\AclPrivilegeIdentity;
use Oro\Bundle\SecurityBundle\Acl\Group\AclGroupProviderInterface;
use Oro\Bundle\SecurityBundle\Acl\Persistence\AclManager;
use Oro\Bundle\SecurityBundle\Acl\Persistence\AclPrivilegeRepository;

/**
 * @SuppressWarnings(PHPMD.ExcessiveClassComplexity)
 */
class AclRoleHandler
{
    /**
     * @var Request
     */
    protected $request;

    /**
     * @var FormFactory
     */
    protected $formFactory;

    /**
     * @var FormInterface
     */
    protected $form;

    /**
     * @var ManagerRegistry
     */
    protected $managerRegistry;

    /**
     * @var ObjectManager
     *
     * @deprecated since 1.8
     */
    protected $manager;

    /**
     * @var AclManager
     */
    protected $aclManager;

    /**
     * @var AclPrivilegeRepository
     */
    protected $privilegeRepository;

    /**
     * @var AclCacheInterface
     */
    protected $aclCache;

    /**
     * @var array
     */
    protected $privilegeConfig;

    /**
     * ['<extension_key>' => ['<allowed_group>', ...], ...]
     *
     * @var array
     */
    protected $extensionFilters = [];

    /**
     * @param FormFactory $formFactory
     * @param AclCacheInterface $aclCache
     * @param array $privilegeConfig
     */
    public function __construct(FormFactory $formFactory, AclCacheInterface $aclCache, array $privilegeConfig)
    {
        $this->formFactory = $formFactory;
        $this->aclCache = $aclCache;
        $this->privilegeConfig = $privilegeConfig;
    }

    /**
     * @param AclManager $aclManager
     */
    public function setAclManager(AclManager $aclManager)
    {
        $this->aclManager = $aclManager;
    }

    /**
     * @param AclPrivilegeRepository $privilegeRepository
     */
    public function setAclPrivilegeRepository(AclPrivilegeRepository $privilegeRepository)
    {
        $this->privilegeRepository = $privilegeRepository;
    }

    /**
     * @param ManagerRegistry $registry
     */
    public function setManagerRegistry(ManagerRegistry $registry)
    {
        $this->managerRegistry = $registry;
    }

    /**
     * @param ObjectManager $manager
     *
     * @deprecated since 1.8
     */
    public function setEntityManager(ObjectManager $manager)
    {
        $this->manager = $manager;
    }

    /**
     * @param Request $request
     */
    public function setRequest(Request $request)
    {
        $this->request = $request;
    }

    /**
     * @param string $extensionKey
     * @param string $allowedGroup
     */
    public function addExtensionFilter($extensionKey, $allowedGroup)
    {
        if (!array_key_exists($extensionKey, $this->extensionFilters)) {
            $this->extensionFilters[$extensionKey] = [];
        }

        if (!in_array($allowedGroup, $this->extensionFilters[$extensionKey])) {
            $this->extensionFilters[$extensionKey][] = $allowedGroup;
        }
    }

    /**
     * Create form for role manipulation
     *
     * @param AbstractRole $role
     * @param null|string  $className
     *
     * @return FormInterface
     */
    public function createForm(AbstractRole $role, $className = null)
    {
        $this->loadPrivilegeConfigPermissions($className);

        $this->form = $this->createRoleFormInstance($role, $this->privilegeConfig);

        return $this->form;
    }

    /**
     * @param string $className
     */
    protected function loadPrivilegeConfigPermissions($className = null)
    {
        foreach ($this->privilegeConfig as $configName => $config) {
            $this->privilegeConfig[$configName]['permissions']
                = $this->privilegeRepository->getPermissionNames($config['types']);
        }

        if ($className) {
            // leave only fields privileges config
            $this->privilegeConfig = array_intersect_key($this->privilegeConfig, array_flip(['field']));
        } else {
            // unset field privileges config
            unset($this->privilegeConfig['field']);
        }
    }

    /**
     * @param AbstractRole $role
     * @param array $privilegeConfig
     * @return FormInterface
     */
    protected function createRoleFormInstance(AbstractRole $role, array $privilegeConfig)
    {
        return $this->formFactory->create(
            new AclRoleType($privilegeConfig),
            $role
        );
    }

    /**
     * Save role
     *
     * @param AbstractRole $role
     * @param null|string  $className
     *
     * @return bool
     */
    public function process(AbstractRole $role, $className = null)
    {
        if (in_array($this->request->getMethod(), ['POST', 'PUT'])) {
            $data = $this->request->request->get($this->form->getName(), []);
            if (isset($data['privileges'])) {
                $privileges = json_decode($data['privileges'], true);
                if (is_array($privileges)) {
                    $data = array_merge($data, $privileges);
                }
            }
            $this->form->submit($data);
            if ($this->form->isValid()) {
                $appendUsers = $this->form->get('appendUsers')->getData();
                $removeUsers = $this->form->get('removeUsers')->getData();
                $this->onSuccess($role, $appendUsers, $removeUsers);
                $this->processPrivileges($role, $className);

                return true;
            }
        } else {
<<<<<<< HEAD
            $this->setRolePrivileges($role, $className);
=======
            $formPrivileges = $this->prepareRolePrivilegies($role);
            $this->form->get('privileges')->setData(json_encode($formPrivileges));
>>>>>>> e81b0363
        }

        return false;
    }

    /**
     * Create form view for current form
     *
     * @return \Symfony\Component\Form\FormView
     */
    public function createView()
    {
        return $this->form->createView();
    }

    /**
     * @param AbstractRole $role
<<<<<<< HEAD
     * @param null|string  $className
     */
    protected function setRolePrivileges(AbstractRole $role, $className = null)
    {
        $allPrivileges = array();
        $privileges = $this->getRolePrivileges($role, $className);
=======
     *
     * @return array
     */
    public function getAllPrivileges(AbstractRole $role)
    {
        $allPrivileges = [];
        $privileges = $this->getRolePrivileges($role);
>>>>>>> e81b0363

        foreach ($this->privilegeConfig as $fieldName => $config) {
            $sortedPrivileges = $this->filterPrivileges($privileges, $config['types']);
            $this->applyOptions($sortedPrivileges, $config);
            $allPrivileges[$fieldName] = $sortedPrivileges;
        }

        return $allPrivileges;
    }

    /**
     * @param AbstractRole $role
     *
     * @return array
     */
    protected function prepareRolePrivilegies(AbstractRole $role)
    {
        $allPrivileges = [];
        /**
         * @var string $fieldName
         * @var ArrayCollection|AclPrivilege[] $sortedPrivileges
         */
        foreach ($this->getAllPrivileges($role) as $fieldName => $sortedPrivileges) {
            $this->form->get($fieldName)->setData($sortedPrivileges);
            $allPrivileges = array_merge($allPrivileges, $sortedPrivileges->toArray());
        }

        return $this->getFormPrivileges($allPrivileges);
    }

    /**
     * @param ArrayCollection|AclPrivilege[] $sortedPrivileges
     * @param array $config
     */
    protected function applyOptions(ArrayCollection $sortedPrivileges, array $config)
    {
        $hideDefault = !$config['show_default'];
        $fixValues = $config['fix_values'];

        if ($fixValues || $hideDefault) {
            foreach ($sortedPrivileges as $sortedPrivilege) {
                if ($hideDefault
                    && $sortedPrivilege->getIdentity()->getName() === AclPrivilegeRepository::ROOT_PRIVILEGE_NAME
                ) {
                    $sortedPrivileges->removeElement($sortedPrivilege);
                    continue;
                }

                if ($fixValues) {
                    foreach ($sortedPrivilege->getPermissions() as $permission) {
                        $permission->setAccessLevel((bool)$permission->getAccessLevel());
                    }
                }
            }
        }
    }

    /**
     * @param AbstractRole $role
     * @param null|string  $className
     *
     * @return ArrayCollection|\Oro\Bundle\SecurityBundle\Model\AclPrivilege[]
     */
    protected function getRolePrivileges(AbstractRole $role, $className = null)
    {
        $securityIdentity = $this->aclManager->getSid($role);
        if ($className) {
            return $this->privilegeRepository->getFieldsPrivileges($securityIdentity, $className);
        }

        return $this->privilegeRepository->getPrivileges($securityIdentity);
    }

    /**
     * @param AbstractRole $role
     * @param null|string  $className
     */
    protected function processPrivileges(AbstractRole $role, $className = null)
    {
        $decodedPrivileges = json_decode($this->form->get('privileges')->getData(), true);
        $formPrivileges = [];
        foreach ($this->privilegeConfig as $fieldName => $config) {
            $privilegesArray = $decodedPrivileges[$fieldName];
            $privileges = [];
            foreach ($privilegesArray as $privilege) {
                $aclPrivilege = new AclPrivilege();
                foreach ($privilege['permissions'] as $name => $permission) {
                    $aclPrivilege->addPermission(new AclPermission($permission['name'], $permission['accessLevel']));
                }
                $aclPrivilegeIdentity = new AclPrivilegeIdentity(
                    $privilege['identity']['id'],
                    $privilege['identity']['name']
                );
                $aclPrivilege->setIdentity($aclPrivilegeIdentity);
                $privileges[] = $aclPrivilege;
            }
            if ($config['fix_values']) {
                $this->fxPrivilegeValue($privileges, $config['default_value']);
            }
            $formPrivileges = array_merge($formPrivileges, $privileges);
        }

        array_walk(
            $formPrivileges,
            function (AclPrivilege $privilege) {
                $privilege->setGroup($this->getAclGroup());
            }
        );

        if ($className) {
            $this->privilegeRepository->saveFieldPrivileges(
                $this->aclManager->getSid($role),
                new ObjectIdentity('field', $className),
                new ArrayCollection($formPrivileges)
            );
        } else {
            $this->privilegeRepository->savePrivileges(
                $this->aclManager->getSid($role),
                new ArrayCollection($formPrivileges)
            );
        }

        $this->aclCache->clearCache();
    }

    /**
     * @param ArrayCollection $privileges
     * @param array           $rootIds
     *
     * @return ArrayCollection|AclPrivilege[]
     */
    protected function filterPrivileges(ArrayCollection $privileges, array $rootIds)
    {
        return $privileges->filter(
            function (AclPrivilege $entry) use ($rootIds) {
                $extensionKey = $entry->getExtensionKey();

                // only current extension privileges
                if (!in_array($extensionKey, $rootIds, true)) {
                    return false;
                }

                // not filtered are allowed
                if (!array_key_exists($extensionKey, $this->extensionFilters)) {
                    return true;
                }

                // filter by groups
                return in_array($entry->getGroup(), $this->extensionFilters[$extensionKey], true);
            }
        );
    }

    /**
     * @param ArrayCollection|AclPrivilege[] $privileges
     * @param $value
     */
    protected function fxPrivilegeValue($privileges, $value)
    {
        foreach ($privileges as $privilege) {
            foreach ($privilege->getPermissions() as $permission) {
                $permission->setAccessLevel($permission->getAccessLevel() ? $value : 0);
            }
        }
    }

    /**
     * "Success" form handler
     *
     * @param AbstractRole $entity
     * @param User[] $appendUsers
     * @param User[] $removeUsers
     */
    protected function onSuccess(AbstractRole $entity, array $appendUsers, array $removeUsers)
    {
        $manager = $this->getManager($entity);

        $this->appendUsers($entity, $appendUsers);
        $this->removeUsers($entity, $removeUsers);
        $manager->persist($entity);
        $manager->flush();
    }

    /**
     * Append users to role
     *
     * @param AbstractRole $role
     * @param User[] $users
     */
    protected function appendUsers(AbstractRole $role, array $users)
    {
        $manager = $this->getManager($role);

        /** @var $user AbstractUser */
        foreach ($users as $user) {
            $user->addRole($role);
            $manager->persist($user);
        }
    }

    /**
     * Remove users from role
     *
     * @param AbstractRole $role
     * @param User[] $users
     */
    protected function removeUsers(AbstractRole $role, array $users)
    {
        $manager = $this->getManager($role);

        /** @var $user AbstractUser */
        foreach ($users as $user) {
            $user->removeRole($role);
            $manager->persist($user);
        }
    }

    /**
     * @param AbstractRole $role
     * @return ObjectManager
     */
    protected function getManager(AbstractRole $role)
    {
        return $this->managerRegistry->getManagerForClass(ClassUtils::getClass($role));
    }

    /**
     * @return string
     */
    protected function getAclGroup()
    {
        return AclGroupProviderInterface::DEFAULT_SECURITY_GROUP;
    }

    /**
     * @param $allPrivileges
     *
     * @return array
     */
    protected function getFormPrivileges($allPrivileges)
    {
        $formPrivileges = [];
        foreach ($allPrivileges as $key => $privilege) {
            /** @var AclPrivilege $privilege */
            $result = [
                'identity'    => [
                    'id'   => $privilege->getIdentity()->getId(),
                    'name' => $privilege->getIdentity()->getName(),
                ],
                'permissions' => [],
            ];
            foreach ($privilege->getPermissions() as $permissionName => $permission) {
                /** @var AclPermission $permission */
                $result['permissions'][$permissionName] = [
                    'name'        => $permission->getName(),
                    'accessLevel' => $permission->getAccessLevel(),
                ];
            }
            $formPrivileges[$privilege->getExtensionKey()][$key] = $result;
        }

        return $formPrivileges;
    }
}<|MERGE_RESOLUTION|>--- conflicted
+++ resolved
@@ -229,12 +229,8 @@
                 return true;
             }
         } else {
-<<<<<<< HEAD
-            $this->setRolePrivileges($role, $className);
-=======
             $formPrivileges = $this->prepareRolePrivilegies($role);
             $this->form->get('privileges')->setData(json_encode($formPrivileges));
->>>>>>> e81b0363
         }
 
         return false;
@@ -252,22 +248,13 @@
 
     /**
      * @param AbstractRole $role
-<<<<<<< HEAD
-     * @param null|string  $className
-     */
-    protected function setRolePrivileges(AbstractRole $role, $className = null)
+     *
+     * @return array
+     */
+    public function getAllPrivileges(AbstractRole $role, $className = null)
     {
         $allPrivileges = array();
         $privileges = $this->getRolePrivileges($role, $className);
-=======
-     *
-     * @return array
-     */
-    public function getAllPrivileges(AbstractRole $role)
-    {
-        $allPrivileges = [];
-        $privileges = $this->getRolePrivileges($role);
->>>>>>> e81b0363
 
         foreach ($this->privilegeConfig as $fieldName => $config) {
             $sortedPrivileges = $this->filterPrivileges($privileges, $config['types']);
