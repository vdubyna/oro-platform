--- conflicted
+++ resolved
@@ -324,7 +324,6 @@
             }
         );
 
-<<<<<<< HEAD
         if ($className) {
             $this->privilegeRepository->saveFieldPrivileges(
                 $this->aclManager->getSid($role),
@@ -337,18 +336,14 @@
                 new ArrayCollection($formPrivileges)
             );
         }
-=======
-        $this->privilegeRepository->savePrivileges(
-            $this->aclManager->getSid($role),
-            new ArrayCollection($formPrivileges)
-        );
+
         $this->aclCache->clearCache();
->>>>>>> 57e06bb1
     }
 
     /**
      * @param ArrayCollection $privileges
-     * @param array $rootIds
+     * @param array           $rootIds
+     *
      * @return ArrayCollection|AclPrivilege[]
      */
     protected function filterPrivileges(ArrayCollection $privileges, array $rootIds)
