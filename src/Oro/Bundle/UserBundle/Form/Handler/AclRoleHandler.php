<?php

namespace Oro\Bundle\UserBundle\Form\Handler;

use Symfony\Component\Form\FormFactory;
use Symfony\Component\HttpFoundation\Request;
use Symfony\Component\Form\FormInterface;
use Symfony\Component\Security\Acl\Model\AclCacheInterface;
use Symfony\Component\Security\Acl\Domain\ObjectIdentity;

use Doctrine\Common\Persistence\ObjectManager;
use Doctrine\Common\Collections\ArrayCollection;
use Doctrine\Common\Persistence\ManagerRegistry;
use Doctrine\Common\Util\ClassUtils;

use Oro\Bundle\UserBundle\Entity\User;
use Oro\Bundle\UserBundle\Form\Type\AclRoleType;
use Oro\Bundle\UserBundle\Entity\AbstractRole;
use Oro\Bundle\UserBundle\Entity\AbstractUser;
use Oro\Bundle\SecurityBundle\Model\AclPermission;
use Oro\Bundle\SecurityBundle\Model\AclPrivilege;
use Oro\Bundle\SecurityBundle\Model\AclPrivilegeIdentity;
use Oro\Bundle\SecurityBundle\Acl\Group\AclGroupProviderInterface;
use Oro\Bundle\SecurityBundle\Acl\Persistence\AclManager;
use Oro\Bundle\SecurityBundle\Acl\Persistence\AclPrivilegeRepository;

/**
 * @SuppressWarnings(PHPMD.ExcessiveClassComplexity)
 */
class AclRoleHandler
{
    /**
     * @var Request
     */
    protected $request;

    /**
     * @var FormFactory
     */
    protected $formFactory;

    /**
     * @var FormInterface
     */
    protected $form;

    /**
     * @var ManagerRegistry
     */
    protected $managerRegistry;

    /**
     * @var ObjectManager
     *
     * @deprecated since 1.8
     */
    protected $manager;

    /**
     * @var AclManager
     */
    protected $aclManager;

    /**
     * @var AclPrivilegeRepository
     */
    protected $privilegeRepository;

    /**
     * @var AclCacheInterface
     */
    protected $aclCache;

    /**
     * @var array
     */
    protected $privilegeConfig;

    /**
     * ['<extension_key>' => ['<allowed_group>', ...], ...]
     *
     * @var array
     */
    protected $extensionFilters = [];

    /**
     * @param FormFactory $formFactory
     * @param AclCacheInterface $aclCache
     * @param array $privilegeConfig
     */
    public function __construct(FormFactory $formFactory, AclCacheInterface $aclCache, array $privilegeConfig)
    {
        $this->formFactory = $formFactory;
        $this->aclCache = $aclCache;
        $this->privilegeConfig = $privilegeConfig;
    }

    /**
     * @param AclManager $aclManager
     */
    public function setAclManager(AclManager $aclManager)
    {
        $this->aclManager = $aclManager;
    }

    /**
     * @param AclPrivilegeRepository $privilegeRepository
     */
    public function setAclPrivilegeRepository(AclPrivilegeRepository $privilegeRepository)
    {
        $this->privilegeRepository = $privilegeRepository;
    }

    /**
     * @param ManagerRegistry $registry
     */
    public function setManagerRegistry(ManagerRegistry $registry)
    {
        $this->managerRegistry = $registry;
    }

    /**
     * @param ObjectManager $manager
     *
     * @deprecated since 1.8
     */
    public function setEntityManager(ObjectManager $manager)
    {
        $this->manager = $manager;
    }

    /**
     * @param Request $request
     */
    public function setRequest(Request $request)
    {
        $this->request = $request;
    }

    /**
     * @param string $extensionKey
     * @param string $allowedGroup
     */
    public function addExtensionFilter($extensionKey, $allowedGroup)
    {
        if (!array_key_exists($extensionKey, $this->extensionFilters)) {
            $this->extensionFilters[$extensionKey] = [];
        }

        if (!in_array($allowedGroup, $this->extensionFilters[$extensionKey])) {
            $this->extensionFilters[$extensionKey][] = $allowedGroup;
        }
    }

    /**
     * Create form for role manipulation
     *
     * @param AbstractRole $role
     * @param null|string  $className
     *
     * @return FormInterface
     */
    public function createForm(AbstractRole $role, $className = null)
    {
<<<<<<< HEAD
        $this->loadPrivilegeConfigPermissions(false, $className);
=======
        $this->loadPrivilegeConfigPermissions($className);
>>>>>>> abcec82b

        $this->form = $this->createRoleFormInstance($role, $this->privilegeConfig);

        return $this->form;
    }

    /**
     * @param string $className
     */
    protected function loadPrivilegeConfigPermissions($className = null)
    {
        foreach ($this->privilegeConfig as $configName => $config) {
            $this->privilegeConfig[$configName]['permissions']
                = $this->privilegeRepository->getPermissionNames($config['types']);
        }

        if ($className) {
<<<<<<< HEAD
            $this->privilegeConfig = array_intersect_key($this->privilegeConfig, array_flip(['field']));
=======
            // leave only fields privileges config
            $this->privilegeConfig = array_intersect_key($this->privilegeConfig, array_flip(['field']));
        } else {
            // unset field privileges config
            unset($this->privilegeConfig['field']);
>>>>>>> abcec82b
        }
    }

    /**
     * @param AbstractRole $role
     * @param array $privilegeConfig
     * @return FormInterface
     */
    protected function createRoleFormInstance(AbstractRole $role, array $privilegeConfig)
    {
        return $this->formFactory->create(
            new ACLRoleType($privilegeConfig),
            $role
        );
    }

    /**
     * Save role
     *
     * @param AbstractRole $role
     * @param null|string  $className
     *
     * @return bool
     */
    public function process(AbstractRole $role, $className = null)
    {
        if (in_array($this->request->getMethod(), array('POST', 'PUT'))) {
            $this->form->submit($this->request);

            if ($this->form->isValid()) {
                $appendUsers = $this->form->get('appendUsers')->getData();
                $removeUsers = $this->form->get('removeUsers')->getData();
                $this->onSuccess($role, $appendUsers, $removeUsers);
                $this->processPrivileges($role, $className);

                return true;
            }
<<<<<<< HEAD
        } elseif (empty($className)) {
            $this->setRolePrivileges($role);
        } else {
            $privileges = $this->getRolePrivileges($role, $className);

            $sortedPrivileges = $this->filterPrivileges($privileges, $this->privilegeConfig['field']['types']);
            $this->form->get('field')->setData($sortedPrivileges);
=======
        } else {
            $this->setRolePrivileges($role, $className);
>>>>>>> abcec82b
        }

        return false;
    }

    /**
     * Create form view for current form
     *
     * @return \Symfony\Component\Form\FormView
     */
    public function createView()
    {
        return $this->form->createView();
    }

    /**
     * @param AbstractRole $role
     * @param null|string  $className
     */
    protected function setRolePrivileges(AbstractRole $role, $className = null)
    {
        $allPrivileges = array();
        $privileges = $this->getRolePrivileges($role, $className);

        foreach ($this->privilegeConfig as $fieldName => $config) {
            $sortedPrivileges = $this->filterPrivileges($privileges, $config['types']);
            $this->applyOptions($sortedPrivileges, $config);

            $this->form->get($fieldName)->setData($sortedPrivileges);
            $allPrivileges = array_merge($allPrivileges, $sortedPrivileges->toArray());
        }

        $formPrivileges = [];
        foreach ($allPrivileges as $key => $privilege) {
            /** @var AclPrivilege $privilege */
            $result = [
                'identity' => [
                    'id' => $privilege->getIdentity()->getId(),
                    'name' => $privilege->getIdentity()->getName(),
                ],
                'permissions' => [],
            ];
            foreach ($privilege->getPermissions() as $permissionName => $permission) {
                /** @var AclPermission $permission */
                $result['permissions'][$permissionName] = [
                    'name' => $permission->getName(),
                    'accessLevel' => $permission->getAccessLevel(),
                ];
            }
            $formPrivileges[$privilege->getExtensionKey()][$key] = $result;
        }

        $this->form->get('privileges')->setData(json_encode($formPrivileges));
    }

    /**
     * @param ArrayCollection|AclPrivilege[] $sortedPrivileges
     * @param array $config
     */
    protected function applyOptions(ArrayCollection $sortedPrivileges, array $config)
    {
        $hideDefault = !$config['show_default'];
        $fixValues = $config['fix_values'];

        if ($fixValues || $hideDefault) {
            foreach ($sortedPrivileges as $sortedPrivilege) {
                if ($hideDefault
                    && $sortedPrivilege->getIdentity()->getName() === AclPrivilegeRepository::ROOT_PRIVILEGE_NAME
                ) {
                    $sortedPrivileges->removeElement($sortedPrivilege);
                    continue;
                }

                if ($fixValues) {
                    foreach ($sortedPrivilege->getPermissions() as $permission) {
                        $permission->setAccessLevel((bool)$permission->getAccessLevel());
                    }
                }
            }
        }
    }

    /**
     * @param AbstractRole $role
     * @param null|string  $className
     *
     * @return ArrayCollection|\Oro\Bundle\SecurityBundle\Model\AclPrivilege[]
     */
    protected function getRolePrivileges(AbstractRole $role, $className = null)
    {
        $securityIdentity = $this->aclManager->getSid($role);
        if ($className) {
            return $this->privilegeRepository->getClassFieldsPrivileges($securityIdentity, $className);
        }

        return $this->privilegeRepository->getPrivileges($securityIdentity);
    }

    /**
     * @param AbstractRole $role
     * @param null|string  $className
     */
    protected function processPrivileges(AbstractRole $role, $className = null)
    {
        $decodedPrivileges = json_decode($this->form->get('privileges')->getData(), true);
        $formPrivileges = [];
        foreach ($this->privilegeConfig as $fieldName => $config) {
            $privilegesArray = $decodedPrivileges[$fieldName];
            $privileges = [];
            foreach ($privilegesArray as $privilege) {
                $aclPrivilege = new AclPrivilege();
                foreach ($privilege['permissions'] as $name => $permission) {
                    $aclPrivilege->addPermission(new AclPermission($permission['name'], $permission['accessLevel']));
                }
                $aclPrivilegeIdentity = new AclPrivilegeIdentity(
                    $privilege['identity']['id'],
                    $privilege['identity']['name']
                );
                $aclPrivilege->setIdentity($aclPrivilegeIdentity);
                $privileges[] = $aclPrivilege;
            }
            if ($config['fix_values']) {
                $this->fxPrivilegeValue($privileges, $config['default_value']);
            }
            $formPrivileges = array_merge($formPrivileges, $privileges);
        }

        array_walk(
            $formPrivileges,
            function (AclPrivilege $privilege) {
                $privilege->setGroup($this->getAclGroup());
            }
        );

        if ($className) {
            $this->privilegeRepository->saveFieldPrivileges(
                $this->aclManager->getSid($role),
                new ObjectIdentity('field', $className),
                new ArrayCollection($formPrivileges)
            );
        } else {
            $this->privilegeRepository->savePrivileges(
                $this->aclManager->getSid($role),
                new ArrayCollection($formPrivileges)
            );
        }

        $this->aclCache->clearCache();
    }

    /**
     * @param ArrayCollection $privileges
     * @param array           $rootIds
     *
     * @return ArrayCollection|AclPrivilege[]
     */
    protected function filterPrivileges(ArrayCollection $privileges, array $rootIds)
    {
        return $privileges->filter(
            function (AclPrivilege $entry) use ($rootIds) {
                $extensionKey = $entry->getExtensionKey();

                // only current extension privileges
                if (!in_array($extensionKey, $rootIds, true)) {
                    return false;
                }

                // not filtered are allowed
                if (!array_key_exists($extensionKey, $this->extensionFilters)) {
                    return true;
                }

                // filter by groups
                return in_array($entry->getGroup(), $this->extensionFilters[$extensionKey], true);
            }
        );
    }

    /**
     * @param ArrayCollection|AclPrivilege[] $privileges
     * @param $value
     */
    protected function fxPrivilegeValue($privileges, $value)
    {
        foreach ($privileges as $privilege) {
            foreach ($privilege->getPermissions() as $permission) {
                $permission->setAccessLevel($permission->getAccessLevel() ? $value : 0);
            }
        }
    }

    /**
     * "Success" form handler
     *
     * @param AbstractRole $entity
     * @param User[] $appendUsers
     * @param User[] $removeUsers
     */
    protected function onSuccess(AbstractRole $entity, array $appendUsers, array $removeUsers)
    {
        $manager = $this->getManager($entity);

        $this->appendUsers($entity, $appendUsers);
        $this->removeUsers($entity, $removeUsers);
        $manager->persist($entity);
        $manager->flush();
    }

    /**
     * Append users to role
     *
     * @param AbstractRole $role
     * @param User[] $users
     */
    protected function appendUsers(AbstractRole $role, array $users)
    {
        $manager = $this->getManager($role);

        /** @var $user AbstractUser */
        foreach ($users as $user) {
            $user->addRole($role);
            $manager->persist($user);
        }
    }

    /**
     * Remove users from role
     *
     * @param AbstractRole $role
     * @param User[] $users
     */
    protected function removeUsers(AbstractRole $role, array $users)
    {
        $manager = $this->getManager($role);

        /** @var $user AbstractUser */
        foreach ($users as $user) {
            $user->removeRole($role);
            $manager->persist($user);
        }
    }

    /**
     * @param AbstractRole $role
     * @return ObjectManager
     */
    protected function getManager(AbstractRole $role)
    {
        return $this->managerRegistry->getManagerForClass(ClassUtils::getClass($role));
    }

    /**
     * @return string
     */
    protected function getAclGroup()
    {
        return AclGroupProviderInterface::DEFAULT_SECURITY_GROUP;
    }
}<|MERGE_RESOLUTION|>--- conflicted
+++ resolved
@@ -162,11 +162,7 @@
      */
     public function createForm(AbstractRole $role, $className = null)
     {
-<<<<<<< HEAD
-        $this->loadPrivilegeConfigPermissions(false, $className);
-=======
         $this->loadPrivilegeConfigPermissions($className);
->>>>>>> abcec82b
 
         $this->form = $this->createRoleFormInstance($role, $this->privilegeConfig);
 
@@ -184,15 +180,11 @@
         }
 
         if ($className) {
-<<<<<<< HEAD
-            $this->privilegeConfig = array_intersect_key($this->privilegeConfig, array_flip(['field']));
-=======
             // leave only fields privileges config
             $this->privilegeConfig = array_intersect_key($this->privilegeConfig, array_flip(['field']));
         } else {
             // unset field privileges config
             unset($this->privilegeConfig['field']);
->>>>>>> abcec82b
         }
     }
 
@@ -230,18 +222,8 @@
 
                 return true;
             }
-<<<<<<< HEAD
-        } elseif (empty($className)) {
-            $this->setRolePrivileges($role);
-        } else {
-            $privileges = $this->getRolePrivileges($role, $className);
-
-            $sortedPrivileges = $this->filterPrivileges($privileges, $this->privilegeConfig['field']['types']);
-            $this->form->get('field')->setData($sortedPrivileges);
-=======
         } else {
             $this->setRolePrivileges($role, $className);
->>>>>>> abcec82b
         }
 
         return false;
