--- conflicted
+++ resolved
@@ -6,6 +6,7 @@
 use Symfony\Component\HttpFoundation\Request;
 use Symfony\Component\Form\FormInterface;
 use Symfony\Component\Security\Acl\Model\AclCacheInterface;
+use Symfony\Component\Security\Acl\Domain\ObjectIdentity;
 
 use Doctrine\Common\Persistence\ObjectManager;
 use Doctrine\Common\Collections\ArrayCollection;
@@ -22,7 +23,6 @@
 use Oro\Bundle\SecurityBundle\Acl\Group\AclGroupProviderInterface;
 use Oro\Bundle\SecurityBundle\Acl\Persistence\AclManager;
 use Oro\Bundle\SecurityBundle\Acl\Persistence\AclPrivilegeRepository;
-use Symfony\Component\Security\Acl\Domain\ObjectIdentity;
 
 /**
  * @SuppressWarnings(PHPMD.ExcessiveClassComplexity)
@@ -170,29 +170,18 @@
     }
 
     /**
-     * @param bool   $ignoreShare
      * @param string $className
      */
-    protected function loadPrivilegeConfigPermissions($ignoreShare = false, $className = null)
+    protected function loadPrivilegeConfigPermissions($className = null)
     {
         foreach ($this->privilegeConfig as $configName => $config) {
             $this->privilegeConfig[$configName]['permissions']
                 = $this->privilegeRepository->getPermissionNames($config['types']);
         }
-<<<<<<< HEAD
-
-        //TODO: Removing 'SHARE' from config. Remove this code after sharing is implemented.
-        if ($ignoreShare && isset($this->privilegeConfig['entity']['permissions']) &&
-            $key = array_search('SHARE', $this->privilegeConfig['entity']['permissions'], true)
-        ) {
-            unset($this->privilegeConfig['entity']['permissions'][$key]);
-        }
 
         if ($className) {
             $this->privilegeConfig = array_intersect_key($this->privilegeConfig, array_flip(['field']));
         }
-=======
->>>>>>> 95d7d085
     }
 
     /**
@@ -257,12 +246,8 @@
      */
     protected function setRolePrivileges(AbstractRole $role, $className = null)
     {
-<<<<<<< HEAD
+        $allPrivileges = array();
         $privileges = $this->getRolePrivileges($role, $className);
-=======
-        $allPrivileges = array();
-        $privileges = $this->getRolePrivileges($role);
->>>>>>> 95d7d085
 
         foreach ($this->privilegeConfig as $fieldName => $config) {
             $sortedPrivileges = $this->filterPrivileges($privileges, $config['types']);
