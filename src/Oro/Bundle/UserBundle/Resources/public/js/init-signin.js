--- conflicted
+++ resolved
@@ -1,11 +1,6 @@
-<<<<<<< HEAD
-=======
-/* jshint browser:true */
-/* global require */
 /**
  * @deprecated since 1.8 because of vulnerability for "phishing" attack
  */
->>>>>>> 5c462d26
 require(['jquery'],
 function($) {
     'use strict';
