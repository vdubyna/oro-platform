{% extends 'OroUIBundle:actions:update.html.twig' %}
{% import 'OroDataGridBundle::macros.html.twig' as dataGrid %}

{% set entityId = form.vars.value.id %}
{% oro_title_set({params : { "%role%": form.vars.value.label } }) %}
{% set gridName = 'role-users-grid' %}
{% set formAction = entityId ? path('oro_user_role_update', { 'id': entityId}) : path('oro_user_role_create') %}

{% block navButtons %}
    {% if entityId and resource_granted('DELETE', form.vars.value) %}
        {{ UI.deleteButton({
                'dataUrl': path('oro_api_delete_role', {'id': entityId}),
                'dataRedirect': path('oro_user_role_index'),
                'aCss': 'no-hash remove-button',
                'dataId': entityId,
                'id': 'btn-remove-role',
                'entity_label': 'oro.user.role.entity_label'|trans,
                'disabled': not allow_delete
            })
        }}
        {{ UI.buttonSeparator() }}
    {% endif %}
    {{ UI.cancelButton(path('oro_user_role_index')) }}
    {% set html = UI.buttonType({'type': 'button', 'class': 'btn-success', 'label': 'Save and Close'|trans}) %}
    {% if form.vars.value.id or resource_granted('oro_user_role_update') %}
<<<<<<< HEAD
        {% set html = html ~ UI.buttonType({'type': 'button', 'class': 'btn-success main-group', 'label': 'Save'|trans, 'action': 'save_and_stay'}) %}
=======
        {# button attribute 'action' is avoided because of there is unacceptable submit binding on .action-button in init-layout.js #}
        {% set html = html ~ UI.buttonType({
            'type': 'button',
            'class': 'btn-success main-group role-submit',
            'label': 'Save'|trans,
            'data': {
                'action': 'save_and_stay'
            }
        }) %}
>>>>>>> e7e759b1
    {% endif %}
    {{ UI.dropdownSaveButton({'html': html}) }}
    {% set options = {
        elSelector: '.btn-success',
        formName: form.vars.name,
        formSelector: '#' ~ form.vars.id,
        labelSelector: '#' ~ form.label.vars.id,
        privilegesSelector: '#' ~ form.privileges.vars.id,
        appendUsersSelector: '#roleAppendUsers',
        removeUsersSelector: '#roleRemoveUsers',
        tokenSelector: '#' ~ form._token.vars.id
    } %}
    <div data-page-component-module="orouser/js/views/role-view"
         data-page-component-options="{{ options|json_encode }}">
    </div>
{% endblock navButtons %}

{% block pageHeader %}
    {% if entityId %}
        {% set breadcrumbs = {
            'entity':      form.vars.value,
            'indexPath':   path('oro_user_role_index'),
            'indexLabel': 'oro.user.role.entity_plural_label'|trans,
            'entityTitle': form.vars.value.label
        }
        %}
        {{ parent() }}
    {% else %}
        {% set title = 'oro.ui.create_entity'|trans({'%entityName%': 'oro.user.role.entity_label'|trans}) %}
        {% include 'OroUIBundle::page_title_block.html.twig' with { title: title } %}
    {% endif %}
{% endblock pageHeader %}

{% block content_data %}
    {% set id = 'role-profile' %}

    {% set dataBlocks = [{
        'title': 'General'|trans,
        'class': 'active',
        'subblocks': [
            {
                'title': '',
                'data': [
                    form_widget(form.appendUsers, {'id': 'roleAppendUsers'}),
                    form_widget(form.removeUsers, {'id': 'roleRemoveUsers'}),
                    form_row(form.label)
                ]
            }
        ]
    }] %}

    {% set additionalData = [] %}
    {% for child in form.children if child.vars.extra_field is defined and child.vars.extra_field %}
        {% set additionalData = additionalData|merge([form_row(child)]) %}
    {% endfor %}
    {% if additionalData is not empty %}
        {% set dataBlocks = dataBlocks|merge([{
                'title': 'Additional'|trans,
                'subblocks': [{
                    'title': '',
                    'useSpan': false,
                    'data' : additionalData
                }]
            }]
        ) %}
    {% endif %}

    {% for privilegeBlock, privilegeConfig in  privilegesConfig %}
        {% if privilegeBlock != 'field' %} {# do not show field controls here #}
        {% set dataBlocks = dataBlocks|merge([{
            'title': privilegeConfig.label|trans,
            'subblocks': [
                {
                    'title': '',
                    'useSpan': false,
                    'data': [
                        form_widget(form.children[privilegeBlock])
                    ]
                }
            ]
        }]) %}
        {% endif %}
    {% endfor %}

    {% set dataBlocks = dataBlocks|merge([{
        'title' : 'oro.user.entity_plural_label'|trans,
        'subblocks':
        [
            {
                'title' : null,
                'useSpan': false,
                'data' : [dataGrid.renderGrid(gridName, {role_id: entityId}, { cssClass: 'inner-grid' })]
            }
        ]
    }]) %}

    {% set data = {
        'formErrors': form_errors(form)? form_errors(form) : null,
        'dataBlocks': dataBlocks,
    } %}
    {{ parent() }}
{% endblock content_data %}<|MERGE_RESOLUTION|>--- conflicted
+++ resolved
@@ -21,11 +21,8 @@
         {{ UI.buttonSeparator() }}
     {% endif %}
     {{ UI.cancelButton(path('oro_user_role_index')) }}
-    {% set html = UI.buttonType({'type': 'button', 'class': 'btn-success', 'label': 'Save and Close'|trans}) %}
+    {% set html = UI.buttonType({'type': 'button', 'class': 'btn-success role-submit', 'label': 'Save and Close'|trans}) %}
     {% if form.vars.value.id or resource_granted('oro_user_role_update') %}
-<<<<<<< HEAD
-        {% set html = html ~ UI.buttonType({'type': 'button', 'class': 'btn-success main-group', 'label': 'Save'|trans, 'action': 'save_and_stay'}) %}
-=======
         {# button attribute 'action' is avoided because of there is unacceptable submit binding on .action-button in init-layout.js #}
         {% set html = html ~ UI.buttonType({
             'type': 'button',
@@ -35,11 +32,10 @@
                 'action': 'save_and_stay'
             }
         }) %}
->>>>>>> e7e759b1
     {% endif %}
     {{ UI.dropdownSaveButton({'html': html}) }}
     {% set options = {
-        elSelector: '.btn-success',
+        elSelector: '.btn-success.role-submit',
         formName: form.vars.name,
         formSelector: '#' ~ form.vars.id,
         labelSelector: '#' ~ form.label.vars.id,
