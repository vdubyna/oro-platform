{% extends 'OroUIBundle:actions:update.html.twig' %}
{% import 'OroDataGridBundle::macros.html.twig' as dataGrid %}

{% set entityId = form.vars.value.id %}
{% oro_title_set({params : { "%role%": form.vars.value.label } }) %}
{% set gridName = 'role-users-grid' %}
{% set formAction = entityId ? path('oro_user_role_update', { 'id': entityId}) : path('oro_user_role_create') %}

{% block navButtons %}
    {% if entityId and resource_granted('DELETE', form.vars.value) %}
        {{ UI.deleteButton({
                'dataUrl': path('oro_api_delete_role', {'id': entityId}),
                'dataRedirect': path('oro_user_role_index'),
                'aCss': 'no-hash remove-button',
                'dataId': entityId,
                'id': 'btn-remove-role',
                'entity_label': 'oro.user.role.entity_label'|trans,
                'disabled': not allow_delete
            })
        }}
        {{ UI.buttonSeparator() }}
    {% endif %}
    {% if entityId and resource_granted('CREATE', form.vars.value)%}
        {{ UI.button({
            'iCss': 'icon-copy',
            'label': 'oro.user.role.clone'|trans,
            'title': 'oro.user.role.clone'|trans,
            'path': path('oro_user_role_clone', {'id': entityId}),
        }) }}
    {% endif %}
    {{ UI.buttonSeparator() }}
    {{ UI.cancelButton(path('oro_user_role_index')) }}
    {% set html = UI.saveAndCloseButton({
        'type': 'button',
        'class': 'btn-success role-submit',
        'route': 'oro_user_role_index'
    }) %}
    {% if resource_granted('oro_user_role_create') %}
        {% set html = html ~ UI.saveAndNewButton({
            'route': 'oro_user_role_create'
        }) %}
    {% endif %}
    {% if form.vars.value.id or resource_granted('oro_user_role_update') %}
        {# button attribute 'action' is avoided because of there is unacceptable submit binding on .action-button in init-layout.js #}
        {% set html = html ~ UI.saveAndStayButton({
            'class': 'btn-success main-group role-submit',
            'route': 'oro_user_role_update',
            'params': {'id': '$id'}
        }) %}
    {% endif %}
    {{ UI.dropdownSaveButton({'html': html}) }}
    {% set fields = [] %}
    {% for name, child in form %}
        {% if name not in ['appendUsers', 'removeUsers', 'entity', 'privileges', 'action'] %}
            {% set fields = fields|merge({(name): '#' ~ child.vars.id}) %}
        {% endif %}
    {% endfor %}
    {% set options = {
        elSelector: '.btn-success.role-submit',
        formName: form.vars.name,
        formSelector: '#' ~ form.vars.id,
        privilegesSelector: '#' ~ form.privileges.vars.id,
        appendUsersSelector: '#roleAppendUsers',
        removeUsersSelector: '#roleRemoveUsers',
        fields : fields
    } %}
    <div data-page-component-module="orouser/js/views/role-view"
         data-page-component-options="{{ options|json_encode }}">
    </div>
{% endblock navButtons %}

{% block pageHeader %}
    {% if entityId %}
        {% set breadcrumbs = {
            'entity':      form.vars.value,
            'indexPath':   path('oro_user_role_index'),
            'indexLabel': 'oro.user.role.entity_plural_label'|trans,
            'entityTitle': form.vars.value.label
        }
        %}
        {{ parent() }}
    {% else %}
        {% set title = 'oro.ui.create_entity'|trans({'%entityName%': 'oro.user.role.entity_label'|trans}) %}
        {% include 'OroUIBundle::page_title_block.html.twig' with { title: title } %}
    {% endif %}
{% endblock pageHeader %}

{% block content_data %}
    {% set id = 'role-profile' %}

    {% set dataBlocks = [{
        'title': 'General'|trans,
        'class': 'active',
        'subblocks': [
            {
                'title': '',
                'data': [
                    form_widget(form.appendUsers, {'id': 'roleAppendUsers'}),
                    form_widget(form.removeUsers, {'id': 'roleRemoveUsers'}),
                    form_row(form.label)
                ]
            }
        ]
    }] %}

    {% set additionalData = [] %}
    {% for child in form.children if child.vars.extra_field is defined and child.vars.extra_field %}
        {% set additionalData = additionalData|merge([form_row(child)]) %}
    {% endfor %}
    {% if additionalData is not empty %}
        {% set dataBlocks = dataBlocks|merge([{
                'title': 'Additional'|trans,
                'subblocks': [{
                    'title': '',
                    'useSpan': false,
                    'data' : additionalData
                }]
            }]
        ) %}
    {% endif %}

<<<<<<< HEAD
    {% for privilegeBlock, privilegeConfig in  privilegesConfig %}
        {% if privilegeBlock != 'field' %} {# do not show field controls here #}
        {% set dataBlocks = dataBlocks|merge([{
            'title': privilegeConfig.label|trans,
            'subblocks': [
                {
                    'title': '',
                    'useSpan': false,
                    'data': [
                        form_widget(form.children[privilegeBlock])
                    ]
                }
            ]
        }]) %}
        {% endif %}
    {% endfor %}
=======
    {% set rolePermissionsGrid %}
        <div {{ UI.renderPageComponentAttributes({
            module: 'orouser/js/components/role/entity-category-tabs-component',
            options: tabsOptions
        }) }}></div>
        {{ dataGrid.renderGrid('role-permission-grid', {role: entity}, { cssClass: 'inner-permissions-grid' }) }}
        <div {{ UI.renderPageComponentAttributes({
            module: 'orouser/js/components/role/capability-set-component',
            options: capabilitySetOptions
        }) }}></div>
    {% endset %}

    {% set dataBlocks = dataBlocks|merge([{
        'title': privilegesConfig['entity'].label|trans,
        'subblocks': [
            {
                'title': '',
                'useSpan': false,
                'data': [
                    rolePermissionsGrid
                ]
            }
        ]
    }]) %}
>>>>>>> e81b0363

    {% set dataBlocks = dataBlocks|merge([{
        'title' : 'oro.user.entity_plural_label'|trans,
        'subblocks': [
            {
                'title' : null,
                'useSpan': false,
                'data' : [dataGrid.renderGrid(gridName, {role_id: entityId}, { cssClass: 'inner-grid' })]
            }
        ]
    }]) %}

    {% set data = {
        'formErrors': form_errors(form)? form_errors(form) : null,
        'dataBlocks': dataBlocks,
    } %}
    {{ parent() }}
{% endblock content_data %}<|MERGE_RESOLUTION|>--- conflicted
+++ resolved
@@ -119,24 +119,6 @@
         ) %}
     {% endif %}
 
-<<<<<<< HEAD
-    {% for privilegeBlock, privilegeConfig in  privilegesConfig %}
-        {% if privilegeBlock != 'field' %} {# do not show field controls here #}
-        {% set dataBlocks = dataBlocks|merge([{
-            'title': privilegeConfig.label|trans,
-            'subblocks': [
-                {
-                    'title': '',
-                    'useSpan': false,
-                    'data': [
-                        form_widget(form.children[privilegeBlock])
-                    ]
-                }
-            ]
-        }]) %}
-        {% endif %}
-    {% endfor %}
-=======
     {% set rolePermissionsGrid %}
         <div {{ UI.renderPageComponentAttributes({
             module: 'orouser/js/components/role/entity-category-tabs-component',
@@ -161,7 +143,6 @@
             }
         ]
     }]) %}
->>>>>>> e81b0363
 
     {% set dataBlocks = dataBlocks|merge([{
         'title' : 'oro.user.entity_plural_label'|trans,
