--- conflicted
+++ resolved
@@ -1,11 +1,7 @@
 {% extends 'OroUIBundle:actions:update.html.twig' %}
 {% import 'OroDataGridBundle::macros.html.twig' as dataGrid %}
 
-<<<<<<< HEAD
 {% set entityId = form.vars.value.id %}
-{% set title = entityId ? 'Update Role'|trans : 'New Role'|trans %}
-=======
->>>>>>> cdee03e9
 {% oro_title_set({params : { "%role%": form.vars.value.label } }) %}
 {% set gridName = 'role-users-grid' %}
 {% set formAction = entityId ? path('oro_user_role_update', { 'id': entityId}) : path('oro_user_role_create') %}
