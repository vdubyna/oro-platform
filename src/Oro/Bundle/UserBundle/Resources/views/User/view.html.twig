--- conflicted
+++ resolved
@@ -38,12 +38,7 @@
             'label': 'oro.user.password.reset.label'|trans,
             'iCss': 'icon-repeat'
         }) }}
-<<<<<<< HEAD
-        <li>
-        {{ UI.clientLink({
-=======
         {{ UI.dropdownClientItem({
->>>>>>> 5d01895b
             'dataUrl': path('oro_user_reset_set_password', {'id': entity.id}),
             'aCss': 'no-hash',
             'iCss': 'icon-pencil',
@@ -61,16 +56,11 @@
                         'allowMinimize': true,
                         'dblclick': 'maximize',
                         'maximizedHeightDecreaseBy': 'minimize-bar',
-<<<<<<< HEAD
-                        'width': 650
-=======
                         'width': 550
->>>>>>> 5d01895b
                     }
                 }
             }
         }) }}
-        </li>
         {% endset %}
         {{ UI.dropdownButton({
             'label': 'oro.user.password.dropdown.label'|trans,
