--- conflicted
+++ resolved
@@ -174,23 +174,8 @@
     #}
 
     {% if resource_granted('oro_email_view') %}
-<<<<<<< HEAD
-        {% set dataBlocks = dataBlocks|merge
-            (
-                [{
-                    'title': 'oro.user.emails.label'|trans,
-                    'subblocks': [
-                        {
-                            'title': '',
-                            'useSpan': false,
-                            'data': [
-                                dataGrid.renderGrid(gridName, {userId: entity.id}, { cssClass: 'inner-grid' }),
-                                Email.renderJs()
-                            ]
-                        }
-=======
         {% set dataBlocks = dataBlocks|merge([{
-            'title': 'User emails'|trans,
+            'title': 'oro.user.emails.label'|trans,
             'subblocks': [
                 {
                     'title': '',
@@ -202,7 +187,7 @@
                             'alias': 'user_emails',
                             'cssClass': 'inner-grid',
                         })
->>>>>>> 6ff18804
+
                     ]
                 }
             ]
