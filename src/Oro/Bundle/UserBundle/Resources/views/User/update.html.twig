{% extends 'OroUIBundle:actions:update.html.twig' %}
{% set format = oro_config_value('oro_user.name_format') %}
{% form_theme form with 'OroUIBundle:Form:fields.html.twig' %}

{% set title = form.vars.value.id ? form.vars.value.fullname(format)|default('N/A') ~ ' - ' ~ 'Update User'|trans : 'New User'|trans %}
{% oro_title_set({params : {"%username%": form.vars.value.fullname(format)|default('N/A') }}) %}
{% set entityClass = 'Oro_Bundle_UserBundle_Entity_User' %}
{% set formAction = form.vars.value.id ? path('oro_user_update', { id: form.vars.value.id}) : path('oro_user_create') %}

{% block navButtons %}
    {% if form.vars.value.id and resource_granted('oro_user_user_delete') and  form.vars.value.id!=app.user.id %}
        {{ UI.deleteButton({
<<<<<<< HEAD
        'dataUrl': path('oro_api_delete_user', {'id': form.vars.value.id}),
        'dataRedirect': path('oro_user_index'),
        'aCss': 'no-hash remove-button',
        'id': 'btn-remove-user',
        'dataId':  form.vars.value.id,
        'dataMessage': 'Are you sure you want to delete this user?',
        'title': 'Delete user',
        'label': 'Delete'
=======
            'dataUrl': path('oro_api_delete_user', {'id': form.vars.value.id}),
            'dataRedirect': path('oro_user_index'),
            'aCss': 'no-hash remove-button',
            'id': 'btn-remove-user',
            'dataId':  form.vars.value.id,
            'dataMessage': 'Are you sure you want to delete this user?',
            'title': 'Delete user',
            'label': 'Delete'
>>>>>>> bbd1207c
        }) }}
        {{ UI.buttonSeparator() }}
    {% endif %}
    {{ UI.button({'path' : path('oro_user_index'), 'title' : 'Cancel', 'label' : 'Cancel'}) }}
    {{ UI.buttonType({'type': 'submit', 'class': 'btn-success', 'label': 'Save'}) }}
{% endblock navButtons %}

{% block pageHeader %}
    {% if form.vars.value.id %}
        {% set breadcrumbs = {
<<<<<<< HEAD
        'entity':      form.vars.value,
        'indexPath':   path('oro_user_index'),
        'indexLabel': 'Users',
        'entityTitle': form.vars.value.fullname(format)|default('N/A'),
        'hasAvatar':   true,
        'imagePath':   form.vars.value.imagePath,
=======
            'entity':      form.vars.value,
            'indexPath':   path('oro_user_index'),
            'indexLabel': 'Users',
            'entityTitle': form.vars.value.fullname(format)|default('N/A'),
            'hasAvatar':   true,
            'imagePath':   form.vars.value.imagePath,
>>>>>>> bbd1207c
        }
        %}
        {{ parent() }}
    {% else %}
        {% include 'OroUIBundle::page_title_block.html.twig' %}
    {% endif %}
{% endblock pageHeader %}

{% block stats %}
    {{ parent() }}
    <li>{{ 'Last logged in'|trans }}: {{ form.vars.value.lastLogin ? UI.time(form.vars.value.lastLogin) : 'N/A' }}</li>
    <li>{{ 'Login count'|trans }}: {{ form.vars.value.loginCount|default(0) }}</li>
{% endblock stats %}

{% block content_data %}
    {% set id = 'user-profile' %}

    {% set dataBlocks = [{
<<<<<<< HEAD
    'title': 'General',
    'class': 'active',
    'subblocks': [
    {
    'title': '',
    'data': [
    form_row(form.enabled),
    form_row(form.username),
    form.plainPassword is defined ? form_row(form.plainPassword) : '',
    form_row(form.firstName),
    form_row(form.lastName),
    form_row(form.birthday),
    form_row(form.imageFile)
    ]
    },
    {
    'title': '',
    'data': [
    form_row(form.email),
    UI.collectionField(form.emails, 'Additional emails', 'Add another email')
    ]
    }
    ]
    }]
=======
            'title': 'General',
            'class': 'active',
            'subblocks': [
                {
                    'title': '',
                    'data': [
                        form_row(form.enabled),
                        form_row(form.username),
                        form.plainPassword is defined ? form_row(form.plainPassword) : '',
                        form_row(form.firstName),
                        form_row(form.lastName),
                        form_row(form.birthday),
                        form_row(form.imageFile)
                    ]
                },
                {
                    'title': '',
                    'data': [
                        form_row(form.email),
                        UI.collectionField(form.emails, 'Additional emails', 'Add another email')
                    ]
                }
            ]
        }]
>>>>>>> bbd1207c

    %}

    {% if form.groups is defined or form.rolesCollection is defined %}
        {% macro userRoles(form) %}
            {% if form.rolesCollection is defined %}
                <div class="form-horizontal" id="roles-list">
                    {{ form_row(form.rolesCollection, { attr: { class: 'horizontal' } }) }}
                </div>
            {% endif %}
        {% endmacro %}
        {% set dataBlocks = dataBlocks|merge(
<<<<<<< HEAD
        [{
        'title': 'Groups and Roles',
        'subblocks': [
        {
        'title': '',
        'data': [
        form.rolesCollection is defined ? form_row(form.groups, { attr: { class: 'horizontal' } }) : null,
        _self.userRoles(form)
        ]
        }
        ]
        }]
=======
            [{
                'title': 'Groups and Roles',
                'subblocks': [
                    {
                        'title': '',
                        'data': [
                            form.rolesCollection is defined ? form_row(form.groups, { attr: { class: 'horizontal' } }) : null,
                            _self.userRoles(form)
                        ]
                    }
                ]
            }]
>>>>>>> bbd1207c
        ) %}
    {% endif %}

    {% if form.values is defined %}
        {% set dataBlocks = dataBlocks|merge(
<<<<<<< HEAD
        [{
        'title': 'Additional data',
        'subblocks': [{
        'title': '',
        'useSpan': false,
        'data': [
        form_row(form.values)
        ]
        }]
        }]
=======
            [{
                'title': 'Additional data',
                'subblocks': [{
                    'title': '',
                    'useSpan': false,
                    'data': [
                        form_row(form.values)
                    ]
                }]
            }]
>>>>>>> bbd1207c
        ) %}
    {% endif %}

    {% set data =
<<<<<<< HEAD
    {
    'formErrors': form_errors(form)? form_errors(form) : null,
    'dataBlocks': dataBlocks,
    'hiddenData': form_rest(form)
    }
=======
        {
            'formErrors': form_errors(form)? form_errors(form) : null,
            'dataBlocks': dataBlocks,
            'hiddenData': form_rest(form)
        }
>>>>>>> bbd1207c
    %}
    {{ parent() }}
{% endblock content_data %}<|MERGE_RESOLUTION|>--- conflicted
+++ resolved
@@ -10,16 +10,6 @@
 {% block navButtons %}
     {% if form.vars.value.id and resource_granted('oro_user_user_delete') and  form.vars.value.id!=app.user.id %}
         {{ UI.deleteButton({
-<<<<<<< HEAD
-        'dataUrl': path('oro_api_delete_user', {'id': form.vars.value.id}),
-        'dataRedirect': path('oro_user_index'),
-        'aCss': 'no-hash remove-button',
-        'id': 'btn-remove-user',
-        'dataId':  form.vars.value.id,
-        'dataMessage': 'Are you sure you want to delete this user?',
-        'title': 'Delete user',
-        'label': 'Delete'
-=======
             'dataUrl': path('oro_api_delete_user', {'id': form.vars.value.id}),
             'dataRedirect': path('oro_user_index'),
             'aCss': 'no-hash remove-button',
@@ -28,7 +18,6 @@
             'dataMessage': 'Are you sure you want to delete this user?',
             'title': 'Delete user',
             'label': 'Delete'
->>>>>>> bbd1207c
         }) }}
         {{ UI.buttonSeparator() }}
     {% endif %}
@@ -39,21 +28,12 @@
 {% block pageHeader %}
     {% if form.vars.value.id %}
         {% set breadcrumbs = {
-<<<<<<< HEAD
-        'entity':      form.vars.value,
-        'indexPath':   path('oro_user_index'),
-        'indexLabel': 'Users',
-        'entityTitle': form.vars.value.fullname(format)|default('N/A'),
-        'hasAvatar':   true,
-        'imagePath':   form.vars.value.imagePath,
-=======
             'entity':      form.vars.value,
             'indexPath':   path('oro_user_index'),
             'indexLabel': 'Users',
             'entityTitle': form.vars.value.fullname(format)|default('N/A'),
             'hasAvatar':   true,
             'imagePath':   form.vars.value.imagePath,
->>>>>>> bbd1207c
         }
         %}
         {{ parent() }}
@@ -72,32 +52,6 @@
     {% set id = 'user-profile' %}
 
     {% set dataBlocks = [{
-<<<<<<< HEAD
-    'title': 'General',
-    'class': 'active',
-    'subblocks': [
-    {
-    'title': '',
-    'data': [
-    form_row(form.enabled),
-    form_row(form.username),
-    form.plainPassword is defined ? form_row(form.plainPassword) : '',
-    form_row(form.firstName),
-    form_row(form.lastName),
-    form_row(form.birthday),
-    form_row(form.imageFile)
-    ]
-    },
-    {
-    'title': '',
-    'data': [
-    form_row(form.email),
-    UI.collectionField(form.emails, 'Additional emails', 'Add another email')
-    ]
-    }
-    ]
-    }]
-=======
             'title': 'General',
             'class': 'active',
             'subblocks': [
@@ -122,7 +76,6 @@
                 }
             ]
         }]
->>>>>>> bbd1207c
 
     %}
 
@@ -135,20 +88,6 @@
             {% endif %}
         {% endmacro %}
         {% set dataBlocks = dataBlocks|merge(
-<<<<<<< HEAD
-        [{
-        'title': 'Groups and Roles',
-        'subblocks': [
-        {
-        'title': '',
-        'data': [
-        form.rolesCollection is defined ? form_row(form.groups, { attr: { class: 'horizontal' } }) : null,
-        _self.userRoles(form)
-        ]
-        }
-        ]
-        }]
-=======
             [{
                 'title': 'Groups and Roles',
                 'subblocks': [
@@ -161,24 +100,11 @@
                     }
                 ]
             }]
->>>>>>> bbd1207c
         ) %}
     {% endif %}
 
     {% if form.values is defined %}
         {% set dataBlocks = dataBlocks|merge(
-<<<<<<< HEAD
-        [{
-        'title': 'Additional data',
-        'subblocks': [{
-        'title': '',
-        'useSpan': false,
-        'data': [
-        form_row(form.values)
-        ]
-        }]
-        }]
-=======
             [{
                 'title': 'Additional data',
                 'subblocks': [{
@@ -189,24 +115,15 @@
                     ]
                 }]
             }]
->>>>>>> bbd1207c
         ) %}
     {% endif %}
 
     {% set data =
-<<<<<<< HEAD
-    {
-    'formErrors': form_errors(form)? form_errors(form) : null,
-    'dataBlocks': dataBlocks,
-    'hiddenData': form_rest(form)
-    }
-=======
         {
             'formErrors': form_errors(form)? form_errors(form) : null,
             'dataBlocks': dataBlocks,
             'hiddenData': form_rest(form)
         }
->>>>>>> bbd1207c
     %}
     {{ parent() }}
 {% endblock content_data %}