--- conflicted
+++ resolved
@@ -3,17 +3,16 @@
     description: oro.user.action.password_management.description
     type: action
     group_name: ""
-<<<<<<< HEAD
+    category: "application"
 update_own_profile:
     label: oro.user.action.update_profile.label
     description: oro.user.action.update_profile.description
     type: action
     group_name: ""
+    category: "application"
 update_own_configuration:
     label: oro.user.action.update_configuration.label
     description: oro.user.action.update_configuration.description
     type: action
     group_name: ""
-=======
-    category: "application"
->>>>>>> c8828d7f
+    category: "application"