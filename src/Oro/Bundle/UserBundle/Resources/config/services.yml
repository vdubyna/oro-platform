parameters:
    oro_user.manager.base.class:                  Oro\Bundle\UserBundle\Entity\BaseUserManager
    oro_user.manager.class:                       Oro\Bundle\UserBundle\Entity\UserManager
    oro_user.manager.api.class:                   Oro\Bundle\SoapBundle\Entity\Manager\ApiEntityManager
    oro_user.permission.manager.api.class:        Oro\Bundle\UserBundle\Entity\Manager\UserPermissionApiEntityManager
    oro_user.status.manager.class:                Oro\Bundle\UserBundle\Entity\Manager\StatusManager
    oro_user.entity.class:                        Oro\Bundle\UserBundle\Entity\User
    oro_user.group.entity.class:                  Oro\Bundle\UserBundle\Entity\Group
    oro_user.role.entity.class:                   Oro\Bundle\UserBundle\Entity\Role
    oro_user.security.provider.class:             Oro\Bundle\UserBundle\Security\UserProvider
    oro_user.security.login.class:                Oro\Bundle\UserBundle\EventListener\LoginSubscriber
    oro_user.twig.user_extension.class:           Oro\Bundle\UserBundle\Twig\OroUserExtension
    oro_user.user_menu.builder.class:             Oro\Bundle\UserBundle\Menu\UserMenuBuilder
    oro_user.role.listener.class:                 Oro\Bundle\UserBundle\EventListener\RoleListener
    oro_user.role.manager.class:                  Oro\Bundle\UserBundle\Entity\Manager\RoleManager
    oro_user.role.manager.api.class:              Oro\Bundle\SoapBundle\Entity\Manager\ApiEntityManager
    oro_user.group.manager.class:                 Oro\Bundle\UserBundle\Entity\Manager\GroupManager
    oro_user.group.manager.api.class:             Oro\Bundle\SoapBundle\Entity\Manager\ApiEntityManager
    oro_user.autocomplete.user.search_handler:    Oro\Bundle\UserBundle\Autocomplete\UserSearchHandler
    oro_user.autocomplete.user.search_without_current_handler.class: Oro\Bundle\UserBundle\Autocomplete\UserWithoutCurrentHandler
    oro_user.autocomplete.user.search_acl_handler.class: Oro\Bundle\UserBundle\Autocomplete\UserAclHandler
    oro_user.autocomplete.user.organization_search_handler.class: Oro\Bundle\UserBundle\Autocomplete\OrganizationUsersHandler
    oro_user.autocomplete.role.search_handler.class: Oro\Bundle\FormBundle\Autocomplete\SearchHandler
    oro_user.autocomplete.role.authenticated_search_handler.class: Oro\Bundle\UserBundle\Autocomplete\AuthenticatedRolesHandler
    oro_user.email.owner.provider.class:          Oro\Bundle\UserBundle\Entity\Provider\EmailOwnerProvider
    oro_user.gender_provider.class:               Oro\Bundle\UserBundle\Provider\GenderProvider
    oro_user.email_recipients_provider.class:     Oro\Bundle\UserBundle\Provider\EmailRecipientsProvider
    oro_user.change_password.subscriber.class:    Oro\Bundle\UserBundle\Form\EventListener\ChangePasswordSubscriber
    oro_user.handler.delete.class:                Oro\Bundle\UserBundle\Handler\UserDeleteHandler
    oro_user.role.handler.delete.class:           Oro\Bundle\UserBundle\Handler\RoleDeleteHandler
    oro_user.activity_widget_provider.class:      %oro_activity.widget_provider.activities.menu.class%
    oro_user.event_listener.owner_user_grid_listener.class: Oro\Bundle\UserBundle\EventListener\OwnerUserGridListener
    oro_user.mailer.processor.class:              Oro\Bundle\UserBundle\Mailer\Processor
    oro_user.placeholder.filter.class:            Oro\Bundle\UserBundle\Placeholder\PlaceholderFilter

    oro_user.security.user_checker.class:         Oro\Bundle\UserBundle\Security\UserChecker
    oro_user.provider.filter.user_choice_tree.class: Oro\Bundle\UserBundle\Provider\Filter\ChoiceTreeUserProvider

    oro_user.token.factory.wsse.class:            Oro\Bundle\UserBundle\Security\WsseTokenFactory

    oro_user.role.datagrid_helper.class:          Oro\Bundle\UserBundle\Datagrid\RoleGridHelper

    oro_user.provider.user_configuration.form_provider.class: Oro\Bundle\UserBundle\Provider\UserConfigurationFormProvider

    # Validator
    oro_user.validator.user_custom_grid_field_validator.class: Oro\Bundle\UserBundle\Validator\UserGridFieldValidator

    oro_user.imap_configuration.subscriber.class:    Oro\Bundle\UserBundle\Form\EventListener\UserImapConfigSubscriber

services:
    oro_user.manager:
        class: %oro_user.manager.class%
        arguments:
            - %oro_user.entity.class%
            - '@doctrine'
            - '@security.encoder_factory'

    oro_user.manager.api:
        class: %oro_user.manager.api.class%
        parent: oro_soap.manager.entity_manager.abstract
        arguments:
            - %oro_user.entity.class%
            - '@doctrine.orm.entity_manager'

    oro_user.permission_manager.api:
        class: %oro_user.permission.manager.api.class%
        parent: oro_soap.manager.entity_manager.abstract
        arguments:
            - %oro_user.entity.class%
            - '@doctrine.orm.entity_manager'
            - '@security.context'
            - '@oro_security.acl.extension_selector'

    oro_user.security.provider:
        class:                        %oro_user.security.provider.class%
        public:                       false
        arguments:                    ["@oro_user.manager"]

    oro_user.security.login:
        class:                        %oro_user.security.login.class%
        arguments:                    ["@oro_user.manager"]
        tags:
            - { name: kernel.event_listener, event: security.interactive_login, method: onLogin }

    oro_user.cache:
        parent: oro.cache.abstract
        calls:
            - [ setNamespace, [ 'oro_user' ] ]

    oro_user.user_menu:
        class:                        %oro_user.user_menu.builder.class%
        arguments:
            - '@security.context'
        tags:
            - { name: oro_menu.builder, alias: usermenu }

    oro_user.role.listener:
        class:                        %oro_user.role.listener.class%
        arguments:                    ["@oro_security.link.sid_manager"]
        tags:
            - { name: doctrine.event_listener, event: preUpdate }
            - { name: doctrine.event_listener, event: prePersist }

    oro_user.twig.user_extension:
        class:                        %oro_user.twig.user_extension.class%
        arguments:                    ["@oro_user.gender_provider", "@security.context"]
        tags:
            - { name: twig.extension }

    oro_user.status_manager:
        class:                        %oro_user.status.manager.class%
        arguments:                    ["@doctrine.orm.entity_manager", "@oro_user.manager"]

    oro_user.role_manager:
        class:                        %oro_user.role.manager.class%
        arguments:                    ["@doctrine.orm.entity_manager"]

    oro_user.role_manager.api:
        class: %oro_user.role.manager.api.class%
        parent: oro_soap.manager.entity_manager.abstract
        arguments:
            - %oro_user.role.entity.class%
            - '@doctrine.orm.entity_manager'

    oro_user.group_manager:
        class:                        %oro_user.group.manager.class%
        arguments:                    ["@doctrine.orm.entity_manager"]

    oro_user.group_manager.api:
        class: %oro_user.group.manager.api.class%
        parent: oro_soap.manager.entity_manager.abstract
        arguments:
            - %oro_user.group.entity.class%
            - '@doctrine.orm.entity_manager'

    # Autocomplete acl user search handler
    oro_user.autocomplete.user.search_acl_handler.abstract:
        abstract: true
        class: %oro_user.autocomplete.user.search_acl_handler.class%
        arguments:
            - '@doctrine.orm.entity_manager'
            - '@oro_attachment.manager'
            - %oro_user.entity.class%
            - '@oro_entity_config.link.security_context'
            - '@oro_security.ownership_tree_provider'
            - "@?security.acl.voter.basic_permissions"
        calls:
            - [ setEntityNameResolver,  ['@oro_entity.entity_name_resolver']]

    oro_user.autocomplete.user.search_acl_handler:
        parent: oro_user.autocomplete.user.search_acl_handler.abstract
        calls:
            - [ setProperties, [["id", "username", "namePrefix", "firstName", "middleName", "lastName", "nameSuffix", "email"]] ]
        tags:
            - { name: oro_form.autocomplete.search_handler, alias: acl_users }
        lazy: true

    # Autocomplete search handler
    oro_user.autocomplete.user.search_handler:
        class: %oro_user.autocomplete.user.search_handler%
        parent: oro_form.autocomplete.full_name.search_handler
        arguments:
            - '@oro_attachment.manager'
            - %oro_user.entity.class%
            - ["username", "namePrefix", "firstName", "middleName", "lastName", "nameSuffix", "email"]
        tags:
            - { name: oro_form.autocomplete.search_handler, alias: users, acl_resource: oro_user_user_view }

    # Autocomplete search handler
    oro_user.autocomplete.widget_user.search_handler:
        class: Oro\Bundle\UserBundle\Autocomplete\WidgetUserSearchHandler
        parent: oro_form.autocomplete.full_name.search_handler
        arguments:
            - '@translator'
            - '@oro_attachment.manager'
            - %oro_user.entity.class%
            - ["username", "namePrefix", "firstName", "middleName", "lastName", "nameSuffix", "email"]
        tags:
            - { name: oro_form.autocomplete.search_handler, alias: widget_owner_users, acl_resource: oro_user_user_view }

    # Autocomplite search user handler limit by current organization
    oro_user.autocomplete.user.organization_search_handler:
        class: %oro_user.autocomplete.user.organization_search_handler.class%
        parent: oro_user.autocomplete.user.search_handler
        calls:
           - [setSecurityFacade,  ['@oro_security.security_facade']]
        tags:
            - { name: oro_form.autocomplete.search_handler, alias: organization_users, acl_resource: oro_user_user_view }

    oro_user.autocomplete.user.search_without_current_handler:
        class: %oro_user.autocomplete.user.search_without_current_handler.class%
        parent: oro_form.autocomplete.full_name.search_handler
        arguments:
            - '@oro_security.security_facade'
            - '@oro_attachment.manager'
            - %oro_user.entity.class%
            - ["username", "namePrefix", "firstName", "middleName", "lastName", "nameSuffix", "email"]
        tags:
            - { name: oro_form.autocomplete.search_handler, alias: users_without_current, acl_resource: oro_user_user_view }

    # Autocomplete role search handler
    oro_user.autocomplete.role.search_handler:
        class: %oro_user.autocomplete.role.search_handler.class%
        parent: oro_form.autocomplete.search_handler
        arguments:
            - %oro_user.role.entity.class%
            - ["label"]
        tags:
            - { name: oro_form.autocomplete.search_handler, alias: roles, acl_resource: oro_user_role_view }

    oro_user.autocomplete.widget_role.search_handler:
        class: Oro\Bundle\UserBundle\Autocomplete\WidgetRoleSearchHandler
        parent: oro_form.autocomplete.search_handler
        arguments:
            - %oro_user.role.entity.class%
            - ["label"]
        tags:
            - { name: oro_form.autocomplete.search_handler, alias: widget_owner_roles, acl_resource: oro_user_role_view }

    # Autocomplete role search handler for authenticated roles
    oro_user.autocomplete.role.authenticated_search_handler:
        class: %oro_user.autocomplete.role.authenticated_search_handler.class%
        parent: oro_form.autocomplete.search_handler
        arguments:
            - %oro_user.role.entity.class%
            - ["label"]
        tags:
            - { name: oro_form.autocomplete.search_handler, alias: roles_authenticated, acl_resource: oro_user_role_view }

    oro_user.gender_provider:
        class: %oro_user.gender_provider.class%
        arguments:
            - '@translator'

    oro_user.email_recipients_provider:
        class: %oro_user.email_recipients_provider.class%
        arguments:
            - '@doctrine'
            - '@oro_email.provider.email_recipients.helper'
        tags:
            - { name: oro_email.recipients_provider, priority: 30 }

    oro_user.email.owner.provider:
        class: %oro_user.email.owner.provider.class%
        tags:
            - { name: oro_email.owner.provider, order: 1 }

    oro_user.change_password.subscriber:
        class: %oro_user.change_password.subscriber.class%
        arguments:
            - '@form.factory'
            - '@security.context'

    oro_user.handler.delete:
        class: %oro_user.handler.delete.class%
        parent: oro_soap.handler.delete.abstract
        calls:
            - [ setSecurityFacade,  ['@oro_security.security_facade'] ]

    oro_user.role.handler.delete:
        class: %oro_user.role.handler.delete.class%
        parent: oro_soap.handler.delete.abstract
        arguments:
            - '@oro_security.acl.sid_manager'

    oro_user.activity_widget_provider:
        class: %oro_user.activity_widget_provider.class%
        arguments:
           - '@oro_entity.entity_identifier_accessor'
           - '@oro_ui.twig.tab_extension'
           - 'user_activity_tab_panel'
           - %oro_user.entity.class%
        tags:
           - { name: oro_activity.activity_widget_provider, priority: -10 }

    oro_user.event_listener.owner_user_grid_listener:
        class: %oro_user.event_listener.owner_user_grid_listener.class%
        arguments:
            - '@doctrine.orm.entity_manager'
            - '@oro_entity_config.link.security_context'
            - '@oro_security.ownership_tree_provider'
            - "@?security.acl.voter.basic_permissions"
        tags:
            - { name: kernel.event_listener, event: oro_datagrid.datagrid.build.before.owner-users-select-grid, method: onBuildBefore }

    oro_user.mailer.processor:
        class: %oro_user.mailer.processor.class%
        arguments:
            - '@doctrine'
            - '@oro_config.global'
            - '@oro_email.email_renderer'
            - '@oro_email.email_holder_helper'
            - '@oro_email.direct_mailer'

    oro_user.placeholder.filter:
        class: %oro_user.placeholder.filter.class%
        arguments:
            - '@oro_security.security_facade'

    oro_user.password_change.widget_provider.actions:
        parent: oro_ui.widget_provider.action_button.abstract
        arguments:
            - oro_user_password_change_button
            - oro_user_password_change_link
        tags:
            - { name: oro_ui.view_action_provider, group: activity, priority: 100 }
            - { name: oro_ui.update_action_provider, group: activity, priority: 100 }

    oro_user.password_reset.widget_provider.actions:
        parent: oro_ui.widget_provider.action_button.abstract
        arguments:
            - oro_user_password_reset_button
            - oro_user_password_reset_link
        tags:
            - { name: oro_ui.view_action_provider, group: activity, priority: 110 }
            - { name: oro_ui.update_action_provider, group: activity, priority: 110 }

    security.user_checker:
        class: %oro_user.security.user_checker.class%
        arguments:
            - '@security.context.link'
            - '@session.flash_bag'
            - '@translator'

    oro_user.token.factory.wsse:
        class: %oro_user.token.factory.wsse.class%

    oro_user.role.datagrid_helper:
        class: %oro_user.role.datagrid_helper.class%
        arguments:
            - '@security.authorization_checker'
            - '@security.authorization_checker'

    oro_user.provider.role_entity_name:
        class: Oro\Bundle\UserBundle\Provider\RoleEntityNameProvider
        public: false
        tags:
            - { name: oro_entity.name_provider, priority: 100 }

    oro_user.provider.filter.user_choice_tree:
        class: %oro_user.provider.filter.user_choice_tree.class%
        arguments:
            - '@doctrine'
            - '@oro_security.acl_helper'
            - '@oro_locale.dql.formatter.name'

    # Validator
    oro_user.validator.user_custom_grid_field_validator:
        class: %oro_user.validator.user_custom_grid_field_validator.class%
        arguments:
            - '@oro_security.security_facade'
        tags:
            - {name: oro_entity.custom_grid_field_validator, entity_name: Oro_Bundle_UserBundle_Entity_User }

<<<<<<< HEAD
    oro_user.provider.user_config_form_provider:
        class: %oro_user.provider.user_configuration.form_provider.class%
        arguments:
            - "@oro_config.config_bag"
            - "@form.factory"
            - "@oro_security.security_facade"
        tags:
            -  { name: oro_config.configuration_provider }
        lazy: true

    oro_user.imap_configuration.subscriber:
        class: %oro_user.imap_configuration.subscriber.class%
        arguments:
            - "@doctrine.orm.entity_manager"
            - '@request_stack'
            - '@security.context'
=======
    # Dashboard
    oro_user.dashboard.owner_helper:
        class: Oro\Bundle\UserBundle\Dashboard\OwnerHelper
        arguments:
          - '@doctrine'
          - '@security.token_storage'
>>>>>>> a64fead1
<|MERGE_RESOLUTION|>--- conflicted
+++ resolved
@@ -352,7 +352,13 @@
         tags:
             - {name: oro_entity.custom_grid_field_validator, entity_name: Oro_Bundle_UserBundle_Entity_User }
 
-<<<<<<< HEAD
+    # Dashboard
+    oro_user.dashboard.owner_helper:
+        class: Oro\Bundle\UserBundle\Dashboard\OwnerHelper
+        arguments:
+          - '@doctrine'
+          - '@security.token_storage'
+
     oro_user.provider.user_config_form_provider:
         class: %oro_user.provider.user_configuration.form_provider.class%
         arguments:
@@ -368,12 +374,4 @@
         arguments:
             - "@doctrine.orm.entity_manager"
             - '@request_stack'
-            - '@security.context'
-=======
-    # Dashboard
-    oro_user.dashboard.owner_helper:
-        class: Oro\Bundle\UserBundle\Dashboard\OwnerHelper
-        arguments:
-          - '@doctrine'
-          - '@security.token_storage'
->>>>>>> a64fead1
+            - '@security.context'