parameters:
    oro_user.manager.base.class:                  Oro\Bundle\UserBundle\Entity\BaseUserManager
    oro_user.manager.class:                       Oro\Bundle\UserBundle\Entity\UserManager
    oro_user.manager.api.class:                   Oro\Bundle\SoapBundle\Entity\Manager\ApiEntityManager
    oro_user.permission.manager.api.class:        Oro\Bundle\UserBundle\Entity\Manager\UserPermissionApiEntityManager
    oro_user.status.manager.class:                Oro\Bundle\UserBundle\Entity\Manager\StatusManager
    oro_user.entity.class:                        Oro\Bundle\UserBundle\Entity\User
    oro_user.group.entity.class:                  Oro\Bundle\UserBundle\Entity\Group
    oro_user.role.entity.class:                   Oro\Bundle\UserBundle\Entity\Role
    oro_user.security.provider.class:             Oro\Bundle\UserBundle\Security\UserProvider
    oro_user.security.login.class:                Oro\Bundle\UserBundle\EventListener\LoginSubscriber
    oro_user.twig.user_extension.class:           Oro\Bundle\UserBundle\Twig\OroUserExtension
    oro_user.user_menu.builder.class:             Oro\Bundle\UserBundle\Menu\UserMenuBuilder
    oro_user.role.listener.class:                 Oro\Bundle\UserBundle\EventListener\RoleListener
    oro_user.role.manager.class:                  Oro\Bundle\UserBundle\Entity\Manager\RoleManager
    oro_user.role.manager.api.class:              Oro\Bundle\SoapBundle\Entity\Manager\ApiEntityManager
    oro_user.group.manager.class:                 Oro\Bundle\UserBundle\Entity\Manager\GroupManager
    oro_user.group.manager.api.class:             Oro\Bundle\SoapBundle\Entity\Manager\ApiEntityManager
    oro_user.autocomplete.user.search_handler:    Oro\Bundle\UserBundle\Autocomplete\UserSearchHandler
    oro_user.autocomplete.user.search_without_current_handler.class: Oro\Bundle\UserBundle\Autocomplete\UserWithoutCurrentHandler
    oro_user.autocomplete.user.search_acl_handler.class: Oro\Bundle\UserBundle\Autocomplete\UserAclHandler
    oro_user.autocomplete.user.organization_search_handler.class: Oro\Bundle\UserBundle\Autocomplete\OrganizationUsersHandler
    oro_user.autocomplete.role.search_handler.class: Oro\Bundle\FormBundle\Autocomplete\SearchHandler
    oro_user.autocomplete.role.authenticated_search_handler.class: Oro\Bundle\UserBundle\Autocomplete\AuthenticatedRolesHandler
    oro_user.email.owner.provider.class:          Oro\Bundle\UserBundle\Entity\Provider\EmailOwnerProvider
    oro_user.gender_provider.class:               Oro\Bundle\UserBundle\Provider\GenderProvider
    oro_user.email_recipients_provider.class:     Oro\Bundle\UserBundle\Provider\EmailRecipientsProvider
    oro_user.change_password.subscriber.class:    Oro\Bundle\UserBundle\Form\EventListener\ChangePasswordSubscriber
    oro_user.handler.delete.class:                Oro\Bundle\UserBundle\Handler\UserDeleteHandler
    oro_user.role.handler.delete.class:           Oro\Bundle\UserBundle\Handler\RoleDeleteHandler
    oro_user.activity_widget_provider.class:      %oro_activity.widget_provider.activities.menu.class%
    oro_user.event_listener.owner_user_grid_listener.class: Oro\Bundle\UserBundle\EventListener\OwnerUserGridListener
    oro_user.mailer.processor.class:              Oro\Bundle\UserBundle\Mailer\Processor
    oro_user.placeholder.filter.class:            Oro\Bundle\UserBundle\Placeholder\PlaceholderFilter
    oro_user.listener.choice_tree_filter_load_data_listener.class: Oro\Bundle\UserBundle\EventListener\ChoiceTreeFilterLoadDataListener

    oro_user.security.user_checker.class:         Oro\Bundle\UserBundle\Security\UserChecker
    oro_user.provider.filter.user_choice_tree.class: Oro\Bundle\UserBundle\Provider\Filter\ChoiceTreeUserProvider
    oro_user.provider.role_privilege_category_provider.class: Oro\Bundle\UserBundle\Provider\RolePrivilegeCategoryProvider
    oro_user.datagrid.datasource.role_permission_datasource.class: Oro\Bundle\UserBundle\Datagrid\RolePermissionDatasource
    oro_user.provider.role_privilege_capability_provider.class: Oro\Bundle\UserBundle\Provider\RolePrivilegeCapabilityProvider
    oro_user.provider.privilege_category_provider.class: Oro\Bundle\UserBundle\Provider\PrivilegeCategoryProvider

    oro_user.token.factory.wsse.class:            Oro\Bundle\UserBundle\Security\WsseTokenFactory

    oro_user.role.datagrid_helper.class:          Oro\Bundle\UserBundle\Datagrid\RoleGridHelper

    oro_user.provider.user_configuration.form_provider.class: Oro\Bundle\UserBundle\Provider\UserConfigurationFormProvider

    # Validator
    oro_user.validator.user_custom_grid_field_validator.class: Oro\Bundle\UserBundle\Validator\UserGridFieldValidator

    oro_user.imap_configuration.subscriber.class:    Oro\Bundle\UserBundle\Form\EventListener\UserImapConfigSubscriber

services:
    oro_user.manager:
        class: %oro_user.manager.class%
        arguments:
            - %oro_user.entity.class%
            - '@doctrine'
            - '@security.encoder_factory'
            - '@oro_entity_extend.enum_value_provider'

    oro_user.manager.api:
        class: %oro_user.manager.api.class%
        parent: oro_soap.manager.entity_manager.abstract
        arguments:
            - %oro_user.entity.class%
            - '@doctrine.orm.entity_manager'

    oro_user.permission_manager.api:
        class: %oro_user.permission.manager.api.class%
        parent: oro_soap.manager.entity_manager.abstract
        arguments:
            - %oro_user.entity.class%
            - '@doctrine.orm.entity_manager'
            - '@security.context'
            - '@oro_security.acl.extension_selector'

    oro_user.listener.password_changed_subscriber:
        class: Oro\Bundle\UserBundle\EventListener\PasswordChangedSubscriber
        arguments:
            - '@oro_entity_extend.enum_value_provider'
        tags:
            - { name: doctrine.event_subscriber }

    oro_user.security.provider:
        class:                        %oro_user.security.provider.class%
        public:                       false
        arguments:                    ["@oro_user.manager"]

    oro_user.security.login:
        class:                        %oro_user.security.login.class%
        arguments:                    ["@oro_user.manager"]
        tags:
            - { name: kernel.event_listener, event: security.interactive_login, method: onLogin }

    oro_user.cache:
        parent: oro.cache.abstract
        calls:
            - [ setNamespace, [ 'oro_user' ] ]

    oro_user.user_menu:
        class:                        %oro_user.user_menu.builder.class%
        arguments:
            - '@security.context'
        tags:
            - { name: oro_menu.builder, alias: usermenu }

    oro_user.role.listener:
        class:                        %oro_user.role.listener.class%
        arguments:                    ["@oro_security.link.sid_manager"]
        tags:
            - { name: doctrine.event_listener, event: preUpdate }
            - { name: doctrine.event_listener, event: prePersist }

    oro_user.twig.user_extension:
        class:                        %oro_user.twig.user_extension.class%
        arguments:                    ["@oro_user.gender_provider", "@security.context"]
        tags:
            - { name: twig.extension }

    oro_user.status_manager:
        class:                        %oro_user.status.manager.class%
        arguments:                    ["@doctrine.orm.entity_manager", "@oro_user.manager"]

    oro_user.role_manager:
        class:                        %oro_user.role.manager.class%
        arguments:                    ["@doctrine.orm.entity_manager"]

    oro_user.role_manager.api:
        class: %oro_user.role.manager.api.class%
        parent: oro_soap.manager.entity_manager.abstract
        arguments:
            - %oro_user.role.entity.class%
            - '@doctrine.orm.entity_manager'

    oro_user.group_manager:
        class:                        %oro_user.group.manager.class%
        arguments:                    ["@doctrine.orm.entity_manager"]

    oro_user.group_manager.api:
        class: %oro_user.group.manager.api.class%
        parent: oro_soap.manager.entity_manager.abstract
        arguments:
            - %oro_user.group.entity.class%
            - '@doctrine.orm.entity_manager'

    oro_user.impersonation_authenticator:
        class: Oro\Bundle\UserBundle\Security\ImpersonationAuthenticator
        arguments:
            - '@doctrine.orm.entity_manager'
            - '@oro_security.token.factory.username_password_organization'
            - '@event_dispatcher'
            - '@router'

    oro_user.event_listener.impersonation_success_listener:
        class: Oro\Bundle\UserBundle\EventListener\ImpersonationSuccessListener
        arguments:
            - '@oro_user.mailer.processor'
            - '@session.flash_bag'
            - '@logger'
        tags:
            - { name: kernel.event_listener, event: oro_user.impersonation_success, method: onImpersonationSuccess }

    # Autocomplete acl user search handler
    oro_user.autocomplete.user.search_acl_handler.abstract:
        abstract: true
        class: %oro_user.autocomplete.user.search_acl_handler.class%
        arguments:
            - '@doctrine.orm.entity_manager'
            - '@oro_attachment.manager'
            - %oro_user.entity.class%
            - '@oro_entity_config.link.security_context'
            - '@oro_security.ownership_tree_provider'
            - "@?security.acl.voter.basic_permissions"
        calls:
            - [ setEntityNameResolver,  ['@oro_entity.entity_name_resolver']]

    oro_user.autocomplete.user.search_acl_handler:
        parent: oro_user.autocomplete.user.search_acl_handler.abstract
        calls:
            - [ setProperties, [["id", "username", "namePrefix", "firstName", "middleName", "lastName", "nameSuffix", "email"]] ]
        tags:
            - { name: oro_form.autocomplete.search_handler, alias: acl_users }
        lazy: true

    # Autocomplete search handler
    oro_user.autocomplete.user.search_handler:
        class: %oro_user.autocomplete.user.search_handler%
        parent: oro_form.autocomplete.full_name.search_handler
        arguments:
            - '@oro_attachment.manager'
            - %oro_user.entity.class%
            - ["username", "namePrefix", "firstName", "middleName", "lastName", "nameSuffix", "email"]
        tags:
            - { name: oro_form.autocomplete.search_handler, alias: users, acl_resource: oro_user_user_view }

    # Autocomplete search handler
    oro_user.autocomplete.widget_user.search_handler:
        class: Oro\Bundle\UserBundle\Autocomplete\WidgetUserSearchHandler
        parent: oro_form.autocomplete.full_name.search_handler
        arguments:
            - '@translator'
            - '@oro_attachment.manager'
            - %oro_user.entity.class%
            - ["username", "namePrefix", "firstName", "middleName", "lastName", "nameSuffix", "email"]
        tags:
            - { name: oro_form.autocomplete.search_handler, alias: widget_owner_users, acl_resource: oro_user_user_view }

    # Autocomplite search user handler limit by current organization
    oro_user.autocomplete.user.organization_search_handler:
        class: %oro_user.autocomplete.user.organization_search_handler.class%
        parent: oro_user.autocomplete.user.search_handler
        calls:
           - [setSecurityFacade,  ['@oro_security.security_facade']]
        tags:
            - { name: oro_form.autocomplete.search_handler, alias: organization_users, acl_resource: oro_user_user_view }

    oro_user.autocomplete.user.search_without_current_handler:
        class: %oro_user.autocomplete.user.search_without_current_handler.class%
        parent: oro_form.autocomplete.full_name.search_handler
        arguments:
            - '@oro_security.security_facade'
            - '@oro_attachment.manager'
            - %oro_user.entity.class%
            - ["username", "namePrefix", "firstName", "middleName", "lastName", "nameSuffix", "email"]
        tags:
            - { name: oro_form.autocomplete.search_handler, alias: users_without_current, acl_resource: oro_user_user_view }

    # Autocomplete role search handler
    oro_user.autocomplete.role.search_handler:
        class: %oro_user.autocomplete.role.search_handler.class%
        parent: oro_form.autocomplete.search_handler
        arguments:
            - %oro_user.role.entity.class%
            - ["label"]
        tags:
            - { name: oro_form.autocomplete.search_handler, alias: roles, acl_resource: oro_user_role_view }

    oro_user.autocomplete.widget_role.search_handler:
        class: Oro\Bundle\UserBundle\Autocomplete\WidgetRoleSearchHandler
        parent: oro_form.autocomplete.search_handler
        arguments:
            - %oro_user.role.entity.class%
            - ["label"]
        tags:
            - { name: oro_form.autocomplete.search_handler, alias: widget_owner_roles, acl_resource: oro_user_role_view }

    # Autocomplete role search handler for authenticated roles
    oro_user.autocomplete.role.authenticated_search_handler:
        class: %oro_user.autocomplete.role.authenticated_search_handler.class%
        parent: oro_form.autocomplete.search_handler
        arguments:
            - %oro_user.role.entity.class%
            - ["label"]
        tags:
            - { name: oro_form.autocomplete.search_handler, alias: roles_authenticated, acl_resource: oro_user_role_view }

    oro_user.gender_provider:
        class: %oro_user.gender_provider.class%
        arguments:
            - '@translator'

    oro_user.email_recipients_provider:
        class: %oro_user.email_recipients_provider.class%
        arguments:
            - '@doctrine'
            - '@oro_email.provider.email_recipients.helper'
        tags:
            - { name: oro_email.recipients_provider, priority: 30 }

    oro_user.email.owner.provider:
        class: %oro_user.email.owner.provider.class%
        tags:
            - { name: oro_email.owner.provider, order: 1 }

    oro_user.change_password.subscriber:
        class: %oro_user.change_password.subscriber.class%
        arguments:
            - '@form.factory'
            - '@security.context'

    oro_user.handler.delete:
        class: %oro_user.handler.delete.class%
        parent: oro_soap.handler.delete.abstract
        calls:
            - [ setSecurityFacade,  ['@oro_security.security_facade'] ]

    oro_user.role.handler.delete:
        class: %oro_user.role.handler.delete.class%
        parent: oro_soap.handler.delete.abstract
        arguments:
            - '@oro_security.acl.sid_manager'

    oro_user.handler.reset_password_handler:
        class: Oro\Bundle\UserBundle\Handler\ResetPasswordHandler
        lazy: true
        arguments:
            - '@oro_notification.manager.email_notification'
            - '@oro_user.manager'
            - '@doctrine'
            - '@logger'

    oro_user.activity_widget_provider:
        class: %oro_user.activity_widget_provider.class%
        arguments:
           - '@oro_entity.entity_identifier_accessor'
           - '@oro_ui.twig.tab_extension'
           - 'user_activity_tab_panel'
           - %oro_user.entity.class%
        tags:
           - { name: oro_activity.activity_widget_provider, priority: -10 }

    oro_user.event_listener.owner_user_grid_listener:
        class: %oro_user.event_listener.owner_user_grid_listener.class%
        arguments:
            - '@doctrine.orm.entity_manager'
            - '@oro_entity_config.link.security_context'
            - '@oro_security.ownership_tree_provider'
            - "@?security.acl.voter.basic_permissions"
        tags:
            - { name: kernel.event_listener, event: oro_datagrid.datagrid.build.before.owner-users-select-grid, method: onBuildBefore }

    oro_user.mailer.processor:
        class: %oro_user.mailer.processor.class%
        arguments:
            - '@doctrine'
            - '@oro_config.global'
            - '@oro_email.email_renderer'
            - '@oro_email.email_holder_helper'
            - '@oro_email.direct_mailer'

    oro_user.placeholder.filter:
        class: %oro_user.placeholder.filter.class%
        arguments:
            - '@oro_security.security_facade'

    oro_user.password_change.widget_provider.actions:
        parent: oro_ui.widget_provider.action_button.abstract
        arguments:
            - oro_user_password_change_button
            - oro_user_password_change_link
        tags:
            - { name: oro_ui.view_action_provider, group: activity, priority: 100 }
            - { name: oro_ui.update_action_provider, group: activity, priority: 100 }

    security.user_checker:
        class: %oro_user.security.user_checker.class%
        arguments:
            - '@security.context.link'
            - '@session.flash_bag'
            - '@translator'

    oro_user.token.factory.wsse:
        class: %oro_user.token.factory.wsse.class%

    oro_user.role.datagrid_helper:
        class: %oro_user.role.datagrid_helper.class%
        arguments:
            - '@security.authorization_checker'

    oro_user.provider.role_entity_name:
        class: Oro\Bundle\UserBundle\Provider\RoleEntityNameProvider
        public: false
        tags:
            - { name: oro_entity.name_provider, priority: 100 }

    oro_user.provider.filter.user_choice_tree:
        class: %oro_user.provider.filter.user_choice_tree.class%
        arguments:
            - '@doctrine'
            - '@oro_security.acl_helper'
            - '@oro_locale.dql.formatter.name'

    oro_user.provider.role_privilege_category_provider:
        class: %oro_user.provider.role_privilege_category_provider.class%
        arguments:
            - '@translator'

    oro_user.provider.privilege_category_provider:
        class: %oro_user.provider.privilege_category_provider.class%
        tags:
            - { name: oro_user.privilege_category}

    oro_user.provider.role_privilege_capability_provider:
        class: %oro_user.provider.role_privilege_capability_provider.class%
        arguments:
            - '@translator'
            - '@oro_user.provider.role_privilege_category_provider'
            - '@oro_user.form.handler.abstract.acl_role='

    oro_user.datagrid.datasource.role_permission_datasource:
        class: %oro_user.datagrid.datasource.role_permission_datasource.class%
        arguments:
            - '@translator'
            - '@oro_security.acl.permission_manager'
            - '@oro_user.form.handler.abstract.acl_role='
            - '@oro_user.provider.role_privilege_category_provider'
            - '@oro_entity_config.config_manager'
        tags:
            - { name: oro_datagrid.datasource, type: role-permission-provider }

    # Validator
    oro_user.validator.user_custom_grid_field_validator:
        class: %oro_user.validator.user_custom_grid_field_validator.class%
        arguments:
            - '@oro_security.security_facade'
        tags:
            - {name: oro_entity.custom_grid_field_validator, entity_name: Oro_Bundle_UserBundle_Entity_User }

    oro_user.validator.user_authentication_fields:
        class: Oro\Bundle\UserBundle\Validator\UserAuthenticationFieldsValidator
        arguments:
            - '@oro_user.manager'
        tags:
            - { name: validator.constraint_validator, alias: oro_user.validator.user_authentication_fields }

    oro_user.validator.password_complexity_validator:
        class: Oro\Bundle\UserBundle\Validator\PasswordComplexityValidator
        arguments:
            - '@oro_user.provider.password_complexity_config_provider'
        tags:
            - { name: validator.constraint_validator, alias: oro_user.validator.password_complexity }

    oro_user.provider.password_complexity_config_provider:
        class: Oro\Bundle\UserBundle\Provider\PasswordComplexityConfigProvider
        arguments:
            - '@oro_config.user'

    # Dashboard
    oro_user.dashboard.owner_helper:
        class: Oro\Bundle\UserBundle\Dashboard\OwnerHelper
        arguments:
          - '@doctrine'
          - '@security.token_storage'
          - '@oro_security.ownership_tree_provider'

    oro_user.listener.choice_tree_filter_load_data_listener:
        class: '%oro_user.listener.choice_tree_filter_load_data_listener.class%'
        arguments:
            - '@doctrine'
        tags:
            - { name: kernel.event_listener, event: oro_filter.choice_tree_filter_load_data, method: fillData }

    oro_user.provider.user_config_form_provider:
        class: %oro_user.provider.user_configuration.form_provider.class%
        arguments:
            - '@oro_config.config_bag'
            - '@form.factory'
            - '@oro_security.security_facade'
        calls:
            - [setFeatureChecker, ['@oro_featuretoggle.checker.feature_checker']]
        tags:
            -  { name: oro_config.configuration_provider }
        lazy: true

    oro_user.imap_configuration.subscriber:
        class: %oro_user.imap_configuration.subscriber.class%
        arguments:
            - '@doctrine.orm.entity_manager'
            - '@request_stack'
            - '@security.context'

    oro_user.forced_password_reset.widget_provider.actions:
        parent: oro_ui.widget_provider.action_button.abstract
        arguments:
            - oro_user_force_password_reset_button
            - oro_user_force_password_reset_link
        tags:
            - { name: oro_ui.view_action_provider, group: activity, priority: 120 }

    # Datagrid
    oro_user.user.datagrid_view_list:
        class: Oro\Bundle\UserBundle\Datagrid\UserViewList
        arguments:
            - '@translator'

    oro_user.datagrid.extension.reset_password:
        class: Oro\Bundle\UserBundle\Datagrid\Extension\MassAction\ResetPasswordExtension
        calls:
            - [setRequestStack, ["@request_stack"]]
        public: false
        shared: false
        tags:
            - { name: oro_datagrid.extension }

    # Security and login

    oro_user.security.disabled_login_subscriber:
        class: Oro\Bundle\UserBundle\Security\DisabledLoginSubscriber
<<<<<<< HEAD
        arguments: ['@security.token_storage']
=======
        arguments:
            - '@security.token_storage'

>>>>>>> d7cb2f5a
        tags:
            - { name: kernel.event_listener, event: kernel.request , method: onKernelRequest}<|MERGE_RESOLUTION|>--- conflicted
+++ resolved
@@ -489,12 +489,8 @@
 
     oro_user.security.disabled_login_subscriber:
         class: Oro\Bundle\UserBundle\Security\DisabledLoginSubscriber
-<<<<<<< HEAD
-        arguments: ['@security.token_storage']
-=======
         arguments:
             - '@security.token_storage'
 
->>>>>>> d7cb2f5a
         tags:
             - { name: kernel.event_listener, event: kernel.request , method: onKernelRequest}