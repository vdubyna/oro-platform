parameters:
<<<<<<< HEAD
    oro_user.manager.class:                       Oro\Bundle\UserBundle\Entity\UserManager
    oro_user.manager.api.class:                   Oro\Bundle\SoapBundle\Entity\Manager\ApiEntityManager
    oro_user.status.manager.class:                Oro\Bundle\UserBundle\Entity\Manager\StatusManager
    oro_user.entity.class:                        Oro\Bundle\UserBundle\Entity\User
    oro_user.group.entity.class:                  Oro\Bundle\UserBundle\Entity\Group
    oro_user.role.entity.class:                   Oro\Bundle\UserBundle\Entity\Role
    oro_user.security.provider.class:             Oro\Bundle\UserBundle\Security\UserProvider
    oro_user.security.login.class:                Oro\Bundle\UserBundle\EventListener\LoginSubscriber
    oro_user.acl.twig.class:                      Oro\Bundle\UserBundle\Twig\OroUserExtension
    oro_user.user_menu.builder.class:             Oro\Bundle\UserBundle\Menu\UserMenuBuilder
    oro_user.role.listener.class:                 Oro\Bundle\UserBundle\EventListener\RoleListener
    oro_user.role.manager.class:                  Oro\Bundle\UserBundle\Entity\Manager\RoleManager
    oro_user.role.manager.api.class:              Oro\Bundle\SoapBundle\Entity\Manager\ApiEntityManager
    oro_user.group.manager.class:                 Oro\Bundle\UserBundle\Entity\Manager\GroupManager
    oro_user.group.manager.api.class:             Oro\Bundle\SoapBundle\Entity\Manager\ApiEntityManager
    oro_user.entity_with_image.listener.class:              Oro\Bundle\UserBundle\Entity\EventListener\UploadedImageListener
=======
    oro_user.manager.class:             Oro\Bundle\UserBundle\Entity\UserManager
    oro_user.manager.api.class:         Oro\Bundle\SoapBundle\Entity\Manager\ApiEntityManager
    oro_user.status.manager.class:      Oro\Bundle\UserBundle\Entity\Manager\StatusManager
    oro_user.entity.class:              Oro\Bundle\UserBundle\Entity\User
    oro_user.group.entity.class:        Oro\Bundle\UserBundle\Entity\Group
    oro_user.role.entity.class:         Oro\Bundle\UserBundle\Entity\Role
    oro_user.security.provider.class:   Oro\Bundle\UserBundle\Security\UserProvider
    oro_user.security.login.class:      Oro\Bundle\UserBundle\EventListener\LoginSubscriber
    oro_user.acl.twig.class:            Oro\Bundle\UserBundle\Twig\OroUserExtension
    oro_user.user_menu.builder.class:   Oro\Bundle\UserBundle\Menu\UserMenuBuilder
    oro_user.role.listener.class:       Oro\Bundle\UserBundle\EventListener\RoleListener
    oro_user.role.manager.class:        Oro\Bundle\UserBundle\Entity\Manager\RoleManager
    oro_user.role.manager.api.class:    Oro\Bundle\SoapBundle\Entity\Manager\ApiEntityManager
    oro_user.group.manager.class:       Oro\Bundle\UserBundle\Entity\Manager\GroupManager
    oro_user.group.manager.api.class:   Oro\Bundle\SoapBundle\Entity\Manager\ApiEntityManager
>>>>>>> cb8395ea
    oro_user.autocomplete.user.search_handler:              Oro\Bundle\UserBundle\Autocomplete\UserSearchHandler
    oro_user.autocomplete.user.search_acl_handler.class:    Oro\Bundle\UserBundle\Autocomplete\UserAclHandler
    oro_user.email.owner.provider.class:                    Oro\Bundle\UserBundle\Entity\Provider\EmailOwnerProvider
    oro_user.gender_provider.class:                         Oro\Bundle\UserBundle\Provider\GenderProvider
    oro_user.change_password.subscriber.class:              Oro\Bundle\UserBundle\Form\EventListener\ChangePasswordSubscriber
    oro_user.handler.delete.class:                Oro\Bundle\UserBundle\Handler\UserDeleteHandler
    oro_user.role.handler.delete.class:           Oro\Bundle\UserBundle\Handler\RoleDeleteHandler
    oro_user.activity_widget_provider.class:      %oro_activity.widget_provider.activities.menu.class%

services:
    oro_user.manager:
        class:                        %oro_user.manager.class%
        arguments:                    [%oro_user.entity.class%, "@doctrine.orm.entity_manager", "@security.encoder_factory"]

    oro_user.manager.api:
        class: %oro_user.manager.api.class%
        arguments:
            - %oro_user.entity.class%
            - @doctrine.orm.entity_manager

    oro_user.security.provider:
        class:                        %oro_user.security.provider.class%
        public:                       false
        arguments:                    ["@oro_user.manager"]

    oro_user.security.login:
        class:                        %oro_user.security.login.class%
        arguments:                    ["@oro_user.manager"]
        tags:
            - { name: kernel.event_listener, event: security.interactive_login, method: onLogin }

    oro_user.cache:
        parent: oro.cache.abstract
        calls:
            - [ setNamespace, [ "oro_user.cache" ] ]

    oro_user.user_menu:
        class:                        %oro_user.user_menu.builder.class%
        arguments:
            - @security.context
        tags:
            - { name: oro_menu.builder, alias: usermenu }

    oro_user.role.listener:
        class:                        %oro_user.role.listener.class%
        arguments:                    ["@oro_security.link.sid_manager"]
        tags:
            - { name: doctrine.event_listener, event: preUpdate }

    oro_user.twig.user_extension:
        class:                        %oro_user.acl.twig.class%
        arguments:                    ["@oro_user.gender_provider"]
        tags:
            - { name: twig.extension }

    oro_user.status_manager:
        class:                        %oro_user.status.manager.class%
        arguments:                    ["@doctrine.orm.entity_manager", "@oro_user.manager"]

    oro_user.role_manager:
        class:                        %oro_user.role.manager.class%
        arguments:                    ["@doctrine.orm.entity_manager"]

    oro_user.role_manager.api:
        class: %oro_user.role.manager.api.class%
        arguments:
            - %oro_user.role.entity.class%
            - @doctrine.orm.entity_manager

    oro_user.group_manager:
        class:                        %oro_user.group.manager.class%
        arguments:                    ["@doctrine.orm.entity_manager"]

    oro_user.group_manager.api:
        class: %oro_user.group.manager.api.class%
        arguments:
            - %oro_user.group.entity.class%
            - @doctrine.orm.entity_manager

    # Autocomplete acl user search handler
    oro_user.autocomplete.user.search_acl_handler:
        class: %oro_user.autocomplete.user.search_acl_handler.class%
        arguments:
            - @doctrine.orm.entity_manager
            - @oro_attachment.manager
            - %oro_user.entity.class%
            - ["id", "username", "namePrefix", "firstName", "middleName", "lastName", "nameSuffix", "email"]
            - @oro_entity_config.link.security_context
            - @oro_security.ownership_tree_provider
            - @?security.acl.voter.basic_permissions
        calls:
            - [ setNameFormatter, [@oro_locale.formatter.name] ]
        tags:
            - { name: oro_form.autocomplete.search_handler, alias: acl_users, acl_resource: oro_user_user_view }
        lazy: true

    # Autocomplete search handler
    oro_user.autocomplete.user.search_handler:
        class: %oro_user.autocomplete.user.search_handler%
        parent: oro_form.autocomplete.full_name.search_handler
        arguments:
            - @oro_attachment.manager
            - %oro_user.entity.class%
            - ["username", "namePrefix", "firstName", "middleName", "lastName", "nameSuffix", "email"]
        tags:
            - { name: oro_form.autocomplete.search_handler, alias: users, acl_resource: oro_user_user_view }

    oro_user.gender_provider:
        class: %oro_user.gender_provider.class%
        arguments:
            - @translator

    oro_user.email.owner.provider:
        class: %oro_user.email.owner.provider.class%
        tags:
            - { name: oro_email.owner.provider, order: 1 }

    oro_user.change_password.subscriber:
        class: %oro_user.change_password.subscriber.class%
        arguments:
            - @form.factory
            - @security.context

    oro_user.event_listener.role_users_grid_listener:
        class: %oro_datagrid.event_listener.base_orm_relation.class%
        arguments:
          - role_id
        tags:
          - { name: kernel.event_listener, event: oro_datagrid.datagrid.build.after.role-users-grid, method: onBuildAfter }

    oro_user.event_listener.group_users_grid_listener:
        class: %oro_datagrid.event_listener.base_orm_relation.class%
        arguments:
          - group_id
        tags:
          - { name: kernel.event_listener, event: oro_datagrid.datagrid.build.after.group-users-grid, method: onBuildAfter }

    oro_user.handler.delete:
        class: %oro_user.handler.delete.class%
        parent: oro_soap.handler.delete.abstract

    oro_user.role.handler.delete:
        class: %oro_user.role.handler.delete.class%
        parent: oro_soap.handler.delete.abstract
        arguments:
            - @oro_security.acl.sid_manager

    oro_user.activity_widget_provider:
        class: %oro_user.activity_widget_provider.class%
        arguments:
           - @oro_entity.entity_identifier_accessor
           - @oro_ui.twig.tab_extension
           - 'user_activity_tab_panel'
           - %oro_user.entity.class%
        tags:
           - { name: oro_activity.activity_widget_provider }<|MERGE_RESOLUTION|>--- conflicted
+++ resolved
@@ -1,22 +1,4 @@
 parameters:
-<<<<<<< HEAD
-    oro_user.manager.class:                       Oro\Bundle\UserBundle\Entity\UserManager
-    oro_user.manager.api.class:                   Oro\Bundle\SoapBundle\Entity\Manager\ApiEntityManager
-    oro_user.status.manager.class:                Oro\Bundle\UserBundle\Entity\Manager\StatusManager
-    oro_user.entity.class:                        Oro\Bundle\UserBundle\Entity\User
-    oro_user.group.entity.class:                  Oro\Bundle\UserBundle\Entity\Group
-    oro_user.role.entity.class:                   Oro\Bundle\UserBundle\Entity\Role
-    oro_user.security.provider.class:             Oro\Bundle\UserBundle\Security\UserProvider
-    oro_user.security.login.class:                Oro\Bundle\UserBundle\EventListener\LoginSubscriber
-    oro_user.acl.twig.class:                      Oro\Bundle\UserBundle\Twig\OroUserExtension
-    oro_user.user_menu.builder.class:             Oro\Bundle\UserBundle\Menu\UserMenuBuilder
-    oro_user.role.listener.class:                 Oro\Bundle\UserBundle\EventListener\RoleListener
-    oro_user.role.manager.class:                  Oro\Bundle\UserBundle\Entity\Manager\RoleManager
-    oro_user.role.manager.api.class:              Oro\Bundle\SoapBundle\Entity\Manager\ApiEntityManager
-    oro_user.group.manager.class:                 Oro\Bundle\UserBundle\Entity\Manager\GroupManager
-    oro_user.group.manager.api.class:             Oro\Bundle\SoapBundle\Entity\Manager\ApiEntityManager
-    oro_user.entity_with_image.listener.class:              Oro\Bundle\UserBundle\Entity\EventListener\UploadedImageListener
-=======
     oro_user.manager.class:             Oro\Bundle\UserBundle\Entity\UserManager
     oro_user.manager.api.class:         Oro\Bundle\SoapBundle\Entity\Manager\ApiEntityManager
     oro_user.status.manager.class:      Oro\Bundle\UserBundle\Entity\Manager\StatusManager
@@ -32,15 +14,16 @@
     oro_user.role.manager.api.class:    Oro\Bundle\SoapBundle\Entity\Manager\ApiEntityManager
     oro_user.group.manager.class:       Oro\Bundle\UserBundle\Entity\Manager\GroupManager
     oro_user.group.manager.api.class:   Oro\Bundle\SoapBundle\Entity\Manager\ApiEntityManager
->>>>>>> cb8395ea
+    oro_user.entity_with_image.listener.class:              Oro\Bundle\UserBundle\Entity\EventListener\UploadedImageListener
     oro_user.autocomplete.user.search_handler:              Oro\Bundle\UserBundle\Autocomplete\UserSearchHandler
     oro_user.autocomplete.user.search_acl_handler.class:    Oro\Bundle\UserBundle\Autocomplete\UserAclHandler
     oro_user.email.owner.provider.class:                    Oro\Bundle\UserBundle\Entity\Provider\EmailOwnerProvider
     oro_user.gender_provider.class:                         Oro\Bundle\UserBundle\Provider\GenderProvider
     oro_user.change_password.subscriber.class:              Oro\Bundle\UserBundle\Form\EventListener\ChangePasswordSubscriber
-    oro_user.handler.delete.class:                Oro\Bundle\UserBundle\Handler\UserDeleteHandler
-    oro_user.role.handler.delete.class:           Oro\Bundle\UserBundle\Handler\RoleDeleteHandler
-    oro_user.activity_widget_provider.class:      %oro_activity.widget_provider.activities.menu.class%
+    oro_user.event_listener.user_email_grid_listener.class: Oro\Bundle\UserBundle\EventListener\UserEmailGridListener
+    oro_user.handler.delete.class:       Oro\Bundle\UserBundle\Handler\UserDeleteHandler
+    oro_user.role.handler.delete.class:  Oro\Bundle\UserBundle\Handler\RoleDeleteHandler
+    oro_user.entity_role.listener.class: Oro\Bundle\UserBundle\Entity\EventListener\UserRoleListener
 
 services:
     oro_user.manager:
@@ -156,6 +139,31 @@
             - @form.factory
             - @security.context
 
+    oro_user.event_listener.user_email_inbox_grid_listener:
+        class: %oro_user.event_listener.user_email_grid_listener.class%
+        arguments:
+          - @doctrine.orm.entity_manager
+          - @oro_email.email_synchronization_manager
+          - @oro_email.datagrid_query_factory
+        tags:
+          - { name: kernel.event_listener, event: oro_datagrid.datagrid.build.after.dashboard-recent-emails-inbox-grid, method: onBuildAfter }
+
+    oro_user.event_listener.user_email_grid_listener:
+        class: %oro_user.event_listener.user_email_grid_listener.class%
+        arguments:
+          - @doctrine.orm.entity_manager
+          - @oro_email.email_synchronization_manager
+        tags:
+          - { name: kernel.event_listener, event: oro_datagrid.datagrid.build.after.users-email-grid, method: onBuildAfter }
+
+    oro_user.event_listener.without_from_user_email_grid_listener:
+        class: %oro_user.event_listener.user_email_grid_listener.class%
+        arguments:
+          - @doctrine.orm.entity_manager
+          - @oro_email.email_synchronization_manager
+        tags:
+          - { name: kernel.event_listener, event: oro_datagrid.datagrid.build.after.dashboard-recent-emails-sent-grid, method: onBuildAfter }
+
     oro_user.event_listener.role_users_grid_listener:
         class: %oro_datagrid.event_listener.base_orm_relation.class%
         arguments:
