parameters:
    oro_user.manager.base.class:                  Oro\Bundle\UserBundle\Entity\BaseUserManager
    oro_user.manager.class:                       Oro\Bundle\UserBundle\Entity\UserManager
    oro_user.manager.api.class:                   Oro\Bundle\SoapBundle\Entity\Manager\ApiEntityManager
    oro_user.permission.manager.api.class:        Oro\Bundle\UserBundle\Entity\Manager\UserPermissionApiEntityManager
    oro_user.status.manager.class:                Oro\Bundle\UserBundle\Entity\Manager\StatusManager
    oro_user.entity.class:                        Oro\Bundle\UserBundle\Entity\User
    oro_user.group.entity.class:                  Oro\Bundle\UserBundle\Entity\Group
    oro_user.role.entity.class:                   Oro\Bundle\UserBundle\Entity\Role
    oro_user.security.provider.class:             Oro\Bundle\UserBundle\Security\UserProvider
    oro_user.security.login.class:                Oro\Bundle\UserBundle\EventListener\LoginSubscriber
    oro_user.twig.user_extension.class:           Oro\Bundle\UserBundle\Twig\OroUserExtension
    oro_user.user_menu.builder.class:             Oro\Bundle\UserBundle\Menu\UserMenuBuilder
    oro_user.role.listener.class:                 Oro\Bundle\UserBundle\EventListener\RoleListener
    oro_user.role.manager.class:                  Oro\Bundle\UserBundle\Entity\Manager\RoleManager
    oro_user.role.manager.api.class:              Oro\Bundle\SoapBundle\Entity\Manager\ApiEntityManager
    oro_user.group.manager.class:                 Oro\Bundle\UserBundle\Entity\Manager\GroupManager
    oro_user.group.manager.api.class:             Oro\Bundle\SoapBundle\Entity\Manager\ApiEntityManager
    oro_user.autocomplete.user.search_handler:    Oro\Bundle\UserBundle\Autocomplete\UserSearchHandler
    oro_user.autocomplete.user.search_without_current_handler.class: Oro\Bundle\UserBundle\Autocomplete\UserWithoutCurrentHandler
    oro_user.autocomplete.user.search_acl_handler.class: Oro\Bundle\UserBundle\Autocomplete\UserAclHandler
    oro_user.autocomplete.user.organization_search_handler.class: Oro\Bundle\UserBundle\Autocomplete\OrganizationUsersHandler
    oro_user.autocomplete.role.search_handler.class: Oro\Bundle\FormBundle\Autocomplete\SearchHandler
    oro_user.autocomplete.role.authenticated_search_handler.class: Oro\Bundle\UserBundle\Autocomplete\AuthenticatedRolesHandler
    oro_user.email.owner.provider.class:          Oro\Bundle\UserBundle\Entity\Provider\EmailOwnerProvider
    oro_user.gender_provider.class:               Oro\Bundle\UserBundle\Provider\GenderProvider
    oro_user.email_recipients_provider.class:     Oro\Bundle\UserBundle\Provider\EmailRecipientsProvider
    oro_user.change_password.subscriber.class:    Oro\Bundle\UserBundle\Form\EventListener\ChangePasswordSubscriber
    oro_user.handler.delete.class:                Oro\Bundle\UserBundle\Handler\UserDeleteHandler
    oro_user.role.handler.delete.class:           Oro\Bundle\UserBundle\Handler\RoleDeleteHandler
    oro_user.activity_widget_provider.class:      %oro_activity.widget_provider.activities.menu.class%
    oro_user.event_listener.owner_user_grid_listener.class: Oro\Bundle\UserBundle\EventListener\OwnerUserGridListener
    oro_user.mailer.processor.class:              Oro\Bundle\UserBundle\Mailer\Processor
    oro_user.placeholder.filter.class:            Oro\Bundle\UserBundle\Placeholder\PlaceholderFilter
    oro_user.listener.choice_tree_filter_load_data_listener.class: Oro\Bundle\UserBundle\EventListener\ChoiceTreeFilterLoadDataListener

    oro_user.security.user_checker.class:         Oro\Bundle\UserBundle\Security\UserChecker
    oro_user.provider.filter.user_choice_tree.class: Oro\Bundle\UserBundle\Provider\Filter\ChoiceTreeUserProvider
    oro_user.provider.role_privilege_category_provider.class: Oro\Bundle\UserBundle\Provider\RolePrivilegeCategoryProvider
    oro_user.datagrid.datasource.role_permission_datasource.class: Oro\Bundle\UserBundle\Datagrid\RolePermissionDatasource
    oro_user.provider.role_privilege_capability_provider.class: Oro\Bundle\UserBundle\Provider\RolePrivilegeCapabilityProvider
    oro_user.provider.privilege_category_provider.class: Oro\Bundle\UserBundle\Provider\PrivilegeCategoryProvider

    oro_user.token.factory.wsse.class:            Oro\Bundle\UserBundle\Security\WsseTokenFactory

    oro_user.role.datagrid_helper.class:          Oro\Bundle\UserBundle\Datagrid\RoleGridHelper

    oro_user.provider.user_configuration.form_provider.class: Oro\Bundle\UserBundle\Provider\UserConfigurationFormProvider

    # Validator
    oro_user.validator.user_custom_grid_field_validator.class: Oro\Bundle\UserBundle\Validator\UserGridFieldValidator

    oro_user.imap_configuration.subscriber.class:    Oro\Bundle\UserBundle\Form\EventListener\UserImapConfigSubscriber

services:
    oro_user.manager:
        class: %oro_user.manager.class%
        arguments:
            - %oro_user.entity.class%
            - '@doctrine'
            - '@security.encoder_factory'

    oro_user.manager.api:
        class: %oro_user.manager.api.class%
        parent: oro_soap.manager.entity_manager.abstract
        arguments:
            - %oro_user.entity.class%
            - '@doctrine.orm.entity_manager'

    oro_user.permission_manager.api:
        class: %oro_user.permission.manager.api.class%
        parent: oro_soap.manager.entity_manager.abstract
        arguments:
            - %oro_user.entity.class%
            - '@doctrine.orm.entity_manager'
            - '@security.context'
            - '@oro_security.acl.extension_selector'

    oro_user.security.provider:
        class:                        %oro_user.security.provider.class%
        public:                       false
        arguments:                    ["@oro_user.manager"]

    oro_user.security.login:
        class:                        %oro_user.security.login.class%
        arguments:                    ["@oro_user.manager"]
        tags:
            - { name: kernel.event_listener, event: security.interactive_login, method: onLogin }

    oro_user.cache:
        parent: oro.cache.abstract
        calls:
            - [ setNamespace, [ 'oro_user' ] ]

    oro_user.user_menu:
        class:                        %oro_user.user_menu.builder.class%
        arguments:
            - '@security.context'
        tags:
            - { name: oro_menu.builder, alias: usermenu }

    oro_user.role.listener:
        class:                        %oro_user.role.listener.class%
        arguments:                    ["@oro_security.link.sid_manager"]
        tags:
            - { name: doctrine.event_listener, event: preUpdate }
            - { name: doctrine.event_listener, event: prePersist }

    oro_user.twig.user_extension:
        class:                        %oro_user.twig.user_extension.class%
        arguments:                    ["@oro_user.gender_provider", "@security.context"]
        tags:
            - { name: twig.extension }

    oro_user.status_manager:
        class:                        %oro_user.status.manager.class%
        arguments:                    ["@doctrine.orm.entity_manager", "@oro_user.manager"]

    oro_user.role_manager:
        class:                        %oro_user.role.manager.class%
        arguments:                    ["@doctrine.orm.entity_manager"]

    oro_user.role_manager.api:
        class: %oro_user.role.manager.api.class%
        parent: oro_soap.manager.entity_manager.abstract
        arguments:
            - %oro_user.role.entity.class%
            - '@doctrine.orm.entity_manager'

    oro_user.group_manager:
        class:                        %oro_user.group.manager.class%
        arguments:                    ["@doctrine.orm.entity_manager"]

    oro_user.group_manager.api:
        class: %oro_user.group.manager.api.class%
        parent: oro_soap.manager.entity_manager.abstract
        arguments:
            - %oro_user.group.entity.class%
            - '@doctrine.orm.entity_manager'

    oro_user.impersonation_authenticator:
        class: Oro\Bundle\UserBundle\Security\ImpersonationAuthenticator
        arguments:
            - '@doctrine.orm.entity_manager'
            - '@oro_security.token.factory.username_password_organization'
            - '@event_dispatcher'
            - '@router'

    oro_user.event_listener.impersonation_success_listener:
        class: Oro\Bundle\UserBundle\EventListener\ImpersonationSuccessListener
        arguments:
            - '@oro_user.mailer.processor'
            - '@session.flash_bag'
            - '@logger'
        tags:
            - { name: kernel.event_listener, event: oro_user.impersonation_success, method: onImpersonationSuccess }

    # Autocomplete acl user search handler
    oro_user.autocomplete.user.search_acl_handler.abstract:
        abstract: true
        class: %oro_user.autocomplete.user.search_acl_handler.class%
        arguments:
            - '@doctrine.orm.entity_manager'
            - '@oro_attachment.manager'
            - %oro_user.entity.class%
            - '@oro_entity_config.link.security_context'
            - '@oro_security.ownership_tree_provider'
            - "@?security.acl.voter.basic_permissions"
        calls:
            - [ setEntityNameResolver,  ['@oro_entity.entity_name_resolver']]

    oro_user.autocomplete.user.search_acl_handler:
        parent: oro_user.autocomplete.user.search_acl_handler.abstract
        calls:
            - [ setProperties, [["id", "username", "namePrefix", "firstName", "middleName", "lastName", "nameSuffix", "email"]] ]
        tags:
            - { name: oro_form.autocomplete.search_handler, alias: acl_users }
        lazy: true

    # Autocomplete search handler
    oro_user.autocomplete.user.search_handler:
        class: %oro_user.autocomplete.user.search_handler%
        parent: oro_form.autocomplete.full_name.search_handler
        arguments:
            - '@oro_attachment.manager'
            - %oro_user.entity.class%
            - ["username", "namePrefix", "firstName", "middleName", "lastName", "nameSuffix", "email"]
        tags:
            - { name: oro_form.autocomplete.search_handler, alias: users, acl_resource: oro_user_user_view }

    # Autocomplete search handler
    oro_user.autocomplete.widget_user.search_handler:
        class: Oro\Bundle\UserBundle\Autocomplete\WidgetUserSearchHandler
        parent: oro_form.autocomplete.full_name.search_handler
        arguments:
            - '@translator'
            - '@oro_attachment.manager'
            - %oro_user.entity.class%
            - ["username", "namePrefix", "firstName", "middleName", "lastName", "nameSuffix", "email"]
        tags:
            - { name: oro_form.autocomplete.search_handler, alias: widget_owner_users, acl_resource: oro_user_user_view }

    # Autocomplite search user handler limit by current organization
    oro_user.autocomplete.user.organization_search_handler:
        class: %oro_user.autocomplete.user.organization_search_handler.class%
        parent: oro_user.autocomplete.user.search_handler
        calls:
           - [setSecurityFacade,  ['@oro_security.security_facade']]
        tags:
            - { name: oro_form.autocomplete.search_handler, alias: organization_users, acl_resource: oro_user_user_view }

    oro_user.autocomplete.user.search_without_current_handler:
        class: %oro_user.autocomplete.user.search_without_current_handler.class%
        parent: oro_form.autocomplete.full_name.search_handler
        arguments:
            - '@oro_security.security_facade'
            - '@oro_attachment.manager'
            - %oro_user.entity.class%
            - ["username", "namePrefix", "firstName", "middleName", "lastName", "nameSuffix", "email"]
        tags:
            - { name: oro_form.autocomplete.search_handler, alias: users_without_current, acl_resource: oro_user_user_view }

    # Autocomplete role search handler
    oro_user.autocomplete.role.search_handler:
        class: %oro_user.autocomplete.role.search_handler.class%
        parent: oro_form.autocomplete.search_handler
        arguments:
            - %oro_user.role.entity.class%
            - ["label"]
        tags:
            - { name: oro_form.autocomplete.search_handler, alias: roles, acl_resource: oro_user_role_view }

    oro_user.autocomplete.widget_role.search_handler:
        class: Oro\Bundle\UserBundle\Autocomplete\WidgetRoleSearchHandler
        parent: oro_form.autocomplete.search_handler
        arguments:
            - %oro_user.role.entity.class%
            - ["label"]
        tags:
            - { name: oro_form.autocomplete.search_handler, alias: widget_owner_roles, acl_resource: oro_user_role_view }

    # Autocomplete role search handler for authenticated roles
    oro_user.autocomplete.role.authenticated_search_handler:
        class: %oro_user.autocomplete.role.authenticated_search_handler.class%
        parent: oro_form.autocomplete.search_handler
        arguments:
            - %oro_user.role.entity.class%
            - ["label"]
        tags:
            - { name: oro_form.autocomplete.search_handler, alias: roles_authenticated, acl_resource: oro_user_role_view }

    oro_user.gender_provider:
        class: %oro_user.gender_provider.class%
        arguments:
            - '@translator'

    oro_user.email_recipients_provider:
        class: %oro_user.email_recipients_provider.class%
        arguments:
            - '@doctrine'
            - '@oro_email.provider.email_recipients.helper'
        tags:
            - { name: oro_email.recipients_provider, priority: 30 }

    oro_user.email.owner.provider:
        class: %oro_user.email.owner.provider.class%
        tags:
            - { name: oro_email.owner.provider, order: 1 }

    oro_user.change_password.subscriber:
        class: %oro_user.change_password.subscriber.class%
        arguments:
            - '@form.factory'
            - '@security.context'

    oro_user.handler.delete:
        class: %oro_user.handler.delete.class%
        parent: oro_soap.handler.delete.abstract
        calls:
            - [ setSecurityFacade,  ['@oro_security.security_facade'] ]

    oro_user.role.handler.delete:
        class: %oro_user.role.handler.delete.class%
        parent: oro_soap.handler.delete.abstract
        arguments:
            - '@oro_security.acl.sid_manager'

    oro_user.activity_widget_provider:
        class: %oro_user.activity_widget_provider.class%
        arguments:
           - '@oro_entity.entity_identifier_accessor'
           - '@oro_ui.twig.tab_extension'
           - 'user_activity_tab_panel'
           - %oro_user.entity.class%
        tags:
           - { name: oro_activity.activity_widget_provider, priority: -10 }

    oro_user.event_listener.owner_user_grid_listener:
        class: %oro_user.event_listener.owner_user_grid_listener.class%
        arguments:
            - '@doctrine.orm.entity_manager'
            - '@oro_entity_config.link.security_context'
            - '@oro_security.ownership_tree_provider'
            - "@?security.acl.voter.basic_permissions"
        tags:
            - { name: kernel.event_listener, event: oro_datagrid.datagrid.build.before.owner-users-select-grid, method: onBuildBefore }

    oro_user.mailer.processor:
        class: %oro_user.mailer.processor.class%
        arguments:
            - '@doctrine'
            - '@oro_config.global'
            - '@oro_email.email_renderer'
            - '@oro_email.email_holder_helper'
            - '@oro_email.direct_mailer'

    oro_user.placeholder.filter:
        class: %oro_user.placeholder.filter.class%
        arguments:
            - '@oro_security.security_facade'

    oro_user.password_change.widget_provider.actions:
        parent: oro_ui.widget_provider.action_button.abstract
        arguments:
            - oro_user_password_change_button
            - oro_user_password_change_link
        tags:
            - { name: oro_ui.view_action_provider, group: activity, priority: 100 }
            - { name: oro_ui.update_action_provider, group: activity, priority: 100 }

    security.user_checker:
        class: %oro_user.security.user_checker.class%
        arguments:
            - '@security.context.link'
            - '@session.flash_bag'
            - '@translator'

    oro_user.token.factory.wsse:
        class: %oro_user.token.factory.wsse.class%

    oro_user.role.datagrid_helper:
        class: %oro_user.role.datagrid_helper.class%
        arguments:
            - '@security.authorization_checker'

    oro_user.provider.role_entity_name:
        class: Oro\Bundle\UserBundle\Provider\RoleEntityNameProvider
        public: false
        tags:
            - { name: oro_entity.name_provider, priority: 100 }

    oro_user.provider.filter.user_choice_tree:
        class: %oro_user.provider.filter.user_choice_tree.class%
        arguments:
            - '@doctrine'
            - '@oro_security.acl_helper'
            - '@oro_locale.dql.formatter.name'

    oro_user.provider.role_privilege_category_provider:
        class: %oro_user.provider.role_privilege_category_provider.class%
        arguments:
            - '@translator'

    oro_user.provider.privilege_category_provider:
        class: %oro_user.provider.privilege_category_provider.class%
        tags:
            - { name: oro_user.privilege_category}

    oro_user.provider.role_privilege_capability_provider:
        class: %oro_user.provider.role_privilege_capability_provider.class%
        arguments:
            - '@translator'
            - '@oro_user.provider.role_privilege_category_provider'
            - '@oro_user.form.handler.abstract.acl_role='

    oro_user.datagrid.datasource.role_permission_datasource:
        class: %oro_user.datagrid.datasource.role_permission_datasource.class%
        arguments:
            - '@translator'
            - '@oro_security.acl.permission_manager'
            - '@oro_user.form.handler.abstract.acl_role='
            - '@oro_user.provider.role_privilege_category_provider'
            - '@oro_entity_config.config_manager'
        tags:
            - { name: oro_datagrid.datasource, type: role-permission-provider }

    # Validator
    oro_user.validator.user_custom_grid_field_validator:
        class: %oro_user.validator.user_custom_grid_field_validator.class%
        arguments:
            - '@oro_security.security_facade'
        tags:
            - {name: oro_entity.custom_grid_field_validator, entity_name: Oro_Bundle_UserBundle_Entity_User }

    oro_user.validator.user_authentication_fields:
        class: Oro\Bundle\UserBundle\Validator\UserAuthenticationFieldsValidator
        arguments:
            - '@oro_user.manager'
        tags:
            - { name: validator.constraint_validator, alias: oro_user.validator.user_authentication_fields }

    oro_user.validator.password_complexity_validator:
        class: Oro\Bundle\UserBundle\Validator\PasswordComplexityValidator
        arguments:
            - '@oro_user.provider.password_complexity_config_provider'
        tags:
            - { name: validator.constraint_validator, alias: oro_user.validator.password_complexity }

    oro_user.provider.password_complexity_config_provider:
        class: Oro\Bundle\UserBundle\Provider\PasswordComplexityConfigProvider
        arguments:
            - '@oro_config.user'

    # Dashboard
    oro_user.dashboard.owner_helper:
        class: Oro\Bundle\UserBundle\Dashboard\OwnerHelper
        arguments:
          - '@doctrine'
          - '@security.token_storage'
          - '@oro_security.ownership_tree_provider'

    oro_user.listener.choice_tree_filter_load_data_listener:
        class: '%oro_user.listener.choice_tree_filter_load_data_listener.class%'
        arguments:
            - '@doctrine'
        tags:
            - { name: kernel.event_listener, event: oro_filter.choice_tree_filter_load_data, method: fillData }

    oro_user.provider.user_config_form_provider:
        class: %oro_user.provider.user_configuration.form_provider.class%
        arguments:
            - '@oro_config.config_bag'
            - '@form.factory'
            - '@oro_security.security_facade'
        calls:
            - [setFeatureChecker, ['@oro_featuretoggle.checker.feature_checker']]
        tags:
            -  { name: oro_config.configuration_provider }
        lazy: true

    oro_user.imap_configuration.subscriber:
        class: %oro_user.imap_configuration.subscriber.class%
        arguments:
            - '@doctrine.orm.entity_manager'
            - '@request_stack'
            - '@security.context'

<<<<<<< HEAD
    oro_user.listener.password_listener:
        class: Oro\Bundle\UserBundle\EventListener\UserPasswordListener
        tags:
            - { name: doctrine.event_listener, event: onFlush }

    oro_user.validator.password_already_used:
        class: Oro\Bundle\UserBundle\Validator\PasswordAlreadyUsedValidator
        arguments:
            - '@doctrine'
            - '@oro_config.manager'
            - '@security.user_password_encoder.generic'
        tags:
            - { name: validator.constraint_validator, alias: oro_used_password }
=======
    oro_user.forced_password_reset.widget_provider.actions:
        parent: oro_ui.widget_provider.action_button.abstract
        arguments:
            - oro_user_force_password_reset_button
            - oro_user_force_password_reset_link
        tags:
            - { name: oro_ui.view_action_provider, group: activity, priority: 120 }

    oro_user.datagrid.extention.reset_password:
        class: Oro\Bundle\UserBundle\Datagrid\Extension\MassAction\ResetPasswordExtention
        calls:
            - [setRequestStack, ["@request_stack"]]
        public: false
        shared: false
        tags:
            - { name: oro_datagrid.extension }

    oro_user.security.disabled_login_subscriber:
        class: Oro\Bundle\UserBundle\Security\DisabledLoginSubscriber
        arguments: ['@security.token_storage']
        tags:
            - { name: kernel.event_listener, event: kernel.request , method: onKernelRequest}

    oro_user.security.login_attempts_provider:
        class: Oro\Bundle\UserBundle\Security\LoginAttemptsProvider
        arguments:
            - '@oro_config.user'

    oro_user.security.login_attempts_manager:
        class: Oro\Bundle\UserBundle\Security\LoginAttemptsManager
        arguments:
            - '@oro_user.security.login_attempts_provider'
            - '@oro_user.manager'
            - '@oro_user.mailer.processor'

    oro_user.security.login_attempts_subscriber:
        class: Oro\Bundle\UserBundle\EventListener\LoginAttemptsSubscriber
        arguments:
            - '@oro_user.manager'
            - '@oro_user.security.login_attempts_manager'
        tags:
            - { name: kernel.event_subscriber }
>>>>>>> 015416ad
<|MERGE_RESOLUTION|>--- conflicted
+++ resolved
@@ -445,7 +445,49 @@
             - '@request_stack'
             - '@security.context'
 
-<<<<<<< HEAD
+    oro_user.forced_password_reset.widget_provider.actions:
+        parent: oro_ui.widget_provider.action_button.abstract
+        arguments:
+            - oro_user_force_password_reset_button
+            - oro_user_force_password_reset_link
+        tags:
+            - { name: oro_ui.view_action_provider, group: activity, priority: 120 }
+
+    oro_user.datagrid.extention.reset_password:
+        class: Oro\Bundle\UserBundle\Datagrid\Extension\MassAction\ResetPasswordExtention
+        calls:
+            - [setRequestStack, ["@request_stack"]]
+        public: false
+        shared: false
+        tags:
+            - { name: oro_datagrid.extension }
+
+    oro_user.security.disabled_login_subscriber:
+        class: Oro\Bundle\UserBundle\Security\DisabledLoginSubscriber
+        arguments: ['@security.token_storage']
+        tags:
+            - { name: kernel.event_listener, event: kernel.request , method: onKernelRequest}
+
+    oro_user.security.login_attempts_provider:
+        class: Oro\Bundle\UserBundle\Security\LoginAttemptsProvider
+        arguments:
+            - '@oro_config.user'
+
+    oro_user.security.login_attempts_manager:
+        class: Oro\Bundle\UserBundle\Security\LoginAttemptsManager
+        arguments:
+            - '@oro_user.security.login_attempts_provider'
+            - '@oro_user.manager'
+            - '@oro_user.mailer.processor'
+
+    oro_user.security.login_attempts_subscriber:
+        class: Oro\Bundle\UserBundle\EventListener\LoginAttemptsSubscriber
+        arguments:
+            - '@oro_user.manager'
+            - '@oro_user.security.login_attempts_manager'
+        tags:
+            - { name: kernel.event_subscriber }
+
     oro_user.listener.password_listener:
         class: Oro\Bundle\UserBundle\EventListener\UserPasswordListener
         tags:
@@ -458,48 +500,4 @@
             - '@oro_config.manager'
             - '@security.user_password_encoder.generic'
         tags:
-            - { name: validator.constraint_validator, alias: oro_used_password }
-=======
-    oro_user.forced_password_reset.widget_provider.actions:
-        parent: oro_ui.widget_provider.action_button.abstract
-        arguments:
-            - oro_user_force_password_reset_button
-            - oro_user_force_password_reset_link
-        tags:
-            - { name: oro_ui.view_action_provider, group: activity, priority: 120 }
-
-    oro_user.datagrid.extention.reset_password:
-        class: Oro\Bundle\UserBundle\Datagrid\Extension\MassAction\ResetPasswordExtention
-        calls:
-            - [setRequestStack, ["@request_stack"]]
-        public: false
-        shared: false
-        tags:
-            - { name: oro_datagrid.extension }
-
-    oro_user.security.disabled_login_subscriber:
-        class: Oro\Bundle\UserBundle\Security\DisabledLoginSubscriber
-        arguments: ['@security.token_storage']
-        tags:
-            - { name: kernel.event_listener, event: kernel.request , method: onKernelRequest}
-
-    oro_user.security.login_attempts_provider:
-        class: Oro\Bundle\UserBundle\Security\LoginAttemptsProvider
-        arguments:
-            - '@oro_config.user'
-
-    oro_user.security.login_attempts_manager:
-        class: Oro\Bundle\UserBundle\Security\LoginAttemptsManager
-        arguments:
-            - '@oro_user.security.login_attempts_provider'
-            - '@oro_user.manager'
-            - '@oro_user.mailer.processor'
-
-    oro_user.security.login_attempts_subscriber:
-        class: Oro\Bundle\UserBundle\EventListener\LoginAttemptsSubscriber
-        arguments:
-            - '@oro_user.manager'
-            - '@oro_user.security.login_attempts_manager'
-        tags:
-            - { name: kernel.event_subscriber }
->>>>>>> 015416ad
+            - { name: validator.constraint_validator, alias: oro_used_password }