--- conflicted
+++ resolved
@@ -18,13 +18,8 @@
         plainPassword:
             - NotBlank:
                 groups:     [Registration]
-<<<<<<< HEAD
-            - Length:
-                min:        20
+            - Oro\Bundle\UserBundle\Validator\Constraints\PasswordComplexity: ~
             - Oro\Bundle\UserBundle\Validator\Constraints\PasswordAlreadyUsed: ~
-=======
-            - Oro\Bundle\UserBundle\Validator\Constraints\PasswordComplexity: ~
->>>>>>> 015416ad
         enabled:
             - NotNull:      ~
         roles:
