operations:
    DELETE:
        exclude_datagrids:
            - owner-users-select-grid
        exclude_entities:
            - Oro\Bundle\UserBundle\Entity\Role
    clone_role:
        extends: CLONE
        datagrids:
            - roles-grid
        routes:
            - oro_user_role_index
            - oro_user_role_update
        acl_resource: [CREATE, entity:Oro\Bundle\UserBundle\Entity\Role]
        preactions:
            - '@tree':
                conditions:
                    '@and':
                        - '@eq': [$.requestRoute, 'oro_action_widget_form']
                actions:
                    - '@trans':
                        id: oro.action.clone.label
                        attribute: $.clone.label
                        params:
                            '{label}': $.clone.label
                    - '@call_service_method':
                        attribute: $.aclRoleHandler
                        service: service_container
                        method: get
                        method_parameters: ['oro_user.form.handler.acl_role']
                    - '@call_method':
                        object: $.aclRoleHandler
                        method: createForm
                        method_parameters: [$.clone]
                    - '@call_method':
                        object: $.aclRoleHandler
                        method: process
                        method_parameters: [$.data]
                    - '@call_method':
                        attribute: $.formView
                        object: $.aclRoleHandler
                        method: createView
                    - '@call_service_method':
                        attribute: $.privilegesConfig
                        service: service_container
                        method: getParameter
                        method_parameters: ['oro_user.privileges']
                    - '@call_service_method':
                        attribute: $.categoryProvider
                        service: service_container
                        method: get
                        method_parameters: ['oro_user.provider.role_privilege_category_provider']
                    - '@call_method':
                        attribute: $.tabs
                        object: $.categoryProvider
                        method: getTabs
                    - '@call_service_method':
                        attribute: $.privilegeCapabilityProvider
                        service: service_container
                        method: get
                        method_parameters: ['oro_user.provider.role_privilege_capability_provider']
                    - '@call_method':
                        attribute: $.capabilitySetOptions
                        object: $.privilegeCapabilityProvider
                        method: getCapabilitySetOptions
                        method_parameters: [$.data]
        frontend_options:
            show_dialog: false
            template: 'OroUserBundle:Role:clone.html.twig'
        attributes:
            entity:
                label: ' '
                type: entity
                options:
                  class: 'Oro\Bundle\UserBundle\Entity\Role'
        form_options:
            attribute_fields:
                entity:
<<<<<<< HEAD
                    form_type: form
=======
                    form_type: form
    oro_user_edit_role:
        label: oro.user.role.actions.edit
        routes:
            - oro_user_role_view
        acl_resource: [EDIT, entity:Oro\Bundle\UserBundle\Entity\Role]
        order: 10
        button_options:
            icon: icon-pencil
        actions:
            - '@redirect':
                parameters:
                    route: oro_user_role_update
                    route_parameters:
                        id: $id
>>>>>>> a209595f
<|MERGE_RESOLUTION|>--- conflicted
+++ resolved
@@ -76,9 +76,6 @@
         form_options:
             attribute_fields:
                 entity:
-<<<<<<< HEAD
-                    form_type: form
-=======
                     form_type: form
     oro_user_edit_role:
         label: oro.user.role.actions.edit
@@ -93,5 +90,4 @@
                 parameters:
                     route: oro_user_role_update
                     route_parameters:
-                        id: $id
->>>>>>> a209595f
+                        id: $id