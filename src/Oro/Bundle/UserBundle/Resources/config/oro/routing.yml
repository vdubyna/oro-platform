--- conflicted
+++ resolved
@@ -33,7 +33,6 @@
     defaults:
         version:  latest
 
-<<<<<<< HEAD
 # deprecated API routes
 oro_api_post_role_deprecated:
     path:            /api/rest/{version}/role.{_format}
@@ -51,13 +50,17 @@
     methods:         [POST]
     defaults:
         _controller: Oro\Bundle\UserBundle\Controller\Api\Rest\UserController::postAction
-=======
+        _format:     json
+        version:     latest
+    requirements:
+        _format:     json|html
+        version:     latest|v1
+
 oro_api_post_group_deprecated:
     path:            /api/rest/{version}/group.{_format}
     methods:         [POST]
     defaults:
         _controller: Oro\Bundle\UserBundle\Controller\Api\Rest\GroupController::postAction
->>>>>>> b6c7e923
         _format:     json
         version:     latest
     requirements:
