datagrids:
    users-grid:
        extended_entity_name: %oro_user.entity.class%
        options:
            entityHint: user
            entity_pagination: true
        acl_resource: oro_user_user_view
        source:
            type: orm
            query:
                select:
                    - u.id
                    - u.username
                    - u.email
                    - u.firstName
                    - u.lastName
                    - u.createdAt
                    - u.updatedAt
                    - u.enabled
                from:
                    - { table: %oro_user.entity.class%, alias: u }

        inline_editing:
            enable: true
        columns:
            firstName:
                label:         oro.user.first_name.label
            lastName:
                label:         oro.user.last_name.label
            email:
                label:         oro.user.email.label
            username:
                label:         oro.user.username.label
            enabled:
                label:         oro.user.enabled.label
                frontend_type: select
                inline_editing:
                    editor:
                        view_options:
                            key_type: 'boolean'
                choices:
                   - Inactive
                   - Active
            createdAt:
                label:         oro.ui.created_at
                frontend_type: datetime
            updatedAt:
                label:         oro.ui.updated_at
                frontend_type: datetime

        properties:
            id: ~
            update_link:
                type: url
                route: oro_user_update
                params:
                    - id
            view_link:
                type: url
                route: oro_user_view
                params:
                    - id
            delete_link:
                type: url
                route: oro_api_delete_user
                params:
                    - id
            config_link:
                type: url
                route: oro_user_config
                params:
                    - id
        sorters:
            columns:
                username:
                    data_name: u.username
                email:
                    data_name: u.email
                firstName:
                    data_name: u.firstName
                lastName:
                    data_name: u.lastName
                createdAt:
                    data_name: u.createdAt
                updatedAt:
                    data_name: u.updatedAt
                enabled:
                    data_name: u.enabled
            default:
                username: %oro_datagrid.extension.orm_sorter.class%::DIRECTION_ASC

        filters:
            columns:
                firstName:
                    type: string
                    data_name: u.firstName
                lastName:
                    type: string
                    data_name: u.lastName
                email:
                    type: string
                    data_name: u.email
                username:
                    type: string
                    data_name: u.username
                enabled:
                    type: boolean
                    data_name: u.enabled
                    options:
                        field_options:
                            choices:
                                2: Inactive
                                1: Active
                createdAt:
                    type: datetime
                    data_name: u.createdAt
                updatedAt:
                    type: datetime
                    data_name: u.updatedAt

        actions:
            view:
                type:          navigate
                label:         oro.grid.action.view
                link:          view_link
                icon:          eye-open
                acl_resource:  oro_user_user_view
                rowAction:     true
            update:
                type:          navigate
                label:         oro.grid.action.update
                link:          update_link
                icon:          edit
                acl_resource:  oro_user_user_update
            config:
                type:          navigate
                label:         oro.user.user_configuration.grid.action.config
                link:          config_link
                icon:          cog
                acl_resource:  oro_user_user_config
            delete:
                type:          delete
                label:         oro.grid.action.delete
                link:          delete_link
                icon:          trash
                acl_resource:  oro_user_user_delete

    groups-grid:
        extended_entity_name: %oro_user.group.entity.class%
        options:
            entityHint: group
            entity_pagination: true
        acl_resource: oro_user_group_view
        source:
            type: orm
            query:
                select:
                    - g.id
                    - g.name
                from:
                    - { table: %oro_user.group.entity.class%, alias: g }
        columns:
            name:
                label: oro.user.group.name.label

        properties:
            id: ~
            update_link:
                type: url
                route: oro_user_group_update
                params:
                    - id

            delete_link:
                type: url
                route: oro_api_delete_group
                params:
                    - id

        actions:
            update:
                type:          navigate
                label:         oro.grid.action.update
                link:          update_link
                icon:          edit
                acl_resource:  oro_user_group_update
                rowAction:     true
            delete:
                type:          delete
                label:         oro.grid.action.delete
                link:          delete_link
                icon:          trash
                acl_resource:  oro_user_group_delete

        sorters:
            columns:
                name:
                    data_name: g.name
            default:
                name: %oro_datagrid.extension.orm_sorter.class%::DIRECTION_ASC

        filters:
            columns:
                name:
                    type: string
                    data_name: g.name

    roles-grid:
        extended_entity_name: %oro_user.role.entity.class%
        options:
            entityHint: role
            entity_pagination: true
        acl_resource: oro_user_role_view
        source:
            type: orm
            skip_acl_apply: true
            query:
                select:
                    - r
                    - r.id
                    - r.role
                    - r.label
                from:
                    - { table: %oro_user.role.entity.class%, alias: r }
                where:
                    and:
                        - r.role <> '%oro_user.entity.class%::ROLE_ANONYMOUS'
        columns:
            label:
                label: oro.user.role.label.label

        properties:
            id: ~
            view_link:
                type:   url
                route:  oro_user_role_view
                params:
                    - id
            update_link:
                type: url
                route: oro_user_role_update
                params:
                    - id
            delete_link:
                type: url
                route: oro_api_delete_role
                params:
                    - id
        actions:
            view:
                type:          navigate
                label:         oro.grid.action.view
                link:          view_link
                icon:          eye-open
                rowAction:     true
            update:
                type:          navigate
                label:         oro.grid.action.update
                link:          update_link
                icon:          edit
                acl_resource:  oro_user_role_update
            delete:
                type:          delete
                label:         oro.grid.action.delete
                link:          delete_link
                icon:          trash
                acl_resource:  oro_user_role_delete

        action_configuration: "@oro_user.role.datagrid_helper->getActionConfigurationClosure"

        sorters:
            columns:
                label:
                    data_name: r.label
            default:
                label: %oro_datagrid.extension.orm_sorter.class%::DIRECTION_ASC

        filters:
            columns:
                label:
                    type: string
                    data_name: r.label

    user-relation-grid:
        source:
            type: orm
            query:
                select:
                    - u.id
                    - u.username
                    - u.email
                    - u.firstName
                    - u.lastName
                    - u.enabled
                from:
                    - { table: OroUserBundle:User, alias: u }

        columns: []

        properties:
            id: ~

        sorters:
            columns:
                username:
                    data_name: u.username
                email:
                    data_name: u.email
                firstName:
                    data_name: u.firstName
                lastName:
                    data_name: u.lastName
            default:
                id: %oro_datagrid.extension.orm_sorter.class%::DIRECTION_ASC

        filters: []

    role-users-grid:
        extends: user-relation-grid
        acl_resource: oro_user_role_update
        source:
            query:
                select:
                    - >
                      (CASE WHEN (:role_id IS NOT NULL) THEN
                        CASE WHEN (:role_id MEMBER OF u.roles OR u.id IN (:data_in)) AND u.id NOT IN (:data_not_in)
                        THEN true ELSE false END
                      ELSE
                        CASE WHEN u.id IN (:data_in) AND u.id NOT IN (:data_not_in)
                        THEN true ELSE false END
                      END) as has_role
            bind_parameters:
                -
                    name: role_id
                    default: null
        columns:
            has_role:
                label: oro.user.role.has_role.label
                editable: true
                frontend_type: boolean
            firstName:
                label: oro.user.first_name.label
            lastName:
                label: oro.user.last_name.label
            email:
                label: oro.user.email.label
            username:
                label: oro.user.username.label
            enabled:
                label:         oro.user.enabled.label
                frontend_type: select
                choices:
                   - Inactive
                   - Active
        filters:
            columns:
                has_role:
                    type: boolean
                    data_name: has_role
                firstName:
                    type: string
                    data_name: u.firstName
                lastName:
                    type: string
                    data_name: u.lastName
                email:
                    type: string
                    data_name: u.email
                username:
                    type: string
                    data_name: u.username
                enabled:
                    type: boolean
                    data_name: u.enabled
                    options:
                        field_options:
                            choices:
                                2: Inactive
                                1: Active
        sorters:
            multiple_sorting: true
            columns:
                has_role:
                    data_name: has_role

            default:
                has_role: %oro_datagrid.extension.orm_sorter.class%::DIRECTION_DESC
                lastName: %oro_datagrid.extension.orm_sorter.class%::DIRECTION_ASC

        options:
            rowSelection:
                dataField: id
                columnName: has_role
                selectors:
                    included: '#roleAppendUsers'
                    excluded: '#roleRemoveUsers'

    role-permission-grid:
            acl_resource: oro_user_role_update
            source:
                type: role-permission-provider
            columns:
                entity:
                    label: "Entity"
                    data_name: entity
                    frontend_type: string
                    translatable: true
                permissions:
                    label: "Permissions"
                    data_name: permissions
                    frontend_type: action-permissions
                identity:
                    data_name: identity
                    frontend_type: string
                    renderable: false
                group:
                    data_name: group
                    frontend_type: string
                    renderable: false
                fields:
                    data_name: fields
                    frontend_type: array
                    renderable: false
            filters: ~
            sorters: ~
            options:
                requireJSModules:
                    - orouser/js/datagrid/roles-datagrid-builder
                toolbarOptions:
                    placement:
                        top: false
                        bottom: false

    group-users-grid:
        extends: user-relation-grid

        source:
            query:
                select:
                    - >
                      (CASE WHEN (:group_id IS NOT NULL) THEN
                        CASE WHEN (:group_id MEMBER OF u.groups OR u.id IN (:data_in)) AND u.id NOT IN (:data_not_in)
                        THEN true ELSE false END
                      ELSE
                        CASE WHEN u.id IN (:data_in) AND u.id NOT IN (:data_not_in)
                        THEN true ELSE false END
                      END) as has_group
            bind_parameters:
                -
                    name: group_id
                    default: null
        columns:
            has_group:
                label: oro.user.group.has_group.label
                editable: true
                frontend_type: boolean
            firstName:
                label: oro.user.first_name.label
            lastName:
                label: oro.user.last_name.label
            email:
                label: oro.user.email.label
            username:
                label: oro.user.username.label
            enabled:
                label:         oro.user.enabled.label
                frontend_type: select
                choices:
                   - Inactive
                   - Active
        filters:
            columns:
                has_group:
                    type: boolean
                    data_name: has_group
                firstName:
                    type: string
                    data_name: u.firstName
                lastName:
                    type: string
                    data_name: u.lastName
                email:
                    type: string
                    data_name: u.email
                username:
                    type: string
                    data_name: u.username
                enabled:
                    type: boolean
                    data_name: u.enabled
                    options:
                        field_options:
                            choices:
                                2: Inactive
                                1: Active
        sorters:
            multiple_sorting: true
            columns:
                has_group:
                    data_name: has_group
            default:
                has_group: %oro_datagrid.extension.orm_sorter.class%::DIRECTION_DESC
                lastName: %oro_datagrid.extension.orm_sorter.class%::DIRECTION_ASC

        options:
            rowSelection:
                dataField: id
                columnName: has_group
                selectors:
                    included: '#groupAppendUsers'
                    excluded: '#groupRemoveUsers'

    users-select-grid:
        extended_entity_name: %oro_user.entity.class%
        options:
            entityHint: user
        acl_resource: oro_user_user_view
        source:
            type: orm
            query:
                select:
                    - u.id
                    - u.username
                    - u.email
                    - u.firstName
                    - u.lastName
                    - u.enabled
                from:
                    - { table: %oro_user.entity.class%, alias: u }
        columns:
            firstName:
                label: oro.user.first_name.label
            lastName:
                label: oro.user.last_name.label
            email:
                label: oro.user.email.label
            username:
                label: oro.user.username.label
            enabled:
                label: oro.user.enabled.label
                frontend_type: select
                choices:
                   - Inactive
                   - Active

        properties:
            id: ~
        sorters:
            columns:
                username:
                    data_name: u.username
                email:
                    data_name: u.email
                firstName:
                    data_name: u.firstName
                lastName:
                    data_name: u.lastName
                enabled:
                    data_name: u.enabled
            default:
                username: %oro_datagrid.extension.orm_sorter.class%::DIRECTION_ASC
        filters:
            columns:
                firstName:
                    type: string
                    data_name: u.firstName
                lastName:
                    type: string
                    data_name: u.lastName
                email:
                    type: string
                    data_name: u.email
                username:
                    type: string
                    data_name: u.username
                enabled:
                    type: boolean
                    data_name: u.enabled
                    options:
                        field_options:
                            choices:
                                2: Inactive
                                1: Active

    owner-users-select-grid:
        extended_entity_name: %oro_user.entity.class%
        options:
            entityHint: user
        source:
            type: orm
            skip_acl_apply: true
            query:
                select:
                    - u.id
                    - u.email
                    - u.username
                    - u.firstName
                    - u.lastName
                    - u.enabled
                from:
                    - { table: %oro_user.entity.class%, alias: u }
                where:
                    and:
                        - u.enabled=true
        columns:
            firstName:
                label: oro.user.first_name.label
            lastName:
                label: oro.user.last_name.label
            email:
                label: oro.user.email.label
            username:
                label: oro.user.username.label
            enabled:
                label: oro.user.enabled.label
                frontend_type: select
                choices:
                   - Inactive
                   - Active
        properties:
            id: ~
        sorters:
            columns:
                firstName:
                    data_name: u.firstName
                lastName:
                    data_name: u.lastName
                email:
                    data_name: u.email
                username:
                    data_name: u.username
                enabled:
                    data_name: u.enabled
            default:
                username: %oro_datagrid.extension.orm_sorter.class%::DIRECTION_ASC
        filters:
            columns:
                firstName:
                    type: string
                    data_name: u.firstName
                lastName:
                    type: string
                    data_name: u.lastName
                email:
                    type: string
                    data_name: u.email
                username:
                    type: string
                    data_name: u.username
                enabled:
                    type: boolean
                    data_name: u.enabled
                    options:
                        field_options:
                            choices:
                                2: Inactive
                                1: Active

    users-select-grid-exclude-owner:
        extends: users-select-grid
        source:
            query:
                where:
                    and:
                        - u.id != @oro_security.security_facade->getLoggedUserId

    users-for-context-grid:
        extended_entity_name: %oro_user.entity.class%
        options:
            entityHint: user
            entity_pagination: true
            toolbarOptions:
                pageSize:
                    default_per_page: 10
            routerEnabled: false
        acl_resource: oro_user_user_view
        source:
            type: orm
            query:
                select:
                    - u.id
                    - u.username
                    - u.email
                    - u.firstName
                    - u.lastName
                    - u.enabled
                from:
                    - { table: %oro_user.entity.class%, alias: u }
                where:
                    and:
                        - u.id != @oro_security.security_facade->getLoggedUserId
        columns:
            id:
                label:         oro.user.id.label
            firstName:
                label:         oro.user.first_name.label
            lastName:
                label:         oro.user.last_name.label
            email:
                label:         oro.user.email.label
            username:
                label:         oro.user.username.label
            enabled:
                label:         oro.user.enabled.label
                frontend_type: select
                choices:
                   - Inactive
                   - Active
        sorters:
            columns:
                firstName:
                    data_name: u.firstName
                lastName:
                    data_name: u.lastName
                email:
                    data_name: u.email
                username:
                    data_name: u.username
                enabled:
                    data_name: u.enabled
            default:
                username: %oro_datagrid.extension.orm_sorter.class%::DIRECTION_ASC

        filters:
            columns:
                firstName:
                    type: string
                    data_name: u.firstName
                lastName:
                    type: string
                    data_name: u.lastName
                email:
                    type: string
                    data_name: u.email
                username:
                    type: string
                    data_name: u.username
                enabled:
                    type: boolean
                    data_name: u.enabled
                    options:
                        field_options:
                            choices:
                                2: Inactive
<<<<<<< HEAD
                                1: Active
=======
                                1: Active

# TODO test, please remove before merge
    user-search-grid:
        source:
            type: search
            query:
                select:
                    - text.username as name
                    - text.email
                from:
                    - oro_user
        columns:
            name:
                label: oro.user.username.label
                data_name: name
            email:
                label: oro.user.email.label
                data_name: email
        sorters:
            columns:
                name:
                    data_name: username
                    type: string
                email:
                    data_name: username
                    type: string
        filters:
            columns:
                quick_search:
                    label: 'Quick search'
                    type: string
                    data_name: all_text
                name:
                    type: string
                    data_name: username
                email:
                    type: string
                    data_name: email
        properties:
            id: ~
            view_link:
                type: url
                route: oro_user_view
                params:
                    - id
            update_link:
                type: url
                route: oro_user_update
                params:
                    - id
            delete_link:
                type: url
                route: oro_api_delete_user
                params:
                    - id
        actions:
            view:
                type:          navigate
                label:         oro.grid.action.view
                link:          view_link
                icon:          eye-open
                acl_resource:  oro_user_user_view
                rowAction:     true
            update:
                type:          navigate
                label:         oro.grid.action.update
                link:          update_link
                icon:          edit
                acl_resource:  oro_user_user_update
            delete:
                type:          delete
                label:         oro.grid.action.delete
                link:          delete_link
                icon:          trash
                acl_resource:  oro_user_user_delete
>>>>>>> 65b95bf5
<|MERGE_RESOLUTION|>--- conflicted
+++ resolved
@@ -742,9 +742,6 @@
                         field_options:
                             choices:
                                 2: Inactive
-<<<<<<< HEAD
-                                1: Active
-=======
                                 1: Active
 
 # TODO test, please remove before merge
@@ -820,5 +817,4 @@
                 label:         oro.grid.action.delete
                 link:          delete_link
                 icon:          trash
-                acl_resource:  oro_user_user_delete
->>>>>>> 65b95bf5
+                acl_resource:  oro_user_user_delete