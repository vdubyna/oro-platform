datagrid:
    users-grid:
        extended_entity_name: %oro_user.entity.class%
        options:
            entityHint: user
            entity_pagination: true
        source:
            acl_resource: oro_user_user_view
            type: orm
            query:
                select:
                    - u.id
                    - u.username
                    - u.email
                    - u.firstName
                    - u.lastName
                    - u.createdAt
                    - u.updatedAt
                    - u.enabled
                from:
                    - { table: %oro_user.entity.class%, alias: u }

        inline_editing:
            enable: true
<<<<<<< HEAD
            entity_name: Oro\Bundle\UserBundle\Entity\User
            save_api_accessor:
                default_route_parameters:
                    className: Oro\Bundle\UserBundle\Entity\User
=======
            entity_name: %oro_user.entity.class%
>>>>>>> f2a97f86
        columns:
            username:
                label:         oro.user.username.label
            email:
                label:         oro.user.email.label
            firstName:
                label:         oro.user.first_name.label
            lastName:
                label:         oro.user.last_name.label
            createdAt:
                label:         oro.ui.created_at
                frontend_type: datetime
            updatedAt:
                label:         oro.ui.updated_at
                frontend_type: datetime
            enabled:
                label:         oro.user.enabled.label
                frontend_type: select
                choices:
                   0: Inactive
                   1: Active
        properties:
            id: ~
            update_link:
                type: url
                route: oro_user_update
                params:
                    - id
            view_link:
                type: url
                route: oro_user_view
                params:
                    - id
            delete_link:
                type: url
                route: oro_api_delete_user
                params:
                    - id
        sorters:
            columns:
                username:
                    data_name: u.username
                email:
                    data_name: u.email
                firstName:
                    data_name: u.firstName
                lastName:
                    data_name: u.lastName
                createdAt:
                    data_name: u.createdAt
                updatedAt:
                    data_name: u.updatedAt
                enabled:
                    data_name: u.enabled
            default:
                username: %oro_datagrid.extension.orm_sorter.class%::DIRECTION_ASC

        filters:
            columns:
                username:
                    type: string
                    data_name: u.username
                email:
                    type: string
                    data_name: u.email
                firstName:
                    type: string
                    data_name: u.firstName
                lastName:
                    type: string
                    data_name: u.lastName
                createdAt:
                    type: datetime
                    data_name: u.createdAt
                updatedAt:
                    type: datetime
                    data_name: u.updatedAt
                enabled:
                    type: choice
                    data_name: u.enabled
                    options:
                        field_options:
                            choices:
                                'false': Inactive
                                'true':  Active

        actions:
            view:
                type:          navigate
                label:         oro.grid.action.view
                link:          view_link
                icon:          eye-open
                acl_resource:  oro_user_user_view
                rowAction:     true
            update:
                type:          navigate
                label:         oro.grid.action.update
                link:          update_link
                icon:          edit
                acl_resource:  oro_user_user_update
            delete:
                type:          delete
                label:         oro.grid.action.delete
                link:          delete_link
                icon:          trash
                acl_resource:  oro_user_user_delete

    groups-grid:
        options:
            entityHint: group
            entity_pagination: true
        source:
            acl_resource: oro_user_group_view
            type: orm
            query:
                select:
                    - g.id
                    - g.name
                from:
                    - { table: OroUserBundle:Group, alias: g }
        columns:
            name:
                label: oro.user.group.name.label

        properties:
            id: ~
            update_link:
                type: url
                route: oro_user_group_update
                params:
                    - id

            delete_link:
                type: url
                route: oro_api_delete_group
                params:
                    - id

        actions:
            update:
                type:          navigate
                label:         oro.grid.action.update
                link:          update_link
                icon:          edit
                acl_resource:  oro_user_group_update
                rowAction:     true
            delete:
                type:          delete
                label:         oro.grid.action.delete
                link:          delete_link
                icon:          trash
                acl_resource:  oro_user_group_delete

        sorters:
            columns:
                name:
                    data_name: g.name
            default:
                name: %oro_datagrid.extension.orm_sorter.class%::DIRECTION_ASC

        filters:
            columns:
                name:
                    type: string
                    data_name: g.name

    roles-grid:
        extended_entity_name: %oro_user.role.entity.class%
        options:
            entityHint: role
            entity_pagination: true
        source:
            acl_resource: oro_user_role_view
            type: orm
            query:
                select:
                    - r.id
                    - r.role
                    - r.label
                from:
                    - { table: %oro_user.role.entity.class%, alias: r }
                where:
                    and:
                        - r.role <> '%oro_user.entity.class%::ROLE_ANONYMOUS'
        columns:
            label:
                label: oro.user.role.label.label

        properties:
            id: ~
            update_link:
                type: url
                route: oro_user_role_update
                params:
                    - id

            delete_link:
                type: url
                route: oro_api_delete_role
                params:
                    - id

        actions:
            update:
                type:          navigate
                label:         oro.grid.action.update
                link:          update_link
                icon:          edit
                acl_resource:  oro_user_role_update
                rowAction:     true
            delete:
                type:          delete
                label:         oro.grid.action.delete
                link:          delete_link
                icon:          trash
                acl_resource:  oro_user_role_delete

        sorters:
            columns:
                label:
                    data_name: r.label
            default:
                label: %oro_datagrid.extension.orm_sorter.class%::DIRECTION_ASC

        filters:
            columns:
                label:
                    type: string
                    data_name: r.label

    user-relation-grid:
        source:
            type: orm
            query:
                select:
                    - u.id
                    - u.username
                    - u.email
                    - u.firstName
                    - u.lastName
                from:
                    - { table: OroUserBundle:User, alias: u }

        columns: []

        properties:
            id: ~

        sorters:
            columns:
                username:
                    data_name: u.username
                email:
                    data_name: u.email
                firstName:
                    data_name: u.firstName
                lastName:
                    data_name: u.lastName
            default:
                id: %oro_datagrid.extension.orm_sorter.class%::DIRECTION_ASC

        filters: []

    role-users-grid:
        extends: user-relation-grid
        source:
            acl_resource: oro_user_role_update
            query:
                select:
                    - >
                      (CASE WHEN (:role_id IS NOT NULL) THEN
                        CASE WHEN (:role_id MEMBER OF u.roles OR u.id IN (:data_in)) AND u.id NOT IN (:data_not_in)
                        THEN true ELSE false END
                      ELSE
                        CASE WHEN u.id IN (:data_in) AND u.id NOT IN (:data_not_in)
                        THEN true ELSE false END
                      END) as has_role
            bind_parameters:
                -
                    name: role_id
                    default: null
        columns:
            has_role:
                label: oro.user.role.has_role.label
                editable: true
                frontend_type: boolean
            firstName:
                label: oro.user.first_name.label
            lastName:
                label: oro.user.last_name.label
            username:
                label: oro.user.username.label
            email:
                label: oro.user.email.label
        filters:
            columns:
                has_role:
                    type: boolean
                    data_name: has_role
                firstName:
                    type: string
                    data_name: u.firstName
                lastName:
                    type: string
                    data_name: u.lastName
                username:
                    type: string
                    data_name: u.username
                email:
                    type: string
                    data_name: u.email
        sorters:
            multiple_sorting: true
            columns:
                has_role:
                    data_name: has_role

            default:
                has_role: %oro_datagrid.extension.orm_sorter.class%::DIRECTION_DESC
                lastName: %oro_datagrid.extension.orm_sorter.class%::DIRECTION_ASC

        options:
            rowSelection:
                dataField: id
                columnName: has_role
                selectors:
                    included: '#roleAppendUsers'
                    excluded: '#roleRemoveUsers'

    group-users-grid:
        extends: user-relation-grid
        source:
            acl_resource: oro_user_group_update
            query:
                select:
                    - >
                      (CASE WHEN (:group_id IS NOT NULL) THEN
                        CASE WHEN (:group_id MEMBER OF u.groups OR u.id IN (:data_in)) AND u.id NOT IN (:data_not_in)
                        THEN true ELSE false END
                      ELSE
                        CASE WHEN u.id IN (:data_in) AND u.id NOT IN (:data_not_in)
                        THEN true ELSE false END
                      END) as has_group
            bind_parameters:
                -
                    name: group_id
                    default: null
        columns:
            has_group:
                label: oro.user.group.has_group.label
                editable: true
                frontend_type: boolean
            firstName:
                label: oro.user.first_name.label
            lastName:
                label: oro.user.last_name.label
            username:
                label: oro.user.username.label
            email:
                label: oro.user.email.label
        filters:
            columns:
                has_group:
                    type: boolean
                    data_name: has_group
                firstName:
                    type: string
                    data_name: u.firstName
                lastName:
                    type: string
                    data_name: u.lastName
                username:
                    type: string
                    data_name: u.username
                email:
                    type: string
                    data_name: u.email
        sorters:
            multiple_sorting: true
            columns:
                has_group:
                    data_name: has_group
            default:
                has_group: %oro_datagrid.extension.orm_sorter.class%::DIRECTION_DESC
                lastName: %oro_datagrid.extension.orm_sorter.class%::DIRECTION_ASC

        options:
            rowSelection:
                dataField: id
                columnName: has_group
                selectors:
                    included: '#groupAppendUsers'
                    excluded: '#groupRemoveUsers'

    users-select-grid:
        extended_entity_name: %oro_user.entity.class%
        options:
            entityHint: user
        source:
            acl_resource: oro_user_user_view
            type: orm
            query:
                select:
                    - u.id
                    - u.username
                    - u.email
                    - u.firstName
                    - u.lastName
                    - u.enabled
                from:
                    - { table: %oro_user.entity.class%, alias: u }
        columns:
            username:
                label: oro.user.username.label
            email:
                label: oro.user.email.label
            firstName:
                label: oro.user.first_name.label
            lastName:
                label: oro.user.last_name.label
            enabled:
                label: oro.user.enabled.label
                frontend_type: select
                choices:
                   - Inactive
                   - Active

        properties:
            id: ~
        sorters:
            columns:
                username:
                    data_name: u.username
                email:
                    data_name: u.email
                firstName:
                    data_name: u.firstName
                lastName:
                    data_name: u.lastName
                enabled:
                    data_name: u.enabled
            default:
                username: %oro_datagrid.extension.orm_sorter.class%::DIRECTION_ASC
        filters:
            columns:
                username:
                    type: string
                    data_name: u.username
                email:
                    type: string
                    data_name: u.email
                firstName:
                    type: string
                    data_name: u.firstName
                lastName:
                    type: string
                    data_name: u.lastName
                enabled:
                    type: choice
                    data_name: u.enabled
                    options:
                        field_options:
                            choices:
                                'false': Inactive
                                'true':  Active

    owner-users-select-grid:
        extended_entity_name: %oro_user.entity.class%
        options:
            entityHint: user
            skip_acl_check: true
        source:
            acl_resource: oro_user_user_view
            type: orm
            query:
                select:
                    - u.id
                    - u.username
                    - u.firstName
                    - u.lastName
                    - u.enabled
                from:
                    - { table: %oro_user.entity.class%, alias: u }
                where:
                    and:
                        - u.enabled=true
        columns:
            username:
                label: oro.user.username.label
            firstName:
                label: oro.user.first_name.label
            lastName:
                label: oro.user.last_name.label
            enabled:
                label: oro.user.enabled.label
                frontend_type: select
                choices:
                   - Inactive
                   - Active
        properties:
            id: ~
        sorters:
            columns:
                username:
                    data_name: u.username
                firstName:
                    data_name: u.firstName
                lastName:
                    data_name: u.lastName
                enabled:
                    data_name: u.enabled
            default:
                username: %oro_datagrid.extension.orm_sorter.class%::DIRECTION_ASC
        filters:
            columns:
                username:
                    type: string
                    data_name: u.username
                firstName:
                    type: string
                    data_name: u.firstName
                lastName:
                    type: string
                    data_name: u.lastName
                enabled:
                    type: choice
                    data_name: u.enabled
                    options:
                        field_options:
                            choices:
                                'false': Inactive
                                'true':  Active

    users-select-grid-exclude-owner:
        extends: users-select-grid
        source:
            query:
                where:
                    and:
                        - u.id != @oro_security.security_facade->getLoggedUserId

    users-for-context-grid:
        extended_entity_name: %oro_user.entity.class%
        options:
            entityHint: user
            entity_pagination: true
            toolbarOptions:
                pageSize:
                    default_per_page: 10
            routerEnabled: false

        source:
            acl_resource: oro_user_user_view
            type: orm
            query:
                select:
                    - u.id
                    - u.username
                    - u.email
                    - u.firstName
                    - u.lastName
                    - u.enabled
                from:
                    - { table: %oro_user.entity.class%, alias: u }
                where:
                    and:
                        - u.id != @oro_security.security_facade->getLoggedUserId
        columns:
            id:
                label:         oro.user.id.label
            username:
                label:         oro.user.username.label
            email:
                label:         oro.user.email.label
            firstName:
                label:         oro.user.first_name.label
            lastName:
                label:         oro.user.last_name.label
            enabled:
                label:         oro.user.enabled.label
                frontend_type: select
                choices:
                   - Inactive
                   - Active
        sorters:
            columns:
                username:
                    data_name: u.username
                email:
                    data_name: u.email
                firstName:
                    data_name: u.firstName
                lastName:
                    data_name: u.lastName
                enabled:
                    data_name: u.enabled
            default:
                username: %oro_datagrid.extension.orm_sorter.class%::DIRECTION_ASC

        filters:
            columns:
                username:
                    type: string
                    data_name: u.username
                email:
                    type: string
                    data_name: u.email
                firstName:
                    type: string
                    data_name: u.firstName
                lastName:
                    type: string
                    data_name: u.lastName
                enabled:
                    type: choice
                    data_name: u.enabled
                    options:
                        field_options:
                            choices:
                                'false': Inactive
                                'true':  Active<|MERGE_RESOLUTION|>--- conflicted
+++ resolved
@@ -22,14 +22,7 @@
 
         inline_editing:
             enable: true
-<<<<<<< HEAD
-            entity_name: Oro\Bundle\UserBundle\Entity\User
-            save_api_accessor:
-                default_route_parameters:
-                    className: Oro\Bundle\UserBundle\Entity\User
-=======
             entity_name: %oro_user.entity.class%
->>>>>>> f2a97f86
         columns:
             username:
                 label:         oro.user.username.label
