datagrid:
    users-grid:
        extended_entity_name: %oro_user.entity.class%
        options:
            entityHint: user
            entity_pagination: true
        source:
            acl_resource: oro_user_user_view
            type: orm
            query:
                select:
                    - u.id
                    - u.username
                    - u.email
                    - u.firstName
                    - u.lastName
                    - u.createdAt
                    - u.updatedAt
                    - u.enabled
                from:
                    - { table: %oro_user.entity.class%, alias: u }

        inline_editing:
            enable: true
            entity_name: %oro_user.entity.class%
        columns:
            firstName:
                label:         oro.user.first_name.label
            lastName:
                label:         oro.user.last_name.label
            email:
                label:         oro.user.email.label
            username:
                label:         oro.user.username.label
            enabled:
                label:         oro.user.enabled.label
                frontend_type: select
                choices:
<<<<<<< HEAD
                   - Inactive
                   - Active
            createdAt:
                label:         oro.ui.created_at
                frontend_type: datetime
            updatedAt:
                label:         oro.ui.updated_at
                frontend_type: datetime

=======
                   0: Inactive
                   1: Active
>>>>>>> ba156bba
        properties:
            id: ~
            update_link:
                type: url
                route: oro_user_update
                params:
                    - id
            view_link:
                type: url
                route: oro_user_view
                params:
                    - id
            delete_link:
                type: url
                route: oro_api_delete_user
                params:
                    - id
        sorters:
            columns:
                username:
                    data_name: u.username
                email:
                    data_name: u.email
                firstName:
                    data_name: u.firstName
                lastName:
                    data_name: u.lastName
                createdAt:
                    data_name: u.createdAt
                updatedAt:
                    data_name: u.updatedAt
                enabled:
                    data_name: u.enabled
            default:
                username: %oro_datagrid.extension.orm_sorter.class%::DIRECTION_ASC

        filters:
            columns:
                firstName:
                    type: string
                    data_name: u.firstName
                lastName:
                    type: string
                    data_name: u.lastName
                email:
                    type: string
                    data_name: u.email
                username:
                    type: string
                    data_name: u.username
                enabled:
                    type: choice
                    data_name: u.enabled
                    options:
                        field_options:
                            choices:
                                'false': Inactive
                                'true':  Active
                createdAt:
                    type: datetime
                    data_name: u.createdAt
                updatedAt:
                    type: datetime
                    data_name: u.updatedAt

        actions:
            view:
                type:          navigate
                label:         oro.grid.action.view
                link:          view_link
                icon:          eye-open
                acl_resource:  oro_user_user_view
                rowAction:     true
            update:
                type:          navigate
                label:         oro.grid.action.update
                link:          update_link
                icon:          edit
                acl_resource:  oro_user_user_update
            delete:
                type:          delete
                label:         oro.grid.action.delete
                link:          delete_link
                icon:          trash
                acl_resource:  oro_user_user_delete

    groups-grid:
        options:
            entityHint: group
            entity_pagination: true
        source:
            acl_resource: oro_user_group_view
            type: orm
            query:
                select:
                    - g.id
                    - g.name
                from:
                    - { table: OroUserBundle:Group, alias: g }
        columns:
            name:
                label: oro.user.group.name.label

        properties:
            id: ~
            update_link:
                type: url
                route: oro_user_group_update
                params:
                    - id

            delete_link:
                type: url
                route: oro_api_delete_group
                params:
                    - id

        actions:
            update:
                type:          navigate
                label:         oro.grid.action.update
                link:          update_link
                icon:          edit
                acl_resource:  oro_user_group_update
                rowAction:     true
            delete:
                type:          delete
                label:         oro.grid.action.delete
                link:          delete_link
                icon:          trash
                acl_resource:  oro_user_group_delete

        sorters:
            columns:
                name:
                    data_name: g.name
            default:
                name: %oro_datagrid.extension.orm_sorter.class%::DIRECTION_ASC

        filters:
            columns:
                name:
                    type: string
                    data_name: g.name

    roles-grid:
        extended_entity_name: %oro_user.role.entity.class%
        options:
            entityHint: role
            entity_pagination: true
        source:
            acl_resource: oro_user_role_view
            type: orm
            query:
                select:
                    - r.id
                    - r.role
                    - r.label
                from:
                    - { table: %oro_user.role.entity.class%, alias: r }
                where:
                    and:
                        - r.role <> '%oro_user.entity.class%::ROLE_ANONYMOUS'
        columns:
            label:
                label: oro.user.role.label.label

        properties:
            id: ~
            update_link:
                type: url
                route: oro_user_role_update
                params:
                    - id

            delete_link:
                type: url
                route: oro_api_delete_role
                params:
                    - id

        actions:
            update:
                type:          navigate
                label:         oro.grid.action.update
                link:          update_link
                icon:          edit
                acl_resource:  oro_user_role_update
                rowAction:     true
            delete:
                type:          delete
                label:         oro.grid.action.delete
                link:          delete_link
                icon:          trash
                acl_resource:  oro_user_role_delete

        sorters:
            columns:
                label:
                    data_name: r.label
            default:
                label: %oro_datagrid.extension.orm_sorter.class%::DIRECTION_ASC

        filters:
            columns:
                label:
                    type: string
                    data_name: r.label

    user-relation-grid:
        source:
            type: orm
            query:
                select:
                    - u.id
                    - u.username
                    - u.email
                    - u.firstName
                    - u.lastName
                    - u.enabled
                from:
                    - { table: OroUserBundle:User, alias: u }

        columns: []

        properties:
            id: ~

        sorters:
            columns:
                username:
                    data_name: u.username
                email:
                    data_name: u.email
                firstName:
                    data_name: u.firstName
                lastName:
                    data_name: u.lastName
            default:
                id: %oro_datagrid.extension.orm_sorter.class%::DIRECTION_ASC

        filters: []

    role-users-grid:
        extends: user-relation-grid
        source:
            acl_resource: oro_user_role_update
            query:
                select:
                    - >
                      (CASE WHEN (:role_id IS NOT NULL) THEN
                        CASE WHEN (:role_id MEMBER OF u.roles OR u.id IN (:data_in)) AND u.id NOT IN (:data_not_in)
                        THEN true ELSE false END
                      ELSE
                        CASE WHEN u.id IN (:data_in) AND u.id NOT IN (:data_not_in)
                        THEN true ELSE false END
                      END) as has_role
            bind_parameters:
                -
                    name: role_id
                    default: null
        columns:
            has_role:
                label: oro.user.role.has_role.label
                editable: true
                frontend_type: boolean
            firstName:
                label: oro.user.first_name.label
            lastName:
                label: oro.user.last_name.label
            email:
                label: oro.user.email.label
            username:
                label: oro.user.username.label
            enabled:
                label:         oro.user.enabled.label
                frontend_type: select
                choices:
                   - Inactive
                   - Active
        filters:
            columns:
                has_role:
                    type: boolean
                    data_name: has_role
                firstName:
                    type: string
                    data_name: u.firstName
                lastName:
                    type: string
                    data_name: u.lastName
                email:
                    type: string
                    data_name: u.email
                username:
                    type: string
                    data_name: u.username
                enabled:
                    type: choice
                    data_name: u.enabled
                    options:
                        field_options:
                            choices:
                                'false': Inactive
                                'true':  Active
        sorters:
            multiple_sorting: true
            columns:
                has_role:
                    data_name: has_role

            default:
                has_role: %oro_datagrid.extension.orm_sorter.class%::DIRECTION_DESC
                lastName: %oro_datagrid.extension.orm_sorter.class%::DIRECTION_ASC

        options:
            rowSelection:
                dataField: id
                columnName: has_role
                selectors:
                    included: '#roleAppendUsers'
                    excluded: '#roleRemoveUsers'

    group-users-grid:
        extends: user-relation-grid
        source:
            acl_resource: oro_user_group_update
            query:
                select:
                    - >
                      (CASE WHEN (:group_id IS NOT NULL) THEN
                        CASE WHEN (:group_id MEMBER OF u.groups OR u.id IN (:data_in)) AND u.id NOT IN (:data_not_in)
                        THEN true ELSE false END
                      ELSE
                        CASE WHEN u.id IN (:data_in) AND u.id NOT IN (:data_not_in)
                        THEN true ELSE false END
                      END) as has_group
            bind_parameters:
                -
                    name: group_id
                    default: null
        columns:
            has_group:
                label: oro.user.group.has_group.label
                editable: true
                frontend_type: boolean
            firstName:
                label: oro.user.first_name.label
            lastName:
                label: oro.user.last_name.label
            email:
                label: oro.user.email.label
            username:
                label: oro.user.username.label
            enabled:
                label:         oro.user.enabled.label
                frontend_type: select
                choices:
                   - Inactive
                   - Active
        filters:
            columns:
                has_group:
                    type: boolean
                    data_name: has_group
                firstName:
                    type: string
                    data_name: u.firstName
                lastName:
                    type: string
                    data_name: u.lastName
                email:
                    type: string
                    data_name: u.email
                username:
                    type: string
                    data_name: u.username
                enabled:
                    type: choice
                    data_name: u.enabled
                    options:
                        field_options:
                            choices:
                                'false': Inactive
                                'true':  Active
        sorters:
            multiple_sorting: true
            columns:
                has_group:
                    data_name: has_group
            default:
                has_group: %oro_datagrid.extension.orm_sorter.class%::DIRECTION_DESC
                lastName: %oro_datagrid.extension.orm_sorter.class%::DIRECTION_ASC

        options:
            rowSelection:
                dataField: id
                columnName: has_group
                selectors:
                    included: '#groupAppendUsers'
                    excluded: '#groupRemoveUsers'

    users-select-grid:
        extended_entity_name: %oro_user.entity.class%
        options:
            entityHint: user
        source:
            acl_resource: oro_user_user_view
            type: orm
            query:
                select:
                    - u.id
                    - u.username
                    - u.email
                    - u.firstName
                    - u.lastName
                    - u.enabled
                from:
                    - { table: %oro_user.entity.class%, alias: u }
        columns:
            firstName:
                label: oro.user.first_name.label
            lastName:
                label: oro.user.last_name.label
            email:
                label: oro.user.email.label
            username:
                label: oro.user.username.label
            enabled:
                label: oro.user.enabled.label
                frontend_type: select
                choices:
                   - Inactive
                   - Active

        properties:
            id: ~
        sorters:
            columns:
                username:
                    data_name: u.username
                email:
                    data_name: u.email
                firstName:
                    data_name: u.firstName
                lastName:
                    data_name: u.lastName
                enabled:
                    data_name: u.enabled
            default:
                username: %oro_datagrid.extension.orm_sorter.class%::DIRECTION_ASC
        filters:
            columns:
                firstName:
                    type: string
                    data_name: u.firstName
                lastName:
                    type: string
                    data_name: u.lastName
                email:
                    type: string
                    data_name: u.email
                username:
                    type: string
                    data_name: u.username
                enabled:
                    type: choice
                    data_name: u.enabled
                    options:
                        field_options:
                            choices:
                                'false': Inactive
                                'true':  Active

    owner-users-select-grid:
        extended_entity_name: %oro_user.entity.class%
        options:
            entityHint: user
            skip_acl_check: true
        source:
            acl_resource: oro_user_user_view
            type: orm
            query:
                select:
                    - u.id
                    - u.email
                    - u.username
                    - u.firstName
                    - u.lastName
                    - u.enabled
                from:
                    - { table: %oro_user.entity.class%, alias: u }
                where:
                    and:
                        - u.enabled=true
        columns:
            firstName:
                label: oro.user.first_name.label
            lastName:
                label: oro.user.last_name.label
            email:
                label: oro.user.email.label
            username:
                label: oro.user.username.label
            enabled:
                label: oro.user.enabled.label
                frontend_type: select
                choices:
                   - Inactive
                   - Active
        properties:
            id: ~
        sorters:
            columns:
                firstName:
                    data_name: u.firstName
                lastName:
                    data_name: u.lastName
                email:
                    data_name: u.email
                username:
                    data_name: u.username
                enabled:
                    data_name: u.enabled
            default:
                username: %oro_datagrid.extension.orm_sorter.class%::DIRECTION_ASC
        filters:
            columns:
                firstName:
                    type: string
                    data_name: u.firstName
                lastName:
                    type: string
                    data_name: u.lastName
                email:
                    type: string
                    data_name: u.email
                username:
                    type: string
                    data_name: u.username
                enabled:
                    type: choice
                    data_name: u.enabled
                    options:
                        field_options:
                            choices:
                                'false': Inactive
                                'true':  Active

    users-select-grid-exclude-owner:
        extends: users-select-grid
        source:
            query:
                where:
                    and:
                        - u.id != @oro_security.security_facade->getLoggedUserId

    users-for-context-grid:
        extended_entity_name: %oro_user.entity.class%
        options:
            entityHint: user
            entity_pagination: true
            toolbarOptions:
                pageSize:
                    default_per_page: 10
            routerEnabled: false

        source:
            acl_resource: oro_user_user_view
            type: orm
            query:
                select:
                    - u.id
                    - u.username
                    - u.email
                    - u.firstName
                    - u.lastName
                    - u.enabled
                from:
                    - { table: %oro_user.entity.class%, alias: u }
                where:
                    and:
                        - u.id != @oro_security.security_facade->getLoggedUserId
        columns:
            firstName:
                label:         oro.user.first_name.label
            lastName:
                label:         oro.user.last_name.label
            email:
                label:         oro.user.email.label
            username:
                label:         oro.user.username.label
            enabled:
                label:         oro.user.enabled.label
                frontend_type: select
                choices:
                   - Inactive
                   - Active
        sorters:
            columns:
                firstName:
                    data_name: u.firstName
                lastName:
                    data_name: u.lastName
                email:
                    data_name: u.email
                username:
                    data_name: u.username
                enabled:
                    data_name: u.enabled
            default:
                username: %oro_datagrid.extension.orm_sorter.class%::DIRECTION_ASC

        filters:
            columns:
                firstName:
                    type: string
                    data_name: u.firstName
                lastName:
                    type: string
                    data_name: u.lastName
                email:
                    type: string
                    data_name: u.email
                username:
                    type: string
                    data_name: u.username
                enabled:
                    type: choice
                    data_name: u.enabled
                    options:
                        field_options:
                            choices:
                                'false': Inactive
                                'true':  Active

    share-with-users-datagrid:
        extended_entity_name: %oro_user.entity.class%
        options:
            entityHint: user
            entity_pagination: true
            toolbarOptions:
                pageSize:
                    default_per_page: 10
            routerEnabled: false

        source:
            acl_resource: oro_user_user_view
            type: orm
            query:
                select:
                    - u.id
                    - u.firstName
                    - u.lastName
                    - u.email
                    - u.username
                    - u.enabled
                    - bu.name as businessUnit
                    - organizationOwner.name as organization
                from:
                    - { table: %oro_user.entity.class%, alias: u }
                join:
                    inner:
                        - { join: u.owner, alias: bu }
                        - { join: bu.organization, alias: organizationOwner }

                where:
                    and:
                        - u.id != @oro_security.security_facade->getLoggedUserId
        columns:
            firstName:
                label:         oro.user.first_name.label
            lastName:
                label:         oro.user.last_name.label
            email:
                label:         oro.user.email.label
            username:
                label:         oro.user.username.label
            enabled:
                label:         oro.user.enabled.label
                frontend_type: select
                choices:
                   - Inactive
                   - Active
            businessUnit:
                label:         oro.user.business_unit.label
            organization:
                label:         oro.user.organization.label
        properties:
            id: ~
            entity:
                type: twig
                frontend_type: html
                template: OroUserBundle:Share:Property/entity.html.twig
                data_name: u
        sorters:
            columns:
                firstName:
                    data_name: u.firstName
                lastName:
                    data_name: u.lastName
                email:
                    data_name: u.email
                username:
                    data_name: u.username
                enabled:
                    data_name: u.enabled
                businessUnit:
                    data_name: bu.name
                organization:
                    data_name: organizationOwner.name
            default:
                enabled: %oro_datagrid.extension.orm_sorter.class%::DIRECTION_ASC

        filters:
            columns:
                firstName:
                    type: string
                    data_name: u.firstName
                lastName:
                    type: string
                    data_name: u.lastName
                email:
                    type: string
                    data_name: u.email
                username:
                    type: string
                    data_name: u.username
                enabled:
                    type: choice
                    data_name: u.enabled
                    options:
                        field_options:
                            choices:
                                'false': Inactive
                                'true':  Active<|MERGE_RESOLUTION|>--- conflicted
+++ resolved
@@ -36,9 +36,8 @@
                 label:         oro.user.enabled.label
                 frontend_type: select
                 choices:
-<<<<<<< HEAD
-                   - Inactive
-                   - Active
+                   0: Inactive
+                   1: Active
             createdAt:
                 label:         oro.ui.created_at
                 frontend_type: datetime
@@ -46,10 +45,6 @@
                 label:         oro.ui.updated_at
                 frontend_type: datetime
 
-=======
-                   0: Inactive
-                   1: Active
->>>>>>> ba156bba
         properties:
             id: ~
             update_link:
