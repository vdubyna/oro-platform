datagrid:
    users-grid:
        extended_entity_name: %oro_user.entity.class%
        options:
            entityHint: user
        source:
            acl_resource: oro_user_user_view
            type: orm
            query:
                select:
                    - u.id
                    - u.username
                    - u.email
                    - u.firstName
                    - u.lastName
                    - u.createdAt
                    - u.updatedAt
                    - u.enabled
                from:
                    - { table: %oro_user.entity.class%, alias: u }
        columns:
            username:
                label: oro.user.username.label
            email:
                label: oro.user.email.label
            firstName:
                label: oro.user.first_name.label
            lastName:
                label: oro.user.last_name.label
            createdAt:
                label: oro.user.created_at.label
                frontend_type: datetime
            updatedAt:
                label: oro.user.updated_at.label
                frontend_type: datetime
            enabled:
                label: oro.user.enabled.label
                frontend_type: select
                choices:
                   - Inactive
                   - Active

        properties:
            id: ~
            update_link:
                type: url
                route: oro_user_update
                params:
                    - id
            view_link:
                type: url
                route: oro_user_view
                params:
                    - id
            delete_link:
                type: url
                route: oro_api_delete_user
                params:
                    - id
        sorters:
            columns:
                username:
                    data_name: u.username
                email:
                    data_name: u.email
                firstName:
                    data_name: u.firstName
                lastName:
                    data_name: u.lastName
                createdAt:
                    data_name: u.createdAt
                updatedAt:
                    data_name: u.updatedAt
                enabled:
                    data_name: u.enabled
            default:
                username: %oro_datagrid.extension.orm_sorter.class%::DIRECTION_ASC

        filters:
            columns:
                username:
                    type: string
                    data_name: u.username
                email:
                    type: string
                    data_name: u.email
                firstName:
                    type: string
                    data_name: u.firstName
                lastName:
                    type: string
                    data_name: u.lastName
                createdAt:
                    type: datetime
                    data_name: u.createdAt
                updatedAt:
                    type: datetime
                    data_name: u.updatedAt
                enabled:
                    type: choice
                    data_name: u.enabled
                    options:
                        field_options:
                            choices:
                                false: Inactive
                                true:  Active

        actions:
            view:
                type:          navigate
                label:         View
                link:          view_link
                icon:          eye-open
                acl_resource:  oro_user_user_view
                rowAction:     true
            update:
                type:          navigate
                label:         Update
                link:          update_link
                icon:          edit
                acl_resource:  oro_user_user_update
            delete:
                type:          delete
                label:         Delete
                link:          delete_link
                icon:          trash
                acl_resource:  oro_user_user_delete

    groups-grid:
        options:
            entityHint: group
        source:
            acl_resource: oro_user_group_view
            type: orm
            query:
                select:
                    - g.id
                    - g.name
                from:
                    - { table: OroUserBundle:Group, alias: g }
        columns:
            name:
                label: oro.user.group.name.label

        properties:
            id: ~
            update_link:
                type: url
                route: oro_user_group_update
                params:
                    - id

            delete_link:
                type: url
                route: oro_api_delete_group
                params:
                    - id

        actions:
            update:
                type:          navigate
                label:         Update
                link:          update_link
                icon:          edit
                acl_resource:  oro_user_group_update
                rowAction:     true
            delete:
                type:          delete
                label:         Delete
                link:          delete_link
                icon:          trash
                acl_resource:  oro_user_group_delete

        sorters:
            columns:
                name:
                    data_name: g.name
            default:
                name: %oro_datagrid.extension.orm_sorter.class%::DIRECTION_ASC

        filters:
            columns:
                name:
                    type: string
                    data_name: g.name

    roles-grid:
        options:
            entityHint: role
        source:
            acl_resource: oro_user_role_view
            type: orm
            query:
                select:
                    - r.id
                    - r.role
                    - r.label
                from:
                    - { table: OroUserBundle:Role, alias: r }
                where:
                    and:
                        - r.role <> '%oro_user.entity.class%::ROLE_ANONYMOUS'
        columns:
            label:
                label: oro.user.role.label.label

        properties:
            id: ~
            update_link:
                type: url
                route: oro_user_role_update
                params:
                    - id

            delete_link:
                type: url
                route: oro_api_delete_role
                params:
                    - id

        actions:
            update:
                type:          navigate
                label:         Update
                link:          update_link
                icon:          edit
                acl_resource:  oro_user_role_update
                rowAction:     true
            delete:
                type:          delete
                label:         Delete
                link:          delete_link
                icon:          trash
                acl_resource:  oro_user_role_delete

        sorters:
            columns:
                label:
                    data_name: r.label
            default:
                label: %oro_datagrid.extension.orm_sorter.class%::DIRECTION_ASC

        filters:
            columns:
                label:
                    type: string
                    data_name: r.label

    user-relation-grid:
        source:
            type: orm
            query:
                select:
                    - u.id
                    - u.username
                    - u.email
                    - u.firstName
                    - u.lastName
                from:
                    - { table: OroUserBundle:User, alias: u }

        columns: []

        properties:
            id: ~

        sorters:
            columns:
                username:
                    data_name: u.username
                email:
                    data_name: u.email
                firstName:
                    data_name: u.firstName
                lastName:
                    data_name: u.lastName
            default:
                id: %oro_datagrid.extension.orm_sorter.class%::DIRECTION_ASC

        filters: []

    role-users-grid:
        extends: user-relation-grid
        source:
            acl_resource: oro_user_role_update
            query:
                select:
                    - >
                      (CASE WHEN (:role_id IS NOT NULL) THEN
                        CASE WHEN (:role_id MEMBER OF u.roles OR u.id IN (:data_in)) AND u.id NOT IN (:data_not_in)
                        THEN true ELSE false END
                      ELSE
                        CASE WHEN u.id IN (:data_in) AND u.id NOT IN (:data_not_in)
                        THEN true ELSE false END
                      END) as has_role
        columns:
            has_role:
                label: Has role
                editable: true
                frontend_type: boolean
            firstName:
                label: oro.user.first_name.label
            lastName:
                label: oro.user.last_name.label
            username:
                label: oro.user.username.label
            email:
                label: oro.user.email.label
        filters:
            columns:
                has_role:
                    type: boolean
                    data_name: has_role
                firstName:
                    type: string
                    data_name: u.firstName
                lastName:
                    type: string
                    data_name: u.lastName
                username:
                    type: string
                    data_name: u.username
                email:
                    type: string
                    data_name: u.email
        sorters:
            multiple_sorting: true
            columns:
                has_role:
                    data_name: has_role

            default:
                has_role: %oro_datagrid.extension.orm_sorter.class%::DIRECTION_DESC
                lastName: %oro_datagrid.extension.orm_sorter.class%::DIRECTION_ASC

        options:
            requireJSModules:
              - orodatagrid/js/datagrid/listener/column-form-listener
            columnListener:
                dataField: id
                columnName: has_role
                selectors:
                    included: '#roleAppendUsers'
                    excluded: '#roleRemoveUsers'

    group-users-grid:
        extends: user-relation-grid
        source:
            acl_resource: oro_user_group_update
            query:
                select:
                    - >
                      (CASE WHEN (:group_id IS NOT NULL) THEN
                        CASE WHEN (:group_id MEMBER OF u.groups OR u.id IN (:data_in)) AND u.id NOT IN (:data_not_in)
                        THEN true ELSE false END
                      ELSE
                        CASE WHEN u.id IN (:data_in) AND u.id NOT IN (:data_not_in)
                        THEN true ELSE false END
                      END) as has_group
        columns:
            has_group:
                label: Has group
                editable: true
                frontend_type: boolean
            firstName:
                label: oro.user.first_name.label
            lastName:
                label: oro.user.last_name.label
            username:
                label: oro.user.username.label
            email:
                label: oro.user.email.label
        filters:
            columns:
                has_group:
                    type: boolean
                    data_name: has_group
                username:
                    type: string
                    data_name: u.username
                email:
                    type: string
                    data_name: u.email
                firstName:
                    type: string
                    data_name: u.firstName
                lastName:
                    type: string
                    data_name: u.lastName
        sorters:
            multiple_sorting: true
            columns:
                has_group:
                    data_name: has_group
            default:
                has_group: %oro_datagrid.extension.orm_sorter.class%::DIRECTION_DESC
                lastName: %oro_datagrid.extension.orm_sorter.class%::DIRECTION_ASC

        options:
            requireJSModules:
              - orodatagrid/js/datagrid/listener/column-form-listener
            columnListener:
                dataField: id
                columnName: has_group
                selectors:
                    included: '#groupAppendUsers'
                    excluded: '#groupRemoveUsers'

    users-select-grid:
        extended_entity_name: %oro_user.entity.class%
        options:
            entityHint: user
        source:
            acl_resource: oro_user_user_view
            type: orm
            query:
                select:
                    - u.id
                    - u.username
                    - u.email
                    - u.firstName
                    - u.lastName
                    - u.enabled
                from:
                    - { table: %oro_user.entity.class%, alias: u }
        columns:
            username:
                label: oro.user.username.label
            email:
                label: oro.user.email.label
            firstName:
                label: oro.user.first_name.label
            lastName:
                label: oro.user.last_name.label
            enabled:
                label: oro.user.enabled.label
                frontend_type: select
                choices:
                   - Inactive
                   - Active

        properties:
            id: ~
        sorters:
            columns:
                username:
                    data_name: u.username
                email:
                    data_name: u.email
                firstName:
                    data_name: u.firstName
                lastName:
                    data_name: u.lastName
                enabled:
                    data_name: u.enabled
            default:
                username: %oro_datagrid.extension.orm_sorter.class%::DIRECTION_ASC
        filters:
            columns:
                username:
                    type: string
                    data_name: u.username
                email:
                    type: string
                    data_name: u.email
                firstName:
                    type: string
                    data_name: u.firstName
                lastName:
                    type: string
                    data_name: u.lastName
                enabled:
                    type: choice
                    data_name: u.enabled
                    options:
                        field_options:
                            choices:
                                false: Inactive
                                true:  Active

<<<<<<< HEAD
    owner-users-select-grid:
        extended_entity_name: %oro_user.entity.class%
        options:
            entityHint: user
            skip_acl_walker_check: true
        source:
            acl_resource: oro_user_user_view
            type: orm
            query:
                select:
                    - u.id
                    - u.username
                    - u.firstName
                    - u.lastName
                    - u.enabled
                from:
                    - { table: %oro_user.entity.class%, alias: u }
        columns:
            username:
                label: oro.user.username.label
            firstName:
                label: oro.user.first_name.label
            lastName:
                label: oro.user.last_name.label
            enabled:
                label: oro.user.enabled.label
                frontend_type: select
                choices:
                   - Inactive
                   - Active
        properties:
            id: ~
        sorters:
            columns:
                username:
                    data_name: u.username
                firstName:
                    data_name: u.firstName
                lastName:
                    data_name: u.lastName
                enabled:
                    data_name: u.enabled
            default:
                username: %oro_datagrid.extension.orm_sorter.class%::DIRECTION_ASC
        filters:
            columns:
                username:
                    type: string
                    data_name: u.username
                firstName:
                    type: string
                    data_name: u.firstName
                lastName:
                    type: string
                    data_name: u.lastName
                enabled:
                    type: choice
                    data_name: u.enabled
                    options:
                        field_options:
                            choices:
                                false: Inactive
                                true:  Active
=======
    users-select-grid-exclude-owner:
        extends: users-select-grid
        source:
            query:
                where:
                    and:
                        - u.id != @oro_security.security_facade->getLoggedUserId
>>>>>>> 7ee586fd
<|MERGE_RESOLUTION|>--- conflicted
+++ resolved
@@ -478,7 +478,6 @@
                                 false: Inactive
                                 true:  Active
 
-<<<<<<< HEAD
     owner-users-select-grid:
         extended_entity_name: %oro_user.entity.class%
         options:
@@ -542,12 +541,11 @@
                             choices:
                                 false: Inactive
                                 true:  Active
-=======
+
     users-select-grid-exclude-owner:
         extends: users-select-grid
         source:
             query:
                 where:
                     and:
-                        - u.id != @oro_security.security_facade->getLoggedUserId
->>>>>>> 7ee586fd
+                        - u.id != @oro_security.security_facade->getLoggedUserId