datagrid:
    users-grid:
        extended_entity_name: %oro_user.entity.class%
        options:
            entityHint: user
            entity_pagination: true
        source:
            acl_resource: oro_user_user_view
            type: orm
            query:
                select:
                    - u.id
                    - u.username
                    - u.email
                    - u.firstName
                    - u.lastName
                    - u.createdAt
                    - u.updatedAt
                    - u.enabled
                from:
                    - { table: %oro_user.entity.class%, alias: u }
        columns:
            username:
                label:         oro.user.username.label
            email:
                label:         oro.user.email.label
            firstName:
                label:         oro.user.first_name.label
            lastName:
                label:         oro.user.last_name.label
            createdAt:
                label:         oro.ui.created_at
                frontend_type: datetime
            updatedAt:
                label:         oro.ui.updated_at
                frontend_type: datetime
            enabled:
                label:         oro.user.enabled.label
                frontend_type: select
                choices:
                   - Inactive
                   - Active

        properties:
            id: ~
            update_link:
                type: url
                route: oro_user_update
                params:
                    - id
            view_link:
                type: url
                route: oro_user_view
                params:
                    - id
            delete_link:
                type: url
                route: oro_api_delete_user
                params:
                    - id
        sorters:
            columns:
                username:
                    data_name: u.username
                email:
                    data_name: u.email
                firstName:
                    data_name: u.firstName
                lastName:
                    data_name: u.lastName
                createdAt:
                    data_name: u.createdAt
                updatedAt:
                    data_name: u.updatedAt
                enabled:
                    data_name: u.enabled
            default:
                username: %oro_datagrid.extension.orm_sorter.class%::DIRECTION_ASC

        filters:
            columns:
                username:
                    type: string
                    data_name: u.username
                email:
                    type: string
                    data_name: u.email
                firstName:
                    type: string
                    data_name: u.firstName
                lastName:
                    type: string
                    data_name: u.lastName
                createdAt:
                    type: datetime
                    data_name: u.createdAt
                updatedAt:
                    type: datetime
                    data_name: u.updatedAt
                enabled:
                    type: choice
                    data_name: u.enabled
                    options:
                        field_options:
                            choices:
                                'false': Inactive
                                'true':  Active

        actions:
            view:
                type:          navigate
                label:         oro.grid.action.view
                link:          view_link
                icon:          eye-open
                acl_resource:  oro_user_user_view
                rowAction:     true
            update:
                type:          navigate
                label:         oro.grid.action.update
                link:          update_link
                icon:          edit
                acl_resource:  oro_user_user_update
            delete:
                type:          delete
                label:         oro.grid.action.delete
                link:          delete_link
                icon:          trash
                acl_resource:  oro_user_user_delete

    groups-grid:
        options:
            entityHint: group
            entity_pagination: true
        source:
            acl_resource: oro_user_group_view
            type: orm
            query:
                select:
                    - g.id
                    - g.name
                from:
                    - { table: OroUserBundle:Group, alias: g }
        columns:
            name:
                label: oro.user.group.name.label

        properties:
            id: ~
            update_link:
                type: url
                route: oro_user_group_update
                params:
                    - id

            delete_link:
                type: url
                route: oro_api_delete_group
                params:
                    - id

        actions:
            update:
                type:          navigate
                label:         oro.grid.action.update
                link:          update_link
                icon:          edit
                acl_resource:  oro_user_group_update
                rowAction:     true
            delete:
                type:          delete
                label:         oro.grid.action.delete
                link:          delete_link
                icon:          trash
                acl_resource:  oro_user_group_delete

        sorters:
            columns:
                name:
                    data_name: g.name
            default:
                name: %oro_datagrid.extension.orm_sorter.class%::DIRECTION_ASC

        filters:
            columns:
                name:
                    type: string
                    data_name: g.name

    roles-grid:
        extended_entity_name: %oro_user.role.entity.class%
        options:
            entityHint: role
            entity_pagination: true
        source:
            acl_resource: oro_user_role_view
            type: orm
            query:
                select:
                    - r.id
                    - r.role
                    - r.label
                from:
                    - { table: %oro_user.role.entity.class%, alias: r }
                where:
                    and:
                        - r.role <> '%oro_user.entity.class%::ROLE_ANONYMOUS'
        columns:
            label:
                label: oro.user.role.label.label

        properties:
            id: ~
            update_link:
                type: url
                route: oro_user_role_update
                params:
                    - id

            delete_link:
                type: url
                route: oro_api_delete_role
                params:
                    - id

        actions:
            update:
                type:          navigate
                label:         oro.grid.action.update
                link:          update_link
                icon:          edit
                acl_resource:  oro_user_role_update
                rowAction:     true
            delete:
                type:          delete
                label:         oro.grid.action.delete
                link:          delete_link
                icon:          trash
                acl_resource:  oro_user_role_delete

        sorters:
            columns:
                label:
                    data_name: r.label
            default:
                label: %oro_datagrid.extension.orm_sorter.class%::DIRECTION_ASC

        filters:
            columns:
                label:
                    type: string
                    data_name: r.label

    user-relation-grid:
        source:
            type: orm
            query:
                select:
                    - u.id
                    - u.username
                    - u.email
                    - u.firstName
                    - u.lastName
                from:
                    - { table: OroUserBundle:User, alias: u }

        columns: []

        properties:
            id: ~

        sorters:
            columns:
                username:
                    data_name: u.username
                email:
                    data_name: u.email
                firstName:
                    data_name: u.firstName
                lastName:
                    data_name: u.lastName
            default:
                id: %oro_datagrid.extension.orm_sorter.class%::DIRECTION_ASC

        filters: []

    role-users-grid:
        extends: user-relation-grid
        source:
            acl_resource: oro_user_role_update
            query:
                select:
                    - >
                      (CASE WHEN (:role_id IS NOT NULL) THEN
                        CASE WHEN (:role_id MEMBER OF u.roles OR u.id IN (:data_in)) AND u.id NOT IN (:data_not_in)
                        THEN true ELSE false END
                      ELSE
                        CASE WHEN u.id IN (:data_in) AND u.id NOT IN (:data_not_in)
                        THEN true ELSE false END
                      END) as has_role
            bind_parameters:
                -
                    name: role_id
                    default: null
        columns:
            has_role:
                label: oro.user.role.has_role.label
                editable: true
                frontend_type: boolean
            firstName:
                label: oro.user.first_name.label
            lastName:
                label: oro.user.last_name.label
            username:
                label: oro.user.username.label
            email:
                label: oro.user.email.label
        filters:
            columns:
                has_role:
                    type: boolean
                    data_name: has_role
                firstName:
                    type: string
                    data_name: u.firstName
                lastName:
                    type: string
                    data_name: u.lastName
                username:
                    type: string
                    data_name: u.username
                email:
                    type: string
                    data_name: u.email
        sorters:
            multiple_sorting: true
            columns:
                has_role:
                    data_name: has_role

            default:
                has_role: %oro_datagrid.extension.orm_sorter.class%::DIRECTION_DESC
                lastName: %oro_datagrid.extension.orm_sorter.class%::DIRECTION_ASC

        options:
            rowSelection:
                dataField: id
                columnName: has_role
                selectors:
                    included: '#roleAppendUsers'
                    excluded: '#roleRemoveUsers'

    group-users-grid:
        extends: user-relation-grid
        source:
            acl_resource: oro_user_group_update
            query:
                select:
                    - >
                      (CASE WHEN (:group_id IS NOT NULL) THEN
                        CASE WHEN (:group_id MEMBER OF u.groups OR u.id IN (:data_in)) AND u.id NOT IN (:data_not_in)
                        THEN true ELSE false END
                      ELSE
                        CASE WHEN u.id IN (:data_in) AND u.id NOT IN (:data_not_in)
                        THEN true ELSE false END
                      END) as has_group
            bind_parameters:
                -
                    name: group_id
                    default: null
        columns:
            has_group:
                label: oro.user.group.has_group.label
                editable: true
                frontend_type: boolean
            firstName:
                label: oro.user.first_name.label
            lastName:
                label: oro.user.last_name.label
            username:
                label: oro.user.username.label
            email:
                label: oro.user.email.label
        filters:
            columns:
                has_group:
                    type: boolean
                    data_name: has_group
                firstName:
                    type: string
                    data_name: u.firstName
                lastName:
                    type: string
                    data_name: u.lastName
                username:
                    type: string
                    data_name: u.username
                email:
                    type: string
                    data_name: u.email
        sorters:
            multiple_sorting: true
            columns:
                has_group:
                    data_name: has_group
            default:
                has_group: %oro_datagrid.extension.orm_sorter.class%::DIRECTION_DESC
                lastName: %oro_datagrid.extension.orm_sorter.class%::DIRECTION_ASC

        options:
            rowSelection:
                dataField: id
                columnName: has_group
                selectors:
                    included: '#groupAppendUsers'
                    excluded: '#groupRemoveUsers'

    users-select-grid:
        extended_entity_name: %oro_user.entity.class%
        options:
            entityHint: user
        source:
            acl_resource: oro_user_user_view
            type: orm
            query:
                select:
                    - u.id
                    - u.username
                    - u.email
                    - u.firstName
                    - u.lastName
                    - u.enabled
                from:
                    - { table: %oro_user.entity.class%, alias: u }
        columns:
            username:
                label: oro.user.username.label
            email:
                label: oro.user.email.label
            firstName:
                label: oro.user.first_name.label
            lastName:
                label: oro.user.last_name.label
            enabled:
                label: oro.user.enabled.label
                frontend_type: select
                choices:
                   - Inactive
                   - Active

        properties:
            id: ~
        sorters:
            columns:
                username:
                    data_name: u.username
                email:
                    data_name: u.email
                firstName:
                    data_name: u.firstName
                lastName:
                    data_name: u.lastName
                enabled:
                    data_name: u.enabled
            default:
                username: %oro_datagrid.extension.orm_sorter.class%::DIRECTION_ASC
        filters:
            columns:
                username:
                    type: string
                    data_name: u.username
                email:
                    type: string
                    data_name: u.email
                firstName:
                    type: string
                    data_name: u.firstName
                lastName:
                    type: string
                    data_name: u.lastName
                enabled:
                    type: choice
                    data_name: u.enabled
                    options:
                        field_options:
                            choices:
                                'false': Inactive
                                'true':  Active

    owner-users-select-grid:
        extended_entity_name: %oro_user.entity.class%
        options:
            entityHint: user
            skip_acl_check: true
        source:
            acl_resource: oro_user_user_view
            type: orm
            query:
                select:
                    - u.id
                    - u.username
                    - u.firstName
                    - u.lastName
                    - u.enabled
                from:
                    - { table: %oro_user.entity.class%, alias: u }
        columns:
            username:
                label: oro.user.username.label
            firstName:
                label: oro.user.first_name.label
            lastName:
                label: oro.user.last_name.label
            enabled:
                label: oro.user.enabled.label
                frontend_type: select
                choices:
                   - Inactive
                   - Active
        properties:
            id: ~
        sorters:
            columns:
                username:
                    data_name: u.username
                firstName:
                    data_name: u.firstName
                lastName:
                    data_name: u.lastName
                enabled:
                    data_name: u.enabled
            default:
                username: %oro_datagrid.extension.orm_sorter.class%::DIRECTION_ASC
        filters:
            columns:
                username:
                    type: string
                    data_name: u.username
                firstName:
                    type: string
                    data_name: u.firstName
                lastName:
                    type: string
                    data_name: u.lastName
                enabled:
                    type: choice
                    data_name: u.enabled
                    options:
                        field_options:
                            choices:
                                'false': Inactive
                                'true':  Active

    users-select-grid-exclude-owner:
        extends: users-select-grid
        source:
            query:
                where:
                    and:
                        - u.id != @oro_security.security_facade->getLoggedUserId

    users-for-context-grid:
        extended_entity_name: %oro_user.entity.class%
        options:
            entityHint: user
            entity_pagination: true
            toolbarOptions:
                pageSize:
                    default_per_page: 10
            routerEnabled: false

        source:
            acl_resource: oro_user_user_view
            type: orm
            query:
                select:
                    - u.id
                    - u.username
                    - u.email
                    - u.firstName
                    - u.lastName
                    - u.enabled
                from:
                    - { table: %oro_user.entity.class%, alias: u }
                where:
                    and:
                        - u.id != @oro_security.security_facade->getLoggedUserId
        columns:
            id:
                label:         oro.user.id.label
            username:
                label:         oro.user.username.label
            email:
                label:         oro.user.email.label
            firstName:
                label:         oro.user.first_name.label
            lastName:
                label:         oro.user.last_name.label
            enabled:
                label:         oro.user.enabled.label
                frontend_type: select
                choices:
                   - Inactive
                   - Active
        sorters:
            columns:
                username:
                    data_name: u.username
                email:
                    data_name: u.email
                firstName:
                    data_name: u.firstName
                lastName:
                    data_name: u.lastName
                enabled:
                    data_name: u.enabled
            default:
                username: %oro_datagrid.extension.orm_sorter.class%::DIRECTION_ASC

        filters:
            columns:
                username:
                    type: string
                    data_name: u.username
                email:
                    type: string
                    data_name: u.email
                firstName:
                    type: string
                    data_name: u.firstName
                lastName:
                    type: string
                    data_name: u.lastName
                enabled:
                    type: choice
                    data_name: u.enabled
                    options:
                        field_options:
                            choices:
<<<<<<< HEAD
                                false: Inactive
                                true:  Active

    share-with-users-datagrid:
        extended_entity_name: %oro_user.entity.class%
        options:
            entityHint: user
            entity_pagination: true
            toolbarOptions:
                pageSize:
                    default_per_page: 10
            routerEnabled: false

        source:
            acl_resource: oro_user_user_view
            type: orm
            query:
                select:
                    - u.id
                    - u.username
                    - u.email
                    - u.firstName
                    - u.lastName
                    - u.enabled
                    - bu.name as fromName
                from:
                    - { table: %oro_user.entity.class%, alias: u }
                join:
                    inner:
                        - { join: u.owner, alias: bu }
                where:
                    and:
                        - u.id != @oro_security.security_facade->getLoggedUserId
        columns:
            id:
                label:         oro.user.id.label
            username:
                label:         oro.user.username.label
            email:
                label:         oro.user.email.label
            firstName:
                label:         oro.user.first_name.label
            lastName:
                label:         oro.user.last_name.label
            enabled:
                label:         oro.user.enabled.label
                frontend_type: select
                choices:
                   - Inactive
                   - Active
        properties:
            id: ~
            entity:
                type: twig
                frontend_type: html
                template: OroUserBundle:Share:Property/entity.html.twig
                data_name: u
        sorters:
            columns:
                username:
                    data_name: u.username
                email:
                    data_name: u.email
                firstName:
                    data_name: u.firstName
                lastName:
                    data_name: u.lastName
                enabled:
                    data_name: u.enabled
            default:
                username: %oro_datagrid.extension.orm_sorter.class%::DIRECTION_ASC

        filters:
            columns:
                username:
                    type: string
                    data_name: u.username
                email:
                    type: string
                    data_name: u.email
                firstName:
                    type: string
                    data_name: u.firstName
                lastName:
                    type: string
                    data_name: u.lastName
                enabled:
                    type: choice
                    data_name: u.enabled
                    options:
                        field_options:
                            choices:
                                false: Inactive
                                true:  Active
=======
                                'false': Inactive
                                'true':  Active
>>>>>>> 1c78429d
<|MERGE_RESOLUTION|>--- conflicted
+++ resolved
@@ -636,9 +636,8 @@
                     options:
                         field_options:
                             choices:
-<<<<<<< HEAD
-                                false: Inactive
-                                true:  Active
+                                'false': Inactive
+                                'true':  Active
 
     share-with-users-datagrid:
         extended_entity_name: %oro_user.entity.class%
@@ -729,9 +728,5 @@
                     options:
                         field_options:
                             choices:
-                                false: Inactive
-                                true:  Active
-=======
                                 'false': Inactive
-                                'true':  Active
->>>>>>> 1c78429d
+                                'true':  Active