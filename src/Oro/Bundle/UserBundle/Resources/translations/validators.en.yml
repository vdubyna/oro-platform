You must select at least {{ limit }} role:  You must select at least {{ limit }} role.|You must select at least {{ limit }} roles.
"The password fields must match.": "The password fields must match."

oro:
    user:
        message:
            invalid_username: The Email with same value id used by another customer. Please choose another Username.
<<<<<<< HEAD
            password_already_used: You have recently used this password. Please, choose another.
=======
            invalid_password:
                min_length: The password must be at least {{ length }} characters long
                upper_case: The password must include an uppercase letter
                numbers:    The password must include a number
                special_chars:  The password must include a special character
                min_length_upper_case: The password must be at least {{ length }} characters long and include an uppercase letter
                min_length_numbers: The password must be at least {{ length }} characters long and include a number
                min_length_special_chars: The password must be at least {{ length }} characters long and include a special character
                min_length_upper_case_numbers: The password must be at least {{ length }} characters long and include an uppercase letter and a number
                min_length_upper_case_special_chars: The password must be at least {{ length }} characters long and include an uppercase letter and a special character
                min_length_numbers_special_chars: The password must be at least {{ length }} characters long and include a number and a special character
                min_length_upper_case_numbers_special_chars: The password must be at least {{ length }} characters long and include an uppercase letter, a number, and a special character
                upper_case_numbers: The password must include an uppercase letter and a number
                upper_case_special_chars: The password must include an uppercase letter and a special character
                numbers_special_chars: The password must include a number and a special character
                upper_case_numbers_special_chars: The password must include an uppercase letter, a number and a special character
>>>>>>> 015416ad
<|MERGE_RESOLUTION|>--- conflicted
+++ resolved
@@ -5,9 +5,6 @@
     user:
         message:
             invalid_username: The Email with same value id used by another customer. Please choose another Username.
-<<<<<<< HEAD
-            password_already_used: You have recently used this password. Please, choose another.
-=======
             invalid_password:
                 min_length: The password must be at least {{ length }} characters long
                 upper_case: The password must include an uppercase letter
@@ -24,4 +21,4 @@
                 upper_case_special_chars: The password must include an uppercase letter and a special character
                 numbers_special_chars: The password must include a number and a special character
                 upper_case_numbers_special_chars: The password must include an uppercase letter, a number and a special character
->>>>>>> 015416ad
+            password_already_used: You have recently used this password. Please, choose another.