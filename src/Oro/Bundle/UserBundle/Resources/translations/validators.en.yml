You must select at least {{ limit }} role:  You must select at least {{ limit }} role.|You must select at least {{ limit }} roles.
"The password fields must match.": "The password fields must match."

oro:
    user:
        message:
<<<<<<< HEAD
            password_mismatch: The passwords must match.
            invalid_username: The Email with same value id used by another customer. Please choose another Username.
=======
            invalid_username: This email is already registered by another user. Please provide unique email address.
>>>>>>> aeaf29ed
            invalid_password:
                min_length: The password must be at least {{ length }} characters long
                lower_case: The password must include a lower case letter
                upper_case: The password must include an upper case letter
                numbers:    The password must include a number
                special_chars:  The password must include a special character
                min_length_lower_case: The password must be at least {{ length }} characters long and include a lower case letter
                min_length_upper_case: The password must be at least {{ length }} characters long and include an upper case letter
                min_length_numbers: The password must be at least {{ length }} characters long and include a number
                min_length_special_chars: The password must be at least {{ length }} characters long and include a special character
                min_length_upper_case_numbers: The password must be at least {{ length }} characters long and include an upper case letter and a number
                min_length_upper_case_special_chars: The password must be at least {{ length }} characters long and include an upper case letter and a special character
                min_length_numbers_special_chars: The password must be at least {{ length }} characters long and include a number and a special character
                min_length_upper_case_numbers_special_chars: The password must be at least {{ length }} characters long and include an upper case letter, a number, and a special character
                upper_case_numbers: The password must include an upper case letter and a number
                upper_case_special_chars: The password must include an upper case letter and a special character
                numbers_special_chars: The password must include a number and a special character
                upper_case_numbers_special_chars: The password must include an upper case letter, a number and a special character
                min_length_lower_case_upper_case: The password must be at least {{ length }} characters long and include a lower case letter and an upper case letter
                min_length_lower_case_numbers: The password must be at least {{ length }} characters long and include a lower case letter and a number
                min_length_lower_case_special_chars: The password must be at least {{ length }} characters long and include a lower case letter and a special character
                min_length_lower_case_upper_case_numbers: The password must be at least {{ length }} characters long and include a lower case letter, an upper case letter, and a number
                min_length_lower_case_upper_case_special_chars: The password must be at least {{ length }} characters long and include a lower case letter, an upper case letter, and a special character
                min_length_lower_case_numbers_special_chars: The password must be at least {{ length }} characters long and include a lower case letter, a number, and a special character
                min_length_lower_case_upper_case_numbers_special_chars: The password must be at least {{ length }} characters long and include a lower case letter, an upper case letter, a number, and a special character
                lower_case_upper_case: The password must include a lower case letter and an upper case letter
                lower_case_numbers: The password must include a lower case letter and a number
                lower_case_special_chars: The password must include a lower case letter and a special character
                lower_case_upper_case_numbers: The password must include a lower case letter, an upper case letter and a number
                lower_case_upper_case_special_chars: The password must include a lower case letter, an upper case letter and a special character
                lower_case_numbers_special_chars: The password must include a lower case letter, a number and a special character
                lower_case_upper_case_numbers_special_chars: The password must include a lower case letter, an upper case letter, a number, and a special character<|MERGE_RESOLUTION|>--- conflicted
+++ resolved
@@ -4,12 +4,8 @@
 oro:
     user:
         message:
-<<<<<<< HEAD
             password_mismatch: The passwords must match.
-            invalid_username: The Email with same value id used by another customer. Please choose another Username.
-=======
             invalid_username: This email is already registered by another user. Please provide unique email address.
->>>>>>> aeaf29ed
             invalid_password:
                 min_length: The password must be at least {{ length }} characters long
                 lower_case: The password must include a lower case letter
