--- conflicted
+++ resolved
@@ -115,10 +115,6 @@
         last_login.label:            Last logged in
         last_name.label:             Last name
         login_count.label:           Login count
-<<<<<<< HEAD
-        login_disabled.label:        Login disabled
-=======
->>>>>>> d7cb2f5a
         password_expires_at.label:   Password expires at
         failed_login_count.label:    Failed login count
         middle_name.label:           Middle name
@@ -261,13 +257,10 @@
             lower_case_upper_case_special_chars: The password must include a lower case letter, an upper case letter, and a special character (!"#$%&'()*+,-./:;<=>?@[\]^_`{|}~ and space)
             lower_case_numbers_special_chars: The password must include a lower case letter, a number, and a special character (!"#$%&'()*+,-./:;<=>?@[\]^_`{|}~ and space)
             lower_case_upper_case_numbers_special_chars: The password must include a lower case letter, an upper case letter, a number, and a special character (!"#$%&'()*+,-./:;<=>?@[\]^_`{|}~ and space)
-<<<<<<< HEAD
-=======
 
         enabled:
             enabled: Enabled
             disabled: Disabled
->>>>>>> d7cb2f5a
 
         action:
             enable:
@@ -315,11 +308,7 @@
             fields:
                 password_min_length.label: Minimal password length
                 password_numbers.label: Require a number
-<<<<<<< HEAD
-                password_lower_case.label: Require a lowercase letter
-=======
                 password_lower_case.label: Require a lower case letter
->>>>>>> d7cb2f5a
                 password_upper_case.label: Require an upper case letter
                 password_special_chars:
                     label: Require a special character
