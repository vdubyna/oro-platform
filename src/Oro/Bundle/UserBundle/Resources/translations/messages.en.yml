--- conflicted
+++ resolved
@@ -268,10 +268,6 @@
         security:
             password_changed.message: Your password was updated by an administrator. New password was sent to you by email.
             password_reseted.message: Your password was successfully reset. You may log in now.
-<<<<<<< HEAD
-            remaining_login_attempts: '{0} You have no login attempts remaining.|{1} You have one login attempt remaining.|]1,Inf[ You have %count% login attempts remaining.'
-=======
->>>>>>> e5f93b9d
         user_bar_settings:
             title: User bar
         image.tooltip: The avatar must be in BMP, JPEG or PNG formats, and the file must be less than %file_size% in size
