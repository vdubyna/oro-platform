--- conflicted
+++ resolved
@@ -140,14 +140,9 @@
             reset.label: Reset
             change.label: Change
             reset:
-                email_sent.message:             Reset password email has been sent to user
                 ttl_already_requested.message:  The password for this user has already been requested within the last 24 hours
         action:
-<<<<<<< HEAD
-            password_management: Manage users' passwords
-=======
             password_management: Manage users' passwords
 
         security:
-            password_changed.message: Your password has been updated by administrator. New password was sent to you by email
->>>>>>> a738a67c
+            password_changed.message: Your password has been updated by administrator. New password was sent to you by email