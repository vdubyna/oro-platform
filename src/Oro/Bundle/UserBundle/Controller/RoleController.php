--- conflicted
+++ resolved
@@ -66,8 +66,6 @@
     }
 
     /**
-<<<<<<< HEAD
-=======
      * @Acl(
      *      id="oro_user_role_update",
      *      type="entity",
@@ -87,7 +85,6 @@
     }
 
     /**
->>>>>>> a209595f
      * @Route(
      *      "/{_format}",
      *      name="oro_user_role_index",
