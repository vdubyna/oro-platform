<?php

namespace Oro\Bundle\UserBundle\Controller;

use Oro\Bundle\UserBundle\Entity\Manager\StatusManager;
use Oro\Bundle\UserBundle\Entity\Status;
use Oro\Bundle\UserBundle\Form\Handler\StatusHandler;
use Sensio\Bundle\FrameworkExtraBundle\Configuration\Template;
use Symfony\Bundle\FrameworkBundle\Controller\AbstractController;
use Symfony\Component\Form\Form;
use Symfony\Component\HttpFoundation\Request;
use Symfony\Component\HttpFoundation\Response;
use Symfony\Component\Routing\Annotation\Route;
use Symfony\Contracts\Translation\TranslatorInterface;

/**
 * CRUD controller for Status entity.
 * @Route("/status")
 */
class StatusController extends AbstractController
{
    /**
     * @Route("/", name="oro_user_status_list", defaults={"limit"=10})
     * @Template
     */
    public function indexAction()
    {
        return [];
    }

    /**
     * @Route("/create", name="oro_user_status_create")
     * @Template()
     * @param Request $request
     * @return array|Response
     */
    public function createAction(Request $request)
    {
        $result = false;

        if ($this->get(StatusHandler::class)->process($this->getUser(), new Status(), true)) {
            $result = true;
        }

        if ($request->isXmlHttpRequest()) {
            if (!$result) {
                return $this->render(
<<<<<<< HEAD
                    '@OroUser/Status/statusForm.html.twig',
                    array(
=======
                    'OroUserBundle:Status:statusForm.html.twig',
                    [
>>>>>>> b5a13ce9
                         'form' => $this->get('oro_user.form.status')->createView(),
                    ]
                );
            } else {
                return new Response((string) $result);
            }
        } elseif ($result) {
            $this->get('session')->getFlashBag()->add(
                'success',
                $this->get(TranslatorInterface::class)->trans('oro.user.controller.status.message.saved')
            );

            return $this->redirect($this->generateUrl('oro_user_status_list'));
        }

        return [
            'form' => $this->get('oro_user.form.status')->createView(),
        ];
    }

    /**
     * @Route("/delete/{id}", name="oro_user_status_delete", requirements={"id"="\d+"})
     * @return \Symfony\Component\HttpFoundation\RedirectResponse
     */
    public function deleteAction(Status $status)
    {
        if ($this->get(StatusManager::class)->deleteStatus($this->getUser(), $status, true)) {
            $this->get('session')->getFlashBag()->add('success', 'Status deleted');
        } else {
            $this->get('session')->getFlashBag()->add('alert', 'Status is not deleted');
        }

        return $this->redirect($this->generateUrl('oro_user_status_list'));
    }

    /**
     * @Route("/set-current/{id}", name="oro_user_status_set_current", requirements={"id"="\d+"})
     * @return \Symfony\Component\HttpFoundation\RedirectResponse
     */
    public function setCurrentStatusAction(Status $status)
    {
        $this->get(StatusManager::class)->setCurrentStatus($this->getUser(), $status);
        $this->get('session')->getFlashBag()->add('success', 'Status set');

        return $this->redirect($this->generateUrl('oro_user_status_list'));
    }

    /**
     * @Route("/clear-current", name="oro_user_status_clear_current")
     * @return \Symfony\Component\HttpFoundation\RedirectResponse
     */
    public function clearCurrentStatusAction()
    {
        $this->get(StatusManager::class)->setCurrentStatus($this->getUser());
        $this->get('session')->getFlashBag()->add('success', 'Status unset');

        return $this->redirect($this->generateUrl('oro_user_status_list'));
    }

    /**
     * {@inheritdoc}
     */
    public static function getSubscribedServices()
    {
        return array_merge(
            parent::getSubscribedServices(),
            [
                TranslatorInterface::class,
                StatusHandler::class,
                StatusManager::class,
                'oro_user.form.status' => Form::class,
            ]
        );
    }
}<|MERGE_RESOLUTION|>--- conflicted
+++ resolved
@@ -45,13 +45,8 @@
         if ($request->isXmlHttpRequest()) {
             if (!$result) {
                 return $this->render(
-<<<<<<< HEAD
                     '@OroUser/Status/statusForm.html.twig',
-                    array(
-=======
-                    'OroUserBundle:Status:statusForm.html.twig',
                     [
->>>>>>> b5a13ce9
                          'form' => $this->get('oro_user.form.status')->createView(),
                     ]
                 );
