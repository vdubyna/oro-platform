--- conflicted
+++ resolved
@@ -252,8 +252,4 @@
             'entity_class' => $this->container->getParameter('oro_user.entity.class')
         );
     }
-<<<<<<< HEAD
 }
-=======
-}
->>>>>>> 65b95bf5
