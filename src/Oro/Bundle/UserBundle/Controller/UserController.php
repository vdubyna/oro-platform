--- conflicted
+++ resolved
@@ -41,11 +41,7 @@
     public function viewAction(User $user)
     {
         $manager = $this->get('oro_email.email_datagrid_manager');
-<<<<<<< HEAD
-        $manager->setUser($user);
-=======
         $manager->setEntity($user);
->>>>>>> 9ad949c8
         $view = $manager->getDatagrid()->createView();
 
         return 'json' == $this->getRequest()->getRequestFormat()
