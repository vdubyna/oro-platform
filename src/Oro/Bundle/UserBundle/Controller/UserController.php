<?php

namespace Oro\Bundle\UserBundle\Controller;

<<<<<<< HEAD
use Doctrine\Common\Inflector\Inflector;
use Doctrine\ORM\PersistentCollection;

use Symfony\Bundle\FrameworkBundle\Controller\Controller;

use Symfony\Component\HttpKernel\Exception\HttpException;
use Symfony\Component\HttpFoundation\Request;
=======
>>>>>>> 7dee2d1f
use Symfony\Component\HttpFoundation\JsonResponse;

use Sensio\Bundle\FrameworkExtraBundle\Configuration\Route;
use Sensio\Bundle\FrameworkExtraBundle\Configuration\Template;

<<<<<<< HEAD
use Oro\Bundle\EntityConfigBundle\Config\ConfigInterface;
use Oro\Bundle\EntityConfigBundle\Metadata\EntityMetadata;
use Oro\Bundle\EntityExtendBundle\Extend\ExtendManager;

use Oro\Bundle\GridBundle\Datagrid\ParametersInterface;

use Oro\Bundle\OrganizationBundle\Entity\Manager\BusinessUnitManager;

use Oro\Bundle\SecurityBundle\Annotation\Acl;
use Oro\Bundle\SecurityBundle\Annotation\AclAncestor;

use Oro\Bundle\UserBundle\Autocomplete\UserSearchHandler;
use Oro\Bundle\UserBundle\Entity\User;
use Oro\Bundle\UserBundle\Entity\UserApi;
use Oro\Bundle\UserBundle\Datagrid\UserEmailDatagridManager;
=======
use Oro\Bundle\SecurityBundle\Annotation\AclAncestor;
use Oro\Bundle\SecurityBundle\Annotation\Acl;

use Oro\Bundle\UserBundle\Entity\User;
use Oro\Bundle\UserBundle\Entity\UserApi;
use Oro\Bundle\UserBundle\Autocomplete\UserSearchHandler;

use Oro\Bundle\OrganizationBundle\Entity\Manager\BusinessUnitManager;
use Oro\Bundle\DataGridBundle\Datagrid\RequestParameters;
>>>>>>> 7dee2d1f

class UserController extends Controller
{
    /**
     * @Route("/view/{id}", name="oro_user_view", requirements={"id"="\d+"})
     * @Template
     * @Acl(
     *      id="oro_user_user_view",
     *      type="entity",
     *      class="OroUserBundle:User",
     *      permission="VIEW"
     * )
     */
    public function viewAction(User $user)
    {
        return $this->view($user);
    }

    /**
     * @Route("/profile/view", name="oro_user_profile_view")
     * @Template("OroUserBundle:User:view.html.twig")
     */
    public function viewProfileAction()
    {
        return $this->view($this->getUser(), 'oro_user_profile_update');
    }

    /**
     * @Route("/profile/edit", name="oro_user_profile_update")
     * @Template("OroUserBundle:User:update.html.twig")
     */
    public function updateProfileAction()
    {
        return $this->update(
            $this->getUser(),
            'oro_user_profile_update',
            array('route' => 'oro_user_profile_view')
        );
    }

    /**
     * @Route("/apigen/{id}", name="oro_user_apigen", requirements={"id"="\d+"})
     * @AclAncestor("oro_user_user_update")
     */
    public function apigenAction(User $user)
    {
        if (!$api = $user->getApi()) {
            $api = new UserApi();
        }

        $api->setApiKey($api->generateKey())
            ->setUser($user);

        $em = $this->getDoctrine()->getManager();

        $em->persist($api);
        $em->flush();

        return $this->getRequest()->isXmlHttpRequest()
            ? new JsonResponse($api->getApiKey())
            : $this->forward('OroUserBundle:User:view', array('user' => $user));
    }

    /**
     * Create user form
     *
     * @Route("/create", name="oro_user_create")
     * @Template("OroUserBundle:User:update.html.twig")
     * @Acl(
     *      id="oro_user_user_create",
     *      type="entity",
     *      class="OroUserBundle:User",
     *      permission="CREATE"
     * )
     */
    public function createAction()
    {
        $user = $this->get('oro_user.manager')->createUser();

        return $this->update($user);
    }

    /**
     * Edit user form
     *
     * @Route("/update/{id}", name="oro_user_update", requirements={"id"="\d+"}, defaults={"id"=0})
     * @Template
     * @Acl(
     *      id="oro_user_user_update",
     *      type="entity",
     *      class="OroUserBundle:User",
     *      permission="EDIT"
     * )
     */
    public function updateAction(User $entity)
    {
        return $this->update($entity);
    }

    /**
     * @Route(
     *      "/{_format}",
     *      name="oro_user_index",
     *      requirements={"_format"="html|json"},
     *      defaults={"_format" = "html"}
     * )
     * @Template
     * @AclAncestor("oro_user_user_view")
     */
    public function indexAction()
    {
        return array();
    }

    /**
     * @param User $entity
     * @param string $updateRoute
     * @param array $viewRoute
     * @return array
     */
    protected function update(User $entity, $updateRoute = '', $viewRoute = array())
    {
        if ($this->get('oro_user.form.handler.user')->process($entity)) {
            $this->get('session')->getFlashBag()->add(
                'success',
                $this->get('translator')->trans('oro.user.controller.user.message.saved')
            );

            if (count($viewRoute)) {
                $closeButtonRoute = $viewRoute;
            } else {
                $closeButtonRoute = array(
                    'route' => 'oro_user_view',
                    'parameters' => array('id' => $entity->getId())
                );
            }
            return $this->get('oro_ui.router')->actionRedirect(
                array(
                    'route' => 'oro_user_update',
                    'parameters' => array('id' => $entity->getId()),
                ),
                $closeButtonRoute
            );
        }

        return array(
            'form' => $this->get('oro_user.form.user')->createView(),
            'businessUnits' => $this->getBusinessUnitManager()->getBusinessUnitsTree($entity),
            'editRoute' => $updateRoute
        );
    }

    /**
     * @param User $user
     * @param string $editRoute
     * @return array
     */
    protected function view(User $user, $editRoute = '')
    {
        $output = array(
<<<<<<< HEAD
            'entity'   => $user,
            'datagrid' => $view,
            'dynamic'  => $this->getDynamicFields($user)
=======
            'entity' => $user,
>>>>>>> 7dee2d1f
        );

        if ($editRoute) {
            $output = array_merge($output, array('editRoute' => $editRoute));
        }

        return $output;
    }

    /**
     * @return BusinessUnitManager
     */
    protected function getBusinessUnitManager()
    {
        return $this->get('oro_organization.business_unit_manager');
    }

    /**
     * @SuppressWarnings(PHPMD.CyclomaticComplexity)
     * @SuppressWarnings(PHPMD.NPathComplexity)
     * TODO: will be refactored via twig extension
     */
    protected function getDynamicFields(User $entity)
    {
        /** @var \Oro\Bundle\EntityConfigBundle\Config\ConfigManager $configManager */
        $configManager  = $this->get('oro_entity_config.config_manager');
        $extendProvider = $this->get('oro_entity_config.provider.extend');
        $entityProvider = $this->get('oro_entity_config.provider.entity');
        $viewProvider   = $this->get('oro_entity_config.provider.view');

        $fields = $extendProvider->filter(
            function (ConfigInterface $config) use ($viewProvider, $extendProvider) {
                $extendConfig = $extendProvider->getConfigById($config->getId());

                return
                    $config->is('owner', ExtendManager::OWNER_CUSTOM)
                    && !$config->is('state', ExtendManager::STATE_NEW)
                    && !$config->is('is_deleted')
                    && $viewProvider->getConfigById($config->getId())->is('is_displayable')
                    && !(
                        in_array($extendConfig->getId()->getFieldType(), array('oneToMany', 'manyToOne', 'manyToMany'))
                        && $extendProvider->getConfig($extendConfig->get('target_entity'))->is('is_deleted', true)
                    );
            },
            get_class($entity)
        );

        $dynamicRow = array();

        foreach ($fields as $field) {
            $fieldName = $field->getId()->getFieldName();
            $value = $entity->{'get' . ucfirst(Inflector::camelize($fieldName))}();

            /** Prepare DateTime field type */
            if ($value instanceof \DateTime) {
                $configFormat = $this->get('oro_config.global')->get('oro_locale.date_format') ? : 'Y-m-d';
                $value        = $value->format($configFormat);
            }

            /** Prepare Relation field type */
            if ($value instanceof PersistentCollection) {
                $collection     = $value;
                $extendConfig   = $extendProvider->getConfigById($field->getId());
                $titleFieldName = $extendConfig->get('target_title');

                /** generate link for related entities collection */
                $route       = false;
                $routeParams = false;

                if (class_exists($extendConfig->get('target_entity'))) {
                    /** @var EntityMetadata $metadata */
                    $metadata = $configManager->getEntityMetadata($extendConfig->get('target_entity'));
                    if ($metadata && $metadata->routeView) {
                        $route       = $metadata->routeView;
                        $routeParams = array(
                            'id' => null
                        );
                    }

                    $relationExtendConfig = $extendProvider->getConfig($extendConfig->get('target_entity'));
                    if ($relationExtendConfig->is('owner', ExtendManager::OWNER_CUSTOM)) {
                        $route       = 'oro_entity_view';
                        $routeParams = array(
                            'entity_id' => str_replace('\\', '_', $extendConfig->get('target_entity')),
                            'id'        => null
                        );
                    }
                }

                $value = array(
                    'route'        => $route,
                    'route_params' => $routeParams,
                    'values'       => array()
                );

                foreach ($collection as $item) {
                    $routeParams['id'] = $item->getId();

                    $title = [];
                    foreach ($titleFieldName as $fieldName) {
                        $title[] = $item->{Inflector::camelize('get_' . $fieldName)}();
                    }

                    $value['values'][] = array(
                        'id'    => $item->getId(),
                        'link'  => $route ? $this->generateUrl($route, $routeParams) : false,
                        'title' => implode(' ', $title)
                    );
                }
            }

            $fieldName = $field->getId()->getFieldName();
            $dynamicRow[$entityProvider->getConfigById($field->getId())->get('label') ? : $fieldName]
                       = $value;
        }

        return $dynamicRow;
    }
}<|MERGE_RESOLUTION|>--- conflicted
+++ resolved
@@ -2,38 +2,15 @@
 
 namespace Oro\Bundle\UserBundle\Controller;
 
-<<<<<<< HEAD
 use Doctrine\Common\Inflector\Inflector;
 use Doctrine\ORM\PersistentCollection;
 
+use Symfony\Component\HttpFoundation\JsonResponse;
 use Symfony\Bundle\FrameworkBundle\Controller\Controller;
-
-use Symfony\Component\HttpKernel\Exception\HttpException;
-use Symfony\Component\HttpFoundation\Request;
-=======
->>>>>>> 7dee2d1f
-use Symfony\Component\HttpFoundation\JsonResponse;
 
 use Sensio\Bundle\FrameworkExtraBundle\Configuration\Route;
 use Sensio\Bundle\FrameworkExtraBundle\Configuration\Template;
 
-<<<<<<< HEAD
-use Oro\Bundle\EntityConfigBundle\Config\ConfigInterface;
-use Oro\Bundle\EntityConfigBundle\Metadata\EntityMetadata;
-use Oro\Bundle\EntityExtendBundle\Extend\ExtendManager;
-
-use Oro\Bundle\GridBundle\Datagrid\ParametersInterface;
-
-use Oro\Bundle\OrganizationBundle\Entity\Manager\BusinessUnitManager;
-
-use Oro\Bundle\SecurityBundle\Annotation\Acl;
-use Oro\Bundle\SecurityBundle\Annotation\AclAncestor;
-
-use Oro\Bundle\UserBundle\Autocomplete\UserSearchHandler;
-use Oro\Bundle\UserBundle\Entity\User;
-use Oro\Bundle\UserBundle\Entity\UserApi;
-use Oro\Bundle\UserBundle\Datagrid\UserEmailDatagridManager;
-=======
 use Oro\Bundle\SecurityBundle\Annotation\AclAncestor;
 use Oro\Bundle\SecurityBundle\Annotation\Acl;
 
@@ -43,7 +20,11 @@
 
 use Oro\Bundle\OrganizationBundle\Entity\Manager\BusinessUnitManager;
 use Oro\Bundle\DataGridBundle\Datagrid\RequestParameters;
->>>>>>> 7dee2d1f
+
+use Oro\Bundle\EntityConfigBundle\Config\ConfigInterface;
+use Oro\Bundle\EntityConfigBundle\Metadata\EntityMetadata;
+
+use Oro\Bundle\EntityExtendBundle\Extend\ExtendManager;
 
 class UserController extends Controller
 {
@@ -204,13 +185,8 @@
     protected function view(User $user, $editRoute = '')
     {
         $output = array(
-<<<<<<< HEAD
             'entity'   => $user,
-            'datagrid' => $view,
             'dynamic'  => $this->getDynamicFields($user)
-=======
-            'entity' => $user,
->>>>>>> 7dee2d1f
         );
 
         if ($editRoute) {
