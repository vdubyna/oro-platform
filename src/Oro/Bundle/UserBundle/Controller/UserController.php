<?php

namespace Oro\Bundle\UserBundle\Controller;

use Symfony\Component\HttpFoundation\JsonResponse;
use Symfony\Bundle\FrameworkBundle\Controller\Controller;
use Symfony\Component\HttpFoundation\RedirectResponse;

use Sensio\Bundle\FrameworkExtraBundle\Configuration\Route;
use Sensio\Bundle\FrameworkExtraBundle\Configuration\Template;

use Oro\Bundle\SecurityBundle\Annotation\AclAncestor;
use Oro\Bundle\SecurityBundle\Annotation\Acl;
use Oro\Bundle\SecurityBundle\Authentication\Token\UsernamePasswordOrganizationToken;
use Oro\Bundle\UserBundle\Entity\User;
use Oro\Bundle\UserBundle\Entity\UserApi;
use Oro\Bundle\OrganizationBundle\Entity\Manager\BusinessUnitManager;
use Oro\Bundle\OrganizationBundle\Entity\Organization;

class UserController extends Controller
{
    /**
     * @Route("/view/{id}", name="oro_user_view", requirements={"id"="\d+"})
     * @Template
     * @Acl(
     *      id="oro_user_user_view",
     *      type="entity",
     *      class="OroUserBundle:User",
     *      permission="VIEW"
     * )
     */
    public function viewAction(User $user)
    {
        return $this->view($user);
    }

    /**
     * @Route("/profile/view", name="oro_user_profile_view")
     * @Template("OroUserBundle:User:view.html.twig")
     */
    public function viewProfileAction()
    {
        return $this->view($this->getUser(), true);
    }

    /**
     * @Route("/profile/edit", name="oro_user_profile_update")
     * @Template("OroUserBundle:User/Profile:update.html.twig")
     * @AclAncestor("update_own_profile")
     */
    public function updateProfileAction()
    {
        return $this->update($this->getUser());
    }

    /**
     * @Route("/apigen/{id}", name="oro_user_apigen", requirements={"id"="\d+"})
     */
    public function apigenAction(User $user)
    {
        $securityFacade = $this->get('oro_security.security_facade');
        if ($securityFacade->getLoggedUserId() !== $user->getId() && !$securityFacade->isGranted('EDIT', $user)) {
            throw $this->createAccessDeniedException();
        }

        $em      = $this->getDoctrine()->getManager();
        $userApi = $this->getUserApi($user);
        $userApi->setApiKey($userApi->generateKey())
            ->setUser($user)
            ->setOrganization($this->getOrganization());

        $em->persist($userApi);
        $em->flush();

        return $this->getRequest()->isXmlHttpRequest()
            ? new JsonResponse($userApi->getApiKey())
            : $this->forward('OroUserBundle:User:view', array('user' => $user));
    }

    /**
     * Create user form
     *
     * @Route("/create", name="oro_user_create")
     * @Template("OroUserBundle:User:update.html.twig")
     * @Acl(
     *      id="oro_user_user_create",
     *      type="entity",
     *      class="OroUserBundle:User",
     *      permission="CREATE"
     * )
     */
    public function createAction()
    {
        $user = $this->get('oro_user.manager')->createUser();

        return $this->update($user);
    }

    /**
     * Edit user form
     *
     * @Route("/update/{id}", name="oro_user_update", requirements={"id"="\d+"}, defaults={"id"=0})
     * @Template("OroUserBundle:User:update.html.twig")
     * @Acl(
     *      id="oro_user_user_update",
     *      type="entity",
     *      class="OroUserBundle:User",
     *      permission="EDIT"
     * )
     */
    public function updateAction(User $entity)
    {
        return $this->update($entity);
    }

    /**
     * @Route(
     *      "/{_format}",
     *      name="oro_user_index",
     *      requirements={"_format"="html|json"},
     *      defaults={"_format" = "html"}
     * )
     * @Template
     * @AclAncestor("oro_user_user_view")
     */
    public function indexAction()
    {
        return array(
            'entity_class' => $this->container->getParameter('oro_user.entity.class')
        );
    }

    /**
     * @param User  $entity
     *
     * @return RedirectResponse|array
     */
    protected function update(User $entity)
    {
        if ($this->get('oro_user.form.handler.user')->process($entity)) {
            $this->get('session')->getFlashBag()->add(
                'success',
                $this->get('translator')->trans('oro.user.controller.user.message.saved')
            );

            return $this->get('oro_ui.router')->redirect($entity);
        }

        return [
            'entity'       => $entity,
            'form'         => $this->get('oro_user.form.user')->createView(),
            // TODO: it is a temporary solution. In a future it is planned to give an user a choose what to do:
            // completely delete an owner and related entities or reassign related entities to another owner before
            'allow_delete' => $this->isUserDeleteAllowed($entity)
        ];
    }

    /**
     * @param User $entity
     * @param bool $isProfileView
     * @return array
     */
    protected function view(User $entity, $isProfileView = false)
    {
        // TODO: it is a temporary solution. In a future it is planned to give an user a choose what to do:
        // completely delete an owner and related entities or reassign related entities to another owner before
        
        return [
            'entity' => $entity,
            'allow_delete' => $this->isUserDeleteAllowed($entity),
            'isProfileView' => $isProfileView
        ];
    }

    /**
     * @return BusinessUnitManager
     */
    protected function getBusinessUnitManager()
    {
        return $this->get('oro_organization.business_unit_manager');
    }

    /**
     * @Route("/widget/info/{id}", name="oro_user_widget_info", requirements={"id"="\d+"})
     * @Template
     */
    public function infoAction(User $user)
    {
        return array(
            'entity'      => $user,
            'userApi'     => $this->getUserApi($user),
            'viewProfile' => (bool)$this->getRequest()->query->get('viewProfile', false)
        );
    }

    /**
     * Returns current UserApi or creates new one
     *
     * @param User $user
     *
     * @return UserApi
     */
    protected function getUserApi(User $user)
    {
        $userManager  = $this->get('oro_user.manager');
        if (!$userApi = $userManager->getApi($user, $this->getOrganization())) {
            $userApi = new UserApi();
        }

        return $userApi;
    }

    /**
     * Returns current organization
     *
     * @return Organization
     */
    protected function getOrganization()
    {
        /** @var UsernamePasswordOrganizationToken $token */
        $token = $this->get('security.context')->getToken();
        return $token->getOrganizationContext();
    }

    /**
     * @param User $entity
     *
     * @return bool
     */
    protected function isUserDeleteAllowed(User $entity)
    {
        $isDeleteAllowed = $entity->getId()
            && $this->getUser()->getId() !== $entity->getId()
            && !$this->get('oro_organization.owner_deletion_manager')->hasAssignments($entity);

        return $isDeleteAllowed;
    }
<<<<<<< HEAD
}
=======

    /**
     * @TODO Test, please remove before merge
     *
     * @Route(
     *      "/index_search_grid",
     *      name="oro_user_index_search_grid",
     * )
     * @Template
     * @AclAncestor("oro_user_user_view")
     */
    public function indexSearchGridAction()
    {
        return array(
            'entity_class' => $this->container->getParameter('oro_user.entity.class')
        );
    }
}
>>>>>>> 65b95bf5
<|MERGE_RESOLUTION|>--- conflicted
+++ resolved
@@ -235,9 +235,6 @@
 
         return $isDeleteAllowed;
     }
-<<<<<<< HEAD
-}
-=======
 
     /**
      * @TODO Test, please remove before merge
@@ -256,4 +253,3 @@
         );
     }
 }
->>>>>>> 65b95bf5
