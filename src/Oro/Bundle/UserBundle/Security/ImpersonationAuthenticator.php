<?php

namespace Oro\Bundle\UserBundle\Security;

use Doctrine\Common\Persistence\ManagerRegistry;
use Oro\Bundle\SecurityBundle\Authentication\Guesser\UserOrganizationGuesser;
use Oro\Bundle\SecurityBundle\Authentication\Token\UsernamePasswordOrganizationTokenFactoryInterface;
use Oro\Bundle\UserBundle\Entity\Impersonation;
use Oro\Bundle\UserBundle\Entity\User;
use Oro\Bundle\UserBundle\Event\ImpersonationSuccessEvent;
use Symfony\Component\EventDispatcher\EventDispatcherInterface;
use Symfony\Component\HttpFoundation\RedirectResponse;
use Symfony\Component\HttpFoundation\Request;
use Symfony\Component\Routing\Generator\UrlGeneratorInterface;
use Symfony\Component\Security\Core\Authentication\Token\TokenInterface;
use Symfony\Component\Security\Core\Exception\AuthenticationCredentialsNotFoundException;
use Symfony\Component\Security\Core\Exception\AuthenticationException;
use Symfony\Component\Security\Core\Exception\BadCredentialsException;
use Symfony\Component\Security\Core\Exception\CustomUserMessageAuthenticationException;
use Symfony\Component\Security\Core\Security;
use Symfony\Component\Security\Core\User\UserInterface;
use Symfony\Component\Security\Core\User\UserProviderInterface;
use Symfony\Component\Security\Guard\AuthenticatorInterface;

<<<<<<< HEAD
=======
/**
 * Authenticator guard for impersonated authentication.
 */
>>>>>>> 3627bbe0
class ImpersonationAuthenticator implements AuthenticatorInterface
{
    const TOKEN_PARAMETER = '_impersonation_token';

    /** @var ManagerRegistry */
    protected $doctrine;

    /** @var UsernamePasswordOrganizationTokenFactoryInterface */
    protected $tokenFactory;

    /** @var EventDispatcherInterface */
    protected $eventDispatcher;

    /** @var UrlGeneratorInterface */
    protected $router;

    /**
     * @param ManagerRegistry $doctrine
     * @param UsernamePasswordOrganizationTokenFactoryInterface $tokenFactory
     * @param EventDispatcherInterface $eventDispatcher
     * @param UrlGeneratorInterface $router
     */
    public function __construct(
        ManagerRegistry $doctrine,
        UsernamePasswordOrganizationTokenFactoryInterface $tokenFactory,
        EventDispatcherInterface $eventDispatcher,
        UrlGeneratorInterface $router
    ) {
        $this->doctrine = $doctrine;
        $this->tokenFactory = $tokenFactory;
        $this->eventDispatcher = $eventDispatcher;
        $this->router = $router;
    }

    /**
     * {@inheritdoc}
     */
<<<<<<< HEAD
    public function supports(Request $request)
    {
        return true;
=======
    public function supports(Request $request): bool
    {
        return $request->query->has(static::TOKEN_PARAMETER);
>>>>>>> 3627bbe0
    }

    /**
     * {@inheritdoc}
     */
    public function getCredentials(Request $request)
    {
        return $request->query->get(static::TOKEN_PARAMETER);
    }

    /**
     * {@inheritdoc}
     */
    public function getUser($credentials, UserProviderInterface $userProvider)
    {
        $impersonation = $this->getImpersonation($credentials);
        $this->checkImpersonation($impersonation);

        return $impersonation->getUser();
    }

    /**
     * {@inheritdoc}
     */
    public function checkCredentials($credentials, UserInterface $user)
    {
        // checks are already done in getImpersonation
        return true;
    }

    /**
     * {@inheritdoc}
     */
    public function onAuthenticationSuccess(Request $request, TokenInterface $token, $providerKey)
    {
        $impersonation = $this->getImpersonation($this->getCredentials($request));
        $token->setAttribute('IMPERSONATION', $impersonation->getId());

        $event = new ImpersonationSuccessEvent($impersonation);
        $this->eventDispatcher->dispatch(ImpersonationSuccessEvent::EVENT_NAME, $event);

        $impersonation->setLoginAt(new \DateTime('now', new \DateTimeZone('UTC')));
        $impersonation->setIpAddress($request->getClientIp());
        $this->doctrine->getManager()->flush();
    }

    /**
     * {@inheritdoc}
     */
    public function onAuthenticationFailure(Request $request, AuthenticationException $exception)
    {
        $request->getSession()->set(Security::AUTHENTICATION_ERROR, $exception);

        return new RedirectResponse($this->router->generate('oro_user_security_login'));
    }

    /**
     * {@inheritdoc}
     */
    public function start(Request $request, AuthenticationException $authException = null)
    {
        if ($authException) {
            $request->getSession()->set(Security::AUTHENTICATION_ERROR, $authException);
        }

        return new RedirectResponse($this->router->generate('oro_user_security_login'));
    }

    /**
     * {@inheritdoc}
     */
    public function supportsRememberMe()
    {
        return false;
    }

    /**
     * {@inheritdoc}
     */
    public function createAuthenticatedToken(UserInterface $user, $providerKey)
    {
        $guesser = new UserOrganizationGuesser();
        /** @var User $user */
        $organization = $guesser->guessByUser($user);

        if (!$organization) {
            throw new BadCredentialsException("You don't have active organization assigned.");
        }

        return $this->tokenFactory->create($user, null, $providerKey, $organization, $user->getRoles());
    }

    /**
     * Get Impersonation by token
     *
     * @param string $token
     * @return Impersonation
     */
    protected function getImpersonation($token)
    {
        return $this->doctrine
            ->getRepository('OroUserBundle:Impersonation')
            ->findOneBy(['token' => $token]);
    }

    /**
     * @param  Impersonation $impersonation
     * @throws AuthenticationCredentialsNotFoundException when token is not found
     * @throws CustomUserMessageAuthenticationException when token is already used
     * @throws CustomUserMessageAuthenticationException when token is expired
     */
    protected function checkImpersonation(Impersonation $impersonation = null)
    {
        if (!$impersonation) {
            throw new AuthenticationCredentialsNotFoundException();
        }

        if ($impersonation->getLoginAt()) {
            throw new CustomUserMessageAuthenticationException('Impersonation token is already used.');
        }

        $now = new \DateTime('now', new \DateTimeZone('UTC'));
        if ($impersonation->getExpireAt() <= $now) {
            throw new CustomUserMessageAuthenticationException('Impersonation token has expired.');
        }
    }
}<|MERGE_RESOLUTION|>--- conflicted
+++ resolved
@@ -22,12 +22,9 @@
 use Symfony\Component\Security\Core\User\UserProviderInterface;
 use Symfony\Component\Security\Guard\AuthenticatorInterface;
 
-<<<<<<< HEAD
-=======
 /**
  * Authenticator guard for impersonated authentication.
  */
->>>>>>> 3627bbe0
 class ImpersonationAuthenticator implements AuthenticatorInterface
 {
     const TOKEN_PARAMETER = '_impersonation_token';
@@ -65,15 +62,9 @@
     /**
      * {@inheritdoc}
      */
-<<<<<<< HEAD
-    public function supports(Request $request)
-    {
-        return true;
-=======
     public function supports(Request $request): bool
     {
         return $request->query->has(static::TOKEN_PARAMETER);
->>>>>>> 3627bbe0
     }
 
     /**
