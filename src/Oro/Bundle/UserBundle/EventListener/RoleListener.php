<?php

namespace Oro\Bundle\UserBundle\EventListener;

use Doctrine\Common\Persistence\ObjectRepository;
use Doctrine\ORM\Event\PreUpdateEventArgs;
use Doctrine\ORM\Event\LifecycleEventArgs;

use Symfony\Component\Security\Core\Role\RoleInterface;

use Oro\Bundle\SecurityBundle\Acl\Persistence\AclSidManager;
use Oro\Bundle\EntityConfigBundle\DependencyInjection\Utils\ServiceLink;
use Oro\Bundle\UserBundle\Entity\AbstractRole;
use Oro\Bundle\UserBundle\Entity\Role;

class RoleListener
{
    /**
     * @var ServiceLink
     */
    protected $aclSidManagerLink;

    /**
     * @param ServiceLink $aclSidManagerLink
     */
    public function __construct(ServiceLink $aclSidManagerLink)
    {
        $this->aclSidManagerLink = $aclSidManagerLink;
    }

    /**
     * @param PreUpdateEventArgs $eventArgs
     */
    public function preUpdate(PreUpdateEventArgs $eventArgs)
    {
        if ($eventArgs->getEntity() instanceof RoleInterface && $eventArgs->hasChangedField('role')) {
            $oldRoleName = $eventArgs->getOldValue('role');
            $newRoleName = $eventArgs->getNewValue('role');
            /** @var $aclSidManager AclSidManager */
            $aclSidManager = $this->aclSidManagerLink->getService();
            $aclSidManager->updateSid($aclSidManager->getSid($newRoleName), $oldRoleName);
        }
    }

    /**
     * Pre persist event listener
     *
     * @param LifecycleEventArgs $args
     * @throws \LogicException
     */
    public function prePersist(LifecycleEventArgs $args)
    {
        $entity = $args->getEntity();

        if ($entity instanceof AbstractRole) {
            /**
             * @var integer $count
             * count of attempts to set unique role, maximum 10 else exception
             */
            $count = 1;
            $repository = $args->getEntityManager()->getRepository('OroUserBundle:Role');
            do {
                $updateRequired = !$this->updateRole($entity, $repository) && $count < 10;
                $count++;
            } while ($updateRequired);

            if ($count > 10) {
                throw new \LogicException('10 attempts to generate unique role are failed.');
            }
        }
    }

    /**
     * Update role field.
     *
     * @param AbstractRole $role
     * @param ObjectRepository $repository
     * @return bool
     */
    protected function updateRole(AbstractRole $role, ObjectRepository $repository)
    {
        if ($role->getRole()) {
            return true;
        }

<<<<<<< HEAD
        $roleValue = strtoupper($role->getPrefix() . trim(preg_replace('/[^\w\-]/i', '_', uniqid() . mt_rand())));
=======
        $roleValue = $role->generateUniqueRole();
>>>>>>> 5f21adcc
        if ($repository->findOneBy(['role' => $roleValue])) {
            return false;
        }

<<<<<<< HEAD
        $role->setRole($roleValue);
=======
        $role->setRole($roleValue, false);
>>>>>>> 5f21adcc

        return true;
    }
}<|MERGE_RESOLUTION|>--- conflicted
+++ resolved
@@ -83,20 +83,12 @@
             return true;
         }
 
-<<<<<<< HEAD
-        $roleValue = strtoupper($role->getPrefix() . trim(preg_replace('/[^\w\-]/i', '_', uniqid() . mt_rand())));
-=======
         $roleValue = $role->generateUniqueRole();
->>>>>>> 5f21adcc
         if ($repository->findOneBy(['role' => $roleValue])) {
             return false;
         }
 
-<<<<<<< HEAD
-        $role->setRole($roleValue);
-=======
         $role->setRole($roleValue, false);
->>>>>>> 5f21adcc
 
         return true;
     }
