--- conflicted
+++ resolved
@@ -86,10 +86,6 @@
      */
     public function search($query, $page, $perPage, $searchById = false)
     {
-<<<<<<< HEAD
-
-=======
->>>>>>> cfdedef6
         list ($search, $entityClass, $permission, $entityId, $excludeCurrentUser) = explode(';', $query);
         $entityClass = str_replace('_', '\\', $entityClass);
 
@@ -104,15 +100,6 @@
         $isGranted = $this->getSecurityContext()->isGranted($permission, $object);
 
         if ($isGranted) {
-<<<<<<< HEAD
-            $user = $this->getSecurityContext()->getToken()->getUser();
-            $queryBuilder = $this->getSearchQueryBuilder($search);
-            $this->addAcl($queryBuilder, $observer->getAccessLevel(), $user);
-            if ((boolean) $excludeCurrentUser) {
-                $this->excludeUser($queryBuilder, $user);
-            }
-            $results = $queryBuilder->getQuery()->getResult();
-=======
             $results = [];
             if ($searchById) {
                 $results[] = $this->em->getRepository('OroUserBundle:User')->find($query);
@@ -125,7 +112,6 @@
                 }
                 $results = $queryBuilder->getQuery()->getResult();
             }
->>>>>>> cfdedef6
 
             $resultsData = [];
             foreach ($results as $user) {
@@ -290,10 +276,6 @@
         return $this->securityContextLink->getService();
     }
 
-<<<<<<< HEAD
-
-=======
->>>>>>> cfdedef6
     /**
      * Adds a condition excluding user from the list
      *
