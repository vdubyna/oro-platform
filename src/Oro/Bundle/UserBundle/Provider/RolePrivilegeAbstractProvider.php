<?php

namespace Oro\Bundle\UserBundle\Provider;

use Doctrine\Common\Collections\ArrayCollection;

use Symfony\Component\Translation\TranslatorInterface;

use Oro\Bundle\UserBundle\Model\PrivilegeCategory;
use Oro\Bundle\SecurityBundle\Model\AclPrivilege;
<<<<<<< HEAD
use Oro\Bundle\UserBundle\Model\PrivilegeCategoryProviderInterface;
use Oro\Bundle\UserBundle\Entity\AbstractRole;
=======
use Oro\Bundle\UserBundle\Entity\Role;
>>>>>>> d2bba072
use Oro\Bundle\UserBundle\Form\Handler\AclRoleHandler;

abstract class RolePrivilegeAbstractProvider
{
    const UNSELECTED_ACCESS_LEVEL = 0;
    const SELECTED_ACCESS_LEVEL = 5;

    /** @var TranslatorInterface */
    protected $translator;

    /** @var RolePrivilegeCategoryProvider */
    protected $categoryProvider;

    /** @var AclRoleHandler */
    protected $aclRoleHandler;

    /**
     * @param TranslatorInterface           $translator
     * @param RolePrivilegeCategoryProvider $categoryProvider
     * @param AclRoleHandler                $aclRoleHandler
     */
    public function __construct(
        TranslatorInterface $translator,
        RolePrivilegeCategoryProvider $categoryProvider,
        AclRoleHandler $aclRoleHandler
    ) {
        $this->translator = $translator;
        $this->categoryProvider = $categoryProvider;
        $this->aclRoleHandler = $aclRoleHandler;
    }

    /**
     * @param AclPrivilege        $privilege
     * @param PrivilegeCategory[] $categories
     *
     * @return string
     */
    protected function getPrivilegeCategory(AclPrivilege $privilege, $categories)
    {
        $categories = array_map(function ($category) {
            /** @var PrivilegeCategory $category */
            return $category->getId();
        }, $categories);
        $category = $privilege->getCategory();
        if (!in_array($category, $categories)) {
            $category = PrivilegeCategoryProviderInterface::DEFAULT_ACTION_CATEGORY;

            return $category;
        }

        return $category;
    }
    
    /**
     * @param AbstractRole $role
     * @param string $type
     *
     * @return array
     */
<<<<<<< HEAD
    protected function preparePriveleges(AbstractRole $role, $type)
=======
    protected function preparePrivileges(Role $role, $type)
>>>>>>> d2bba072
    {
        $allPrivileges = [];
        /**
         * @var string $type
         * @var ArrayCollection $sortedPrivileges
         */
        foreach ($this->aclRoleHandler->getAllPrivileges($role) as $privilegeType => $sortedPrivileges) {
            if ($privilegeType === $type) {
                $allPrivileges = array_merge($allPrivileges, $sortedPrivileges->toArray());
            }
        }

        return $allPrivileges;
    }

}<|MERGE_RESOLUTION|>--- conflicted
+++ resolved
@@ -8,12 +8,7 @@
 
 use Oro\Bundle\UserBundle\Model\PrivilegeCategory;
 use Oro\Bundle\SecurityBundle\Model\AclPrivilege;
-<<<<<<< HEAD
-use Oro\Bundle\UserBundle\Model\PrivilegeCategoryProviderInterface;
 use Oro\Bundle\UserBundle\Entity\AbstractRole;
-=======
-use Oro\Bundle\UserBundle\Entity\Role;
->>>>>>> d2bba072
 use Oro\Bundle\UserBundle\Form\Handler\AclRoleHandler;
 
 abstract class RolePrivilegeAbstractProvider
@@ -73,11 +68,7 @@
      *
      * @return array
      */
-<<<<<<< HEAD
-    protected function preparePriveleges(AbstractRole $role, $type)
-=======
-    protected function preparePrivileges(Role $role, $type)
->>>>>>> d2bba072
+    protected function preparePrivileges(AbstractRole $role, $type)
     {
         $allPrivileges = [];
         /**
