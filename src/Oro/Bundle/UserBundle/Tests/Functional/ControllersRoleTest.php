<?php

namespace Oro\Bundle\UserBundle\Tests\Functional;

use Symfony\Component\DomCrawler\Form;
use Symfony\Component\DomCrawler\Crawler;

use Oro\Bundle\UIBundle\Route\Router;
use Oro\Bundle\TestFrameworkBundle\Test\WebTestCase;

/**
 * @dbIsolation
 */
class ControllersRoleTest extends WebTestCase
{
    protected function setUp()
    {
        $this->initClient(array(), $this->generateBasicAuthHeader());
        $this->client->useHashNavigation(true);
    }

    public function testIndex()
    {
        $this->client->request('GET', $this->getUrl('oro_user_role_index'));
        $result = $this->client->getResponse();
        $this->assertHtmlResponseStatusCodeEquals($result, 200);
    }

    public function testCreate()
    {
        /** @var Crawler $crawler */
        $crawler = $this->client->request('GET', $this->getUrl('oro_user_role_create'));
        /** @var Form $form */
        $form = $crawler->selectButton('Save and Close')->form();

        $form['oro_user_role_form[label]'] = 'testRole';

        $this->client->followRedirects(true);
        $crawler = $this->client->submit($form);

        $result = $this->client->getResponse();
        $this->assertHtmlResponseStatusCodeEquals($result, 200);
        $this->assertContains("Role saved", $crawler->html());
    }

    /**
     * @depends testCreate
     */
<<<<<<< HEAD
=======
    public function testClone()
    {
        $response = $this->client->requestGrid(
            'roles-grid',
            array('roles-grid[_filter][label][value]' => 'testRole')
        );

        $result = $this->getJsonResponseContent($response, 200);
        $result = reset($result['data']);

        /** @var Crawler $crawler */
        $crawler = $this->client->request(
            'GET',
            $this->getUrl('oro_user_role_clone', array('id' => $result['id']))
        );

        $saveButton = $crawler->selectButton('Save and Close');
        /** @var Form $form */
        $form = $saveButton->form();
        $form['oro_user_role_form[label]'] = 'clonedRole';

        $this->client->followRedirects(true);
        $crawler = $this->client->submit($form, [Router::ACTION_PARAMETER => $saveButton->attr('data-action')]);

        $result = $this->client->getResponse();
        $this->assertHtmlResponseStatusCodeEquals($result, 200);
        $this->assertContains("Role saved", $crawler->html());
        $this->assertContains("clonedRole", $crawler->html());
        $this->assertContains("testRole", $crawler->html());
    }

    /**
     * @depends testCreate
     */
>>>>>>> 50f3021c
    public function testUpdate()
    {
        $response = $this->client->requestGrid(
            'roles-grid',
            array('roles-grid[_filter][label][value]' => 'testRole')
        );

        $result = $this->getJsonResponseContent($response, 200);
        $result = reset($result['data']);

        /** @var Crawler $crawler */
        $crawler = $this->client->request(
            'GET',
            $this->getUrl('oro_user_role_update', array('id' => $result['id']))
        );

        /** @var Form $form */
        $form = $crawler->selectButton('Save and Close')->form();

        $form['oro_user_role_form[label]'] = 'testRoleUpdated';
        $form['oro_user_role_form[appendUsers]'] = 1;

        $this->client->followRedirects(true);
        $crawler = $this->client->submit($form);

        $result = $this->client->getResponse();
        $this->assertHtmlResponseStatusCodeEquals($result, 200);
        $this->assertContains("Role saved", $crawler->html());
    }

    /**
     * @depends testUpdate
     */
    public function testGridData()
    {
        $response = $this->client->requestGrid(
            'roles-grid',
            array('roles-grid[_filter][label][value]' => 'testRoleUpdated')
        );

        $result = $this->getJsonResponseContent($response, 200);
        $result = reset($result['data']);

        $response = $this->client->requestGrid(
            'role-users-grid',
            array(
                'role-users-grid[_filter][has_role][value]' => 1,
                'role-users-grid[role_id]' => $result['id']
            )
        );

        $result = $this->getJsonResponseContent($response, 200);
        $result = reset($result['data']);

        $this->assertEquals(1, $result['id']);
    }
}<|MERGE_RESOLUTION|>--- conflicted
+++ resolved
@@ -46,43 +46,6 @@
     /**
      * @depends testCreate
      */
-<<<<<<< HEAD
-=======
-    public function testClone()
-    {
-        $response = $this->client->requestGrid(
-            'roles-grid',
-            array('roles-grid[_filter][label][value]' => 'testRole')
-        );
-
-        $result = $this->getJsonResponseContent($response, 200);
-        $result = reset($result['data']);
-
-        /** @var Crawler $crawler */
-        $crawler = $this->client->request(
-            'GET',
-            $this->getUrl('oro_user_role_clone', array('id' => $result['id']))
-        );
-
-        $saveButton = $crawler->selectButton('Save and Close');
-        /** @var Form $form */
-        $form = $saveButton->form();
-        $form['oro_user_role_form[label]'] = 'clonedRole';
-
-        $this->client->followRedirects(true);
-        $crawler = $this->client->submit($form, [Router::ACTION_PARAMETER => $saveButton->attr('data-action')]);
-
-        $result = $this->client->getResponse();
-        $this->assertHtmlResponseStatusCodeEquals($result, 200);
-        $this->assertContains("Role saved", $crawler->html());
-        $this->assertContains("clonedRole", $crawler->html());
-        $this->assertContains("testRole", $crawler->html());
-    }
-
-    /**
-     * @depends testCreate
-     */
->>>>>>> 50f3021c
     public function testUpdate()
     {
         $response = $this->client->requestGrid(
