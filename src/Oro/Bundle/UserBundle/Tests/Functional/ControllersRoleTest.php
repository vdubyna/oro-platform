--- conflicted
+++ resolved
@@ -49,8 +49,6 @@
      * @depends testCreate
      */
     public function testUpdate()
-<<<<<<< HEAD
-=======
     {
         $response = $this->client->requestGrid(
             'roles-grid',
@@ -84,7 +82,6 @@
      * @depends testUpdate
      */
     public function testGridData()
->>>>>>> a209595f
     {
         $response = $this->client->requestGrid(
             'roles-grid',
