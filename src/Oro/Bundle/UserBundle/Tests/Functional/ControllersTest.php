<?php

namespace Oro\Bundle\UserBundle\Tests\Functional;

use Symfony\Component\DomCrawler\Form;

use Oro\Bundle\UserBundle\Entity\User;
use Oro\Bundle\TestFrameworkBundle\Test\WebTestCase;

/**
 * @outputBuffering enabled
 * @dbIsolation
 * @dbReindex
 */
class ControllersTest extends WebTestCase
{
    protected function setUp()
    {
        $this->initClient(array(), $this->generateBasicAuthHeader());
    }

    public function testIndex()
    {
        $this->client->request('GET', $this->getUrl('oro_user_index'));
        $result = $this->client->getResponse();
        $this->assertHtmlResponseStatusCodeEquals($result, 200);
    }

    public function testCreate()
    {
        $crawler = $this->client->request('GET', $this->getUrl('oro_user_create'));
        $form = $crawler->selectButton('Save and Close')->form();
        $form['oro_user_user_form[enabled]'] = 1;
        $form['oro_user_user_form[username]'] = 'testUser1';
        $form['oro_user_user_form[plainPassword][first]'] = 'password';
        $form['oro_user_user_form[plainPassword][second]'] = 'password';
        $form['oro_user_user_form[firstName]'] = 'First Name';
        $form['oro_user_user_form[lastName]'] = 'Last Name';
        $form['oro_user_user_form[birthday]'] = '2013-01-01';
        $form['oro_user_user_form[email]'] = 'test@test.com';
        //$form['oro_user_user_form[tags][owner]'] = 'tags1';
        //$form['oro_user_user_form[tags][all]'] = null;
        $form['oro_user_user_form[groups][0]']->tick();
        $form['oro_user_user_form[roles][0]']->tick();
        //$form['oro_user_user_form[values][company][varchar]'] = 'company';
        $form['oro_user_user_form[owner]'] = 1;
        $form['oro_user_user_form[inviteUser]'] = false;
        //$form['oro_user_user_form[values][gender][option]'] = 6;

        $this->client->followRedirects(true);
        $crawler = $this->client->submit($form);

        $result = $this->client->getResponse();
        $this->assertHtmlResponseStatusCodeEquals($result, 200);
        $this->assertContains("User saved", $crawler->html());
    }

    public function testUpdate()
    {
        $response = $this->client->requestGrid(
            'users-grid',
            array('users-grid[_filter][username][value]' => 'testUser1')
        );

        $result = $this->getJsonResponseContent($response, 200);
        $result = reset($result['data']);

        $crawler = $this->client->request(
            'GET',
            $this->getUrl('oro_user_update', array('id' => $result['id']))
        );

        $form = $crawler->selectButton('Save and Close')->form();
        $form['oro_user_user_form[enabled]'] = 1;
        $form['oro_user_user_form[username]'] = 'testUser1';
        $form['oro_user_user_form[firstName]'] = 'First Name Updated';
        $form['oro_user_user_form[lastName]'] = 'Last Name Updated';
        $form['oro_user_user_form[birthday]'] = '2013-01-02';
        $form['oro_user_user_form[email]'] = 'test@test.com';
        $form['oro_user_user_form[groups][1]']->tick();
        $form['oro_user_user_form[roles][1]']->tick();

        $this->client->followRedirects(true);
        $crawler = $this->client->submit($form);

        $result = $this->client->getResponse();
        $this->assertHtmlResponseStatusCodeEquals($result, 200);
        $this->assertContains("User saved", $crawler->html());
    }

    public function testApiGen()
    {
        $response = $this->client->requestGrid(
            'users-grid',
            array('users-grid[_filter][username][value]' => 'testUser1')
        );

        $result = $this->getJsonResponseContent($response, 200);
        $result = reset($result['data']);

        $this->client->request(
            'GET',
            $this->getUrl('oro_user_apigen', array('id' => $result['id'])),
            array(),
            array(),
            array('HTTP_X-Requested-With' => 'XMLHttpRequest')
        );

        /** @var User $user */
        $user = $this->client
            ->getContainer()
            ->get('doctrine')
            ->getRepository('OroUserBundle:User')
            ->findOneBy(array('id' => $result['id']));

        $result = $this->client->getResponse();
        $this->assertJsonResponseStatusCodeEquals($result, 200, false);

        //verify result
        $this->assertEquals($user->getApi()->getApiKey(), trim($result->getContent(), '"'));
    }

    public function testViewProfile()
    {
        $this->client->request('GET', $this->getUrl('oro_user_profile_view'));
        $result = $this->client->getResponse();
<<<<<<< HEAD
        ToolsAPI::assertJsonResponse($result, 200, 'text/html; charset=UTF-8');
        $this->assertContains('John Doe - Users - User Management - System', $result->getContent());
=======
        $this->assertHtmlResponseStatusCodeEquals($result, 200);
        $this->assertContains('John Doe - Users - Users Management - System', $result->getContent());
>>>>>>> 5bc9ba3c
    }

    public function testUpdateProfile()
    {
        $crawler = $this->client->request('GET', $this->getUrl('oro_user_profile_update'));
        $this->assertHtmlResponseStatusCodeEquals($this->client->getResponse(), 200);
        $this->assertContains(
            'John Doe - Edit - Users - User Management - System',
            $this->client->getResponse()->getContent()
        );
        /** @var Form $form */
        $form = $crawler->selectButton('Save and Close')->form();
        $form['oro_user_user_form[birthday]'] = '1999-01-01';

        $this->client->followRedirects(true);
        $crawler = $this->client->submit($form);

        $result = $this->client->getResponse();
        $this->assertHtmlResponseStatusCodeEquals($result, 200);
        $this->assertContains("User saved", $crawler->html());

        $crawler = $this->client->request('GET', $this->getUrl('oro_user_profile_update'));
        $this->assertHtmlResponseStatusCodeEquals($this->client->getResponse(), 200);
        $this->assertContains(
            'John Doe - Edit - Users - User Management - System',
            $this->client->getResponse()->getContent()
        );
        /** @var Form $form */
        $form = $crawler->selectButton('Save and Close')->form();
        $this->assertEquals('1999-01-01', $form['oro_user_user_form[birthday]']->getValue());
    }
}<|MERGE_RESOLUTION|>--- conflicted
+++ resolved
@@ -124,13 +124,8 @@
     {
         $this->client->request('GET', $this->getUrl('oro_user_profile_view'));
         $result = $this->client->getResponse();
-<<<<<<< HEAD
-        ToolsAPI::assertJsonResponse($result, 200, 'text/html; charset=UTF-8');
+        $this->assertHtmlResponseStatusCodeEquals($result, 200);
         $this->assertContains('John Doe - Users - User Management - System', $result->getContent());
-=======
-        $this->assertHtmlResponseStatusCodeEquals($result, 200);
-        $this->assertContains('John Doe - Users - Users Management - System', $result->getContent());
->>>>>>> 5bc9ba3c
     }
 
     public function testUpdateProfile()
