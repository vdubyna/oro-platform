<?php

namespace Oro\Bundle\UserBundle\Tests\Selenium\Pages;

use Oro\Bundle\TestFrameworkBundle\Pages\AbstractPageEntity;

class Role extends AbstractPageEntity
{
    /** @var  \PHPUnit_Extensions_Selenium2TestCase_Element */
    protected $accessLevel;

    public function setLabel($label)
    {
        $this->test->byXpath("//*[@data-ftid='oro_user_role_form_label']")->value($label);
        return $this;
    }

    public function getLabel()
    {
        return $this->test->byXpath("//*[@data-ftid='oro_user_role_form_label']")->value();
    }

    /**
     * @param $entityName string of ACL resource name
     * @param $aclAction array of actions such as create, edit, delete, view, assign
     * @param $accessLevel string
     *
     * @return $this
     */
    public function setEntity($entityName, $aclAction, $accessLevel)
    {
        foreach ($aclAction as $action) {
            $action = strtoupper($action);
            $this->accessLevel = $this->test->byXpath(
<<<<<<< HEAD
                "//div/strong[normalize-space(text()) = '{$entityName}']/ancestor::tr//input" .
=======
                "//div[normalize-space(strong/text()) = '{$entityName}']/ancestor::tr//input" .
>>>>>>> c6b845d0
                "[contains(@name, '[$action][accessLevel')]/preceding-sibling::div/a"
            );
            $this->test->moveto($this->accessLevel);
            $this->accessLevel->click();
            $this->waitForAjax();
            if ($accessLevel === 'System'
                && !$this->isElementPresent("//div[@id='select2-drop']//div[contains(., '{$accessLevel}')]")) {
                $accessLevel = 'Organization';
            }
            $this->test->byXPath("//div[@id='select2-drop']//div[contains(., '{$accessLevel}')]")->click();
        }

        return $this;
    }

    /**
     * @param $capabilityName array of Capability ACL resources
     * @param $accessLevel
     *
     * @return $this
     */
    public function setCapability($capabilityName, $accessLevel)
    {
        foreach ($capabilityName as $name) {
            $xpath = $this->test->byXpath(
                "//div[strong/text() = '{$name}']/following-sibling::div//a"
            );
            $this->test->moveto($xpath);
            $xpath->click();
            $this->waitForAjax();
            $this->accessLevel = $this->test->select(
                $this->test->byXpath("//div[strong/text() = '{$name}']/following-sibling::div//select")
            );
            $this->accessLevel->selectOptionByLabel($accessLevel);
        }

        return $this;
    }
}<|MERGE_RESOLUTION|>--- conflicted
+++ resolved
@@ -32,11 +32,7 @@
         foreach ($aclAction as $action) {
             $action = strtoupper($action);
             $this->accessLevel = $this->test->byXpath(
-<<<<<<< HEAD
-                "//div/strong[normalize-space(text()) = '{$entityName}']/ancestor::tr//input" .
-=======
                 "//div[normalize-space(strong/text()) = '{$entityName}']/ancestor::tr//input" .
->>>>>>> c6b845d0
                 "[contains(@name, '[$action][accessLevel')]/preceding-sibling::div/a"
             );
             $this->test->moveto($this->accessLevel);
