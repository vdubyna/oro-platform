<?php

namespace Oro\Bundle\UserBundle\Tests\Entity;

use Doctrine\Common\Collections\ArrayCollection;

use Oro\Bundle\EmailBundle\Entity\InternalEmailOrigin;
use Oro\Bundle\ImapBundle\Entity\ImapEmailOrigin;
use Oro\Bundle\OrganizationBundle\Entity\Organization;
use Oro\Bundle\UserBundle\Entity\User;
use Oro\Bundle\UserBundle\Entity\UserApi;
use Oro\Bundle\UserBundle\Entity\Role;
use Oro\Bundle\UserBundle\Entity\Group;
use Oro\Bundle\UserBundle\Entity\Status;
use Oro\Bundle\UserBundle\Entity\Email;
use Oro\Bundle\OrganizationBundle\Entity\BusinessUnit;

/**
 * @SuppressWarnings(PHPMD.TooManyMethods)
 */
class UserTest extends \PHPUnit_Framework_TestCase
{
    public function testUsername()
    {
        $user = new User;
        $name = 'Tony';

        $this->assertNull($user->getUsername());

        $user->setUsername($name);

        $this->assertEquals($name, $user->getUsername());
        $this->assertEquals($name, $user);
    }

    public function testEmail()
    {
        $user = new User;
        $mail = 'tony@mail.org';

        $this->assertNull($user->getEmail());

        $user->setEmail($mail);

        $this->assertEquals($mail, $user->getEmail());
    }

    public function testIsPasswordRequestNonExpired()
    {
        $user      = new User;
        $requested = new \DateTime('-10 seconds');

        $user->setPasswordRequestedAt($requested);

        $this->assertSame($requested, $user->getPasswordRequestedAt());
        $this->assertTrue($user->isPasswordRequestNonExpired(15));
        $this->assertFalse($user->isPasswordRequestNonExpired(5));
    }

    public function testIsPasswordRequestAtCleared()
    {
        $user = new User;
        $requested = new \DateTime('-10 seconds');

        $user->setPasswordRequestedAt($requested);
        $user->setPasswordRequestedAt(null);

        $this->assertFalse($user->isPasswordRequestNonExpired(15));
        $this->assertFalse($user->isPasswordRequestNonExpired(5));
    }

    public function testConfirmationToken()
    {
        $user  = new User;
        $token = $user->generateToken();

        $this->assertNotEmpty($token);

        $user->setConfirmationToken($token);

        $this->assertEquals($token, $user->getConfirmationToken());
    }

    public function testSetRolesWithArrayArgument()
    {
        $roles = array(new Role(User::ROLE_DEFAULT));
        $user = new User;
        $this->assertEmpty($user->getRoles());
        $user->setRoles($roles);
        $this->assertEquals($roles, $user->getRoles());
    }

    public function testSetRolesWithCollectionArgument()
    {
        $roles = new ArrayCollection(array(new Role(User::ROLE_DEFAULT)));
        $user = new User;
        $this->assertEmpty($user->getRoles());
        $user->setRoles($roles);
        $this->assertEquals($roles->toArray(), $user->getRoles());
    }

    /**
     * @expectedException \InvalidArgumentException
     * @expectedExceptionMessage $roles must be an instance of Doctrine\Common\Collections\Collection or an array
     */
    public function testSetRolesThrowsInvalidArgumentException()
    {
        $user = new User;
        $user->setRoles('roles');
    }

    public function testHasRoleWithStringArgument()
    {
        $user = new User;
        $role = new Role(User::ROLE_DEFAULT);

        $this->assertFalse($user->hasRole(User::ROLE_DEFAULT));
        $user->addRole($role);
        $this->assertTrue($user->hasRole(User::ROLE_DEFAULT));
    }

    public function testHasRoleWithObjectArgument()
    {
        $user = new User;
        $role = new Role(User::ROLE_DEFAULT);

        $this->assertFalse($user->hasRole($role));
        $user->addRole($role);
        $this->assertTrue($user->hasRole($role));
    }

    /**
     * @expectedException \InvalidArgumentException
     * @expectedExceptionMessage $role must be an instance of Oro\Bundle\UserBundle\Entity\Role or a string
     */
    public function testHasRoleThrowsInvalidArgumentException()
    {
        $user = new User;
        $user->hasRole(new \stdClass());
    }

    public function testRemoveRoleWithStringArgument()
    {
        $user = new User;
        $role = new Role(User::ROLE_DEFAULT);
        $user->addRole($role);

        $this->assertTrue($user->hasRole($role));
        $user->removeRole(User::ROLE_DEFAULT);
        $this->assertFalse($user->hasRole($role));
    }

    public function testRemoveRoleWithObjectArgument()
    {
        $user = new User;
        $role = new Role(User::ROLE_DEFAULT);
        $user->addRole($role);

        $this->assertTrue($user->hasRole($role));
        $user->removeRole($role);
        $this->assertFalse($user->hasRole($role));
    }

    /**
     * @expectedException \InvalidArgumentException
     * @expectedExceptionMessage $role must be an instance of Oro\Bundle\UserBundle\Entity\Role or a string
     */
    public function testRemoveRoleThrowsInvalidArgumentException()
    {
        $user = new User;
        $user->removeRole(new \stdClass());
    }

    public function testSetRolesCollection()
    {
        $user = new User;
        $role = new Role(User::ROLE_DEFAULT);
        $roles = new ArrayCollection(array($role));
        $user->setRolesCollection($roles);
        $this->assertSame($roles, $user->getRolesCollection());
    }

    /**
     * @expectedException \InvalidArgumentException
     * @expectedExceptionMessage $collection must be an instance of Doctrine\Common\Collections\Collection
     */
    public function testSetRolesCollectionThrowsException()
    {
        $user = new User();
        $user->setRolesCollection(array());
    }

    public function testGroups()
    {
        $user  = new User;
        $role  = new Role('ROLE_FOO');
        $group = new Group('Users');

        $group->addRole($role);

        $this->assertNotContains($role, $user->getRoles());

        $user->addGroup($group);

        $this->assertContains($group, $user->getGroups());
        $this->assertContains('Users', $user->getGroupNames());
        $this->assertTrue($user->hasRole($role));
        $this->assertTrue($user->hasGroup('Users'));

        $user->removeGroup($group);

        $this->assertFalse($user->hasRole($role));
    }

    public function testIsEnabled()
    {
        $user = new User;

        $this->assertTrue($user->isEnabled());
        $this->assertTrue($user->isAccountNonExpired());
        $this->assertTrue($user->isAccountNonLocked());

        $user->setEnabled(false);

        $this->assertFalse($user->isEnabled());
        $this->assertFalse($user->isAccountNonLocked());
    }

    public function testSerializing()
    {
        $user  = new User;
        $clone = clone $user;
        $data  = $user->serialize();

        $this->assertNotEmpty($data);

        $user->setPassword('new-pass')
             ->setConfirmationToken('token')
             ->setUsername('new-name');

        $user->unserialize($data);

        $this->assertEquals($clone, $user);
    }

    public function testPassword()
    {
        $user = new User;
        $pass = 'anotherPassword';

        $user->setPassword($pass);
        $user->setPlainPassword($pass);

        $this->assertEquals($pass, $user->getPassword());
        $this->assertEquals($pass, $user->getPlainPassword());

        $user->eraseCredentials();

        $this->assertNull($user->getPlainPassword());
    }

    public function testCallbacks()
    {
        $user = new User;
        $user->beforeSave();
        $this->assertInstanceOf('\DateTime', $user->getCreatedAt());
    }

    public function testStatuses()
    {
        $user  = new User;
        $status  = new Status();

        $this->assertNotContains($status, $user->getStatuses());
        $this->assertNull($user->getCurrentStatus());

        $user->addStatus($status);
        $user->setCurrentStatus($status);

        $this->assertContains($status, $user->getStatuses());
        $this->assertEquals($status, $user->getCurrentStatus());

        $user->setCurrentStatus();

        $this->assertNull($user->getCurrentStatus());

        $user->getStatuses()->clear();

        $this->assertNotContains($status, $user->getStatuses());
    }

    public function testEmails()
    {
        $user  = new User;
        $email  = new Email();

        $this->assertNotContains($email, $user->getEmails());

        $user->addEmail($email);

        $this->assertContains($email, $user->getEmails());

        $user->removeEmail($email);

        $this->assertNotContains($email, $user->getEmails());
    }

    public function testNames()
    {
        $user  = new User();
        $first = 'James';
        $last  = 'Bond';

        $user->setFirstName($first);
        $user->setLastName($last);
    }

    public function testDates()
    {
        $user = new User;
        $now  = new \DateTime('-1 year');

        $user->setBirthday($now);
        $user->setLastLogin($now);

        $this->assertEquals($now, $user->getBirthday());
        $this->assertEquals($now, $user->getLastLogin());
    }

    public function testUnserialize()
    {
        $user = new User();
        $serialized = array(
            'password',
            'salt',
            'username',
            true,
            'confirmation_token',
            10
        );
        $user->unserialize(serialize($serialized));

        $this->assertEquals($serialized[0], $user->getPassword());
        $this->assertEquals($serialized[1], $user->getSalt());
        $this->assertEquals($serialized[2], $user->getUsername());
        $this->assertEquals($serialized[3], $user->isEnabled());
        $this->assertEquals($serialized[4], $user->getConfirmationToken());
        $this->assertEquals($serialized[5], $user->getId());
    }

    public function testIsCredentialsNonExpired()
    {
        $user = new User();
        $this->assertTrue($user->isCredentialsNonExpired());
    }

    /**
     * @dataProvider provider
     * @param string $property
     * @param mixed  $value
     */
    public function testSettersAndGetters($property, $value)
    {
        $obj = new User();

        call_user_func_array(array($obj, 'set' . ucfirst($property)), array($value));
        $this->assertEquals($value, call_user_func_array(array($obj, 'get' . ucfirst($property)), array()));
    }

    /**
     * Data provider
     *
     * @return array
     */
    public function provider()
    {
        return array(
            array('username', 'test'),
            array('email', 'test'),
            array('nameprefix', 'test'),
            array('firstname', 'test'),
            array('middlename', 'test'),
            array('lastname', 'test'),
            array('namesuffix', 'test'),
            array('birthday', new \DateTime()),
            array('password', 'test'),
            array('plainPassword', 'test'),
            array('confirmationToken', 'test'),
            array('passwordRequestedAt', new \DateTime()),
            array('lastLogin', new \DateTime()),
            array('loginCount', 11),
            array('createdAt', new \DateTime()),
            array('updatedAt', new \DateTime()),
        );
    }

    public function testPreUpdate()
    {
        $user = new User();
        $user->preUpdate();
        $this->assertInstanceOf('\DateTime', $user->getUpdatedAt());
    }

    public function testBusinessUnit()
    {
        $user  = new User;
        $businessUnit = new BusinessUnit();

        $user->setBusinessUnits(new ArrayCollection(array($businessUnit)));

        $this->assertContains($businessUnit, $user->getBusinessUnits());

        $user->removeBusinessUnit($businessUnit);

        $this->assertNotContains($businessUnit, $user->getBusinessUnits());

        $user->addBusinessUnit($businessUnit);

        $this->assertContains($businessUnit, $user->getBusinessUnits());
    }

    public function testOwners()
    {
        $entity = new User();
        $businessUnit = new BusinessUnit();

        $this->assertEmpty($entity->getOwner());

        $entity->setOwner($businessUnit);

        $this->assertEquals($businessUnit, $entity->getOwner());
    }

    public function testOrganization()
    {
        $entity         = new User();
        $organization   = new Organization();

        $this->assertNull($entity->getOrganization());
        $entity->setOrganization($organization);
        $this->assertSame($organization, $entity->getOrganization());
    }

    public function testImapConfiguration()
    {
        $entity = new User();
        $imapConfiguration = $this->getMock('Oro\Bundle\ImapBundle\Entity\ImapEmailOrigin');
        $imapConfiguration->expects($this->once())
            ->method('setIsActive')
            ->with(false);

        $this->assertCount(0, $entity->getEmailOrigins());
        $this->assertNull($entity->getImapConfiguration());

        $entity->setImapConfiguration($imapConfiguration);
        $this->assertEquals($imapConfiguration, $entity->getImapConfiguration());
        $this->assertCount(1, $entity->getEmailOrigins());

        $entity->setImapConfiguration(null);
        $this->assertNull($entity->getImapConfiguration());
        $this->assertCount(0, $entity->getEmailOrigins());
    }

    public function testEmailOrigins()
    {
        $entity = new User();
        $origin1 = new InternalEmailOrigin();
        $origin2 = new InternalEmailOrigin();

        $this->assertCount(0, $entity->getEmailOrigins());

        $entity->addEmailOrigin($origin1);
        $entity->addEmailOrigin($origin2);
        $this->assertCount(2, $entity->getEmailOrigins());
        $this->assertSame($origin1, $entity->getEmailOrigins()->first());
        $this->assertSame($origin2, $entity->getEmailOrigins()->last());

        $entity->removeEmailOrigin($origin1);
        $this->assertCount(1, $entity->getEmailOrigins());
        $this->assertSame($origin2, $entity->getEmailOrigins()->first());
    }

    public function testGetApiKey()
    {
        /** @var User $entity */
        $entity = new User();

<<<<<<< HEAD
        $this->assertNotEmpty($entity->getApiKeys(), 'Should return some key, even if is not present');

        $this->assertNotSame($entity->getApiKeys(), $entity->getApiKeys(), 'Should return unique random string');
=======
        $this->assertNotEmpty($entity->getApiKey(), 'Should return some key, even if is not present');
        $key1 = $entity->getApiKey();
        usleep(1); // need because 'uniqid' generates a unique identifier based on the current time in microseconds
        $this->assertNotSame($key1, $entity->getApiKey(), 'Should return unique random string');
>>>>>>> 9aea948f

        $organization1 = new Organization();
        $organization1->setName('test1');

        $organization2 = new Organization();
        $organization2->setName('test2');

        $apiKey1 = new UserApi();
        $apiKey1->setApiKey($apiKey1->generateKey());
        $apiKey1->setOrganization($organization1);

        $apiKey2 = new UserApi();
        $apiKey2->setApiKey($apiKey2->generateKey());
        $apiKey2->setOrganization($organization2);

        $entity->addApiKey($apiKey1);
        $entity->addApiKey($apiKey2);

        $this->assertSame(
            $apiKey1->getApiKey(),
            $entity->getApiKeys()[0]->getApiKey(),
            'Should delegate call to userApi entity'
        );

        $this->assertEquals(
            new ArrayCollection([$apiKey1, $apiKey2]),
            $entity->getApiKeys()
        );
    }

    public function testOrganizations()
    {
        $user  = new User;
        $disabledOrganization = new Organization();
        $organization = new Organization();
        $organization->setEnabled(true);

        $user->setOrganizations(new ArrayCollection(array($organization)));
        $this->assertContains($organization, $user->getOrganizations());

        $user->removeOrganization($organization);
        $this->assertNotContains($organization, $user->getOrganizations());

        $user->addOrganization($organization);
        $this->assertContains($organization, $user->getOrganizations());

        $user->addOrganization($disabledOrganization);
        $result = $user->getOrganizations(true);
        $this->assertTrue($result->count() == 1);
        $this->assertSame($result->first(), $organization);
    }
}<|MERGE_RESOLUTION|>--- conflicted
+++ resolved
@@ -4,16 +4,17 @@
 
 use Doctrine\Common\Collections\ArrayCollection;
 
-use Oro\Bundle\EmailBundle\Entity\InternalEmailOrigin;
-use Oro\Bundle\ImapBundle\Entity\ImapEmailOrigin;
-use Oro\Bundle\OrganizationBundle\Entity\Organization;
 use Oro\Bundle\UserBundle\Entity\User;
 use Oro\Bundle\UserBundle\Entity\UserApi;
 use Oro\Bundle\UserBundle\Entity\Role;
 use Oro\Bundle\UserBundle\Entity\Group;
 use Oro\Bundle\UserBundle\Entity\Status;
 use Oro\Bundle\UserBundle\Entity\Email;
+
 use Oro\Bundle\OrganizationBundle\Entity\BusinessUnit;
+use Oro\Bundle\OrganizationBundle\Entity\Organization;
+
+use Oro\Bundle\EmailBundle\Entity\InternalEmailOrigin;
 
 /**
  * @SuppressWarnings(PHPMD.TooManyMethods)
@@ -485,16 +486,10 @@
         /** @var User $entity */
         $entity = new User();
 
-<<<<<<< HEAD
         $this->assertNotEmpty($entity->getApiKeys(), 'Should return some key, even if is not present');
-
-        $this->assertNotSame($entity->getApiKeys(), $entity->getApiKeys(), 'Should return unique random string');
-=======
-        $this->assertNotEmpty($entity->getApiKey(), 'Should return some key, even if is not present');
-        $key1 = $entity->getApiKey();
+        $key1 = $entity->getApiKeys();
         usleep(1); // need because 'uniqid' generates a unique identifier based on the current time in microseconds
-        $this->assertNotSame($key1, $entity->getApiKey(), 'Should return unique random string');
->>>>>>> 9aea948f
+        $this->assertNotSame($key1, $entity->getApiKeys(), 'Should return unique random string');
 
         $organization1 = new Organization();
         $organization1->setName('test1');
