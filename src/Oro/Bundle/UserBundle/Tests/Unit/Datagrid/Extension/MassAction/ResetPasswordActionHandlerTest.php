--- conflicted
+++ resolved
@@ -2,14 +2,9 @@
 
 namespace Oro\Bundle\UserBundle\Tests\Unit\Datagrid\Extension\MassAction;
 
-use Symfony\Component\Translation\TranslatorInterface;
+use Oro\Bundle\DataGridBundle\Datasource\ResultRecord;
 
-<<<<<<< HEAD
-use Oro\Bundle\DataGridBundle\Datasource\ResultRecord;
-use Oro\Bundle\UserBundle\Entity\User;
-=======
 use Oro\Bundle\UserBundle\Tests\Unit\Stub\UserStub as User;
->>>>>>> d7cb2f5a
 use Oro\Bundle\UserBundle\Datagrid\Extension\MassAction\ResetPasswordActionHandler;
 use Oro\Bundle\NotificationBundle\Model\EmailTemplate;
 use Oro\Bundle\UserBundle\Handler\ResetPasswordHandler;
@@ -19,10 +14,10 @@
     /** @var \PHPUnit_Framework_MockObject_MockObject|ResetPasswordActionHandler */
     protected $handler;
 
-    /** @var \PHPUnit_Framework_MockObject_MockObject|TranslatorInterface */
+    /** @var \PHPUnit_Framework_MockObject_MockObject|ResetPasswordActionHandler */
     protected $translator;
 
-    /** @var int */
+    /** @var  int */
     protected $methodCalls;
 
     protected function setUp()
@@ -35,25 +30,7 @@
             ->method('getLoggedUser')
             ->willReturn(new User());
 
-<<<<<<< HEAD
-        $processor = $this->getMockBuilder('Oro\Bundle\NotificationBundle\Manager\EmailNotificationManager')
-            ->disableOriginalConstructor()
-            ->getMock();
-        $processor
-            ->expects($this->atLeastOnce())
-            ->method('process');
-
-        $userManager = $this->getMockBuilder('Oro\Bundle\UserBundle\Entity\UserManager')
-            ->disableOriginalConstructor()
-            ->getMock();
-        $userManager
-            ->expects($this->atLeastOnce())
-            ->method('updateUser');
-
-        $this->translator = $this->getMockBuilder(TranslatorInterface::class)
-=======
         $this->translator = $this->getMockBuilder('Symfony\Component\Translation\TranslatorInterface')
->>>>>>> d7cb2f5a
             ->disableOriginalConstructor()
             ->getMock();
 
@@ -84,13 +61,6 @@
         $em
             ->expects($this->atLeastOnce())
             ->method('flush');
-<<<<<<< HEAD
-        $em
-            ->expects($this->once())
-            ->method('getRepository')
-            ->will($this->returnValue($repository));
-=======
->>>>>>> d7cb2f5a
 
         $qb = $this->getMockBuilder('Doctrine\ORM\QueryBuilder')
             ->disableOriginalConstructor()
@@ -118,16 +88,8 @@
             ->method('current')
             ->willReturnCallback(function () {
                 $this->methodCalls++;
-<<<<<<< HEAD
-                $user = new User();
-                $user->setId($this->methodCalls);
-
-                return $this->methodCalls < 7 ? new ResultRecord($user) : null;
-            }));
-=======
                 return $this->methodCalls < 7 ? new ResultRecord(new User()) : null;
             });
->>>>>>> d7cb2f5a
 
         $args = $this->getMockBuilder('Oro\Bundle\DataGridBundle\Extension\MassAction\MassActionHandlerArgs')
             ->disableOriginalConstructor()
