--- conflicted
+++ resolved
@@ -70,15 +70,12 @@
         SettingsBuilder::append(
             $rootNode,
             [
-<<<<<<< HEAD
+                'failed_login_limit_enabled' => ['value' => true, 'type' => 'boolean'],
+                'failed_login_limit' => ['value' => 10, 'type' => 'scalar'],
                 'password_min_length' => ['value' => 8, 'type' => 'scalar'],
                 'password_upper_case' => ['value' => true, 'type' => 'boolean'],
                 'password_numbers' => ['value' => true, 'type' => 'boolean'],
                 'password_special_chars' => ['value' => false, 'type' => 'boolean'],
-=======
-                'failed_login_limit_enabled' => ['value' => true, 'type' => 'boolean'],
-                'failed_login_limit' => ['value' => 10, 'type' => 'scalar'],
->>>>>>> 4fb1c8ee
             ]
         );
 
