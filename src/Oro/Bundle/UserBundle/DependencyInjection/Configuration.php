--- conflicted
+++ resolved
@@ -70,19 +70,16 @@
         SettingsBuilder::append(
             $rootNode,
             [
-<<<<<<< HEAD
-                'days_before_change_enabled' => ['value' => false, 'type' => 'boolean'],
-                'days_before_change' => ['value' => 30, 'type' => 'scalar'],
-                'match_old_passwords_enabled' => ['value' => false, 'type' => 'boolean'],
-                'match_old_passwords_number' => ['value' => 12, 'type' => 'scalar']
-=======
                 'failed_login_limit_enabled' => ['value' => true, 'type' => 'boolean'],
                 'failed_login_limit' => ['value' => 10, 'type' => 'scalar'],
                 'password_min_length' => ['value' => 8, 'type' => 'scalar'],
                 'password_upper_case' => ['value' => true, 'type' => 'boolean'],
                 'password_numbers' => ['value' => true, 'type' => 'boolean'],
                 'password_special_chars' => ['value' => false, 'type' => 'boolean'],
->>>>>>> 015416ad
+                'days_before_change_enabled' => ['value' => false, 'type' => 'boolean'],
+                'days_before_change' => ['value' => 30, 'type' => 'scalar'],
+                'match_old_passwords_enabled' => ['value' => false, 'type' => 'boolean'],
+                'match_old_passwords_number' => ['value' => 12, 'type' => 'scalar'],
             ]
         );
 
