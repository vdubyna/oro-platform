--- conflicted
+++ resolved
@@ -9,11 +9,8 @@
     const TEMPLATE_USER_RESET_PASSWORD          = 'user_reset_password';
     const TEMPLATE_USER_RESET_PASSWORD_AS_ADMIN = 'user_reset_password_as_admin';
     const TEMPLATE_USER_CHANGE_PASSWORD         = 'user_change_password';
-<<<<<<< HEAD
     const TEMPLATE_FORCE_RESET_PASSWORD         = 'force_reset_password';
-=======
     const TEMPLATE_USER_IMPERSONATE             = 'user_impersonate';
->>>>>>> 5d55220f
 
     /**
      * @param UserInterface $user
@@ -62,19 +59,25 @@
      *
      * @return int
      */
-<<<<<<< HEAD
     public function sendForcedResetPasswordAsAdminEmail(UserInterface $user)
     {
         return $this->getEmailTemplateAndSendEmail(
             $user,
             static::TEMPLATE_FORCE_RESET_PASSWORD,
-=======
+            ['entity' => $user]
+        );
+    }
+
+    /**
+     * @param UserInterface $user
+     *
+     * @return int
+     */
     public function sendImpersonateEmail(UserInterface $user)
     {
         return $this->getEmailTemplateAndSendEmail(
             $user,
             static::TEMPLATE_USER_IMPERSONATE,
->>>>>>> 5d55220f
             ['entity' => $user]
         );
     }
