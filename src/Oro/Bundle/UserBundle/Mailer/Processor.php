<?php

namespace Oro\Bundle\UserBundle\Mailer;

use Oro\Bundle\UserBundle\Entity\UserInterface;

class Processor extends BaseProcessor
{
    const TEMPLATE_USER_RESET_PASSWORD          = 'user_reset_password';
    const TEMPLATE_USER_RESET_PASSWORD_AS_ADMIN = 'user_reset_password_as_admin';
    const TEMPLATE_USER_CHANGE_PASSWORD         = 'user_change_password';
<<<<<<< HEAD
    const TEMPLATE_USER_AUTO_DEACTIVATE         = 'auto_deactivate_failed_logins';
=======
    const TEMPLATE_USER_IMPERSONATE             = 'user_impersonate';
>>>>>>> be0bb887

    /**
     * @param UserInterface $user
     *
     * @return int
     */
    public function sendChangePasswordEmail(UserInterface $user)
    {
        return $this->getEmailTemplateAndSendEmail(
            $user,
            static::TEMPLATE_USER_CHANGE_PASSWORD,
            ['entity' => $user, 'plainPassword' => $user->getPlainPassword()]
        );
    }

    /**
     * @param UserInterface $user
     *
     * @return int
     */
    public function sendResetPasswordEmail(UserInterface $user)
    {
        return $this->getEmailTemplateAndSendEmail(
            $user,
            static::TEMPLATE_USER_RESET_PASSWORD,
            ['entity' => $user]
        );
    }

    /**
     * @param UserInterface $user
     *
     * @return int
     */
    public function sendResetPasswordAsAdminEmail(UserInterface $user)
    {
        return $this->getEmailTemplateAndSendEmail(
            $user,
            static::TEMPLATE_USER_RESET_PASSWORD_AS_ADMIN,
            ['entity' => $user]
        );
    }

    /**
     * @param UserInterface $user
     *
     * @return int
     */
<<<<<<< HEAD
    public function sendAutoDeactivateEmail(UserInterface $user, $exceededLimit)
    {
        return $this->getEmailTemplateAndSendEmail(
            $user,
            static::TEMPLATE_USER_AUTO_DEACTIVATE,
            ['entity' => $user, 'exceededLimit' => $exceededLimit]
=======
    public function sendImpersonateEmail(UserInterface $user)
    {
        return $this->getEmailTemplateAndSendEmail(
            $user,
            static::TEMPLATE_USER_IMPERSONATE,
            ['entity' => $user]
>>>>>>> be0bb887
        );
    }
}<|MERGE_RESOLUTION|>--- conflicted
+++ resolved
@@ -9,11 +9,8 @@
     const TEMPLATE_USER_RESET_PASSWORD          = 'user_reset_password';
     const TEMPLATE_USER_RESET_PASSWORD_AS_ADMIN = 'user_reset_password_as_admin';
     const TEMPLATE_USER_CHANGE_PASSWORD         = 'user_change_password';
-<<<<<<< HEAD
+    const TEMPLATE_USER_IMPERSONATE             = 'user_impersonate';
     const TEMPLATE_USER_AUTO_DEACTIVATE         = 'auto_deactivate_failed_logins';
-=======
-    const TEMPLATE_USER_IMPERSONATE             = 'user_impersonate';
->>>>>>> be0bb887
 
     /**
      * @param UserInterface $user
@@ -62,21 +59,26 @@
      *
      * @return int
      */
-<<<<<<< HEAD
+    public function sendImpersonateEmail(UserInterface $user)
+    {
+        return $this->getEmailTemplateAndSendEmail(
+            $user,
+            static::TEMPLATE_USER_IMPERSONATE,
+            ['entity' => $user]
+        );
+    }
+
+    /**
+     * @param UserInterface $user
+     *
+     * @return int
+     */
     public function sendAutoDeactivateEmail(UserInterface $user, $exceededLimit)
     {
         return $this->getEmailTemplateAndSendEmail(
             $user,
             static::TEMPLATE_USER_AUTO_DEACTIVATE,
             ['entity' => $user, 'exceededLimit' => $exceededLimit]
-=======
-    public function sendImpersonateEmail(UserInterface $user)
-    {
-        return $this->getEmailTemplateAndSendEmail(
-            $user,
-            static::TEMPLATE_USER_IMPERSONATE,
-            ['entity' => $user]
->>>>>>> be0bb887
         );
     }
 }