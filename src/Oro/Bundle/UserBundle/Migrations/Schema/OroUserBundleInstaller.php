--- conflicted
+++ resolved
@@ -10,10 +10,7 @@
 use Oro\Bundle\ActivityBundle\Migration\Extension\ActivityExtensionAwareInterface;
 use Oro\Bundle\EntityBundle\EntityConfig\DatagridScope;
 use Oro\Bundle\EntityExtendBundle\EntityConfig\ExtendScope;
-<<<<<<< HEAD
 use Oro\Bundle\EntityExtendBundle\Extend\RelationType;
-=======
->>>>>>> 4dde8b12
 use Oro\Bundle\EntityExtendBundle\Migration\Extension\ExtendExtension;
 use Oro\Bundle\EntityExtendBundle\Migration\Extension\ExtendExtensionAwareInterface;
 use Oro\Bundle\MigrationBundle\Migration\Installation;
@@ -46,13 +43,8 @@
 class OroUserBundleInstaller implements
     Installation,
     AttachmentExtensionAwareInterface,
-<<<<<<< HEAD
-    ActivityExtensionAwareInterface,
-    ExtendExtensionAwareInterface
-=======
     ExtendExtensionAwareInterface,
     ActivityExtensionAwareInterface
->>>>>>> 4dde8b12
 {
     /** @var AttachmentExtension */
     protected $attachmentExtension;
@@ -157,13 +149,10 @@
         DropEmailUserColumn::updateOroEmailUserTable($schema);
         AddFirstNameLastNameIndex::addFirstNameLastNameIndex($schema);
         AddImpersonationTable::createOroUserImpersonationTable($schema);
-<<<<<<< HEAD
-
-        $this->addRelationsToScope($schema);
-=======
         AddImpersonationIpColumn::addColumn($schema);
         AddAuthStatusColumn::addAuthStatusFieldAndValues($schema, $queries, $this->extendExtension);
->>>>>>> 4dde8b12
+
+        $this->addRelationsToScope($schema);
     }
 
     /**
