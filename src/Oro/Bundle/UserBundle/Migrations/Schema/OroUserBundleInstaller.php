--- conflicted
+++ resolved
@@ -32,12 +32,8 @@
 use Oro\Bundle\UserBundle\Migrations\Schema\v1_18\DropEmailUserColumn;
 use Oro\Bundle\UserBundle\Migrations\Schema\v1_19\AddFirstNameLastNameIndex;
 use Oro\Bundle\UserBundle\Migrations\Schema\v1_22\AddImpersonationTable;
-<<<<<<< HEAD
 use Oro\Bundle\UserBundle\Migrations\Schema\v1_24\AddAuthStatusColumn;
-=======
-use Oro\Bundle\UserBundle\Migrations\Schema\v1_23\AddAuthStatusColumn;
-use Oro\Bundle\UserBundle\Migrations\Schema\v1_24\AddImpersonationIpColumn;
->>>>>>> 1c5603bc
+use Oro\Bundle\UserBundle\Migrations\Schema\v1_25\AddImpersonationIpColumn;
 
 /**
  * @SuppressWarnings(PHPMD.TooManyMethods)
@@ -63,7 +59,7 @@
      */
     public function getMigrationVersion()
     {
-        return 'v1_24';
+        return 'v1_25';
     }
 
     /**
@@ -226,7 +222,6 @@
         $table->addColumn('password_requested', 'datetime', ['notnull' => false, 'precision' => 0]);
         $table->addColumn('last_login', 'datetime', ['notnull' => false, 'precision' => 0]);
         $table->addColumn('login_count', 'integer', ['default' => '0', 'precision' => 0, 'unsigned' => true]);
-        $table->addColumn('login_disabled', 'boolean', ['default' => false]);
         $table->addColumn('createdAt', 'datetime', ['precision' => 0]);
         $table->addColumn('updatedAt', 'datetime', ['precision' => 0]);
         $table->addUniqueIndex(['username'], 'UNIQ_F82840BCF85E0677');
