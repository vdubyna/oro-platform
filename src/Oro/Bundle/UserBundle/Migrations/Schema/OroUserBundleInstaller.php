<?php

namespace Oro\Bundle\UserBundle\Migrations\Schema;

use Doctrine\DBAL\Schema\Schema;

<<<<<<< HEAD
use Oro\Bundle\ActivityBundle\Migration\Extension\ActivityExtension;
use Oro\Bundle\ActivityBundle\Migration\Extension\ActivityExtensionAwareInterface;
=======
use Oro\Bundle\AttachmentBundle\Migration\Extension\AttachmentExtension;
>>>>>>> 06ea583c
use Oro\Bundle\MigrationBundle\Migration\Installation;
use Oro\Bundle\MigrationBundle\Migration\QueryBag;
use Oro\Bundle\UserBundle\Migrations\Schema\v1_0\OroUserBundle;
use Oro\Bundle\UserBundle\Migrations\Schema\v1_1\UserEmailOrigins;
<<<<<<< HEAD
use Oro\Bundle\UserBundle\Migrations\Schema\v1_3\OroUserBundle as OroUserBundle13;

class OroUserBundleInstaller implements Installation, ActivityExtensionAwareInterface
{
    /** @var ActivityExtension */
    protected $activityExtension;
=======
use Oro\Bundle\UserBundle\Migrations\Schema\v1_2\OroUserBundle as UpdateAvatars;
use Oro\Bundle\AttachmentBundle\Migration\Extension\AttachmentExtensionAwareInterface;

class OroUserBundleInstaller implements Installation, AttachmentExtensionAwareInterface
{
    /** @var AttachmentExtension */
    protected $attachmentExtension;
>>>>>>> 06ea583c

    /**
     * {@inheritdoc}
     */
    public function getMigrationVersion()
    {
<<<<<<< HEAD
        return 'v1_3';
=======
        return 'v1_2';
    }

    /**
     * {@inheritdoc}
     */
    public function setAttachmentExtension(AttachmentExtension $attachmentExtension)
    {
        $this->attachmentExtension = $attachmentExtension;
>>>>>>> 06ea583c
    }

    /**
     * {@inheritdoc}
     */
    public function up(Schema $schema, QueryBag $queries)
    {
        OroUserBundle::oroAccessGroupTable($schema);
        OroUserBundle::oroAccessRoleTable($schema);
        OroUserBundle::oroSessionTable($schema);
        OroUserBundle::oroUserTable($schema, false, false);
        UpdateAvatars::addAvatarToUser($schema, $this->attachmentExtension);
        OroUserBundle::oroUserAccessGroupTable($schema);
        OroUserBundle::oroUserAccessGroupRoleTable($schema);
        OroUserBundle::oroUserAccessRoleTable($schema);
        OroUserBundle::oroUserApiTable($schema);
        OroUserBundle::oroUserBusinessUnitTable($schema);
        OroUserBundle::oroUserEmailTable($schema);
        OroUserBundle::oroUserStatusTable($schema);
        UserEmailOrigins::oroUserEmailOriginTable($schema);

        OroUserBundle::oroAccessGroupForeignKeys($schema);
        OroUserBundle::oroAccessRoleForeignKeys($schema);
        OroUserBundle::oroUserForeignKeys($schema, false);
        OroUserBundle::oroUserAccessGroupForeignKeys($schema);
        OroUserBundle::oroUserAccessGroupRoleForeignKeys($schema);
        OroUserBundle::oroUserAccessRoleForeignKeys($schema);
        OroUserBundle::oroUserApiForeignKeys($schema);
        OroUserBundle::oroUserBusinessUnitForeignKeys($schema);
        OroUserBundle::oroUserEmailForeignKeys($schema);
        OroUserBundle::oroUserStatusForeignKeys($schema);
        UserEmailOrigins::oroUserEmailOriginForeignKeys($schema);

        OroUserBundle::addOwnerToOroEmailAddress($schema);
        OroUserBundle13::addActivityAssociations($schema, $this->activityExtension);
    }

    /**
     * {@inheritdoc}
     */
    public function setActivityExtension(ActivityExtension $activityExtension)
    {
        $this->activityExtension = $activityExtension;
    }
}<|MERGE_RESOLUTION|>--- conflicted
+++ resolved
@@ -4,42 +4,36 @@
 
 use Doctrine\DBAL\Schema\Schema;
 
-<<<<<<< HEAD
+use Oro\Bundle\AttachmentBundle\Migration\Extension\AttachmentExtension;
+use Oro\Bundle\AttachmentBundle\Migration\Extension\AttachmentExtensionAwareInterface;
 use Oro\Bundle\ActivityBundle\Migration\Extension\ActivityExtension;
 use Oro\Bundle\ActivityBundle\Migration\Extension\ActivityExtensionAwareInterface;
-=======
-use Oro\Bundle\AttachmentBundle\Migration\Extension\AttachmentExtension;
->>>>>>> 06ea583c
+
 use Oro\Bundle\MigrationBundle\Migration\Installation;
 use Oro\Bundle\MigrationBundle\Migration\QueryBag;
+
 use Oro\Bundle\UserBundle\Migrations\Schema\v1_0\OroUserBundle;
 use Oro\Bundle\UserBundle\Migrations\Schema\v1_1\UserEmailOrigins;
-<<<<<<< HEAD
-use Oro\Bundle\UserBundle\Migrations\Schema\v1_3\OroUserBundle as OroUserBundle13;
+use Oro\Bundle\UserBundle\Migrations\Schema\v1_2\OroUserBundle as UserAvatars;
+use Oro\Bundle\UserBundle\Migrations\Schema\v1_3\OroUserBundle as UserEmailActivities;
 
-class OroUserBundleInstaller implements Installation, ActivityExtensionAwareInterface
-{
-    /** @var ActivityExtension */
-    protected $activityExtension;
-=======
-use Oro\Bundle\UserBundle\Migrations\Schema\v1_2\OroUserBundle as UpdateAvatars;
-use Oro\Bundle\AttachmentBundle\Migration\Extension\AttachmentExtensionAwareInterface;
-
-class OroUserBundleInstaller implements Installation, AttachmentExtensionAwareInterface
+class OroUserBundleInstaller implements
+    Installation,
+    AttachmentExtensionAwareInterface,
+    ActivityExtensionAwareInterface
 {
     /** @var AttachmentExtension */
     protected $attachmentExtension;
->>>>>>> 06ea583c
+
+    /** @var ActivityExtension */
+    protected $activityExtension;
 
     /**
      * {@inheritdoc}
      */
     public function getMigrationVersion()
     {
-<<<<<<< HEAD
         return 'v1_3';
-=======
-        return 'v1_2';
     }
 
     /**
@@ -48,7 +42,14 @@
     public function setAttachmentExtension(AttachmentExtension $attachmentExtension)
     {
         $this->attachmentExtension = $attachmentExtension;
->>>>>>> 06ea583c
+    }
+
+    /**
+     * {@inheritdoc}
+     */
+    public function setActivityExtension(ActivityExtension $activityExtension)
+    {
+        $this->activityExtension = $activityExtension;
     }
 
     /**
@@ -60,7 +61,7 @@
         OroUserBundle::oroAccessRoleTable($schema);
         OroUserBundle::oroSessionTable($schema);
         OroUserBundle::oroUserTable($schema, false, false);
-        UpdateAvatars::addAvatarToUser($schema, $this->attachmentExtension);
+        UserAvatars::addAvatarToUser($schema, $this->attachmentExtension);
         OroUserBundle::oroUserAccessGroupTable($schema);
         OroUserBundle::oroUserAccessGroupRoleTable($schema);
         OroUserBundle::oroUserAccessRoleTable($schema);
@@ -83,14 +84,6 @@
         UserEmailOrigins::oroUserEmailOriginForeignKeys($schema);
 
         OroUserBundle::addOwnerToOroEmailAddress($schema);
-        OroUserBundle13::addActivityAssociations($schema, $this->activityExtension);
-    }
-
-    /**
-     * {@inheritdoc}
-     */
-    public function setActivityExtension(ActivityExtension $activityExtension)
-    {
-        $this->activityExtension = $activityExtension;
+        UserEmailActivities::addActivityAssociations($schema, $this->activityExtension);
     }
 }