--- conflicted
+++ resolved
@@ -20,10 +20,7 @@
 use Oro\Bundle\UserBundle\Migrations\Schema\v1_9\OroUserBundle as ExtendTitle;
 use Oro\Bundle\UserBundle\Migrations\Schema\v1_10\OroUserBundle as PasswordChanged;
 use Oro\Bundle\UserBundle\Migrations\Schema\v1_15\UpdateEmailOriginRelation as EmailOrigin;
-<<<<<<< HEAD
-=======
 use Oro\Bundle\UserBundle\Migrations\Schema\v1_15\RemoveOldSchema;
->>>>>>> 97c9ec19
 use Oro\Bundle\UserBundle\Migrations\Schema\v1_15\SetOwnerForEmail;
 
 /**
@@ -112,14 +109,9 @@
 
         $this->addOroAccessGroupIndexes($schema);
 
-<<<<<<< HEAD
-        EmailOrigin::addOwnerAndOrganizationColumns($schema, $queries);
-        SetOwnerForEmail::addOwnerToOroEmail($schema);
-=======
         EmailOrigin::addOwnerAndOrganizationColumns($schema);
         SetOwnerForEmail::addOwnerToOroEmail($schema);
         RemoveOldSchema::execute($schema);
->>>>>>> 97c9ec19
     }
 
     /**
