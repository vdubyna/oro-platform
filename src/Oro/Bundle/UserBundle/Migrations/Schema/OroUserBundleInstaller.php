<?php

namespace Oro\Bundle\UserBundle\Migrations\Schema;

use Doctrine\DBAL\Schema\Schema;

use Oro\Bundle\AttachmentBundle\Migration\Extension\AttachmentExtension;
use Oro\Bundle\AttachmentBundle\Migration\Extension\AttachmentExtensionAwareInterface;
use Oro\Bundle\ActivityBundle\Migration\Extension\ActivityExtension;
use Oro\Bundle\ActivityBundle\Migration\Extension\ActivityExtensionAwareInterface;
use Oro\Bundle\EntityBundle\EntityConfig\DatagridScope;
use Oro\Bundle\EntityExtendBundle\EntityConfig\ExtendScope;
use Oro\Bundle\MigrationBundle\Migration\Installation;
use Oro\Bundle\MigrationBundle\Migration\QueryBag;
use Oro\Bundle\UserBundle\Migrations\Schema\v1_0\OroUserBundle;
use Oro\Bundle\UserBundle\Migrations\Schema\v1_2\OroUserBundle as UserAvatars;
use Oro\Bundle\UserBundle\Migrations\Schema\v1_3\OroUserBundle as UserEmailActivities;
use Oro\Bundle\UserBundle\Migrations\Schema\v1_4\AttachmentOwner;
use Oro\Bundle\UserBundle\Migrations\Schema\v1_5\SetOwnerForEmailTemplates as EmailTemplateOwner;
use Oro\Bundle\UserBundle\Migrations\Schema\v1_7\OroUserBundle as UserOrganization;
use Oro\Bundle\UserBundle\Migrations\Schema\v1_9\OroUserBundle as ExtendTitle;
use Oro\Bundle\UserBundle\Migrations\Schema\v1_10\OroUserBundle as PasswordChanged;
use Oro\Bundle\UserBundle\Migrations\Schema\v1_15\UpdateEmailOriginRelation as EmailOrigin;
use Oro\Bundle\UserBundle\Migrations\Schema\v1_15\RemoveOldSchema;
use Oro\Bundle\UserBundle\Migrations\Schema\v1_15\SetOwnerForEmail;
use Oro\Bundle\UserBundle\Migrations\Schema\v1_16\AddRelationToMailbox;

use Oro\Bundle\UserBundle\Migrations\Schema\v1_18\ChangeEmailUserFolderRelation as ChangeEmailUserFolderRelation;
use Oro\Bundle\UserBundle\Migrations\Schema\v1_18\AddEmailUserColumn;
use Oro\Bundle\UserBundle\Migrations\Schema\v1_18\DropEmailUserColumn;
use Oro\Bundle\UserBundle\Migrations\Schema\v1_19\AddFirstNameLastNameIndex;
use Oro\Bundle\UserBundle\Migrations\Schema\v1_22\AddImpersonationTable;
<<<<<<< HEAD
use Oro\Bundle\UserBundle\Migrations\Schema\v1_23\AddPasswordHashTable;
=======
use Oro\Bundle\UserBundle\Migrations\Schema\v1_23\AddFailedLoginColumns;
>>>>>>> 015416ad

/**
 * @SuppressWarnings(PHPMD.TooManyMethods)
 * @SuppressWarnings(PHPMD.CouplingBetweenObjects)
 */
class OroUserBundleInstaller implements
    Installation,
    AttachmentExtensionAwareInterface,
    ActivityExtensionAwareInterface
{
    /** @var AttachmentExtension */
    protected $attachmentExtension;

    /** @var ActivityExtension */
    protected $activityExtension;

    /**
     * {@inheritdoc}
     */
    public function getMigrationVersion()
    {
        return 'v1_23';
    }

    /**
     * {@inheritdoc}
     */
    public function setAttachmentExtension(AttachmentExtension $attachmentExtension)
    {
        $this->attachmentExtension = $attachmentExtension;
    }

    /**
     * {@inheritdoc}
     */
    public function setActivityExtension(ActivityExtension $activityExtension)
    {
        $this->activityExtension = $activityExtension;
    }

    /**
     * {@inheritdoc}
     */
    public function up(Schema $schema, QueryBag $queries)
    {
        /** Tables generation **/
        $this->createOroUserEmailTable($schema);
        $this->createOroUserApiTable($schema);

        $this->createOroUserTable($schema);
        UserAvatars::addAvatarToUser($schema, $this->attachmentExtension);
        UserAvatars::addOwnerToOroFile($schema);
        AttachmentOwner::addOwnerToAttachment($schema);

        $this->createOroUserAccessRoleTable($schema);
        $this->createOroUserAccessGroupTable($schema);
        $this->createOroUserBusinessUnitTable($schema);
        $this->createOroAccessGroupTable($schema);
        $this->createOroUserAccessGroupRoleTable($schema);
        $this->createOroAccessRoleTable($schema);
        $this->createOroUserStatusTable($schema);

        /** Foreign keys generation **/
        $this->addOroUserEmailForeignKeys($schema);
        $this->addOroUserApiForeignKeys($schema);
        $this->addOroUserForeignKeys($schema);
        $this->addOroUserAccessRoleForeignKeys($schema);
        $this->addOroUserAccessGroupForeignKeys($schema);
        $this->addOroUserBusinessUnitForeignKeys($schema);
        $this->addOroAccessGroupForeignKeys($schema);
        $this->addOroUserAccessGroupRoleForeignKeys($schema);
        $this->addOroUserStatusForeignKeys($schema);

        EmailTemplateOwner::addOwnerToOroEmailTemplate($schema);
        OroUserBundle::addOwnerToOroEmailAddress($schema);
        UserEmailActivities::addActivityAssociations($schema, $this->activityExtension);

        UserOrganization::addOrganizationFields($schema);
        UserOrganization::oroUserOrganizationTable($schema);
        UserOrganization::oroUserOrganizationForeignKeys($schema);

        ExtendTitle::addTitleColumn($schema);
        PasswordChanged::addPasswordChangedColumn($schema);

        $this->addOroAccessGroupIndexes($schema);

        EmailOrigin::addOwnerAndOrganizationColumns($schema);
        SetOwnerForEmail::addOwnerToOroEmail($schema);
        RemoveOldSchema::execute($schema);

        AddRelationToMailbox::createOroEmailMailboxUsersTable($schema);
        AddRelationToMailbox::createOroEmailMailboxRolesTable($schema);
        AddRelationToMailbox::addOroEmailMailboxUsersAndRolesForeignKeys($schema);

        // depends to the UserBundle
        ChangeEmailUserFolderRelation::createOroEmailUserFoldersTable($schema);
        ChangeEmailUserFolderRelation::addOroEmailUserFoldersForeignKeys($schema);
        ChangeEmailUserFolderRelation::updateOroEmailUserTable($schema);
        AddEmailUserColumn::updateOroEmailUserTable($schema);
        DropEmailUserColumn::updateOroEmailUserTable($schema);
        AddFirstNameLastNameIndex::addFirstNameLastNameIndex($schema);
        AddImpersonationTable::createOroUserImpersonationTable($schema);
<<<<<<< HEAD
        AddPasswordHashTable::createOroUserPasswordHashTable($schema);
=======
        AddFailedLoginColumns::updateOroUserTable($schema);
>>>>>>> 015416ad
    }

    /**
     * Create oro_user_email table
     *
     * @param Schema $schema
     */
    protected function createOroUserEmailTable(Schema $schema)
    {
        $table = $schema->createTable('oro_user_email');
        $table->addColumn('id', 'integer', ['precision' => 0, 'autoincrement' => true]);
        $table->addColumn('user_id', 'integer', ['notnull' => false]);
        $table->addColumn('email', 'string', ['length' => 255, 'precision' => 0]);
        $table->addIndex(['user_id'], 'IDX_8600BE16A76ED395', []);
        $table->setPrimaryKey(['id']);
    }

    /**
     * Create oro_user_api table
     *
     * @param Schema $schema
     */
    protected function createOroUserApiTable(Schema $schema)
    {
        $table = $schema->createTable('oro_user_api');
        $table->addColumn('id', 'integer', ['precision' => 0, 'autoincrement' => true]);
        $table->addColumn('organization_id', 'integer', ['notnull' => false]);
        $table->addColumn('user_id', 'integer', []);
        $table->addColumn('api_key', 'string', ['length' => 255]);
        $table->setPrimaryKey(['id']);
        $table->addUniqueIndex(['api_key'], 'UNIQ_296B6993C912ED9D');
        $table->addIndex(['user_id'], 'IDX_296B6993A76ED395', []);
        $table->addIndex(['organization_id'], 'IDX_296B699332C8A3DE', []);
    }

    /**
     * Create oro_user table
     *
     * @param Schema $schema
     */
    protected function createOroUserTable(Schema $schema)
    {
        $table = $schema->createTable('oro_user');
        $table->addColumn('id', 'integer', ['precision' => 0, 'autoincrement' => true]);
        $table->addColumn('business_unit_owner_id', 'integer', ['notnull' => false]);
        $table->addColumn('status_id', 'integer', ['notnull' => false]);
        $table->addColumn('username', 'string', ['length' => 255, 'precision' => 0]);
        $table->addColumn('email', 'string', ['length' => 255, 'precision' => 0]);
        $table->addColumn(
            'phone',
            'string',
            [
                'length'      => 255,
                'oro_options' => [
                    'extend'    => ['is_extend' => true, 'owner' => ExtendScope::OWNER_SYSTEM],
                    'dataaudit' => ['auditable' => true]
                ]
            ]
        );
        $table->addColumn('name_prefix', 'string', ['notnull' => false, 'length' => 255, 'precision' => 0]);
        $table->addColumn('first_name', 'string', ['notnull' => false, 'length' => 255, 'precision' => 0]);
        $table->addColumn('middle_name', 'string', ['notnull' => false, 'length' => 255, 'precision' => 0]);
        $table->addColumn('last_name', 'string', ['notnull' => false, 'length' => 255, 'precision' => 0]);
        $table->addColumn('name_suffix', 'string', ['notnull' => false, 'length' => 255, 'precision' => 0]);
        $table->addColumn('birthday', 'date', ['notnull' => false, 'precision' => 0]);
        $table->addColumn('enabled', 'boolean', ['precision' => 0]);
        $table->addColumn('salt', 'string', ['length' => 255, 'precision' => 0]);
        $table->addColumn('password', 'string', ['length' => 255, 'precision' => 0]);
        $table->addColumn('confirmation_token', 'string', ['notnull' => false, 'length' => 255, 'precision' => 0]);
        $table->addColumn('password_requested', 'datetime', ['notnull' => false, 'precision' => 0]);
        $table->addColumn('last_login', 'datetime', ['notnull' => false, 'precision' => 0]);
        $table->addColumn('login_count', 'integer', ['default' => '0', 'precision' => 0, 'unsigned' => true]);
        $table->addColumn('login_disabled', 'boolean', ['default' => false]);
        $table->addColumn('createdAt', 'datetime', ['precision' => 0]);
        $table->addColumn('updatedAt', 'datetime', ['precision' => 0]);
        $table->addUniqueIndex(['username'], 'UNIQ_F82840BCF85E0677');
        $table->addUniqueIndex(['email'], 'UNIQ_F82840BCE7927C74');
        $table->addIndex(['phone'], 'oro_idx_user_phone');
        $table->addIndex(['business_unit_owner_id'], 'IDX_F82840BC59294170', []);
        $table->addUniqueIndex(['status_id'], 'UNIQ_F82840BC6BF700BD');
        $table->setPrimaryKey(['id']);
    }

    /**
     * Create oro_user_access_role table
     *
     * @param Schema $schema
     */
    protected function createOroUserAccessRoleTable(Schema $schema)
    {
        $table = $schema->createTable('oro_user_access_role');
        $table->addColumn('user_id', 'integer', []);
        $table->addColumn('role_id', 'integer', []);
        $table->addIndex(['user_id'], 'IDX_290571BEA76ED395', []);
        $table->addIndex(['role_id'], 'IDX_290571BED60322AC', []);
        $table->setPrimaryKey(['user_id', 'role_id']);
    }

    /**
     * Create oro_user_access_group table
     *
     * @param Schema $schema
     */
    protected function createOroUserAccessGroupTable(Schema $schema)
    {
        $table = $schema->createTable('oro_user_access_group');
        $table->addColumn('user_id', 'integer', []);
        $table->addColumn('group_id', 'integer', []);
        $table->addIndex(['user_id'], 'IDX_EC003EF3A76ED395', []);
        $table->addIndex(['group_id'], 'IDX_EC003EF3FE54D947', []);
        $table->setPrimaryKey(['user_id', 'group_id']);
    }

    /**
     * Create oro_user_business_unit table
     *
     * @param Schema $schema
     */
    protected function createOroUserBusinessUnitTable(Schema $schema)
    {
        $table = $schema->createTable('oro_user_business_unit');
        $table->addColumn('user_id', 'integer', []);
        $table->addColumn('business_unit_id', 'integer', []);
        $table->addIndex(['user_id'], 'IDX_B190CE8FA76ED395', []);
        $table->addIndex(['business_unit_id'], 'IDX_B190CE8FA58ECB40', []);
        $table->setPrimaryKey(['user_id', 'business_unit_id']);
    }

    /**
     * Create oro_access_group table
     *
     * @param Schema $schema
     */
    protected function createOroAccessGroupTable(Schema $schema)
    {
        $table = $schema->createTable('oro_access_group');
        $table->addColumn('id', 'integer', ['precision' => 0, 'autoincrement' => true]);
        $table->addColumn('business_unit_owner_id', 'integer', ['notnull' => false]);
        $table->addColumn('name', 'string', ['length' => 30, 'precision' => 0]);
        $table->setPrimaryKey(['id']);
    }

    /**
     * Create oro_user_access_group_role table
     *
     * @param Schema $schema
     */
    protected function createOroUserAccessGroupRoleTable(Schema $schema)
    {
        $table = $schema->createTable('oro_user_access_group_role');
        $table->addColumn('group_id', 'integer', []);
        $table->addColumn('role_id', 'integer', []);
        $table->addIndex(['group_id'], 'IDX_E7E7E38EFE54D947', []);
        $table->addIndex(['role_id'], 'IDX_E7E7E38ED60322AC', []);
        $table->setPrimaryKey(['group_id', 'role_id']);
    }

    /**
     * Create oro_access_role table
     *
     * @param Schema $schema
     */
    protected function createOroAccessRoleTable(Schema $schema)
    {
        $table = $schema->createTable('oro_access_role');
        $table->addColumn('id', 'integer', ['precision' => 0, 'autoincrement' => true]);
        $table->addColumn('role', 'string', ['length' => 30, 'precision' => 0]);
        $table->addColumn('label', 'string', ['length' => 30, 'precision' => 0]);
        $table->addColumn(
            'extend_description',
            'text',
            [
                'oro_options' => [
                    'extend'    => ['is_extend' => true, 'owner' => ExtendScope::OWNER_CUSTOM],
                    'datagrid'  => ['is_visible' => DatagridScope::IS_VISIBLE_FALSE],
                    'merge'     => ['display' => true],
                    'dataaudit' => ['auditable' => true],
                    'form'      => ['type' => 'oro_resizeable_rich_text'],
                    'view'      => ['type' => 'html'],
                ]
            ]
        );
        $table->addUniqueIndex(['role'], 'UNIQ_673F65E757698A6A');
        $table->setPrimaryKey(['id']);
    }

    /**
     * Create oro_user_status table
     *
     * @param Schema $schema
     */
    protected function createOroUserStatusTable(Schema $schema)
    {
        $table = $schema->createTable('oro_user_status');
        $table->addColumn('id', 'integer', ['precision' => 0, 'autoincrement' => true]);
        $table->addColumn('user_id', 'integer', ['notnull' => false]);
        $table->addColumn('status', 'string', ['length' => 255, 'precision' => 0]);
        $table->addColumn('created_at', 'datetime', ['precision' => 0]);
        $table->addIndex(['user_id'], 'IDX_D8DDF7AAA76ED395', []);
        $table->setPrimaryKey(['id']);
    }

    /**
     * Add oro_user_email foreign keys.
     *
     * @param Schema $schema
     */
    protected function addOroUserEmailForeignKeys(Schema $schema)
    {
        $table = $schema->getTable('oro_user_email');
        $table->addForeignKeyConstraint(
            $schema->getTable('oro_user'),
            ['user_id'],
            ['id'],
            []
        );
    }

    /**
     * Add oro_user_api foreign keys.
     *
     * @param Schema $schema
     */
    protected function addOroUserApiForeignKeys(Schema $schema)
    {
        $table = $schema->getTable('oro_user_api');
        $table->addForeignKeyConstraint(
            $schema->getTable('oro_organization'),
            ['organization_id'],
            ['id'],
            ['onDelete' => 'SET NULL', 'onUpdate' => null]
        );
        $table->addForeignKeyConstraint(
            $schema->getTable('oro_user'),
            ['user_id'],
            ['id'],
            ['onDelete' => 'CASCADE', 'onUpdate' => null]
        );
    }

    /**
     * Add oro_user foreign keys.
     *
     * @param Schema $schema
     */
    protected function addOroUserForeignKeys(Schema $schema)
    {
        $table = $schema->getTable('oro_user');
        $table->addForeignKeyConstraint(
            $schema->getTable('oro_business_unit'),
            ['business_unit_owner_id'],
            ['id'],
            ['onDelete' => 'SET NULL']
        );
        $table->addForeignKeyConstraint(
            $schema->getTable('oro_user_status'),
            ['status_id'],
            ['id'],
            []
        );
    }

    /**
     * Add oro_user_access_role foreign keys.
     *
     * @param Schema $schema
     */
    protected function addOroUserAccessRoleForeignKeys(Schema $schema)
    {
        $table = $schema->getTable('oro_user_access_role');
        $table->addForeignKeyConstraint(
            $schema->getTable('oro_user'),
            ['user_id'],
            ['id'],
            ['onDelete' => 'CASCADE']
        );
        $table->addForeignKeyConstraint(
            $schema->getTable('oro_access_role'),
            ['role_id'],
            ['id'],
            ['onDelete' => 'CASCADE']
        );
    }

    /**
     * Add oro_user_access_group foreign keys.
     *
     * @param Schema $schema
     */
    protected function addOroUserAccessGroupForeignKeys(Schema $schema)
    {
        $table = $schema->getTable('oro_user_access_group');
        $table->addForeignKeyConstraint(
            $schema->getTable('oro_user'),
            ['user_id'],
            ['id'],
            ['onDelete' => 'CASCADE']
        );
        $table->addForeignKeyConstraint(
            $schema->getTable('oro_access_group'),
            ['group_id'],
            ['id'],
            ['onDelete' => 'CASCADE']
        );
    }

    /**
     * Add oro_user_business_unit foreign keys.
     *
     * @param Schema $schema
     */
    protected function addOroUserBusinessUnitForeignKeys(Schema $schema)
    {
        $table = $schema->getTable('oro_user_business_unit');
        $table->addForeignKeyConstraint(
            $schema->getTable('oro_user'),
            ['user_id'],
            ['id'],
            ['onDelete' => 'CASCADE']
        );
        $table->addForeignKeyConstraint(
            $schema->getTable('oro_business_unit'),
            ['business_unit_id'],
            ['id'],
            ['onDelete' => 'CASCADE']
        );
    }

    /**
     * Add oro_access_group foreign keys.
     *
     * @param Schema $schema
     */
    protected function addOroAccessGroupForeignKeys(Schema $schema)
    {
        $table = $schema->getTable('oro_access_group');
        $table->addForeignKeyConstraint(
            $schema->getTable('oro_business_unit'),
            ['business_unit_owner_id'],
            ['id'],
            ['onDelete' => 'SET NULL']
        );
    }

    /**
     * Add oro_user_access_group_role foreign keys.
     *
     * @param Schema $schema
     */
    protected function addOroUserAccessGroupRoleForeignKeys(Schema $schema)
    {
        $table = $schema->getTable('oro_user_access_group_role');
        $table->addForeignKeyConstraint(
            $schema->getTable('oro_access_group'),
            ['group_id'],
            ['id'],
            ['onDelete' => 'CASCADE']
        );
        $table->addForeignKeyConstraint(
            $schema->getTable('oro_access_role'),
            ['role_id'],
            ['id'],
            ['onDelete' => 'CASCADE']
        );
    }

    /**
     * Add oro_user_status foreign keys.
     *
     * @param Schema $schema
     */
    protected function addOroUserStatusForeignKeys(Schema $schema)
    {
        $table = $schema->getTable('oro_user_status');
        $table->addForeignKeyConstraint(
            $schema->getTable('oro_user'),
            ['user_id'],
            ['id'],
            []
        );
    }

    /**
     * @param Schema $schema
     */
    protected function addOroAccessGroupIndexes(Schema $schema)
    {
        $table = $schema->getTable('oro_access_group');
        $table->addUniqueIndex(['name', 'organization_id'], 'uq_name_org_idx');
        $table->addIndex(['business_unit_owner_id'], 'IDX_FEF9EDB759294170', []);
    }
}<|MERGE_RESOLUTION|>--- conflicted
+++ resolved
@@ -30,11 +30,8 @@
 use Oro\Bundle\UserBundle\Migrations\Schema\v1_18\DropEmailUserColumn;
 use Oro\Bundle\UserBundle\Migrations\Schema\v1_19\AddFirstNameLastNameIndex;
 use Oro\Bundle\UserBundle\Migrations\Schema\v1_22\AddImpersonationTable;
-<<<<<<< HEAD
-use Oro\Bundle\UserBundle\Migrations\Schema\v1_23\AddPasswordHashTable;
-=======
 use Oro\Bundle\UserBundle\Migrations\Schema\v1_23\AddFailedLoginColumns;
->>>>>>> 015416ad
+use Oro\Bundle\UserBundle\Migrations\Schema\v1_24\AddPasswordHashTable;
 
 /**
  * @SuppressWarnings(PHPMD.TooManyMethods)
@@ -56,7 +53,7 @@
      */
     public function getMigrationVersion()
     {
-        return 'v1_23';
+        return 'v1_24';
     }
 
     /**
@@ -137,11 +134,8 @@
         DropEmailUserColumn::updateOroEmailUserTable($schema);
         AddFirstNameLastNameIndex::addFirstNameLastNameIndex($schema);
         AddImpersonationTable::createOroUserImpersonationTable($schema);
-<<<<<<< HEAD
+        AddFailedLoginColumns::updateOroUserTable($schema);
         AddPasswordHashTable::createOroUserPasswordHashTable($schema);
-=======
-        AddFailedLoginColumns::updateOroUserTable($schema);
->>>>>>> 015416ad
     }
 
     /**
