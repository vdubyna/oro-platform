<?php

namespace Oro\Bundle\UserBundle\Migrations\Schema\v1_6;

use Doctrine\DBAL\Schema\Schema;
use Doctrine\DBAL\Types\Type;

use Oro\Bundle\EntityBundle\Migrations\Extension\ChangeTypeExtension;
use Oro\Bundle\EntityBundle\Migrations\Extension\ChangeTypeExtensionAwareInterface;
use Oro\Bundle\MigrationBundle\Migration\Migration;
use Oro\Bundle\MigrationBundle\Migration\QueryBag;

class OroUserBundle implements Migration, ChangeTypeExtensionAwareInterface
{
    /**
     * @var ChangeTypeExtension
     */
<<<<<<< HEAD
    public function up(Schema $schema, QueryBag $queries)
    {
        self::addOrganizationFields($schema);
        self::oroUserOrganizationTable($schema);
        self::oroUserOrganizationForeignKeys($schema);
        self::removeRoleOwner($schema, $queries);
        self::oroUserApiKeyAddOrganizationField($schema);
        self::oroUserApiKeyIndexes($schema);

        //Add organization fields to ownership entity config
        $queries->addQuery(
            new UpdateOwnershipTypeQuery(
                'Oro\Bundle\UserBundle\Entity\Group',
                [
                    'organization_field_name' => 'organization',
                    'organization_column_name' => 'organization_id'
                ]
            )
        );

        //Add organization fields to ownership entity config
        $queries->addQuery(
            new UpdateOwnershipTypeQuery(
                'Oro\Bundle\UserBundle\Entity\User',
                [
                    'organization_field_name' => 'organization',
                    'organization_column_name' => 'organization_id'
                ]
            )
        );
    }

    public static function removeRoleOwner(Schema $schema, QueryBag $queries)
    {
        $table = $schema->getTable('oro_access_role');
        if ($table->hasColumn('business_unit_owner_id')) {
            $queries->addQuery(
                new UpdateRoleOwnerQuery()
            );

            if ($table->hasForeignKey('FK_673F65E759294170')) {
                $table->removeForeignKey('FK_673F65E759294170');
            }
            if ($table->hasIndex('IDX_F82840BC59294170')) {
                $table->dropIndex('IDX_F82840BC59294170');
            }

            $table->dropColumn('business_unit_owner_id');

            if ($schema->hasTable('oro_entity_config_index_value') && $schema->hasTable('oro_entity_config_field')) {
                $queries->addPostQuery(
                    'DELETE FROM oro_entity_config_index_value
                     WHERE entity_id IS NULL AND field_id IN(
                       SELECT oecf.id FROM oro_entity_config_field AS oecf
                       WHERE
                        (oecf.field_name = \'owner\')
                        AND
                        oecf.entity_id = (
                          SELECT oec.id
                          FROM oro_entity_config AS oec
                          WHERE oec.class_name = \'Oro\\\\Bundle\\\\UserBundle\\\\Entity\\\\Role\'
                        )
                     );
                     DELETE FROM oro_entity_config_field
                       WHERE
                        field_name IN (\'owner\')
                        AND
                        entity_id IN (
                          SELECT id
                          FROM oro_entity_config
                          WHERE class_name = \'Oro\\\\Bundle\\\\UserBundle\\\\Entity\\\\Role\'
                        );
                        '
                );
            }
        }
    }
=======
    protected $changeTypeExtension;
>>>>>>> d9bdbb4c

    /**
     * {@inheritdoc}
     */
    public function setChangeTypeExtension(ChangeTypeExtension $changeTypeExtension)
    {
        $this->changeTypeExtension = $changeTypeExtension;
    }

    /**
     * {@inheritdoc}
     */
    public function up(Schema $schema, QueryBag $queries)
    {
        $this->changeTypeExtension->changePrimaryKeyType($schema, $queries, 'oro_access_group', 'id', Type::INTEGER);
        $this->changeTypeExtension->changePrimaryKeyType($schema, $queries, 'oro_access_role', 'id', Type::INTEGER);
        $this->changeTypeExtension->changePrimaryKeyType($schema, $queries, 'oro_user_email', 'id', Type::INTEGER);
        $this->changeTypeExtension->changePrimaryKeyType($schema, $queries, 'oro_user_status', 'id', Type::INTEGER);
    }

    /**
     * Adds organization_id field to oro_user_api table
     *
     * @param Schema $schema
     */
    public static function oroUserApiKeyAddOrganizationField(Schema $schema)
    {
        $table = $schema->getTable('oro_user_api');
        $table->addColumn('organization_id', 'integer', ['notnull' => false]);
        $table->addIndex(['organization_id'], 'IDX_296B699332C8A3DE', []);
        $table->addForeignKeyConstraint(
            $schema->getTable('oro_organization'),
            ['organization_id'],
            ['id'],
            ['onDelete' => 'SET NULL', 'onUpdate' => null]
        );
    }

    /**
     * Drop unique user index, fk. Add new ones
     *
     * @param Schema $schema
     */
    public static function oroUserApiKeyIndexes(Schema $schema)
    {
        $table = $schema->getTable('oro_user_api');
        if ($table->hasIndex('UNIQ_296B6993A76ED395')) {
            $table->removeForeignKey('fk_oro_user_api_user_id');
            $table->dropIndex('UNIQ_296B6993A76ED395');
        }

        $table->addIndex(['user_id'], 'IDX_296B6993A76ED395', []);
        $table->addForeignKeyConstraint(
            $schema->getTable('oro_user'),
            ['user_id'],
            ['id'],
            ['onDelete' => 'CASCADE', 'onUpdate' => null]
        );
    }
}<|MERGE_RESOLUTION|>--- conflicted
+++ resolved
@@ -15,87 +15,7 @@
     /**
      * @var ChangeTypeExtension
      */
-<<<<<<< HEAD
-    public function up(Schema $schema, QueryBag $queries)
-    {
-        self::addOrganizationFields($schema);
-        self::oroUserOrganizationTable($schema);
-        self::oroUserOrganizationForeignKeys($schema);
-        self::removeRoleOwner($schema, $queries);
-        self::oroUserApiKeyAddOrganizationField($schema);
-        self::oroUserApiKeyIndexes($schema);
-
-        //Add organization fields to ownership entity config
-        $queries->addQuery(
-            new UpdateOwnershipTypeQuery(
-                'Oro\Bundle\UserBundle\Entity\Group',
-                [
-                    'organization_field_name' => 'organization',
-                    'organization_column_name' => 'organization_id'
-                ]
-            )
-        );
-
-        //Add organization fields to ownership entity config
-        $queries->addQuery(
-            new UpdateOwnershipTypeQuery(
-                'Oro\Bundle\UserBundle\Entity\User',
-                [
-                    'organization_field_name' => 'organization',
-                    'organization_column_name' => 'organization_id'
-                ]
-            )
-        );
-    }
-
-    public static function removeRoleOwner(Schema $schema, QueryBag $queries)
-    {
-        $table = $schema->getTable('oro_access_role');
-        if ($table->hasColumn('business_unit_owner_id')) {
-            $queries->addQuery(
-                new UpdateRoleOwnerQuery()
-            );
-
-            if ($table->hasForeignKey('FK_673F65E759294170')) {
-                $table->removeForeignKey('FK_673F65E759294170');
-            }
-            if ($table->hasIndex('IDX_F82840BC59294170')) {
-                $table->dropIndex('IDX_F82840BC59294170');
-            }
-
-            $table->dropColumn('business_unit_owner_id');
-
-            if ($schema->hasTable('oro_entity_config_index_value') && $schema->hasTable('oro_entity_config_field')) {
-                $queries->addPostQuery(
-                    'DELETE FROM oro_entity_config_index_value
-                     WHERE entity_id IS NULL AND field_id IN(
-                       SELECT oecf.id FROM oro_entity_config_field AS oecf
-                       WHERE
-                        (oecf.field_name = \'owner\')
-                        AND
-                        oecf.entity_id = (
-                          SELECT oec.id
-                          FROM oro_entity_config AS oec
-                          WHERE oec.class_name = \'Oro\\\\Bundle\\\\UserBundle\\\\Entity\\\\Role\'
-                        )
-                     );
-                     DELETE FROM oro_entity_config_field
-                       WHERE
-                        field_name IN (\'owner\')
-                        AND
-                        entity_id IN (
-                          SELECT id
-                          FROM oro_entity_config
-                          WHERE class_name = \'Oro\\\\Bundle\\\\UserBundle\\\\Entity\\\\Role\'
-                        );
-                        '
-                );
-            }
-        }
-    }
-=======
     protected $changeTypeExtension;
->>>>>>> d9bdbb4c
 
     /**
      * {@inheritdoc}
@@ -115,44 +35,4 @@
         $this->changeTypeExtension->changePrimaryKeyType($schema, $queries, 'oro_user_email', 'id', Type::INTEGER);
         $this->changeTypeExtension->changePrimaryKeyType($schema, $queries, 'oro_user_status', 'id', Type::INTEGER);
     }
-
-    /**
-     * Adds organization_id field to oro_user_api table
-     *
-     * @param Schema $schema
-     */
-    public static function oroUserApiKeyAddOrganizationField(Schema $schema)
-    {
-        $table = $schema->getTable('oro_user_api');
-        $table->addColumn('organization_id', 'integer', ['notnull' => false]);
-        $table->addIndex(['organization_id'], 'IDX_296B699332C8A3DE', []);
-        $table->addForeignKeyConstraint(
-            $schema->getTable('oro_organization'),
-            ['organization_id'],
-            ['id'],
-            ['onDelete' => 'SET NULL', 'onUpdate' => null]
-        );
-    }
-
-    /**
-     * Drop unique user index, fk. Add new ones
-     *
-     * @param Schema $schema
-     */
-    public static function oroUserApiKeyIndexes(Schema $schema)
-    {
-        $table = $schema->getTable('oro_user_api');
-        if ($table->hasIndex('UNIQ_296B6993A76ED395')) {
-            $table->removeForeignKey('fk_oro_user_api_user_id');
-            $table->dropIndex('UNIQ_296B6993A76ED395');
-        }
-
-        $table->addIndex(['user_id'], 'IDX_296B6993A76ED395', []);
-        $table->addForeignKeyConstraint(
-            $schema->getTable('oro_user'),
-            ['user_id'],
-            ['id'],
-            ['onDelete' => 'CASCADE', 'onUpdate' => null]
-        );
-    }
 }