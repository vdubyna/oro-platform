<?php

namespace Oro\Bundle\UserBundle\Migrations\Data\ORM;

use Doctrine\Common\Persistence\ObjectManager;

<<<<<<< HEAD
use Oro\Bundle\MigrationBundle\Fixture\VersionedFixtureInterface;
=======
>>>>>>> 5d55220f
use Oro\Bundle\EmailBundle\Migrations\Data\ORM\AbstractEmailFixture;
use Oro\Bundle\MigrationBundle\Fixture\VersionedFixtureInterface;

class LoadEmailTemplates extends AbstractEmailFixture implements VersionedFixtureInterface
{
    /**
     * {@inheritdoc}
     */
    public function getVersion()
    {
        return '1.1';
    }

    /**
     * {@inheritdoc}
     */
    protected function findExistingTemplate(ObjectManager $manager, array $template)
    {
        if (empty($template['params']['name'])) {
            return null;
        }

        return $manager->getRepository('OroEmailBundle:EmailTemplate')->findOneBy([
            'name' => $template['params']['name'],
            'entityName' => 'Oro\Bundle\UserBundle\Entity\User',
        ]);
    }

    /**
     * {@inheritdoc}
     */
    public function getEmailsDir()
    {
        return $this->container
            ->get('kernel')
            ->locateResource('@OroUserBundle/Migrations/Data/ORM/emails');
    }

    /**
     * {@inheritdoc}
     */
    public function getVersion()
    {
        return '1.0';
    }

    /**
     * {@inheritdoc}
     */
    protected function findExistingTemplate(ObjectManager $manager, array $template)
    {
        if (empty($template['params']['name'])) {
            return null;
        }

        return $manager->getRepository('OroEmailBundle:EmailTemplate')->findOneBy([
            'name' => $template['params']['name'],
            'entityName' => 'Oro\Bundle\UserBundle\Entity\User',
        ]);
    }
}<|MERGE_RESOLUTION|>--- conflicted
+++ resolved
@@ -4,10 +4,6 @@
 
 use Doctrine\Common\Persistence\ObjectManager;
 
-<<<<<<< HEAD
-use Oro\Bundle\MigrationBundle\Fixture\VersionedFixtureInterface;
-=======
->>>>>>> 5d55220f
 use Oro\Bundle\EmailBundle\Migrations\Data\ORM\AbstractEmailFixture;
 use Oro\Bundle\MigrationBundle\Fixture\VersionedFixtureInterface;
 
@@ -45,27 +41,4 @@
             ->get('kernel')
             ->locateResource('@OroUserBundle/Migrations/Data/ORM/emails');
     }
-
-    /**
-     * {@inheritdoc}
-     */
-    public function getVersion()
-    {
-        return '1.0';
-    }
-
-    /**
-     * {@inheritdoc}
-     */
-    protected function findExistingTemplate(ObjectManager $manager, array $template)
-    {
-        if (empty($template['params']['name'])) {
-            return null;
-        }
-
-        return $manager->getRepository('OroEmailBundle:EmailTemplate')->findOneBy([
-            'name' => $template['params']['name'],
-            'entityName' => 'Oro\Bundle\UserBundle\Entity\User',
-        ]);
-    }
 }