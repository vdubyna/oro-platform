<?php

namespace Oro\Bundle\UserBundle\Entity\Repository;

use Doctrine\ORM\EntityRepository;
use Doctrine\ORM\QueryBuilder;

use Oro\Bundle\EmailBundle\Entity\EmailOrigin;
use Oro\Bundle\EmailBundle\Entity\Repository\EmailAwareRepository;

class UserRepository extends EntityRepository implements EmailAwareRepository
{
    /**
     * @param bool|null $enabled
     * @return int
     */
    public function getUsersCount($enabled = null)
    {
        $queryBuilder = $this->createQueryBuilder('user')
            ->select('COUNT(user.id) as usersCount');

        if ($enabled !== null) {
            $queryBuilder->andWhere('user.enabled = :enabled')
                ->setParameter('enabled', $enabled);
        }

        return (int)$queryBuilder->getQuery()->getSingleScalarResult();
    }

    /**
     * @param EmailOrigin $origin
     *
     * @return mixed
     * @throws \Doctrine\ORM\NonUniqueResultException
     */
    public function getOriginOwner(EmailOrigin $origin)
    {
        $qb = $this->createQueryBuilder('u')
            ->select('u')
            ->innerJoin('u.emailOrigins', 'o')
            ->where('o.id = :originId')
            ->setParameter('originId', $origin->getId())
            ->setMaxResults(1);

        return $qb->getQuery()->getOneOrNullResult();
    }

    /**
<<<<<<< HEAD
     * @param array $usernames
     *
     * @return array
     */
    public function findUsersByUsernames(array $usernames)
    {
        $queryBuilder = $this->createQueryBuilder('u')
            ->select('u');
        $queryBuilder->where($queryBuilder->expr()->in('u.username', $usernames))
            ->orderBy('u.username');

        return $queryBuilder->getQuery()->getResult();
=======
     * {@inheritdoc}
     */
    public function getPrimaryEmailsQb($fullNameQueryPart, array $excludedEmailNames = [], $query = null)
    {
        $qb = $this->createQueryBuilder('u');

        $qb
            ->select(sprintf('%s AS name', $fullNameQueryPart))
            ->addSelect('u.id AS entityId, u.email, o.name AS organization')
            ->orderBy('name')
            ->leftJoin('u.organization', 'o');

        if ($query) {
            $qb
                ->andWhere($qb->expr()->orX(
                    $qb->expr()->like($fullNameQueryPart, ':query'),
                    $qb->expr()->like('u.email', ':query')
                ))
                ->setParameter('query', sprintf('%%%s%%', $query));
        }

        if ($excludedEmailNames) {
            $qb
                ->andWhere($qb->expr()->notIn(
                    sprintf('TRIM(CONCAT(%s, \' <\', u.email, \'>|\', o.name))', $fullNameQueryPart),
                    ':excluded_emails'
                ))
                ->setParameter('excluded_emails', $excludedEmailNames);
        }

        return $qb;
    }

    /**
     * {@inheritdoc}
     */
    public function getSecondaryEmailsQb($fullNameQueryPart, array $excludedEmailNames = [], $query = null)
    {
        $qb = $this->createQueryBuilder('u');

        $qb
            ->select(sprintf('%s AS name', $fullNameQueryPart))
            ->addSelect('e.email')
            ->addSelect('u.id AS entityId, e.email, o.name AS organization')
            ->orderBy('name')
            ->join('u.emails', 'e')
            ->leftJoin('u.organization', 'o');

        if ($query) {
            $qb
                ->andWhere($qb->expr()->orX(
                    $qb->expr()->like($fullNameQueryPart, ':query'),
                    $qb->expr()->like('e.email', ':query')
                ))
                ->setParameter('query', sprintf('%%%s%%', $query));
        }

        if ($excludedEmailNames) {
            $qb
                ->andWhere($qb->expr()->notIn(
                    sprintf('TRIM(CONCAT(%s, \' <\', e.email, \'>|\', o.name))', $fullNameQueryPart),
                    ':excluded_emails'
                ))
                ->setParameter('excluded_emails', $excludedEmailNames);
        }

        return $qb;
>>>>>>> c3eeb797
    }
}<|MERGE_RESOLUTION|>--- conflicted
+++ resolved
@@ -3,7 +3,6 @@
 namespace Oro\Bundle\UserBundle\Entity\Repository;
 
 use Doctrine\ORM\EntityRepository;
-use Doctrine\ORM\QueryBuilder;
 
 use Oro\Bundle\EmailBundle\Entity\EmailOrigin;
 use Oro\Bundle\EmailBundle\Entity\Repository\EmailAwareRepository;
@@ -46,20 +45,6 @@
     }
 
     /**
-<<<<<<< HEAD
-     * @param array $usernames
-     *
-     * @return array
-     */
-    public function findUsersByUsernames(array $usernames)
-    {
-        $queryBuilder = $this->createQueryBuilder('u')
-            ->select('u');
-        $queryBuilder->where($queryBuilder->expr()->in('u.username', $usernames))
-            ->orderBy('u.username');
-
-        return $queryBuilder->getQuery()->getResult();
-=======
      * {@inheritdoc}
      */
     public function getPrimaryEmailsQb($fullNameQueryPart, array $excludedEmailNames = [], $query = null)
@@ -127,6 +112,20 @@
         }
 
         return $qb;
->>>>>>> c3eeb797
+    }
+
+    /**
+     * @param array $usernames
+     *
+     * @return array
+     */
+    public function findUsersByUsernames(array $usernames)
+    {
+        $queryBuilder = $this->createQueryBuilder('u')
+            ->select('u');
+        $queryBuilder->where($queryBuilder->expr()->in('u.username', $usernames))
+            ->orderBy('u.username');
+
+        return $queryBuilder->getQuery()->getResult();
     }
 }