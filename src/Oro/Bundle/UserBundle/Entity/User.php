<?php

namespace Oro\Bundle\UserBundle\Entity;


use Oro\Bundle\UserBundle\Model\ExtendUser;
use Symfony\Component\Security\Core\User\AdvancedUserInterface;
use Symfony\Component\HttpFoundation\File\UploadedFile;

use Doctrine\ORM\Mapping as ORM;

use Doctrine\Common\Collections\ArrayCollection;
use Doctrine\Common\Collections\Collection;

use JMS\Serializer\Annotation\Type;
use JMS\Serializer\Annotation\Exclude;

use BeSimple\SoapBundle\ServiceDefinition\Annotation as Soap;

use Oro\Bundle\DataAuditBundle\Metadata\Annotation as Oro;

use Oro\Bundle\TagBundle\Entity\Taggable;
use Oro\Bundle\UserBundle\Entity\Status;
use Oro\Bundle\UserBundle\Entity\Email;
use Oro\Bundle\UserBundle\Entity\EntityUploadedImageInterface;
use Oro\Bundle\OrganizationBundle\Entity\BusinessUnit;
use Oro\Bundle\EmailBundle\Entity\EmailOwnerInterface;
use Oro\Bundle\EmailBundle\Model\EmailHolderInterface;
use Oro\Bundle\ImapBundle\Entity\ImapEmailOrigin;
use Oro\Bundle\ImapBundle\Entity\ImapConfigurationOwnerInterface;
use Oro\Bundle\TagBundle\Entity\Tag;

use Oro\Bundle\LocaleBundle\Model\FullNameInterface;

use Oro\Bundle\EntityConfigBundle\Metadata\Annotation\Config;

use DateTime;

/**
 * @SuppressWarnings(PHPMD.TooManyMethods)
 * @SuppressWarnings(PHPMD.ExcessivePublicCount)
 * @SuppressWarnings(PHPMD.ExcessiveClassComplexity)
 * @SuppressWarnings(PHPMD.ExcessiveClassLength)
 * @SuppressWarnings(PHPMD.TooManyFields)
 * @ORM\Entity()
 * @ORM\Table(name="oro_user")
 * @ORM\HasLifecycleCallbacks()
 * @Oro\Loggable
 * @Config(
 *      routeName="oro_user_index",
 *      routeView="oro_user_view",
 *      defaultValues={
 *          "entity"={"icon"="icon-user", "label"="User", "plural_label"="Users"},
 *          "ownership"={
 *              "owner_type"="BUSINESS_UNIT",
 *              "owner_field_name"="owner",
 *              "owner_column_name"="business_unit_owner_id"
 *          },
 *          "security"={
 *              "type"="ACL",
 *              "group_name"=""
 *          }
 *      }
 * )
 */
class User extends ExtendUser implements
    AdvancedUserInterface,
    \Serializable,
    EntityUploadedImageInterface,
    Taggable,
    EmailOwnerInterface,
    EmailHolderInterface,
    ImapConfigurationOwnerInterface,
    FullNameInterface
{
    const ROLE_DEFAULT   = 'ROLE_USER';
    const ROLE_ANONYMOUS = 'IS_AUTHENTICATED_ANONYMOUSLY';

    /**
     * @ORM\Id
     * @ORM\Column(type="integer")
     * @ORM\GeneratedValue(strategy="AUTO")
     * @Soap\ComplexType("int", nillable=true)
     * @Type("integer")
     */
    protected $id;

    /**
     * @var string
     *
     * @ORM\Column(type="string", length=255, unique=true)
     * @Soap\ComplexType("string")
     * @Type("string")
     * @Oro\Versioned
     */
    protected $username;

    /**
     * @var string
     *
     * @ORM\Column(type="string", length=255, unique=true)
     * @Soap\ComplexType("string")
     * @Type("string")
     * @Oro\Versioned
     */
    protected $email;

    /**
     * Name prefix
     *
     * @var string
     *
     * @ORM\Column(name="name_prefix", type="string", length=255, nullable=true)
     * @Soap\ComplexType("string", nillable=true)
     * @Type("string")
     * @Oro\Versioned
     */
    protected $namePrefix;

    /**
     * First name
     *
     * @var string
     *
     * @ORM\Column(name="first_name", type="string", length=255, nullable=true)
     * @Soap\ComplexType("string")
     * @Type("string")
     * @Oro\Versioned
     */
    protected $firstName;

    /**
     * Middle name
     *
     * @var string
     *
     * @ORM\Column(name="middle_name", type="string", length=255, nullable=true)
     * @Soap\ComplexType("string", nillable=true)
     * @Type("string")
     * @Oro\Versioned
     */
    protected $middleName;

    /**
     * Last name
     *
     * @var string
     *
     * @ORM\Column(name="last_name", type="string", length=255, nullable=true)
     * @Soap\ComplexType("string")
     * @Type("string")
     * @Oro\Versioned
     */
    protected $lastName;

    /**
     * Name suffix
     *
     * @var string
     *
     * @ORM\Column(name="name_suffix", type="string", length=255, nullable=true)
     * @Soap\ComplexType("string", nillable=true)
     * @Type("string")
     * @Oro\Versioned
     */
    protected $nameSuffix;

    /**
     * @var DateTime
     *
     * @ORM\Column(name="birthday", type="date", nullable=true)
     * @Soap\ComplexType("date", nillable=true)
     * @Type("date")
     * @Oro\Versioned
     */
    protected $birthday;

    /**
     * Image filename
     *
     * @var string
     *
     * @ORM\Column(name="image", type="string", length=255, nullable=true)
     * @Exclude
     */
    protected $image;

    /**
     * Image filename
     *
     * @var UploadedFile
     *
     * @Exclude
     */
    protected $imageFile;

    /**
     * @var boolean
     *
     * @ORM\Column(type="boolean")
     * @Soap\ComplexType("boolean")
     * @Type("boolean")
     * @Oro\Versioned
     */
    protected $enabled = true;

    /**
     * The salt to use for hashing
     *
     * @var string
     *
     * @ORM\Column(type="string")
     * @Exclude
     */
    protected $salt;

    /**
     * Encrypted password. Must be persisted.
     *
     * @var string
     *
     * @ORM\Column(type="string")
     * @Exclude
     */
    protected $password;

    /**
     * Plain password. Used for model validation. Must not be persisted.
     *
     * @var string
     *
     * @Soap\ComplexType("string", nillable=true)
     * @Exclude
     */
    protected $plainPassword;

    /**
     * Random string sent to the user email address in order to verify it
     *
     * @var string
     *
     * @ORM\Column(name="confirmation_token", type="string", nullable=true)
     * @Exclude
     */
    protected $confirmationToken;

    /**
     * @var DateTime
     *
     * @ORM\Column(name="password_requested", type="datetime", nullable=true)
     * @Exclude
     */
    protected $passwordRequestedAt;

    /**
     * @var DateTime
     *
     * @ORM\Column(name="last_login", type="datetime", nullable=true)
     * @Soap\ComplexType("dateTime", nillable=true)
     * @Type("dateTime")
     */
    protected $lastLogin;

    /**
     * @var int
     *
     * @ORM\Column(name="login_count", type="integer", options={"default"=0, "unsigned"=true})
     * @Exclude
     */
    protected $loginCount;

    /**
     * @var BusinessUnit
     * @ORM\ManyToOne(targetEntity="Oro\Bundle\OrganizationBundle\Entity\BusinessUnit", cascade={"persist"})
     * @ORM\JoinColumn(name="business_unit_owner_id", referencedColumnName="id", onDelete="SET NULL")
     * @Soap\ComplexType("string", nillable=true)
     */
    protected $owner;

    /**
     * @var Role[]
     *
     * @ORM\ManyToMany(targetEntity="Role")
     * @ORM\JoinTable(name="oro_user_access_role",
     *      joinColumns={@ORM\JoinColumn(name="user_id", referencedColumnName="id", onDelete="CASCADE")},
     *      inverseJoinColumns={@ORM\JoinColumn(name="role_id", referencedColumnName="id", onDelete="CASCADE")}
     * )
     * @Soap\ComplexType("int[]", nillable=true)
     * @Exclude
     * @Oro\Versioned("getLabel")
     */
    protected $roles;

    /**
     * @var Group[]
     *
     * @ORM\ManyToMany(targetEntity="Group")
     * @ORM\JoinTable(name="oro_user_access_group",
     *      joinColumns={@ORM\JoinColumn(name="user_id", referencedColumnName="id", onDelete="CASCADE")},
     *      inverseJoinColumns={@ORM\JoinColumn(name="group_id", referencedColumnName="id", onDelete="CASCADE")}
     * )
     * @Soap\ComplexType("int[]", nillable=true)
     * @Exclude
     * @Oro\Versioned("getName")
     */
    protected $groups;

    /**
     * @ORM\OneToOne(
     *  targetEntity="UserApi", mappedBy="user", cascade={"persist", "remove"}, orphanRemoval=true, fetch="EXTRA_LAZY"
     * )
     */
    protected $api;

    /**
     * @var Status[]
     *
     * @ORM\OneToMany(targetEntity="Status", mappedBy="user")
     * @ORM\OrderBy({"createdAt" = "DESC"})
     */
    protected $statuses;

    /**
     * @var Status
     *
     * @ORM\OneToOne(targetEntity="Status")
     * @ORM\JoinColumn(name="status_id", referencedColumnName="id", nullable=true)
     */
    protected $currentStatus;

    /**
     * @var Email[]
     *
     * @ORM\OneToMany(targetEntity="Email", mappedBy="user", orphanRemoval=true, cascade={"persist"})
     */
    protected $emails;

    /**
     * @var Tag[]
     *
     */
    protected $tags;

    /**
     * @var BusinessUnit[]
     *
     * @ORM\ManyToMany(targetEntity="Oro\Bundle\OrganizationBundle\Entity\BusinessUnit", inversedBy="users")
     * @ORM\JoinTable(name="oro_user_business_unit",
     *      joinColumns={@ORM\JoinColumn(name="user_id", referencedColumnName="id", onDelete="CASCADE")},
     *      inverseJoinColumns={@ORM\JoinColumn(name="business_unit_id", referencedColumnName="id", onDelete="CASCADE")}
     * )
     * @Exclude
     * @Oro\Versioned("getName")
     */
    protected $businessUnits;

    /**
     * @var ImapEmailOrigin
     *
     * @ORM\OneToOne(
     *     targetEntity="Oro\Bundle\ImapBundle\Entity\ImapEmailOrigin", cascade={"all"}
     * )
     * @ORM\JoinColumn(name="imap_configuration_id", referencedColumnName="id", onDelete="SET NULL", nullable=true)
     * @Exclude
     */
    protected $imapConfiguration;

    /**
     * @var datetime $created
     *
     * @ORM\Column(type="datetime")
     */
    protected $created;

    /**
     * @var datetime $updated
     *
     * @ORM\Column(type="datetime")
     */
    protected $updated;

    public function __construct()
    {
        $this->salt            = base_convert(sha1(uniqid(mt_rand(), true)), 16, 36);
        $this->roles           = new ArrayCollection();
        $this->groups          = new ArrayCollection();
        $this->statuses        = new ArrayCollection();
        $this->emails          = new ArrayCollection();
        $this->businessUnits   = new ArrayCollection();
    }

    /**
     * Serializes the user.
     * The serialized data have to contain the fields used by the equals method and the username.
     *
     * @return string
     */
    public function serialize()
    {
        return serialize(
            array(
                $this->password,
                $this->salt,
                $this->username,
                $this->enabled,
                $this->confirmationToken,
                $this->id,
            )
        );
    }

    /**
     * Unserializes the user
     *
     * @param string $serialized
     */
    public function unserialize($serialized)
    {
        list(
            $this->password,
            $this->salt,
            $this->username,
            $this->enabled,
            $this->confirmationToken,
            $this->id
        ) = unserialize($serialized);
    }

    /**
     * Removes sensitive data from the user.
     */
    public function eraseCredentials()
    {
        $this->plainPassword = null;
    }

    /**
     * Get entity class name.
     * TODO: Remove this temporary solution for get 'view' route in twig after EntityConfigBundle is finished
     * @return string
     */
    public function getClass()
    {
        return 'Oro\Bundle\UserBundle\Entity\User';
    }

    /**
     * Get name of field contains the primary email address
     *
     * @return string
     */
    public function getPrimaryEmailField()
    {
        return 'email';
    }

    /**
     * Returns the user unique id.
     *
     * @return mixed
     */
    public function getId()
    {
        return $this->id;
    }

    /**
     * {@inheritDoc}
     */
    public function getUsername()
    {
        return $this->username;
    }

    /**
     * {@inheritDoc}
     */
    public function getEmail()
    {
        return $this->email;
    }

    /**
     * Return first name
     *
     * @return string
     */
    public function getFirstName()
    {
        return $this->firstName;
    }

    /**
     * Return last name
     *
     * @return string
     */
    public function getLastName()
    {
        return $this->lastName;
    }

    /**
     * Return middle name
     *
     * @return string
     */
    public function getMiddleName()
    {
<<<<<<< HEAD
        return str_replace(
            array('%first%', '%last%'),
            array($this->getFirstName(), $this->getLastName()),
            $format ? $format : $this->getNameFormat()
        );
=======
        return $this->middleName;
>>>>>>> 79908b7f
    }

    /**
     * Return name prefix
     *
     * @return string
     */
    public function getNamePrefix()
    {
        return $this->namePrefix;
    }

    /**
     * Return name suffix
     *
     * @return string
     */
    public function getNameSuffix()
    {
        return $this->nameSuffix;
    }

    /**
     * Return middle name
     *
     * @return string
     */
    public function getMiddleName()
    {
        return $this->middleName;
    }

    /**
     * Return name prefix
     *
     * @return string
     */
    public function getNamePrefix()
    {
        return $this->namePrefix;
    }

    /**
     * Return name suffix
     *
     * @return string
     */
    public function getNameSuffix()
    {
        return $this->nameSuffix;
    }

    /**
     * Return birthday
     *
     * @return DateTime
     */
    public function getBirthday()
    {
        return $this->birthday;
    }

    /**
     * Return image filename
     *
     * @return string
     */
    public function getImage()
    {
        return $this->image;
    }

    /**
     * Return image file
     *
     * @return UploadedFile
     */
    public function getImageFile()
    {
        return $this->imageFile;
    }

    /**
     * {@inheritDoc}
     */
    public function getSalt()
    {
        return $this->salt;
    }

    /**
     * Gets the encrypted password.
     *
     * @return string
     */
    public function getPassword()
    {
        return $this->password;
    }

    /**
     * {@inheritDoc}
     */
    public function getPlainPassword()
    {
        return $this->plainPassword;
    }

    /**
     * {@inheritDoc}
     */
    public function getConfirmationToken()
    {
        return $this->confirmationToken;
    }

    /**
     * Gets the timestamp that the user requested a password reset.
     *
     * @return null|DateTime
     */
    public function getPasswordRequestedAt()
    {
        return $this->passwordRequestedAt;
    }

    /**
     * Gets the last login time.
     *
     * @return DateTime
     */
    public function getLastLogin()
    {
        return $this->lastLogin;
    }

    /**
     * Gets login count number.
     *
     * @return int
     */
    public function getLoginCount()
    {
        return $this->loginCount;
    }

    /**
     * Get user created date/time
     *
     * @return DateTime
     */
    public function getCreatedAt()
    {
        return $this->created;
    }

    /**
     * Get user last update date/time
     *
     * @return DateTime
     */
    public function getUpdatedAt()
    {
        return $this->updated;
    }

    /**
     * @return UserApi
     */
    public function getApi()
    {
        return $this->api;
    }

    /**
     * {@inheritDoc}
     */
    public function isEnabled()
    {
        return $this->enabled;
    }

    public function isAccountNonExpired()
    {
        return true;
    }

    public function isAccountNonLocked()
    {
        return $this->isEnabled();
    }

    public function isPasswordRequestNonExpired($ttl)
    {
        return $this->getPasswordRequestedAt() instanceof DateTime &&
               $this->getPasswordRequestedAt()->getTimestamp() + $ttl > time();
    }

    /**
     *
     * @param  string $username New username
     * @return User
     */
    public function setUsername($username)
    {
        $this->username = $username;

        return $this;
    }

    /**
     * @param  string $email New email value
     * @return User
     */
    public function setEmail($email)
    {
        $this->email = $email;

        return $this;
    }

    /**
     * @param  string $firstName [optional] New first name value. Null by default.
     * @return User
     */
    public function setFirstName($firstName = null)
    {
        $this->firstName = $firstName;

        return $this;
    }

    /**
     * @param  string $lastName [optional] New last name value. Null by default.
     * @return User
     */
    public function setLastName($lastName = null)
    {
        $this->lastName = $lastName;

        return $this;
    }

    /**
     * Set middle name
     *
     * @param string $middleName
     */
    public function setMiddleName($middleName)
    {
        $this->middleName = $middleName;
    }

    /**
     * Set name prefix
     *
     * @param string $namePrefix
     */
    public function setNamePrefix($namePrefix)
    {
        $this->namePrefix = $namePrefix;
    }

    /**
     * Set name suffix
     *
     * @param string $nameSuffix
     */
    public function setNameSuffix($nameSuffix)
    {
        $this->nameSuffix = $nameSuffix;
    }

    /**
     *
     * @param  DateTime $birthday [optional] New birthday value. Null by default.
     * @return User
     */
    public function setBirthday(DateTime $birthday = null)
    {
        $this->birthday = $birthday;

        return $this;
    }

    /**
     * @param  string $image [optional] New image file name. Null by default.
     * @return User
     */
    public function setImage($image = null)
    {
        $this->image = $image;

        return $this;
    }

    /**
     * @param  UploadedFile $imageFile
     * @return User
     */
    public function setImageFile(UploadedFile $imageFile)
    {
        $this->imageFile = $imageFile;
        // this will trigger PreUpdate callback even if only image has been changed
        $this->updated = new DateTime('now', new \DateTimeZone('UTC'));

        return $this;
    }

    /**
     * Unset image file.
     *
     * @return User
     */
    public function unsetImageFile()
    {
        $this->imageFile = null;

        return $this;
    }

    /**
     * @param  bool $enabled User state
     * @return User
     */
    public function setEnabled($enabled)
    {
        $this->enabled = (boolean) $enabled;

        return $this;
    }

    /**
     * @param string $salt
     * @return User
     */
    public function setSalt($salt)
    {
        $this->salt = $salt;

        return $this;
    }

    /**
     * @param  string $password New encoded password
     * @return User
     */
    public function setPassword($password)
    {
        $this->password = $password;

        return $this;
    }

    /**
     * @param  string $password New password as plain string
     * @return User
     */
    public function setPlainPassword($password)
    {
        $this->plainPassword = $password;

        return $this;
    }

    /**
     * Set confirmation token.
     *
     * @param  string $token
     * @return User
     */
    public function setConfirmationToken($token)
    {
        $this->confirmationToken = $token;

        return $this;
    }

    /**
     * @param  DateTime $time [optional] New password request time. Null by default.
     * @return User
     */
    public function setPasswordRequestedAt(DateTime $time = null)
    {
        $this->passwordRequestedAt = $time;

        return $this;
    }

    /**
     * @param  DateTime $time New login time
     * @return User
     */
    public function setLastLogin(DateTime $time)
    {
        $this->lastLogin = $time;

        return $this;
    }

    /**
     * @param  int  $count New login count value
     * @return User
     */
    public function setLoginCount($count)
    {
        $this->loginCount = $count;

        return $this;
    }

    /**
     * @param  UserApi $api
     * @return User
     */
    public function setApi(UserApi $api)
    {
        $this->api = $api;

        return $this;
    }

    /**
     * Returns the user roles merged with associated groups roles
     *
     * @return Role[] The array of roles
     */
    public function getRoles()
    {
        $roles = $this->roles->toArray();

        /** @var Group $group */
        foreach ($this->getGroups() as $group) {
            $roles = array_merge($roles, $group->getRoles()->toArray());
        }

        return array_unique($roles);
    }

    /**
     * Returns the true Collection of Roles.
     *
     * @return Collection
     */
    public function getRolesCollection()
    {
        return $this->roles;
    }

    /**
     * Pass a string, get the desired Role object or null
     *
     * @param  string    $roleName Role name
     * @return Role|null
     */
    public function getRole($roleName)
    {
        /** @var Role $item */
        foreach ($this->getRoles() as $item) {
            if ($roleName == $item->getRole()) {
                return $item;
            }
        }

        return null;
    }

    /**
     * Never use this to check if this user has access to anything!
     * Use the SecurityContext, or an implementation of AccessDecisionManager
     * instead, e.g.
     *
     *         $securityContext->isGranted('ROLE_USER');
     *
     * @param  Role|string               $role
     * @return boolean
     * @throws \InvalidArgumentException
     */
    public function hasRole($role)
    {
        if ($role instanceof Role) {
            $roleName = $role->getRole();
        } elseif (is_string($role)) {
            $roleName = $role;
        } else {
            throw new \InvalidArgumentException(
                '$role must be an instance of Oro\Bundle\UserBundle\Entity\Role or a string'
            );
        }

        return (bool) $this->getRole($roleName);
    }

    /**
     * Adds a Role to the Collection.
     *
     * @param  Role $role
     * @return User
     */
    public function addRole(Role $role)
    {
        if (!$this->hasRole($role)) {
            $this->roles->add($role);
        }

        return $this;
    }

    /**
     * Remove the Role object from collection
     *
     * @param  Role|string               $role
     * @throws \InvalidArgumentException
     */
    public function removeRole($role)
    {
        if ($role instanceof Role) {
            $roleObject = $role;
        } elseif (is_string($role)) {
            $roleObject = $this->getRole($role);
        } else {
            throw new \InvalidArgumentException(
                '$role must be an instance of Oro\Bundle\UserBundle\Entity\Role or a string'
            );
        }
        if ($roleObject) {
            $this->roles->removeElement($roleObject);
        }
    }

    /**
     * Pass an array or Collection of Role objects and re-set roles collection with new Roles.
     * Type hinted array due to interface.
     *
     * @param  array|Collection          $roles Array of Role objects
     * @return User
     * @throws \InvalidArgumentException
     */
    public function setRoles($roles)
    {
        if (!$roles instanceof Collection && !is_array($roles)) {
            throw new \InvalidArgumentException(
                '$roles must be an instance of Doctrine\Common\Collections\Collection or an array'
            );
        }

        $this->roles->clear();

        foreach ($roles as $role) {
            $this->addRole($role);
        }

        return $this;
    }

    /**
     * Directly set the Collection of Roles.
     *
     * @param  Collection                $collection
     * @return User
     * @throws \InvalidArgumentException
     */
    public function setRolesCollection($collection)
    {
        if (!$collection instanceof Collection) {
            throw new \InvalidArgumentException(
                '$collection must be an instance of Doctrine\Common\Collections\Collection'
            );
        }
        $this->roles = $collection;

        return $this;
    }

    /**
     * Gets the groups granted to the user
     *
     * @return Collection
     */
    public function getGroups()
    {
        return $this->groups;
    }

    /**
     * @return array
     */
    public function getGroupNames()
    {
        $names = array();

        /** @var Group $group */
        foreach ($this->getGroups() as $group) {
            $names[] = $group->getName();
        }

        return $names;
    }

    /**
     * @param  string $name
     * @return bool
     */
    public function hasGroup($name)
    {
        return in_array($name, $this->getGroupNames());
    }

    /**
     * @param  Group $group
     * @return User
     */
    public function addGroup(Group $group)
    {
        if (!$this->getGroups()->contains($group)) {
            $this->getGroups()->add($group);
        }

        return $this;
    }

    /**
     * @param  Group $group
     * @return User
     */
    public function removeGroup(Group $group)
    {
        if ($this->getGroups()->contains($group)) {
            $this->getGroups()->removeElement($group);
        }

        return $this;
    }

    /**
     * @return string|null
     */
    public function getImagePath()
    {
        if ($this->image) {
            return $this->getUploadDir(true) . '/' . $this->image;
        }

        return null;
    }

    /**
     * Generate unique confirmation token
     *
     * @return string Token value
     */
    public function generateToken()
    {
        return base_convert(bin2hex(hash('sha256', uniqid(mt_rand(), true), true)), 16, 36);
    }

    public function __toString()
    {
        return (string) $this->getUsername();
    }

    /**
     * Pre persist event listener
     *
     * @ORM\PrePersist
     */
    public function beforeSave()
    {
        $this->created = new DateTime('now', new \DateTimeZone('UTC'));
        $this->updated = new DateTime('now', new \DateTimeZone('UTC'));
        $this->loginCount = 0;
    }

    /**
     * Invoked before the entity is updated.
     *
     * @ORM\PreUpdate
     */
    public function preUpdate()
    {
        $this->updated = new DateTime('now', new \DateTimeZone('UTC'));
    }

    /**
     * {@inheritDoc}
     */
    public function isCredentialsNonExpired()
    {
        return true;
    }

    /**
     * Get User Statuses
     *
     * @return Status[]
     */
    public function getStatuses()
    {
        return $this->statuses;
    }

    /**
     * Add Status to User
     *
     * @param  Status $status
     * @return User
     */
    public function addStatus(Status $status)
    {
        $this->statuses[] = $status;

        return $this;
    }

    /**
     * Get Current Status
     *
     * @return Status
     */
    public function getCurrentStatus()
    {
        return $this->currentStatus;
    }

    /**
     * Set User Current Status
     *
     * @param  Status $status
     * @return User
     */
    public function setCurrentStatus(Status $status = null)
    {
        $this->currentStatus = $status;

        return $this;
    }

    /**
     * Get User Emails
     *
     * @return Email[]
     */
    public function getEmails()
    {
        return $this->emails;
    }

    /**
     * Add Email to User
     *
     * @param  Email $email
     * @return User
     */
    public function addEmail(Email $email)
    {
        $this->emails[] = $email;

        $email->setUser($this);

        return $this;
    }

    /**
     * Delete Email from User
     *
     * @param  Email $email
     * @return User
     */
    public function removeEmail(Email $email)
    {
        $this->emails->removeElement($email);

        return $this;
    }

    /**
     * Get the relative directory path to user avatar
     *
     * @param  bool   $forWeb
     * @return string
     */
    public function getUploadDir($forWeb = false)
    {
        $ds = DIRECTORY_SEPARATOR;

        if ($forWeb) {
            $ds = '/';
        }

        $suffix = $this->getCreatedAt() ? $this->getCreatedAt()->format('Y-m') : date('Y-m');

        return 'uploads' . $ds . 'users' . $ds . $suffix;
    }

    /**
     * {@inheritdoc}
     */
    public function getTaggableId()
    {
        return $this->getId();
    }

    /**
     * {@inheritdoc}
     */
    public function getTags()
    {
        $this->tags = $this->tags ?: new ArrayCollection();

        return $this->tags;
    }

    /**
     * {@inheritdoc}
     */
    public function setTags($tags)
    {
        $this->tags = $tags;

        return $this;
    }

    /**
     * @return ArrayCollection
     */
    public function getBusinessUnits()
    {
        $this->businessUnits = $this->businessUnits ?: new ArrayCollection();

        return $this->businessUnits;
    }

    /**
     * @param ArrayCollection $businessUnits
     * @return User
     */
    public function setBusinessUnits($businessUnits)
    {
        $this->businessUnits = $businessUnits;

        return $this;
    }

    /**
     * @param  BusinessUnit $businessUnit
     * @return User
     */
    public function addBusinessUnit(BusinessUnit $businessUnit)
    {
        if (!$this->getBusinessUnits()->contains($businessUnit)) {
            $this->getBusinessUnits()->add($businessUnit);
        }

        return $this;
    }

    /**
     * @param  BusinessUnit $businessUnit
     * @return User
     */
    public function removeBusinessUnit(BusinessUnit $businessUnit)
    {
        if ($this->getBusinessUnits()->contains($businessUnit)) {
            $this->getBusinessUnits()->removeElement($businessUnit);
        }

        return $this;
    }

    /**
     * {@inheritDoc}
     */
    public function getImapConfiguration()
    {
        return $this->imapConfiguration;
    }

    /**
     * {@inheritDoc}
     */
    public function setImapConfiguration(ImapEmailOrigin $imapConfiguration = null)
    {
        $this->imapConfiguration = $imapConfiguration;

        return $this;
    }

    /**
     * @return BusinessUnit
     */
    public function getOwner()
    {
        return $this->owner;
    }

    /**
     * @param BusinessUnit $owningBusinessUnit
     * @return User
     */
    public function setOwner($owningBusinessUnit)
    {
        $this->owner = $owningBusinessUnit;

        return $this;
    }
}<|MERGE_RESOLUTION|>--- conflicted
+++ resolved
@@ -2,8 +2,6 @@
 
 namespace Oro\Bundle\UserBundle\Entity;
 
-
-use Oro\Bundle\UserBundle\Model\ExtendUser;
 use Symfony\Component\Security\Core\User\AdvancedUserInterface;
 use Symfony\Component\HttpFoundation\File\UploadedFile;
 
@@ -19,20 +17,25 @@
 
 use Oro\Bundle\DataAuditBundle\Metadata\Annotation as Oro;
 
+use Oro\Bundle\EmailBundle\Entity\EmailOwnerInterface;
+use Oro\Bundle\EmailBundle\Model\EmailHolderInterface;
+
+use Oro\Bundle\EntityConfigBundle\Metadata\Annotation\Config;
+
+use Oro\Bundle\ImapBundle\Entity\ImapEmailOrigin;
+use Oro\Bundle\ImapBundle\Entity\ImapConfigurationOwnerInterface;
+
+use Oro\Bundle\LocaleBundle\Model\FullNameInterface;
+
+use Oro\Bundle\OrganizationBundle\Entity\BusinessUnit;
+
 use Oro\Bundle\TagBundle\Entity\Taggable;
+use Oro\Bundle\TagBundle\Entity\Tag;
+
+use Oro\Bundle\UserBundle\Model\ExtendUser;
 use Oro\Bundle\UserBundle\Entity\Status;
 use Oro\Bundle\UserBundle\Entity\Email;
 use Oro\Bundle\UserBundle\Entity\EntityUploadedImageInterface;
-use Oro\Bundle\OrganizationBundle\Entity\BusinessUnit;
-use Oro\Bundle\EmailBundle\Entity\EmailOwnerInterface;
-use Oro\Bundle\EmailBundle\Model\EmailHolderInterface;
-use Oro\Bundle\ImapBundle\Entity\ImapEmailOrigin;
-use Oro\Bundle\ImapBundle\Entity\ImapConfigurationOwnerInterface;
-use Oro\Bundle\TagBundle\Entity\Tag;
-
-use Oro\Bundle\LocaleBundle\Model\FullNameInterface;
-
-use Oro\Bundle\EntityConfigBundle\Metadata\Annotation\Config;
 
 use DateTime;
 
@@ -507,44 +510,6 @@
      */
     public function getMiddleName()
     {
-<<<<<<< HEAD
-        return str_replace(
-            array('%first%', '%last%'),
-            array($this->getFirstName(), $this->getLastName()),
-            $format ? $format : $this->getNameFormat()
-        );
-=======
-        return $this->middleName;
->>>>>>> 79908b7f
-    }
-
-    /**
-     * Return name prefix
-     *
-     * @return string
-     */
-    public function getNamePrefix()
-    {
-        return $this->namePrefix;
-    }
-
-    /**
-     * Return name suffix
-     *
-     * @return string
-     */
-    public function getNameSuffix()
-    {
-        return $this->nameSuffix;
-    }
-
-    /**
-     * Return middle name
-     *
-     * @return string
-     */
-    public function getMiddleName()
-    {
         return $this->middleName;
     }
 
