<?php

namespace Oro\Bundle\UserBundle\Entity;

use Oro\Bundle\TagBundle\Entity\Tag;
use Symfony\Component\Security\Core\User\AdvancedUserInterface;
use Symfony\Component\HttpFoundation\File\UploadedFile;

use Doctrine\ORM\Mapping as ORM;

use Doctrine\Common\Collections\ArrayCollection;
use Doctrine\Common\Collections\Collection;

use JMS\Serializer\Annotation\Type;
use JMS\Serializer\Annotation\Exclude;

use BeSimple\SoapBundle\ServiceDefinition\Annotation as Soap;

use Oro\Bundle\FlexibleEntityBundle\Entity\Mapping\AbstractEntityFlexible;

use Oro\Bundle\DataAuditBundle\Metadata\Annotation as Oro;

use Oro\Bundle\TagBundle\Entity\Taggable;
use Oro\Bundle\UserBundle\Entity\Status;
use Oro\Bundle\UserBundle\Entity\Email;
use Oro\Bundle\UserBundle\Entity\EntityUploadedImageInterface;
use Oro\Bundle\OrganizationBundle\Entity\BusinessUnit;
use Oro\Bundle\EmailBundle\Entity\EmailOwnerInterface;

use Oro\Bundle\EntityConfigBundle\Metadata\Annotation\Config;

use DateTime;

/**
 * @SuppressWarnings(PHPMD.TooManyMethods)
 * @SuppressWarnings(PHPMD.ExcessivePublicCount)
 * @SuppressWarnings(PHPMD.ExcessiveClassComplexity)
 * @SuppressWarnings(PHPMD.ExcessiveClassLength)
 * @SuppressWarnings(PHPMD.TooManyFields)
 * @ORM\Entity(repositoryClass="Oro\Bundle\FlexibleEntityBundle\Entity\Repository\FlexibleEntityRepository")
 * @ORM\Table(name="oro_user")
 * @ORM\HasLifecycleCallbacks()
 * @Oro\Loggable
<<<<<<< HEAD
 * @Config(
 *      routeName="oro_user_index",
 *      defaultValues={"entity"={"icon"="icon-user","label"="User", "plural_label"="Users"}}
=======
 * @Configurable(
 *  routeName="oro_user_index",
 *  defaultValues={
 *      "entity"={"icon"="icon-user","label"="User", "plural_label"="Users"},
 *      "ownership"={"owner_type"="BUSINESS_UNIT"}
 *  }
>>>>>>> ecc8f737
 * )
 */
class User extends AbstractEntityFlexible implements
    AdvancedUserInterface,
    \Serializable,
    EntityUploadedImageInterface,
    Taggable,
    EmailOwnerInterface
{
    const ROLE_DEFAULT   = 'ROLE_USER';
    const ROLE_ANONYMOUS = 'IS_AUTHENTICATED_ANONYMOUSLY';

    /**
     * @ORM\Id
     * @ORM\Column(type="integer")
     * @ORM\GeneratedValue(strategy="AUTO")
     * @Soap\ComplexType("int", nillable=true)
     * @Type("integer")
     */
    protected $id;

    /**
     * @var string
     *
     * @ORM\Column(type="string", length=255, unique=true)
     * @Soap\ComplexType("string")
     * @Type("string")
     * @Oro\Versioned
     */
    protected $username;

    /**
     * @var string
     *
     * @ORM\Column(type="string", length=255, unique=true)
     * @Soap\ComplexType("string")
     * @Type("string")
     * @Oro\Versioned
     */
    protected $email;

    /**
     * First name
     *
     * @var string
     *
     * @ORM\Column(name="firstname", type="string", length=100, nullable=true)
     * @Soap\ComplexType("string")
     * @Type("string")
     * @Oro\Versioned
     */
    protected $firstName;

    /**
     * Last name
     *
     * @var string
     *
     * @ORM\Column(name="lastname", type="string", length=100, nullable=true)
     * @Soap\ComplexType("string")
     * @Type("string")
     * @Oro\Versioned
     */
    protected $lastName;

    /**
     * @var DateTime
     *
     * @ORM\Column(name="birthday", type="datetime", nullable=true)
     * @Soap\ComplexType("date", nillable=true)
     * @Type("dateTime")
     * @Oro\Versioned
     */
    protected $birthday;

    /**
     * Image filename
     *
     * @var string
     *
     * @ORM\Column(name="image", type="string", length=255, nullable=true)
     * @Exclude
     */
    protected $image;

    /**
     * Image filename
     *
     * @var UploadedFile
     *
     * @Exclude
     */
    protected $imageFile;

    /**
     * @var boolean
     *
     * @ORM\Column(type="boolean")
     * @Soap\ComplexType("boolean")
     * @Type("boolean")
     * @Oro\Versioned
     */
    protected $enabled = true;

    /**
     * The salt to use for hashing
     *
     * @var string
     *
     * @ORM\Column(type="string")
     * @Exclude
     */
    protected $salt;

    /**
     * Encrypted password. Must be persisted.
     *
     * @var string
     *
     * @ORM\Column(type="string")
     * @Exclude
     */
    protected $password;

    /**
     * Plain password. Used for model validation. Must not be persisted.
     *
     * @var string
     *
     * @Soap\ComplexType("string", nillable=true)
     * @Exclude
     */
    protected $plainPassword;

    /**
     * Random string sent to the user email address in order to verify it
     *
     * @var string
     *
     * @ORM\Column(name="confirmation_token", type="string", nullable=true)
     * @Exclude
     */
    protected $confirmationToken;

    /**
     * @var DateTime
     *
     * @ORM\Column(name="password_requested", type="datetime", nullable=true)
     * @Exclude
     */
    protected $passwordRequestedAt;

    /**
     * @var DateTime
     *
     * @ORM\Column(name="last_login", type="datetime", nullable=true)
     * @Soap\ComplexType("dateTime", nillable=true)
     * @Type("dateTime")
     */
    protected $lastLogin;

    /**
     * @var int
     *
     * @ORM\Column(name="login_count", type="integer", options={"default"=0, "unsigned"=true})
     * @Exclude
     */
    protected $loginCount;

    /**
     * @var BusinessUnit
     * @ORM\ManyToOne(targetEntity="Oro\Bundle\OrganizationBundle\Entity\BusinessUnit")
     * @ORM\JoinColumn(name="business_unit_owner_id", referencedColumnName="id", onDelete="SET NULL")
     * @Soap\ComplexType("string", nillable=true)
     */
    protected $owner;

    /**
     * Set name formatting using "%first%" and "%last%" placeholders
     *
     * @var string
     *
     * @Exclude
     */
    protected $nameFormat;

    /**
     * @var Role[]
     *
     * @ORM\ManyToMany(targetEntity="Role")
     * @ORM\JoinTable(name="oro_user_access_role",
     *      joinColumns={@ORM\JoinColumn(name="user_id", referencedColumnName="id", onDelete="CASCADE")},
     *      inverseJoinColumns={@ORM\JoinColumn(name="role_id", referencedColumnName="id", onDelete="CASCADE")}
     * )
     * @Soap\ComplexType("int[]", nillable=true)
     * @Exclude
     * @Oro\Versioned("getLabel")
     */
    protected $roles;

    /**
     * @var Group[]
     *
     * @ORM\ManyToMany(targetEntity="Group")
     * @ORM\JoinTable(name="oro_user_access_group",
     *      joinColumns={@ORM\JoinColumn(name="user_id", referencedColumnName="id", onDelete="CASCADE")},
     *      inverseJoinColumns={@ORM\JoinColumn(name="group_id", referencedColumnName="id", onDelete="CASCADE")}
     * )
     * @Soap\ComplexType("int[]", nillable=true)
     * @Exclude
     * @Oro\Versioned("getName")
     */
    protected $groups;

    /**
     * @var \Oro\Bundle\FlexibleEntityBundle\Model\AbstractFlexibleValue[]
     *
     * @ORM\OneToMany(targetEntity="UserValue", mappedBy="entity", cascade={"persist", "remove"}, orphanRemoval=true)
     * @Exclude
     */
    protected $values;

    /**
     * @ORM\OneToOne(
     *  targetEntity="UserApi", mappedBy="user", cascade={"persist", "remove"}, orphanRemoval=true, fetch="EXTRA_LAZY"
     * )
     */
    protected $api;

    /**
     * @var Status[]
     *
     * @ORM\OneToMany(targetEntity="Status", mappedBy="user")
     * @ORM\OrderBy({"createdAt" = "DESC"})
     */
    protected $statuses;

    /**
     * @var Status
     *
     * @ORM\OneToOne(targetEntity="Status")
     * @ORM\JoinColumn(name="status_id", referencedColumnName="id", nullable=true)
     */
    protected $currentStatus;

    /**
     * @var Email[]
     *
     * @ORM\OneToMany(targetEntity="Email", mappedBy="user", orphanRemoval=true, cascade={"persist"})
     */
    protected $emails;

    /**
     * @var Tag[]
     *
     */
    protected $tags;

    /**
     * @var BusinessUnit[]
     *
     * @ORM\ManyToMany(targetEntity="Oro\Bundle\OrganizationBundle\Entity\BusinessUnit", inversedBy="users")
     * @ORM\JoinTable(name="oro_user_business_unit",
     *      joinColumns={@ORM\JoinColumn(name="user_id", referencedColumnName="id", onDelete="CASCADE")},
     *      inverseJoinColumns={@ORM\JoinColumn(name="business_unit_id", referencedColumnName="id", onDelete="CASCADE")}
     * )
     * @Exclude
     * @Oro\Versioned("getName")
     */
    protected $businessUnits;

    public function __construct()
    {
        parent::__construct();

        $this->salt            = base_convert(sha1(uniqid(mt_rand(), true)), 16, 36);
        $this->roles           = new ArrayCollection();
        $this->groups          = new ArrayCollection();
        $this->statuses        = new ArrayCollection();
        $this->emails          = new ArrayCollection();
        $this->businessUnits   = new ArrayCollection();
    }

    /**
     * Serializes the user.
     * The serialized data have to contain the fields used by the equals method and the username.
     *
     * @return string
     */
    public function serialize()
    {
        return serialize(
            array(
                $this->password,
                $this->salt,
                $this->username,
                $this->enabled,
                $this->confirmationToken,
                $this->id,
            )
        );
    }

    /**
     * Unserializes the user
     *
     * @param string $serialized
     */
    public function unserialize($serialized)
    {
        list(
            $this->password,
            $this->salt,
            $this->username,
            $this->enabled,
            $this->confirmationToken,
            $this->id
        ) = unserialize($serialized);
    }

    /**
     * Removes sensitive data from the user.
     */
    public function eraseCredentials()
    {
        $this->plainPassword = null;
    }

    /**
     * Get entity class name.
     * TODO: This is a temporary solution for get 'view' route in twig. Will be removed after EntityConfigBundle is finished
     * @return string
     */
    public function getClass()
    {
        return 'Oro\Bundle\UserBundle\Entity\User';
    }

    /**
     * Get name of field contains the primary email address
     *
     * @return string
     */
    public function getPrimaryEmailField()
    {
        return 'email';
    }

    /**
     * Returns the user unique id.
     *
     * @return mixed
     */
    public function getId()
    {
        return $this->id;
    }

    /**
     * {@inheritDoc}
     */
    public function getUsername()
    {
        return $this->username;
    }

    /**
     * {@inheritDoc}
     */
    public function getEmail()
    {
        return $this->email;
    }

    /**
     * Return first name
     *
     * @return string
     */
    public function getFirstname()
    {
        return $this->firstName;
    }

    /**
     * Return last name
     *
     * @return string
     */
    public function getLastname()
    {
        return $this->lastName;
    }

    /**
     * Return full name according to name format
     *
     * @see User::setNameFormat()
     * @param  string $format [optional]
     * @return string
     */
    public function getFullname($format = '')
    {
        return str_replace(
            array('%first%', '%last%'),
            array($this->getFirstname(), $this->getLastname()),
            $format ? $format : $this->getNameFormat()
        );
    }

    public function getName()
    {
        return $this->getFullname();
    }

    /**
     * Return birthday
     *
     * @return DateTime
     */
    public function getBirthday()
    {
        return $this->birthday;
    }

    /**
     * Return image filename
     *
     * @return string
     */
    public function getImage()
    {
        return $this->image;
    }

    /**
     * Return image file
     *
     * @return UploadedFile
     */
    public function getImageFile()
    {
        return $this->imageFile;
    }

    /**
     * {@inheritDoc}
     */
    public function getSalt()
    {
        return $this->salt;
    }

    /**
     * Gets the encrypted password.
     *
     * @return string
     */
    public function getPassword()
    {
        return $this->password;
    }

    /**
     * {@inheritDoc}
     */
    public function getPlainPassword()
    {
        return $this->plainPassword;
    }

    /**
     * {@inheritDoc}
     */
    public function getConfirmationToken()
    {
        return $this->confirmationToken;
    }

    /**
     * Gets the timestamp that the user requested a password reset.
     *
     * @return null|DateTime
     */
    public function getPasswordRequestedAt()
    {
        return $this->passwordRequestedAt;
    }

    /**
     * Gets the last login time.
     *
     * @return DateTime
     */
    public function getLastLogin()
    {
        return $this->lastLogin;
    }

    /**
     * Gets login count number.
     *
     * @return int
     */
    public function getLoginCount()
    {
        return $this->loginCount;
    }

    /**
     * Get full name format. Defaults to "%first% %last%".
     *
     * @return string
     */
    public function getNameFormat()
    {
        return $this->nameFormat ?  $this->nameFormat : '%first% %last%';
    }

    /**
     * Get user created date/time
     *
     * @return DateTime
     */
    public function getCreatedAt()
    {
        return $this->created;
    }

    /**
     * Get user last update date/time
     *
     * @return DateTime
     */
    public function getUpdatedAt()
    {
        return $this->updated;
    }

    /**
     * @return UserApi
     */
    public function getApi()
    {
        return $this->api;
    }

    /**
     * {@inheritDoc}
     */
    public function isEnabled()
    {
        return $this->enabled;
    }

    public function isAccountNonExpired()
    {
        return true;
    }

    public function isAccountNonLocked()
    {
        return $this->isEnabled();
    }

    public function isPasswordRequestNonExpired($ttl)
    {
        return $this->getPasswordRequestedAt() instanceof DateTime &&
               $this->getPasswordRequestedAt()->getTimestamp() + $ttl > time();
    }

    /**
     *
     * @param  string $username New username
     * @return User
     */
    public function setUsername($username)
    {
        $this->username = $username;

        return $this;
    }

    /**
     * @param  string $email New email value
     * @return User
     */
    public function setEmail($email)
    {
        $this->email = $email;

        return $this;
    }

    /**
     * @param  string $firstName [optional] New first name value. Null by default.
     * @return User
     */
    public function setFirstname($firstName = null)
    {
        $this->firstName = $firstName;

        return $this;
    }

    /**
     * @param  string $lastName [optional] New last name value. Null by default.
     * @return User
     */
    public function setLastname($lastName = null)
    {
        $this->lastName = $lastName;

        return $this;
    }

    /**
     *
     * @param  DateTime $birthday [optional] New birthday value. Null by default.
     * @return User
     */
    public function setBirthday(DateTime $birthday = null)
    {
        $this->birthday = $birthday;

        return $this;
    }

    /**
     * @param  string $image [optional] New image file name. Null by default.
     * @return User
     */
    public function setImage($image = null)
    {
        $this->image = $image;

        return $this;
    }

    /**
     * @param  UploadedFile $imageFile
     * @return User
     */
    public function setImageFile(UploadedFile $imageFile)
    {
        $this->imageFile = $imageFile;
        $this->updated = new DateTime('now', new \DateTimeZone('UTC')); // this will trigger PreUpdate callback even if only image has been changed

        return $this;
    }

    /**
     * Unset image file.
     *
     * @return User
     */
    public function unsetImageFile()
    {
        $this->imageFile = null;

        return $this;
    }

    /**
     * @param  bool $enabled User state
     * @return User
     */
    public function setEnabled($enabled)
    {
        $this->enabled = (boolean) $enabled;

        return $this;
    }

    /**
     * @param  string $password New encoded password
     * @return User
     */
    public function setPassword($password)
    {
        $this->password = $password;

        return $this;
    }

    /**
     * @param  string $password New password as plain string
     * @return User
     */
    public function setPlainPassword($password)
    {
        $this->plainPassword = $password;

        return $this;
    }

    /**
     * Set confirmation token.
     *
     * @param  string $token
     * @return User
     */
    public function setConfirmationToken($token)
    {
        $this->confirmationToken = $token;

        return $this;
    }

    /**
     * @param  DateTime $time [optional] New password request time. Null by default.
     * @return User
     */
    public function setPasswordRequestedAt(DateTime $time = null)
    {
        $this->passwordRequestedAt = $time;

        return $this;
    }

    /**
     * @param  DateTime $time New login time
     * @return User
     */
    public function setLastLogin(DateTime $time)
    {
        $this->lastLogin = $time;

        return $this;
    }

    /**
     * @param  int  $count New login count value
     * @return User
     */
    public function setLoginCount($count)
    {
        $this->loginCount = $count;

        return $this;
    }

    /**
     * Set new format for a full name display. Use %first% and %last% placeholders, for example: "%last%, %first%".
     *
     * @param  string $format New format string
     * @return User
     */
    public function setNameFormat($format)
    {
        $this->nameFormat = $format;

        return $this;
    }

    /**
     * @param  UserApi $api
     * @return User
     */
    public function setApi(UserApi $api)
    {
        $this->api = $api;

        return $this;
    }

    /**
     * Returns the user roles merged with associated groups roles
     *
     * @return Role[] The array of roles
     */
    public function getRoles()
    {
        $roles = $this->roles->toArray();

        /** @var Group $group */
        foreach ($this->getGroups() as $group) {
            $roles = array_merge($roles, $group->getRoles()->toArray());
        }

        return array_unique($roles);
    }

    /**
     * Returns the true Collection of Roles.
     *
     * @return Collection
     */
    public function getRolesCollection()
    {
        return $this->roles;
    }

    /**
     * Pass a string, get the desired Role object or null
     *
     * @param  string    $roleName Role name
     * @return Role|null
     */
    public function getRole($roleName)
    {
        /** @var Role $item */
        foreach ($this->getRoles() as $item) {
            if ($roleName == $item->getRole()) {
                return $item;
            }
        }

        return null;
    }

    /**
     * Never use this to check if this user has access to anything!
     * Use the SecurityContext, or an implementation of AccessDecisionManager
     * instead, e.g.
     *
     *         $securityContext->isGranted('ROLE_USER');
     *
     * @param  Role|string               $role
     * @return boolean
     * @throws \InvalidArgumentException
     */
    public function hasRole($role)
    {
        if ($role instanceof Role) {
            $roleName = $role->getRole();
        } elseif (is_string($role)) {
            $roleName = $role;
        } else {
            throw new \InvalidArgumentException(
                '$role must be an instance of Oro\Bundle\UserBundle\Entity\Role or a string'
            );
        }

        return (bool) $this->getRole($roleName);
    }

    /**
     * Adds a Role to the Collection.
     *
     * @param  Role $role
     * @return User
     */
    public function addRole(Role $role)
    {
        if (!$this->hasRole($role)) {
            $this->roles->add($role);
        }

        return $this;
    }

    /**
     * Remove the Role object from collection
     *
     * @param  Role|string               $role
     * @throws \InvalidArgumentException
     */
    public function removeRole($role)
    {
        if ($role instanceof Role) {
            $roleObject = $role;
        } elseif (is_string($role)) {
            $roleObject = $this->getRole($role);
        } else {
            throw new \InvalidArgumentException(
                '$role must be an instance of Oro\Bundle\UserBundle\Entity\Role or a string'
            );
        }
        if ($roleObject) {
            $this->roles->removeElement($roleObject);
        }
    }

    /**
     * Pass an array or Collection of Role objects and re-set roles collection with new Roles.
     * Type hinted array due to interface.
     *
     * @param  array|Collection          $roles Array of Role objects
     * @return User
     * @throws \InvalidArgumentException
     */
    public function setRoles($roles)
    {
        if (!$roles instanceof Collection && !is_array($roles)) {
            throw new \InvalidArgumentException(
                '$roles must be an instance of Doctrine\Common\Collections\Collection or an array'
            );
        }

        $this->roles->clear();

        foreach ($roles as $role) {
            $this->addRole($role);
        }

        return $this;
    }

    /**
     * Directly set the Collection of Roles.
     *
     * @param  Collection                $collection
     * @return User
     * @throws \InvalidArgumentException
     */
    public function setRolesCollection($collection)
    {
        if (!$collection instanceof Collection) {
            throw new \InvalidArgumentException(
                '$collection must be an instance of Doctrine\Common\Collections\Collection'
            );
        }
        $this->roles = $collection;

        return $this;
    }

    /**
     * Gets the groups granted to the user
     *
     * @return Collection
     */
    public function getGroups()
    {
        return $this->groups;
    }

    /**
     * @return array
     */
    public function getGroupNames()
    {
        $names = array();

        /** @var Group $group */
        foreach ($this->getGroups() as $group) {
            $names[] = $group->getName();
        }

        return $names;
    }

    /**
     * @param  string $name
     * @return bool
     */
    public function hasGroup($name)
    {
        return in_array($name, $this->getGroupNames());
    }

    /**
     * @param  Group $group
     * @return User
     */
    public function addGroup(Group $group)
    {
        if (!$this->getGroups()->contains($group)) {
            $this->getGroups()->add($group);
        }

        return $this;
    }

    /**
     * @param  Group $group
     * @return User
     */
    public function removeGroup(Group $group)
    {
        if ($this->getGroups()->contains($group)) {
            $this->getGroups()->removeElement($group);
        }

        return $this;
    }

    /**
     * @return string|null
     */
    public function getImagePath()
    {
        if ($this->image) {
            return $this->getUploadDir(true) . '/' . $this->image;
        }

        return null;
    }

    /**
     * Generate unique confirmation token
     *
     * @return string Token value
     */
    public function generateToken()
    {
        return base_convert(bin2hex(hash('sha256', uniqid(mt_rand(), true), true)), 16, 36);
    }

    public function __toString()
    {
        return (string) $this->getUsername();
    }

    /**
     * Pre persist event listener
     *
     * @ORM\PrePersist
     */
    public function beforeSave()
    {
        $this->created = new DateTime('now', new \DateTimeZone('UTC'));
        $this->loginCount = 0;
    }

    /**
     * Invoked before the entity is updated.
     *
     * @ORM\PreUpdate
     */
    public function preUpdate()
    {
        $this->updated = new DateTime('now', new \DateTimeZone('UTC'));
    }

    /**
     * {@inheritDoc}
     */
    public function isCredentialsNonExpired()
    {
        return true;
    }

    /**
     * Get User Statuses
     *
     * @return Status[]
     */
    public function getStatuses()
    {
        return $this->statuses;
    }

    /**
     * Add Status to User
     *
     * @param  Status $status
     * @return User
     */
    public function addStatus(Status $status)
    {
        $this->statuses[] = $status;

        return $this;
    }

    /**
     * Get Current Status
     *
     * @return Status
     */
    public function getCurrentStatus()
    {
        return $this->currentStatus;
    }

    /**
     * Set User Current Status
     *
     * @param  Status $status
     * @return User
     */
    public function setCurrentStatus(Status $status = null)
    {
        $this->currentStatus = $status;

        return $this;
    }

    /**
     * Get User Emails
     *
     * @return Email[]
     */
    public function getEmails()
    {
        return $this->emails;
    }

    /**
     * Add Email to User
     *
     * @param  Email $email
     * @return User
     */
    public function addEmail(Email $email)
    {
        $this->emails[] = $email;

        $email->setUser($this);

        return $this;
    }

    /**
     * Delete Email from User
     *
     * @param  Email $email
     * @return User
     */
    public function removeEmail(Email $email)
    {
        $this->emails->removeElement($email);

        return $this;
    }

    /**
     * Get the relative directory path to user avatar
     *
     * @param  bool   $forWeb
     * @return string
     */
    public function getUploadDir($forWeb = false)
    {
        $ds = DIRECTORY_SEPARATOR;

        if ($forWeb) {
            $ds = '/';
        }

        $suffix = $this->getCreatedAt() ? $this->getCreatedAt()->format('Y-m') : date('Y-m');

        return 'uploads' . $ds . 'users' . $ds . $suffix;
    }

    /**
     * {@inheritdoc}
     */
    public function getTaggableId()
    {
        return $this->getId();
    }

    /**
     * {@inheritdoc}
     */
    public function getTags()
    {
        $this->tags = $this->tags ?: new ArrayCollection();

        return $this->tags;
    }

    /**
     * {@inheritdoc}
     */
    public function setTags($tags)
    {
        $this->tags = $tags;

        return $this;
    }

    /**
     * @return ArrayCollection
     */
    public function getBusinessUnits()
    {
        $this->businessUnits = $this->businessUnits ?: new ArrayCollection();

        return $this->businessUnits;
    }

    /**
     * @param ArrayCollection $businessUnits
     * @return User
     */
    public function setBusinessUnits($businessUnits)
    {
        $this->businessUnits = $businessUnits;

        return $this;
    }

    /**
     * @param  BusinessUnit $businessUnit
     * @return User
     */
    public function addBusinessUnit(BusinessUnit $businessUnit)
    {
        if (!$this->getBusinessUnits()->contains($businessUnit)) {
            $this->getBusinessUnits()->add($businessUnit);
        }

        return $this;
    }

    /**
     * @param  BusinessUnit $businessUnit
     * @return User
     */
    public function removeBusinessUnit(BusinessUnit $businessUnit)
    {
        if ($this->getBusinessUnits()->contains($businessUnit)) {
            $this->getBusinessUnits()->removeElement($businessUnit);
        }

        return $this;
    }

    /**
     * @return BusinessUnit
     */
    public function getOwner()
    {
        return $this->owner;
    }

    /**
     * @param BusinessUnit $owningBusinessUnit
     * @return User
     */
    public function setOwner($owningBusinessUnit)
    {
        $this->owner = $owningBusinessUnit;

        return $this;
    }
}<|MERGE_RESOLUTION|>--- conflicted
+++ resolved
@@ -41,18 +41,12 @@
  * @ORM\Table(name="oro_user")
  * @ORM\HasLifecycleCallbacks()
  * @Oro\Loggable
-<<<<<<< HEAD
  * @Config(
  *      routeName="oro_user_index",
- *      defaultValues={"entity"={"icon"="icon-user","label"="User", "plural_label"="Users"}}
-=======
- * @Configurable(
- *  routeName="oro_user_index",
- *  defaultValues={
- *      "entity"={"icon"="icon-user","label"="User", "plural_label"="Users"},
- *      "ownership"={"owner_type"="BUSINESS_UNIT"}
- *  }
->>>>>>> ecc8f737
+ *      defaultValues={
+ *          "entity"={"icon"="icon-user","label"="User", "plural_label"="Users"}},
+ *          "ownership"={"owner_type"="BUSINESS_UNIT"}
+ *      }
  * )
  */
 class User extends AbstractEntityFlexible implements
