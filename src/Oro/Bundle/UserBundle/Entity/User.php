--- conflicted
+++ resolved
@@ -19,6 +19,7 @@
 use Oro\Bundle\LocaleBundle\Model\FullNameInterface;
 use Oro\Bundle\NotificationBundle\Entity\NotificationEmailInterface;
 use Oro\Bundle\OrganizationBundle\Entity\BusinessUnit;
+use Oro\Bundle\OrganizationBundle\Entity\OrganizationInterface;
 use Oro\Bundle\TagBundle\Entity\Tag;
 use Oro\Bundle\TagBundle\Entity\Taggable;
 use Oro\Bundle\UserBundle\Model\ExtendUser;
@@ -398,7 +399,6 @@
     /**
      * {@inheritdoc}
      */
-<<<<<<< HEAD
     protected $organization;
 
     /**
@@ -408,8 +408,6 @@
      */
     protected $currentOrganization;
 
-=======
->>>>>>> 3e8e78ce
     public function __construct()
     {
         parent::__construct();
