--- conflicted
+++ resolved
@@ -401,16 +401,6 @@
      *
      * Organization that user logged in
      */
-<<<<<<< HEAD
-    protected $organization;
-
-    /**
-     * @var OrganizationInterface
-     *
-     * Organization that user logged in
-     */
-=======
->>>>>>> 97c9ec19
     protected $currentOrganization;
 
     public function __construct()
