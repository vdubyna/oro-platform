<?php

namespace Oro\Bundle\UserBundle\Entity;

<<<<<<< HEAD
=======
use Doctrine\Common\Util\ClassUtils;

use Symfony\Component\Security\Core\Role\RoleInterface;

>>>>>>> c32b7a8f
use Oro\Bundle\OrganizationBundle\Entity\Organization;

class UserManager extends BaseUserManager
{
    /**
     * Return related repository
     *
     * @param User $user
     * @param Organization $organization
     *
     * @return UserApi
     */
    public function getApi(User $user, Organization $organization)
    {
        return $this->getStorageManager()->getRepository('OroUserBundle:UserApi')->getApi($user, $organization);
<<<<<<< HEAD
=======
    }

    /**
     * {@inheritdoc}
     */
    protected function assertRoles(UserInterface $user)
    {
        if (count($user->getRoles()) === 0) {
            $metadata = $this->getStorageManager()->getClassMetadata(ClassUtils::getClass($user));
            $roleClassName = $metadata->getAssociationTargetClass('roles');

            if (!is_a($roleClassName, 'Symfony\Component\Security\Core\Role\RoleInterface', true)) {
                throw new \RuntimeException(
                    sprintf('Expected Symfony\Component\Security\Core\Role\RoleInterface, %s given', $roleClassName)
                );
            }

            /** @var RoleInterface $role */
            $role = $this->getStorageManager()
                ->getRepository($roleClassName)
                ->findOneBy(['role' => User::ROLE_DEFAULT]);

            if (!$role) {
                throw new \RuntimeException('Default user role not found');
            }

            $user->addRole($role);
        }
>>>>>>> c32b7a8f
    }
}<|MERGE_RESOLUTION|>--- conflicted
+++ resolved
@@ -2,13 +2,10 @@
 
 namespace Oro\Bundle\UserBundle\Entity;
 
-<<<<<<< HEAD
-=======
 use Doctrine\Common\Util\ClassUtils;
 
 use Symfony\Component\Security\Core\Role\RoleInterface;
 
->>>>>>> c32b7a8f
 use Oro\Bundle\OrganizationBundle\Entity\Organization;
 
 class UserManager extends BaseUserManager
@@ -24,8 +21,6 @@
     public function getApi(User $user, Organization $organization)
     {
         return $this->getStorageManager()->getRepository('OroUserBundle:UserApi')->getApi($user, $organization);
-<<<<<<< HEAD
-=======
     }
 
     /**
@@ -54,6 +49,5 @@
 
             $user->addRole($role);
         }
->>>>>>> c32b7a8f
     }
 }