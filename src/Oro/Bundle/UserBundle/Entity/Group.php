<?php

namespace Oro\Bundle\UserBundle\Entity;

use Doctrine\ORM\Mapping as ORM;
use Doctrine\Common\Collections\ArrayCollection;
use Doctrine\Common\Collections\Collection;

use JMS\Serializer\Annotation\Type;
use JMS\Serializer\Annotation\Exclude;

use BeSimple\SoapBundle\ServiceDefinition\Annotation as Soap;

use Oro\Bundle\EntityConfigBundle\Metadata\Annotation\Config;

use Oro\Bundle\OrganizationBundle\Entity\BusinessUnit;

/**
 * @ORM\Entity(repositoryClass="Oro\Bundle\UserBundle\Entity\Repository\GroupRepository")
 * @ORM\Table(name="oro_access_group")
<<<<<<< HEAD
 * @Configurable(
 *  routeName="oro_user_group_index",
 *  defaultValues={
 *      "entity"={"icon"="group","label"="Group","plural_label"="Groups"},
 *      "ownership"={
 *          "owner_type"="BUSINESS_UNIT",
 *          "owner_field_name"="owner",
 *          "owner_column_name"="business_unit_owner_id"
 *      }
 *  }
=======
 * @Config(
 *      routeName="oro_user_group_index",
 *      mode="readonly",
 *      defaultValues={
 *          "entity"= {"icon"="group","label"="Group","plural_label"="Groups" },
 *          "extend"= {"is_extend"=true},
 *          "ownership"={"owner_type"="BUSINESS_UNIT"}
 *      }
>>>>>>> cf5f9e7d
 * )
 */
class Group
{
    /**
     * @ORM\Id
     * @ORM\Column(type="smallint", name="id")
     * @ORM\GeneratedValue(strategy="AUTO")
     * @Soap\ComplexType("int", nillable=true)
     * @Type("integer")
     */
    protected $id;

    /**
     * @ORM\Column(type="string", unique=true, length=30, nullable=false)
     * @Soap\ComplexType("string")
     * @Type("string")
     */
    protected $name;

    /**
     * @ORM\ManyToMany(targetEntity="Role")
     * @ORM\JoinTable(name="oro_user_access_group_role",
     *      joinColumns={@ORM\JoinColumn(name="group_id", referencedColumnName="id", onDelete="CASCADE")},
     *      inverseJoinColumns={@ORM\JoinColumn(name="role_id", referencedColumnName="id", onDelete="CASCADE")}
     * )
     * @Soap\ComplexType("int[]")
     * @Exclude
     */
    protected $roles;

    /**
     * @var BusinessUnit
     * @ORM\ManyToOne(targetEntity="Oro\Bundle\OrganizationBundle\Entity\BusinessUnit")
     * @ORM\JoinColumn(name="business_unit_owner_id", referencedColumnName="id", onDelete="SET NULL")
     * @Soap\ComplexType("string", nillable=true)
     */
    protected $owner;

    /**
     * @param string $name [optional] Group name
     */
    public function __construct($name = '')
    {
        $this->name  = $name;
        $this->roles = new ArrayCollection();
    }

    /**
     * @return int
     */
    public function getId()
    {
        return $this->id;
    }

    /**
     * @return string
     */
    public function getName()
    {
        return $this->name;
    }

    /**
     * @param  string $name
     * @return Group
     */
    public function setName($name)
    {
        $this->name = $name;

        return $this;
    }

    public function getRoleLabelsAsString()
    {
        $labels = array();
        /** @var $role Role */
        foreach ($this->getRoles() as $role) {
            $labels[] = $role->getLabel();
        }

        return implode(', ', $labels);
    }

    /**
     * Returns the group roles
     * @return Collection The roles
     */
    public function getRoles()
    {
        return $this->roles;
    }

    /**
     * Get role by string
     * @param  string $roleName Role name
     * @return Role|null
     */
    public function getRole($roleName)
    {
        /** @var $role Role */
        foreach ($this->getRoles() as $role) {
            if ($roleName == $role->getRole()) {
                return $role;
            }
        }

        return null;
    }

    /**
     * @param  Role|string $role
     * @return boolean
     * @throws \InvalidArgumentException
     */
    public function hasRole($role)
    {
        if ($role instanceof Role) {
            $roleName = $role->getRole();
        } elseif (is_string($role)) {
            $roleName = $role;
        } else {
            throw new \InvalidArgumentException(
                '$role must be an instance of Oro\Bundle\UserBundle\Entity\Role or a string'
            );
        }

        return (bool)$this->getRole($roleName);
    }

    /**
     * Adds a Role to the Collection
     * @param  Role $role
     * @return Group
     */
    public function addRole(Role $role)
    {
        if (!$this->hasRole($role)) {
            $this->roles->add($role);
        }

        return $this;
    }

    /**
     * Remove the Role object from collection
     * @param  Role|string $role
     * @return Group
     * @throws \InvalidArgumentException
     */
    public function removeRole($role)
    {
        if ($role instanceof Role) {
            $roleObject = $role;
        } elseif (is_string($role)) {
            $roleObject = $this->getRole($role);
        } else {
            throw new \InvalidArgumentException(
                '$role must be an instance of Oro\Bundle\UserBundle\Entity\Role or a string'
            );
        }
        if ($roleObject) {
            $this->roles->removeElement($roleObject);
        }

        return $this;
    }

    /**
     * Set new Roles collection
     * @param  array|Collection $roles
     * @return Group
     * @throws \InvalidArgumentException
     */
    public function setRoles($roles)
    {
        if ($roles instanceof Collection) {
            $this->roles->clear();

            foreach ($roles as $role) {
                $this->addRole($role);
            }
        } elseif (is_array($roles)) {
            $this->roles = new ArrayCollection($roles);
        } else {
            throw new \InvalidArgumentException(
                '$roles must be an instance of Doctrine\Common\Collections\Collection or an array'
            );
        }

        return $this;
    }

    /**
     * @return BusinessUnit
     */
    public function getOwner()
    {
        return $this->owner;
    }

    /**
     * @param BusinessUnit $owningBusinessUnit
     * @return Group
     */
    public function setOwner($owningBusinessUnit)
    {
        $this->owner = $owningBusinessUnit;

        return $this;
    }
}<|MERGE_RESOLUTION|>--- conflicted
+++ resolved
@@ -18,27 +18,17 @@
 /**
  * @ORM\Entity(repositoryClass="Oro\Bundle\UserBundle\Entity\Repository\GroupRepository")
  * @ORM\Table(name="oro_access_group")
-<<<<<<< HEAD
- * @Configurable(
- *  routeName="oro_user_group_index",
- *  defaultValues={
- *      "entity"={"icon"="group","label"="Group","plural_label"="Groups"},
- *      "ownership"={
- *          "owner_type"="BUSINESS_UNIT",
- *          "owner_field_name"="owner",
- *          "owner_column_name"="business_unit_owner_id"
- *      }
- *  }
-=======
  * @Config(
  *      routeName="oro_user_group_index",
- *      mode="readonly",
  *      defaultValues={
- *          "entity"= {"icon"="group","label"="Group","plural_label"="Groups" },
+ *          "entity"={"icon"="group", "label"="Group", "plural_label"="Groups"},
  *          "extend"= {"is_extend"=true},
- *          "ownership"={"owner_type"="BUSINESS_UNIT"}
+ *          "ownership"={
+ *              "owner_type"="BUSINESS_UNIT",
+ *              "owner_field_name"="owner",
+ *              "owner_column_name"="business_unit_owner_id"
+ *          }
  *      }
->>>>>>> cf5f9e7d
  * )
  */
 class Group
