# OroCacheBundle

OroCacheBundle introduces the configuration of the application data cache storage used by application bundles for different cache types.

<<<<<<< HEAD
## Table of Contents

 - [Abstract Cache Services](#abstract-cache-services)
 - [Caching Static Configuration](#caching-static-configuration)
 - [Caching of Symfony Validation rules](#caching-of-symfony-validation-rules)

## Abstract Cache Services

There are three abstract services you can use as a parent for your cache services:

 - `oro.file_cache.abstract` - this cache should be used for caching data private for each node in a web farm
 - `oro.cache.abstract` - this cache should be used for caching data that need to be shared between nodes in a web farm
 - `oro.cache.abstract.without_memory_cache` - the same as `oro.cache.abstract` but without using additional in-memory caching, it can be used to avoid unnecessary memory usage and performance penalties if in-memory caching is not needed, e.g. you implemented some more efficient in-memory caching strategy around your cache service

The following example shows how this services can be used:

``` yaml
services:
    acme.test.cache:
        public: false
        parent: oro.cache.abstract
        calls:
            - [ setNamespace, [ 'acme_test' ] ]
```

Also `oro.file_cache.abstract` and `oro.cache.abstract` services can be re-declared in the application configuration file, for example:

``` yaml
services:
    oro.cache.abstract:
        abstract: true
        class:                Oro\Bundle\CacheBundle\Provider\PhpFileCache
        arguments:            [%kernel.cache_dir%/oro_data]
```

The `oro.cache.abstract.without_memory_cache` service is always declared automatically based on `oro.cache.abstract` service.

Read more about the [caching policy and default implementation](Resources/doc/caching_policy.md).

## Caching Static Configuration

A static configuration is defined in the configuration files and does not depend on the application data.
Usually such configuration is loaded from configuration files located in different bundles, e.g. from
`Resources/config/oro/my_config.yml` files that can be located in any bundle.
There are several possible ways to store the collected configuration to avoid loading and merging it
on each request:

1. As a parameter in the dependency injection container.
   The disadvantage of this approach is not very good DX (Developer Experience) because each time when
   the configuration is changed the whole container should be rebuilt.
2. As a data file in the system cache.
   This approach has better DX as this is the only file that needs rebuilding after the configuration is changed.
   However, the disadvantage is that data should be deserialized every time it is requested.
3. As a PHP file in the system cache.
   It has the same DX as the previous approach but with two important additional advantages:
   the deserialization of the data is not needed and the loaded data is cached by
   [OPcache](http://php.net/manual/en/intro.opcache.php).

To implement 3rd approach for your configuration, you need to take the following steps:

1. Create PHP class that defines the schema of your configuration and validation and merging rules for it. E.g.:

```php
<?php

namespace Acme\Bundle\AcmeBundle\DependencyInjection;

use Symfony\Component\Config\Definition\Builder\TreeBuilder;
use Symfony\Component\Config\Definition\ConfigurationInterface;

class MyConfiguration implements ConfigurationInterface
{
    /**
     * {@inheritdoc}
     */
    public function getConfigTreeBuilder()
    {
        $treeBuilder = new TreeBuilder();
        $rootNode = $treeBuilder->root('my_config');

        // build the configuration tree here

        return $treeBuilder;
    }
}
```

2. Create the configuration provider PHP class that you will use to get the configuration data. E.g.:

```php
<?php

namespace Acme\Bundle\AcmeBundle\Provider;

use Acme\Bundle\AcmeBundle\DependencyInjection\MyConfiguration;
use Oro\Component\Config\Cache\PhpArrayConfigProvider;
use Oro\Component\Config\Loader\CumulativeConfigLoader;
use Oro\Component\Config\Loader\CumulativeConfigProcessorUtil;
use Oro\Component\Config\Loader\YamlCumulativeFileLoader;
use Oro\Component\Config\ResourcesContainerInterface;

class MyConfigurationProvider extends PhpArrayConfigProvider
{
    private const CONFIG_FILE = 'Resources/config/oro/my_config.yml';

    /**
     * @return array
     */
    public function getConfiguration(): array
    {
        return $this->doGetConfig();
    }

    /**
     * {@inheritdoc}
     */
    protected function doLoadConfig(ResourcesContainerInterface $resourcesContainer)
    {
        $configs = [];
        $configLoader = new CumulativeConfigLoader(
            'my_config',
            new YamlCumulativeFileLoader(self::CONFIG_FILE)
        );
        $resources = $configLoader->load($resourcesContainer);
        foreach ($resources as $resource) {
            $configs[] = $resource->data;
        }

        return CumulativeConfigProcessorUtil::processConfiguration(
            self::CONFIG_FILE,
            new MyConfiguration(),
            $configs
        );
    }
}
```
3. Register the created configuration provider as a service using `oro.static_config_provider.abstract` service
   as the parent one. E.g.:

```yaml
services:
    acme.my_configuration_provider:
        class: Acme\Bundle\AcmeBundle\Provider\MyConfigurationProvider
        public: false
        parent: oro.static_config_provider.abstract
        arguments:
            - '%kernel.cache_dir%/oro/my_config.php'
            - '%kernel.debug%'
```

The cache warmer is registered automatically with the priority `200`. This priority adds the warmer at the begin
of the warmers chain that prevents double warmup in case some Application cache depends on the static config cache.
The warmer service ID is the configuration provider service ID prefixed with `.warmer`. If you want to change
the priority or use your own warmer, you can register the service following these naming conventions.
In this case a default warmer will not be registered for your configuration provider.

An example of a custom warmer:

```yaml
services:
    acme.my_configuration_provider.warmer:
        class: Oro\Component\Config\Cache\ConfigCacheWarmer
        public: false
        arguments:
            - '@acme.my_configuration_provider'
        tags:
            - { name: kernel.cache_warmer }
```

If your Application cache depends on your configuration, use `isCacheFresh($timestamp)` and `getCacheTimestamp()`
methods of the configuration provider to check if the Application cache needs to be rebuilt.
Here is an example how to use these methods:

```php
    private function ensureConfigLoaded()
    {
        if (null !== $this->configuration) {
            return;
        }

        $config = $this->fetchConfigFromCache();
        if (null === $config) {
            $config = $this->loadConfig();
            $this->saveConfigToCache($config);
        }
        $this->configuration = $config;
    }

    /**
     * @return array|null
     */
    private function fetchConfigFromCache(): ?array
    {
        $config = null;
        $cachedData = $this->cache->fetch(self::CACHE_KEY);
        if (false !== $cachedData) {
            list($timestamp, $value) = $cachedData;
            if ($this->configProvider->isCacheFresh($timestamp)) {
                $config = $value;
            }
        }

        return $config;
    }

    /**
     * @param array $config
     */
    private function saveConfigToCache(array $config): void
    {
        $this->cache->save(self::CACHE_KEY, [$this->configProvider->getCacheTimestamp(), $config]);
    }

    /**
     * @return array
     */
    private function loadConfig(): array
    {
        $config = $this->configProvider->getConfiguration();

        // add some additional processing of the configuration here

        return $config;
    }
```

## Caching of Symfony Validation rules
=======
Read more in the Bundles Documentation on the OroPlatform website:
>>>>>>> 0f6c8186

- [Abstract cache services](https://oroinc.com/oroplatform/doc/current/bundles/CacheBundle/cache#abstract-cache-services) 
- [Warm up config cache](https://oroinc.com/oroplatform/doc/current/bundles/CacheBundle/cache#warm-up-config-cache)
- [Caching of Symfony Validation rules](https://oroinc.com/oroplatform/doc/current/bundles/CacheBundle/cache#caching-of-symfony-validation-rules)<|MERGE_RESOLUTION|>--- conflicted
+++ resolved
@@ -2,238 +2,9 @@
 
 OroCacheBundle introduces the configuration of the application data cache storage used by application bundles for different cache types.
 
-<<<<<<< HEAD
-## Table of Contents
+Read more in the Bundles Documentation on the OroPlatform website:
 
- - [Abstract Cache Services](#abstract-cache-services)
- - [Caching Static Configuration](#caching-static-configuration)
- - [Caching of Symfony Validation rules](#caching-of-symfony-validation-rules)
-
-## Abstract Cache Services
-
-There are three abstract services you can use as a parent for your cache services:
-
- - `oro.file_cache.abstract` - this cache should be used for caching data private for each node in a web farm
- - `oro.cache.abstract` - this cache should be used for caching data that need to be shared between nodes in a web farm
- - `oro.cache.abstract.without_memory_cache` - the same as `oro.cache.abstract` but without using additional in-memory caching, it can be used to avoid unnecessary memory usage and performance penalties if in-memory caching is not needed, e.g. you implemented some more efficient in-memory caching strategy around your cache service
-
-The following example shows how this services can be used:
-
-``` yaml
-services:
-    acme.test.cache:
-        public: false
-        parent: oro.cache.abstract
-        calls:
-            - [ setNamespace, [ 'acme_test' ] ]
-```
-
-Also `oro.file_cache.abstract` and `oro.cache.abstract` services can be re-declared in the application configuration file, for example:
-
-``` yaml
-services:
-    oro.cache.abstract:
-        abstract: true
-        class:                Oro\Bundle\CacheBundle\Provider\PhpFileCache
-        arguments:            [%kernel.cache_dir%/oro_data]
-```
-
-The `oro.cache.abstract.without_memory_cache` service is always declared automatically based on `oro.cache.abstract` service.
-
-Read more about the [caching policy and default implementation](Resources/doc/caching_policy.md).
-
-## Caching Static Configuration
-
-A static configuration is defined in the configuration files and does not depend on the application data.
-Usually such configuration is loaded from configuration files located in different bundles, e.g. from
-`Resources/config/oro/my_config.yml` files that can be located in any bundle.
-There are several possible ways to store the collected configuration to avoid loading and merging it
-on each request:
-
-1. As a parameter in the dependency injection container.
-   The disadvantage of this approach is not very good DX (Developer Experience) because each time when
-   the configuration is changed the whole container should be rebuilt.
-2. As a data file in the system cache.
-   This approach has better DX as this is the only file that needs rebuilding after the configuration is changed.
-   However, the disadvantage is that data should be deserialized every time it is requested.
-3. As a PHP file in the system cache.
-   It has the same DX as the previous approach but with two important additional advantages:
-   the deserialization of the data is not needed and the loaded data is cached by
-   [OPcache](http://php.net/manual/en/intro.opcache.php).
-
-To implement 3rd approach for your configuration, you need to take the following steps:
-
-1. Create PHP class that defines the schema of your configuration and validation and merging rules for it. E.g.:
-
-```php
-<?php
-
-namespace Acme\Bundle\AcmeBundle\DependencyInjection;
-
-use Symfony\Component\Config\Definition\Builder\TreeBuilder;
-use Symfony\Component\Config\Definition\ConfigurationInterface;
-
-class MyConfiguration implements ConfigurationInterface
-{
-    /**
-     * {@inheritdoc}
-     */
-    public function getConfigTreeBuilder()
-    {
-        $treeBuilder = new TreeBuilder();
-        $rootNode = $treeBuilder->root('my_config');
-
-        // build the configuration tree here
-
-        return $treeBuilder;
-    }
-}
-```
-
-2. Create the configuration provider PHP class that you will use to get the configuration data. E.g.:
-
-```php
-<?php
-
-namespace Acme\Bundle\AcmeBundle\Provider;
-
-use Acme\Bundle\AcmeBundle\DependencyInjection\MyConfiguration;
-use Oro\Component\Config\Cache\PhpArrayConfigProvider;
-use Oro\Component\Config\Loader\CumulativeConfigLoader;
-use Oro\Component\Config\Loader\CumulativeConfigProcessorUtil;
-use Oro\Component\Config\Loader\YamlCumulativeFileLoader;
-use Oro\Component\Config\ResourcesContainerInterface;
-
-class MyConfigurationProvider extends PhpArrayConfigProvider
-{
-    private const CONFIG_FILE = 'Resources/config/oro/my_config.yml';
-
-    /**
-     * @return array
-     */
-    public function getConfiguration(): array
-    {
-        return $this->doGetConfig();
-    }
-
-    /**
-     * {@inheritdoc}
-     */
-    protected function doLoadConfig(ResourcesContainerInterface $resourcesContainer)
-    {
-        $configs = [];
-        $configLoader = new CumulativeConfigLoader(
-            'my_config',
-            new YamlCumulativeFileLoader(self::CONFIG_FILE)
-        );
-        $resources = $configLoader->load($resourcesContainer);
-        foreach ($resources as $resource) {
-            $configs[] = $resource->data;
-        }
-
-        return CumulativeConfigProcessorUtil::processConfiguration(
-            self::CONFIG_FILE,
-            new MyConfiguration(),
-            $configs
-        );
-    }
-}
-```
-3. Register the created configuration provider as a service using `oro.static_config_provider.abstract` service
-   as the parent one. E.g.:
-
-```yaml
-services:
-    acme.my_configuration_provider:
-        class: Acme\Bundle\AcmeBundle\Provider\MyConfigurationProvider
-        public: false
-        parent: oro.static_config_provider.abstract
-        arguments:
-            - '%kernel.cache_dir%/oro/my_config.php'
-            - '%kernel.debug%'
-```
-
-The cache warmer is registered automatically with the priority `200`. This priority adds the warmer at the begin
-of the warmers chain that prevents double warmup in case some Application cache depends on the static config cache.
-The warmer service ID is the configuration provider service ID prefixed with `.warmer`. If you want to change
-the priority or use your own warmer, you can register the service following these naming conventions.
-In this case a default warmer will not be registered for your configuration provider.
-
-An example of a custom warmer:
-
-```yaml
-services:
-    acme.my_configuration_provider.warmer:
-        class: Oro\Component\Config\Cache\ConfigCacheWarmer
-        public: false
-        arguments:
-            - '@acme.my_configuration_provider'
-        tags:
-            - { name: kernel.cache_warmer }
-```
-
-If your Application cache depends on your configuration, use `isCacheFresh($timestamp)` and `getCacheTimestamp()`
-methods of the configuration provider to check if the Application cache needs to be rebuilt.
-Here is an example how to use these methods:
-
-```php
-    private function ensureConfigLoaded()
-    {
-        if (null !== $this->configuration) {
-            return;
-        }
-
-        $config = $this->fetchConfigFromCache();
-        if (null === $config) {
-            $config = $this->loadConfig();
-            $this->saveConfigToCache($config);
-        }
-        $this->configuration = $config;
-    }
-
-    /**
-     * @return array|null
-     */
-    private function fetchConfigFromCache(): ?array
-    {
-        $config = null;
-        $cachedData = $this->cache->fetch(self::CACHE_KEY);
-        if (false !== $cachedData) {
-            list($timestamp, $value) = $cachedData;
-            if ($this->configProvider->isCacheFresh($timestamp)) {
-                $config = $value;
-            }
-        }
-
-        return $config;
-    }
-
-    /**
-     * @param array $config
-     */
-    private function saveConfigToCache(array $config): void
-    {
-        $this->cache->save(self::CACHE_KEY, [$this->configProvider->getCacheTimestamp(), $config]);
-    }
-
-    /**
-     * @return array
-     */
-    private function loadConfig(): array
-    {
-        $config = $this->configProvider->getConfiguration();
-
-        // add some additional processing of the configuration here
-
-        return $config;
-    }
-```
-
-## Caching of Symfony Validation rules
-=======
-Read more in the Bundles Documentation on the OroPlatform website:
->>>>>>> 0f6c8186
-
-- [Abstract cache services](https://oroinc.com/oroplatform/doc/current/bundles/CacheBundle/cache#abstract-cache-services) 
-- [Warm up config cache](https://oroinc.com/oroplatform/doc/current/bundles/CacheBundle/cache#warm-up-config-cache)
-- [Caching of Symfony Validation rules](https://oroinc.com/oroplatform/doc/current/bundles/CacheBundle/cache#caching-of-symfony-validation-rules)+- [Abstract Cache Services](https://oroinc.com/oroplatform/doc/current/bundles/CacheBundle/cache#abstract-cache-services)
+- [Caching Static Configuration](https://oroinc.com/oroplatform/doc/current/bundles/CacheBundle/cache#caching-static-configuration)
+- [Caching of Symfony Validation rules](https://oroinc.com/oroplatform/doc/current/bundles/CacheBundle/cache#caching-of-symfony-validation-rules)
+- [Caching Policy](https://oroinc.com/oroplatform/doc/current/bundles/CacheBundle/cache#caching-policy)