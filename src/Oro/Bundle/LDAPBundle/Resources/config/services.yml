parameters:
<<<<<<< HEAD
    fr3d_ldap.security.authentication.provider.class: Oro\Bundle\LDAPBundle\Security\LdapProvider
    fr3d_ldap.ldap_driver.zend.class:                 Oro\Bundle\LDAPBundle\LDAP\ZendLdapDriver
    oro_ldap.extension.user_type.class:               Oro\Bundle\LDAPBundle\Form\Extension\UserTypeExtension
    oro_ldap.provider.user.class:                     Oro\Bundle\LDAPBundle\Provider\UserProvider
    oro_ldap.provider.channel_type.class:             Oro\Bundle\LDAPBundle\Provider\ChannelType
    oro_ldap.provider.ldap_transport.class:           Oro\Bundle\LDAPBundle\Provider\Transport\LdapTransport
    oro_ldap.provider.connector.user.class:           Oro\Bundle\LDAPBundle\Provider\Connector\UserLdapConnector
    oro_ldap.manager.import.class:                    Oro\Bundle\LDAPBundle\Manager\ImportManager
    oro_ldap.manager.export.class:                    Oro\Bundle\LDAPBundle\Manager\ExportManager
    oro_ldap.importexport.reader.ldap.user.class:     Oro\Bundle\LDAPBundle\ImportExport\LdapUserReader
    oro_ldap.importexport.writer.ldap.user.class:     Oro\Bundle\LDAPBundle\ImportExport\LdapUserWriter
=======
    fr3d_ldap.security.authentication.provider.class:   Oro\Bundle\LDAPBundle\Security\LdapProvider
    fr3d_ldap.ldap_driver.zend.class:                   Oro\Bundle\LDAPBundle\LDAP\ZendLdapDriver
    oro_ldap.provider.user.class:                       Oro\Bundle\LDAPBundle\Provider\UserProvider
    oro_ldap.provider.channel_type.class:               Oro\Bundle\LDAPBundle\Provider\ChannelType
    oro_ldap.provider.ldap_transport.class:             Oro\Bundle\LDAPBundle\Provider\Transport\LdapTransport
    oro_ldap.form.type.ldap_transport_setting.class:    Oro\Bundle\LDAPBundle\Form\Type\LdapTransportSettingsFormType
    oro_ldap.manager.import.class:                      Oro\Bundle\LDAPBundle\Manager\ImportManager
    oro_ldap.manager.export.class:                      Oro\Bundle\LDAPBundle\Manager\ExportManager
    oro_ldap.event_listener.user_change_listener.class: Oro\Bundle\LDAPBundle\EventListener\UserChangeListener
>>>>>>> d4693158

services:
    fr3d_ldap.security.authentication.provider:
        class: %fr3d_ldap.security.authentication.provider.class%
        arguments:
            - @security.user_checker
            - ""
            - ""
            - @fr3d_ldap.ldap_manager
            - @oro_config.global
            - %security.authentication.hide_user_not_found%

    oro_ldap.ldap.ldap_manager:
        class: Oro\Bundle\LDAPBundle\LDAP\LdapManager
        arguments:
            - @doctrine
            - @fr3d_ldap.ldap_driver
            - @fr3d_ldap.user_manager
            - %fr3d_ldap.ldap_manager.parameters%
        calls:
            - [updateOroConfiguration, [@oro_config.global]]

    oro_ldap.provider.user:
        class: %oro_ldap.provider.user.class%
        arguments:
            - @doctrine

    oro_ldap.provider.channel_type:
        class: %oro_ldap.provider.channel_type.class%
        tags:
            - { name: oro_integration.channel, type: ldap }

    oro_ldap.provider.ldap.transport:
        class: %oro_ldap.provider.ldap_transport.class%
        tags:
            - { name: oro_integration.transport, type: ldap, channel_type: ldap }

    oro_ldap.provider.connector.user:
        class: %oro_ldap.provider.connector.user.class%
        tags:
            - { name: oro_integration.connector, type: user, channel_type: ldap }
        arguments: [@oro_importexport.context_registry, @oro_integration.logger.strategy, @oro_integration.provider.connector_context_mediator]

    oro_ldap.manager.import:
        class: %oro_ldap.manager.import.class%
        arguments:
            - @fr3d_ldap.ldap_manager
            - @oro_user.manager
            - @doctrine
            - @oro_ldap.provider.user
            - @logger
        tags:
            - { name: monolog.logger, channel: oro_distribution }

    oro_ldap.manager.export:
        class: %oro_ldap.manager.export.class%
        arguments:
            - @fr3d_ldap.ldap_manager
            - @oro_user.manager
            - @oro_ldap.provider.user
            - @logger
        tags:
            - { name: monolog.logger, channel: oro_distribution }

<<<<<<< HEAD
    oro_ldap.importexport.reader.ldap.user:
        class: %oro_ldap.importexport.reader.ldap.user.class%

    oro_ldap.importexport.writer.ldap.user:
        class: %oro_ldap.importexport.writer.ldap.user.class%
=======
    oro_ldap.ldap_manager.link:
        tags:
            - { name: oro_service_link,  service: oro_ldap.ldap.ldap_manager }

    oro_ldap.event_listener.user_change_listener.class:
        class:  %oro_ldap.event_listener.user_change_listener.class%
        arguments:
            - @oro_ldap.ldap_manager.link
        tags:
            - { name: doctrine.event_listener, event: onFlush }
            - { name: doctrine.event_listener, event: postFlush }
>>>>>>> d4693158
<|MERGE_RESOLUTION|>--- conflicted
+++ resolved
@@ -1,17 +1,4 @@
 parameters:
-<<<<<<< HEAD
-    fr3d_ldap.security.authentication.provider.class: Oro\Bundle\LDAPBundle\Security\LdapProvider
-    fr3d_ldap.ldap_driver.zend.class:                 Oro\Bundle\LDAPBundle\LDAP\ZendLdapDriver
-    oro_ldap.extension.user_type.class:               Oro\Bundle\LDAPBundle\Form\Extension\UserTypeExtension
-    oro_ldap.provider.user.class:                     Oro\Bundle\LDAPBundle\Provider\UserProvider
-    oro_ldap.provider.channel_type.class:             Oro\Bundle\LDAPBundle\Provider\ChannelType
-    oro_ldap.provider.ldap_transport.class:           Oro\Bundle\LDAPBundle\Provider\Transport\LdapTransport
-    oro_ldap.provider.connector.user.class:           Oro\Bundle\LDAPBundle\Provider\Connector\UserLdapConnector
-    oro_ldap.manager.import.class:                    Oro\Bundle\LDAPBundle\Manager\ImportManager
-    oro_ldap.manager.export.class:                    Oro\Bundle\LDAPBundle\Manager\ExportManager
-    oro_ldap.importexport.reader.ldap.user.class:     Oro\Bundle\LDAPBundle\ImportExport\LdapUserReader
-    oro_ldap.importexport.writer.ldap.user.class:     Oro\Bundle\LDAPBundle\ImportExport\LdapUserWriter
-=======
     fr3d_ldap.security.authentication.provider.class:   Oro\Bundle\LDAPBundle\Security\LdapProvider
     fr3d_ldap.ldap_driver.zend.class:                   Oro\Bundle\LDAPBundle\LDAP\ZendLdapDriver
     oro_ldap.provider.user.class:                       Oro\Bundle\LDAPBundle\Provider\UserProvider
@@ -21,7 +8,8 @@
     oro_ldap.manager.import.class:                      Oro\Bundle\LDAPBundle\Manager\ImportManager
     oro_ldap.manager.export.class:                      Oro\Bundle\LDAPBundle\Manager\ExportManager
     oro_ldap.event_listener.user_change_listener.class: Oro\Bundle\LDAPBundle\EventListener\UserChangeListener
->>>>>>> d4693158
+    oro_ldap.importexport.reader.ldap.user.class:       Oro\Bundle\LDAPBundle\ImportExport\LdapUserReader
+    oro_ldap.importexport.writer.ldap.user.class:       Oro\Bundle\LDAPBundle\ImportExport\LdapUserWriter
 
 services:
     fr3d_ldap.security.authentication.provider:
@@ -86,13 +74,6 @@
         tags:
             - { name: monolog.logger, channel: oro_distribution }
 
-<<<<<<< HEAD
-    oro_ldap.importexport.reader.ldap.user:
-        class: %oro_ldap.importexport.reader.ldap.user.class%
-
-    oro_ldap.importexport.writer.ldap.user:
-        class: %oro_ldap.importexport.writer.ldap.user.class%
-=======
     oro_ldap.ldap_manager.link:
         tags:
             - { name: oro_service_link,  service: oro_ldap.ldap.ldap_manager }
@@ -104,4 +85,9 @@
         tags:
             - { name: doctrine.event_listener, event: onFlush }
             - { name: doctrine.event_listener, event: postFlush }
->>>>>>> d4693158
+
+    oro_ldap.importexport.reader.ldap.user:
+        class: %oro_ldap.importexport.reader.ldap.user.class%
+
+    oro_ldap.importexport.writer.ldap.user:
+        class: %oro_ldap.importexport.writer.ldap.user.class%