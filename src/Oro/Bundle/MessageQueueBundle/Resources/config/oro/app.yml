--- conflicted
+++ resolved
@@ -20,14 +20,11 @@
         - 'oro.message_queue.job.root_job_stopped'
     security_agnostic_processors:
         - 'oro_message_queue.client.route_message_processor'
-<<<<<<< HEAD
     job:
         time_before_stale:
             default: '30 minutes'
-=======
     consumer:
         heartbeat_update_period: 15
->>>>>>> 8117e7ed
 
 monolog:
     channels:
