<?php

namespace Oro\Bundle\MessageQueueBundle\DependencyInjection;

use Oro\Component\MessageQueue\Client\DbalDriver;
use Oro\Component\MessageQueue\Client\NullDriver;
use Oro\Component\MessageQueue\Client\TraceableMessageProducer;
use Oro\Component\MessageQueue\DependencyInjection\TransportFactoryInterface;
use Oro\Component\MessageQueue\Transport\Dbal\DbalConnection;
use Oro\Component\MessageQueue\Transport\Dbal\DbalLazyConnection;
use Oro\Component\MessageQueue\Transport\Null\NullConnection;
use Symfony\Component\Config\FileLocator;
use Symfony\Component\Config\Resource\FileResource;
use Symfony\Component\DependencyInjection\ContainerBuilder;
use Symfony\Component\DependencyInjection\Loader\YamlFileLoader;
use Symfony\Component\DependencyInjection\Reference;
use Symfony\Component\HttpKernel\DependencyInjection\Extension;

class OroMessageQueueExtension extends Extension
{
    /**
     * @var TransportFactoryInterface[]
     */
    private $factories;

    public function __construct()
    {
        $this->factories = [];
    }

    /**
     * @param TransportFactoryInterface $transportFactory
     */
    public function addTransportFactory(TransportFactoryInterface $transportFactory)
    {
        $name = $transportFactory->getName();

        if (empty($name)) {
            throw new \LogicException('Transport factory name cannot be empty');
        }
        if (array_key_exists($name, $this->factories)) {
            throw new \LogicException(sprintf('Transport factory with such name already added. Name %s', $name));
        }

        $this->factories[$name] = $transportFactory;
    }

    /**
     * {@inheritdoc}
     */
    public function load(array $configs, ContainerBuilder $container)
    {
        $config = $this->processConfiguration(new Configuration($this->factories), $configs);

        $loader = new YamlFileLoader($container, new FileLocator(__DIR__.'/../Resources/config'));
        $loader->load('services.yml');
<<<<<<< HEAD
        $loader->load('job.yml');
=======
>>>>>>> 0ebc5dd1

        foreach ($config['transport'] as $name => $transportConfig) {
            $this->factories[$name]->createService($container, $transportConfig);
        }

        if (isset($config['client'])) {
            $loader->load('client.yml');

            $driverFactory = $container->getDefinition('oro_message_queue.client.driver_factory');
            $driverFactory->replaceArgument(0, [
                NullConnection::class => NullDriver::class,
                DbalConnection::class => DbalDriver::class,
                DbalLazyConnection::class => DbalDriver::class,
            ]);

            $configDef = $container->getDefinition('oro_message_queue.client.config');
            $configDef->setArguments([
                $config['client']['prefix'],
                $config['client']['router_processor'],
                $config['client']['router_destination'],
                $config['client']['default_destination'],
            ]);

            if (false == empty($config['client']['traceable_producer'])) {
                $producerId = 'oro_message_queue.client.traceable_message_producer';
                $container->register($producerId, TraceableMessageProducer::class)
                    ->setDecoratedService('oro_message_queue.client.message_producer')
                    ->addArgument(new Reference('oro_message_queue.client.traceable_message_producer.inner'))
                ;
            }

            $delayRedeliveredExtension = $container->getDefinition(
                'oro_message_queue.client.delay_redelivered_message_extension'
            );
            $delayRedeliveredExtension->replaceArgument(1, $config['client']['redelivered_delay_time']);
        }
    }

    /**
     * {@inheritdoc}
     *
     * @return Configuration
     */
    public function getConfiguration(array $config, ContainerBuilder $container)
    {
        $rc = new \ReflectionClass(Configuration::class);

        $container->addResource(new FileResource($rc->getFileName()));

        return new Configuration($this->factories);
    }
}<|MERGE_RESOLUTION|>--- conflicted
+++ resolved
@@ -54,10 +54,7 @@
 
         $loader = new YamlFileLoader($container, new FileLocator(__DIR__.'/../Resources/config'));
         $loader->load('services.yml');
-<<<<<<< HEAD
         $loader->load('job.yml');
-=======
->>>>>>> 0ebc5dd1
 
         foreach ($config['transport'] as $name => $transportConfig) {
             $this->factories[$name]->createService($container, $transportConfig);
