--- conflicted
+++ resolved
@@ -60,7 +60,6 @@
             ->arrayNode('security_agnostic_processors')
                 ->prototype('scalar')->end()
             ->end()
-<<<<<<< HEAD
             ->arrayNode('job')->children()
                 ->arrayNode('time_before_stale')
                     ->isRequired()
@@ -68,7 +67,6 @@
                     ->useAttributeAsKey('job_name')
                     ->prototype('scalar')
                     ->info('DateTime expression - how long job can stay inactive before its consider old')
-=======
             ->arrayNode('consumer')
                 ->children()
                     ->integerNode('heartbeat_update_period')
@@ -78,7 +76,6 @@
                             'Consumer heartbeat update period in minutes. To disable the checks, set this option to 0'
                         )
                     ->end()
->>>>>>> 8117e7ed
                 ->end()
             ->end();
         return $tb;
