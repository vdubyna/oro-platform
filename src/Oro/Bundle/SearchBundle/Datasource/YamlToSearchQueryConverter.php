<?php

namespace Oro\Bundle\SearchBundle\Datasource;

use Symfony\Component\Config\Definition\Processor;

use Oro\Bundle\SearchBundle\Query\AbstractSearchQuery;
use Oro\Bundle\SearchBundle\Datagrid\Datasource\Search\QueryConfiguration;
use Oro\Bundle\SearchBundle\Query\SearchQueryInterface;

class YamlToSearchQueryConverter
{
    /**
     * @param SearchQueryInterface $query
     * @param array                $config
     * @return mixed
     */
    public function process(SearchQueryInterface $query, array $config)
    {
        if (!isset($config['query'])) {
            return null;
        }

        $processor = new Processor();
        $config    = $processor->processConfiguration(new QueryConfiguration(), $this->preProcessConfig($config));

        foreach ((array)$config['from'] as $from) {
            $query->from($from);
        }

        foreach ((array)$config['select'] as $select) {
            $query->addSelect($select);
        }

        $this->processWhere($query, $config);

        return $query;
    }

    /**
     * @param array $config
     * @return array
     */
    protected function preProcessConfig(array $config)
    {
<<<<<<< HEAD
        unset($config['type'], $config['search_index']);
        return $config;
=======
        return [
            'query' => $config['query']
        ];
    }

    /**
     * @param SearchQueryInterface $query
     * @param array                $config
     */
    protected function processWhere(SearchQueryInterface $query, $config)
    {
        if (isset($config['where'])) {
            if (isset($config['where']['and'])) {
                foreach ((array)$config['where']['and'] as $where) {
                    $query->setWhere($where);
                }
            }

            if (isset($config['where']['or'])) {
                foreach ((array)$config['where']['or'] as $where) {
                    $query->setWhere($where, AbstractSearchQuery::WHERE_OR);
                }
            }
        }
>>>>>>> eddc1163
    }
}<|MERGE_RESOLUTION|>--- conflicted
+++ resolved
@@ -43,10 +43,6 @@
      */
     protected function preProcessConfig(array $config)
     {
-<<<<<<< HEAD
-        unset($config['type'], $config['search_index']);
-        return $config;
-=======
         return [
             'query' => $config['query']
         ];
@@ -71,6 +67,5 @@
                 }
             }
         }
->>>>>>> eddc1163
     }
 }