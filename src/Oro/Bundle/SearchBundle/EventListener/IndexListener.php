<?php

namespace Oro\Bundle\SearchBundle\EventListener;

use Doctrine\Common\Util\ClassUtils;
use Doctrine\ORM\Event\OnClearEventArgs;
use Doctrine\ORM\Event\OnFlushEventArgs;
<<<<<<< HEAD
use Doctrine\Common\Util\ClassUtils;

use Oro\Bundle\PlatformBundle\EventListener\OptionalListenerInterface;
use Oro\Bundle\SearchBundle\Engine\EngineInterface;
=======
use Doctrine\ORM\Event\PostFlushEventArgs;
use Doctrine\ORM\UnitOfWork;
>>>>>>> 83d38621
use Oro\Bundle\EntityBundle\ORM\DoctrineHelper;
use Oro\Bundle\PlatformBundle\EventListener\OptionalListenerInterface;
use Oro\Bundle\SearchBundle\Engine\IndexerInterface;
use Oro\Bundle\SearchBundle\Provider\SearchMappingProvider;

class IndexListener implements OptionalListenerInterface
{
    use IndexationListenerTrait;

    /**
     * @var DoctrineHelper
     */
    protected $doctrineHelper;

    /**
     * @var IndexerInterface
     */
    protected $searchIndexer;

    /**
     * @var array
     * @deprecated since 1.8 Please use mappingProvider for mapping config
     */
    protected $entitiesConfig = [];

    /**
     * @var array
     */
    protected $savedEntities = [];

    /**
     * @var array
     */
    protected $deletedEntities = [];

    /**
     * @var bool
     */
    protected $enabled = true;

    /**
     * @param DoctrineHelper $doctrineHelper
     * @param IndexerInterface $searchIndexer
     */
    public function __construct(DoctrineHelper $doctrineHelper, IndexerInterface $searchIndexer)
    {
        $this->doctrineHelper = $doctrineHelper;
        $this->searchIndexer   = $searchIndexer;
    }

    /**
     * {@inheritdoc}
     */
    public function setEnabled($enabled = true)
    {
        $this->enabled = $enabled;
    }

    /**
     * @param array $entities
     * @deprecated since 1.8 Please use mappingProvider for mapping config
     */
    public function setEntitiesConfig(array $entities)
    {
        $this->entitiesConfig = $entities;
    }

    /**
     * @param SearchMappingProvider $mappingProvider
     */
    public function setMappingProvider(SearchMappingProvider $mappingProvider)
    {
        $this->mappingProvider = $mappingProvider;
    }

    /**
     * @param OnFlushEventArgs $args
     */
    public function onFlush(OnFlushEventArgs $args)
    {
        if (!$this->enabled) {
            return;
        }

        $entityManager = $args->getEntityManager();
        $unitOfWork = $entityManager->getUnitOfWork();

        // schedule saved entities
        // inserted and updated entities should be processed as is
        $savedEntities = array_merge(
            $unitOfWork->getScheduledEntityInsertions(),
            $this->getEntitiesWithUpdatedIndexedFields($unitOfWork)
        );
        foreach ($savedEntities as $hash => $entity) {
            if (empty($this->savedEntities[$hash]) && $this->isSupported($entity)) {
                $this->savedEntities[$hash] = $entity;
            }
        }

        // schedule deleted entities
        // deleted entities should be processed as references because on postFlush they are already deleted
        $deletedEntities = $unitOfWork->getScheduledEntityDeletions();
        foreach ($deletedEntities as $hash => $entity) {
            if (empty($this->deletedEntities[$hash]) && $this->isSupported($entity)) {
                $this->deletedEntities[$hash] = $entityManager->getReference(
                    $this->doctrineHelper->getEntityClass($entity),
                    $this->doctrineHelper->getSingleEntityIdentifier($entity)
                );
            }
        }
    }

    /**
     * @param PostFlushEventArgs $args
     */
    public function postFlush(PostFlushEventArgs $args)
    {
        if (!$this->enabled) {
            return;
        }

        if ($this->hasEntitiesToIndex()) {
            $this->indexEntities();
        }
    }

    /**
     * Clear object storage when error was occurred during UOW#Commit
     *
     * @param OnClearEventArgs $args
     */
    public function onClear(OnClearEventArgs $args)
    {
        if (!($this->enabled && $this->hasEntitiesToIndex())) {
            return;
        }

        $this->savedEntities = $this->deletedEntities = [];
    }

    /**
     * Synchronise all changed entities with search index
     */
    protected function indexEntities()
    {
        if ($this->savedEntities) {
            $this->searchIndexer->save($this->savedEntities);

            $this->savedEntities = [];
        }

        if ($this->deletedEntities) {
            $this->searchIndexer->delete($this->deletedEntities);

            $this->deletedEntities = [];
        }
    }

    /**
     * @param object $entity
     * @return bool
     */
    protected function isSupported($entity)
    {
        return $this->mappingProvider->isClassSupported(ClassUtils::getClass($entity));
    }

    /**
     * @return bool
     */
    protected function hasEntitiesToIndex()
    {
        return !empty($this->savedEntities) || !empty($this->deletedEntities);
    }
}<|MERGE_RESOLUTION|>--- conflicted
+++ resolved
@@ -5,15 +5,8 @@
 use Doctrine\Common\Util\ClassUtils;
 use Doctrine\ORM\Event\OnClearEventArgs;
 use Doctrine\ORM\Event\OnFlushEventArgs;
-<<<<<<< HEAD
-use Doctrine\Common\Util\ClassUtils;
-
-use Oro\Bundle\PlatformBundle\EventListener\OptionalListenerInterface;
-use Oro\Bundle\SearchBundle\Engine\EngineInterface;
-=======
 use Doctrine\ORM\Event\PostFlushEventArgs;
 use Doctrine\ORM\UnitOfWork;
->>>>>>> 83d38621
 use Oro\Bundle\EntityBundle\ORM\DoctrineHelper;
 use Oro\Bundle\PlatformBundle\EventListener\OptionalListenerInterface;
 use Oro\Bundle\SearchBundle\Engine\IndexerInterface;
@@ -21,8 +14,6 @@
 
 class IndexListener implements OptionalListenerInterface
 {
-    use IndexationListenerTrait;
-
     /**
      * @var DoctrineHelper
      */
@@ -38,6 +29,11 @@
      * @deprecated since 1.8 Please use mappingProvider for mapping config
      */
     protected $entitiesConfig = [];
+
+    /**
+     * @var SearchMappingProvider
+     */
+    protected $mappingProvider;
 
     /**
      * @var array
@@ -127,6 +123,38 @@
     }
 
     /**
+     * @param UnitOfWork $uow
+     *
+     * @return object[]
+     */
+    protected function getEntitiesWithUpdatedIndexedFields(UnitOfWork $uow)
+    {
+        $entitiesToReindex = [];
+
+        foreach ($uow->getScheduledEntityUpdates() as $hash => $entity) {
+            $className = ClassUtils::getClass($entity);
+            if (!$this->mappingProvider->isFieldsMappingExists($className)) {
+                continue;
+            }
+
+            $entityConfig = $this->mappingProvider->getEntityConfig($className);
+
+            $indexedFields = [];
+            foreach ($entityConfig['fields'] as $fieldConfig) {
+                $indexedFields[] = $fieldConfig['name'];
+            }
+
+            $changeSet = $uow->getEntityChangeSet($entity);
+            $fieldsToReindex = array_intersect($indexedFields, array_keys($changeSet));
+            if ($fieldsToReindex) {
+                $entitiesToReindex[$hash] = $entity;
+            }
+        }
+
+        return $entitiesToReindex;
+    }
+
+    /**
      * @param PostFlushEventArgs $args
      */
     public function postFlush(PostFlushEventArgs $args)
