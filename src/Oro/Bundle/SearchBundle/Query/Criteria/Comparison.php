--- conflicted
+++ resolved
@@ -7,9 +7,7 @@
 class Comparison extends BaseComparison
 {
     const NOT_CONTAINS  = 'NOT CONTAINS';
-<<<<<<< HEAD
     const STARTS_WITH = 'STARTS WITH';
-=======
     const EXISTS  = 'EXISTS';
     const NOT_EXISTS  = 'NOT EXISTS';
 
@@ -18,5 +16,4 @@
         self::EXISTS,
         self::NOT_EXISTS,
     ];
->>>>>>> a2645f4a
 }