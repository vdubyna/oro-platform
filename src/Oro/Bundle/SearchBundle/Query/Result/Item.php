<?php

namespace Oro\Bundle\SearchBundle\Query\Result;

use BeSimple\SoapBundle\ServiceDefinition\Annotation as Soap;

use Doctrine\Common\Persistence\ObjectManager;

use JMS\Serializer\Annotation\Type;
use JMS\Serializer\Annotation\Exclude;

use Oro\Component\PropertyAccess\PropertyAccessor;

class Item
{
    /**
     * @var string
     * @Type("string")
     * @Soap\ComplexType("string")
     */
    protected $entityName;

    /**
     * @var int
     * @Type("integer")
     * @Soap\ComplexType("int")
     */
    protected $recordId;

    /**
     * @Soap\ComplexType("string")
     * @var string
     */
    protected $recordTitle;

    /**
     * @Soap\ComplexType("string")
     * @var string
     */
    protected $recordUrl;

    /**
     * @var array
     */
    protected $entityConfig;

    /**
     * @var ObjectManager
     * @Exclude
     */
    protected $em;

    /**
     * @Soap\ComplexType("Oro\Bundle\SearchBundle\Soap\Type\SelectedValue[]")
     * @var string[]
     */
    protected $selectedData = [];

    /**
     * @var PropertyAccessor
     */
    protected $propertyAccessor;

    /**
     * @param ObjectManager $em
     * @param string|null   $entityName
     * @param string|null   $recordId
     * @param string|null   $recordTitle
     * @param string|null   $recordUrl
     * @param array         $selectedData
     * @param array         $entityConfig
     */
    public function __construct(
        ObjectManager $em,
        $entityName = null,
        $recordId = null,
        $recordTitle = null,
        $recordUrl = null,
        $selectedData = [],
        $entityConfig = []
    ) {
        $this->em           = $em;
        $this->entityName   = $entityName;
        $this->recordId     = empty($recordId) ? 0 : $recordId;
        $this->recordTitle  = $recordTitle;
        $this->recordUrl    = $recordUrl;
        $this->selectedData = is_array($selectedData) ? $selectedData : [];
<<<<<<< HEAD
=======
        $this->entityConfig = empty($entityConfig) ? [] : $entityConfig;
>>>>>>> 65b95bf5

        $this->propertyAccessor = new PropertyAccessor();
    }

    /**
     * Set entity name
     *
     * @param string $entityName
     * @return Item
     */
    public function setEntityName($entityName)
    {
        $this->entityName = $entityName;

        return $this;
    }

    /**
     * Set record id
     *
     * @param $recordId
     * @return Item
     */
    public function setRecordId($recordId)
    {
        $this->recordId = $recordId;

        return $this;
    }

    /**
     * Get entity name
     *
     * @return string
     */
    public function getEntityName()
    {
        return $this->entityName;
    }

    /**
     * Get record id
     *
     * @return int
     */
    public function getRecordId()
    {
        return $this->recordId;
    }

    /**
     * Alias for getRecordId
     *
     * @return int
     */
    public function getId()
    {
        return $this->getRecordId();
    }

    /**
     * Load related object
     * @return object
     */
    public function getEntity()
    {
        return $this->em->getRepository($this->entityName)->find($this->recordId);
    }

    /**
     * Set record title
     *
     * @param string $recordTitle
     *
     * @return Item
     */
    public function setRecordTitle($recordTitle)
    {
        $this->recordTitle = $recordTitle;

        return $this;
    }

    /**
     * Get record string
     *
     * @return string
     */
    public function getRecordTitle()
    {
        return $this->recordTitle;
    }

    /**
     * Set record string
     *
     * @param string $recordUrl
     *
     * @return Item
     */
    public function setRecordUrl($recordUrl)
    {
        $this->recordUrl = $recordUrl;

        return $this;
    }

    /**
     * Get record url
     *
     * @return string
     */
    public function getRecordUrl()
    {
        return $this->recordUrl;
    }

    /**
     * Get entity mapping config array
     *
     * @return array
     */
    public function getEntityConfig()
    {
        return $this->entityConfig;
    }

    /**
     * @return array
     */
    public function getSelectedData()
    {
        return $this->selectedData;
    }

    /**
     * @param array $selectedData
     * @return $this
     */
    public function setSelectedData(array $selectedData)
    {
        $this->selectedData = $selectedData;

        return $this;
    }

    /**
     * @return array
     */
    public function toArray()
    {
        $result = [
            'entity_name'   => $this->entityName,
            'record_id'     => $this->recordId,
            'record_string' => $this->recordTitle,
            'record_url'    => $this->recordUrl,
        ];

        if (count($this->selectedData) > 0) {
            $result['selected_data'] = $this->selectedData;
        }

        return $result;
    }
}<|MERGE_RESOLUTION|>--- conflicted
+++ resolved
@@ -85,10 +85,7 @@
         $this->recordTitle  = $recordTitle;
         $this->recordUrl    = $recordUrl;
         $this->selectedData = is_array($selectedData) ? $selectedData : [];
-<<<<<<< HEAD
-=======
         $this->entityConfig = empty($entityConfig) ? [] : $entityConfig;
->>>>>>> 65b95bf5
 
         $this->propertyAccessor = new PropertyAccessor();
     }
