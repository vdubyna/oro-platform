--- conflicted
+++ resolved
@@ -88,12 +88,8 @@
                 $tokens[] = new Token(Token::STRING_TYPE, stripcslashes(substr($match[0], 1, -1)), $cursor + 1);
                 $cursor += strlen($match[0]);
             } elseif (preg_match(
-<<<<<<< HEAD
-                '/and(?=[\s(])|\>\=|or(?=[\s(])|\<\=|in(?=[\s(])|\=|\!\=|\*|~|\!~|\>|\<|starts_with/A',
-=======
                 '/and(?=[\s(])|\>\=|or(?=[\s(])|\<\=|in(?=[\s(])|\=|\!\=|\*|~|\!~|\>|\<|' .
-                'exists(?=[\s(])|notexists(?=[\s(])/A',
->>>>>>> a2645f4a
+                'exists(?=[\s(])|notexists(?=[\s(])|starts_with(?=[\s(])/A',
                 $expression,
                 $match,
                 null,
