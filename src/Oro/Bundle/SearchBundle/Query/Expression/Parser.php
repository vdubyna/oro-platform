--- conflicted
+++ resolved
@@ -72,10 +72,7 @@
             Query::OPERATOR_NOT_IN,
             Query::OPERATOR_CONTAINS,
             Query::OPERATOR_NOT_CONTAINS,
-<<<<<<< HEAD
             Query::OPERATOR_STARTS_WITH,
-=======
->>>>>>> a2645f4a
         ];
 
         $this->types = [
