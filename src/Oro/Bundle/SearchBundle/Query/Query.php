<?php

namespace Oro\Bundle\SearchBundle\Query;

use Doctrine\Common\Persistence\ObjectManager;

use Oro\Bundle\SearchBundle\Query\Criteria\Criteria;
use Oro\Bundle\SearchBundle\Exception\ExpressionSyntaxError;

/**
 * @TODO: In platform 2.0 this class should be extended from the Doctrine\Common\Collections\Criteria.
 *        We should refactor this class only from platform v2.0 because it will break backward compatibility.
 * @SuppressWarnings(PHPMD.ExcessiveClassComplexity)
 */
class Query
{
    const ORDER_ASC  = 'asc';
    const ORDER_DESC = 'desc';

    const KEYWORD_SELECT      = 'select';
    const KEYWORD_FROM        = 'from';
    const KEYWORD_WHERE       = 'where';
    const KEYWORD_AND         = 'and';
    const KEYWORD_OR          = 'or';
    const KEYWORD_OFFSET      = 'offset';
    const KEYWORD_MAX_RESULTS = 'max_results';
    const KEYWORD_ORDER_BY    = 'order_by';
    const KEYWORD_AS          = 'as';

    const OPERATOR_EQUALS              = '=';
    const OPERATOR_NOT_EQUALS          = '!=';
    const OPERATOR_GREATER_THAN        = '>';
    const OPERATOR_GREATER_THAN_EQUALS = '>=';
    const OPERATOR_LESS_THAN           = '<';
    const OPERATOR_LESS_THAN_EQUALS    = '<=';
    const OPERATOR_CONTAINS            = '~';
    const OPERATOR_NOT_CONTAINS        = '!~';
    const OPERATOR_IN                  = 'in';
    const OPERATOR_NOT_IN              = '!in';
<<<<<<< HEAD
    const OPERATOR_STARTS_WITH          = 'starts_with';
=======
    const OPERATOR_EXISTS              = 'exists';
    const OPERATOR_NOT_EXISTS          = 'notexists';
>>>>>>> a2645f4a

    const TYPE_TEXT     = 'text';
    const TYPE_INTEGER  = 'integer';
    const TYPE_DATETIME = 'datetime';
    const TYPE_DECIMAL  = 'decimal';

    const INFINITY = 10000000;
    const FINITY   = 0.000001;

    const DELIMITER = ' ';

    /** @var array */
    protected $select = [];

    /** @var array */
    protected $from;

    /** @var array */
    protected $mappingConfig;

    /** @var array */
    protected $fields;

    /** @var array */
    protected $selectAliases = [];

    /** @var Criteria */
    protected $criteria;

    /**
     */
    public function __construct()
    {
        $this->maxResults = 0;
        $this->from       = false;

        $this->criteria = Criteria::create();

        $this->criteria->setMaxResults(0);
    }

    /**
     * @return Criteria
     */
    public function getCriteria()
    {
        return $this->criteria;
    }

    /**
     * @param Criteria $criteria
     */
    public function setCriteria(Criteria $criteria)
    {
        $this->criteria = $criteria;
    }

    /**
     * Get entity class name from alias
     *
     * @param $aliasName
     *
     * @return bool|string
     */
    public function getEntityByAlias($aliasName)
    {
        foreach ($this->mappingConfig as $entity => $config) {
            if (isset($config['alias']) && $config['alias'] == $aliasName) {
                return $entity;
            }
        }

        return false;
    }

    /**
     * Set mapping config parameters
     *
     * @param array $mappingConfig
     */
    public function setMappingConfig($mappingConfig)
    {
        $fields = [];

        foreach ($mappingConfig as $entity => $config) {
            foreach ($config['fields'] as $field) {
                if (isset($field['relation_fields'])) {
                    $fields = $this->mapRelationFields($fields, $field, $entity);
                } elseif (isset($field['target_fields']) && count($field['target_fields']) > 0) {
                    $fields = $this->mapTargetFields($fields, $field, $entity);
                }
            }
        }

        $this->fields        = $fields;
        $this->mappingConfig = $mappingConfig;
    }

    /**
     * @param ObjectManager $em
     */
    public function setEntityManager(ObjectManager $em)
    {
        $this->em = $em;
    }

    /**
     * Init query
     *
     * @param string $query
     *
     * @return Query
     */
    public function createQuery($query)
    {
        $this->query = $query;

        return $this;
    }

    /**
     * Insert list of required fields to query select
     *
     * @param mixed  $field
     *
     * @param string $enforcedFieldType
     *
     * @return Query
     */
    public function select($field, $enforcedFieldType = null)
    {
        $this->select = $this->selectAliases = [];

        if (is_array($field)) {
            foreach ($field as $_field) {
                $this->addSelect($_field, $enforcedFieldType);
            }

            return $this;
        }

        $this->addSelect($field, $enforcedFieldType);

        return $this;
    }

    /**
     * {@inheritdoc}
     */
    public function addSelect($fieldNames, $enforcedFieldType = null)
    {
        foreach ((array)$fieldNames as $fieldName) {
            $fieldName = $this->parseFieldAliasing($fieldName);

            $this->addToSelect($fieldName, $enforcedFieldType);
        }
    }

    /**
     * {@inheritdoc}
     */
    public function from($entities)
    {
        if (!is_array($entities)) {
            $entities = [$entities];
        }

        $this->from = $entities;

        return $this;
    }

    /**
     * Add "AND WHERE" parameter
     *
     * @deprecated Since 1.8 use criteria to add conditions
     *
     * @param string $fieldName
     * @param string $condition
     * @param string $fieldValue
     * @param string $fieldType
     *
     * @return Query
     */
    public function andWhere($fieldName, $condition, $fieldValue, $fieldType = self::TYPE_TEXT)
    {
        return $this->where(self::KEYWORD_AND, $fieldName, $condition, $fieldValue, $fieldType);
    }

    /**
     * Add "OR WHERE" parameter
     *
     * @deprecated Since 1.8 use criteria to add conditions
     *
     * @param string $fieldName
     * @param string $condition
     * @param string $fieldValue
     * @param string $fieldType
     *
     * @return Query
     */
    public function orWhere($fieldName, $condition, $fieldValue, $fieldType = self::TYPE_TEXT)
    {
        return $this->where(self::KEYWORD_OR, $fieldName, $condition, $fieldValue, $fieldType);
    }

    /**
     * Add "WHERE" parameter
     *
     * @deprecated Since 1.8 use criteria to add conditions
     *
     * @param string $keyWord
     * @param string $fieldName
     * @param string $condition
     * @param string $fieldValue
     * @param string $fieldType
     *
     * @return Query
     */
    public function where($keyWord, $fieldName, $condition, $fieldValue, $fieldType = self::TYPE_TEXT)
    {
        $expr      = Criteria::expr();
        $fieldName = Criteria::implodeFieldTypeName($fieldType, $fieldName);

        switch ($condition) {
            case self::OPERATOR_CONTAINS:
                $expr = $expr->contains($fieldName, $fieldValue);
                break;
            case self::OPERATOR_NOT_CONTAINS:
                $expr = $expr->notContains($fieldName, $fieldValue);
                break;
            case self::OPERATOR_EQUALS:
                $expr = $expr->eq($fieldName, $fieldValue);
                break;
            case self::OPERATOR_NOT_EQUALS:
                $expr = $expr->neq($fieldName, $fieldValue);
                break;
            case self::OPERATOR_GREATER_THAN:
                $expr = $expr->gt($fieldName, $fieldValue);
                break;
            case self::OPERATOR_GREATER_THAN_EQUALS:
                $expr = $expr->gte($fieldName, $fieldValue);
                break;
            case self::OPERATOR_LESS_THAN:
                $expr = $expr->lt($fieldName, $fieldValue);
                break;
            case self::OPERATOR_LESS_THAN_EQUALS:
                $expr = $expr->lte($fieldName, $fieldValue);
                break;

            case self::OPERATOR_IN:
                $expr = $expr->in($fieldName, $fieldValue);
                break;
            case self::OPERATOR_NOT_IN:
                $expr = $expr->notIn($fieldName, $fieldValue);
                break;
            case self::OPERATOR_STARTS_WITH:
                $expr = $expr->startsWith($fieldName, $fieldValue);
                break;
            default:
                throw new ExpressionSyntaxError(
                    sprintf('Unsupported operator "%s"', $condition)
                );
        }

        if ($keyWord === self::KEYWORD_AND) {
            $this->criteria->andWhere($expr);
        } else {
            $this->criteria->orWhere($expr);
        }

        return $this;
    }

    /**
     * Get fields to select
     *
     * @return array
     */
    public function getSelect()
    {
        return array_values($this->select);
    }

    /**
     * Get entities to select from
     *
     * @return array
     */
    public function getFrom()
    {
        return $this->from;
    }

    /**
     * Get query options
     *
     * @deprecated Since 1.8 use getCriteria method
     * @throws \Exception
     */
    public function getOptions()
    {
        throw new \Exception('Method getOptions is deprecated for Query class. Please use getCriteria method');
    }

    /**
     * Return mapping config array
     *
     * @return array
     */
    public function getMappingConfig()
    {
        return $this->mappingConfig;
    }

    /**
     * Get field array
     *
     * @return array
     */
    public function getFields()
    {
        return $this->fields;
    }

    /**
     * Set max results
     *
     * @deprecated Since 1.8 use criteria's setMaxResults method
     *
     * @param int $maxResults
     *
     * @return Query
     */
    public function setMaxResults($maxResults)
    {
        $this->criteria->setMaxResults((int)$maxResults);

        return $this;
    }

    /**
     * Get limit parameter
     *
     * @deprecated Since 1.8 use criteria's getMaxResults method
     *
     * @return int
     */
    public function getMaxResults()
    {
        return $this->criteria->getMaxResults();
    }

    /**
     * Set first result offset
     *
     * @deprecated Since 1.8 use criteria's setFirstResult method
     *
     * @param int $firstResult
     *
     * @return Query
     */
    public function setFirstResult($firstResult)
    {
        $this->criteria->setFirstResult((int)$firstResult);

        return $this;
    }

    /**
     * Get first result offset
     *
     * @deprecated Since 1.8 use criteria's getFirstResult method
     *
     * @return int
     */
    public function getFirstResult()
    {
        return $this->criteria->getFirstResult();
    }

    /**
     * Set order by
     *
     * @deprecated Since 1.8 use criteria's orderBy method
     *
     * @param string $fieldName
     * @param string $direction
     * @param string $type
     *
     * @return Query
     */
    public function setOrderBy($fieldName, $direction = self::ORDER_ASC, $type = self::TYPE_TEXT)
    {
        $this->criteria->orderBy([$type . '.' . $fieldName => $direction]);

        return $this;
    }

    /**
     * Get order by field
     *
     * @deprecated Since 1.8 use criteria's getOrderings method
     *
     * @return string
     */
    public function getOrderBy()
    {
        $orders    = array_keys($this->criteria->getOrderings());
        $fieldName = array_pop($orders);

        return Criteria::explodeFieldTypeName($fieldName)[1];
    }

    /**
     * Get "order by" field type
     *
     * @deprecated Since 1.8 use criteria's getOrderings method
     *
     * @return string
     */
    public function getOrderType()
    {
        $orders    = array_keys($this->criteria->getOrderings());
        $fieldName = array_pop($orders);

        return Criteria::explodeFieldTypeName($fieldName)[0];
    }

    /**
     * Get order by direction
     *
     * @deprecated Since 1.8 use criteria's getOrderings method
     *
     * @return string
     */
    public function getOrderDirection()
    {
        $orders = $this->criteria->getOrderings();

        return array_pop($orders);
    }

    /**
     * Clear string
     *
     * @param  string $inputString
     *
     * @return string
     */
    public static function clearString($inputString)
    {
        $string = trim(
            preg_replace(
                '/ +/',
                self::DELIMITER,
                preg_replace('/[^\w:*@.]/u', self::DELIMITER, $inputString)
            )
        );

        $fullString = str_replace(self::DELIMITER, '', $string);
        if (filter_var($fullString, FILTER_VALIDATE_INT)) {
            return $fullString;
        }

        return $string;
    }

    /**
     * Returns string representation of the query
     *
     * @return string
     */
    public function getStringQuery()
    {
        $fromString = '';

        if ($this->getFrom()) {
            $fromString .= 'from ' . implode(', ', $this->getFrom());
        }

        $whereString = $this->getWhereString();

        $orderByString = '';
        if ($this->getOrderBy()) {
            $orderByString .= ' ' . $this->getOrderBy();
        }
        if ($this->getOrderDirection()) {
            $orderByString .= ' ' . $this->getOrderDirection();
        }
        if ($orderByString) {
            $orderByString = ' order by' . $orderByString;
        }

        $limitString = '';
        if ($this->getMaxResults() && $this->getMaxResults() != Query::INFINITY) {
            $limitString = ' limit ' . $this->getMaxResults();
        }

        $offsetString = '';
        if ($this->getFirstResult()) {
            $offsetString .= ' offset ' . $this->getFirstResult();
        }

        $selectColumnsString = $this->getStringColumns();

        $selectString = '';
        if (!empty($selectColumnsString)) {
            $selectString = trim('select ' . $selectColumnsString) . ' ';
        }

        return $selectString
               . $fromString
               . $whereString
               . $orderByString
               . $limitString
               . $offsetString;
    }

    /**
     * @return array
     */
    public function getSelectAliases()
    {
        return $this->selectAliases;
    }

    /**
     * Returns a combination of getSelect() and getSelectAlias().
     * Returns an array of fields that will be returned in the
     * dataset.
     *
     * @return array
     */
    public function getSelectDataFields()
    {
        if (empty($this->select)) {
            return [];
        }

        $aliases = $this->selectAliases;
        $result  = [];

        foreach ($this->select as $select) {
            list ($fieldType, $fieldName) = Criteria::explodeFieldTypeName($select);
            if (isset($aliases[$fieldName])) {
                $resultName = $aliases[$fieldName];
            } elseif (isset($aliases[$select])) {
                $resultName = $aliases[$select];
            } else {
                $resultName = $fieldName;
            }

            $result[$select] = $resultName;
        }

        return $result;
    }


    /**
     * @param      $fieldName
     * @param null $enforcedFieldType
     * @return $this
     */
    private function addToSelect($fieldName, $enforcedFieldType = null)
    {
        if (!$fieldName) {
            return $this;
        }

        $fieldType = self::TYPE_TEXT;

        list($explodedType, $explodedName) = Criteria::explodeFieldTypeName($fieldName);

        if (!empty($explodedType) && !empty($explodedName)) {
            $fieldType = $explodedType;
            $fieldName = $explodedName;
        }

        if ($enforcedFieldType !== null) {
            $fieldType = $enforcedFieldType;
        }

        $field = Criteria::implodeFieldTypeName($fieldType, $fieldName);

        if (!is_string($field)) {
            return $this;
        }

        $this->select[$field] = $field; // do not allow repeating fields

        return $this;
    }

    /**
     * Returns the WHERE string part for getStringQuery.
     *
     * @return string
     */
    private function getWhereString()
    {
        $whereString = '';
        if (null !== $whereExpr = $this->criteria->getWhereExpression()) {
            $visitor     = new QueryStringExpressionVisitor();
            $whereString = ' where ' . $whereExpr->visit($visitor);
        }

        return $whereString;
    }

    /**
     * @return string
     */
    private function getStringColumns()
    {
        $selects = $this->select;

        if (empty($selects)) {
            return '';
        }

        $result = implode(', ', $selects);

        if (count($selects) > 1) {
            $result = '(' . $result . ')';
        }

        return $result;
    }

    /**
     * @param array  $fields
     * @param array  $field
     * @param string $entity
     *
     * @return array
     */
    private function mapTargetFields($fields, $field, $entity)
    {
        foreach ($field['target_fields'] as $targetFields) {
            if (!isset($fields[$targetFields]) || !in_array($entity, $fields[$targetFields])) {
                $fields[$targetFields][] = $entity;
            }
        }

        return $fields;
    }

    /**
     * @param array  $fields
     * @param array  $field
     * @param string $entity
     *
     * @return array
     */
    private function mapRelationFields($fields, $field, $entity)
    {
        foreach ($field['relation_fields'] as $relationField) {
            if (isset($relationField['target_fields']) && count($relationField['target_fields']) > 0) {
                foreach ($relationField['target_fields'] as $targetFields) {
                    if (!isset($fields[$targetFields]) || !in_array($entity, $fields[$targetFields])) {
                        $fields[$targetFields][] = $entity;
                    }
                }
            }
        }

        return $fields;
    }

    /**
     * Parse field name and check if there is an alias declared in it.
     *
     * @param $field
     * @return string
     */
    private function parseFieldAliasing($field)
    {
        $part = strrev(trim($field));
        $part = preg_split('/ sa /im', $part, 2);
        if (count($part) > 1) {
            // splitting with ' ' and taking first word as a field name - does not allow spaces in field name
            $rev   = strrev($part[1]);
            $rev   = explode(' ', $rev);
            $field = array_shift($rev);

            $alias = strrev($part[0]);

            $this->selectAliases[$field] = $alias;
        }

        return $field;
    }
}<|MERGE_RESOLUTION|>--- conflicted
+++ resolved
@@ -37,12 +37,9 @@
     const OPERATOR_NOT_CONTAINS        = '!~';
     const OPERATOR_IN                  = 'in';
     const OPERATOR_NOT_IN              = '!in';
-<<<<<<< HEAD
-    const OPERATOR_STARTS_WITH          = 'starts_with';
-=======
+    const OPERATOR_STARTS_WITH         = 'starts_with';
     const OPERATOR_EXISTS              = 'exists';
     const OPERATOR_NOT_EXISTS          = 'notexists';
->>>>>>> a2645f4a
 
     const TYPE_TEXT     = 'text';
     const TYPE_INTEGER  = 'integer';
