--- conflicted
+++ resolved
@@ -62,11 +62,7 @@
     protected $fields;
 
     /** @var array */
-<<<<<<< HEAD
-    protected $fieldsAliases = [];
-=======
     protected $selectAliases = [];
->>>>>>> 6ffb1258
 
     /** @var Criteria */
     protected $criteria;
@@ -193,11 +189,7 @@
      */
     public function addSelect($fieldNames, $enforcedFieldType = null)
     {
-<<<<<<< HEAD
-        foreach ((array) $fieldNames as $fieldName) {
-=======
         foreach ((array)$fieldNames as $fieldName) {
->>>>>>> 6ffb1258
             $fieldName = $this->parseFieldAliasing($fieldName);
 
             $this->addToSelect($fieldName, $enforcedFieldType);
@@ -570,13 +562,6 @@
      */
     public function getSelectAliases()
     {
-<<<<<<< HEAD
-        return $this->fieldsAliases;
-    }
-
-    /**
-     * @param $fieldName
-=======
         return $this->selectAliases;
     }
 
@@ -615,7 +600,6 @@
 
     /**
      * @param      $fieldName
->>>>>>> 6ffb1258
      * @param null $enforcedFieldType
      * @return $this
      */
@@ -649,10 +633,6 @@
         return $this;
     }
 
-<<<<<<< HEAD
-
-=======
->>>>>>> 6ffb1258
     /**
      * Returns the WHERE string part for getStringQuery.
      *
@@ -741,22 +721,13 @@
         $part = preg_split('/ sa /im', $part, 2);
         if (count($part) > 1) {
             // splitting with ' ' and taking first word as a field name - does not allow spaces in field name
-<<<<<<< HEAD
-            $rev = strrev($part[1]);
-            $rev = explode(' ', $rev);
-=======
             $rev   = strrev($part[1]);
             $rev   = explode(' ', $rev);
->>>>>>> 6ffb1258
             $field = array_shift($rev);
 
             $alias = strrev($part[0]);
 
-<<<<<<< HEAD
-            $this->fieldsAliases[$field] = $alias;
-=======
             $this->selectAliases[$field] = $alias;
->>>>>>> 6ffb1258
         }
 
         return $field;
