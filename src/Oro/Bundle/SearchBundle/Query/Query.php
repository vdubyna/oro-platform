<?php

namespace Oro\Bundle\SearchBundle\Query;

use Doctrine\Common\Persistence\ObjectManager;
use Oro\Bundle\SearchBundle\Entity\IndexText;

class Query
{
    const SELECT = 'select';

    const ORDER_ASC = 'asc';
    const ORDER_DESC = 'desc';

    const KEYWORD_FROM = 'from';
    const KEYWORD_WHERE = 'where';
    const KEYWORD_AND = 'and';
    const KEYWORD_OR = 'or';
    const KEYWORD_OFFSET = 'offset';
    const KEYWORD_MAX_RESULTS = 'max_results';
    const KEYWORD_ORDER_BY = 'order_by';

    const OPERATOR_EQUALS = '=';
    const OPERATOR_NOT_EQUALS = '!=';
    const OPERATOR_GREATER_THAN = '>';
    const OPERATOR_GREATER_THAN_EQUALS = '>=';
    const OPERATOR_LESS_THAN = '<';
    const OPERATOR_LESS_THAN_EQUALS = '<=';
    const OPERATOR_CONTAINS = '~';
    const OPERATOR_NOT_CONTAINS = '!~';
    const OPERATOR_IN = 'in';
    const OPERATOR_NOT_IN = '!in';

    const TYPE_TEXT = 'text';
    const TYPE_INTEGER = 'integer';
    const TYPE_DATETIME = 'datetime';
    const TYPE_DECIMAL = 'decimal';

    const INFINITY = 10000000;
    const FINITY   = 0.000001;

    const DELIMITER = ' ';

    /**
     * @var array
     */
    protected $options;

    /**
     * @var  string
     */
    protected $query;

    /**
     * @var int
     */
    protected $maxResults;

    /**
     * @var int
     */
    protected $firstResult;

    /**
     * @var array
     */
    protected $from;

    /**
     * @var string
     */
    protected $orderType;

    /**
     * @var string
     */
    protected $orderBy;

    /**
     * @var string
     */

    protected $orderDirection;
    /**
     * @var array
     */
    protected $mappingConfig;

    /**
     * @var array
     */
    protected $fields;

    /**
     * @var ObjectManager
     */
    private $em;

    public function __construct($queryType = null)
    {
        if ($queryType) {
            $this->createQuery($queryType);
        }

        $this->options    = array();
        $this->maxResults = 0;
        $this->from       = false;
    }

    /**
     * Get entity class name from alias
     *
     * @param $aliasName
     *
     * @return bool|string
     */
    public function getEntityByAlias($aliasName)
    {
        foreach ($this->mappingConfig as $entity => $config) {
            if (isset($config['alias']) && $config['alias'] == $aliasName) {
                return $entity;
            }
        }

        return false;
    }

    /**
     * Set mapping config parameters
     *
     * @param array $mappingConfig
     */
    public function setMappingConfig($mappingConfig)
    {
        $fields = array();

        foreach ($mappingConfig as $entity => $config) {
            foreach ($config['fields'] as $field) {
                if (isset($field['relation_fields'])) {
                    $fields = $this->mapRelationFields($fields, $field, $entity);
                } elseif (isset($field['target_fields']) && count($field['target_fields']) > 0) {
                    $fields = $this->mapTargetFields($fields, $field, $entity);
                }
            }
        }

        $this->fields        = $fields;
        $this->mappingConfig = $mappingConfig;
    }

    /**
     * @param ObjectManager $em
     */
    public function setEntityManager(ObjectManager $em)
    {
        $this->em = $em;
    }

    /**
     * Init query
     *
     * @param string $query
     *
     * @return Query
     */
    public function createQuery($query)
    {
        $this->query = $query;

        return $this;
    }

    /**
     * Insert entities array to query from
     *
     * @param array|string $entities
     *
     * @return Query
     */
    public function from($entities)
    {
        if (!is_array($entities)) {
            $entities = [$entities];
        }

        $this->from = $entities;

        foreach ($this->from as $index => $fromValue) {
            $this->from[$index] = self::clearString($fromValue);
        }

        return $this;
    }

    /**
     * Add "AND WHERE" parameter
     *
     * @param string $fieldName
     * @param string $condition
     * @param string $fieldValue
     * @param string $fieldType
     *
     * @return Query
     */
    public function andWhere($fieldName, $condition, $fieldValue, $fieldType = null)
    {
        return $this->where(self::KEYWORD_AND, $fieldName, $condition, $fieldValue, $fieldType);
    }

    /**
     * Add "OR WHERE" parameter
     *
     * @param string $fieldName
     * @param string $condition
     * @param string $fieldValue
     * @param string $fieldType
     *
     * @return Query
     */
    public function orWhere($fieldName, $condition, $fieldValue, $fieldType = null)
    {
        return $this->where(self::KEYWORD_OR, $fieldName, $condition, $fieldValue, $fieldType);
    }

    /**
     * Add "WHERE" parameter
     *
     * @param string $keyWord
     * @param string $fieldName
     * @param string $condition
     * @param string $fieldValue
     * @param string $fieldType
     *
     * @return Query
     */
    public function where($keyWord, $fieldName, $condition, $fieldValue, $fieldType = self::TYPE_TEXT)
    {
        if ($fieldType == self::TYPE_TEXT) {
            $fieldValue = self::clearString($fieldValue);
        }

        $this->options[] = [
            'fieldName'  => $fieldName,
            'condition'  => $condition,
            'fieldValue' => $fieldValue,
            'fieldType'  => $fieldType,
            'type'       => $keyWord
        ];

        return $this;
    }

    /**
     * @return string
     */
    public function getQuery()
    {
        return $this->query;
    }

    /**
     * Get entities to select from
     *
     * @return array
     */
    public function getFrom()
    {
        return $this->from;
    }

    /**
     * Get query options
     *
     * @return array
     */
    public function getOptions()
    {
        return $this->options;
    }

    /**
     * Return mapping config array
     *
     * @return array
     */
    public function getMappingConfig()
    {
        return $this->mappingConfig;
    }

    /**
     * Get field array
     *
     * @return array
     */
    public function getFields()
    {
        return $this->fields;
    }

    /**
     * Set max results
     *
     * @param int $maxResults
     *
     * @return Query
     */
    public function setMaxResults($maxResults)
    {
        $this->maxResults = (int) $maxResults;

        return $this;
    }

    /**
     * Get limit parameter
     *
     * @return int
     */
    public function getMaxResults()
    {
        return $this->maxResults;
    }

    /**
     * Set first result offset
     *
     * @param int $firstResult
     *
     * @return Query
     */
    public function setFirstResult($firstResult)
    {
        $this->firstResult = (int) $firstResult;

        return $this;
    }

    /**
     * Get first result offset
     *
     * @return int
     */
    public function getFirstResult()
    {
        return $this->firstResult;
    }

    /**
     * Set order by
     *
     * @param string $fieldName
     * @param string $direction
     * @param string $type
     *
     * @return Query
     */
    public function setOrderBy($fieldName, $direction = 'ASC', $type = self::TYPE_TEXT)
    {
        $this->orderBy        = $fieldName;
        $this->orderDirection = $direction;
        $this->orderType      = $type;

        return $this;
    }

    /**
     * Get order by field
     *
     * @return array
     */
    public function getOrderBy()
    {
        return $this->orderBy;
    }

    /**
     * Get "order by" field type
     *
     * @return string
     */
    public function getOrderType()
    {
        return $this->orderType;
    }

    /**
     * Get order by direction
     *
     * @return string
     */
    public function getOrderDirection()
    {
        return $this->orderDirection;
    }

    /**
     * Clear string
     *
     * @param  string $inputString
     * @return string
     */
    public static function clearString($inputString)
    {
<<<<<<< HEAD
        $clearedString = str_replace('-', IndexText::HYPHEN_SUBSTITUTION, $inputString);

        return trim(preg_replace('/ +/', self::DELIMITER, mb_ereg_replace('[^\w:*]', self::DELIMITER, $clearedString)));
=======
        return trim(
            preg_replace('/ +/', self::DELIMITER, mb_ereg_replace('[^\w:*]', self::DELIMITER, $inputString))
        );
>>>>>>> 880d3343
    }

    /**
     * @param array  $fields
     * @param array  $field
     * @param string $entity
     * @return array
     */
    private function mapTargetFields($fields, $field, $entity)
    {
        foreach ($field['target_fields'] as $targetFields) {
            if (!isset($fields[$targetFields]) || !in_array($entity, $fields[$targetFields])) {
                $fields[$targetFields][] = $entity;
            }
        }

        return $fields;
    }

    /**
     * @param array  $fields
     * @param array  $field
     * @param string $entity
     * @return array
     */
    private function mapRelationFields($fields, $field, $entity)
    {
        foreach ($field['relation_fields'] as $relationField) {
            if (isset($relationField['target_fields']) && count($relationField['target_fields']) > 0) {
                foreach ($relationField['target_fields'] as $targetFields) {
                    if (!isset($fields[$targetFields]) || !in_array($entity, $fields[$targetFields])) {
                        $fields[$targetFields][] = $entity;
                    }
                }
            }
        }

        return $fields;
    }
}<|MERGE_RESOLUTION|>--- conflicted
+++ resolved
@@ -402,15 +402,7 @@
      */
     public static function clearString($inputString)
     {
-<<<<<<< HEAD
-        $clearedString = str_replace('-', IndexText::HYPHEN_SUBSTITUTION, $inputString);
-
-        return trim(preg_replace('/ +/', self::DELIMITER, mb_ereg_replace('[^\w:*]', self::DELIMITER, $clearedString)));
-=======
-        return trim(
-            preg_replace('/ +/', self::DELIMITER, mb_ereg_replace('[^\w:*]', self::DELIMITER, $inputString))
-        );
->>>>>>> 880d3343
+        return trim(preg_replace('/ +/', self::DELIMITER, mb_ereg_replace('[^\w:*]', self::DELIMITER, $inputString)));
     }
 
     /**
