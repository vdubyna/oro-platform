--- conflicted
+++ resolved
@@ -24,11 +24,7 @@
     const KEYWORD_OR          = 'or';
     const KEYWORD_OFFSET      = 'offset';
     const KEYWORD_MAX_RESULTS = 'max_results';
-<<<<<<< HEAD
-    const KEYWORD_GROUP_BY    = 'group_by';
-=======
     const KEYWORD_AGGREGATE   = 'aggregate';
->>>>>>> 8117e7ed
     const KEYWORD_ORDER_BY    = 'order_by';
     const KEYWORD_AS          = 'as';
 
@@ -56,19 +52,11 @@
     const INFINITY = 10000000;
     const FINITY   = 0.000001;
 
-<<<<<<< HEAD
-    const GROUP_FUNCTION_COUNT = 'count';
-    const GROUP_FUNCTION_SUM   = 'sum';
-    const GROUP_FUNCTION_MAX   = 'max';
-    const GROUP_FUNCTION_MIN   = 'min';
-    const GROUP_FUNCTION_AVG   = 'avg';
-=======
     const AGGREGATE_FUNCTION_COUNT = 'count';
     const AGGREGATE_FUNCTION_SUM   = 'sum';
     const AGGREGATE_FUNCTION_MAX   = 'max';
     const AGGREGATE_FUNCTION_MIN   = 'min';
     const AGGREGATE_FUNCTION_AVG   = 'avg';
->>>>>>> 8117e7ed
 
     const DELIMITER = ' ';
 
@@ -91,11 +79,7 @@
     protected $criteria;
 
     /** @var array */
-<<<<<<< HEAD
-    protected $groupBy = [];
-=======
     protected $aggregations = [];
->>>>>>> 8117e7ed
 
     public function __construct()
     {
@@ -628,12 +612,6 @@
      * @param string $name
      * @param string $field
      * @param string $function
-<<<<<<< HEAD
-     */
-    public function addGroupBy($name, $field, $function)
-    {
-        $this->groupBy[$name] = ['field' => $field, 'function' => $function];
-=======
      *
      * @return $this
      */
@@ -642,21 +620,14 @@
         $this->aggregations[$name] = ['field' => $field, 'function' => $function];
 
         return $this;
->>>>>>> 8117e7ed
     }
 
     /**
      * @return array ['<name>' => ['field' => <field>, 'function' => '<function>']]
      */
-<<<<<<< HEAD
-    public function getGroupBy()
-    {
-        return $this->groupBy;
-=======
     public function getAggregations()
     {
         return $this->aggregations;
->>>>>>> 8117e7ed
     }
 
     /**
