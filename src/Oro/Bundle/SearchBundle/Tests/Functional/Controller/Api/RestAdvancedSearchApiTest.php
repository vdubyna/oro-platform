--- conflicted
+++ resolved
@@ -65,29 +65,6 @@
         $this->assertSame($response['rest']['data'], $result['data']);
     }
 
-<<<<<<< HEAD
-    public function testAdvancedSearchNoResults()
-    {
-        $queryString = 'from oro_test_item where stringValue = item5';
-
-        $this->client->request(
-            'GET',
-            $this->getUrl('oro_api_get_search_advanced'),
-            ['query' => $queryString]
-        );
-
-        $result = $this->client->getResponse();
-
-        $this->assertJsonResponseStatusCodeEquals($result, 200);
-        $result = json_decode($result->getContent(), true);
-
-        $this->assertEquals(0, $result['records_count']);
-        $this->assertEquals(0, $result['count']);
-        $this->assertEmpty($result['data']);
-    }
-
-=======
->>>>>>> 652c0b88
     /**
      * @return array
      */
