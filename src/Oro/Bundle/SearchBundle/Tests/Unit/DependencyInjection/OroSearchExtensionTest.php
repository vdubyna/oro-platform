<?php

namespace Oro\Bundle\SearchBundle\Tests\Unit\DependencyInjection;

use Symfony\Component\Config\Resource\FileResource;
use Symfony\Component\DependencyInjection\ContainerBuilder;

use Oro\Component\Config\CumulativeResourceManager;
use Oro\Bundle\SearchBundle\DependencyInjection\Configuration;
use Oro\Bundle\SearchBundle\DependencyInjection\OroSearchExtension;
use Oro\Bundle\SearchBundle\Tests\Unit\Fixture\TestBundle;
<<<<<<< HEAD
use Oro\Bundle\SearchBundle\Tests\Unit\Fixture\Bundle\FirstESEngineBundle\FirstESEngineBundle;
use Oro\Bundle\SearchBundle\Tests\Unit\Fixture\Bundle\SecondESEngineBundle\SecondESEngineBundle;
=======
use Oro\Bundle\SearchBundle\Tests\Unit\Fixture\Bundle\FirstEngineBundle\FirstEngineBundle;
use Oro\Bundle\SearchBundle\Tests\Unit\Fixture\Bundle\SecondEngineBundle\SecondEngineBundle;
>>>>>>> 6ffb1258

class OroSearchExtensionTest extends \PHPUnit_Framework_TestCase
{
    /** @var ContainerBuilder */
    private $container;

    protected function setUp()
    {
        $bundle = new TestBundle();
        CumulativeResourceManager::getInstance()
            ->clear()
            ->setBundles([$bundle->getName() => get_class($bundle)]);

        $this->container = new ContainerBuilder();
        $this->container->setParameter('kernel.environment', 'test');
    }

    public function testGetAlias()
    {
        $searchExtension = new OroSearchExtension(array(), $this->container);
        $this->assertEquals('oro_search', $searchExtension->getAlias());
    }

    public function testGetDefaultStrategy()
    {
        $searchExtension = new OroSearchExtension(array(), $this->container);
        $this->assertEquals('replace', $searchExtension->getDefaultStrategy());
    }

    public function testGetStrategy()
    {
        $searchExtension = new OroSearchExtension(array(), $this->container);
        $fieldName = 'fields';
        $this->assertEquals('append', $searchExtension->getStrategy($fieldName));
    }

    /**
     * @dataProvider testMergeConfigProvider
     * @param array $firstConfig
     * @param array $secondConfig
     * @param array $expected
     */
    public function testMergeConfig(array $firstConfig, array $secondConfig, array $expected)
    {
        $searchExtension = new OroSearchExtension([], $this->container);
        $result = $searchExtension->mergeConfig($firstConfig, $secondConfig);
        $this->assertEquals(ksort($expected), ksort($result));
    }

    /**
     * @return array
     * @SuppressWarnings(PHPMD.ExcessiveMethodLength)
     */
    public function testMergeConfigProvider()
    {
        $firstConfig = [
            'alias' => 'test_alias',
            'title_fields' => ['name'],
            'search_template' => 'test_template',
            'fields' => [
                [
                    'name' => 'name',
                    'target_type' => 'text',
                    'target_fields' => ['name']
                ]
            ]
        ];

        $secondConfig = [
            [
                'alias' => 'test_alias',
                'title_fields' => ['id'],
                'fields' => [
                    [
                        'name' => 'subject',
                        'target_type' => 'text',
                        'target_fields' => ['subject']
                    ]
                ]
            ],
            [
                'alias' => 'test_alias',
                'title_fields' => ['id', 'name'],
                'fields' => [
                    [
                        'name' => 'name',
                        'target_type' => 'text',
                        'target_fields' => ['name', 'all_text']
                    ],
                    [
                        'name' => 'subject',
                        'target_type' => 'text',
                        'target_fields' => ['subject']
                    ]
                ]
            ],
            [
                'alias' => 'test_alias',
                'title_fields' => ['name'],
                'search_template' => 'test_template'
            ]
        ];

        $expected = [
            [
                'alias' => 'test_alias',
                'title_fields' => ['id'],
                'search_template' => 'test_template',
                'fields' => [
                    [
                        'name' => 'name',
                        'target_type' => 'text',
                        'target_fields' => ['name']
                    ],
                    [
                        'name' => 'subject',
                        'target_type' => 'text',
                        'target_fields' => ['subject']
                    ]
                ]
            ],
            [
                'alias' => 'test_alias',
                'title_fields' => ['id', 'name'],
                'search_template' => 'test_template',
                'fields' => [
                    [
                        'name' => 'name',
                        'target_type' => 'text',
                        'target_fields' => ['name', 'all_text']
                    ],
                    [
                        'name' => 'subject',
                        'target_type' => 'text',
                        'target_fields' => ['subject']
                    ]
                ]
            ],
            [
                'alias' => 'test_alias',
                'title_fields' => ['name'],
                'search_template' => 'test_template',
                'fields' => [
                    [
                        'name' => 'name',
                        'target_type' => 'text',
                        'target_fields' => ['name']
                    ]
                ]
            ]
        ];

        $data = [
            'Test replace' => [
                'firstConfig' => $firstConfig,
                'secondConfig' => $secondConfig[0],
                'expected' => $expected[0]
            ],
            'Test append' => [
                'firstConfig' => $firstConfig,
                'secondConfig' => $secondConfig[1],
                'expected' => $expected[1]
            ],
            'Test append with no changes' => [
                'firstConfig' => $firstConfig,
                'secondConfig' => $secondConfig[2],
                'expected' => $expected[2]
            ]
        ];

        return $data;
    }

    public function testLoadWithConfigInFiles()
    {
        $searchExtension = new OroSearchExtension();

        $config = array(
            'oro_search' => array(
                'engine' => 'some-engine',
                'realtime_update' => true
            )
        );

        $searchExtension->load($config, $this->container);
    }

    public function testLoadWithConfigPaths()
    {
        $searchExtension = new OroSearchExtension();

        $config = array(
            'oro_search' => array(
                'engine' => 'some-engine',
                'realtime_update' => true,
                'entities_config' => array(
                    'Oro\Bundle\DataBundle\Entity\Product' => array(
                        'alias' => 'test_alias',
                        'search_template' => 'test_template',
                        'fields' => array(
                            array(
                                'name' => 'name',
                                'target_type' => 'text',
                                'target_fields' => array('name', 'all_data')
                            )
                        )
                    )
                )
            )
        );

        $searchExtension->load($config, $this->container);
    }

    public function testLoadWithEngineOrm()
    {
        $searchExtension = new OroSearchExtension();
        $config = array(
            'oro_search' => array(
                'engine' => Configuration::DEFAULT_ENGINE,
                'realtime_update' => true
            )
        );

        $this->container->setParameter('oro_search.drivers', array('pro_pgSql'));
        $searchExtension->load($config, $this->container);
    }

    public function testLoadAllDefinedEngineConfigurationsForElasticEngine()
    {
<<<<<<< HEAD
        $firstBundle = new FirstESEngineBundle();
        $secondBundle = new SecondESEngineBundle();
=======
        $firstBundle = new FirstEngineBundle();
        $secondBundle = new SecondEngineBundle();
>>>>>>> 6ffb1258

        CumulativeResourceManager::getInstance()
            ->clear()
            ->setBundles([
                $firstBundle->getName() => get_class($firstBundle),
                $secondBundle->getName() => get_class($secondBundle)
            ]);

        $config = [
            'oro_search' => [
<<<<<<< HEAD
                'engine' => 'elastic_search',
=======
                'engine' => 'other_engine',
>>>>>>> 6ffb1258
            ]
        ];

        $searchExtension = new OroSearchExtension(array(), $this->container);
        $searchExtension->load($config, $this->container);

        $expectedResourceFiles = [
            $this->getSearchBundleResource('services.yml'),
<<<<<<< HEAD
            $this->getResourcePath('FirstESEngineBundle', 'elastic_search.yml'),
            $this->getResourcePath('SecondESEngineBundle', 'elastic_search.yml')
=======
            $this->getSearchBundleResource('filters.yml'),
            $this->getResourcePath('FirstEngineBundle', 'other_engine.yml'),
            $this->getResourcePath('SecondEngineBundle', 'other_engine.yml')
>>>>>>> 6ffb1258
        ];

        $this->assertResourceFilesMatch($expectedResourceFiles);

        $this->assertServiceHasClass(
<<<<<<< HEAD
            'test_es_service',
            'Oro\Bundle\SearchBundle\Tests\Unit\Fixture\Bundle\SecondESEngineBundle\SecondESEngineBundle'
        );

        $this->assertServiceHasClass(
            'test_es_second_bundle_service',
            'Oro\Bundle\SearchBundle\Tests\Unit\Fixture\Bundle\SecondESEngineBundle\SecondESEngineBundle'
        );

        $this->assertServiceHasClass(
            'test_es_first_bundle_service',
            'Oro\Bundle\SearchBundle\Tests\Unit\Fixture\Bundle\FirstESEngineBundle\FirstESEngineBundle'
=======
            'test_engine_service',
            'Oro\Bundle\SearchBundle\Tests\Unit\Fixture\Bundle\SecondEngineBundle\SecondEngineBundle'
        );

        $this->assertServiceHasClass(
            'test_engine_second_bundle_service',
            'Oro\Bundle\SearchBundle\Tests\Unit\Fixture\Bundle\SecondEngineBundle\SecondEngineBundle'
        );

        $this->assertServiceHasClass(
            'test_engine_first_bundle_service',
            'Oro\Bundle\SearchBundle\Tests\Unit\Fixture\Bundle\FirstEngineBundle\FirstEngineBundle'
>>>>>>> 6ffb1258
        );

        $this->assertFalse($this->container->has('test_orm_service'));
    }

    /**
     * @param array $expectedResourceFiles
     */
    private function assertResourceFilesMatch(array $expectedResourceFiles)
    {
        $resources = $this->container->getResources();
        $resourceFiles = [];

        foreach ($resources as $resource) {
            if ($resource instanceof FileResource) {
<<<<<<< HEAD
                $resourceFiles[] = (string) $resource;
=======
                $resourceFiles[] = (string)$resource;
>>>>>>> 6ffb1258
            }
        }

        $this->assertEquals($resourceFiles, $expectedResourceFiles);
    }

    /**
     * @param string $serviceName
     * @param string $className
     */
    private function assertServiceHasClass($serviceName, $className)
    {
        $this->assertTrue($this->container->has($serviceName));

        $serviceDefinition = $this->container->getDefinition($serviceName);
        $this->assertEquals($className, $serviceDefinition->getClass());
    }

    /**
     * @param string $bundleName
     * @param string $resourceName
     * @return string
     */
    private function getResourcePath($bundleName, $resourceName)
    {
        $directory = dirname(__DIR__);
        $ds = DIRECTORY_SEPARATOR;

<<<<<<< HEAD
        return $directory.$ds.'Fixture'.$ds.'Bundle'.$ds.$bundleName.$ds.'Resources'.$ds.'config'.$ds.'oro'.$ds
            .'search_engine'.$ds.$resourceName;
=======
        return implode(
            $ds,
            [
                $directory,
                'Fixture',
                'Bundle',
                $bundleName,
                'Resources',
                'config',
                'oro',
                'search_engine',
                $resourceName
            ]
        );
>>>>>>> 6ffb1258
    }

    /**
     * @param string $resourceFile
     * @return string
     */
    private function getSearchBundleResource($resourceFile)
    {
        $ds = DIRECTORY_SEPARATOR;
        $directory = realpath(dirname(__DIR__).$ds.'..'.$ds.'..');

        return $directory.$ds.'Resources'.$ds.'config'.$ds.$resourceFile;
    }
}<|MERGE_RESOLUTION|>--- conflicted
+++ resolved
@@ -9,13 +9,8 @@
 use Oro\Bundle\SearchBundle\DependencyInjection\Configuration;
 use Oro\Bundle\SearchBundle\DependencyInjection\OroSearchExtension;
 use Oro\Bundle\SearchBundle\Tests\Unit\Fixture\TestBundle;
-<<<<<<< HEAD
-use Oro\Bundle\SearchBundle\Tests\Unit\Fixture\Bundle\FirstESEngineBundle\FirstESEngineBundle;
-use Oro\Bundle\SearchBundle\Tests\Unit\Fixture\Bundle\SecondESEngineBundle\SecondESEngineBundle;
-=======
 use Oro\Bundle\SearchBundle\Tests\Unit\Fixture\Bundle\FirstEngineBundle\FirstEngineBundle;
 use Oro\Bundle\SearchBundle\Tests\Unit\Fixture\Bundle\SecondEngineBundle\SecondEngineBundle;
->>>>>>> 6ffb1258
 
 class OroSearchExtensionTest extends \PHPUnit_Framework_TestCase
 {
@@ -246,13 +241,8 @@
 
     public function testLoadAllDefinedEngineConfigurationsForElasticEngine()
     {
-<<<<<<< HEAD
-        $firstBundle = new FirstESEngineBundle();
-        $secondBundle = new SecondESEngineBundle();
-=======
         $firstBundle = new FirstEngineBundle();
         $secondBundle = new SecondEngineBundle();
->>>>>>> 6ffb1258
 
         CumulativeResourceManager::getInstance()
             ->clear()
@@ -263,11 +253,7 @@
 
         $config = [
             'oro_search' => [
-<<<<<<< HEAD
-                'engine' => 'elastic_search',
-=======
                 'engine' => 'other_engine',
->>>>>>> 6ffb1258
             ]
         ];
 
@@ -276,33 +262,14 @@
 
         $expectedResourceFiles = [
             $this->getSearchBundleResource('services.yml'),
-<<<<<<< HEAD
-            $this->getResourcePath('FirstESEngineBundle', 'elastic_search.yml'),
-            $this->getResourcePath('SecondESEngineBundle', 'elastic_search.yml')
-=======
             $this->getSearchBundleResource('filters.yml'),
             $this->getResourcePath('FirstEngineBundle', 'other_engine.yml'),
             $this->getResourcePath('SecondEngineBundle', 'other_engine.yml')
->>>>>>> 6ffb1258
         ];
 
         $this->assertResourceFilesMatch($expectedResourceFiles);
 
         $this->assertServiceHasClass(
-<<<<<<< HEAD
-            'test_es_service',
-            'Oro\Bundle\SearchBundle\Tests\Unit\Fixture\Bundle\SecondESEngineBundle\SecondESEngineBundle'
-        );
-
-        $this->assertServiceHasClass(
-            'test_es_second_bundle_service',
-            'Oro\Bundle\SearchBundle\Tests\Unit\Fixture\Bundle\SecondESEngineBundle\SecondESEngineBundle'
-        );
-
-        $this->assertServiceHasClass(
-            'test_es_first_bundle_service',
-            'Oro\Bundle\SearchBundle\Tests\Unit\Fixture\Bundle\FirstESEngineBundle\FirstESEngineBundle'
-=======
             'test_engine_service',
             'Oro\Bundle\SearchBundle\Tests\Unit\Fixture\Bundle\SecondEngineBundle\SecondEngineBundle'
         );
@@ -315,7 +282,6 @@
         $this->assertServiceHasClass(
             'test_engine_first_bundle_service',
             'Oro\Bundle\SearchBundle\Tests\Unit\Fixture\Bundle\FirstEngineBundle\FirstEngineBundle'
->>>>>>> 6ffb1258
         );
 
         $this->assertFalse($this->container->has('test_orm_service'));
@@ -331,11 +297,7 @@
 
         foreach ($resources as $resource) {
             if ($resource instanceof FileResource) {
-<<<<<<< HEAD
-                $resourceFiles[] = (string) $resource;
-=======
                 $resourceFiles[] = (string)$resource;
->>>>>>> 6ffb1258
             }
         }
 
@@ -364,10 +326,6 @@
         $directory = dirname(__DIR__);
         $ds = DIRECTORY_SEPARATOR;
 
-<<<<<<< HEAD
-        return $directory.$ds.'Fixture'.$ds.'Bundle'.$ds.$bundleName.$ds.'Resources'.$ds.'config'.$ds.'oro'.$ds
-            .'search_engine'.$ds.$resourceName;
-=======
         return implode(
             $ds,
             [
@@ -382,7 +340,6 @@
                 $resourceName
             ]
         );
->>>>>>> 6ffb1258
     }
 
     /**
