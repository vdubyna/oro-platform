<?php
namespace Oro\Bundle\SearchBundle\Tests\Unit\Engine\Orm;

use Oro\Bundle\SearchBundle\Engine\ObjectMapper;
use Oro\Bundle\SearchBundle\Tests\Unit\Fixture\Entity\Product;
use Oro\Bundle\SearchBundle\Tests\Unit\Fixture\Entity\Manufacturer;

class ObjectMapperTest extends \PHPUnit_Framework_TestCase
{
    const TEST_COUNT = 10;
    const TEST_PRICE = 150;

    const ENTITY_MANUFACTURER = 'Oro\Bundle\SearchBundle\Tests\Unit\Fixture\Entity\Manufacturer';
    const ENTITY_PRODUCT = 'Oro\Bundle\SearchBundle\Tests\Unit\Fixture\Entity\Product';

    /**
     * @var \Oro\Bundle\SearchBundle\Engine\ObjectMapper
     */
    private $mapper;
    /**
     * @var array
     */
    private $mappingConfig = array(
        self::ENTITY_MANUFACTURER => array(
            'fields' => array(
                array(
                    'name'            => 'products',
                    'relation_type'   => 'one-to-many',
                    'relation_fields' => array(
                        array(
                            'name'        => 'name',
                            'target_type' => 'text',
                        )
                    )
                ),
                array(
                    'name'            => 'parent',
                    'relation_type'   => 'one-to-many',
                    'relation_fields' => array(
                        array()
                    )
                )
            )
        ),
        self::ENTITY_PRODUCT => array(
            'alias'            => 'test_product',
            'label'            => 'test product',
            'title_fields'     => array('name'),
            'route'            => array(
                'name'       => 'test_route',
                'parameters' => array(
                    'id' => 'id'
                )
            ),
            'fields'           => array(
                array(
                    'name'          => 'name',
                    'target_type'   => 'text',
                    'target_fields' => array(
                        'name',
                        'all_data'
                    )
                ),
                array(
                    'name'          => 'description',
                    'target_type'   => 'text',
                    'target_fields' => array(
                        'description',
                        'all_data'
                    )
                ),
                array(
                    'name'          => 'price',
                    'target_type'   => 'decimal',
                    'target_fields' => array('price')
                ),
                array(
                    'name'        => 'count',
                    'target_type' => 'integer',
                ),
                array(
                    'name'            => 'manufacturer',
                    'relation_type'   => 'one-to-one',
                    'relation_fields' => array(
                        array(
                            'name'          => 'name',
                            'target_type'   => 'text',
                            'target_fields' => array(
                                'manufacturer',
                                'all_data'
                            )
                        )
                    )
                ),
            ),
        )
    );

    protected function setUp()
    {
        $this->container = $this->getMockForAbstractClass('Symfony\Component\DependencyInjection\ContainerInterface');

        $manufacturer = new Manufacturer();
        $manufacturer->setName('adidas');

        $this->product = new Product();
        $this->product->setName('test product')
            ->setCount(self::TEST_COUNT)
            ->setPrice(self::TEST_PRICE)
            ->setManufacturer($manufacturer)
            ->setDescription('description')
            ->setCreateDate(new \DateTime());

        $this->route = $this
            ->getMockBuilder('Symfony\Component\Routing\Router')
            ->disableOriginalConstructor()
            ->getMock();

        $this->route->expects($this->any())
            ->method('generate')
            ->will($this->returnValue('http://example.com'));
        $params = array(
            'router'       => $this->route,
        );
        $this->container->expects($this->any())
            ->method('get')
            ->with(
                $this->logicalOr(
                    $this->equalTo('test_manager'),
                    $this->equalTo('router')
                )
            )
            ->will(
                $this->returnCallback(
                    function ($param) use (&$params) {
                        return $params[$param];
                    }
                )
            );

        $this->mapper = new ObjectMapper($this->container, $this->mappingConfig);
    }

    public function testMapObject()
    {
        $mapping = $this->mapper->mapObject($this->product);

        $this->assertEquals('test product', $mapping['text']['name']);
<<<<<<< HEAD
        $this->assertEquals(150, $mapping['decimal']['price']);
        $this->assertEquals(10, $mapping['integer']['count']);
=======
        $this->assertEquals(self::TEST_PRICE, $mapping['decimal']['price']);
        $this->assertEquals(self::TEST_COUNT, $mapping['integer']['count']);
>>>>>>> 53e02088

        $manufacturer = new Manufacturer();
        $manufacturer->setName('reebok');
        $manufacturer->addProduct($this->product);
        $this->mapper->mapObject($manufacturer);
    }

    public function testGetEntitiesListAliases()
    {
        $data = $this->mapper->getEntitiesListAliases();

        $this->assertEquals('test_product', $data[self::ENTITY_PRODUCT]);
    }

    public function testGetMappingConfig()
    {
        $mapping = $this->mappingConfig;

        $this->assertEquals($mapping, $this->mapper->getMappingConfig());
    }

    public function testGetEntityMapParameter()
    {
        $this->assertEquals(
            'test_product',
            $this->mapper->getEntityMapParameter(self::ENTITY_PRODUCT, 'alias')
        );

        $this->assertEquals(
            false,
            $this->mapper->getEntityMapParameter(self::ENTITY_PRODUCT, 'non exists parameter')
        );
    }

    public function testGetEntities()
    {
        $entities = $this->mapper->getEntities();
        $this->assertEquals(self::ENTITY_PRODUCT, $entities[1]);
    }

    public function testNonExistsConfig()
    {
        $this->assertEquals(false, $this->mapper->getEntityConfig('non exists entity'));
    }
}<|MERGE_RESOLUTION|>--- conflicted
+++ resolved
@@ -146,13 +146,8 @@
         $mapping = $this->mapper->mapObject($this->product);
 
         $this->assertEquals('test product', $mapping['text']['name']);
-<<<<<<< HEAD
-        $this->assertEquals(150, $mapping['decimal']['price']);
-        $this->assertEquals(10, $mapping['integer']['count']);
-=======
         $this->assertEquals(self::TEST_PRICE, $mapping['decimal']['price']);
         $this->assertEquals(self::TEST_COUNT, $mapping['integer']['count']);
->>>>>>> 53e02088
 
         $manufacturer = new Manufacturer();
         $manufacturer->setName('reebok');
