<?php

namespace Oro\Bundle\SearchBundle\Tests\Unit\Query;

use Oro\Bundle\SearchBundle\Query\Criteria\Comparison;
use Oro\Bundle\SearchBundle\Query\Query;

class QueryTest extends \PHPUnit_Framework_TestCase
{
    private $config = array(
        'Oro\Bundle\DataBundle\Entity\Product' => array(
            'alias' => 'test_alias',
            'fields' => array(
                array(
                    'name' => 'name',
                    'target_type' => 'string',
                    'target_fields' => array('name', 'all_data')
                ),
                array(
                    'name' => 'description',
                    'target_type' => 'string',
                    'target_fields' => array('description', 'all_data')
                ),
                array(
                    'name' => 'price',
                    'target_type' => 'decimal',
                    'target_fields' => array('price')
                ),
                array(
                    'name' => 'count',
                    'target_type' => 'integer',
                    'target_fields' => array('count')
                ),
                array(
                    'name' => 'createDate',
                    'target_type' => 'datetime',
                    'target_fields' => array('create_date')
                ),
                array(
                    'name' => 'manufacturer',
                    'relation_type' => 'to',
                    'relation_fields' => array(
                        array(
                            'name' => 'name',
                            'target_type' => 'string',
                            'target_fields' => array('manufacturer', 'all_data')
                        )
                    )
                ),
            )
        )
    );

    /**
     * Set mapping config parameters
     */
    public function testSetMappingConfig()
    {
        $query = new Query();
        $query->setMappingConfig($this->config);

        $this->assertArrayHasKey('Oro\Bundle\DataBundle\Entity\Product', $query->getMappingConfig());
        $this->assertArrayHasKey('all_data', $query->getFields());
    }

    public function testAndWhere()
    {
        $query = new Query();
        $query->setMappingConfig($this->config);
        $query->from('Oro\Bundle\DataBundle\Entity\Product');
        $query->andWhere('all_data', '=', 'test', 'string');

        $whereExpression = $query->getCriteria()->getWhereExpression();
        $this->assertEquals('string.all_data', $whereExpression->getField());
        $this->assertEquals(Comparison::EQ, $whereExpression->getOperator());
        $this->assertEquals('test', $whereExpression->getValue()->getValue());
    }

    public function testGetMaxResults()
    {
        $query = new Query();
        $query->setMaxResults(10);
        $this->assertEquals(10, $query->getMaxResults());
    }

    public function testOrWhere()
    {
        $query = new Query();
        $query->setMappingConfig($this->config);
        $query->from('Oro\Bundle\DataBundle\Entity\Product');
        $query->orWhere('all_data', '=', 'test', 'string');

        $whereExpression = $query->getCriteria()->getWhereExpression();
        $this->assertEquals('string.all_data', $whereExpression->getField());
        $this->assertEquals(Comparison::EQ, $whereExpression->getOperator());
        $this->assertEquals('test', $whereExpression->getValue()->getValue());
    }

    public function testWhere()
    {
        $query = new Query();
        $query->setMappingConfig($this->config);
        $query->from('Oro\Bundle\DataBundle\Entity\Product');
        $query->where('or', 'all_data', '=', 'test', 'string');

        $whereExpression = $query->getCriteria()->getWhereExpression();
        $this->assertEquals('string.all_data', $whereExpression->getField());
        $this->assertEquals(Comparison::EQ, $whereExpression->getOperator());
        $this->assertEquals('test', $whereExpression->getValue()->getValue());
    }

    public function testGetEntityByAlias()
    {
        $query = new Query();
        $query->setMappingConfig($this->config);
        $result = $query->getEntityByAlias('test_alias');
        $this->assertEquals('Oro\Bundle\DataBundle\Entity\Product', $result);

        $this->assertFalse($query->getEntityByAlias('bad alias'));
    }

    public function testStringCleanup()
    {
        $testString = 'Re: FW: Test Sample - One äöü ßü abc 3 – Testing again';

        $clearedValue     = Query::clearString($testString);
        $textAllDataField = sprintf('%s %s', $testString, $clearedValue);

        $result = implode(
            Query::DELIMITER,
            array_unique(
                explode(
                    Query::DELIMITER,
                    $textAllDataField
                )
            )
        );

        $this->assertEquals($testString, $result);
    }

    public function testAddingSelect()
    {
        $query = new Query();
        $query->addSelect('name', Query::TYPE_TEXT);
        $query->addSelect('name', Query::TYPE_TEXT); // testing handing doubles
        $query->addSelect('datetime.date', Query::TYPE_DECIMAL); // enforced type
        $query->addSelect('integer.number'); // type guessing by prefix
        $query->addSelect('sku'); // default type should be `text`

        $this->assertCount(4, $query->getSelect());
        $this->assertEquals(
            [
                'text.name',
                'decimal.date',
                'integer.number',
                'text.sku'
            ],
            $query->getSelect()
        );

        $query->addSelect('');
        $this->assertCount(4, $query->getSelect());
    }

    public function testAddSelectArray()
    {
        $query = new Query();
        $query->addSelect([
            'name',
            'name', // testing handing doubles
            'integer.number', // type guessing by prefix
            'sku', // default type should be `text`
        ]);

        $this->assertEquals(
            [
                'text.name',
                'integer.number',
                'text.sku'
            ],
            $query->getSelect()
        );

        $query->addSelect('');
        $this->assertCount(3, $query->getSelect());
    }

    public function testStringQueryWithSelect()
    {
        $query = new Query();
        $this->assertEquals('', $query->getStringQuery());
        $query->from('*');
        $this->assertEquals('from *', $query->getStringQuery());
        $query->select('language');
        $this->assertEquals('select text.language from *', $query->getStringQuery());
        $query->addSelect('organization', 'integer');
        $this->assertEquals('select (text.language, integer.organization) from *', $query->getStringQuery());
    }

    public function testSelectingWithAliases()
    {
        $query = new Query();
        $query->addSelect('text.foo as bar');
        $query->addSelect('text.fooNoAlias');
        $query->addSelect('text.foo bar as  ');
        $query->addSelect('  as bar');

        $reflectionObject = new \ReflectionObject($query);

        $selectFieldsProperty = $reflectionObject->getProperty('select');
        $selectFieldsProperty->setAccessible(true);

<<<<<<< HEAD
        $aliasesProperty = $reflectionObject->getProperty('fieldsAliases');
=======
        $aliasesProperty = $reflectionObject->getProperty('selectAliases');
>>>>>>> 17be11c3
        $aliasesProperty->setAccessible(true);

        $fields = $selectFieldsProperty->getValue($query);
        $aliases = $aliasesProperty->getValue($query);

        $this->assertContains('text.foo', $fields);
        $this->assertContains('text.fooNoAlias', $fields);
        $this->assertContains('bar', $aliases);

        $this->assertTrue(count($aliases) < 2);

        foreach ($selectFieldsProperty as $field) {
            $this->assertNotTrue(strpos($field, ' ') > 0);
        }
    }

    public function testGetSelectWithAliases()
    {
        $query = new Query();
        $query->addSelect('text.foo as bar');
        $query->addSelect('text.faa as bor');

        $select = $query->getSelect();

        $this->assertSame(['text.foo', 'text.faa'], $select);
    }

    public function testGetAliases()
    {
        $query = new Query();
        $query->addSelect('text.foo as bar');
        $query->addSelect('text.faa as bor');

        $aliases = $query->getSelectAliases();

        $this->assertSame(['text.foo' => 'bar', 'text.faa' => 'bor'], $aliases);
    }
}<|MERGE_RESOLUTION|>--- conflicted
+++ resolved
@@ -211,11 +211,7 @@
         $selectFieldsProperty = $reflectionObject->getProperty('select');
         $selectFieldsProperty->setAccessible(true);
 
-<<<<<<< HEAD
-        $aliasesProperty = $reflectionObject->getProperty('fieldsAliases');
-=======
         $aliasesProperty = $reflectionObject->getProperty('selectAliases');
->>>>>>> 17be11c3
         $aliasesProperty->setAccessible(true);
 
         $fields = $selectFieldsProperty->getValue($query);
