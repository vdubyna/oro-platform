<?php

namespace Oro\Bundle\SearchBundle\Tests\Unit\Query;

use Oro\Bundle\SearchBundle\Query\Criteria\Comparison;
use Oro\Bundle\SearchBundle\Query\Query;

class QueryTest extends \PHPUnit_Framework_TestCase
{
    private $config = array(
        'Oro\Bundle\DataBundle\Entity\Product' => array(
            'alias' => 'test_alias',
            'fields' => array(
                array(
                    'name' => 'name',
                    'target_type' => 'string',
                    'target_fields' => array('name', 'all_data')
                ),
                array(
                    'name' => 'description',
                    'target_type' => 'string',
                    'target_fields' => array('description', 'all_data')
                ),
                array(
                    'name' => 'price',
                    'target_type' => 'decimal',
                    'target_fields' => array('price')
                ),
                array(
                    'name' => 'count',
                    'target_type' => 'integer',
                    'target_fields' => array('count')
                ),
                array(
                    'name' => 'createDate',
                    'target_type' => 'datetime',
                    'target_fields' => array('create_date')
                ),
                array(
                    'name' => 'manufacturer',
                    'relation_type' => 'to',
                    'relation_fields' => array(
                        array(
                            'name' => 'name',
                            'target_type' => 'string',
                            'target_fields' => array('manufacturer', 'all_data')
                        )
                    )
                ),
            )
        )
    );

    /**
     * Set mapping config parameters
     */
    public function testSetMappingConfig()
    {
        $query = new Query();
        $query->setMappingConfig($this->config);

        $this->assertArrayHasKey('Oro\Bundle\DataBundle\Entity\Product', $query->getMappingConfig());
        $this->assertArrayHasKey('all_data', $query->getFields());
    }

    public function testAndWhere()
    {
        $query = new Query();
        $query->setMappingConfig($this->config);
        $query->from('Oro\Bundle\DataBundle\Entity\Product');
        $query->andWhere('all_data', '=', 'test', 'string');

        $whereExpression = $query->getCriteria()->getWhereExpression();
        $this->assertEquals('string.all_data', $whereExpression->getField());
        $this->assertEquals(Comparison::EQ, $whereExpression->getOperator());
        $this->assertEquals('test', $whereExpression->getValue()->getValue());
    }

    public function testGetMaxResults()
    {
        $query = new Query();
        $query->setMaxResults(10);
        $this->assertEquals(10, $query->getMaxResults());
    }

    public function testOrWhere()
    {
        $query = new Query();
        $query->setMappingConfig($this->config);
        $query->from('Oro\Bundle\DataBundle\Entity\Product');
        $query->orWhere('all_data', '=', 'test', 'string');

        $whereExpression = $query->getCriteria()->getWhereExpression();
        $this->assertEquals('string.all_data', $whereExpression->getField());
        $this->assertEquals(Comparison::EQ, $whereExpression->getOperator());
        $this->assertEquals('test', $whereExpression->getValue()->getValue());
    }

    public function testWhere()
    {
        $query = new Query();
        $query->setMappingConfig($this->config);
        $query->from('Oro\Bundle\DataBundle\Entity\Product');
        $query->where('or', 'all_data', '=', 'test', 'string');

        $whereExpression = $query->getCriteria()->getWhereExpression();
        $this->assertEquals('string.all_data', $whereExpression->getField());
        $this->assertEquals(Comparison::EQ, $whereExpression->getOperator());
        $this->assertEquals('test', $whereExpression->getValue()->getValue());
    }

    public function testGetEntityByAlias()
    {
        $query = new Query();
        $query->setMappingConfig($this->config);
        $result = $query->getEntityByAlias('test_alias');
        $this->assertEquals('Oro\Bundle\DataBundle\Entity\Product', $result);

        $this->assertFalse($query->getEntityByAlias('bad alias'));
    }

    public function testStringCleanup()
    {
        $testString = 'Re: FW: Test Sample - One äöü ßü abc 3 – Testing again';

        $clearedValue     = Query::clearString($testString);
        $textAllDataField = sprintf('%s %s', $testString, $clearedValue);

        $result = implode(
            Query::DELIMITER,
            array_unique(
                explode(
                    Query::DELIMITER,
                    $textAllDataField
                )
            )
        );

        $this->assertEquals($testString, $result);
    }

    public function testAddingSelect()
    {
        $query = new Query();
        $query->addSelect('name', Query::TYPE_TEXT);
        $query->addSelect('name', Query::TYPE_TEXT); // testing handing doubles
        $query->addSelect('datetime.date', Query::TYPE_DECIMAL); // enforced type
        $query->addSelect('integer.number'); // type guessing by prefix
        $query->addSelect('sku'); // default type should be `text`

        $this->assertCount(4, $query->getSelect());
        $this->assertEquals(
            [
                'text.name',
                'decimal.date',
                'integer.number',
                'text.sku'
            ],
            $query->getSelect()
        );

        $query->addSelect('');
        $this->assertCount(4, $query->getSelect());
    }

    public function testAddSelectArray()
    {
        $query = new Query();
        $query->addSelect([
            'name',
            'name', // testing handing doubles
            'integer.number', // type guessing by prefix
            'sku', // default type should be `text`
        ]);

        $this->assertEquals(
            [
                'text.name',
                'integer.number',
                'text.sku'
            ],
            $query->getSelect()
        );

        $query->addSelect('');
        $this->assertCount(3, $query->getSelect());
    }

    public function testStringQueryWithSelect()
    {
        $query = new Query();
        $this->assertEquals('', $query->getStringQuery());
        $query->from('*');
        $this->assertEquals('from *', $query->getStringQuery());
        $query->select('language');
        $this->assertEquals('select text.language from *', $query->getStringQuery());
        $query->addSelect('organization', 'integer');
        $this->assertEquals('select (text.language, integer.organization) from *', $query->getStringQuery());
    }

    public function testSelectingWithAliases()
    {
        $query = new Query();
        $query->addSelect('text.foo as bar');
        $query->addSelect('text.fooNoAlias');
        $query->addSelect('text.foo bar as  ');
        $query->addSelect('  as bar');

        $reflectionObject = new \ReflectionObject($query);

        $selectFieldsProperty = $reflectionObject->getProperty('select');
        $selectFieldsProperty->setAccessible(true);

<<<<<<< HEAD
        $aliasesProperty = $reflectionObject->getProperty('fieldsAliases');
=======
        $aliasesProperty = $reflectionObject->getProperty('selectAliases');
>>>>>>> c9f967be
        $aliasesProperty->setAccessible(true);

        $fields = $selectFieldsProperty->getValue($query);
        $aliases = $aliasesProperty->getValue($query);

        $this->assertContains('text.foo', $fields);
        $this->assertContains('text.fooNoAlias', $fields);
        $this->assertContains('bar', $aliases);

        $this->assertTrue(count($aliases) < 2);

        foreach ($selectFieldsProperty as $field) {
            $this->assertNotTrue(strpos($field, ' ') > 0);
        }
<<<<<<< HEAD
=======

        $query->select('newField');
        $this->assertEmpty($query->getSelectAliases());
>>>>>>> c9f967be
    }

    public function testGetSelectWithAliases()
    {
        $query = new Query();
        $query->addSelect('text.foo as bar');
        $query->addSelect('text.faa as bor');

        $select = $query->getSelect();

        $this->assertSame(['text.foo', 'text.faa'], $select);
    }

    public function testGetAliases()
    {
        $query = new Query();
        $query->addSelect('text.foo as bar');
        $query->addSelect('text.faa as bor');
<<<<<<< HEAD
=======
        $query->addSelect('text.bar');
>>>>>>> c9f967be

        $aliases = $query->getSelectAliases();

        $this->assertSame(['text.foo' => 'bar', 'text.faa' => 'bor'], $aliases);
    }
<<<<<<< HEAD
=======

    public function testGetSelectDataFields()
    {
        $query = new Query();
        $this->assertSame([], $query->getSelectDataFields());

        $query->addSelect('text.notes');
        $this->assertSame(['text.notes' => 'notes'], $query->getSelectDataFields());

        $query->addSelect('text.foo as name');
        $query->addSelect('text.faa as surname');

        $fields = $query->getSelectDataFields();

        $this->assertSame(['text.notes' => 'notes', 'text.foo' => 'name', 'text.faa' => 'surname'], $fields);
    }
>>>>>>> c9f967be
}<|MERGE_RESOLUTION|>--- conflicted
+++ resolved
@@ -211,11 +211,7 @@
         $selectFieldsProperty = $reflectionObject->getProperty('select');
         $selectFieldsProperty->setAccessible(true);
 
-<<<<<<< HEAD
-        $aliasesProperty = $reflectionObject->getProperty('fieldsAliases');
-=======
         $aliasesProperty = $reflectionObject->getProperty('selectAliases');
->>>>>>> c9f967be
         $aliasesProperty->setAccessible(true);
 
         $fields = $selectFieldsProperty->getValue($query);
@@ -230,12 +226,9 @@
         foreach ($selectFieldsProperty as $field) {
             $this->assertNotTrue(strpos($field, ' ') > 0);
         }
-<<<<<<< HEAD
-=======
 
         $query->select('newField');
         $this->assertEmpty($query->getSelectAliases());
->>>>>>> c9f967be
     }
 
     public function testGetSelectWithAliases()
@@ -254,17 +247,12 @@
         $query = new Query();
         $query->addSelect('text.foo as bar');
         $query->addSelect('text.faa as bor');
-<<<<<<< HEAD
-=======
         $query->addSelect('text.bar');
->>>>>>> c9f967be
 
         $aliases = $query->getSelectAliases();
 
         $this->assertSame(['text.foo' => 'bar', 'text.faa' => 'bor'], $aliases);
     }
-<<<<<<< HEAD
-=======
 
     public function testGetSelectDataFields()
     {
@@ -281,5 +269,4 @@
 
         $this->assertSame(['text.notes' => 'notes', 'text.foo' => 'name', 'text.faa' => 'surname'], $fields);
     }
->>>>>>> c9f967be
 }