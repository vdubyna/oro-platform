<?php
namespace Oro\Bundle\SearchBundle\Engine;

use Symfony\Component\PropertyAccess\PropertyAccess;
use Symfony\Component\DependencyInjection\ContainerInterface;

use Oro\Bundle\FlexibleEntityBundle\AttributeType\AbstractAttributeType;

class ObjectMapper extends AbstractMapper
{
    public function __construct(ContainerInterface $container, $mappingConfig)
    {
        $this->mappingConfig = $mappingConfig;
        $this->container     = $container;
    }

    /**
     * @return array
     */
    public function getMappingConfig()
    {
        return $this->mappingConfig;
    }

    /**
     * Get array with entity aliases
     *
     * @return array
     */
    public function getEntitiesLabels()
    {
        $entities = array();

        foreach ($this->mappingConfig as $class => $mappingEntity) {
            $entities[] = array(
                'alias' => isset($mappingEntity['alias']) ? $mappingEntity['alias'] : '',
                'class' => $class,
            );
        }

        return $entities;
    }

    /**
     * Get search entities list
     *
     * @return array
     */
    public function getEntities()
    {
        return array_keys($this->mappingConfig);
    }

    /**
     * Map object data for index
     *
     * @param object $object
     *
     * @return array
     */
    public function mapObject($object)
    {
        $mappingConfig = $this->mappingConfig;
        $objectData = array();

        if (is_object($object) && isset($mappingConfig[get_class($object)])) {
            $objectClass = get_class($object);
            $alias = $this->getEntityMapParameter($objectClass, 'alias', $objectClass);
            foreach ($this->getEntityMapParameter($objectClass, 'fields', array()) as $field) {
                if (!isset($field['relation_type'])) {
                    $field['relation_type'] = 'none';
                }
                $value = $this->getFieldValue($object, $field['name']);
                switch ($field['relation_type']) {
                    case Indexer::RELATION_ONE_TO_ONE:
                    case Indexer::RELATION_MANY_TO_ONE:
                        $objectData = $this->setRelatedFields(
                            $alias,
                            $objectData,
                            $field['relation_fields'],
                            $value,
                            $field['name']
                        );

                        break;
                    case Indexer::RELATION_MANY_TO_MANY:
                    case Indexer::RELATION_ONE_TO_MANY:
                        foreach ($value as $relationObject) {
                            $objectData = $this->setRelatedFields(
                                $alias,
                                $objectData,
                                $field['relation_fields'],
                                $relationObject,
                                $field['name']
                            );
                        }

                        break;
                    default:
                        if ($value) {
                            $objectData = $this->setDataValue($alias, $objectData, $field, $value);
                        }
                }
            }
<<<<<<< HEAD
            if (isset($config['flexible_manager'])) {
                $objectData = $this->setFlexibleFields($alias, $object, $objectData, $config['flexible_manager']);
            }
        }

        return $objectData;
    }

    /**
     * Get object field value
     *
     * @param object|array $objectOrArray
     * @param string       $fieldName
     *
     * @return mixed
     */
    public function getFieldValue($objectOrArray, $fieldName)
    {
        $propertyAccessor = PropertyAccess::getPropertyAccessor();
        return $propertyAccessor->getValue($objectOrArray, $fieldName);
    }
=======
>>>>>>> 914af0e4

            if ($this->getEntityMapParameter($objectClass, 'flexible_manager')) {
                $objectData = $this->setFlexibleFields(
                    $alias,
                    $object,
                    $objectData,
                    $this->getEntityMapParameter($objectClass, 'flexible_manager')
                );
            }
        }

        return $objectData;
    }
}<|MERGE_RESOLUTION|>--- conflicted
+++ resolved
@@ -102,30 +102,6 @@
                         }
                 }
             }
-<<<<<<< HEAD
-            if (isset($config['flexible_manager'])) {
-                $objectData = $this->setFlexibleFields($alias, $object, $objectData, $config['flexible_manager']);
-            }
-        }
-
-        return $objectData;
-    }
-
-    /**
-     * Get object field value
-     *
-     * @param object|array $objectOrArray
-     * @param string       $fieldName
-     *
-     * @return mixed
-     */
-    public function getFieldValue($objectOrArray, $fieldName)
-    {
-        $propertyAccessor = PropertyAccess::getPropertyAccessor();
-        return $propertyAccessor->getValue($objectOrArray, $fieldName);
-    }
-=======
->>>>>>> 914af0e4
 
             if ($this->getEntityMapParameter($objectClass, 'flexible_manager')) {
                 $objectData = $this->setFlexibleFields(
