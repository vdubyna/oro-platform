--- conflicted
+++ resolved
@@ -32,11 +32,7 @@
      *
      * @return string[]
      */
-<<<<<<< HEAD
-    public function getClassesForReindex($class = null, array $context = []);
-=======
     public function getClassesForReindex($class = null);
->>>>>>> 6ffb1258
 
     /**
      * Resets data for one or several classes in index
@@ -44,11 +40,7 @@
      *
      * @param string|string[] $class
      */
-<<<<<<< HEAD
-    public function resetIndex($class = null, array $context = []);
-=======
     public function resetIndex($class = null);
->>>>>>> 6ffb1258
 
     /**
      * Reindex data for one or several classes in index
