--- conflicted
+++ resolved
@@ -4,21 +4,12 @@
 
 use Doctrine\Common\Persistence\ManagerRegistry;
 use Oro\Bundle\EntityBundle\ORM\OroEntityManager;
-<<<<<<< HEAD
-use Oro\Bundle\SearchBundle\Engine\Orm\BaseDriver;
-=======
->>>>>>> 83d38621
 use Oro\Bundle\SearchBundle\Entity\Item;
 use Oro\Bundle\SearchBundle\Entity\Repository\SearchIndexRepository;
 use Oro\Bundle\SearchBundle\Query\Query;
 use Oro\Bundle\SearchBundle\Query\Result\Item as ResultItem;
 use Symfony\Component\EventDispatcher\EventDispatcherInterface;
 
-use Symfony\Component\Config\Definition\Exception\InvalidConfigurationException;
-
-/**
- * @SuppressWarnings(PHPMD.ExcessiveClassComplexity)
- */
 class Orm extends AbstractEngine
 {
     /** @var SearchIndexRepository */
@@ -33,61 +24,6 @@
     /** @var array */
     protected $drivers = [];
 
-<<<<<<< HEAD
-    /** @var bool */
-    protected $needFlush = true;
-
-    /**
-     * @param array $drivers
-     */
-    public function setDrivers(array $drivers)
-    {
-        foreach ($drivers as $driver) {
-            if (!is_a($driver, BaseDriver::class, true)) {
-                throw new InvalidConfigurationException('Wrong driver class passed, please check configuration');
-            }
-        }
-
-        $this->drivers = $drivers;
-    }
-
-    /**
-     * {@inheritdoc}
-     */
-    public function reindex($class = null, $offset = null, $limit = null)
-    {
-        if (null === $class) {
-            $this->clearAllSearchIndexes();
-            $entityNames = $this->mapper->getEntities([Mode::NORMAL, Mode::WITH_DESCENDANTS]);
-        } else {
-            $entityNames = [$class];
-            $mode        = $this->mapper->getEntityModeConfig($class);
-            if ($mode === Mode::WITH_DESCENDANTS) {
-                $entityNames = array_merge($entityNames, $this->mapper->getRegisteredDescendants($class));
-            } elseif ($mode === Mode::ONLY_DESCENDANTS) {
-                $entityNames = $this->mapper->getRegisteredDescendants($class);
-            }
-
-            if ((null === $offset && null === $limit) || ($offset === 0 && $limit)) {
-                foreach ($entityNames as $class) {
-                    $this->clearSearchIndexForEntity($class);
-                }
-            }
-        }
-
-        // index data by mapping config
-        $recordsCount = 0;
-
-        while ($class = array_shift($entityNames)) {
-            $itemsCount = $this->reindexSingleEntity($class, $offset, $limit);
-            $recordsCount += $itemsCount;
-        }
-
-        return $recordsCount;
-    }
-
-=======
->>>>>>> 83d38621
     /**
      * @param ManagerRegistry          $registry
      * @param ObjectMapper             $mapper
