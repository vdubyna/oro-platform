--- conflicted
+++ resolved
@@ -96,10 +96,7 @@
         $this->entityProvider   = $entityProvider;
         $this->translator       = $translator;
         $this->searchAclHelper  = $searchAclHelper;
-<<<<<<< HEAD
-=======
         $this->dispatcher       = $dispatcher;
->>>>>>> 464807f4
     }
 
     /**
