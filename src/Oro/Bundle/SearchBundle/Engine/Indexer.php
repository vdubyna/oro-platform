--- conflicted
+++ resolved
@@ -20,11 +20,8 @@
 use Oro\Bundle\SearchBundle\Query\Result;
 use Oro\Bundle\SearchBundle\Security\SecurityProvider;
 
-<<<<<<< HEAD
-=======
 use Oro\Bundle\SecurityBundle\Search\AclHelper;
 
->>>>>>> afe874dc
 use Oro\Bundle\EmailBundle\Entity\Email;
 use Oro\Bundle\UserBundle\Entity\User;
 
@@ -64,11 +61,7 @@
 
     /** @var EntityProvider */
     protected $entityProvider;
-<<<<<<< HEAD
-    
-=======
-
->>>>>>> afe874dc
+
     /** @var TranslatorInterface */
     protected $translator;
 
@@ -368,7 +361,6 @@
     {
         $lexer  = new Lexer();
         $parser = new ExpressionParser();
-<<<<<<< HEAD
 
         /** @var Query $query */
         $query = $parser->parse($lexer->tokenize($expression));
@@ -378,17 +370,6 @@
         /** @var Result $result */
         $result = $this->query($query);
 
-=======
-
-        /** @var Query $query */
-        $query = $parser->parse($lexer->tokenize($expression));
-
-        $query->setMappingConfig($this->mapper->getMappingConfig());
-
-        /** @var Result $result */
-        $result = $this->query($query);
-
->>>>>>> afe874dc
         return $result;
     }
 
@@ -400,36 +381,7 @@
     protected function prepareQuery(Query $query)
     {
         $this->applyModesBehavior($query);
-<<<<<<< HEAD
-        $this->applyAclToQuery($query);
-    }
-
-    /**
-     * Apply ACL to search Query.
-     * Removes all entities of the request to which the user has no access
-     *
-     * @param Query $query
-     */
-    protected function applyAclToQuery(Query $query)
-    {
-        $allowedEntities   = $this->getAllowedEntitiesListAliases();
-        $queryFromEntities = $query->getFrom();
-        $entitiesList      = array_values($allowedEntities);
-
-        // in query, from record !== '*'
-        if (!empty($queryFromEntities) && $queryFromEntities[0] !== '*') {
-            foreach ($queryFromEntities as $key => $fromEntityAlias) {
-                if (!in_array($fromEntityAlias, $entitiesList)) {
-                    unset($queryFromEntities[$key]);
-                }
-            }
-            $query->from($queryFromEntities);
-        } elseif ($allowedEntities != $this->mapper->getEntitiesListAliases()) {
-            $query->from($allowedEntities);
-        }
-=======
         $this->searchAclHelper->apply($query);
->>>>>>> afe874dc
     }
 
     /**
