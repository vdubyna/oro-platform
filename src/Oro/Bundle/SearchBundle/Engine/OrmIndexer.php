--- conflicted
+++ resolved
@@ -2,7 +2,13 @@
 
 namespace Oro\Bundle\SearchBundle\Engine;
 
+use Doctrine\Common\Persistence\ManagerRegistry;
+
+use Symfony\Component\Translation\TranslatorInterface;
+
+use Oro\Bundle\EntityBundle\ORM\DoctrineHelper;
 use Oro\Bundle\EntityBundle\ORM\OroEntityManager;
+use Oro\Bundle\EntityBundle\Provider\EntityNameResolver;
 use Oro\Bundle\SearchBundle\Engine\Orm\DbalStorer;
 use Oro\Bundle\SearchBundle\Entity\Item;
 use Oro\Bundle\SearchBundle\Entity\Repository\SearchIndexRepository;
@@ -11,7 +17,7 @@
 {
     /** @var array */
     protected $drivers = [];
-    
+
     /** @var SearchIndexRepository */
     private $indexRepository;
 
@@ -22,27 +28,28 @@
     protected $dbalStorer;
 
     /**
-<<<<<<< HEAD
-=======
-     * @param ManagerRegistry              $registry
-     * @param DoctrineHelper               $doctrineHelper
-     * @param ObjectMapper                 $mapper
-     * @param EntityTitleResolverInterface $entityTitleResolver
-     * @param DbalStorer                   $dbalStorer
+     * @param ManagerRegistry $registry
+     * @param DoctrineHelper $doctrineHelper
+     * @param ObjectMapper $mapper
+     * @param EntityNameResolver $entityNameResolver
+     * @param TranslatorInterface $translator
+     * @param DbalStorer $dbalStorer
+     *
+     * @internal param EntityTitleResolverInterface $entityTitleResolver
      */
     public function __construct(
         ManagerRegistry $registry,
         DoctrineHelper $doctrineHelper,
         ObjectMapper $mapper,
-        EntityTitleResolverInterface $entityTitleResolver,
+        EntityNameResolver $entityNameResolver,
+        TranslatorInterface $translator,
         DbalStorer $dbalStorer
     ) {
-        parent::__construct($registry, $doctrineHelper, $mapper, $entityTitleResolver);
+        parent::__construct($registry, $doctrineHelper, $mapper, $entityNameResolver, $translator);
         $this->dbalStorer = $dbalStorer;
     }
 
     /**
->>>>>>> 5ff8889a
      * @param array $drivers
      */
     public function setDrivers(array $drivers)
