<?php

namespace Oro\Bundle\SearchBundle\Engine;

use Doctrine\Common\Persistence\ManagerRegistry;
use Symfony\Component\EventDispatcher\EventDispatcherInterface;
use Oro\Bundle\SearchBundle\Entity\Query as QueryLog;
use Oro\Bundle\SearchBundle\Event\BeforeSearchEvent;
use Oro\Bundle\SearchBundle\Query\Query;
use Oro\Bundle\SearchBundle\Query\Result;

/**
 * Connector abstract class
 */
abstract class AbstractEngine implements EngineInterface
{
    /** @var ManagerRegistry */
    protected $registry;

    /** @var EventDispatcherInterface */
    protected $eventDispatcher;

    /** @var bool */
    protected $logQueries = false;

    /**
     * @param ManagerRegistry          $registry
     * @param EventDispatcherInterface $eventDispatcher
     */
    public function __construct(
        ManagerRegistry $registry,
        EventDispatcherInterface $eventDispatcher
    ) {
        $this->registry        = $registry;
        $this->eventDispatcher = $eventDispatcher;
    }

    /**
     * @param bool $logQueries
     */
    public function setLogQueries($logQueries)
    {
        $this->logQueries = $logQueries;
    }

    /**
     * Search query with query builder
     * Must return array
     * array(
     *   'results' - array of Oro\Bundle\SearchBundle\Query\Result\Item objects or callable to get it
     *   'records_count' - count of records without limit parameters in query or callable to get it
<<<<<<< HEAD
     *   'grouped_data' - results of grouping operations or callable to get it
=======
     *   'aggregated_data' - results of aggregating operations or callable to get it
>>>>>>> 8117e7ed
     * )
     *
     * @param Query $query
     *
     * @return array
     */
    abstract protected function doSearch(Query $query);

    /**
     * {@inheritdoc}
     */
    public function search(Query $query, array $context = [])
    {
        $event = new BeforeSearchEvent($query);
        $this->eventDispatcher->dispatch(BeforeSearchEvent::EVENT_NAME, $event);
        $query = $event->getQuery();

        // search must be performed as fast as possible and it might return lots of entities (10M and more)
        // it's important to not trigger any additional or processing for all entities here
        $searchResult = $this->doSearch($query);
        $result = $this->buildResult($query, $searchResult);

        if ($this->logQueries) {
            $this->logQuery($result);
        }

        return $result;
    }

    /**
     * @param Query $query
     * @param array $data
     * @return Result
     */
    protected function buildResult(Query $query, array $data)
    {
        return new Result(
            $query,
            $data['results'],
            $data['records_count'],
<<<<<<< HEAD
            $data['grouped_data']
=======
            $data['aggregated_data']
>>>>>>> 8117e7ed
        );
    }

    /**
     * Log query
     *
     * @param Result $result
     */
    protected function logQuery(Result $result)
    {
        $entityManager = $this->registry->getManagerForClass('Oro\Bundle\SearchBundle\Entity\Query');

        $logRecord = new QueryLog;
        $logRecord->setEntity(implode(',', array_values($result->getQuery()->getFrom())));
        $logRecord->setQuery(serialize($result->getQuery()->getCriteria()));
        $logRecord->setResultCount($result->count());

        $entityManager->persist($logRecord);
        $entityManager->flush($logRecord);
    }
}<|MERGE_RESOLUTION|>--- conflicted
+++ resolved
@@ -49,11 +49,7 @@
      * array(
      *   'results' - array of Oro\Bundle\SearchBundle\Query\Result\Item objects or callable to get it
      *   'records_count' - count of records without limit parameters in query or callable to get it
-<<<<<<< HEAD
-     *   'grouped_data' - results of grouping operations or callable to get it
-=======
      *   'aggregated_data' - results of aggregating operations or callable to get it
->>>>>>> 8117e7ed
      * )
      *
      * @param Query $query
@@ -94,11 +90,7 @@
             $query,
             $data['results'],
             $data['records_count'],
-<<<<<<< HEAD
-            $data['grouped_data']
-=======
             $data['aggregated_data']
->>>>>>> 8117e7ed
         );
     }
 
