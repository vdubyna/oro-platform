--- conflicted
+++ resolved
@@ -52,13 +52,8 @@
         }
 
         $this->associationMappings = $class->associationMappings;
-<<<<<<< HEAD
         $this->entityName = $class->name;
         $this->em = $em;
-=======
-        $this->entityName          = $class->name;
-        $this->em                  = $em;
->>>>>>> ec681764
     }
 
     /**
