<?php

namespace Oro\Bundle\SearchBundle\Engine\Orm;

use Carbon\Carbon;

use Doctrine\Common\Collections\Collection;
use Doctrine\DBAL\Connection;
use Doctrine\DBAL\Platforms\AbstractPlatform;
use Doctrine\DBAL\Platforms\PostgreSqlPlatform;
use Doctrine\DBAL\Types\Type;
use Doctrine\ORM\EntityManagerInterface;
use Doctrine\ORM\Query\Expr\Join;
use Doctrine\ORM\Query\Expr\Select;
use Doctrine\ORM\QueryBuilder;
use Doctrine\ORM\Mapping\ClassMetadata;

use Oro\Bundle\SearchBundle\Entity\AbstractItem;
use Oro\Bundle\SearchBundle\Exception\ExpressionSyntaxError;
use Oro\Bundle\SearchBundle\Query\Criteria\Criteria;
use Oro\Bundle\SearchBundle\Query\Query;

/**
 * @SuppressWarnings(PHPMD.ExcessiveClassComplexity)
 */
abstract class BaseDriver implements DBALPersisterInterface
{
    const EXPRESSION_TYPE_OR  = 'OR';
    const EXPRESSION_TYPE_AND = 'AND';

    /**
     * @var string
     */
    protected $entityName;

    /**
     * @deprecated Please use the entityManager property instead
     *
     * @var EntityManagerInterface
     */
    protected $em;

    /**
     * @var EntityManagerInterface
     */
    protected $entityManager;

    /**
     * @var array
     */
    protected $associationMappings;

    /**
     * Oro\Bundle\SearchBundle\Entity\AbstractItem data to be stored into db
     *
     * @var array
     * [
     *     spl_object_hash => [
     *         'id'         => id of the item,
     *         'entity'     => class of the entity,
     *         'alias'      => alias of the entity,
     *         'record_id'  => id of the entity,
     *         'title'      => title of the entity,
     *         'changed'    => changed attribute,
     *         'created_at' => when the Item was created,
     *         'updated_at' => when the Item was updated,
     *     ],
     *     ...
     * ]
     */
    private $writeableItemData = [];

    /**
     * Doctrine types for columns in $writeableItemData
     *
     * @var array
     * [
     *     'insert' => [
     *         'integer',
     *         ...
     *     ],
     *     'update' => [
     *         'string',
     *         ...
     *     ],
     * ]
     */
    private $writeableItemTypes = [];

    /**
     * We need this to prevent reuse of object hashs
     *
     * @var AbstractItem[]
     */
    private $writeableItems = [];

    /**
     * @var array
     * [
     *     'table_name' => [
     *         'columns' => array of Index column names to insert
     *         'types'   => array of doctrine types of columns to insert for all values
     *         'data' => [
     *             [
     *                 'itemRef' => string reference (object hash) to item
     *                              so we can retrieve AbstractItem::id after insert
     *                 'values'  => values for 'columns' for one record to insert
     *             ],
     *             ...
     *         ],
     *     ],
     *     ...
     * ]
     */
    private $indexInsertData = [];

    /**
     * @var array
     * [
     *     'table_name' => [
     *         'types' =>  array of doctrine types of columns to insert for one record
     *         'data'  => [
     *             [
     *                 'itemRef' => string reference (object hash) to item
     *                              so we can retrieve AbstractItem::id after insert
     *                 'values'  => values for 'columns' for one record to update
     *             ],
     *             ...
     *         ],
     *     ],
     *     ...
     * ]
     */
    private $indexUpdateData = [];

    /**
     * @param EntityManagerInterface $em
     * @param ClassMetadata $class
     * @throws \InvalidArgumentException
     */
    public function initRepo(EntityManagerInterface $em, ClassMetadata $class)
    {
        if (!is_a($class->name, AbstractItem::class, true)) {
            throw new \InvalidArgumentException(
                'ClassMetadata doesn\'t represent Oro\Bundle\SearchBundle\Entity\Item class or its descendant'
            );
        }

        $this->associationMappings = $class->associationMappings;
        $this->entityName          = $class->name;
        $this->em                  = $em;
        $this->entityManager       = $em;
    }

    /**
     * Create a new QueryBuilder instance that is prepopulated for this entity name
     *
     * @param string $alias
     *
     * @return QueryBuilder $qb
     */
    public function createQueryBuilder($alias)
    {
        return $this->entityManager->createQueryBuilder()
            ->select($alias)
            ->from($this->entityName, $alias);
    }

    /**
     * Search query by Query builder object
     * Can contains duplicates and we can not use HYDRATE_OBJECT because of performance issue. Will be fixed in BAP-7166
     *
     * @param Query $query
     *
     * @return array
     */
    public function search(Query $query)
    {
        $qb = $this->getRequestQB($query);
        $qb->distinct(true);

        // set max results count
        if ($query->getCriteria()->getMaxResults() > 0) {
            $qb->setMaxResults($query->getCriteria()->getMaxResults());
        }

        // set first result offset
        if ($query->getCriteria()->getFirstResult() > 0) {
            $qb->setFirstResult($query->getCriteria()->getFirstResult());
        }

        return $qb
            ->getQuery()
            ->getArrayResult();
    }

    /**
     * Get count of records without limit parameters in query
     *
     * @param Query $query
     *
     * @return integer
     */
    public function getRecordsCount(Query $query)
    {
        $qb = $this->getRequestQB($query, false);
        $qb->select($qb->expr()->countDistinct('search.id'));

        return (int)$qb->getQuery()->getSingleScalarResult();
    }

    /**
     * @param Query $query
     * @return array
     */
<<<<<<< HEAD
    public function getGroupedData(Query $query)
    {
        $groupedData = [];
        foreach ($query->getGroupBy() as $name => $options) {
=======
    public function getAggregatedData(Query $query)
    {
        $aggregatedData = [];
        foreach ($query->getAggregations() as $name => $options) {
>>>>>>> 8117e7ed
            $field = $options['field'];
            $function = $options['function'];
            list($fieldType, $fieldName) = Criteria::explodeFieldTypeName($field);

            // prepare query builder to apply grouping
<<<<<<< HEAD
            $groupedQuery = clone $query;
            $groupedQuery->select($field);
            $queryBuilder = $this->getRequestQB($groupedQuery, false);
=======
            $aggregatedQuery = clone $query;
            $aggregatedQuery->select($field);
            $queryBuilder = $this->getRequestQB($aggregatedQuery, false);
>>>>>>> 8117e7ed
            /** @var Select $fieldSelectExpression */
            $fieldSelectExpression = $queryBuilder->getDQLPart('select')[1];
            $fieldSelect = (string)$fieldSelectExpression;
            $queryBuilder->resetDQLPart('select');

            switch ($function) {
<<<<<<< HEAD
                case Query::GROUP_FUNCTION_COUNT:
=======
                case Query::AGGREGATE_FUNCTION_COUNT:
>>>>>>> 8117e7ed
                    $queryBuilder->select([
                        $fieldSelect,
                        sprintf('%s as countValue', $queryBuilder->expr()->countDistinct('search.id'))
                    ]);
                    $queryBuilder->groupBy($fieldName);

                    foreach ($queryBuilder->getQuery()->getArrayResult() as $row) {
                        $key = $row[$fieldName];
                        // skip null values to maintain similar behaviour cross all engines
                        if (null !== $key) {
<<<<<<< HEAD
                            $groupedData[$name][(string)$key] = (int)$row['countValue'];
=======
                            $aggregatedData[$name][(string)$key] = (int)$row['countValue'];
>>>>>>> 8117e7ed
                        }
                    }
                    break;

<<<<<<< HEAD
                case Query::GROUP_FUNCTION_MAX:
                case Query::GROUP_FUNCTION_MIN:
                case Query::GROUP_FUNCTION_AVG:
                case Query::GROUP_FUNCTION_SUM:
                    $fieldSelect = explode(' as ', $fieldSelect)[0];
                    $queryBuilder->select(sprintf('%s(%s)', $function, $fieldSelect));
                    $groupedData[$name] = (float)$queryBuilder->getQuery()->getSingleScalarResult();
                    break;

                default:
                    throw new \LogicException(sprintf('Grouping function %s is not suppored', $function));

            }
        }

        return $groupedData;
=======
                case Query::AGGREGATE_FUNCTION_MAX:
                case Query::AGGREGATE_FUNCTION_MIN:
                case Query::AGGREGATE_FUNCTION_AVG:
                case Query::AGGREGATE_FUNCTION_SUM:
                    $fieldSelect = explode(' as ', $fieldSelect)[0];
                    $queryBuilder->select(sprintf('%s(%s)', $function, $fieldSelect));
                    $aggregatedData[$name] = (float)$queryBuilder->getQuery()->getSingleScalarResult();
                    break;

                default:
                    throw new \LogicException(sprintf('Aggregating function %s is not suppored', $function));
            }
        }

        return $aggregatedData;
>>>>>>> 8117e7ed
    }

    /**
     * Truncate all entities
     *
     * @throws \Exception
     */
    public function truncateIndex()
    {
        /** @var Connection $connection */
        $connection = $this->entityManager->getConnection();
        $dbPlatform = $connection->getDatabasePlatform();
        $connection->beginTransaction();
        try {
            $this->truncateEntities($dbPlatform, $connection);
            $connection->commit();
        } catch (\Exception $e) {
            $connection->rollback();
            throw $e;
        }
    }

    /**
     * Add text search to qb
     *
     * @param \Doctrine\ORM\QueryBuilder $qb
     * @param integer                    $index
     * @param array                      $searchCondition
     * @param boolean                    $setOrderBy
     *
     * @return string
     */
    abstract public function addTextField(QueryBuilder $qb, $index, $searchCondition, $setOrderBy = true);

    /**
     * @param string $fieldType
     * @param int    $index
     *
     * @return string
     */
    public function getJoinAlias($fieldType, $index)
    {
        return sprintf('%sField%s', $fieldType, $index);
    }

    /**
     * Returning the DQL name of the search attribute entity
     * for given type.
     *
     * @param string $type
     * @return string
     */
    public function getJoinField($type)
    {
        return sprintf('search.%sFields', $type);
    }

    /**
     * Returns an unique (in terms of single query) alias & index, used for SQL aliases for joins
     *
     * @param string|array $fieldName
     * @param string $type
     * @param array $existingAliases
     * @return array
     */
    public function getJoinAttributes($fieldName, $type, array $existingAliases)
    {
        if (is_array($fieldName)) {
            $fieldName = implode('_', $fieldName);
        }

        $i = 0;
        do {
            $i++;
            $index = $fieldName . '_' . $i;
            $joinAlias = $this->getJoinAlias($type, $index);
        } while (in_array($joinAlias, $existingAliases));

        return [$joinAlias, $index, $i];
    }

    /**
     * @param AbstractPlatform $dbPlatform
     * @param Connection $connection
     */
    protected function truncateEntities(AbstractPlatform $dbPlatform, Connection $connection)
    {
        $this->truncateTable($dbPlatform, $connection, $this->entityName);
        $this->truncateTable($dbPlatform, $connection, $this->associationMappings['textFields']['targetEntity']);
        $this->truncateTable($dbPlatform, $connection, $this->associationMappings['integerFields']['targetEntity']);
        $this->truncateTable($dbPlatform, $connection, $this->associationMappings['decimalFields']['targetEntity']);
        $this->truncateTable($dbPlatform, $connection, $this->associationMappings['datetimeFields']['targetEntity']);
    }

    /**
     * Truncate query for table
     *
     * @param AbstractPlatform $dbPlatform
     * @param Connection $connection
     * @param string $entityName
     */
    protected function truncateTable(AbstractPlatform $dbPlatform, Connection $connection, $entityName)
    {
        /** @var ClassMetadata $metadata */
        $metadata = $this->entityManager->getClassMetadata($entityName);
        $query = $this->getTruncateQuery($dbPlatform, $metadata->getTableName());
        $connection->executeUpdate($query);
    }

    /**
     * @param AbstractPlatform $dbPlatform
     * @param string           $tableName
     *
     * @return string
     */
    protected function getTruncateQuery(AbstractPlatform $dbPlatform, $tableName)
    {
        return $dbPlatform->getTruncateTableSql($tableName);
    }

    /**
     * @param string $fieldName
     * @param array|string $fieldValue
     * @return array|string
     */
    protected function filterTextFieldValue($fieldName, $fieldValue)
    {
        // BB-7272: do not clear fields other than `all_text_*`
        if (strpos($fieldName, 'all_text') !== 0) {
            return $fieldValue;
        }

        if (is_string($fieldValue)) {
            $fieldValue = Query::clearString($fieldValue);
        } elseif (is_array($fieldValue)) {
            foreach ($fieldValue as $key => $value) {
                $fieldValue[$key] = Query::clearString($value);
            }
        }

        return $fieldValue;
    }

    /**
     * Create search string for string parameters (contains)
     *
     * @param integer $index
     * @param bool    $useFieldName
     *
     * @return string
     */
    protected function createContainsStringQuery($index, $useFieldName = true)
    {
        $joinAlias = $this->getJoinAlias(Query::TYPE_TEXT, $index);

        $stringQuery = '';
        if ($useFieldName) {
            $stringQuery = $joinAlias . '.field = :field' . $index . ' AND ';
        }

        return sprintf('%s LOWER(%s.value) LIKE LOWER(:value%s)', $stringQuery, $joinAlias, $index);
    }

    /**
     * Create search string for string parameters (not contains)
     *
     * @param integer $index
     * @param bool    $useFieldName
     *
     * @return string
     */
    protected function createNotContainsStringQuery($index, $useFieldName = true)
    {
        $joinAlias = $this->getJoinAlias(Query::TYPE_TEXT, $index);

        $stringQuery = '';
        if ($useFieldName) {
            $stringQuery = $joinAlias . '.field = :field' . $index . ' AND ';
        }

        return sprintf('%s LOWER(%s.value) NOT LIKE LOWER(:value%s)', $stringQuery, $joinAlias, $index);
    }

    /**
     * Add non string search to qb
     *
     * @param QueryBuilder $qb
     * @param integer $index
     * @param array $searchCondition
     *
     * @return string
     */
    public function addNonTextField(QueryBuilder $qb, $index, $searchCondition)
    {
        $value = $searchCondition['fieldValue'];
        $joinAlias = $this->getJoinAlias($searchCondition['fieldType'], $index);
        $qb->setParameter('field' . $index, $searchCondition['fieldName']);
        $qb->setParameter('value' . $index, $value);

        return $this->createNonTextQuery(
            $joinAlias,
            $index,
            $searchCondition['condition'],
            is_array($searchCondition['fieldName']) ? 'in' : '='
        );
    }

    /**
     * Create search string for non string parameters
     *
     * @param $joinAlias
     * @param $index
     * @param $condition
     * @param $operator
     *
     * @return string
     */
    protected function createNonTextQuery($joinAlias, $index, $condition, $operator)
    {
        $openBrackets  = '';
        $closeBrackets = '';
        if ($operator === 'in') {
            $openBrackets  = '(';
            $closeBrackets = ')';
        }

        switch ($condition) {
            case Query::OPERATOR_IN:
            case Query::OPERATOR_NOT_IN:
                $queryString = '(%s.field %s %s :field%s %s AND %s.value %s (:value%s))';
                break;
            default:
                $queryString = '(%s.field %s %s :field%s %s AND %s.value %s :value%s)';
        }

        return sprintf(
            $queryString,
            $joinAlias,
            $operator,
            $openBrackets,
            $index,
            $closeBrackets,
            $joinAlias,
            $condition !== Query::OPERATOR_NOT_IN ? $condition : 'not in',
            $index
        );
    }

    /**
     * @param \Oro\Bundle\SearchBundle\Query\Query $query
     * @param boolean                              $setOrderBy
     *
     * @return \Doctrine\ORM\QueryBuilder
     */
    protected function getRequestQB(Query $query, $setOrderBy = true)
    {
        $qb = $this->createQueryBuilder('search')
            ->select('search as item');

        $this->applySelectToQB($query, $qb);
        $this->applyFromToQB($query, $qb);

        // set order part in where only if no query ordering defined
        $setOrderByInWhere = $setOrderBy && !$query->getCriteria()->getOrderings();
        $this->applyWhereToQB($query, $qb, $setOrderByInWhere);

        if ($setOrderBy) {
            $this->applyOrderByToQB($query, $qb);
        }

        return $qb;
    }

    /**
     * Parses and applies the SELECT's columns (if selected)
     * from the casual query into the search index query.
     *
     * @param Query        $query
     * @param QueryBuilder $qb
     */
    protected function applySelectToQB(Query $query, QueryBuilder $qb)
    {
        $selects = $query->getSelect();

        if (empty($selects)) {
            return;
        }

        foreach ($selects as $select) {
            list($type, $name) = Criteria::explodeFieldTypeName($select);

            $joinField = $this->getJoinField($type);
            list($joinAlias, $uniqIndex) = $this->getJoinAttributes($name, $type, $qb->getAllAliases());

            $param = sprintf('param%s', $uniqIndex);
            $withClause = sprintf('%s.field = :%s', $joinAlias, $param);

            $qb->leftJoin($joinField, $joinAlias, Join::WITH, $withClause)
                ->setParameter($param, $name);

            $qb->addSelect($joinAlias . '.value as ' . $name);
        }
    }

    /**
     * Parses and applies the FROM part to the search engine's
     * query.
     *
     * @param Query $query
     * @param QueryBuilder $qb
     */
    protected function applyFromToQB(Query $query, QueryBuilder $qb)
    {
        $useFrom = true;
        foreach ($query->getFrom() as $from) {
            if ($from === '*') {
                $useFrom = false;
            }
        }
        if ($useFrom) {
            $qb->andWhere($qb->expr()->in('search.alias', $query->getFrom()));
        }
    }

    /**
     * Parses and applies the WHERE expressions from the DQL
     * to the search engine's query.
     *
     * @param Query        $query
     * @param QueryBuilder $qb
     * @param string       $setOrderBy
     */
    protected function applyWhereToQB(Query $query, QueryBuilder $qb, $setOrderBy)
    {
        $criteria = $query->getCriteria();

        $whereExpression = $criteria->getWhereExpression();
        if ($whereExpression) {
            $visitor = new OrmExpressionVisitor($this, $qb, $setOrderBy);
            $whereCondition = $visitor->dispatch($whereExpression);
            if ($whereCondition) {
                $qb->andWhere($whereCondition);
            }
        }
    }

    /**
     * Applies the ORDER BY part from the Query to the
     * search engine's query.
     *
     * @param Query $query
     * @param QueryBuilder $qb
     */
    protected function applyOrderByToQB(Query $query, QueryBuilder $qb)
    {
        $orderBy = $query->getCriteria()->getOrderings();

        if ($orderBy) {
            $direction = reset($orderBy);
            list($fieldType, $fieldName) = Criteria::explodeFieldTypeName(key($orderBy));
            $orderRelation = $fieldType . 'Fields';
            $qb->leftJoin('search.' . $orderRelation, 'orderTable', 'WITH', 'orderTable.field = :orderField')
                ->orderBy('orderTable.value', $direction)
                ->setParameter('orderField', $fieldName);
            $qb->addSelect('orderTable.value');
        }
    }

    /**
     * Set fulltext range order by
     *
     * @param \Doctrine\ORM\QueryBuilder $qb
     * @param int                        $index
     */
    protected function setTextOrderBy(QueryBuilder $qb, $index)
    {
    }

    /**
     * @param \Doctrine\ORM\QueryBuilder $qb
     * @param integer                    $index
     * @param array                      $searchCondition
     *
     * @return string
     */
    public function addFilteringField(QueryBuilder $qb, $index, $searchCondition)
    {
        $condition = $searchCondition['condition'];
        $type      = $searchCondition['fieldType'];
        $fieldName = $searchCondition['fieldName'];

        $joinField = $this->getJoinField($type);
        $joinAlias = $this->getJoinAlias($type, $index);

        $fieldParameter = 'field' . $index;
        $qb->setParameter($fieldParameter, $fieldName);

        $joinCondition = "$joinAlias.field = :$fieldParameter";

        switch ($condition) {
            case Query::OPERATOR_EXISTS:
                $qb->innerJoin($joinField, $joinAlias, Join::WITH, $joinCondition);
                return null;

            case Query::OPERATOR_NOT_EXISTS:
                $qb->leftJoin($joinField, $joinAlias, Join::WITH, $joinCondition);
                return "$joinAlias.id IS NULL";

            default:
                throw new ExpressionSyntaxError(
                    sprintf('Unsupported operator "%s"', $condition)
                );
        }
    }

    /**
     * Stores all data taken from Items given by 'writeItem' method
     */
    public function flushWrites()
    {
        $connection = $this->getConnection();

        $this->processItems($connection);
        $multiInsertQueryData = [];
        $this->fillQueryData($connection, $multiInsertQueryData);

        $this->runMultiInserts($connection, $multiInsertQueryData);
        $this->runUpdates($connection, $this->indexUpdateData);

        $this->writeableItems = [];
        $this->writeableItemData = [];
        $this->indexInsertData = [];
        $this->indexUpdateData = [];
    }

    /**
     * Adds AbstractItem of which data will be stored when 'flushWrites' method is called
     *
     * @param AbstractItem $item
     */
    public function writeItem(AbstractItem $item)
    {
        $this->populateItem($item);
        $this->populateIndexByType($item->getIntegerFields(), $item, 'integer');
        $this->populateIndexByType($item->getTextFields(), $item, 'text');
        $this->populateIndexByType($item->getDecimalFields(), $item, 'decimal');
        $this->populateIndexByType($item->getDatetimeFields(), $item, 'datetime');
    }

    /**
     * Prepares index data for queries to be stored
     *
     * @param Connection $connection
     * @param array $multiInsertQueryData
     */
    private function fillQueryData(Connection $connection, array &$multiInsertQueryData)
    {
        foreach ($this->indexInsertData as $table => $data) {
            $insertValues = [];
            foreach ($data['data'] as $record) {
                $record['values']['item_id'] = $this->writeableItemData[$record['itemRef']]['id'];
                foreach ($record['values'] as $value) {
                    array_push($insertValues, $value);
                }
            }

            if ($insertValues) {
                $multiInsertQueryData[$table] = [
                    'query' => sprintf(
                        'INSERT INTO %s (%s) VALUES %s',
                        $connection->quoteIdentifier($table),
                        implode(', ', array_map([$connection, 'quoteIdentifier'], $data['columns'])),
                        implode(
                            ', ',
                            array_fill(
                                0,
                                count($data['data']),
                                sprintf('(%s)', implode(', ', array_fill(0, count($data['columns']), '?')))
                            )
                        )
                    ),
                    'values' => $insertValues,
                    'types' => $data['types'],
                ];
            }
        }

        foreach ($this->indexUpdateData as $table => $data) {
            foreach ($data['data'] as $record) {
                $record['values']['item_id'] = $this->writeableItemData[$record['itemRef']]['id'];
            }
        }
    }

    /**
     * Runs multi inserts taken from $multiInsertQueryData argument
     *
     * @param Connection $connection
     * @param array $multiInsertQueryData
     */
    private function runMultiInserts(Connection $connection, array $multiInsertQueryData)
    {
        foreach ($multiInsertQueryData as $data) {
            $connection->executeQuery($data['query'], $data['values'], $data['types']);
        }
    }

    /**
     * Runs updates taken from $updateQueryData argument
     *
     * @param Connection $connection
     * @param array $updateQueryData
     */
    private function runUpdates(Connection $connection, array $updateQueryData)
    {
        foreach ($updateQueryData as $table => $data) {
            foreach ($data['data'] as $record) {
                $connection->update(
                    $connection->quoteIdentifier($table),
                    $record['values'],
                    ['id' => $record['values']['id']],
                    $data['types']
                );
            }
        }
    }

    /**
     * Stores items from $this->writeableItemData and updates their ids
     *
     * @param Connection $connection
     */
    private function processItems(Connection $connection)
    {
        $now = Carbon::now();

        if (empty($this->writeableItems)) {
            return;
        }

        $tablePlain = $this->getEntityTable(current($this->writeableItems));
        $table = $connection->quoteIdentifier($tablePlain);

        foreach ($this->writeableItemData as &$data) {
            $data['updated_at'] = $now;
            if (isset($data['id'])) {
                $connection->update(
                    $table,
                    $data,
                    ['id' => $data['id']],
                    $this->writeableItemTypes['update']
                );
            } else {
                $data['created_at'] = $now;
                $connection->insert(
                    $table,
                    $data,
                    $this->writeableItemTypes['insert']
                );
                $data['id'] = $connection->lastInsertId(
                    $this->getSequenceName($tablePlain, $connection)
                );
            }
        }
    }

    /**
     * Converts $item into array and stores the result in the object
     *
     * @param AbstractItem $item
     */
    private function populateItem(AbstractItem $item)
    {
        $this->writeableItems[spl_object_hash($item)] = $item;

        if (!$this->writeableItemTypes) {
            $this->writeableItemTypes = [
                'insert' => [
                    Type::STRING,
                    Type::STRING,
                    Type::INTEGER,
                    Type::STRING,
                    Type::BOOLEAN,
                    Type::DATETIME,
                    Type::DATETIME,
                ],
                'update' => [
                    Type::INTEGER,
                    Type::STRING,
                    Type::STRING,
                    Type::INTEGER,
                    Type::STRING,
                    Type::BOOLEAN,
                    Type::DATETIME,
                    Type::DATETIME,
                ],
            ];
        }

        if ($item->getId()) {
            $this->writeableItemData[spl_object_hash($item)] = [
                'id' => $item->getId(),
                'entity' => $item->getEntity(),
                'alias' => $item->getAlias(),
                'record_id' => $item->getRecordId(),
                'title' => $item->getTitle(),
                'changed' => $item->getChanged(),
                'created_at' => $item->getCreatedAt(),
                'updated_at' => $item->getUpdatedAt(),
            ];
        } else {
            $this->writeableItemData[spl_object_hash($item)] = [
                'entity' => $item->getEntity(),
                'alias' => $item->getAlias(),
                'record_id' => $item->getRecordId(),
                'title' => $item->getTitle(),
                'changed' => $item->getChanged(),
                'created_at' => $item->getCreatedAt(),
                'updated_at' => $item->getUpdatedAt(),
            ];
        }
    }

    /**
     * Converts indexes of $item into objects and stores them in the object
     *
     * @param Collection   $fields
     * @param AbstractItem $item
     * @param string       $type
     */
    private function populateIndexByType(Collection $fields, AbstractItem $item, $type)
    {
        if ($fields->isEmpty()) {
            return;
        }

        $table = $this->getIndexTable($item, $type);

        if (!isset($this->indexUpdateData[$table])) {
            $this->indexUpdateData[$table] = [
                'data'  => [],
                'types' => [
                    Type::INTEGER,
                    Type::STRING,
                    $type,
                    Type::INTEGER,
                ],
            ];
            $this->indexInsertData[$table] = [
                'columns' => ['field', 'value', 'item_id'],
                'data'  => [],
                'types' => [],
            ];
        }

        foreach ($fields as $field) {
            if ($field->getId()) {
                $this->indexUpdateData[$table]['data'][] = [
                    'itemRef' => spl_object_hash($item),
                    'values' => [
                        'id' => $field->getId(),
                        'field' => $field->getField(),
                        'value' => $field->getValue(),
                        'item_id' => $item->getId(),
                    ],
                ];
            } else {
                $this->indexInsertData[$table]['data'][] = [
                    'itemRef' => spl_object_hash($item),
                    'values' => [
                        'field' => $field->getField(),
                        'value' => $field->getValue(),
                        'item_id' => $item->getId(),
                    ],
                ];

                array_push(
                    $this->indexInsertData[$table]['types'],
                    Type::STRING,
                    $type,
                    Type::INTEGER
                );
            }
        }
        $fields->clear();
    }

    /**
     * @return Connection
     */
    private function getConnection()
    {
        return $this->entityManager
            ->getConnection();
    }

    /**
     * @param AbstractItem $item
     * @return string
     */
    private function getEntityTable(AbstractItem $item)
    {
        return $this->entityManager
            ->getClassMetadata(get_class($item))
            ->getTableName();
    }

    /**
     * @param AbstractItem $item
     * @param string       $type
     * @return string
     */
    private function getIndexTable($item, $type)
    {
        $tableName = $this->getEntityTable($item);

        $parts = explode('_', $tableName);

        array_pop($parts);

        // hack for classic search index tables
        if ($parts[1] === 'search') {
            $parts[] = 'index';
        }

        $parts[] = $type;

        return implode('_', $parts);
    }

    /**
     * @param string     $entityTable
     * @param Connection $connection
     * @return null|string
     */
    private function getSequenceName($entityTable, Connection $connection)
    {
        if (!$connection->getDatabasePlatform() instanceof PostgreSqlPlatform) {
            return null;
        }

        $parts = explode('_', $entityTable);

        $parts[] = 'id';
        $parts[] = 'seq';

        return implode('_', $parts);
    }
}<|MERGE_RESOLUTION|>--- conflicted
+++ resolved
@@ -213,42 +213,25 @@
      * @param Query $query
      * @return array
      */
-<<<<<<< HEAD
-    public function getGroupedData(Query $query)
-    {
-        $groupedData = [];
-        foreach ($query->getGroupBy() as $name => $options) {
-=======
     public function getAggregatedData(Query $query)
     {
         $aggregatedData = [];
         foreach ($query->getAggregations() as $name => $options) {
->>>>>>> 8117e7ed
             $field = $options['field'];
             $function = $options['function'];
             list($fieldType, $fieldName) = Criteria::explodeFieldTypeName($field);
 
             // prepare query builder to apply grouping
-<<<<<<< HEAD
-            $groupedQuery = clone $query;
-            $groupedQuery->select($field);
-            $queryBuilder = $this->getRequestQB($groupedQuery, false);
-=======
             $aggregatedQuery = clone $query;
             $aggregatedQuery->select($field);
             $queryBuilder = $this->getRequestQB($aggregatedQuery, false);
->>>>>>> 8117e7ed
             /** @var Select $fieldSelectExpression */
             $fieldSelectExpression = $queryBuilder->getDQLPart('select')[1];
             $fieldSelect = (string)$fieldSelectExpression;
             $queryBuilder->resetDQLPart('select');
 
             switch ($function) {
-<<<<<<< HEAD
-                case Query::GROUP_FUNCTION_COUNT:
-=======
                 case Query::AGGREGATE_FUNCTION_COUNT:
->>>>>>> 8117e7ed
                     $queryBuilder->select([
                         $fieldSelect,
                         sprintf('%s as countValue', $queryBuilder->expr()->countDistinct('search.id'))
@@ -259,33 +242,11 @@
                         $key = $row[$fieldName];
                         // skip null values to maintain similar behaviour cross all engines
                         if (null !== $key) {
-<<<<<<< HEAD
-                            $groupedData[$name][(string)$key] = (int)$row['countValue'];
-=======
                             $aggregatedData[$name][(string)$key] = (int)$row['countValue'];
->>>>>>> 8117e7ed
                         }
                     }
                     break;
 
-<<<<<<< HEAD
-                case Query::GROUP_FUNCTION_MAX:
-                case Query::GROUP_FUNCTION_MIN:
-                case Query::GROUP_FUNCTION_AVG:
-                case Query::GROUP_FUNCTION_SUM:
-                    $fieldSelect = explode(' as ', $fieldSelect)[0];
-                    $queryBuilder->select(sprintf('%s(%s)', $function, $fieldSelect));
-                    $groupedData[$name] = (float)$queryBuilder->getQuery()->getSingleScalarResult();
-                    break;
-
-                default:
-                    throw new \LogicException(sprintf('Grouping function %s is not suppored', $function));
-
-            }
-        }
-
-        return $groupedData;
-=======
                 case Query::AGGREGATE_FUNCTION_MAX:
                 case Query::AGGREGATE_FUNCTION_MIN:
                 case Query::AGGREGATE_FUNCTION_AVG:
@@ -301,7 +262,6 @@
         }
 
         return $aggregatedData;
->>>>>>> 8117e7ed
     }
 
     /**
