<?php

namespace Oro\Bundle\SearchBundle\Engine\Orm;

use Doctrine\Common\Collections\Expr\CompositeExpression;
use Doctrine\DBAL\Connection;
use Doctrine\DBAL\Platforms\AbstractPlatform;
use Doctrine\ORM\Query\Expr\Join;
use Doctrine\ORM\QueryBuilder;
use Doctrine\ORM\Mapping\ClassMetadata;
use Doctrine\ORM\EntityManager;

use Oro\Bundle\SearchBundle\Entity\AbstractItem;
use Oro\Bundle\SearchBundle\Exception\ExpressionSyntaxError;
use Oro\Bundle\SearchBundle\Query\Criteria\Criteria;
use Oro\Bundle\SearchBundle\Query\Query;

/**
 * @SuppressWarnings(PHPMD.ExcessiveClassComplexity)
 */
abstract class BaseDriver
{
    const EXPRESSION_TYPE_OR  = 'OR';
    const EXPRESSION_TYPE_AND = 'AND';

    /**
     * @var string
     */
    protected $entityName;

    /**
     * @var \Doctrine\ORM\EntityManager
     */
    protected $em;

    /**
     * @var array
     */
    protected $associationMappings;

    /**
     * @param \Doctrine\ORM\EntityManager         $em
     * @param \Doctrine\ORM\Mapping\ClassMetadata $class
     * @throws \InvalidArgumentException
     */
    public function initRepo(EntityManager $em, ClassMetadata $class)
    {
        if (!is_a($class->name, AbstractItem::class, true)) {
            throw new \InvalidArgumentException(
                'ClassMetadata doesn\'t represent Oro\Bundle\SearchBundle\Entity\Item class or its descendant'
            );
        }

        $this->associationMappings = $class->associationMappings;
        $this->entityName          = $class->name;
        $this->em                  = $em;
    }

    /**
     * Create a new QueryBuilder instance that is prepopulated for this entity name
     *
     * @param string $alias
     *
     * @return QueryBuilder $qb
     */
    public function createQueryBuilder($alias)
    {
        return $this->em->createQueryBuilder()
            ->select($alias)
            ->from($this->entityName, $alias);
    }

    /**
     * Search query by Query builder object
     * Can contains duplicates and we can not use HYDRATE_OBJECT because of performance issue. Will be fixed in BAP-7166
     *
     * @param \Oro\Bundle\SearchBundle\Query\Query $query
     *
     * @return array
     */
    public function search(Query $query)
    {
        $qb = $this->getRequestQB($query);
        $qb->distinct(true);

        // set max results count
        if ($query->getCriteria()->getMaxResults() > 0) {
            $qb->setMaxResults($query->getCriteria()->getMaxResults());
        }

        // set first result offset
        if ($query->getCriteria()->getFirstResult() > 0) {
            $qb->setFirstResult($query->getCriteria()->getFirstResult());
        }

        return $qb
            ->getQuery()
            ->getArrayResult();
    }

    /**
     * Get count of records without limit parameters in query
     *
     * @param \Oro\Bundle\SearchBundle\Query\Query $query
     *
     * @return integer
     */
    public function getRecordsCount(Query $query)
    {
        $qb = $this->getRequestQB($query, false);
        $qb->select($qb->expr()->countDistinct('search.id'));

        return (int)$qb->getQuery()->getSingleScalarResult();
    }

    /**
     * Truncate all entities
     *
     * @throws \Exception
     */
    public function truncateIndex()
    {
        /** @var Connection $connection */
        $connection = $this->em->getConnection();
        $dbPlatform = $connection->getDatabasePlatform();
        $connection->beginTransaction();
        try {
            $this->truncateEntities($dbPlatform, $connection);
            $connection->commit();
        } catch (\Exception $e) {
            $connection->rollback();
            throw $e;
        }
    }

    /**
     * Add text search to qb
     *
     * @param \Doctrine\ORM\QueryBuilder $qb
     * @param integer                    $index
     * @param array                      $searchCondition
     * @param boolean                    $setOrderBy
     *
     * @return string
     */
    public function addTextField(QueryBuilder $qb, $index, $searchCondition, $setOrderBy = true)
    {
        $useFieldName = $searchCondition['fieldName'] == '*' ? false : true;
        $fieldValue   = $this->filterTextFieldValue($searchCondition['fieldValue']);

        // TODO Need to clarify search requirements in scope of CRM-214
        if (in_array($searchCondition['condition'], [Query::OPERATOR_CONTAINS, Query::OPERATOR_EQUALS])) {
            $searchString = $this->createContainsStringQuery($index, $useFieldName);
        } else {
            $searchString = $this->createNotContainsStringQuery($index, $useFieldName);
        }

        $this->setFieldValueStringParameter($qb, $index, $fieldValue, $searchCondition['condition']);

        if ($useFieldName) {
            $qb->setParameter('field' . $index, $searchCondition['fieldName']);
        }

        if ($setOrderBy) {
            $this->setTextOrderBy($qb, $index);
        }

        return '(' . $searchString . ' ) ';
    }

    /**
     * @param string $fieldType
     * @param int    $index
     *
     * @return string
     */
    public function getJoinAlias($fieldType, $index)
    {
        return sprintf('%sField%s', $fieldType, $index);
    }

    /**
     * Returns an unique ID hash, used for SQL aliases
     *
     * @return string
     */
    public function getUniqueId()
    {
        return str_replace('.', '_', uniqid('', true));
    }

    /**
     * Returning the DQL name of the search attribute entity
     * for given type.
     *
     * @param string $type
     * @return string
     */
    public function getJoinField($type)
    {
        return sprintf('search.%sFields', $type);
    }

    /**
     * @param AbstractPlatform $dbPlatform
     * @param Connection       $connection
     */
    protected function truncateEntities(AbstractPlatform $dbPlatform, Connection $connection)
    {
        $this->truncateTable($dbPlatform, $connection, $this->entityName);
        $this->truncateTable($dbPlatform, $connection, $this->associationMappings['textFields']['targetEntity']);
        $this->truncateTable($dbPlatform, $connection, $this->associationMappings['integerFields']['targetEntity']);
        $this->truncateTable($dbPlatform, $connection, $this->associationMappings['decimalFields']['targetEntity']);
        $this->truncateTable($dbPlatform, $connection, $this->associationMappings['datetimeFields']['targetEntity']);
    }

    /**
     * Truncate query for table
     *
     * @param AbstractPlatform $dbPlatform
     * @param Connection       $connection
     * @param string           $entityName
     */
    protected function truncateTable(AbstractPlatform $dbPlatform, Connection $connection, $entityName)
    {
        /** @var ClassMetadata $metadata */
        $metadata = $this->em->getClassMetadata($entityName);
        $query    = $this->getTruncateQuery($dbPlatform, $metadata->getTableName());
        $connection->executeUpdate($query);
    }

    /**
     * @param AbstractPlatform $dbPlatform
     * @param string           $tableName
     *
     * @return string
     */
    protected function getTruncateQuery(AbstractPlatform $dbPlatform, $tableName)
    {
        return $dbPlatform->getTruncateTableSql($tableName);
    }

    /**
     * @param array|string $fieldValue
     *
     * @return array|string
     */
    protected function filterTextFieldValue($fieldValue)
    {
        if (is_string($fieldValue)) {
            $fieldValue = Query::clearString($fieldValue);
        } elseif (is_array($fieldValue)) {
            foreach ($fieldValue as $key => $value) {
                $fieldValue[$key] = Query::clearString($value);
            }
        }

        return $fieldValue;
    }

    /**
     * Create search string for string parameters (contains)
     *
     * @param integer $index
     * @param bool    $useFieldName
     *
     * @return string
     */
    protected function createContainsStringQuery($index, $useFieldName = true)
    {
        $joinAlias = $this->getJoinAlias(Query::TYPE_TEXT, $index);

        $stringQuery = '';
        if ($useFieldName) {
            $stringQuery = $joinAlias . '.field = :field' . $index . ' AND ';
        }

        return $stringQuery . $joinAlias . '.value LIKE :value' . $index;
    }

    /**
     * Create search string for string parameters (not contains)
     *
     * @param integer $index
     * @param bool    $useFieldName
     *
     * @return string
     */
    protected function createNotContainsStringQuery($index, $useFieldName = true)
    {
        $joinAlias = $this->getJoinAlias(Query::TYPE_TEXT, $index);

        $stringQuery = '';
        if ($useFieldName) {
            $stringQuery = $joinAlias . '.field = :field' . $index . ' AND ';
        }

        return $stringQuery . $joinAlias . '.value NOT LIKE :value' . $index;
    }

    /**
     * Set string parameter for qb
     *
     * @param \Doctrine\ORM\QueryBuilder $qb
     * @param integer                    $index
     * @param string                     $fieldValue
     * @param string                     $searchCondition
     */
    protected function setFieldValueStringParameter(QueryBuilder $qb, $index, $fieldValue, $searchCondition)
    {
        $qb->setParameter('value' . $index, '%' . str_replace(' ', '%', $fieldValue) . '%');
    }

    /**
     * Add non string search to qb
     *
     * @param \Doctrine\ORM\QueryBuilder $qb
     * @param integer                    $index
     * @param array                      $searchCondition
     *
     * @return string
     */
    public function addNonTextField(QueryBuilder $qb, $index, $searchCondition)
    {
        $value     = $searchCondition['fieldValue'];
        $joinAlias = $this->getJoinAlias($searchCondition['fieldType'], $index);
        $qb->setParameter('field' . $index, $searchCondition['fieldName']);
        $qb->setParameter('value' . $index, $value);

        return $this->createNonTextQuery(
            $joinAlias,
            $index,
            $searchCondition['condition'],
            is_array($searchCondition['fieldName']) ? 'in' : '='
        );
    }

    /**
     * Create search string for non string parameters
     *
     * @param $joinAlias
     * @param $index
     * @param $condition
     *
     * @return string
     */
    protected function createNonTextQuery($joinAlias, $index, $condition, $operator)
    {
        $openBrackets  = '';
        $closeBrackets = '';
        if ($operator === 'in') {
            $openBrackets  = '(';
            $closeBrackets = ')';
        }

        switch ($condition) {
            case Query::OPERATOR_IN:
            case Query::OPERATOR_NOT_IN:
                $queryString = '(%s.field %s %s :field%s %s AND %s.value %s (:value%s))';
                break;
            default:
                $queryString = '(%s.field %s %s :field%s %s AND %s.value %s :value%s)';
        }

        return sprintf(
            $queryString,
            $joinAlias,
            $operator,
            $openBrackets,
            $index,
            $closeBrackets,
            $joinAlias,
            $condition !== Query::OPERATOR_NOT_IN ? $condition : 'not in',
            $index
        );
    }

    /**
     * @param \Oro\Bundle\SearchBundle\Query\Query $query
     * @param boolean                              $setOrderBy
     *
     * @return \Doctrine\ORM\QueryBuilder
     */
    protected function getRequestQB(Query $query, $setOrderBy = true)
    {
        $qb = $this->createQueryBuilder('search')
            ->select('search as item');

        $this->applySelectToQB($query, $qb);
        $this->applyFromToQB($query, $qb);
        $this->applyWhereToQB($query, $qb, $setOrderBy);

        if ($setOrderBy) {
            $this->applyOrderByToQB($query, $qb);
        }

        return $qb;
    }

    /**
     * Parses and applies the SELECT's columns (if selected)
     * from the casual query into the search index query.
     *
     * @param Query        $query
     * @param QueryBuilder $qb
     */
    protected function applySelectToQB(Query $query, QueryBuilder $qb)
    {
        $selects = $query->getSelect();

        if (empty($selects)) {
            return;
        }

        foreach ($selects as $select) {
            list($type, $name) = Criteria::explodeFieldTypeName($select);

            $uniqIndex = $this->getUniqueId();
            $joinField = $this->getJoinField($type);
            $joinAlias = $this->getJoinAlias($type, $uniqIndex);

            $withClause = sprintf('%s.field = :param%s', $joinAlias, $uniqIndex);

            $qb->leftJoin($joinField, $joinAlias, Join::WITH, $withClause)
                ->setParameter('param' . $uniqIndex, $name);

            $qb->addSelect($joinAlias . '.value as ' . $name);
        }
    }

    /**
     * Parses and applies the FROM part to the search engine's
     * query.
     *
     * @param \Oro\Bundle\SearchBundle\Query\Query $query
     * @param \Doctrine\ORM\QueryBuilder           $qb
     */
    protected function applyFromToQB(Query $query, QueryBuilder $qb)
    {
        $useFrom = true;
        foreach ($query->getFrom() as $from) {
            if ($from === '*') {
                $useFrom = false;
            }
        }
        if ($useFrom) {
            $qb->andWhere($qb->expr()->in('search.alias', $query->getFrom()));
        }
    }

    /**
     * Parses and applies the WHERE expressions from the DQL
     * to the search engine's query.
     *
     * @param Query        $query
     * @param QueryBuilder $qb
     * @param string       $setOrderBy
     */
    protected function applyWhereToQB(Query $query, QueryBuilder $qb, $setOrderBy)
    {
        $criteria = $query->getCriteria();

        $whereExpression = $criteria->getWhereExpression();
        if (!$whereExpression) {
            return;
        }
        $visitor = new OrmExpressionVisitor($this, $qb, $setOrderBy);
        $expressionString = $visitor->dispatch($whereExpression);

        $whereExpression instanceof CompositeExpression &&
        self::EXPRESSION_TYPE_OR === $whereExpression->getType() ?
            $qb->orWhere($expressionString) :
            $qb->andWhere($expressionString);
    }

    /**
     * Applies the ORDER BY part from the Query to the
     * search engine's query.
     *
     * @param \Oro\Bundle\SearchBundle\Query\Query $query
     * @param \Doctrine\ORM\QueryBuilder           $qb
     */
    protected function applyOrderByToQB(Query $query, QueryBuilder $qb)
    {
        $orderBy = $query->getCriteria()->getOrderings();

        if ($orderBy) {
            $direction = reset($orderBy);
            list($fieldType, $fieldName) = Criteria::explodeFieldTypeName(key($orderBy));
            $orderRelation = $fieldType . 'Fields';
            $qb->leftJoin('search.' . $orderRelation, 'orderTable', 'WITH', 'orderTable.field = :orderField')
                ->orderBy('orderTable.value', $direction)
                ->setParameter('orderField', $fieldName);
            $qb->addSelect('orderTable.value');
        }
    }

    /**
     * Set fulltext range order by
     *
     * @param \Doctrine\ORM\QueryBuilder $qb
     * @param int                        $index
     */
    protected function setTextOrderBy(QueryBuilder $qb, $index)
    {
    }

    /**
     * @param \Doctrine\ORM\QueryBuilder $qb
     * @param integer                    $index
     * @param array                      $searchCondition
     *
     * @return string
     */
    public function addFilteringField(QueryBuilder $qb, $index, $searchCondition)
    {
        $condition = $searchCondition['condition'];
        $type      = $searchCondition['fieldType'];

        $qb->setParameter(
            sprintf('field%s', $index),
            $searchCondition['fieldName']
        );

        switch ($condition) {
            case Query::OPERATOR_EXISTS:
                $operator = 'in';
                break;
            case Query::OPERATOR_NOT_EXISTS:
                $operator = 'not in';
                break;
            default:
                throw new ExpressionSyntaxError(
                    sprintf('Unsupported operator "%s"', $condition)
                );
        }

<<<<<<< HEAD
        $subIndex = $this->getUniqueId();
        $subQueryAlias = sprintf('filter%s', $subIndex);
        $subJoinField = sprintf('%s.%sFields', $subQueryAlias, $type);
        $subJoinAlias = $this->getJoinAlias($type, $subIndex);
=======
        // @todo to be tested in scope of BB-4508
        $subIndex      = $this->getUniqueId();
        $subQueryAlias = sprintf('filter%s', $subIndex);
        $subJoinField  = sprintf('%s.%sFields', $subQueryAlias, $type);
        $subJoinAlias  = $this->getJoinAlias($type, $subIndex);
>>>>>>> ec681764

        $subQb = $this->em->createQueryBuilder()
            ->select(sprintf('%s.id', $subQueryAlias))
            ->from($this->entityName, $subQueryAlias)
            ->join($subJoinField, $subJoinAlias)
            ->andWhere(sprintf(
                '%s.field = :field%s',
                $subJoinAlias,
                $index
            ));

        $queryString = '(search.id %s (%s))';

        return sprintf(
            $queryString,
            $operator,
            $subQb->getDQL()
        );
    }
}<|MERGE_RESOLUTION|>--- conflicted
+++ resolved
@@ -535,18 +535,10 @@
                 );
         }
 
-<<<<<<< HEAD
         $subIndex = $this->getUniqueId();
         $subQueryAlias = sprintf('filter%s', $subIndex);
         $subJoinField = sprintf('%s.%sFields', $subQueryAlias, $type);
         $subJoinAlias = $this->getJoinAlias($type, $subIndex);
-=======
-        // @todo to be tested in scope of BB-4508
-        $subIndex      = $this->getUniqueId();
-        $subQueryAlias = sprintf('filter%s', $subIndex);
-        $subJoinField  = sprintf('%s.%sFields', $subQueryAlias, $type);
-        $subJoinAlias  = $this->getJoinAlias($type, $subIndex);
->>>>>>> ec681764
 
         $subQb = $this->em->createQueryBuilder()
             ->select(sprintf('%s.id', $subQueryAlias))
