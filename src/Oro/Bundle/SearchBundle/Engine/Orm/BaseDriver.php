--- conflicted
+++ resolved
@@ -136,10 +136,10 @@
     /**
      * Add text search to qb
      *
-     * @param QueryBuilder $qb
-     * @param integer $index
-     * @param array $searchCondition
-     * @param boolean $setOrderBy
+     * @param \Doctrine\ORM\QueryBuilder $qb
+     * @param integer                    $index
+     * @param array                      $searchCondition
+     * @param boolean                    $setOrderBy
      *
      * @return string
      */
@@ -147,7 +147,7 @@
 
     /**
      * @param string $fieldType
-     * @param int $index
+     * @param int    $index
      *
      * @return string
      */
@@ -209,7 +209,7 @@
 
     /**
      * @param AbstractPlatform $dbPlatform
-     * @param string $tableName
+     * @param string           $tableName
      *
      * @return string
      */
@@ -237,8 +237,6 @@
     }
 
     /**
-<<<<<<< HEAD
-=======
      * Create search string for string parameters (contains)
      *
      * @param integer $index
@@ -279,7 +277,6 @@
     }
 
     /**
->>>>>>> a9b1705b
      * Add non string search to qb
      *
      * @param QueryBuilder $qb
@@ -314,10 +311,10 @@
      */
     protected function createNonTextQuery($joinAlias, $index, $condition, $operator)
     {
-        $openBrackets = '';
+        $openBrackets  = '';
         $closeBrackets = '';
         if ($operator === 'in') {
-            $openBrackets = '(';
+            $openBrackets  = '(';
             $closeBrackets = ')';
         }
 
@@ -344,10 +341,10 @@
     }
 
     /**
-     * @param Query $query
-     * @param boolean $setOrderBy
-     *
-     * @return QueryBuilder
+     * @param \Oro\Bundle\SearchBundle\Query\Query $query
+     * @param boolean                              $setOrderBy
+     *
+     * @return \Doctrine\ORM\QueryBuilder
      */
     protected function getRequestQB(Query $query, $setOrderBy = true)
     {
@@ -372,7 +369,7 @@
      * Parses and applies the SELECT's columns (if selected)
      * from the casual query into the search index query.
      *
-     * @param Query $query
+     * @param Query        $query
      * @param QueryBuilder $qb
      */
     protected function applySelectToQB(Query $query, QueryBuilder $qb)
@@ -424,9 +421,9 @@
      * Parses and applies the WHERE expressions from the DQL
      * to the search engine's query.
      *
-     * @param Query $query
+     * @param Query        $query
      * @param QueryBuilder $qb
-     * @param string $setOrderBy
+     * @param string       $setOrderBy
      */
     protected function applyWhereToQB(Query $query, QueryBuilder $qb, $setOrderBy)
     {
@@ -464,8 +461,8 @@
     /**
      * Set fulltext range order by
      *
-     * @param QueryBuilder $qb
-     * @param int $index
+     * @param \Doctrine\ORM\QueryBuilder $qb
+     * @param int                        $index
      */
     protected function setTextOrderBy(QueryBuilder $qb, $index)
     {
