<?php

namespace Oro\Bundle\SearchBundle\Engine;

use Oro\Bundle\SearchBundle\Query\Query;
use Symfony\Component\PropertyAccess\PropertyAccess;
use Symfony\Component\DependencyInjection\ContainerInterface;

abstract class AbstractMapper
{
    /**
     * @var array
     */
    protected $mappingConfig;

    /**
     * @var ContainerInterface
     */
    protected $container;

    /**
     * Get object field value
     *
     * @param object|array $objectOrArray
     * @param string       $fieldName
     *
     * @return mixed
     */
    public function getFieldValue($objectOrArray, $fieldName)
    {
        $propertyAccessor = PropertyAccess::createPropertyAccessor();

        return $propertyAccessor->getValue($objectOrArray, $fieldName);
    }

    /**
     * Get mapping parameter for entity
     *
     * @param string $entity
     * @param string $parameter
     * @param mixed  $defaultValue
     *
     * @return mixed
     */
    public function getEntityMapParameter($entity, $parameter, $defaultValue = false)
    {
        if ($this->getEntityConfig($entity)) {
            $entityConfig = $this->getEntityConfig($entity);

            if (isset($entityConfig[$parameter])) {
                return $entityConfig[$parameter];
            }
        }

        return $defaultValue;
    }

    /**
     * Get mapping config for entity
     *
     * @param string $entity
     *
     * @return bool|array
     */
    public function getEntityConfig($entity)
    {
        if (isset($this->mappingConfig[(string)$entity])) {
            return $this->mappingConfig[(string)$entity];
        }

        return false;
    }

    /**
     * Set related fields values
     *
     * @param string $alias
     * @param array  $objectData
     * @param array  $relationFields
     * @param object $relationObject
     * @param string $parentName
     *
     * @return array
     */
    protected function setRelatedFields($alias, $objectData, $relationFields, $relationObject, $parentName)
    {
        foreach ($relationFields as $relationObjectField) {
            $value = $this->getFieldValue($relationObject, $relationObjectField['name']);
            if ($value) {
                $relationObjectField['name'] = $parentName;
                $objectData                  = $this->setDataValue(
                    $alias,
                    $objectData,
                    $relationObjectField,
                    $value
                );
            }
        }

        return $objectData;
    }

    /**
     * Set value for meta fields by type
     *
     * @param string $alias
     * @param array  $objectData
     * @param array  $fieldConfig
     * @param mixed  $value
     *
     * @return array
     */
    protected function setDataValue($alias, $objectData, $fieldConfig, $value)
    {
        if ($value) {
            //check if field have target_fields parameter
            $targetFields = isset($fieldConfig['target_fields'])
                ? $fieldConfig['target_fields']
                : [$fieldConfig['name']];

            if ($fieldConfig['target_type'] != 'text') {
                foreach ($targetFields as $targetField) {
                    $objectData[$fieldConfig['target_type']][$targetField] = $value;
                }
            } else {
                foreach ($targetFields as $targetField) {
                    if (!isset($objectData[$fieldConfig['target_type']][$targetField])) {
                        $objectData[$fieldConfig['target_type']][$targetField] = '';
                    }
                    $objectData[$fieldConfig['target_type']][$targetField] .= $value . ' ';
                }

                $textAllDataField = '';
                if (isset($objectData[$fieldConfig['target_type']][Indexer::TEXT_ALL_DATA_FIELD])) {
                    $textAllDataField = $objectData[$fieldConfig['target_type']][Indexer::TEXT_ALL_DATA_FIELD];
                }

                $clearedValue = Query::clearString($value);
                $textAllDataField .= sprintf(' %s %s ', $value, $clearedValue);

                $objectData[$fieldConfig['target_type']][Indexer::TEXT_ALL_DATA_FIELD] = implode(
                    Query::DELIMITER,
                    array_unique(
                        explode(
                            Query::DELIMITER,
                            $textAllDataField
                        )
                    )
                );

<<<<<<< HEAD
                foreach ($objectData[$fieldConfig['target_type']] as $targetField => $value) {
                    $objectData[$fieldConfig['target_type']][$targetField] = trim($value);
                }
=======
                $objectData[$fieldConfig['target_type']] = array_map('trim', $objectData[$fieldConfig['target_type']]);
>>>>>>> 53e02088
            }
        }

        return $objectData;
    }
}<|MERGE_RESOLUTION|>--- conflicted
+++ resolved
@@ -148,13 +148,7 @@
                     )
                 );
 
-<<<<<<< HEAD
-                foreach ($objectData[$fieldConfig['target_type']] as $targetField => $value) {
-                    $objectData[$fieldConfig['target_type']][$targetField] = trim($value);
-                }
-=======
                 $objectData[$fieldConfig['target_type']] = array_map('trim', $objectData[$fieldConfig['target_type']]);
->>>>>>> 53e02088
             }
         }
 
