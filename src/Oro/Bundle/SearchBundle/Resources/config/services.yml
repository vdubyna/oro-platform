parameters:
    oro_search.index.class:                               Oro\Bundle\SearchBundle\Engine\Indexer
    oro_search.security_provider.class:                   Oro\Bundle\SearchBundle\Security\SecurityProvider
    oro_search.index_listener.class:                      Oro\Bundle\SearchBundle\EventListener\IndexListener
    oro_search.twig_extension.class:                      Oro\Bundle\SearchBundle\Twig\OroSearchExtension
    oro_search.mapper.class:                              Oro\Bundle\SearchBundle\Engine\ObjectMapper
    oro_search.provider.result_statistics_provider.class: Oro\Bundle\SearchBundle\Provider\ResultStatisticsProvider
    oro_search.formatter.result_formatter.class:          Oro\Bundle\SearchBundle\Formatter\ResultFormatter
    oro_search.prepare_result_item.listener.class:        Oro\Bundle\SearchBundle\EventListener\PrepareResultItemListener

    oro_search.entity.item.class: Oro\Bundle\SearchBundle\Entity\Item
    oro_search.entity.repository.search_index.class: Oro\Bundle\SearchBundle\Entity\Repository\SearchIndexRepository

    oro_search.extension.formatter.property.search_result_property.class: Oro\Bundle\SearchBundle\Extension\SearchResultProperty
    oro_search.extension.search_results.class:                            Oro\Bundle\SearchBundle\Extension\SearchResultsExtension

    oro_search.event_listener.search_results_grid_listener.class: Oro\Bundle\SearchBundle\EventListener\SearchResultsGridListener
    oro_search.event_listener.demo_data_listener.class:           Oro\Bundle\SearchBundle\EventListener\DemoDataMigrationListener
    oro_search.datasource.search.class:                           Oro\Bundle\SearchBundle\Extension\SearchDatasource

    oro_search.extension.orm_pager.class:          Oro\Bundle\SearchBundle\Extension\Pager\SearchPagerExtension
    oro_search.extension.pager.search.pager.class: Oro\Bundle\SearchBundle\Extension\Pager\IndexerPager

    oro_search.provider.search_mapping.class: Oro\Bundle\SearchBundle\Provider\SearchMappingProvider

    oro_search.cache.search_mapping_cache.class: Oro\Bundle\SearchBundle\Cache\SearchMappingCache
    oro_search.event_listener.search_mapping_change_listener.class: Oro\Bundle\SearchBundle\EventListener\SearchMappingChangeListener

    # services used only for ORM search engine
    oro_search.fulltext_index_manager.class:                      Oro\Bundle\SearchBundle\Engine\FulltextIndexManager
    oro_search.event_listener.update_schema_listener.class:       Oro\Bundle\SearchBundle\EventListener\UpdateSchemaDoctrineListener
    oro_search.event_listener.orm.fulltext_index_listener.class:  Oro\Bundle\SearchBundle\EventListener\ORM\FulltextIndexListener

    oro_search.drivers:
        pdo_mysql: Oro\Bundle\SearchBundle\Engine\Orm\PdoMysql
        pdo_pgsql: Oro\Bundle\SearchBundle\Engine\Orm\PdoPgsql

services:
    oro_search.index:
        class:                        %oro_search.index.class%
        arguments:
            - '@doctrine.orm.entity_manager'
            - '@oro_search.search.engine'
            - '@oro_search.mapper'
            - '@oro_search.security_provider'
            - '@oro_security.search.acl_helper'
            - '@event_dispatcher'

    oro_search.security_provider:
        class:                        %oro_search.security_provider.class%
        public:                       false
        arguments:
            - "@oro_security.security_facade"
            - "@oro_security.entity_security_metadata_provider"

    oro_search.index_listener:
        class:                        %oro_search.index_listener.class%
        arguments:
            - '@oro_entity.doctrine_helper'
            - '@oro_search.search.engine'
        calls:
            - [setRealTimeUpdate, [%oro_search.realtime_update%]]
            - [setEntitiesConfig, [%oro_search.entities_config%]]
            - [setMappingProvider,  ['@oro_search.provider.search_mapping']]
        tags:
            - { name: doctrine.event_listener, event: onFlush }
            - { name: doctrine.event_listener, event: postFlush }
            - { name: doctrine.event_listener, event: onClear }

    oro_search.twig.search_extension:
        class:                        %oro_search.twig_extension.class%
        tags:
            - { name: twig.extension }

    oro_search.mapper:
        class:                        %oro_search.mapper.class%
        arguments:                    ['@event_dispatcher', %oro_search.entities_config%]
        calls:
            - [setMappingProvider,  ['@oro_search.provider.search_mapping']]

    oro_search.provider.result_statistics_provider:
        class:                        %oro_search.provider.result_statistics_provider.class%
        arguments:
            - '@oro_search.index'
            - '@oro_entity_config.config_manager'
            - '@translator'
        lazy: true

    oro_search.formatter.result_formatter:
        class:                        %oro_search.formatter.result_formatter.class%
        arguments:                    ["@doctrine.orm.entity_manager"]

    oro_search.prepare_result_item.listener:
        class:                        %oro_search.prepare_result_item.listener.class%
        arguments:
            - '@router'
            - '@oro_search.mapper'
            - '@doctrine.orm.entity_manager'
            - '@oro_search.resolver.entity_title'
        tags:
            - { name: kernel.event_listener, event: oro_search.prepare_result_item, method: process }

    oro_search.extension.formatter.property.search_result_property:
        class: %oro_search.extension.formatter.property.search_result_property.class%
        arguments:
            - '@twig'
            - %oro_search.entities_config%
        calls:
            - [setMappingProvider,  ['@oro_search.provider.search_mapping']]
        tags:
            - { name:  oro_datagrid.extension.formatter.property, type: search-result }

    oro_search.extension.search_results:
        class: %oro_search.extension.search_results.class%
        arguments:
            - '@oro_search.formatter.result_formatter'
            - '@doctrine.orm.entity_manager'
            - '@oro_search.mapper'
            - '@event_dispatcher'
        tags:
            - { name: oro_datagrid.extension }

    oro_search.event_listener.search_results_grid_listener:
        class: %oro_search.event_listener.search_results_grid_listener.class%
        tags:
          - { name: kernel.event_listener, event: oro_datagrid.datagrid.build.after.search-grid, method: onBuildAfter }

    oro_search.datasource.search:
        class: %oro_search.datasource.search.class%
        arguments:
            - '@oro_search.index'
        tags:
            - { name: oro_datagrid.datasource, type: search }

    oro_search.extension.pager.orm.pager:
        class: %oro_search.extension.pager.search.pager.class%

    oro_search.extension.search_pager:
        class: %oro_search.extension.orm_pager.class%
        arguments:
            - '@oro_search.extension.pager.orm.pager'
        tags:
            - { name: oro_datagrid.extension }

    # services used only for ORM search engine
    oro_search.fulltext_index_manager:
        class: %oro_search.fulltext_index_manager.class%
        arguments:
            - '@doctrine.dbal.default_connection'
            - '%oro_search.drivers%'
            - 'oro_search_index_text'

    oro_search.event_listener.update_schema_listener:
        class: %oro_search.event_listener.update_schema_listener.class%
        arguments:
            - '@doctrine'
        tags:
            - { name: kernel.event_listener, event: console.terminate, name: onConsoleTerminate }
            - { name: kernel.event_listener, event: console.exception, method: onConsoleException }

    oro_search.event_listener.demo_data_listener:
        class: %oro_search.event_listener.demo_data_listener.class%
        arguments:
            - '@oro_search.search.engine'
            - '@oro_search.index_listener'
        tags:
            - { name: kernel.event_listener, event: console.command, method: onConsoleCommand }
            - { name: kernel.event_listener, event: console.terminate, method: onConsoleTerminate }
            - { name: kernel.event_listener, event: console.exception, method: onConsoleException }

    oro_search.event_listener.orm.fulltext_index_listener:
        class: %oro_search.event_listener.orm.fulltext_index_listener.class%
        arguments:
            - %database_driver%
            - 'oro_search_index_text'
        tags:
            - { name: doctrine.event_listener, event: loadClassMetadata, connection: search }

    oro_search.provider.search_mapping:
        class: %oro_search.provider.search_mapping.class%
        arguments:
            - '@event_dispatcher'
            - '@doctrine.orm.default_metadata_cache'
        calls:
            - [setMappingConfig, [%oro_search.entities_config%]]

    oro_search.cache.doctrine_metadata:
        parent: oro.cache.abstract
        calls:
            - [ setNamespace, [ 'doctrine_metadata_search' ] ]

    oro_search.entity.repository.search_index:
        class: %oro_search.entity.repository.search_index.class%
        factory: ["@doctrine", getRepository]
        arguments:
            - %oro_search.entity.item.class%
            - 'search'
        calls:
            - [setRegistry,  ['@doctrine']]

    oro_search.cache.search_mapping_cache:
        class: %oro_search.cache.search_mapping_cache.class%
        arguments:
            - '@oro_search.provider.search_mapping'
        tags:
            - { name: kernel.cache_warmer }

<<<<<<< HEAD
    oro_website_search.fulltext_index_manager:
        class: '%oro_search.fulltext_index_manager.class%'
        arguments:
            - '@doctrine.dbal.default_connection'
            - '%oro_search.drivers%'
            - 'oro_website_search_text'
=======
    oro_search.resolver.entity_title.title_fields:
        public: false
        class: Oro\Bundle\SearchBundle\Resolver\EntityFieldsTitleResolver
        arguments:
            - '@oro_search.mapper'

    oro_search.resolver.entity_title:
        class: Oro\Bundle\SearchBundle\Resolver\EntityToStringTitleResolver
        arguments:
            - '@oro_search.resolver.entity_title.title_fields'
>>>>>>> 8ac8444a
<|MERGE_RESOLUTION|>--- conflicted
+++ resolved
@@ -205,14 +205,13 @@
         tags:
             - { name: kernel.cache_warmer }
 
-<<<<<<< HEAD
     oro_website_search.fulltext_index_manager:
         class: '%oro_search.fulltext_index_manager.class%'
         arguments:
             - '@doctrine.dbal.default_connection'
             - '%oro_search.drivers%'
             - 'oro_website_search_text'
-=======
+
     oro_search.resolver.entity_title.title_fields:
         public: false
         class: Oro\Bundle\SearchBundle\Resolver\EntityFieldsTitleResolver
@@ -222,5 +221,4 @@
     oro_search.resolver.entity_title:
         class: Oro\Bundle\SearchBundle\Resolver\EntityToStringTitleResolver
         arguments:
-            - '@oro_search.resolver.entity_title.title_fields'
->>>>>>> 8ac8444a
+            - '@oro_search.resolver.entity_title.title_fields'