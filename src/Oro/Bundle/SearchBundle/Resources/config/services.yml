parameters:
    oro_search.index.class:                               Oro\Bundle\SearchBundle\Engine\Indexer
    oro_search.security_provider.class:                   Oro\Bundle\SearchBundle\Security\SecurityProvider
    oro_search.index_listener.class:                      Oro\Bundle\SearchBundle\EventListener\IndexListener
    oro_search.twig_extension.class:                      Oro\Bundle\SearchBundle\Twig\OroSearchExtension
    oro_search.mapper.class:                              Oro\Bundle\SearchBundle\Engine\ObjectMapper
    oro_search.provider.result_statistics_provider.class: Oro\Bundle\SearchBundle\Provider\ResultStatisticsProvider
    oro_search.formatter.result_formatter.class:          Oro\Bundle\SearchBundle\Formatter\ResultFormatter
    oro_search.prepare_result_item.listener.class:        Oro\Bundle\SearchBundle\EventListener\PrepareResultItemListener

    oro_search.entity.item.class: Oro\Bundle\SearchBundle\Entity\Item
    oro_search.entity.repository.search_index.class: Oro\Bundle\SearchBundle\Entity\Repository\SearchIndexRepository

<<<<<<< HEAD
    oro_search.extension.formatter.property.search_result_property.class: Oro\Bundle\SearchBundle\Extension\SearchResultProperty
    oro_search.extension.search_results.class:                            Oro\Bundle\SearchBundle\Extension\SearchResultsExtension
    oro_search.extension.search_filter.class:                             Oro\Bundle\SearchBundle\Datagrid\Extension\SearchFilterExtension
=======
    oro_search.extension.formatter.property.search_result_property.class: Oro\Bundle\SearchBundle\Datagrid\Extension\SearchResultProperty
    oro_search.extension.search_results.class:                            Oro\Bundle\SearchBundle\Datagrid\Extension\SearchResultsExtension
    oro_search.extension.search_filter.class:                             Oro\Bundle\SearchBundle\Datagrid\Extension\Filter\SearchFilterExtension
>>>>>>> 6ffb1258

    oro_search.event_listener.search_results_grid_listener.class: Oro\Bundle\SearchBundle\EventListener\SearchResultsGridListener
    oro_search.event_listener.search_results_listener.class:      Oro\Bundle\SearchBundle\EventListener\SearchGridListener
    oro_search.event_listener.demo_data_listener.class:           Oro\Bundle\SearchBundle\EventListener\DemoDataMigrationListener
<<<<<<< HEAD
    oro_search.datasource.search.class:                           Oro\Bundle\SearchBundle\Datasource\SearchDatasource
=======
    oro_search.datasource.search.class:                           Oro\Bundle\SearchBundle\Datagrid\Datasource\SearchDatasource
>>>>>>> 6ffb1258
    oro_search.query_factory.class:                               Oro\Bundle\SearchBundle\Query\Factory\QueryFactory

    oro_search.extension.orm_pager.class:          Oro\Bundle\SearchBundle\Datagrid\Extension\Pager\SearchPagerExtension
    oro_search.extension.pager.search.pager.class: Oro\Bundle\SearchBundle\Datagrid\Extension\Pager\IndexerPager

    oro_search.provider.search_mapping.class: Oro\Bundle\SearchBundle\Provider\SearchMappingProvider

    oro_search.cache.search_mapping_cache.class: Oro\Bundle\SearchBundle\Cache\SearchMappingCache

    # services used only for ORM search engine
    oro_search.fulltext_index_manager.class:                      Oro\Bundle\SearchBundle\Engine\FulltextIndexManager
    oro_search.event_listener.update_schema_listener.class:       Oro\Bundle\SearchBundle\EventListener\UpdateSchemaDoctrineListener
    oro_search.event_listener.orm.fulltext_index_listener.class:  Oro\Bundle\SearchBundle\EventListener\ORM\FulltextIndexListener

    # search sorter
<<<<<<< HEAD
    oro_search.extension.search_sorter.class: Oro\Bundle\SearchBundle\Extension\Sorter\SearchSorterExtension
=======
    oro_search.extension.search_sorter.class: Oro\Bundle\SearchBundle\Datagrid\Extension\Sorter\SearchSorterExtension
>>>>>>> 6ffb1258

    oro_search.drivers:
        pdo_mysql: Oro\Bundle\SearchBundle\Engine\Orm\PdoMysql
        pdo_pgsql: Oro\Bundle\SearchBundle\Engine\Orm\PdoPgsql

services:
    oro_search.index:
        class:                        %oro_search.index.class%
        arguments:
            - '@doctrine.orm.entity_manager'
            - '@oro_search.search.engine'
            - '@oro_search.mapper'
            - '@oro_search.security_provider'
            - '@oro_security.search.acl_helper'
            - '@event_dispatcher'

    oro_search.security_provider:
        class:                        %oro_search.security_provider.class%
        public:                       false
        arguments:
            - "@oro_security.security_facade"
            - "@oro_security.entity_security_metadata_provider"

    oro_search.index_listener:
        class:                        %oro_search.index_listener.class%
        arguments:
            - '@oro_entity.doctrine_helper'
            - '@oro_search.search.engine'
        calls:
            - [setRealTimeUpdate, [%oro_search.realtime_update%]]
            - [setEntitiesConfig, [%oro_search.entities_config%]]
            - [setMappingProvider,  ['@oro_search.provider.search_mapping']]
        tags:
            - { name: doctrine.event_listener, event: onFlush }
            - { name: doctrine.event_listener, event: postFlush }
            - { name: doctrine.event_listener, event: onClear }

    oro_search.twig.search_extension:
        class:                        %oro_search.twig_extension.class%
        tags:
            - { name: twig.extension }

    oro_search.mapper:
        class:                        %oro_search.mapper.class%
        arguments:                    ['@event_dispatcher', %oro_search.entities_config%]
        calls:
            - [setMappingProvider,  ['@oro_search.provider.search_mapping']]

    oro_search.provider.result_statistics_provider:
        class:                        %oro_search.provider.result_statistics_provider.class%
        arguments:
            - '@oro_search.index'
            - '@oro_entity_config.config_manager'
            - '@translator'
        lazy: true

    oro_search.formatter.result_formatter:
        class:                        %oro_search.formatter.result_formatter.class%
        arguments:                    ["@doctrine.orm.entity_manager"]

    oro_search.prepare_result_item.listener:
        class:                        %oro_search.prepare_result_item.listener.class%
        arguments:
            - '@router'
            - '@oro_search.mapper'
            - '@doctrine.orm.entity_manager'
            - '@oro_search.resolver.entity_title'
        tags:
            - { name: kernel.event_listener, event: oro_search.prepare_result_item, method: process }

    oro_search.extension.formatter.property.search_result_property:
        class: %oro_search.extension.formatter.property.search_result_property.class%
        arguments:
            - '@twig'
            - %oro_search.entities_config%
        calls:
            - [setMappingProvider,  ['@oro_search.provider.search_mapping']]
        tags:
            - { name:  oro_datagrid.extension.formatter.property, type: search-result }

    oro_search.extension.search_results:
        class: %oro_search.extension.search_results.class%
        arguments:
            - '@oro_search.formatter.result_formatter'
            - '@doctrine.orm.entity_manager'
            - '@oro_search.mapper'
            - '@event_dispatcher'
        tags:
            - { name: oro_datagrid.extension }

    oro_search.event_listener.search_results_grid_listener:
        class: %oro_search.event_listener.search_results_grid_listener.class%
        tags:
          - { name: kernel.event_listener, event: oro_datagrid.datagrid.build.after.search-grid, method: onBuildAfter }

<<<<<<< HEAD
    oro_search.event_listener.search_grid_listener:
        class: %oro_search.event_listener.search_results_listener.class%
        tags:
          - { name: kernel.event_listener, event: oro_datagrid.datagrid.build.after, method: onBuildAfter }

=======
>>>>>>> 6ffb1258
    oro_search.query_factory:
        class: %oro_search.query_factory.class%
        arguments:
            - '@oro_search.index'

    oro_search.datasource.search:
        class: %oro_search.datasource.search.class%
        arguments:
            - '@oro_search.query_factory'
<<<<<<< HEAD
            - '@event_dispatcher'
=======
            - '@oro_datagrid.event.dispatcher'
>>>>>>> 6ffb1258
        tags:
            - { name: oro_datagrid.datasource, type: search }

    oro_search.extension.pager.orm.pager:
        class: %oro_search.extension.pager.search.pager.class%

    oro_search.extension.search_pager:
        class: %oro_search.extension.orm_pager.class%
        arguments:
            - '@oro_search.extension.pager.orm.pager'
        tags:
            - { name: oro_datagrid.extension }

    # services used only for ORM search engine
    oro_search.fulltext_index_manager:
        class: %oro_search.fulltext_index_manager.class%
        arguments:
            - '@doctrine.dbal.default_connection'
            - '%oro_search.drivers%'
            - 'oro_search_index_text'

    oro_search.event_listener.update_schema_listener:
        class: %oro_search.event_listener.update_schema_listener.class%
        arguments:
            - '@doctrine'
        tags:
            - { name: kernel.event_listener, event: console.terminate, name: onConsoleTerminate }
            - { name: kernel.event_listener, event: console.exception, method: onConsoleException }

    oro_search.event_listener.demo_data_listener:
        class: %oro_search.event_listener.demo_data_listener.class%
        arguments:
            - '@oro_search.search.engine'
            - '@oro_search.index_listener'
        tags:
            - { name: kernel.event_listener, event: console.command, method: onConsoleCommand }
            - { name: kernel.event_listener, event: console.terminate, method: onConsoleTerminate }
            - { name: kernel.event_listener, event: console.exception, method: onConsoleException }

    oro_search.event_listener.orm.fulltext_index_listener:
        class: %oro_search.event_listener.orm.fulltext_index_listener.class%
        arguments:
            - %database_driver%
            - 'oro_search_index_text'
        tags:
            - { name: doctrine.event_listener, event: loadClassMetadata, connection: search }

    oro_search.cache.mapping_configuration:
        public: false
        parent: oro.cache.abstract
        calls:
            - [ setNamespace, [ 'oro_search_mapping_configuration' ] ]

    oro_search.provider.search_mapping:
        class: '%oro_search.provider.search_mapping.class%'
        arguments:
            - '@event_dispatcher'
            - '@oro_search.cache.mapping_configuration'
        calls:
            - [setMappingConfig, ['%oro_search.entities_config%']]

    oro_search.cache.doctrine_metadata:
        parent: oro.cache.abstract
        calls:
            - [ setNamespace, [ 'doctrine_metadata_search' ] ]

    oro_search.entity.repository.search_index:
        class: %oro_search.entity.repository.search_index.class%
        factory: ["@doctrine", getRepository]
        arguments:
            - %oro_search.entity.item.class%
            - 'search'
        calls:
            - [setRegistry,  ['@doctrine']]
        lazy: true

    oro_search.cache.search_mapping_cache:
        class: %oro_search.cache.search_mapping_cache.class%
        arguments:
            - '@oro_search.provider.search_mapping'
        tags:
            - { name: kernel.cache_warmer }
            - { name: kernel.cache_clearer }

    oro_search.resolver.entity_title.title_fields:
        public: false
        class: Oro\Bundle\SearchBundle\Resolver\EntityFieldsTitleResolver
        arguments:
            - '@oro_search.mapper'

    oro_search.resolver.entity_title:
        class: Oro\Bundle\SearchBundle\Resolver\EntityToStringTitleResolver
        arguments:
            - '@oro_search.resolver.entity_title.title_fields'

    oro_search.extension.search_filter:
        class: %oro_search.extension.search_filter.class%
        arguments:
            - '@oro_datagrid.configuration.provider'
            - '@translator'
        tags:
            - { name: oro_datagrid.extension }

    oro_search.extension.search_sorter:
        class: %oro_search.extension.search_sorter.class%
        tags:
<<<<<<< HEAD
            - { name: oro_datagrid.extension }
=======
            - { name: oro_datagrid.extension }

    oro_search.form.type.filter.search_string:
        class: Oro\Bundle\SearchBundle\Datagrid\Form\Type\SearchStringFilterType
        arguments: ["@translator"]
        tags:
            - { name: form.type, alias: oro_search_type_string_filter }

    oro_search.async_messaging.search_message.processor:
        class: Oro\Bundle\SearchBundle\Engine\AsyncMessaging\SearchMessageProcessor
        arguments:
            - '@oro_search.index'
        tags:
            - { name: 'oro_message_queue.client.message_processor', 'topicName': 'oro_search.indexing' }
>>>>>>> 6ffb1258
<|MERGE_RESOLUTION|>--- conflicted
+++ resolved
@@ -11,24 +11,13 @@
     oro_search.entity.item.class: Oro\Bundle\SearchBundle\Entity\Item
     oro_search.entity.repository.search_index.class: Oro\Bundle\SearchBundle\Entity\Repository\SearchIndexRepository
 
-<<<<<<< HEAD
-    oro_search.extension.formatter.property.search_result_property.class: Oro\Bundle\SearchBundle\Extension\SearchResultProperty
-    oro_search.extension.search_results.class:                            Oro\Bundle\SearchBundle\Extension\SearchResultsExtension
-    oro_search.extension.search_filter.class:                             Oro\Bundle\SearchBundle\Datagrid\Extension\SearchFilterExtension
-=======
     oro_search.extension.formatter.property.search_result_property.class: Oro\Bundle\SearchBundle\Datagrid\Extension\SearchResultProperty
     oro_search.extension.search_results.class:                            Oro\Bundle\SearchBundle\Datagrid\Extension\SearchResultsExtension
     oro_search.extension.search_filter.class:                             Oro\Bundle\SearchBundle\Datagrid\Extension\Filter\SearchFilterExtension
->>>>>>> 6ffb1258
 
     oro_search.event_listener.search_results_grid_listener.class: Oro\Bundle\SearchBundle\EventListener\SearchResultsGridListener
-    oro_search.event_listener.search_results_listener.class:      Oro\Bundle\SearchBundle\EventListener\SearchGridListener
     oro_search.event_listener.demo_data_listener.class:           Oro\Bundle\SearchBundle\EventListener\DemoDataMigrationListener
-<<<<<<< HEAD
-    oro_search.datasource.search.class:                           Oro\Bundle\SearchBundle\Datasource\SearchDatasource
-=======
     oro_search.datasource.search.class:                           Oro\Bundle\SearchBundle\Datagrid\Datasource\SearchDatasource
->>>>>>> 6ffb1258
     oro_search.query_factory.class:                               Oro\Bundle\SearchBundle\Query\Factory\QueryFactory
 
     oro_search.extension.orm_pager.class:          Oro\Bundle\SearchBundle\Datagrid\Extension\Pager\SearchPagerExtension
@@ -44,11 +33,7 @@
     oro_search.event_listener.orm.fulltext_index_listener.class:  Oro\Bundle\SearchBundle\EventListener\ORM\FulltextIndexListener
 
     # search sorter
-<<<<<<< HEAD
-    oro_search.extension.search_sorter.class: Oro\Bundle\SearchBundle\Extension\Sorter\SearchSorterExtension
-=======
     oro_search.extension.search_sorter.class: Oro\Bundle\SearchBundle\Datagrid\Extension\Sorter\SearchSorterExtension
->>>>>>> 6ffb1258
 
     oro_search.drivers:
         pdo_mysql: Oro\Bundle\SearchBundle\Engine\Orm\PdoMysql
@@ -144,14 +129,6 @@
         tags:
           - { name: kernel.event_listener, event: oro_datagrid.datagrid.build.after.search-grid, method: onBuildAfter }
 
-<<<<<<< HEAD
-    oro_search.event_listener.search_grid_listener:
-        class: %oro_search.event_listener.search_results_listener.class%
-        tags:
-          - { name: kernel.event_listener, event: oro_datagrid.datagrid.build.after, method: onBuildAfter }
-
-=======
->>>>>>> 6ffb1258
     oro_search.query_factory:
         class: %oro_search.query_factory.class%
         arguments:
@@ -161,11 +138,7 @@
         class: %oro_search.datasource.search.class%
         arguments:
             - '@oro_search.query_factory'
-<<<<<<< HEAD
-            - '@event_dispatcher'
-=======
             - '@oro_datagrid.event.dispatcher'
->>>>>>> 6ffb1258
         tags:
             - { name: oro_datagrid.datasource, type: search }
 
@@ -272,9 +245,6 @@
     oro_search.extension.search_sorter:
         class: %oro_search.extension.search_sorter.class%
         tags:
-<<<<<<< HEAD
-            - { name: oro_datagrid.extension }
-=======
             - { name: oro_datagrid.extension }
 
     oro_search.form.type.filter.search_string:
@@ -288,5 +258,4 @@
         arguments:
             - '@oro_search.index'
         tags:
-            - { name: 'oro_message_queue.client.message_processor', 'topicName': 'oro_search.indexing' }
->>>>>>> 6ffb1258
+            - { name: 'oro_message_queue.client.message_processor', 'topicName': 'oro_search.indexing' }