parameters:
    oro_search.index.class:                               Oro\Bundle\SearchBundle\Engine\Indexer
    oro_search.security_provider.class:                   Oro\Bundle\SearchBundle\Security\SecurityProvider
    oro_search.index_listener.class:                      Oro\Bundle\SearchBundle\EventListener\IndexListener
    oro_search.twig_extension.class:                      Oro\Bundle\SearchBundle\Twig\OroSearchExtension
    oro_search.mapper.class:                              Oro\Bundle\SearchBundle\Engine\ObjectMapper
    oro_search.provider.result_statistics_provider.class: Oro\Bundle\SearchBundle\Provider\ResultStatisticsProvider
    oro_search.formatter.result_formatter.class:          Oro\Bundle\SearchBundle\Formatter\ResultFormatter
    oro_search.prepare_result_item.listener.class:        Oro\Bundle\SearchBundle\EventListener\PrepareResultItemListener

    oro_search.entity.item.class: Oro\Bundle\SearchBundle\Entity\Item
    oro_search.entity.repository.search_index.class: Oro\Bundle\SearchBundle\Entity\Repository\SearchIndexRepository

    oro_search.extension.formatter.property.search_result_property.class: Oro\Bundle\SearchBundle\Extension\SearchResultProperty
    oro_search.extension.search_results.class:                            Oro\Bundle\SearchBundle\Extension\SearchResultsExtension
    oro_search.extension.search_filter.class:                             Oro\Bundle\SearchBundle\Datagrid\Extension\SearchFilterExtension

    oro_search.event_listener.search_results_grid_listener.class: Oro\Bundle\SearchBundle\EventListener\SearchResultsGridListener
    oro_search.event_listener.demo_data_listener.class:           Oro\Bundle\SearchBundle\EventListener\DemoDataMigrationListener
    oro_search.datasource.search.class:                           Oro\Bundle\SearchBundle\Datasource\SearchDatasource
    oro_search.query_factory.class:                               Oro\Bundle\SearchBundle\Query\Factory\QueryFactory

    oro_search.extension.orm_pager.class:          Oro\Bundle\SearchBundle\Extension\Pager\SearchPagerExtension
    oro_search.extension.pager.search.pager.class: Oro\Bundle\SearchBundle\Extension\Pager\IndexerPager

    oro_search.provider.search_mapping.class: Oro\Bundle\SearchBundle\Provider\SearchMappingProvider

    oro_search.cache.search_mapping_cache.class: Oro\Bundle\SearchBundle\Cache\SearchMappingCache

    # services used only for ORM search engine
    oro_search.fulltext_index_manager.class:                      Oro\Bundle\SearchBundle\Engine\FulltextIndexManager
    oro_search.event_listener.update_schema_listener.class:       Oro\Bundle\SearchBundle\EventListener\UpdateSchemaDoctrineListener
    oro_search.event_listener.orm.fulltext_index_listener.class:  Oro\Bundle\SearchBundle\EventListener\ORM\FulltextIndexListener

    # search sorter
    oro_search.extension.search_sorter.class: Oro\Bundle\SearchBundle\Extension\Sorter\SearchSorterExtension

    oro_search.drivers:
        pdo_mysql: Oro\Bundle\SearchBundle\Engine\Orm\PdoMysql
        pdo_pgsql: Oro\Bundle\SearchBundle\Engine\Orm\PdoPgsql

    oro_website_search.entity.item.class: Oro\Bundle\WebsiteSearchBundle\Entity\Item
    oro_website_search.entity.repository.search_index.class: Oro\Bundle\WebsiteSearchBundle\Entity\Repository\WebsiteSearchIndexRepository

services:
    oro_search.index:
        class:                        %oro_search.index.class%
        arguments:
            - '@doctrine.orm.entity_manager'
            - '@oro_search.search.engine'
            - '@oro_search.mapper'
            - '@oro_search.security_provider'
            - '@oro_security.search.acl_helper'
            - '@event_dispatcher'

    oro_search.security_provider:
        class:                        %oro_search.security_provider.class%
        public:                       false
        arguments:
            - "@oro_security.security_facade"
            - "@oro_security.entity_security_metadata_provider"

    oro_search.index_listener:
        class:                        %oro_search.index_listener.class%
        arguments:
            - '@oro_entity.doctrine_helper'
            - '@oro_search.search.engine'
        calls:
            - [setRealTimeUpdate, [%oro_search.realtime_update%]]
            - [setEntitiesConfig, [%oro_search.entities_config%]]
            - [setMappingProvider,  ['@oro_search.provider.search_mapping']]
        tags:
            - { name: doctrine.event_listener, event: onFlush }
            - { name: doctrine.event_listener, event: postFlush }
            - { name: doctrine.event_listener, event: onClear }

    oro_search.twig.search_extension:
        class:                        %oro_search.twig_extension.class%
        tags:
            - { name: twig.extension }

    oro_search.mapper:
        class:                        %oro_search.mapper.class%
        arguments:                    ['@event_dispatcher', %oro_search.entities_config%]
        calls:
            - [setMappingProvider,  ['@oro_search.provider.search_mapping']]

    oro_search.provider.result_statistics_provider:
        class:                        %oro_search.provider.result_statistics_provider.class%
        arguments:
            - '@oro_search.index'
            - '@oro_entity_config.config_manager'
            - '@translator'
        lazy: true

    oro_search.formatter.result_formatter:
        class:                        %oro_search.formatter.result_formatter.class%
        arguments:                    ["@doctrine.orm.entity_manager"]

    oro_search.prepare_result_item.listener:
        class:                        %oro_search.prepare_result_item.listener.class%
        arguments:
            - '@router'
            - '@oro_search.mapper'
            - '@doctrine.orm.entity_manager'
            - '@oro_search.resolver.entity_title'
        tags:
            - { name: kernel.event_listener, event: oro_search.prepare_result_item, method: process }

    oro_search.extension.formatter.property.search_result_property:
        class: %oro_search.extension.formatter.property.search_result_property.class%
        arguments:
            - '@twig'
            - %oro_search.entities_config%
        calls:
            - [setMappingProvider,  ['@oro_search.provider.search_mapping']]
        tags:
            - { name:  oro_datagrid.extension.formatter.property, type: search-result }

    oro_search.extension.search_results:
        class: %oro_search.extension.search_results.class%
        arguments:
            - '@oro_search.formatter.result_formatter'
            - '@doctrine.orm.entity_manager'
            - '@oro_search.mapper'
            - '@event_dispatcher'
        tags:
            - { name: oro_datagrid.extension }

    oro_search.event_listener.search_results_grid_listener:
        class: %oro_search.event_listener.search_results_grid_listener.class%
        tags:
          - { name: kernel.event_listener, event: oro_datagrid.datagrid.build.after.search-grid, method: onBuildAfter }

    oro_search.query_factory:
        class: %oro_search.query_factory.class%
        arguments:
            - '@oro_search.index'

    oro_search.datasource.search:
        class: %oro_search.datasource.search.class%
        arguments:
            - '@oro_search.query_factory'
            - '@event_dispatcher'
        tags:
            - { name: oro_datagrid.datasource, type: search }

    oro_search.extension.pager.orm.pager:
        class: %oro_search.extension.pager.search.pager.class%

    oro_search.extension.search_pager:
        class: %oro_search.extension.orm_pager.class%
        arguments:
            - '@oro_search.extension.pager.orm.pager'
        tags:
            - { name: oro_datagrid.extension }

    # services used only for ORM search engine
    oro_search.fulltext_index_manager:
        class: %oro_search.fulltext_index_manager.class%
        arguments:
            - '@doctrine.dbal.default_connection'
            - '%oro_search.drivers%'
            - 'oro_search_index_text'

    oro_search.event_listener.update_schema_listener:
        class: %oro_search.event_listener.update_schema_listener.class%
        arguments:
            - '@doctrine'
        tags:
            - { name: kernel.event_listener, event: console.terminate, name: onConsoleTerminate }
            - { name: kernel.event_listener, event: console.exception, method: onConsoleException }

    oro_search.event_listener.demo_data_listener:
        class: %oro_search.event_listener.demo_data_listener.class%
        arguments:
            - '@oro_search.search.engine'
            - '@oro_search.index_listener'
        tags:
            - { name: kernel.event_listener, event: console.command, method: onConsoleCommand }
            - { name: kernel.event_listener, event: console.terminate, method: onConsoleTerminate }
            - { name: kernel.event_listener, event: console.exception, method: onConsoleException }

    oro_search.event_listener.orm.fulltext_index_listener:
        class: %oro_search.event_listener.orm.fulltext_index_listener.class%
        arguments:
            - %database_driver%
            - 'oro_search_index_text'
        tags:
            - { name: doctrine.event_listener, event: loadClassMetadata, connection: search }

<<<<<<< HEAD
    oro_search.event_listener.orm.website_fulltext_index_listener:
        class: %oro_search.event_listener.orm.fulltext_index_listener.class%
        arguments:
            - %database_driver%
            - 'oro_website_search_text'
        tags:
            - { name: doctrine.event_listener, event: loadClassMetadata, connection: search }

    oro_search.cache.mapping_configuration:
        public: false
        parent: oro.cache.abstract
        calls:
            - [ setNamespace, [ 'oro_search_mapping_configuration' ] ]

=======
>>>>>>> 4c688fc9
    oro_search.provider.search_mapping:
        class: '%oro_search.provider.search_mapping.class%'
        arguments:
            - '@event_dispatcher'
            - '@oro_search.cache.mapping_configuration'
        calls:
            - [setMappingConfig, ['%oro_search.entities_config%']]

    oro_search.cache.doctrine_metadata:
        parent: oro.cache.abstract
        calls:
            - [ setNamespace, [ 'doctrine_metadata_search' ] ]

    oro_search.entity.repository.search_index:
        class: %oro_search.entity.repository.search_index.class%
        factory: ["@doctrine", getRepository]
        arguments:
            - %oro_search.entity.item.class%
            - 'search'
        calls:
            - [setRegistry,  ['@doctrine']]

    oro_website_search.entity.repository.search_index:
        class: '%oro_website_search.entity.repository.search_index.class%'
        factory: ["@doctrine", getRepository]
        arguments:
            - '%oro_website_search.entity.item.class%'
            - 'search'
        calls:
            - [setRegistry,  ['@doctrine']]

    oro_search.cache.search_mapping_cache:
        class: %oro_search.cache.search_mapping_cache.class%
        arguments:
            - '@oro_search.provider.search_mapping'
        tags:
            - { name: kernel.cache_warmer }
            - { name: kernel.cache_clearer }

    oro_website_search.fulltext_index_manager:
        class: '%oro_search.fulltext_index_manager.class%'
        arguments:
            - '@doctrine.dbal.default_connection'
            - '%oro_search.drivers%'
            - 'oro_website_search_text'

    oro_search.resolver.entity_title.title_fields:
        public: false
        class: Oro\Bundle\SearchBundle\Resolver\EntityFieldsTitleResolver
        arguments:
            - '@oro_search.mapper'

    oro_search.resolver.entity_title:
        class: Oro\Bundle\SearchBundle\Resolver\EntityToStringTitleResolver
        arguments:
            - '@oro_search.resolver.entity_title.title_fields'

    oro_search.extension.search_filter:
        class: %oro_search.extension.search_filter.class%
        arguments:
            - '@oro_datagrid.configuration.provider'
            - '@translator'
        tags:
            - { name: oro_datagrid.extension }

    oro_search.extension.search_sorter:
        class: %oro_search.extension.search_sorter.class%
        tags:
            - { name: oro_datagrid.extension }<|MERGE_RESOLUTION|>--- conflicted
+++ resolved
@@ -189,23 +189,12 @@
         tags:
             - { name: doctrine.event_listener, event: loadClassMetadata, connection: search }
 
-<<<<<<< HEAD
-    oro_search.event_listener.orm.website_fulltext_index_listener:
-        class: %oro_search.event_listener.orm.fulltext_index_listener.class%
-        arguments:
-            - %database_driver%
-            - 'oro_website_search_text'
-        tags:
-            - { name: doctrine.event_listener, event: loadClassMetadata, connection: search }
-
     oro_search.cache.mapping_configuration:
         public: false
         parent: oro.cache.abstract
         calls:
             - [ setNamespace, [ 'oro_search_mapping_configuration' ] ]
 
-=======
->>>>>>> 4c688fc9
     oro_search.provider.search_mapping:
         class: '%oro_search.provider.search_mapping.class%'
         arguments:
