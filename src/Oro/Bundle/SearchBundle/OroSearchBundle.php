--- conflicted
+++ resolved
@@ -24,7 +24,6 @@
             );
         }
 
-<<<<<<< HEAD
         $addTopicPass = AddTopicMetaPass::create()
             ->add(Topics::REINDEX, 'Search index reindex')
             ->add(Topics::INDEX_ENTITIES, 'Index entities by id')
@@ -33,8 +32,6 @@
             ->add(Topics::INDEX_ENTITY, 'Index single entity by id')
         ;
         $container->addCompilerPass($addTopicPass);
-=======
         $container->addCompilerPass(new FilterTypesPass());
->>>>>>> f3a3bdb7
     }
 }