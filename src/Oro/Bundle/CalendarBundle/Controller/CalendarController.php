<?php

namespace Oro\Bundle\CalendarBundle\Controller;

use Symfony\Bundle\FrameworkBundle\Controller\Controller;
use Symfony\Component\HttpFoundation\Request;

use Sensio\Bundle\FrameworkExtraBundle\Configuration\Route;
use Sensio\Bundle\FrameworkExtraBundle\Configuration\Template;

use Oro\Bundle\SecurityBundle\Annotation\Acl;
use Oro\Bundle\SecurityBundle\Annotation\AclAncestor;
use Oro\Bundle\SecurityBundle\SecurityFacade;

use Oro\Bundle\UserBundle\Entity\User;
use Oro\Bundle\CalendarBundle\Entity\Calendar;
use Oro\Bundle\CalendarBundle\Entity\Repository\CalendarRepository;
use Oro\Bundle\CalendarBundle\Provider\CalendarDateTimeConfigProvider;

class CalendarController extends Controller
{
    /**
     * View user's default calendar
     *
     * @Route("/default", name="oro_calendar_view_default")
     * @AclAncestor("oro_calendar_view")
     */
    public function viewDefaultAction()
    {
        /** @var User $user */
        $user = $this->getUser();

        $em = $this->getDoctrine()->getManager();
        /** @var CalendarRepository $repo */
        $repo     = $em->getRepository('OroCalendarBundle:Calendar');
        $calendar = $repo->findByUser($user->getId());

        return $this->forward(
            'OroCalendarBundle:Calendar:view',
            array('calendar' => $calendar)
        );
    }

    /**
     * View calendar
     *
     * @Route("/view/{id}", name="oro_calendar_view", requirements={"id"="\d+"})
     *
     * @Template
     * @Acl(
     *      id="oro_calendar_view",
     *      type="entity",
     *      class="OroCalendarBundle:Calendar",
     *      permission="VIEW",
     *      group_name=""
     * )
     */
    public function viewAction(Calendar $calendar)
    {
        /** @var SecurityFacade $securityFacade */
        $securityFacade = $this->get('oro_security.security_facade');
        /** @var CalendarDateTimeConfigProvider $calendarConfigProvider */
        $calendarConfigProvider = $this->get('oro_calendar.provider.calendar_config');

        $dateRange = $calendarConfigProvider->getDateRange();

        $result = array(
            'event_form' => $this->get('oro_calendar.calendar_event.form')->createView(),
            'user_select_form' => $this->get('form.factory')
                ->createNamed(
                    'new_calendar_owner',
                    'oro_user_acl_select',
                    null,
                    array(
                        'required' => true,
                        'configs'  => array(
                            'placeholder' => 'oro.calendar.form.choose_user_to_add_calendar',
                            'permission' => 'VIEW',
                            'extra_config' => 'acl_user_autocomplete',
                            'entity_name' => 'OroCalendarBundle:Calendar',
                            'entity_id' => $calendar->getId(),
                            'excludeCurrent' => true,
                            'result_template_twig' => 'OroUserBundle:User:Autocomplete/result.html.twig',
                            'selection_template_twig' => 'OroUserBundle:User:Autocomplete/selection.html.twig',
<<<<<<< HEAD
                        )
=======
                        ),
                        'autocomplete_alias' => 'acl_users'
>>>>>>> cfdedef6
                    )
                )
                ->createView(),
            'entity' => $calendar,
            'calendar' => array(
                'selectable' => $securityFacade->isGranted('oro_calendar_event_create'),
                'editable' => $securityFacade->isGranted('oro_calendar_event_update'),
                'removable' => $securityFacade->isGranted('oro_calendar_event_delete'),
                'timezoneOffset' => $calendarConfigProvider->getTimezoneOffset()
            ),
            'startDate' => $dateRange['startDate'],
            'endDate' => $dateRange['endDate'],
        );

        return $result;
    }
}<|MERGE_RESOLUTION|>--- conflicted
+++ resolved
@@ -69,7 +69,7 @@
             'user_select_form' => $this->get('form.factory')
                 ->createNamed(
                     'new_calendar_owner',
-                    'oro_user_acl_select',
+                    'oro_user_select',
                     null,
                     array(
                         'required' => true,
@@ -82,12 +82,8 @@
                             'excludeCurrent' => true,
                             'result_template_twig' => 'OroUserBundle:User:Autocomplete/result.html.twig',
                             'selection_template_twig' => 'OroUserBundle:User:Autocomplete/selection.html.twig',
-<<<<<<< HEAD
-                        )
-=======
                         ),
                         'autocomplete_alias' => 'acl_users'
->>>>>>> cfdedef6
                     )
                 )
                 ->createView(),
