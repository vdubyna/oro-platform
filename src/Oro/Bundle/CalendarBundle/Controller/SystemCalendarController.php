<?php

namespace Oro\Bundle\CalendarBundle\Controller;

use Symfony\Bundle\FrameworkBundle\Controller\Controller;
use Symfony\Component\HttpKernel\Exception\NotFoundHttpException;

use Sensio\Bundle\FrameworkExtraBundle\Configuration\Route;
use Sensio\Bundle\FrameworkExtraBundle\Configuration\Template;

use Oro\Bundle\CalendarBundle\Entity\SystemCalendar;
use Oro\Bundle\CalendarBundle\Provider\SystemCalendarConfigHelper;

use Oro\Bundle\SecurityBundle\Annotation\Acl;

class SystemCalendarController extends Controller
{
    /**
     * @Route(name="oro_system_calendar_index")
     * @Template
     */
    public function indexAction()
    {
        if (!$this->getCalendarConfigHelper()->isSomeSystemCalendarSupported()) {
            throw $this->createNotFoundException('System and Public Calendars does not supported.');
        }

        return [
            'entity_class' => $this->container->getParameter('oro_calendar.system_calendar.entity.class')
        ];
    }

    /**
     * @Route("/view/{id}", name="oro_system_calendar_view", requirements={"id"="\d+"})
     */
    public function viewAction(SystemCalendar $entity)
    {
        $this->checkPermissionByConfig($entity);
    }

    /**
     * @Route("/create", name="oro_system_calendar_create")
<<<<<<< HEAD
     * @Template("OroCalendarBundle:SystemCalendar:update.html.twig")
     * @Acl(
     *      id="oro_system_calendar_create",
     *      type="entity",
     *      class="OroCalendarBundle:SystemCalendar",
     *      permission="CREATE",
     *      group_name=""
     * )
     */
    public function createAction()
    {
        $entity = new SystemCalendar();

        $formAction = $this->get('oro_entity.routing_helper')
            ->generateUrlByRequest('oro_system_calendar_create', $this->getRequest());

        return $this->update($entity, $formAction);
=======
     */
    public function createAction()
    {
        if (!$this->getCalendarConfigHelper()->isSomeSystemCalendarSupported()) {
            throw $this->createNotFoundException('System and Public Calendars does not supported.');
        }
        //@TODO: Added verification system and public calendars supported separately(after BAP-5991 will be implemented)
>>>>>>> 80183090
    }

    /**
     * @Route("/update/{id}", name="oro_system_calendar_update", requirements={"id"="\d+"})
<<<<<<< HEAD
     * @Template("OroCalendarBundle:SystemCalendar:update.html.twig")
     * @Acl(
     *      id="oro_system_calendar_update",
     *      type="entity",
     *      class="OroCalendarBundle:SystemCalendar",
     *      permission="EDIT",
     *      group_name=""
     * )
     */
    public function updateAction(SystemCalendar $entity)
    {
        $formAction = $this->get('router')->generate('oro_system_calendar_update', ['id' => $entity->getId()]);

        return $this->update($entity, $formAction);
    }

    /**
     * @param SystemCalendar $entity
     * @param string        $formAction
     *
     * @return array
     */
    protected function update(SystemCalendar $entity, $formAction)
    {
        $saved = false;

        if ($this->get('oro_calendar.system_calendar.form.handler')->process($entity)) {
            if (!$this->getRequest()->get('_widgetContainer')) {
                $this->get('session')->getFlashBag()->add(
                    'success',
                    $this->get('translator')->trans('oro.calendar.controller.systemcalendar.saved.message')
                );

                return $this->get('oro_ui.router')->redirectAfterSave(
                    ['route' => 'oro_system_calendar_update', 'parameters' => ['id' => $entity->getId()]],
                    ['route' => 'oro_system_calendar_view', 'parameters' => ['id' => $entity->getId()]]
                );
            }
            $saved = true;
        }

        return array(
            'entity'     => $entity,
            'saved'      => $saved,
            'form'       => $this->get('oro_calendar.system_calendar.form.handler')->getForm()->createView(),
            'formAction' => $formAction
        );
=======
     */
    public function updateAction(SystemCalendar $entity)
    {
        $this->checkPermissionByConfig($entity);
        //@TODO: Added verification system and public calendars supported separately(after BAP-5991 will be implemented)
    }

    /**
     * @param SystemCalendar $entity
     *
     * @throws NotFoundHttpException
     */
    protected function checkPermissionByConfig(SystemCalendar $entity)
    {
        if ($entity->isPublic()
            && !$this->getCalendarConfigHelper()->isPublicCalendarSupported()) {
            throw $this->createNotFoundException('Public Calendars does not supported.');
        }

        if (!$entity->isPublic()
            && !$this->getCalendarConfigHelper()->isSystemCalendarSupported()) {
            throw $this->createNotFoundException('System Calendars does not supported.');
        }
    }

    /**
     * @return SystemCalendarConfigHelper
     */
    protected function getCalendarConfigHelper()
    {
        return $this->get('oro_calendar.system_calendar.config_helper');
>>>>>>> 80183090
    }
}<|MERGE_RESOLUTION|>--- conflicted
+++ resolved
@@ -40,49 +40,33 @@
 
     /**
      * @Route("/create", name="oro_system_calendar_create")
-<<<<<<< HEAD
      * @Template("OroCalendarBundle:SystemCalendar:update.html.twig")
-     * @Acl(
-     *      id="oro_system_calendar_create",
-     *      type="entity",
-     *      class="OroCalendarBundle:SystemCalendar",
-     *      permission="CREATE",
-     *      group_name=""
-     * )
      */
     public function createAction()
     {
+        if (!$this->getCalendarConfigHelper()->isSomeSystemCalendarSupported()) {
+            throw $this->createNotFoundException('System and Public Calendars does not supported.');
+        }
+
+        //@TODO: Added verification system and public calendars supported separately(after BAP-5991 will be implemented)
+
         $entity = new SystemCalendar();
 
         $formAction = $this->get('oro_entity.routing_helper')
             ->generateUrlByRequest('oro_system_calendar_create', $this->getRequest());
 
         return $this->update($entity, $formAction);
-=======
-     */
-    public function createAction()
-    {
-        if (!$this->getCalendarConfigHelper()->isSomeSystemCalendarSupported()) {
-            throw $this->createNotFoundException('System and Public Calendars does not supported.');
-        }
-        //@TODO: Added verification system and public calendars supported separately(after BAP-5991 will be implemented)
->>>>>>> 80183090
     }
 
     /**
      * @Route("/update/{id}", name="oro_system_calendar_update", requirements={"id"="\d+"})
-<<<<<<< HEAD
      * @Template("OroCalendarBundle:SystemCalendar:update.html.twig")
-     * @Acl(
-     *      id="oro_system_calendar_update",
-     *      type="entity",
-     *      class="OroCalendarBundle:SystemCalendar",
-     *      permission="EDIT",
-     *      group_name=""
-     * )
      */
     public function updateAction(SystemCalendar $entity)
     {
+        $this->checkPermissionByConfig($entity);
+        //@TODO: Added verification system and public calendars supported separately(after BAP-5991 will be implemented)
+
         $formAction = $this->get('router')->generate('oro_system_calendar_update', ['id' => $entity->getId()]);
 
         return $this->update($entity, $formAction);
@@ -90,7 +74,7 @@
 
     /**
      * @param SystemCalendar $entity
-     * @param string        $formAction
+     * @param string         $formAction
      *
      * @return array
      */
@@ -119,12 +103,6 @@
             'form'       => $this->get('oro_calendar.system_calendar.form.handler')->getForm()->createView(),
             'formAction' => $formAction
         );
-=======
-     */
-    public function updateAction(SystemCalendar $entity)
-    {
-        $this->checkPermissionByConfig($entity);
-        //@TODO: Added verification system and public calendars supported separately(after BAP-5991 will be implemented)
     }
 
     /**
@@ -135,12 +113,14 @@
     protected function checkPermissionByConfig(SystemCalendar $entity)
     {
         if ($entity->isPublic()
-            && !$this->getCalendarConfigHelper()->isPublicCalendarSupported()) {
+            && !$this->getCalendarConfigHelper()->isPublicCalendarSupported()
+        ) {
             throw $this->createNotFoundException('Public Calendars does not supported.');
         }
 
         if (!$entity->isPublic()
-            && !$this->getCalendarConfigHelper()->isSystemCalendarSupported()) {
+            && !$this->getCalendarConfigHelper()->isSystemCalendarSupported()
+        ) {
             throw $this->createNotFoundException('System Calendars does not supported.');
         }
     }
@@ -151,6 +131,5 @@
     protected function getCalendarConfigHelper()
     {
         return $this->get('oro_calendar.system_calendar.config_helper');
->>>>>>> 80183090
     }
 }