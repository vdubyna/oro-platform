--- conflicted
+++ resolved
@@ -25,11 +25,7 @@
 use Oro\Bundle\SoapBundle\Form\Handler\ApiFormHandler;
 use Oro\Bundle\SoapBundle\Controller\Api\Rest\RestController;
 use Oro\Bundle\SoapBundle\Entity\Manager\ApiEntityManager;
-<<<<<<< HEAD
-use Oro\Bundle\CalendarBundle\Entity\Repository\CalendarEventRepository;
 use Oro\Bundle\CalendarBundle\Handler\DeleteHandler;
-=======
->>>>>>> 1677d9de
 use Oro\Bundle\SoapBundle\Request\Parameters\Filter\HttpDateTimeParameterFilter;
 use Oro\Bundle\SecurityBundle\Exception\ForbiddenException;
 
@@ -316,15 +312,6 @@
     }
 
     /**
-<<<<<<< HEAD
-     * Gets an object responsible to delete an entity.
-     *
-     * @return DeleteHandler
-     */
-    protected function getDeleteHandler()
-    {
-        return $this->get('oro_calendar.handler.delete');
-=======
      * @return SystemCalendarConfig
      */
     protected function getCalendarConfig()
@@ -384,6 +371,5 @@
     protected function getDeleteHandler()
     {
         return $this->get('oro_calendar.calendar_event.handler.delete');
->>>>>>> 1677d9de
     }
 }