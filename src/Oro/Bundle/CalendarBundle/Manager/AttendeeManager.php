<?php

namespace Oro\Bundle\CalendarBundle\Manager;

use Doctrine\Common\Collections\Collection;
use Doctrine\Common\Util\ClassUtils;

use Oro\Bundle\CalendarBundle\Entity\Attendee;
use Oro\Bundle\CalendarBundle\Entity\Repository\AttendeeRepository;
use Oro\Bundle\CalendarBundle\Entity\Repository\CalendarEventRepository;
use Oro\Bundle\CalendarBundle\Manager\AttendeeRelationManager;
use Oro\Bundle\EntityBundle\ORM\DoctrineHelper;

class AttendeeManager
{
    /** @var DoctrineHelper */
    protected $doctrineHelper;

    /** @var AttendeeRelationManager */
    protected $attendeeRelationManager;

    /**
     * @param DoctrineHelper $doctrineHelper
     * @param AttendeeRelationManager $attendeeRelationManager
     */
    public function __construct(DoctrineHelper $doctrineHelper, AttendeeRelationManager $attendeeRelationManager)
    {
        $this->doctrineHelper = $doctrineHelper;
        $this->attendeeRelationManager = $attendeeRelationManager;
    }

    /**
     * @param int $id
     *
     * @return Attendee[]
     */
    public function loadAttendeesByCalendarEventId($id)
    {
        return $this->doctrineHelper
            ->getEntityRepository('OroCalendarBundle:Attendee')
            ->findBy(['calendarEvent' => $id]);
    }

    /**
     * @param Attendee[]|Collection|null $attendees
     *
     * @return array
     */
    public function createAttendeeExclusions($attendees)
    {
        if (!$attendees) {
            return [];
        }

        if ($attendees instanceof Collection) {
            $attendees = $attendees->toArray();
        }

        return array_reduce(
            $attendees,
            function (array $result, Attendee $attendee) {
                $relatedEntity = $this->attendeeRelationManager->getRelatedEntity($attendee);
                if (!$relatedEntity) {
                    return $result;
                }

                $key = json_encode([
                    'entityClass' => ClassUtils::getClass($relatedEntity),
                    'entityId' => $this->doctrineHelper->getSingleEntityIdentifier($relatedEntity),
                ]);

                $val = json_encode([
                    'entityClass' => 'Oro\Bundle\CalendarBundle\Entity\Attendee',
                    'entityId' => $attendee->getId(),
                ]);

                $result[$key] = $val;

                return $result;
            },
            []
        );
    }

    /**
     * @param array $calendarEventIds
     *
     * @return array
     */
    public function getAttendeeListsByCalendarEventIds(array $calendarEventIds)
    {
        if (!$calendarEventIds) {
            return [];
        }

        /** @var CalendarEventRepository $calendarEventRepository */
        $calendarEventRepository = $this->doctrineHelper->getEntityRepository('OroCalendarBundle:CalendarEvent');
        $parentToChildren = $calendarEventRepository->getParentEventIds($calendarEventIds);

        /** @var AttendeeRepository $attendeeRepository */
        $attendeeRepository = $this->doctrineHelper->getEntityRepository('OroCalendarBundle:Attendee');
<<<<<<< HEAD
        $qb = $attendeeRepository->createAttendeeListsQb(array_keys($parentToChildren));
        $this->attendeeRelationManager->addRelatedDisplayName($qb);
=======
        $qb = $attendeeRepository->createAttendeeListsQb($calendarEventIds);
        $this->attendeeRelationManager->addRelatedUserInfo($qb);
>>>>>>> e8e3c10c

        $queryResult = $qb
            ->getQuery()
            ->getArrayResult();

        $result = [];
        foreach ($queryResult as $row) {
            $parentCalendarEventId = $row['calendarEventId'];
            unset($row['calendarEventId']);
            foreach ($parentToChildren[$parentCalendarEventId] as $childId) {
                $result[$childId][] = $row;
            }
        }

        return $result += array_fill_keys($calendarEventIds, []);
    }
}<|MERGE_RESOLUTION|>--- conflicted
+++ resolved
@@ -99,13 +99,8 @@
 
         /** @var AttendeeRepository $attendeeRepository */
         $attendeeRepository = $this->doctrineHelper->getEntityRepository('OroCalendarBundle:Attendee');
-<<<<<<< HEAD
         $qb = $attendeeRepository->createAttendeeListsQb(array_keys($parentToChildren));
-        $this->attendeeRelationManager->addRelatedDisplayName($qb);
-=======
-        $qb = $attendeeRepository->createAttendeeListsQb($calendarEventIds);
         $this->attendeeRelationManager->addRelatedUserInfo($qb);
->>>>>>> e8e3c10c
 
         $queryResult = $qb
             ->getQuery()
