--- conflicted
+++ resolved
@@ -123,11 +123,8 @@
             );
 
         $builder->addEventSubscriber(new PatchSubscriber());
-<<<<<<< HEAD
+        $builder->addEventListener(FormEvents::POST_SUBMIT, [$this, 'postSubmitData']);
         $this->subscribeOnChildEvents($builder);
-=======
-        $builder->addEventListener(FormEvents::POST_SUBMIT, [$this, 'postSubmitData']);
->>>>>>> 971cbad2
     }
 
     /**
@@ -137,9 +134,9 @@
     {
         $resolver->setDefaults(
             array(
-                'data_class'      => 'Oro\Bundle\CalendarBundle\Entity\CalendarEvent',
-                'intention'       => 'calendar_event',
-                'csrf_protection' => false,
+                'data_class'           => 'Oro\Bundle\CalendarBundle\Entity\CalendarEvent',
+                'intention'            => 'calendar_event',
+                'csrf_protection'      => false,
                 'extra_fields_message' => 'This form should not contain extra fields: "{{ extra_fields }}"',
             )
         );
