<?php

namespace Oro\Bundle\CalendarBundle\Form\Type;

use Symfony\Component\Form\AbstractType;
use Symfony\Component\Form\FormBuilderInterface;
use Symfony\Component\Form\FormEvent;
use Symfony\Component\Form\FormEvents;
use Symfony\Component\OptionsResolver\OptionsResolverInterface;

use Oro\Bundle\CalendarBundle\Entity\CalendarEvent;

class CalendarEventType extends AbstractType
{
    /**
     * @var CalendarEvent
     */
    protected $parentEvent;

    /**
     * {@inheritdoc}
     */
    public function buildForm(FormBuilderInterface $builder, array $options)
    {
        $builder
            ->add(
                'title',
                'text',
                [
                    'required' => true,
                    'label'    => 'oro.calendar.calendarevent.title.label'
                ]
            )
            ->add(
                'description',
                'textarea',
                [
                    'required' => false,
                    'label'    => 'oro.calendar.calendarevent.description.label'
                ]
            )
            ->add(
                'start',
                'oro_datetime',
                [
                    'required' => true,
                    'label'    => 'oro.calendar.calendarevent.start.label'
                ]
            )
            ->add(
                'end',
                'oro_datetime',
                [
                    'required' => true,
                    'label'    => 'oro.calendar.calendarevent.end.label'
                ]
            )
            ->add(
                'allDay',
                'checkbox',
                [
                    'required' => false,
                    'label'    => 'oro.calendar.calendarevent.all_day.label'
                ]
            )
            ->add(
                'backgroundColor',
                'oro_simple_color_picker',
                [
                    'required'           => false,
                    'label'              => 'oro.calendar.calendarevent.backgroundColor.label',
                    'color_schema'       => 'oro_calendar.event_colors',
                    'empty_value'        => 'oro.calendar.calendarevent.no_color',
                    'allow_empty_color'  => true,
                    'allow_custom_color' => true
                ]
            )
            ->add(
                'reminders',
                'oro_reminder_collection',
                [
                    'required' => false,
                    'label'    => 'oro.reminder.entity_plural_label'
                ]
<<<<<<< HEAD
            )
            ->add(
                'childEvents',
                'oro_calendar_event_invitees',
                [
                    'required' => false,
                    'label'    => 'oro.calendar.calendarevent.invitation.label'
                ]
            )
            ->add(
                'notifyInvitedUsers',
                'hidden',
                [
                    'mapped' => false
                ]
            )
        ;

        $this->subscribeOnChildEvents($builder);
    }

    /**
     * @param FormBuilderInterface $builder
     */
    protected function subscribeOnChildEvents(FormBuilderInterface $builder)
    {
        // extract master event
        $builder->addEventListener(FormEvents::PRE_SUBMIT, [$this, 'onPreSubmit']);

        // get existing events
        $builder->get('childEvents')->addEventListener(FormEvents::POST_SUBMIT, [$this, 'onChildPostSubmit']);

        // synchronize child events
        $builder->addEventListener(FormEvents::POST_SUBMIT, [$this, 'onPostSubmit']);
    }

    /**
     * @param FormEvent $event
     */
    public function onPreSubmit(FormEvent $event)
    {
        $data = $event->getForm()->getData();
        if ($data) {
            $this->parentEvent = $data;
        }
    }

    /**
     * @param FormEvent $event
     */
    public function onChildPostSubmit(FormEvent $event)
    {
        /** @var CalendarEvent[] $data */
        $data = $event->getForm()->getData();
        if ($data && $this->parentEvent) {
            foreach ($data as $key => $calendarEvent) {
                $existingEvent = $this->parentEvent->getChildEventByCalendar($calendarEvent->getCalendar());
                if ($existingEvent) {
                    $data[$key] = $existingEvent;
                }
            }
        }
    }

    /**
     * @param FormEvent $event
     */
    public function onPostSubmit(FormEvent $event)
    {
        /** @var CalendarEvent $parentEvent */
        $parentEvent = $event->getForm()->getData();
        if ($parentEvent) {
            $this->setDefaultEventStatus($parentEvent, CalendarEvent::ACCEPTED);

            foreach ($parentEvent->getChildEvents() as $calendarEvent) {
                $calendarEvent->setTitle($parentEvent->getTitle())
                    ->setDescription($parentEvent->getDescription())
                    ->setStart($parentEvent->getStart())
                    ->setEnd($parentEvent->getEnd())
                    ->setAllDay($parentEvent->getAllDay());

                $this->setDefaultEventStatus($calendarEvent);
            }
        }
    }

    /**
     * @param CalendarEvent $calendarEvent
     * @param string $status
     */
    protected function setDefaultEventStatus(CalendarEvent $calendarEvent, $status = CalendarEvent::NOT_RESPONDED)
    {
        if (!$calendarEvent->getInvitationStatus()) {
            $calendarEvent->setInvitationStatus($status);
        }
=======
            );

        $builder->addEventListener(FormEvents::PRE_SET_DATA, [$this, 'preSetData']);
>>>>>>> 971cbad2
    }

    /**
     * {@inheritdoc}
     */
    public function setDefaultOptions(OptionsResolverInterface $resolver)
    {
        $resolver->setDefaults(
            [
                'allow_change_calendar' => false,
                'layout_template'       => false,
                'data_class'            => 'Oro\Bundle\CalendarBundle\Entity\CalendarEvent',
                'intention'             => 'calendar_event'
            ]
        );
    }

    /**
     * PRE_SET_DATA event handler
     *
     * @param FormEvent $event
     */
    public function preSetData(FormEvent $event)
    {
        $form   = $event->getForm();
        $config = $form->getConfig();

        if (!$config->getOption('allow_change_calendar')) {
            return;
        }

        if ($config->getOption('layout_template')) {
            $form->add(
                'calendarUid',
                'oro_calendar_choice_template',
                [
                    'required' => false,
                    'mapped'   => false,
                    'label'    => 'oro.calendar.calendarevent.calendar.label'
                ]
            );
        } else {
            /** @var CalendarEvent $data */
            $data = $event->getData();
            $form->add(
                $form->getConfig()->getFormFactory()->createNamed(
                    'calendarUid',
                    'oro_calendar_choice',
                    $data ? $data->getCalendarUid() : null,
                    [
                        'required'        => false,
                        'mapped'          => false,
                        'auto_initialize' => false,
                        'is_new'          => !$data || !$data->getId(),
                        'label'           => 'oro.calendar.calendarevent.calendar.label'
                    ]
                )
            );
        }
    }

    /**
     * {@inheritdoc}
     */
    public function getName()
    {
        return 'oro_calendar_event';
    }
}<|MERGE_RESOLUTION|>--- conflicted
+++ resolved
@@ -82,7 +82,6 @@
                     'required' => false,
                     'label'    => 'oro.reminder.entity_plural_label'
                 ]
-<<<<<<< HEAD
             )
             ->add(
                 'childEvents',
@@ -98,9 +97,9 @@
                 [
                     'mapped' => false
                 ]
-            )
-        ;
-
+            );
+
+        $builder->addEventListener(FormEvents::PRE_SET_DATA, [$this, 'preSetData']);
         $this->subscribeOnChildEvents($builder);
     }
 
@@ -110,19 +109,21 @@
     protected function subscribeOnChildEvents(FormBuilderInterface $builder)
     {
         // extract master event
-        $builder->addEventListener(FormEvents::PRE_SUBMIT, [$this, 'onPreSubmit']);
+        $builder->addEventListener(FormEvents::PRE_SUBMIT, [$this, 'preSubmit']);
 
         // get existing events
-        $builder->get('childEvents')->addEventListener(FormEvents::POST_SUBMIT, [$this, 'onChildPostSubmit']);
+        $builder->get('childEvents')->addEventListener(FormEvents::POST_SUBMIT, [$this, 'postSubmitChildEvents']);
 
         // synchronize child events
-        $builder->addEventListener(FormEvents::POST_SUBMIT, [$this, 'onPostSubmit']);
-    }
-
-    /**
-     * @param FormEvent $event
-     */
-    public function onPreSubmit(FormEvent $event)
+        $builder->addEventListener(FormEvents::POST_SUBMIT, [$this, 'postSubmit']);
+    }
+
+    /**
+     * PRE_SUBMIT event handler
+     *
+     * @param FormEvent $event
+     */
+    public function preSubmit(FormEvent $event)
     {
         $data = $event->getForm()->getData();
         if ($data) {
@@ -131,9 +132,11 @@
     }
 
     /**
-     * @param FormEvent $event
-     */
-    public function onChildPostSubmit(FormEvent $event)
+     * POST_SUBMIT event handler for 'childEvents' child field
+     *
+     * @param FormEvent $event
+     */
+    public function postSubmitChildEvents(FormEvent $event)
     {
         /** @var CalendarEvent[] $data */
         $data = $event->getForm()->getData();
@@ -148,9 +151,11 @@
     }
 
     /**
-     * @param FormEvent $event
-     */
-    public function onPostSubmit(FormEvent $event)
+     * POST_SUBMIT event handler
+     *
+     * @param FormEvent $event
+     */
+    public function postSubmit(FormEvent $event)
     {
         /** @var CalendarEvent $parentEvent */
         $parentEvent = $event->getForm()->getData();
@@ -158,7 +163,8 @@
             $this->setDefaultEventStatus($parentEvent, CalendarEvent::ACCEPTED);
 
             foreach ($parentEvent->getChildEvents() as $calendarEvent) {
-                $calendarEvent->setTitle($parentEvent->getTitle())
+                $calendarEvent
+                    ->setTitle($parentEvent->getTitle())
                     ->setDescription($parentEvent->getDescription())
                     ->setStart($parentEvent->getStart())
                     ->setEnd($parentEvent->getEnd())
@@ -171,18 +177,13 @@
 
     /**
      * @param CalendarEvent $calendarEvent
-     * @param string $status
+     * @param string        $status
      */
     protected function setDefaultEventStatus(CalendarEvent $calendarEvent, $status = CalendarEvent::NOT_RESPONDED)
     {
         if (!$calendarEvent->getInvitationStatus()) {
             $calendarEvent->setInvitationStatus($status);
         }
-=======
-            );
-
-        $builder->addEventListener(FormEvents::PRE_SET_DATA, [$this, 'preSetData']);
->>>>>>> 971cbad2
     }
 
     /**
