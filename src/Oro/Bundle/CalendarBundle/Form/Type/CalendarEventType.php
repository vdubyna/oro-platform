--- conflicted
+++ resolved
@@ -38,15 +38,6 @@
     }
 
     /**
-     * @var array
-     */
-    protected $editableFieldsForRecurrence = [
-        'title',
-        'description',
-        'contexts',
-    ];
-
-    /**
      * {@inheritdoc}
      */
     public function buildForm(FormBuilderInterface $builder, array $options)
@@ -133,14 +124,15 @@
 
         $builder->addEventSubscriber(new CalendarUidSubscriber());
         $builder->addEventSubscriber(new ChildEventsSubscriber($builder, $this->registry, $this->securityFacade));
-        $builder->addEventListener(FormEvents::POST_SUBMIT, function (FormEvent $event) {
-            $calendarEvent = $event->getData();
-            if (!$calendarEvent) {
-                return;
-            }
-
-            $this->setDefaultOrigin($calendarEvent);
-        }, 10);
+
+//        $builder->addEventListener(FormEvents::POST_SUBMIT, function (FormEvent $event) {
+//            $calendarEvent = $event->getData();
+//            if (!$calendarEvent) {
+//                return;
+//            }
+//
+//            $this->setDefaultOrigin($calendarEvent);
+//        }, 10);
     }
 
     /**
@@ -148,29 +140,10 @@
      */
     protected function setDefaultOrigin(CalendarEvent $event)
     {
-<<<<<<< HEAD
-        $form = $event->getForm();
-        $data = $form->getData();
-        if ($data) {
-            $this->parentEvent = $data;
-        }
-        if ($form->getNormData() && $form->getNormData()->getRecurrence()) {
-            foreach ($form->all() as $child) {
-                if (in_array($child->getName(), $this->editableFieldsForRecurrence)) {
-                    continue;
-                }
-                if ($form->has($child->getName())) {
-                    $form->remove($child->getName());
-                }
-            }
-        }
-    }
-=======
         if (!$event->getOrigin()) {
             $calendarEventServer = $this->registry
                 ->getRepository(ExtendHelper::buildEnumValueClassName(CalendarEvent::ORIGIN_ENUM_CODE))
                 ->find(CalendarEvent::ORIGIN_SERVER);
->>>>>>> 0445afeb
 
             $event->setOrigin($calendarEventServer);
         }
@@ -203,51 +176,6 @@
                 'csrf_protection'       => false,
             ]
         );
-    }
-
-    /**
-<<<<<<< HEAD
-     * PRE_SET_DATA event handler
-     *
-     * @param FormEvent $event
-     */
-    public function preSetData(FormEvent $event)
-    {
-        $form   = $event->getForm();
-        $config = $form->getConfig();
-
-        if (!$config->getOption('allow_change_calendar')) {
-            return;
-        }
-
-        if ($config->getOption('layout_template')) {
-            $form->add(
-                'calendarUid',
-                'oro_calendar_choice_template',
-                [
-                    'required' => false,
-                    'mapped'   => false,
-                    'label'    => 'oro.calendar.calendarevent.calendar.label'
-                ]
-            );
-        } else {
-            /** @var CalendarEvent $data */
-            $data = $event->getData();
-            $form->add(
-                $form->getConfig()->getFormFactory()->createNamed(
-                    'calendarUid',
-                    'oro_calendar_choice',
-                    $data ? $data->getCalendarUid() : null,
-                    [
-                        'required'        => false,
-                        'mapped'          => false,
-                        'auto_initialize' => false,
-                        'is_new'          => !$data || !$data->getId(),
-                        'label'           => 'oro.calendar.calendarevent.calendar.label'
-                    ]
-                )
-            );
-        }
     }
 
     /**
@@ -274,8 +202,6 @@
     }
 
     /**
-=======
->>>>>>> 0445afeb
      * {@inheritdoc}
      */
     public function getName()
