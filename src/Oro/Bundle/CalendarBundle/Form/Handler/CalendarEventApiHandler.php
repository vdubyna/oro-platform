<?php

namespace Oro\Bundle\CalendarBundle\Form\Handler;

use Symfony\Component\Form\FormInterface;
use Symfony\Component\HttpFoundation\Request;

use Doctrine\Common\Persistence\ObjectManager;
use Doctrine\Common\Collections\ArrayCollection;

use Oro\Bundle\ActivityBundle\Manager\ActivityManager;
use Oro\Bundle\CalendarBundle\Entity\Attendee;
use Oro\Bundle\CalendarBundle\Entity\CalendarEvent;
use Oro\Bundle\CalendarBundle\Form\DataTransformer\UsersToAttendeesTransformer;
use Oro\Bundle\CalendarBundle\Model\Email\EmailSendProcessor;
use Oro\Bundle\EntityExtendBundle\Tools\ExtendHelper;
use Oro\Bundle\UserBundle\Entity\User;

class CalendarEventApiHandler
{
    /** @var FormInterface */
    protected $form;

    /** @var Request */
    protected $request;

    /** @var ObjectManager */
    protected $manager;

    /** @var EmailSendProcessor */
    protected $emailSendProcessor;

    /** @var ActivityManager */
    protected $activityManager;

    /** @var UsersToAttendeesTransformer */
    protected $usersToAttendeesTransformer;

    /**
     * @param FormInterface      $form
     * @param Request            $request
     * @param ObjectManager      $manager
     * @param EmailSendProcessor $emailSendProcessor
     * @param ActivityManager    $activityManager
     * @param UsersToAttendeesTransformer $usersToAttendeesTransformer
     */
    public function __construct(
        FormInterface $form,
        Request $request,
        ObjectManager $manager,
        EmailSendProcessor $emailSendProcessor,
        ActivityManager $activityManager,
        UsersToAttendeesTransformer $usersToAttendeesTransformer
    ) {
        $this->form                        = $form;
        $this->request                     = $request;
        $this->manager                     = $manager;
        $this->emailSendProcessor          = $emailSendProcessor;
        $this->activityManager             = $activityManager;
        $this->usersToAttendeesTransformer = $usersToAttendeesTransformer;
    }

    /**
     * Process form
     *
     * @param  CalendarEvent $entity
     * @return bool  True on successful processing, false otherwise
     */
    public function process(CalendarEvent $entity)
    {
        $this->form->setData($entity);

<<<<<<< HEAD
        if (in_array($this->request->getMethod(), array('POST', 'PUT'))) {
            $originalChildren = new ArrayCollection();
            foreach ($entity->getChildEvents() as $childEvent) {
                $originalChildren->add($childEvent);
            }
            $data = $this->request->request->all();
            $this->form->submit($data);
=======
        if (in_array($this->request->getMethod(), ['POST', 'PUT'])) {
            // clone attendees to have have original attendees at disposal later
            $originalAttendees = new ArrayCollection($entity->getAttendees()->toArray());

            $this->form->submit($this->request);
>>>>>>> 0445afeb

            if ($this->form->isValid()) {
                /** @deprecated since version 1.10. Please use field attendees instead of invitedUsers */
                if ($this->form->has('invitedUsers')) {
                    $this->convertInvitedUsersToAttendee($entity, $this->form->get('invitedUsers')->getData());
                }

                // TODO: should be refactored after finishing BAP-8722
                // Contexts handling should be moved to common for activities form handler
                if ($this->form->has('contexts')) {
                    $contexts = $this->form->get('contexts')->getData();
                    $this->activityManager->setActivityTargets($entity, $contexts);
                }

                $this->onSuccess(
                    $entity,
                    $originalAttendees,
                    $this->form->get('notifyInvitedUsers')->getData()
                );
                return true;
            }
        }

        return false;
    }

    /**
     * @deprecated since version 1.10. Please use field attendees instead of invitedUsers
     *
     * @param CalendarEvent $event
     * @param User[]        $users
     */
    protected function convertInvitedUsersToAttendee(CalendarEvent $event, array $users)
    {
        foreach ($users as $user) {
            $attendee = $this->usersToAttendeesTransformer->userToAttendee($user);

            if ($attendee) {
                $status = $this->manager
                    ->getRepository(ExtendHelper::buildEnumValueClassName(Attendee::STATUS_ENUM_CODE))
                    ->find(Attendee::STATUS_NONE);
                $attendee->setStatus($status);

                $origin = $this->manager
                    ->getRepository(ExtendHelper::buildEnumValueClassName(Attendee::ORIGIN_ENUM_CODE))
                    ->find(Attendee::ORIGIN_CLIENT);
                $attendee->setOrigin($origin);

                $type = $this->manager
                    ->getRepository(ExtendHelper::buildEnumValueClassName(Attendee::TYPE_ENUM_CODE))
                    ->find(Attendee::TYPE_OPTIONAL);
                $attendee->setType($type);

                $event->addAttendee($attendee);
            }
        }
    }

    /**
     * "Success" form handler
     *
     * @param CalendarEvent              $entity
     * @param ArrayCollection|Attendee[] $originalAttendees
     * @param boolean                    $notify
     */
    protected function onSuccess(
        CalendarEvent $entity,
        ArrayCollection $originalAttendees,
        $notify
    ) {
        $new = $entity->getId() ? false : true;
        $this->manager->persist($entity);
        $this->manager->flush();

        if ($new) {
            $this->emailSendProcessor->sendInviteNotification($entity);
        } else {
            $this->emailSendProcessor->sendUpdateParentEventNotification(
                $entity,
                $originalAttendees,
                $notify
            );
        }
    }
}<|MERGE_RESOLUTION|>--- conflicted
+++ resolved
@@ -70,21 +70,11 @@
     {
         $this->form->setData($entity);
 
-<<<<<<< HEAD
-        if (in_array($this->request->getMethod(), array('POST', 'PUT'))) {
-            $originalChildren = new ArrayCollection();
-            foreach ($entity->getChildEvents() as $childEvent) {
-                $originalChildren->add($childEvent);
-            }
-            $data = $this->request->request->all();
-            $this->form->submit($data);
-=======
         if (in_array($this->request->getMethod(), ['POST', 'PUT'])) {
             // clone attendees to have have original attendees at disposal later
             $originalAttendees = new ArrayCollection($entity->getAttendees()->toArray());
 
             $this->form->submit($this->request);
->>>>>>> 0445afeb
 
             if ($this->form->isValid()) {
                 /** @deprecated since version 1.10. Please use field attendees instead of invitedUsers */
