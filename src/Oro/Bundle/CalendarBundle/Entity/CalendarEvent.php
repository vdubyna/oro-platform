<?php

namespace Oro\Bundle\CalendarBundle\Entity;

use Doctrine\Common\Collections\ArrayCollection;
use Doctrine\Common\Collections\Collection;
use Doctrine\ORM\Mapping as ORM;

use Oro\Bundle\CalendarBundle\Model\ExtendCalendarEvent;
use Oro\Bundle\EntityConfigBundle\Metadata\Annotation\Config;
use Oro\Bundle\EntityConfigBundle\Metadata\Annotation\ConfigField;
use Oro\Bundle\ReminderBundle\Entity\RemindableInterface;
use Oro\Bundle\ReminderBundle\Model\ReminderData;

/**
 * @ORM\Entity(repositoryClass="Oro\Bundle\CalendarBundle\Entity\Repository\CalendarEventRepository")
 * @ORM\Table(
 *      name="oro_calendar_event",
 *      indexes={
 *          @ORM\Index(name="oro_calendar_event_idx", columns={"calendar_id", "start_at", "end_at"}),
 *          @ORM\Index(name="oro_calendar_event_updated_at_idx", columns={"updated_at"})
 *      }
 * )
 * @ORM\HasLifecycleCallbacks()
 * @Config(
 *      routeName="oro_calendar_view_default",
 *      defaultValues={
 *          "entity"={
 *              "icon"="icon-time"
 *          },
 *          "dataaudit"={
 *              "auditable"=true
 *          },
 *          "security"={
 *              "type"="ACL",
 *              "permissions"="VIEW;CREATE;EDIT;DELETE",
 *              "group_name"=""
 *          },
 *          "grouping"={
 *              "groups"={"activity"}
 *          },
 *          "reminder"={
 *              "reminder_template_name"="calendar_reminder",
 *              "reminder_flash_template_identifier"="calendar_event_template"
 *          },
 *          "note"={
 *              "immutable"=true
 *          },
 *          "activity"={
 *              "route"="oro_calendar_event_activity_view",
 *              "acl"="oro_calendar_view",
 *              "action_button_widget"="oro_add_calendar_event_button",
 *              "action_link_widget"="oro_add_calendar_event_link"
 *          },
 *          "attachment"={
 *              "immutable"=true
 *          }
 *      }
 * )
 */
class CalendarEvent extends ExtendCalendarEvent implements RemindableInterface
{
    const NOT_RESPONDED        = 'not responded';
    const TENTATIVELY_ACCEPTED = 'tentatively accepted';
    const ACCEPTED             = 'accepted';
    const DECLINED             = 'declined';

    /**
     * @ORM\Id
     * @ORM\Column(name="id", type="integer")
     * @ORM\GeneratedValue(strategy="AUTO")
     */
    protected $id;

    /**
     * @var ArrayCollection
     *
     * @ORM\OneToMany(targetEntity="CalendarEvent", mappedBy="parent", cascade={"remove"})
     **/
<<<<<<< HEAD
    protected $children;
=======
    protected $childEvents;
>>>>>>> 8b9fc059

    /**
     * @var CalendarEvent
     *
     * @ORM\ManyToOne(targetEntity="CalendarEvent", inversedBy="children")
     * @ORM\JoinColumn(name="parent_id", referencedColumnName="id")
     **/
    protected $parent;

    /**
     * @var Calendar
     *
     * @ORM\ManyToOne(targetEntity="Calendar", inversedBy="events")
     * @ORM\JoinColumn(name="calendar_id", referencedColumnName="id", nullable=false, onDelete="CASCADE")
     * @ConfigField(
     *      defaultValues={
     *          "dataaudit"={
     *              "auditable"=true
     *          }
     *      }
     * )
     */
    protected $calendar;

    /**
     * @var string
     *
     * @ORM\Column(name="title", type="string", length=255)
     * @ConfigField(
     *      defaultValues={
     *          "dataaudit"={
     *              "auditable"=true
     *          }
     *      }
     * )
     */
    protected $title;

    /**
     * @var string
     *
     * @ORM\Column(name="description", type="text", nullable=true)
     * @ConfigField(
     *      defaultValues={
     *          "dataaudit"={
     *              "auditable"=true
     *          }
     *      }
     * )
     */
    protected $description;

    /**
     * @var \DateTime
     *
     * @ORM\Column(name="start_at", type="datetime")
     * @ConfigField(
     *      defaultValues={
     *          "dataaudit"={
     *              "auditable"=true
     *          }
     *      }
     * )
     */
    protected $start;

    /**
     * @var \DateTime
     *
     * @ORM\Column(name="end_at", type="datetime")
     * @ConfigField(
     *      defaultValues={
     *          "dataaudit"={
     *              "auditable"=true
     *          }
     *      }
     * )
     */
    protected $end;

    /**
     * @var bool
     *
     * @ORM\Column(name="all_day", type="boolean")
     * @ConfigField(
     *      defaultValues={
     *          "dataaudit"={
     *              "auditable"=true
     *          }
     *      }
     * )
     */
    protected $allDay;

    /**
     * @var Collection
     */
    protected $reminders;

    /**
     * @var \DateTime
     *
     * @ORM\Column(name="created_at", type="datetime")
     * @ConfigField(
     *      defaultValues={
     *          "entity"={
     *              "label"="oro.ui.created_at"
     *          }
     *      }
     * )
     */
    protected $createdAt;

    /**
     * @var \DateTime
     *
     * @ORM\Column(name="updated_at", type="datetime")
     * @ConfigField(
     *      defaultValues={
     *          "entity"={
     *              "label"="oro.ui.updated_at"
     *          }
     *      }
     * )
     */
    protected $updatedAt;

    /**
     * @var string
     *
     * @ORM\Column(name="invitation_status", type="string", length=32)
     * @ConfigField(
     *      defaultValues={
     *          "dataaudit"={
     *              "auditable"=true
     *          }
     *      }
     * )
     */
    protected $invitationStatus;

    public function __construct()
    {
        parent::__construct();

        $this->reminders = new ArrayCollection();
<<<<<<< HEAD
        $this->children  = new ArrayCollection();
=======
        $this->childEvents = new ArrayCollection();
>>>>>>> 8b9fc059
    }

    /**
     * Gets an calendar event id.
     *
     * @return int
     */
    public function getId()
    {
        return $this->id;
    }

    /**
     * Gets owning calendar
     *
     * @return Calendar
     */
    public function getCalendar()
    {
        return $this->calendar;
    }

    /**
     * Sets owning calendar
     *
     * @param Calendar $calendar
     *
     * @return CalendarEvent
     */
    public function setCalendar(Calendar $calendar)
    {
        $this->calendar = $calendar;

        return $this;
    }

    /**
     * Gets calendar event title.
     *
     * @return string
     */
    public function getTitle()
    {
        return $this->title;
    }

    /**
     * Sets calendar event title.
     *
     * @param string $title
     *
     * @return CalendarEvent
     */
    public function setTitle($title)
    {
        $this->title = $title;

        return $this;
    }

    /**
     * Gets calendar event description.
     *
     * @return string|null
     */
    public function getDescription()
    {
        return $this->description;
    }

    /**
     * Sets calendar event description.
     *
     * @param  string $description
     *
     * @return CalendarEvent
     */
    public function setDescription($description)
    {
        $this->description = $description;

        return $this;
    }

    /**
     * Gets date/time an event begins.
     *
     * @return \DateTime
     */
    public function getStart()
    {
        return $this->start;
    }

    /**
     * Sets date/time an event begins.
     *
     * @param \DateTime $start
     *
     * @return CalendarEvent
     */
    public function setStart($start)
    {
        $this->start = $start;

        return $this;
    }

    /**
     * Gets date/time an event ends.
     *
     * If an event is all-day the end date is inclusive.
     * This means an event with start Nov 10 and end Nov 12 will span 3 days on the calendar.
     *
     * If an event is NOT all-day the end date is exclusive.
     * This is only a gotcha when your end has time 00:00. It means your event ends on midnight,
     * and it will not span through the next day.
     *
     * @return \DateTime
     */
    public function getEnd()
    {
        return $this->end;
    }

    /**
     * Sets date/time an event ends.
     *
     * @param \DateTime $end
     *
     * @return CalendarEvent
     */
    public function setEnd($end)
    {
        $this->end = $end;

        return $this;
    }

    /**
     * Indicates whether an event occurs at a specific time-of-day.
     *
     * @return bool
     */
    public function getAllDay()
    {
        return $this->allDay;
    }

    /**
     * Sets a flag indicates whether an event occurs at a specific time-of-day.
     *
     * @param bool $allDay
     *
     * @return CalendarEvent
     */
    public function setAllDay($allDay)
    {
        $this->allDay = $allDay;

        return $this;
    }

    /**
     * {@inheritdoc}
     */
    public function getReminders()
    {
        return $this->reminders;
    }

    /**
     * {@inheritdoc}
     */
    public function setReminders(Collection $reminders)
    {
        $this->reminders = $reminders;
    }

    /**
     * {@inheritdoc}
     */
    public function getReminderData()
    {
        $result = new ReminderData();

        $result->setSubject($this->getTitle());
        $result->setExpireAt($this->getStart());
        $result->setRecipient($this->getCalendar()->getOwner());

        return $result;
    }

    /**
<<<<<<< HEAD
     * Get children calendar events
     *
     * @return Collection|CalendarEvent[]
     */
    public function getChildren()
    {
        return $this->children;
=======
     * Get child calendar events
     *
     * @return Collection|CalendarEvent[]
     */
    public function getChildEvents()
    {
        return $this->childEvents;
>>>>>>> 8b9fc059
    }

    /**
     * Set children calendar events.
     *
     * @param Collection|CalendarEvent[] $calendarEvents
     *
     * @return CalendarEvent
     */
<<<<<<< HEAD
    public function resetChildren($calendarEvents)
    {
        $this->children->clear();

        foreach ($calendarEvents as $calendarEvent) {
            $this->addChildCalendarEvent($calendarEvent);
=======
    public function resetChildEvents($calendarEvents)
    {
        $this->childEvents->clear();

        foreach ($calendarEvents as $calendarEvent) {
            $this->addChildEvent($calendarEvent);
>>>>>>> 8b9fc059
        }

        return $this;
    }

    /**
     * Add child calendar event
     *
     * @param CalendarEvent $calendarEvent
     *
     * @return CalendarEvent
     */
<<<<<<< HEAD
    public function addChildCalendarEvent(CalendarEvent $calendarEvent)
    {
        if (!$this->children->contains($calendarEvent)) {
            $this->children->add($calendarEvent);
=======
    public function addChildEvent(CalendarEvent $calendarEvent)
    {
        if (!$this->childEvents->contains($calendarEvent)) {
            $this->childEvents->add($calendarEvent);
>>>>>>> 8b9fc059
            $calendarEvent->setParent($this);
        }

        return $this;
    }

    /**
     * Remove child calendar event
     *
     * @param CalendarEvent $calendarEvent
     *
     * @return CalendarEvent
     */
<<<<<<< HEAD
    public function removeChildCalendarEvent(CalendarEvent $calendarEvent)
    {
        if ($this->children->contains($calendarEvent)) {
            $this->children->removeElement($calendarEvent);
=======
    public function removeChildEvent(CalendarEvent $calendarEvent)
    {
        if ($this->childEvents->contains($calendarEvent)) {
            $this->childEvents->removeElement($calendarEvent);
>>>>>>> 8b9fc059
        }

        return $this;
    }

    /**
     * Set parent calendar event.
     *
     * @param CalendarEvent $parent
     */
    public function setParent(CalendarEvent $parent = null)
    {
        $this->parent = $parent;
    }

    /**
     * Get parent calendar event.
     *
     * @return CalendarEvent
     */
    public function getParent()
    {
        return $this->parent;
    }

    /**
     * @return string
     */
    public function getInvitationStatus()
    {
        return $this->invitationStatus;
    }

    /**
     * @param string $invitationStatus
     */
    public function setInvitationStatus($invitationStatus)
    {
        $this->invitationStatus = $invitationStatus;
    }

    /**
     * @return \DateTime
     */
    public function getCreatedAt()
    {
        return $this->createdAt;
    }

    /**
     * @param \DateTime $createdAt
     */
    public function setCreatedAt($createdAt)
    {
        $this->createdAt = $createdAt;
    }

    /**
     * @return \DateTime
     */
    public function getUpdatedAt()
    {
        return $this->updatedAt;
    }

    /**
     * @param \DateTime $updatedAt
     */
    public function setUpdatedAt($updatedAt)
    {
        $this->updatedAt = $updatedAt;
    }

    /**
     * @ORM\PrePersist
     */
    public function prePersist()
    {
        $this->createdAt = new \DateTime('now', new \DateTimeZone('UTC'));
        $this->updatedAt = clone $this->createdAt;
    }

    /**
     * @ORM\PreUpdate
     */
    public function preUpdate()
    {
        $this->updatedAt = new \DateTime('now', new \DateTimeZone('UTC'));
    }

    /**
     * @return string
     */
    public function __toString()
    {
        return (string)$this->getTitle();
    }
}<|MERGE_RESOLUTION|>--- conflicted
+++ resolved
@@ -77,11 +77,7 @@
      *
      * @ORM\OneToMany(targetEntity="CalendarEvent", mappedBy="parent", cascade={"remove"})
      **/
-<<<<<<< HEAD
-    protected $children;
-=======
     protected $childEvents;
->>>>>>> 8b9fc059
 
     /**
      * @var CalendarEvent
@@ -228,11 +224,7 @@
         parent::__construct();
 
         $this->reminders = new ArrayCollection();
-<<<<<<< HEAD
-        $this->children  = new ArrayCollection();
-=======
         $this->childEvents = new ArrayCollection();
->>>>>>> 8b9fc059
     }
 
     /**
@@ -427,23 +419,13 @@
     }
 
     /**
-<<<<<<< HEAD
-     * Get children calendar events
+     * Get child calendar events
      *
      * @return Collection|CalendarEvent[]
      */
-    public function getChildren()
-    {
-        return $this->children;
-=======
-     * Get child calendar events
-     *
-     * @return Collection|CalendarEvent[]
-     */
     public function getChildEvents()
     {
         return $this->childEvents;
->>>>>>> 8b9fc059
     }
 
     /**
@@ -453,21 +435,12 @@
      *
      * @return CalendarEvent
      */
-<<<<<<< HEAD
-    public function resetChildren($calendarEvents)
-    {
-        $this->children->clear();
-
-        foreach ($calendarEvents as $calendarEvent) {
-            $this->addChildCalendarEvent($calendarEvent);
-=======
     public function resetChildEvents($calendarEvents)
     {
         $this->childEvents->clear();
 
         foreach ($calendarEvents as $calendarEvent) {
             $this->addChildEvent($calendarEvent);
->>>>>>> 8b9fc059
         }
 
         return $this;
@@ -480,17 +453,10 @@
      *
      * @return CalendarEvent
      */
-<<<<<<< HEAD
-    public function addChildCalendarEvent(CalendarEvent $calendarEvent)
-    {
-        if (!$this->children->contains($calendarEvent)) {
-            $this->children->add($calendarEvent);
-=======
     public function addChildEvent(CalendarEvent $calendarEvent)
     {
         if (!$this->childEvents->contains($calendarEvent)) {
             $this->childEvents->add($calendarEvent);
->>>>>>> 8b9fc059
             $calendarEvent->setParent($this);
         }
 
@@ -504,17 +470,10 @@
      *
      * @return CalendarEvent
      */
-<<<<<<< HEAD
-    public function removeChildCalendarEvent(CalendarEvent $calendarEvent)
-    {
-        if ($this->children->contains($calendarEvent)) {
-            $this->children->removeElement($calendarEvent);
-=======
     public function removeChildEvent(CalendarEvent $calendarEvent)
     {
         if ($this->childEvents->contains($calendarEvent)) {
             $this->childEvents->removeElement($calendarEvent);
->>>>>>> 8b9fc059
         }
 
         return $this;
