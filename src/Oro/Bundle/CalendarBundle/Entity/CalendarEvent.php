--- conflicted
+++ resolved
@@ -40,7 +40,6 @@
  *          "security"={
  *              "type"="ACL",
  *              "group_name"=""
- *              "permissions"="VIEW;CREATE;EDIT;DELETE",
  *          },
  *          "grouping"={
  *              "groups"={"activity"}
@@ -355,11 +354,8 @@
 
         $this->reminders   = new ArrayCollection();
         $this->childEvents = new ArrayCollection();
-<<<<<<< HEAD
+        $this->attendees   = new ArrayCollection();
         $this->recurringEventExceptions  = new ArrayCollection();
-=======
-        $this->attendees   = new ArrayCollection();
->>>>>>> 0445afeb
     }
 
     /**
@@ -779,7 +775,6 @@
     }
 
     /**
-<<<<<<< HEAD
      * Gets recurring event exceptions.
      *
      * @return Collection|CalendarEvent[]
@@ -914,13 +909,9 @@
     }
     
     /**
-     * @param string|null $invitationStatus
-     * @return bool
-=======
      * @param Collection|Attendee[] $attendees
      *
      * @return CalendarEvent
->>>>>>> 0445afeb
      */
     public function setAttendees(Collection $attendees)
     {
@@ -995,29 +986,6 @@
     }
 
     /**
-<<<<<<< HEAD
-     * Sets recurrence.
-     *
-     * @param Recurrence|null $recurrence
-     *
-     * @return self
-     */
-    public function setRecurrence(Recurrence $recurrence = null)
-    {
-        $this->recurrence = $recurrence;
-
-        return $this;
-    }
-
-    /**
-     * Gets recurrence.
-     *
-     * @return Recurrence|null
-     */
-    public function getRecurrence()
-    {
-        return $this->recurrence;
-=======
      * @param Attendee $attendee
      *
      * @return CalendarEvent|null
@@ -1043,6 +1011,29 @@
     protected function getRealCalendarEvent()
     {
         return $this->getParent() ?: $this;
->>>>>>> 0445afeb
+    }
+
+    /**
+     * Sets recurrence.
+     *
+     * @param Recurrence|null $recurrence
+     *
+     * @return self
+     */
+    public function setRecurrence(Recurrence $recurrence = null)
+    {
+        $this->recurrence = $recurrence;
+
+        return $this;
+    }
+
+    /**
+     * Gets recurrence.
+     *
+     * @return Recurrence|null
+     */
+    public function getRecurrence()
+    {
+        return $this->recurrence;
     }
 }