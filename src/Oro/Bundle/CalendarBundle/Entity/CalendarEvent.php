--- conflicted
+++ resolved
@@ -66,7 +66,6 @@
     const DECLINED             = 'declined';
     const WITHOUT_STATUS       = null;
 
-<<<<<<< HEAD
     protected $invitationStatuses = [
         CalendarEvent::DECLINED,
         CalendarEvent::ACCEPTED,
@@ -74,13 +73,10 @@
         CalendarEvent::NOT_RESPONDED,
     ];
 
-=======
->>>>>>> 6f7edd15
     protected $availableStatuses = [
         CalendarEvent::DECLINED,
         CalendarEvent::ACCEPTED,
         CalendarEvent::TENTATIVELY_ACCEPTED,
-<<<<<<< HEAD
     ];
 
     /**
@@ -100,11 +96,6 @@
         return $availableStatuses;
     }
 
-=======
-        CalendarEvent::NOT_RESPONDED,
-    ];
-
->>>>>>> 6f7edd15
     /**
      * @ORM\Id
      * @ORM\Column(name="id", type="integer")
@@ -115,22 +106,14 @@
     /**
      * @var ArrayCollection
      *
-<<<<<<< HEAD
-     * @ORM\OneToMany(targetEntity="CalendarEvent", mappedBy="parent", cascade={"remove"})
-=======
      * @ORM\OneToMany(targetEntity="CalendarEvent", mappedBy="parent", orphanRemoval=true, cascade={"all"})
->>>>>>> 6f7edd15
      **/
     protected $childEvents;
 
     /**
      * @var CalendarEvent
      *
-<<<<<<< HEAD
-     * @ORM\ManyToOne(targetEntity="CalendarEvent", inversedBy="children")
-=======
      * @ORM\ManyToOne(targetEntity="CalendarEvent", inversedBy="childEvents")
->>>>>>> 6f7edd15
      * @ORM\JoinColumn(name="parent_id", referencedColumnName="id", onDelete="CASCADE")
      **/
     protected $parent;
@@ -555,18 +538,13 @@
     {
         if ($this->childEvents->contains($calendarEvent)) {
             $this->childEvents->removeElement($calendarEvent);
-<<<<<<< HEAD
-=======
             $calendarEvent->setParent(null);
->>>>>>> 6f7edd15
         }
 
         return $this;
     }
 
     /**
-<<<<<<< HEAD
-=======
      * @param Calendar $calendar
      *
      * @return CalendarEvent|null
@@ -583,7 +561,6 @@
     }
 
     /**
->>>>>>> 6f7edd15
      * Set parent calendar event.
      *
      * @param CalendarEvent $parent
@@ -629,11 +606,7 @@
      */
     protected function isValid($invitationStatus)
     {
-<<<<<<< HEAD
         return $invitationStatus === self::WITHOUT_STATUS || in_array($invitationStatus, $this->invitationStatuses);
-=======
-        return $invitationStatus === self::WITHOUT_STATUS || in_array($invitationStatus, $this->availableStatuses);
->>>>>>> 6f7edd15
     }
 
     /**
