--- conflicted
+++ resolved
@@ -25,7 +25,8 @@
     const TYPE_YEARLY = 'yearly';
     const TYPE_YEAR_N_TH = 'yearnth';
 
-<<<<<<< HEAD
+    const STRING_KEY = 'recurrence';
+
     const INSTANCE_FIRST = 1;
     const INSTANCE_SECOND = 2;
     const INSTANCE_THIRD = 3;
@@ -39,9 +40,6 @@
     const DAY_THURSDAY = 'thursday';
     const DAY_FRIDAY = 'friday';
     const DAY_SATURDAY = 'saturday';
-=======
-    const STRING_KEY = 'recurrence';
->>>>>>> 6fcec177
 
     /**
      * @ORM\Id
