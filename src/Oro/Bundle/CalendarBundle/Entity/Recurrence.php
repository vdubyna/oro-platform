<?php

namespace Oro\Bundle\CalendarBundle\Entity;

use Doctrine\ORM\Mapping as ORM;

/**
 * Recurrence Entity.
 *
 * @ORM\Table(
 *     name="oro_recurrence",
 *      indexes={
 *          @ORM\Index(name="IDX_B6CD65EF502DF587", columns={"start_time"}),
 *          @ORM\Index(name="IDX_B6CD65EF41561401", columns={"end_time"})
 *      }
 * )
 * @ORM\Entity
 */
class Recurrence
{
    const TYPE_DAILY = 'daily';
    const TYPE_WEEKLY = 'weekly';
    const TYPE_MONTHLY = 'monthly';
    const TYPE_MONTH_N_TH = 'monthnth';
    const TYPE_YEARLY = 'yearly';
    const TYPE_YEAR_N_TH = 'yearnth';

    const STRING_KEY = 'recurrence';

    const MAX_END_DATE = '9000-01-01T00:00:01+00:00';

    const INSTANCE_FIRST = 1;
    const INSTANCE_SECOND = 2;
    const INSTANCE_THIRD = 3;
    const INSTANCE_FOURTH = 4;
    const INSTANCE_LAST = 5;
    
    const DAY_SUNDAY = 'sunday';
    const DAY_MONDAY = 'monday';
    const DAY_TUESDAY = 'tuesday';
    const DAY_WEDNESDAY = 'wednesday';
    const DAY_THURSDAY = 'thursday';
    const DAY_FRIDAY = 'friday';
    const DAY_SATURDAY = 'saturday';

    /**
     * @ORM\Id
     * @ORM\Column(type="integer")
     * @ORM\GeneratedValue(strategy="AUTO")
     */
    protected $id;

    /**
     * @var string
     *
     * @ORM\Column(name="recurrence_type", type="string", length=16)
     */
    protected $recurrenceType;

    /**
     * @var int
     *
<<<<<<< HEAD
=======
     * Units of this attribute depend of recurrenceType.
     * For daily recurrence it is number of days.
     * For weekly recurrence it is number of weeks.
     * For monthly, monthnth recurrences it is number of months.
     * For yearly, yearnth recurrences it is number of month, which is multiple of 12. I.e. 12, 24, 36 etc.
     *
>>>>>>> 7e05426c
     * @ORM\Column(name="`interval`", type="integer")
     */
    protected $interval;

    /**
     * @var int
     *
     * @ORM\Column(name="instance", type="integer", nullable=true)
     */
    protected $instance;

    /**
     * @var []
     *
     * @ORM\Column(name="day_of_week", type="array", nullable=true)
     */
    protected $dayOfWeek;

    /**
     * @var int
     *
     * @ORM\Column(name="day_of_month", type="integer", nullable=true)
     */
    protected $dayOfMonth;

    /**
     * @var int
     *
     * @ORM\Column(name="month_of_year", type="integer", nullable=true)
     */
    protected $monthOfYear;

    /**
     * @var \DateTime
     *
     * @ORM\Column(name="start_time", type="datetime")
     */
    protected $startTime;

    /**
     * @var \DateTime
     *
     * @ORM\Column(name="end_time", type="datetime", nullable=true)
     */
    protected $endTime;

    /**
     * @var int
     *
     * @ORM\Column(name="occurrences", type="integer", nullable=true)
     */
    protected $occurrences;

    /**
     * Gets id
     *
     * @return integer
     */
    public function getId()
    {
        return $this->id;
    }

    /**
     * Sets recurrenceType.
     *
     * @param string $recurrenceType
     *
     * @return self
     */
    public function setRecurrenceType($recurrenceType)
    {
        $this->recurrenceType = $recurrenceType;

        return $this;
    }

    /**
     * Gets recurrenceType.
     *
     * @return string
     */
    public function getRecurrenceType()
    {
        return $this->recurrenceType;
    }

    /**
     * Sets interval.
     *
     * @param integer $interval
     *
     * @return self
     */
    public function setInterval($interval)
    {
        $this->interval = $interval;

        return $this;
    }

    /**
     * Gets interval.
     *
     * @return integer
     */
    public function getInterval()
    {
        return $this->interval;
    }

    /**
     * Sets instance.
     *
     * @param integer|null $instance
     *
     * @return self
     */
    public function setInstance($instance)
    {
        $this->instance = $instance;

        return $this;
    }

    /**
     * Gets instance.
     *
     * @return integer|null
     */
    public function getInstance()
    {
        return $this->instance;
    }

    /**
     * Sets dayOfWeek.
     *
     * @param array|null $dayOfWeek
     *
     * @return self
     */
    public function setDayOfWeek($dayOfWeek)
    {
        $this->dayOfWeek = $dayOfWeek;

        return $this;
    }

    /**
     * Gets dayOfWeek.
     *
     * @return array|null
     */
    public function getDayOfWeek()
    {
        return $this->dayOfWeek;
    }

    /**
     * Sets dayOfMonth.
     *
     * @param integer|null $dayOfMonth
     *
     * @return self
     */
    public function setDayOfMonth($dayOfMonth)
    {
        $this->dayOfMonth = $dayOfMonth;

        return $this;
    }

    /**
     * Gets dayOfMonth.
     *
     * @return integer|null
     */
    public function getDayOfMonth()
    {
        return $this->dayOfMonth;
    }

    /**
     * Sets monthOfYear.
     *
     * @param integer|null $monthOfYear
     *
     * @return self
     */
    public function setMonthOfYear($monthOfYear)
    {
        $this->monthOfYear = $monthOfYear;

        return $this;
    }

    /**
     * Gets monthOfYear.
     *
     * @return integer|null
     */
    public function getMonthOfYear()
    {
        return $this->monthOfYear;
    }

    /**
     * Sets startTime.
     *
     * @param \DateTime $startTime
     *
     * @return self
     */
    public function setStartTime($startTime)
    {
        $this->startTime = $startTime;

        return $this;
    }

    /**
     * Gets startTime.
     *
     * @return \DateTime
     */
    public function getStartTime()
    {
        return $this->startTime;
    }

    /**
     * Sets endTime.
     *
     * @param \DateTime|null $endTime
     *
     * @return self
     */
    public function setEndTime($endTime)
    {
        $this->endTime = $endTime;

        return $this;
    }

    /**
     * Gets endTime.
     *
     * @return \DateTime|null
     */
    public function getEndTime()
    {
        return $this->endTime;
    }

    /**
     * Sets occurrences.
     *
     * @param integer|null $occurrences
     *
     * @return self
     */
    public function setOccurrences($occurrences)
    {
        $this->occurrences = $occurrences;

        return $this;
    }

    /**
     * Gets occurrences.
     *
     * @return integer|null
     */
    public function getOccurrences()
    {
        return $this->occurrences;
    }
}<|MERGE_RESOLUTION|>--- conflicted
+++ resolved
@@ -18,16 +18,15 @@
  */
 class Recurrence
 {
+    const STRING_KEY = 'recurrence';
+    const MAX_END_DATE = '9000-01-01T00:00:01+00:00';
+
     const TYPE_DAILY = 'daily';
     const TYPE_WEEKLY = 'weekly';
     const TYPE_MONTHLY = 'monthly';
     const TYPE_MONTH_N_TH = 'monthnth';
     const TYPE_YEARLY = 'yearly';
     const TYPE_YEAR_N_TH = 'yearnth';
-
-    const STRING_KEY = 'recurrence';
-
-    const MAX_END_DATE = '9000-01-01T00:00:01+00:00';
 
     const INSTANCE_FIRST = 1;
     const INSTANCE_SECOND = 2;
@@ -60,15 +59,12 @@
     /**
      * @var int
      *
-<<<<<<< HEAD
-=======
      * Units of this attribute depend of recurrenceType.
      * For daily recurrence it is number of days.
      * For weekly recurrence it is number of weeks.
      * For monthly, monthnth recurrences it is number of months.
      * For yearly, yearnth recurrences it is number of month, which is multiple of 12. I.e. 12, 24, 36 etc.
      *
->>>>>>> 7e05426c
      * @ORM\Column(name="`interval`", type="integer")
      */
     protected $interval;
