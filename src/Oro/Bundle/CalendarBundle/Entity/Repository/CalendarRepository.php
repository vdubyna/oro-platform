<?php

namespace Oro\Bundle\CalendarBundle\Entity\Repository;

use Doctrine\ORM\EntityRepository;

use Doctrine\ORM\QueryBuilder;
use Oro\Bundle\CalendarBundle\Entity\Calendar;

class CalendarRepository extends EntityRepository
{
    /**
     * Gets user's default calendar
     *
     * @param int $userId
     * @param int $organizationId
     *
     * @return Calendar|null
     */
    public function findDefaultCalendar($userId, $organizationId)
    {
        return $this->findOneBy(
            array(
                'owner'        => $userId,
                'organization' => $organizationId
            )
        );
    }

    /**
<<<<<<< HEAD
     * @param array $userIds
     * @param int   $organizationId
     *
     * @return Calendar[]
     */
    public function findDefaultCalendars(array $userIds, $organizationId)
    {
        $queryBuilder = $this->createQueryBuilder('c');

        return $queryBuilder
            ->andWhere('c.organization = :organization')->setParameter('organization', $organizationId)
            ->andWhere($queryBuilder->expr()->in('c.owner', $userIds))
            ->getQuery()
            ->getResult();
=======
     * Returns a query builder which can be used to get all user's calendars
     *
     * @param int $organizationId
     * @param int $userId
     *
     * @return QueryBuilder
     */
    public function getUserCalendarsQueryBuilder($organizationId, $userId)
    {
        return $this->createQueryBuilder('c')
            ->select('c')
            ->where('c.organization = :organizationId AND c.owner = :userId')
            ->setParameter('organizationId', $organizationId)
            ->setParameter('userId', $userId);
>>>>>>> 971cbad2
    }
}<|MERGE_RESOLUTION|>--- conflicted
+++ resolved
@@ -28,8 +28,9 @@
     }
 
     /**
-<<<<<<< HEAD
-     * @param array $userIds
+     * Gets default calendars for the given users
+     *
+     * @param int[] $userIds
      * @param int   $organizationId
      *
      * @return Calendar[]
@@ -43,7 +44,9 @@
             ->andWhere($queryBuilder->expr()->in('c.owner', $userIds))
             ->getQuery()
             ->getResult();
-=======
+    }
+
+    /**
      * Returns a query builder which can be used to get all user's calendars
      *
      * @param int $organizationId
@@ -58,6 +61,5 @@
             ->where('c.organization = :organizationId AND c.owner = :userId')
             ->setParameter('organizationId', $organizationId)
             ->setParameter('userId', $userId);
->>>>>>> 971cbad2
     }
 }