<?php

namespace Oro\Bundle\CalendarBundle\Entity\Repository;

use Doctrine\Common\Collections\Criteria;
use Doctrine\ORM\EntityRepository;
use Doctrine\ORM\QueryBuilder;

class CalendarEventRepository extends EntityRepository
{
    /**
     * Returns a query builder which can be used to get a list of user calendar events filtered by start and end dates
     *
     * @param \DateTime      $startDate
     * @param \DateTime      $endDate
     * @param array|Criteria $filters   Additional filtering criteria, e.g. ['allDay' => true, ...]
     *                                  or \Doctrine\Common\Collections\Criteria
     *
     * @return QueryBuilder
     */
    public function getUserEventListByTimeIntervalQueryBuilder($startDate, $endDate, $filters = [])
    {
        $qb = $this->getUserEventListQueryBuilder($filters);
        $this->addTimeIntervalFilter($qb, $startDate, $endDate);

        return $qb;
    }

    /**
     * Returns a query builder which can be used to get a list of user calendar events
     *
     * @param array|Criteria $filters   Additional filtering criteria, e.g. ['allDay' => true, ...]
     *                                  or \Doctrine\Common\Collections\Criteria
     *
     * @return QueryBuilder
     */
    public function getUserEventListQueryBuilder($filters = [])
    {
        $qb = $this->getEventListQueryBuilder()
            ->addSelect('c.id as calendar')
            ->innerJoin('e.calendar', 'c');

        $this->addFilters($qb, $filters);

        return $qb;
    }

    /**
     * Returns a query builder which can be used to get a list of system calendar events filtered by start and end dates
     *
     * @param \DateTime      $startDate
     * @param \DateTime      $endDate
     * @param array|Criteria $filters   Additional filtering criteria, e.g. ['allDay' => true, ...]
     *                                  or \Doctrine\Common\Collections\Criteria
     *
     * @return QueryBuilder
     */
    public function getSystemEventListByTimeIntervalQueryBuilder($startDate, $endDate, $filters = [])
    {
        $qb = $this->getEventListQueryBuilder()
            ->addSelect('c.id as calendar')
            ->innerJoin('e.systemCalendar', 'c')
            ->andWhere('c.public = :public')
            ->setParameter('public', false);

        $this->addFilters($qb, $filters);
        $this->addTimeIntervalFilter($qb, $startDate, $endDate);

        return $qb;
    }

    /**
     * Returns a query builder which can be used to get a list of public calendar events filtered by start and end dates
     *
     * @param \DateTime      $startDate
     * @param \DateTime      $endDate
     * @param array|Criteria $filters   Additional filtering criteria, e.g. ['allDay' => true, ...]
     *                                  or \Doctrine\Common\Collections\Criteria
     *
     * @return QueryBuilder
     */
    public function getPublicEventListByTimeIntervalQueryBuilder($startDate, $endDate, $filters = [])
    {
        $qb = $this->getEventListQueryBuilder()
            ->addSelect('c.id as calendar')
            ->innerJoin('e.systemCalendar', 'c')
            ->andWhere('c.public = :public')
            ->setParameter('public', true);

        $this->addFilters($qb, $filters);
        $this->addTimeIntervalFilter($qb, $startDate, $endDate);

        return $qb;
    }

    /**
     * Returns a base query builder which can be used to get a list of calendar events
     *
     * @return QueryBuilder
     */
<<<<<<< HEAD
    public function getEventListQueryBuilder(
        $calendarId,
        $subordinate = false,
        $filters = []
    ) {
        /** @var QueryBuilder $qb */
        $qb = $this->createQueryBuilder('e')
            ->select('e')
            ->innerJoin('e.calendar', 'c')
            ->leftJoin('e.childEvents', 'ce')
            ->leftJoin('ce.calendar', 'cec')
            ->leftJoin('cec.owner', 'ceco');
        if (is_array($filters)) {
            $newCriteria = new Criteria();
            foreach ($filters as $fieldName => $value) {
                $newCriteria->andWhere(Criteria::expr()->eq($fieldName, $value));
            }
=======
    public function getEventListQueryBuilder()
    {
        return $this->createQueryBuilder('e')
            ->select(
                'e.id, e.title, e.description, e.start, e.end, e.allDay,'
                . ' e.backgroundColor, e.createdAt, e.updatedAt'
            );
    }

    /**
     * Adds time condition to a query builder responsible to get calender events
     *
     * @param QueryBuilder  $qb
     * @param \DateTime     $startDate
     * @param \DateTime     $endDate
     */
    public function addTimeIntervalFilter(QueryBuilder $qb, $startDate, $endDate)
    {
        $qb
            ->andWhere(
                '(e.start < :start AND e.end >= :start) OR '
                . '(e.start <= :end AND e.end > :end) OR'
                . '(e.start >= :start AND e.end < :end)'
            )
            ->setParameter('start', $startDate)
            ->setParameter('end', $endDate)
            ->orderBy('c.id, e.start');
    }
>>>>>>> 971cbad2

    /**
     * Adds filters to a query builder
     *
     * @param QueryBuilder   $qb
     * @param array|Criteria $filters Additional filtering criteria, e.g. ['allDay' => true, ...]
     *                                or \Doctrine\Common\Collections\Criteria
     */
    protected function addFilters(QueryBuilder $qb, $filters)
    {
        if ($filters) {
            if (is_array($filters)) {
                $newCriteria = new Criteria();
                foreach ($filters as $fieldName => $value) {
                    $newCriteria->andWhere(Criteria::expr()->eq($fieldName, $value));
                }

                $filters = $newCriteria;
            }

            if ($filters instanceof Criteria) {
                $qb->addCriteria($filters);
            }
        }
    }
}<|MERGE_RESOLUTION|>--- conflicted
+++ resolved
@@ -29,15 +29,15 @@
     /**
      * Returns a query builder which can be used to get a list of user calendar events
      *
-     * @param array|Criteria $filters   Additional filtering criteria, e.g. ['allDay' => true, ...]
-     *                                  or \Doctrine\Common\Collections\Criteria
+     * @param array|Criteria $filters Additional filtering criteria, e.g. ['allDay' => true, ...]
+     *                                or \Doctrine\Common\Collections\Criteria
      *
      * @return QueryBuilder
      */
     public function getUserEventListQueryBuilder($filters = [])
     {
         $qb = $this->getEventListQueryBuilder()
-            ->addSelect('c.id as calendar')
+            ->addSelect('e.invitationStatus, IDENTITY(e.parent) AS parentEventId, c.id as calendar')
             ->innerJoin('e.calendar', 'c');
 
         $this->addFilters($qb, $filters);
@@ -98,25 +98,6 @@
      *
      * @return QueryBuilder
      */
-<<<<<<< HEAD
-    public function getEventListQueryBuilder(
-        $calendarId,
-        $subordinate = false,
-        $filters = []
-    ) {
-        /** @var QueryBuilder $qb */
-        $qb = $this->createQueryBuilder('e')
-            ->select('e')
-            ->innerJoin('e.calendar', 'c')
-            ->leftJoin('e.childEvents', 'ce')
-            ->leftJoin('ce.calendar', 'cec')
-            ->leftJoin('cec.owner', 'ceco');
-        if (is_array($filters)) {
-            $newCriteria = new Criteria();
-            foreach ($filters as $fieldName => $value) {
-                $newCriteria->andWhere(Criteria::expr()->eq($fieldName, $value));
-            }
-=======
     public function getEventListQueryBuilder()
     {
         return $this->createQueryBuilder('e')
@@ -145,7 +126,23 @@
             ->setParameter('end', $endDate)
             ->orderBy('c.id, e.start');
     }
->>>>>>> 971cbad2
+
+    /**
+     * Returns a query builder which can be used to get invited users for the given calendar events
+     *
+     * @param int[] $parentEventIds
+     *
+     * @return QueryBuilder
+     */
+    public function getInvitedUsersByParentsQueryBuilder($parentEventIds)
+    {
+        return $this->createQueryBuilder('e')
+            ->select('IDENTITY(e.parent) AS parentEventId, e.id AS eventId, u.id AS userId')
+            ->innerJoin('e.calendar', 'c')
+            ->innerJoin('c.owner', 'u')
+            ->where('e.parent IN (:parentEventIds)')
+            ->setParameter('parentEventIds', $parentEventIds);
+    }
 
     /**
      * Adds filters to a query builder
