--- conflicted
+++ resolved
@@ -46,13 +46,8 @@
         $login->openCalendars('Oro\Bundle\CalendarBundle')
             ->editEvent($eventName)
             ->setTitle($newEventTitle)
-<<<<<<< HEAD
-            ->setStartDate('Apr 9, 2014 12:51 PM')
-            ->setEndDate('Apr 9, 2015 12:51 PM')
-=======
             ->setStartDate('Apr 9, 2014 11:30 PM')
             ->setEndDate('Apr 9, 2015 12:30 PM')
->>>>>>> 9f393440
             ->saveEvent()
             ->assertTitle('My Calendar - John Doe')
             ->checkEventPresent($newEventTitle);
