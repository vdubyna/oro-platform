<?php

namespace Oro\Bundle\CalendarBundle\Tests\Selenium\Pages;

<<<<<<< HEAD
use Oro\Bundle\TestFrameworkBundle\Pages\AbstractPage;
=======
>>>>>>> 9f393440
use Symfony\Component\Config\Definition\Exception\Exception;

/**
 * Class Calendar
 *
 * @package Oro\Bundle\CalendarBundle\Tests\Selenium\Pages
 * @method Calendar openCalendar() openCalendar(string)
 * {@inheritdoc}
 */
class Calendar extends Calendars
{
    /**
     * @param string $title
     * @return $this
     */
    public function setTitle($title)
    {
        $this->$title = $this->test->byId('oro_calendar_event_form_title');
        $this->$title->clear();
        $this->$title->value($title);

        return $this;
    }

    /**
     * @param $date string Start date
     * @return $this
     * @throws \Exception
     */
    public function setStartDate($date)
    {
        $startDate = $this->test->byId('date_selector_oro_calendar_event_form_start');
        $startTime = $this->test->byId('time_selector_oro_calendar_event_form_start');
        $startDate->clear();
        $startTime->clear();
        if (preg_match('/^(.+)\s(\d{2}\:\d{2}\s\w{2})$/', $date, $date)) {
            $this->test->execute(
                array(
                    'script' => "$('#date_selector_oro_calendar_event_form_start').val('$date[1]');" .
                        "$('#date_selector_oro_calendar_event_form_start').trigger('change').trigger('blur')",
                    'args' => array()
                )
            );
            $this->test->execute(
                array(
                    'script' => "$('#time_selector_oro_calendar_event_form_start').val('$date[2]');" .
                        "$('#time_selector_oro_calendar_event_form_start').trigger('change').trigger('blur')",
                    'args' => array()
                )
            );
        } else {
            throw new Exception("Value {$date} is not a valid date");
        }

        return $this;
    }

    /**
     * @param $date string End date
     * @return $this
     * @throws \Exception
     */
    public function setEndDate($date)
    {
        $startDate = $this->test->byId('date_selector_oro_calendar_event_form_end');
        $startTime = $this->test->byId('time_selector_oro_calendar_event_form_end');
        $startDate->clear();
        $startTime->clear();
        if (preg_match('/^(.+)\s(\d{2}\:\d{2}\s\w{2})$/', $date, $date)) {
            $this->test->execute(
                array(
                    'script' => "$('#date_selector_oro_calendar_event_form_end').val('$date[1]');" .
                        "$('#date_selector_oro_calendar_event_form_end').trigger('change').trigger('blur')",
                    'args' => array()
                )
            );
            $this->test->execute(
                array(
                    'script' => "$('#time_selector_oro_calendar_event_form_end').val('$date[2]');" .
                        "$('#time_selector_oro_calendar_event_form_end').trigger('change').trigger('blur')",
                    'args' => array()
                )
            );
        } else {
            throw new \Exception("Value {$date} is not a valid date");
        }

        return $this;
    }

    /**
     * @param $date string Start date
     * @return $this
     * @throws \Exception
     */
    public function setStartDate($date)
    {
        $startDate = $this->test->byId('date_selector_oro_calendar_event_form_start');
        $startTime = $this->test->byId('time_selector_oro_calendar_event_form_start');
        $startDate->clear();
        $startTime->clear();
        if (preg_match('/^(.+)\s(\d{2}\:\d{2}\s\w{2})$/', $date, $date)) {
            $this->test->execute(
                array(
                    'script' => "$('#date_selector_oro_calendar_event_form_start').val('$date[1]');" .
                        "$('#date_selector_oro_calendar_event_form_start').trigger('change').trigger('blur')",
                    'args' => array()
                )
            );
            $this->test->execute(
                array(
                    'script' => "$('#time_selector_oro_calendar_event_form_start').val('$date[2]');" .
                        "$('#time_selector_oro_calendar_event_form_start').trigger('change').trigger('blur')",
                    'args' => array()
                )
            );
        } else {
            throw new Exception("Value {$date} is not a valid date");
        }

        return $this;
    }

    /**
     * @param $date string End date
     * @return $this
     * @throws \Exception
     */
    public function setEndDate($date)
    {
        $startDate = $this->test->byId('date_selector_oro_calendar_event_form_end');
        $startTime = $this->test->byId('time_selector_oro_calendar_event_form_end');
        $startDate->clear();
        $startTime->clear();
        if (preg_match('/^(.+)\s(\d{2}\:\d{2}\s\w{2})$/', $date, $date)) {
            $this->test->execute(
                array(
                    'script' => "$('#date_selector_oro_calendar_event_form_end').val('$date[1]');" .
                        "$('#date_selector_oro_calendar_event_form_end').trigger('change').trigger('blur')",
                    'args' => array()
                )
            );
            $this->test->execute(
                array(
                    'script' => "$('#time_selector_oro_calendar_event_form_end').val('$date[2]');" .
                        "$('#time_selector_oro_calendar_event_form_end').trigger('change').trigger('blur')",
                    'args' => array()
                )
            );
        } else {
            throw new \Exception("Value {$date} is not a valid date");
        }

        return $this;
    }

    /**
     * @return $this
     */
    public function saveEvent()
    {
        $this->test->byXpath("//button[@type='submit'][normalize-space(.)='Save']")->click();
        $this->waitForAjax();
        $this->assertElementNotPresent(
            "//div[contains(@class,'ui-dialog-titlebar')]",
            'Event window is still open'
        );

        return $this;
    }

    /**
     * @return $this
     */
    public function deleteEvent()
    {
        $this->test->byXpath(
            "//div[@class='widget-actions-section']//a[@title[normalize-space(.)='Delete event']]"
        )->click();
        $this->test->byXpath(
            "//div[@class='modal oro-modal-danger in']//a[normalize-space(.)='Yes, Delete']"
        )->click();
        $this->waitForAjax();
        $this->assertElementNotPresent(
            "//div[contains(@class,'ui-dialog-titlebar')]",
            'Event window is still open'
        );

        return $this;
    }
}<|MERGE_RESOLUTION|>--- conflicted
+++ resolved
@@ -2,10 +2,6 @@
 
 namespace Oro\Bundle\CalendarBundle\Tests\Selenium\Pages;
 
-<<<<<<< HEAD
-use Oro\Bundle\TestFrameworkBundle\Pages\AbstractPage;
-=======
->>>>>>> 9f393440
 use Symfony\Component\Config\Definition\Exception\Exception;
 
 /**
@@ -26,72 +22,6 @@
         $this->$title = $this->test->byId('oro_calendar_event_form_title');
         $this->$title->clear();
         $this->$title->value($title);
-
-        return $this;
-    }
-
-    /**
-     * @param $date string Start date
-     * @return $this
-     * @throws \Exception
-     */
-    public function setStartDate($date)
-    {
-        $startDate = $this->test->byId('date_selector_oro_calendar_event_form_start');
-        $startTime = $this->test->byId('time_selector_oro_calendar_event_form_start');
-        $startDate->clear();
-        $startTime->clear();
-        if (preg_match('/^(.+)\s(\d{2}\:\d{2}\s\w{2})$/', $date, $date)) {
-            $this->test->execute(
-                array(
-                    'script' => "$('#date_selector_oro_calendar_event_form_start').val('$date[1]');" .
-                        "$('#date_selector_oro_calendar_event_form_start').trigger('change').trigger('blur')",
-                    'args' => array()
-                )
-            );
-            $this->test->execute(
-                array(
-                    'script' => "$('#time_selector_oro_calendar_event_form_start').val('$date[2]');" .
-                        "$('#time_selector_oro_calendar_event_form_start').trigger('change').trigger('blur')",
-                    'args' => array()
-                )
-            );
-        } else {
-            throw new Exception("Value {$date} is not a valid date");
-        }
-
-        return $this;
-    }
-
-    /**
-     * @param $date string End date
-     * @return $this
-     * @throws \Exception
-     */
-    public function setEndDate($date)
-    {
-        $startDate = $this->test->byId('date_selector_oro_calendar_event_form_end');
-        $startTime = $this->test->byId('time_selector_oro_calendar_event_form_end');
-        $startDate->clear();
-        $startTime->clear();
-        if (preg_match('/^(.+)\s(\d{2}\:\d{2}\s\w{2})$/', $date, $date)) {
-            $this->test->execute(
-                array(
-                    'script' => "$('#date_selector_oro_calendar_event_form_end').val('$date[1]');" .
-                        "$('#date_selector_oro_calendar_event_form_end').trigger('change').trigger('blur')",
-                    'args' => array()
-                )
-            );
-            $this->test->execute(
-                array(
-                    'script' => "$('#time_selector_oro_calendar_event_form_end').val('$date[2]');" .
-                        "$('#time_selector_oro_calendar_event_form_end').trigger('change').trigger('blur')",
-                    'args' => array()
-                )
-            );
-        } else {
-            throw new \Exception("Value {$date} is not a valid date");
-        }
 
         return $this;
     }
