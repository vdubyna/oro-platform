<?php

namespace Oro\Bundle\CalendarBundle\Tests\Unit\Form\Handler;

use Symfony\Component\HttpFoundation\Request;
use Symfony\Component\HttpFoundation\ParameterBag;

use Oro\Bundle\ActivityBundle\Manager\ActivityManager;
use Oro\Bundle\CalendarBundle\Entity\CalendarEvent;
use Oro\Bundle\CalendarBundle\Form\Handler\CalendarEventApiHandler;
<<<<<<< HEAD
use Oro\Bundle\CalendarBundle\Manager\AttendeeRelationManager;
=======
use Oro\Bundle\UserBundle\Entity\User;
>>>>>>> f38532c2
use Oro\Bundle\CalendarBundle\Tests\Unit\ReflectionUtil;

class CalendarEventApiHandlerTest extends \PHPUnit_Framework_TestCase
{
    /** @var \PHPUnit_Framework_MockObject_MockObject */
    protected $form;

    /** @var \PHPUnit_Framework_MockObject_MockObject */
    protected $request;

    /** @var \PHPUnit_Framework_MockObject_MockObject */
    protected $om;

    /** @var \PHPUnit_Framework_MockObject_MockObject */
    protected $emailSendProcessor;

    /** @var CalendarEvent */
    protected $entity;

    /** @var ActivityManager */
    protected $activityManager;

<<<<<<< HEAD
    /** @var \PHPUnit_Framework_MockObject_MockObject|AttendeeRelationManager */
    private $attendeeRelationManager;
=======
    /** @var CalendarEventHandler */
    protected $handler;
>>>>>>> f38532c2

    protected function setUp()
    {
        $this->form = $this->getMockBuilder('Symfony\Component\Form\Form')
            ->disableOriginalConstructor()
            ->getMock();
        $this->request = new Request();
        $this->request->request = new ParameterBag($data = []);
        $this->request->query = new ParameterBag(['send_notification' => true]);
        $this->om = $this->getMockBuilder('Doctrine\Common\Persistence\ObjectManager')
            ->disableOriginalConstructor()
            ->getMock();
        $this->emailSendProcessor = $this->getMockBuilder('Oro\Bundle\CalendarBundle\Model\Email\EmailSendProcessor')
            ->disableOriginalConstructor()
            ->getMock();
        $this->activityManager = $this->getMockBuilder('Oro\Bundle\ActivityBundle\Manager\ActivityManager')
            ->disableOriginalConstructor()
            ->getMock();

<<<<<<< HEAD
        $this->attendeeRelationManager = $this
            ->getMockBuilder('Oro\Bundle\CalendarBundle\Manager\AttendeeRelationManager')
            ->disableOriginalConstructor()
            ->getMock();

        $this->obj  = new CalendarEvent();
=======
        $this->entity  = new CalendarEvent();
>>>>>>> f38532c2

        $this->form->expects($this->once())
            ->method('setData')
            ->with($this->identicalTo($this->entity));
        $this->form->expects($this->once())
            ->method('submit')
            ->with($this->identicalTo($data));
        $this->form->expects($this->once())
            ->method('isValid')
            ->will($this->returnValue(true));
        $this->om->expects($this->once())
            ->method('persist')
            ->with($this->identicalTo($this->entity));
        $this->om->expects($this->once())
            ->method('flush');
        $this->form->expects($this->any())
            ->method('get')
            ->will($this->returnValue($this->form));

        $this->handler = new CalendarEventApiHandler(
            $this->form,
            $this->request,
            $this->om,
            $this->emailSendProcessor,
            $this->activityManager
        );
    }

    public function testProcessPOST()
    {
        $this->request->setMethod('POST');
        $this->emailSendProcessor->expects($this->once())
            ->method('sendInviteNotification');

<<<<<<< HEAD
        $handler = new CalendarEventApiHandler(
            $this->form,
            $this->request,
            $this->om,
            $this->emailSendProcessor,
            $this->activityManager,
            $this->attendeeRelationManager
        );
        $handler->process($this->obj);
=======
        $this->handler->process($this->entity);
    }

    public function testProcessWithContexts()
    {
        $context = new User();
        ReflectionUtil::setId($context, 123);

        $owner = new User();
        ReflectionUtil::setId($owner, 321);

        $this->request->setMethod('POST');
        $defaultCalendar = $this->getMockBuilder('Oro\Bundle\CalendarBundle\Entity\Calendar')
            ->disableOriginalConstructor()
            ->getMock();
        $this->entity->setCalendar($defaultCalendar);

        $this->form->expects($this->once())
            ->method('has')
            ->with('contexts')
            ->will($this->returnValue(true));

        $defaultCalendar->expects($this->once())
            ->method('getOwner')
            ->will($this->returnValue($owner));

        $this->form->expects($this->any())
            ->method('getData')
            ->will($this->returnValue([$context]));

        $this->activityManager->expects($this->once())
            ->method('setActivityTargets')
            ->with(
                $this->identicalTo($this->entity),
                $this->identicalTo([$context, $owner])
            );

        $this->activityManager->expects($this->never())
            ->method('removeActivityTarget');
        $this->handler->process($this->entity);


        $this->assertSame($defaultCalendar, $this->entity->getCalendar());
>>>>>>> f38532c2
    }

    public function testProcessPUT()
    {
        ReflectionUtil::setId($this->entity, 1);
        $this->request->setMethod('PUT');
        $this->emailSendProcessor->expects($this->once())
            ->method('sendUpdateParentEventNotification');

<<<<<<< HEAD
        $handler = new CalendarEventApiHandler(
            $this->form,
            $this->request,
            $this->om,
            $this->emailSendProcessor,
            $this->activityManager,
            $this->attendeeRelationManager
        );
        $handler->process($this->obj);
=======
        $this->handler->process($this->entity);
>>>>>>> f38532c2
    }
}<|MERGE_RESOLUTION|>--- conflicted
+++ resolved
@@ -8,12 +8,9 @@
 use Oro\Bundle\ActivityBundle\Manager\ActivityManager;
 use Oro\Bundle\CalendarBundle\Entity\CalendarEvent;
 use Oro\Bundle\CalendarBundle\Form\Handler\CalendarEventApiHandler;
-<<<<<<< HEAD
 use Oro\Bundle\CalendarBundle\Manager\AttendeeRelationManager;
-=======
+use Oro\Bundle\CalendarBundle\Tests\Unit\ReflectionUtil;
 use Oro\Bundle\UserBundle\Entity\User;
->>>>>>> f38532c2
-use Oro\Bundle\CalendarBundle\Tests\Unit\ReflectionUtil;
 
 class CalendarEventApiHandlerTest extends \PHPUnit_Framework_TestCase
 {
@@ -35,13 +32,11 @@
     /** @var ActivityManager */
     protected $activityManager;
 
-<<<<<<< HEAD
     /** @var \PHPUnit_Framework_MockObject_MockObject|AttendeeRelationManager */
     private $attendeeRelationManager;
-=======
+
     /** @var CalendarEventHandler */
     protected $handler;
->>>>>>> f38532c2
 
     protected function setUp()
     {
@@ -49,7 +44,7 @@
             ->disableOriginalConstructor()
             ->getMock();
         $this->request = new Request();
-        $this->request->request = new ParameterBag($data = []);
+        $this->request->request = new ParameterBag($data = ['contexts' => []]);
         $this->request->query = new ParameterBag(['send_notification' => true]);
         $this->om = $this->getMockBuilder('Doctrine\Common\Persistence\ObjectManager')
             ->disableOriginalConstructor()
@@ -61,16 +56,12 @@
             ->disableOriginalConstructor()
             ->getMock();
 
-<<<<<<< HEAD
         $this->attendeeRelationManager = $this
             ->getMockBuilder('Oro\Bundle\CalendarBundle\Manager\AttendeeRelationManager')
             ->disableOriginalConstructor()
             ->getMock();
 
-        $this->obj  = new CalendarEvent();
-=======
         $this->entity  = new CalendarEvent();
->>>>>>> f38532c2
 
         $this->form->expects($this->once())
             ->method('setData')
@@ -95,7 +86,8 @@
             $this->request,
             $this->om,
             $this->emailSendProcessor,
-            $this->activityManager
+            $this->activityManager,
+            $this->attendeeRelationManager
         );
     }
 
@@ -105,17 +97,6 @@
         $this->emailSendProcessor->expects($this->once())
             ->method('sendInviteNotification');
 
-<<<<<<< HEAD
-        $handler = new CalendarEventApiHandler(
-            $this->form,
-            $this->request,
-            $this->om,
-            $this->emailSendProcessor,
-            $this->activityManager,
-            $this->attendeeRelationManager
-        );
-        $handler->process($this->obj);
-=======
         $this->handler->process($this->entity);
     }
 
@@ -133,9 +114,12 @@
             ->getMock();
         $this->entity->setCalendar($defaultCalendar);
 
-        $this->form->expects($this->once())
+        $this->form->expects($this->exactly(2))
             ->method('has')
-            ->with('contexts')
+            ->withConsecutive(
+                ['invitedUsers'],
+                ['contexts']
+            )
             ->will($this->returnValue(true));
 
         $defaultCalendar->expects($this->once())
@@ -159,7 +143,6 @@
 
 
         $this->assertSame($defaultCalendar, $this->entity->getCalendar());
->>>>>>> f38532c2
     }
 
     public function testProcessPUT()
@@ -169,18 +152,6 @@
         $this->emailSendProcessor->expects($this->once())
             ->method('sendUpdateParentEventNotification');
 
-<<<<<<< HEAD
-        $handler = new CalendarEventApiHandler(
-            $this->form,
-            $this->request,
-            $this->om,
-            $this->emailSendProcessor,
-            $this->activityManager,
-            $this->attendeeRelationManager
-        );
-        $handler->process($this->obj);
-=======
         $this->handler->process($this->entity);
->>>>>>> f38532c2
     }
 }