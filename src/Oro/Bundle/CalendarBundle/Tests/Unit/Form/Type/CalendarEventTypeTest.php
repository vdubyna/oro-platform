<?php

namespace Oro\Bundle\CalendarBundle\Tests\Unit\Form\Type;

use Symfony\Component\Form\FormEvents;

use Oro\Bundle\CalendarBundle\Form\Type\CalendarEventType;

class CalendarEventTypeTest extends \PHPUnit_Framework_TestCase
{
    /**
     * @var CalendarEventType
     */
    protected $type;

    protected function setUp()
    {
        $this->type = new CalendarEventType(array());
    }

    public function testBuildForm()
    {
        $builder = $this->getMockBuilder('Symfony\Component\Form\FormBuilder')
            ->disableOriginalConstructor()
            ->getMock();

        $builder->expects($this->at(0))
            ->method('add')
            ->with(
                'title',
                'text',
                array('required' => true, 'label' => 'oro.calendar.calendarevent.title.label')
            )
            ->will($this->returnSelf());
        $builder->expects($this->at(1))
            ->method('add')
            ->with(
                'description',
                'textarea',
                array('required' => false, 'label' => 'oro.calendar.calendarevent.description.label')
            )
            ->will($this->returnSelf());
        $builder->expects($this->at(2))
            ->method('add')
            ->with(
                'start',
                'oro_datetime',
                array('required' => true, 'label' => 'oro.calendar.calendarevent.start.label')
            )
            ->will($this->returnSelf());
        $builder->expects($this->at(3))
            ->method('add')
            ->with(
                'end',
                'oro_datetime',
                array('required' => true, 'label' => 'oro.calendar.calendarevent.end.label')
            )
            ->will($this->returnSelf());
        $builder->expects($this->at(4))
            ->method('add')
            ->with(
                'allDay',
                'checkbox',
                array('required' => false, 'label' => 'oro.calendar.calendarevent.all_day.label')
            )
            ->will($this->returnSelf());
        $builder->expects($this->at(5))
            ->method('add')
            ->with(
<<<<<<< HEAD
                'reminders',
                'oro_reminder_collection',
                array('required' => false, 'label' => 'oro.reminder.entity_plural_label')
            )
            ->will($this->returnSelf());
        $builder->expects($this->at(6))
            ->method('add')
            ->with(
                'childEvents',
                'oro_calendar_event_invitees',
                array('required' => false, 'label' => 'oro.calendar.calendarevent.invitation.label')
            )
            ->will($this->returnSelf());

        $builder->expects($this->at(7))
            ->method('addEventListener')
            ->with(FormEvents::PRE_SUBMIT, [$this->type, 'onPreSubmit']);

        $childBuilder = $this->getMock('Symfony\Component\Form\FormBuilderInterface');
        $childBuilder->expects($this->once())
            ->method('addEventListener')
            ->with(FormEvents::POST_SUBMIT, [$this->type, 'onChildPostSubmit']);

        $builder->expects($this->at(8))
            ->method('get')
            ->with('childEvents')
            ->will($this->returnValue($childBuilder));

        $builder->expects($this->at(9))
            ->method('addEventListener')
            ->with(FormEvents::POST_SUBMIT, [$this->type, 'onPostSubmit']);
=======
                'backgroundColor',
                'oro_simple_color_picker',
                array(
                    'required'           => false,
                    'label'              => 'oro.calendar.calendarevent.backgroundColor.label',
                    'color_schema'       => 'oro_calendar.event_colors',
                    'empty_value'        => 'oro.calendar.form.no_color',
                    'allow_empty_color'  => true,
                    'allow_custom_color' => true
                )
            )
            ->will($this->returnSelf());
>>>>>>> 075e353a

        $this->type->buildForm($builder, array());
    }

    public function testSetDefaultOptions()
    {
        $resolver = $this->getMock('Symfony\Component\OptionsResolver\OptionsResolverInterface');
        $resolver->expects($this->once())
            ->method('setDefaults')
            ->with(
                array(
                    'data_class' => 'Oro\Bundle\CalendarBundle\Entity\CalendarEvent',
                    'intention'  => 'calendar_event',
                )
            );

        $this->type->setDefaultOptions($resolver);
    }

    public function testGetName()
    {
        $this->assertEquals('oro_calendar_event', $this->type->getName());
    }
}<|MERGE_RESOLUTION|>--- conflicted
+++ resolved
@@ -67,7 +67,21 @@
         $builder->expects($this->at(5))
             ->method('add')
             ->with(
-<<<<<<< HEAD
+                'backgroundColor',
+                'oro_simple_color_picker',
+                array(
+                    'required'           => false,
+                    'label'              => 'oro.calendar.calendarevent.backgroundColor.label',
+                    'color_schema'       => 'oro_calendar.event_colors',
+                    'empty_value'        => 'oro.calendar.form.no_color',
+                    'allow_empty_color'  => true,
+                    'allow_custom_color' => true
+                )
+            )
+            ->will($this->returnSelf());
+        $builder->expects($this->at(5))
+            ->method('add')
+            ->with(
                 'reminders',
                 'oro_reminder_collection',
                 array('required' => false, 'label' => 'oro.reminder.entity_plural_label')
@@ -99,20 +113,6 @@
         $builder->expects($this->at(9))
             ->method('addEventListener')
             ->with(FormEvents::POST_SUBMIT, [$this->type, 'onPostSubmit']);
-=======
-                'backgroundColor',
-                'oro_simple_color_picker',
-                array(
-                    'required'           => false,
-                    'label'              => 'oro.calendar.calendarevent.backgroundColor.label',
-                    'color_schema'       => 'oro_calendar.event_colors',
-                    'empty_value'        => 'oro.calendar.form.no_color',
-                    'allow_empty_color'  => true,
-                    'allow_custom_color' => true
-                )
-            )
-            ->will($this->returnSelf());
->>>>>>> 075e353a
 
         $this->type->buildForm($builder, array());
     }
