--- conflicted
+++ resolved
@@ -2,6 +2,13 @@
 
 namespace Oro\Bundle\CalendarBundle\Tests\Unit\Form\Type;
 
+use Symfony\Component\Form\FormEvent;
+use Symfony\Component\Form\FormEvents;
+
+use Doctrine\Common\Collections\ArrayCollection;
+
+use Oro\Bundle\CalendarBundle\Entity\Calendar;
+use Oro\Bundle\CalendarBundle\Entity\CalendarEvent;
 use Oro\Bundle\CalendarBundle\Form\Type\CalendarEventType;
 use Oro\Bundle\EntityExtendBundle\Tests\Unit\Fixtures\TestEnumValue;
 
@@ -55,13 +62,8 @@
             ->method('add')
             ->with(
                 'description',
-<<<<<<< HEAD
-                'oro_resizeable_rich_text',
+                'textarea',
                 ['required' => false, 'label' => 'oro.calendar.calendarevent.description.label']
-=======
-                'textarea',
-                array('required' => false, 'label' => 'oro.calendar.calendarevent.description.label')
->>>>>>> e869af1c
             )
             ->will($this->returnSelf());
         $builder->expects($this->at(2))
