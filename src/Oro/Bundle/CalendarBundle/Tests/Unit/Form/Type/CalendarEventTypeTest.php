<?php

namespace Oro\Bundle\CalendarBundle\Tests\Unit\Form\Type;

use Symfony\Component\Form\FormEvent;
use Symfony\Component\Form\FormEvents;

use Doctrine\Common\Collections\ArrayCollection;

use Oro\Bundle\CalendarBundle\Entity\Calendar;
use Oro\Bundle\CalendarBundle\Entity\CalendarEvent;
use Oro\Bundle\CalendarBundle\Form\Type\CalendarEventType;

class CalendarEventTypeTest extends \PHPUnit_Framework_TestCase
{
    /**
     * @var CalendarEventType
     */
    protected $type;

    protected function setUp()
    {
        $this->type = new CalendarEventType(array());
    }

    /**
     * @SuppressWarnings(PHPMD.ExcessiveMethodLength)
     */
    public function testBuildForm()
    {
        $builder = $this->getMockBuilder('Symfony\Component\Form\FormBuilder')
            ->disableOriginalConstructor()
            ->getMock();

        $builder->expects($this->at(0))
            ->method('add')
            ->with(
                'title',
                'text',
                array('required' => true, 'label' => 'oro.calendar.calendarevent.title.label')
            )
            ->will($this->returnSelf());
        $builder->expects($this->at(1))
            ->method('add')
            ->with(
                'description',
                'textarea',
                array('required' => false, 'label' => 'oro.calendar.calendarevent.description.label')
            )
            ->will($this->returnSelf());
        $builder->expects($this->at(2))
            ->method('add')
            ->with(
                'start',
                'oro_datetime',
                array('required' => true, 'label' => 'oro.calendar.calendarevent.start.label')
            )
            ->will($this->returnSelf());
        $builder->expects($this->at(3))
            ->method('add')
            ->with(
                'end',
                'oro_datetime',
                array('required' => true, 'label' => 'oro.calendar.calendarevent.end.label')
            )
            ->will($this->returnSelf());
        $builder->expects($this->at(4))
            ->method('add')
            ->with(
                'allDay',
                'checkbox',
                array('required' => false, 'label' => 'oro.calendar.calendarevent.all_day.label')
            )
            ->will($this->returnSelf());
        $builder->expects($this->at(5))
            ->method('add')
            ->with(
                'backgroundColor',
                'oro_simple_color_picker',
                array(
                    'required'           => false,
                    'label'              => 'oro.calendar.calendarevent.backgroundColor.label',
                    'color_schema'       => 'oro_calendar.event_colors',
                    'empty_value'        => 'oro.calendar.form.no_color',
                    'allow_empty_color'  => true,
                    'allow_custom_color' => true
                )
            )
            ->will($this->returnSelf());
        $builder->expects($this->at(6))
            ->method('add')
            ->with(
                'reminders',
                'oro_reminder_collection',
                array('required' => false, 'label' => 'oro.reminder.entity_plural_label')
            )
            ->will($this->returnSelf());
        $builder->expects($this->at(7))
            ->method('add')
            ->with(
                'childEvents',
                'oro_calendar_event_invitees',
                array('required' => false, 'label' => 'oro.calendar.calendarevent.invitation.label')
            )
            ->will($this->returnSelf());

        $builder->expects($this->at(8))
<<<<<<< HEAD
            ->method('add')
            ->with(
                'notifyInvitedUsers',
                'hidden',
                array('mapped' => false)
            )
            ->will($this->returnSelf());

        $builder->expects($this->at(9))
=======
>>>>>>> 1836d550
            ->method('addEventListener')
            ->with(FormEvents::PRE_SUBMIT, [$this->type, 'onPreSubmit']);

        $childBuilder = $this->getMock('Symfony\Component\Form\FormBuilderInterface');
        $childBuilder->expects($this->once())
            ->method('addEventListener')
            ->with(FormEvents::POST_SUBMIT, [$this->type, 'onChildPostSubmit']);

<<<<<<< HEAD
        $builder->expects($this->at(10))
=======
        $builder->expects($this->at(9))
>>>>>>> 1836d550
            ->method('get')
            ->with('childEvents')
            ->will($this->returnValue($childBuilder));

<<<<<<< HEAD
        $builder->expects($this->at(11))
=======
        $builder->expects($this->at(10))
>>>>>>> 1836d550
            ->method('addEventListener')
            ->with(FormEvents::POST_SUBMIT, [$this->type, 'onPostSubmit']);

        $this->type->buildForm($builder, array());
    }

    public function testSetDefaultOptions()
    {
        $resolver = $this->getMock('Symfony\Component\OptionsResolver\OptionsResolverInterface');
        $resolver->expects($this->once())
            ->method('setDefaults')
            ->with(
                array(
                    'data_class' => 'Oro\Bundle\CalendarBundle\Entity\CalendarEvent',
                    'intention'  => 'calendar_event',
                )
            );

        $this->type->setDefaultOptions($resolver);
    }

    public function testGetName()
    {
        $this->assertEquals('oro_calendar_event', $this->type->getName());
    }

    public function testOnPreSubmit()
    {
        $calendarEvent = new CalendarEvent();
        $calendarEvent->setTitle('test');

        $form = $this->getMock('Symfony\Component\Form\FormInterface');
        $form->expects($this->any())
            ->method('getData')
            ->will($this->returnValue($calendarEvent));

        $this->assertAttributeEmpty('parentEvent', $this->type);
        $this->type->onPreSubmit(new FormEvent($form, []));
        $this->assertAttributeEquals($calendarEvent, 'parentEvent', $this->type);
    }

    public function testOnChildPostSubmit()
    {
        $firstCalendar = new Calendar();
        $firstCalendar->setName('1');
        $secondCalendar = new Calendar();
        $secondCalendar->setName('2');

        $firstEvent = new CalendarEvent();
        $firstEvent->setTitle('1')
            ->setCalendar($firstCalendar);
        $secondEvent = new CalendarEvent();
        $secondEvent->setTitle('2')
            ->setCalendar($secondCalendar);

        $firstExistingEvent = new CalendarEvent();
        $firstExistingEvent->setTitle('1_existing')
            ->setCalendar($firstCalendar);

        $parentEvent = new CalendarEvent();
        $parentEvent->addChildEvent($firstExistingEvent);

        $parentForm = $this->getMock('Symfony\Component\Form\FormInterface');
        $parentForm->expects($this->any())
            ->method('getData')
            ->will($this->returnValue($parentEvent));

        $events = new ArrayCollection([$firstEvent, $secondEvent]);

        $form = $this->getMock('Symfony\Component\Form\FormInterface');
        $form->expects($this->any())
            ->method('getData')
            ->will($this->returnValue($events));

        $this->type->onPreSubmit(new FormEvent($parentForm, []));
        $this->type->onChildPostSubmit(new FormEvent($form, []));

        $this->assertCount(2, $events);
        $this->assertEquals($firstExistingEvent, $events[0]);
        $this->assertEquals($secondEvent, $events[1]);
    }

    public function testOnSubmit()
    {
        // set default empty data
        $firstEvent = new CalendarEvent();
        $firstEvent->setTitle('1');
        $secondEvent = new CalendarEvent();
        $secondEvent->setTitle('2');

        $parentEvent = new CalendarEvent();
        $parentEvent->setTitle('parent title')
            ->setDescription('parent description')
            ->setStart(new \DateTime('now'))
            ->setEnd(new \DateTime('now'))
            ->setAllDay(true);
        $parentEvent->addChildEvent($firstEvent)
            ->addChildEvent($secondEvent);

        $form = $this->getMock('Symfony\Component\Form\FormInterface');
        $form->expects($this->any())
            ->method('getData')
            ->will($this->returnValue($parentEvent));

        // assert default data with default status
        $this->type->onPostSubmit(new FormEvent($form, []));

<<<<<<< HEAD
        $this->assertEquals(CalendarEvent::NOT_RESPONDED, $parentEvent->getInvitationStatus());
=======
        $this->assertEquals(CalendarEvent::ACCEPTED, $parentEvent->getInvitationStatus());
>>>>>>> 1836d550
        $this->assertEquals(CalendarEvent::NOT_RESPONDED, $firstEvent->getInvitationStatus());
        $this->assertEquals(CalendarEvent::NOT_RESPONDED, $secondEvent->getInvitationStatus());
        $this->assertEventDataEquals($parentEvent, $firstEvent);
        $this->assertEventDataEquals($parentEvent, $secondEvent);

        // modify data
        $parentEvent->setTitle('modified title')
            ->setDescription('modified description')
            ->setStart(new \DateTime('tomorrow'))
            ->setEnd(new \DateTime('tomorrow'))
            ->setAllDay(false);

        $parentEvent->setInvitationStatus(CalendarEvent::ACCEPTED);
        $firstEvent->setInvitationStatus(CalendarEvent::DECLINED);
        $secondEvent->setInvitationStatus(CalendarEvent::TENTATIVELY_ACCEPTED);

        // assert modified data
        $this->type->onPostSubmit(new FormEvent($form, []));

        $this->assertEquals(CalendarEvent::ACCEPTED, $parentEvent->getInvitationStatus());
        $this->assertEquals(CalendarEvent::DECLINED, $firstEvent->getInvitationStatus());
        $this->assertEquals(CalendarEvent::TENTATIVELY_ACCEPTED, $secondEvent->getInvitationStatus());
        $this->assertEventDataEquals($parentEvent, $firstEvent);
        $this->assertEventDataEquals($parentEvent, $secondEvent);
    }

    /**
     * @param CalendarEvent $expected
     * @param CalendarEvent $actual
     */
    protected function assertEventDataEquals(CalendarEvent $expected, CalendarEvent $actual)
    {
        $this->assertEquals($expected->getTitle(), $actual->getTitle());
        $this->assertEquals($expected->getDescription(), $actual->getDescription());
        $this->assertEquals($expected->getStart(), $actual->getStart());
        $this->assertEquals($expected->getEnd(), $actual->getEnd());
        $this->assertEquals($expected->getAllDay(), $actual->getAllDay());
    }
}<|MERGE_RESOLUTION|>--- conflicted
+++ resolved
@@ -105,7 +105,6 @@
             ->will($this->returnSelf());
 
         $builder->expects($this->at(8))
-<<<<<<< HEAD
             ->method('add')
             ->with(
                 'notifyInvitedUsers',
@@ -115,8 +114,6 @@
             ->will($this->returnSelf());
 
         $builder->expects($this->at(9))
-=======
->>>>>>> 1836d550
             ->method('addEventListener')
             ->with(FormEvents::PRE_SUBMIT, [$this->type, 'onPreSubmit']);
 
@@ -125,20 +122,12 @@
             ->method('addEventListener')
             ->with(FormEvents::POST_SUBMIT, [$this->type, 'onChildPostSubmit']);
 
-<<<<<<< HEAD
         $builder->expects($this->at(10))
-=======
-        $builder->expects($this->at(9))
->>>>>>> 1836d550
             ->method('get')
             ->with('childEvents')
             ->will($this->returnValue($childBuilder));
 
-<<<<<<< HEAD
         $builder->expects($this->at(11))
-=======
-        $builder->expects($this->at(10))
->>>>>>> 1836d550
             ->method('addEventListener')
             ->with(FormEvents::POST_SUBMIT, [$this->type, 'onPostSubmit']);
 
@@ -246,11 +235,7 @@
         // assert default data with default status
         $this->type->onPostSubmit(new FormEvent($form, []));
 
-<<<<<<< HEAD
-        $this->assertEquals(CalendarEvent::NOT_RESPONDED, $parentEvent->getInvitationStatus());
-=======
         $this->assertEquals(CalendarEvent::ACCEPTED, $parentEvent->getInvitationStatus());
->>>>>>> 1836d550
         $this->assertEquals(CalendarEvent::NOT_RESPONDED, $firstEvent->getInvitationStatus());
         $this->assertEquals(CalendarEvent::NOT_RESPONDED, $secondEvent->getInvitationStatus());
         $this->assertEventDataEquals($parentEvent, $firstEvent);
