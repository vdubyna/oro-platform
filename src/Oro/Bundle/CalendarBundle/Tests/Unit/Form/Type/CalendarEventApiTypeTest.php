--- conflicted
+++ resolved
@@ -30,15 +30,11 @@
     /** @var \PHPUnit_Framework_MockObject_MockObject */
     protected $registry;
 
-<<<<<<< HEAD
-    /**
-     * @var \PHPUnit_Framework_MockObject_MockObject
-     */
+    /** @var \PHPUnit_Framework_MockObject_MockObject */
     protected $entityManager;
-=======
+
     /** @var \PHPUnit_Framework_MockObject_MockObject */
     protected $calendarEventManager;
->>>>>>> 971cbad2
 
     protected function getExtensions()
     {
