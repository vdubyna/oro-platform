--- conflicted
+++ resolved
@@ -135,16 +135,6 @@
     public function testSubmitValidData()
     {
         $formData = array(
-<<<<<<< HEAD
-            'calendar'    => 1,
-            'title'       => 'testTitle',
-            'description' => 'testDescription',
-            'start'       => '2013-10-05T13:00:00Z',
-            'end'         => '2013-10-05T13:30:00+00:00',
-            'allDay'      => true,
-            'reminders'   => new ArrayCollection(),
-            'childEvents' => new ArrayCollection(),
-=======
             'calendar'        => 1,
             'title'           => 'testTitle',
             'description'     => 'testDescription',
@@ -152,8 +142,8 @@
             'end'             => '2013-10-05T13:30:00+00:00',
             'allDay'          => true,
             'backgroundColor' => '#FF0000',
-            'reminders'       => new ArrayCollection()
->>>>>>> 075e353a
+            'reminders'       => new ArrayCollection(),
+            'childEvents'     => new ArrayCollection(),
         );
 
         $type = new CalendarEventApiType(array());
