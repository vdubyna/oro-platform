<?php

namespace Oro\Bundle\CalendarBundle\Tests\Unit\Provider;

use Doctrine\ORM\Query\Expr;
use Oro\Bundle\CalendarBundle\Entity\Calendar;
use Oro\Bundle\CalendarBundle\Provider\UserCalendarProvider;
use Oro\Bundle\CalendarBundle\Tests\Unit\ReflectionUtil;
use Oro\Bundle\UserBundle\Entity\User;

class UserCalendarProviderTest extends \PHPUnit_Framework_TestCase
{
    /** @var \PHPUnit_Framework_MockObject_MockObject */
    protected $doctrineHelper;

    /** @var \PHPUnit_Framework_MockObject_MockObject */
    protected $entityNameResolver;

    /** @var \PHPUnit_Framework_MockObject_MockObject */
    protected $calendarEventNormalizer;

    /** @var \PHPUnit_Framework_MockObject_MockObject */
    protected $recurrenceStrategy;

    /** @var UserCalendarProvider */
    protected $provider;

    protected function setUp()
    {
        $this->doctrineHelper          = $this->getMockBuilder('Oro\Bundle\EntityBundle\ORM\DoctrineHelper')
            ->disableOriginalConstructor()
            ->getMock();
        $this->entityNameResolver      = $this->getMockBuilder('Oro\Bundle\EntityBundle\Provider\EntityNameResolver')
            ->disableOriginalConstructor()
            ->getMock();
        $this->calendarEventNormalizer =
            $this->getMockBuilder('Oro\Bundle\CalendarBundle\Provider\UserCalendarEventNormalizer')
                ->disableOriginalConstructor()
                ->getMock();
        $this->recurrenceStrategy =
<<<<<<< HEAD
            $this->getMockBuilder('Oro\Bundle\CalendarBundle\Model\Recurrence\DelegateStrategy')
=======
            $this->getMockBuilder('Oro\Bundle\CalendarBundle\Strategy\Recurrence\DelegateStrategy')
>>>>>>> 7e05426c
                ->disableOriginalConstructor()
                ->getMock();

        $this->provider = new UserCalendarProvider(
            $this->doctrineHelper,
            $this->entityNameResolver,
            $this->calendarEventNormalizer,
            $this->recurrenceStrategy
        );
    }

    public function testGetCalendarDefaultValues()
    {
        $organizationId = 1;
        $userId         = 123;
        $calendarId     = 20;
        $calendarIds    = [10, 20];

        $calendar1 = new Calendar();
        ReflectionUtil::setId($calendar1, $calendarIds[0]);
        $user1 = new User();
        ReflectionUtil::setId($user1, $userId);
        $calendar1->setOwner($user1);

        $calendar2 = new Calendar();
        ReflectionUtil::setId($calendar2, $calendarIds[1]);
        $user2 = new User();
        ReflectionUtil::setId($user2, 456);
        $calendar2->setOwner($user2);

        $calendars = [$calendar1, $calendar2];

        $qb   = $this->getMockBuilder('Doctrine\ORM\QueryBuilder')
            ->disableOriginalConstructor()
            ->getMock();
        $repo = $this->getMockBuilder('Doctrine\ORM\EntityRepository')
            ->disableOriginalConstructor()
            ->getMock();
        $repo->expects($this->once())
            ->method('createQueryBuilder')
            ->with('o')
            ->will($this->returnValue($qb));
        $this->doctrineHelper->expects($this->once())
            ->method('getEntityRepository')
            ->with('OroCalendarBundle:Calendar')
            ->will($this->returnValue($repo));
        $qb->expects($this->once())
            ->method('select')
            ->with('o, owner')
            ->will($this->returnSelf());
        $qb->expects($this->once())
            ->method('innerJoin')
            ->with('o.owner', 'owner')
            ->will($this->returnSelf());
        $qb->expects($this->once())
            ->method('expr')
            ->will($this->returnValue(new Expr()));
        $qb->expects($this->once())
            ->method('where')
            ->with(new Expr\Func('o.id IN', $calendarIds))
            ->will($this->returnSelf());

        $query = $this->getMockBuilder('Doctrine\ORM\AbstractQuery')
            ->disableOriginalConstructor()
            ->setMethods(['getResult'])
            ->getMockForAbstractClass();
        $qb->expects($this->once())
            ->method('getQuery')
            ->will($this->returnValue($query));
        $query->expects($this->once())
            ->method('getResult')
            ->will($this->returnValue($calendars));

        $this->entityNameResolver->expects($this->at(0))
            ->method('getName')
            ->with($this->identicalTo($user1))
            ->will($this->returnValue('John Doo'));
        $this->entityNameResolver->expects($this->at(1))
            ->method('getName')
            ->with($this->identicalTo($user2))
            ->will($this->returnValue('John Smith'));

        $result = $this->provider->getCalendarDefaultValues($organizationId, $userId, $calendarId, $calendarIds);
        $this->assertEquals(
            [
                $calendarIds[0] => [
                    'calendarName' => 'John Doo',
                    'userId'       => $userId,
                ],
                $calendarIds[1] => [
                    'calendarName'   => 'John Smith',
                    'userId'         => 456,
                    'removable'      => false,
                    'canAddEvent'    => true,
                    'canEditEvent'   => true,
                    'canDeleteEvent' => true,
                ]
            ],
            $result
        );
    }

    public function testGetCalendarEvents()
    {
        $organizationId = 1;
        $userId         = 123;
        $calendarId     = 10;
        $start          = new \DateTime();
        $end            = new \DateTime();
        $connections    = [10 => true, 20 => false];
        $events         = [['id' => 1]];

        $qb   = $this->getMockBuilder('Doctrine\ORM\QueryBuilder')
            ->disableOriginalConstructor()
            ->getMock();
        $repo = $this->getMockBuilder('Oro\Bundle\CalendarBundle\Entity\Repository\CalendarEventRepository')
            ->disableOriginalConstructor()
            ->getMock();
        $this->doctrineHelper->expects($this->once())
            ->method('getEntityRepository')
            ->with('OroCalendarBundle:CalendarEvent')
            ->will($this->returnValue($repo));
        $repo->expects($this->once())
            ->method('getUserEventListByTimeIntervalQueryBuilder')
            ->with($this->identicalTo($start), $this->identicalTo($end))
            ->will($this->returnValue($qb));
        $query = $this->getMockBuilder('Doctrine\ORM\AbstractQuery')
            ->disableOriginalConstructor()
            ->getMockForAbstractClass();
        $qb->expects($this->once())
            ->method('andWhere')
            ->with('c.id IN (:visibleIds)')
            ->will($this->returnSelf());
        $qb->expects($this->any())
            ->method('setParameter')
            ->will($this->returnSelf());
        $qb->expects($this->once())
            ->method('getQuery')
            ->will($this->returnValue($query));
        $qb->expects($this->once())
            ->method('expr')
            ->willReturn(new Expr());

        $this->calendarEventNormalizer->expects($this->once())
            ->method('getCalendarEvents')
            ->with($calendarId, $this->identicalTo($query))
            ->will($this->returnValue($events));

        $result = $this->provider->getCalendarEvents($organizationId, $userId, $calendarId, $start, $end, $connections);
        $this->assertEquals($events, $result);
    }

    public function testGetCalendarEventsAllInvisible()
    {
        $organizationId = 1;
        $userId         = 123;
        $calendarId     = 10;
        $start          = new \DateTime();
        $end            = new \DateTime();
        $connections    = [10 => false, 20 => false];
        $events         = [['id' => 1]];

        $qb   = $this->getMockBuilder('Doctrine\ORM\QueryBuilder')
            ->disableOriginalConstructor()
            ->getMock();
        $repo = $this->getMockBuilder('Oro\Bundle\CalendarBundle\Entity\Repository\CalendarEventRepository')
            ->disableOriginalConstructor()
            ->getMock();
        $this->doctrineHelper->expects($this->once())
            ->method('getEntityRepository')
            ->with('OroCalendarBundle:CalendarEvent')
            ->will($this->returnValue($repo));
        $repo->expects($this->once())
            ->method('getUserEventListByTimeIntervalQueryBuilder')
            ->with($this->identicalTo($start), $this->identicalTo($end))
            ->will($this->returnValue($qb));
        $query = $this->getMockBuilder('Doctrine\ORM\AbstractQuery')
            ->disableOriginalConstructor()
            ->getMockForAbstractClass();
        $qb->expects($this->once())
            ->method('andWhere')
            ->with('1 = 0')
            ->will($this->returnSelf());
        $qb->expects($this->once())
            ->method('getQuery')
            ->will($this->returnValue($query));
        $qb->expects($this->once())
            ->method('expr')
            ->willReturn(new Expr());

        $this->calendarEventNormalizer->expects($this->once())
            ->method('getCalendarEvents')
            ->with($calendarId, $this->identicalTo($query))
            ->will($this->returnValue($events));

        $result = $this->provider->getCalendarEvents($organizationId, $userId, $calendarId, $start, $end, $connections);
        $this->assertEquals($events, $result);
    }
}<|MERGE_RESOLUTION|>--- conflicted
+++ resolved
@@ -38,11 +38,7 @@
                 ->disableOriginalConstructor()
                 ->getMock();
         $this->recurrenceStrategy =
-<<<<<<< HEAD
-            $this->getMockBuilder('Oro\Bundle\CalendarBundle\Model\Recurrence\DelegateStrategy')
-=======
             $this->getMockBuilder('Oro\Bundle\CalendarBundle\Strategy\Recurrence\DelegateStrategy')
->>>>>>> 7e05426c
                 ->disableOriginalConstructor()
                 ->getMock();
 
