<?php

namespace Oro\Bundle\CalendarBundle\Tests\Unit\Entity;

use Doctrine\Common\Collections\ArrayCollection;

use Symfony\Component\PropertyAccess\PropertyAccess;

use Oro\Bundle\CalendarBundle\Entity\Calendar;
use Oro\Bundle\CalendarBundle\Entity\CalendarEvent;
use Oro\Bundle\CalendarBundle\Entity\SystemCalendar;
use Oro\Bundle\CalendarBundle\Tests\Unit\ReflectionUtil;
use Oro\Bundle\ReminderBundle\Model\ReminderData;
use Oro\Bundle\ReminderBundle\Entity\Reminder;
use Oro\Bundle\UserBundle\Entity\User;

class CalendarEventTest extends \PHPUnit_Framework_TestCase
{
    public function testIdGetter()
    {
        $obj = new CalendarEvent();
        ReflectionUtil::setId($obj, 1);
        $this->assertEquals(1, $obj->getId());
    }

    /**
     * @dataProvider propertiesDataProvider
     *
     * @param string $property
     * @param mixed  $value
     */
    public function testSettersAndGetters($property, $value)
    {
        $obj = new CalendarEvent();

        $accessor = PropertyAccess::createPropertyAccessor();
        $accessor->setValue($obj, $property, $value);
        $this->assertSame($value, $accessor->getValue($obj, $property));
    }

<<<<<<< HEAD
    public function propertiesDataProvider()
    {
        return array(
            array('calendar', new Calendar()),
            array('title', 'testTitle'),
            array('description', 'testdDescription'),
            array('start', new \DateTime()),
            array('end', new \DateTime()),
            array('allDay', true),
            array('backgroundColor', '#FF0000'),
            array('createdAt', new \DateTime()),
            array('updatedAt', new \DateTime()),
            array('invitationStatus', CalendarEvent::NOT_RESPONDED)
        );
    }

    /**
     * @expectedException \LogicException
     */
    public function testNotValidInvitationStatusSetter()
    {
        $obj = new CalendarEvent();

        $accessor = PropertyAccess::createPropertyAccessor();
        $accessor->setValue($obj, 'invitationStatus', 'wrong');
    }

    public function testChildren()
    {
        $calendarEventOne = new CalendarEvent();
        $calendarEventOne->setTitle('First calendar event');
        $calendarEventTwo = new CalendarEvent();
        $calendarEventOne->setTitle('Second calendar event');
        $calendarEventThree = new CalendarEvent();
        $calendarEventOne->setTitle('Third calendar event');
        $children = array($calendarEventOne, $calendarEventTwo);

        $calendarEvent = new CalendarEvent();
        $calendarEvent->setTitle('Parent calendar event');

        // reset children calendar events
        $this->assertSame($calendarEvent, $calendarEvent->resetChildEvents($children));
        $actual = $calendarEvent->getChildEvents();
        $this->assertInstanceOf('Doctrine\Common\Collections\ArrayCollection', $actual);
        $this->assertEquals($children, $actual->toArray());
        /** @var CalendarEvent $child */
        foreach ($children as $child) {
            $this->assertEquals($calendarEvent->getTitle(), $child->getParent()->getTitle());
        }

        // add children calendar events
        $this->assertSame($calendarEvent, $calendarEvent->addChildEvent($calendarEventTwo));
        $actual = $calendarEvent->getChildEvents();
        $this->assertInstanceOf('Doctrine\Common\Collections\ArrayCollection', $actual);
        $this->assertEquals($children, $actual->toArray());

        $this->assertSame($calendarEvent, $calendarEvent->addChildEvent($calendarEventThree));
        $actual = $calendarEvent->getChildEvents();
        $this->assertInstanceOf('Doctrine\Common\Collections\ArrayCollection', $actual);
        $this->assertEquals(array($calendarEventOne, $calendarEventTwo, $calendarEventThree), $actual->toArray());
        /** @var CalendarEvent $child */
        foreach ($children as $child) {
            $this->assertEquals($calendarEvent->getTitle(), $child->getParent()->getTitle());
        }

        // remove child calender event
        $this->assertSame($calendarEvent, $calendarEvent->removeChildEvent($calendarEventOne));
        $actual = $calendarEvent->getChildEvents();
        $this->assertInstanceOf('Doctrine\Common\Collections\ArrayCollection', $actual);
        $this->assertEquals(array(1 => $calendarEventTwo, 2 => $calendarEventThree), $actual->toArray());
    }

    /**
     * @param $status
     * @param $expected
     *
     * @dataProvider getAvailableDataProvider
     */
    public function testGetAvailableInvitationStatuses($status, $expected)
    {
        $event = new CalendarEvent();
        $event->setInvitationStatus($status);
        $actual = $event->getAvailableInvitationStatuses();
        $this->assertEmpty(array_diff($expected, $actual));
    }

    /**
     * @return array
     */
    public function getAvailableDataProvider()
    {
        return [
            'not responded' => [
                'status' => CalendarEvent::NOT_RESPONDED,
                'expected' => [
                    CalendarEvent::ACCEPTED,
                    CalendarEvent::TENTATIVELY_ACCEPTED,
                    CalendarEvent::DECLINED,
                ]
            ],
            'declined' => [
                'status' => CalendarEvent::DECLINED,
                'expected' => [
                    CalendarEvent::ACCEPTED,
                    CalendarEvent::TENTATIVELY_ACCEPTED,
                ]
            ],
            'accepted' => [
                'status' => CalendarEvent::ACCEPTED,
                'expected' => [
                    CalendarEvent::TENTATIVELY_ACCEPTED,
                    CalendarEvent::DECLINED,
                ]
            ],
            'tentatively available ' => [
                'status' => CalendarEvent::TENTATIVELY_ACCEPTED,
                'expected' => [
                    CalendarEvent::ACCEPTED,
                    CalendarEvent::DECLINED,
                ]
            ]
        ];
    }

=======
>>>>>>> 971cbad2
    public function testPrePersist()
    {
        $obj = new CalendarEvent();

        $this->assertNull($obj->getCreatedAt());
        $this->assertNull($obj->getUpdatedAt());

        $obj->prePersist();
        $this->assertInstanceOf('\DateTime', $obj->getCreatedAt());
        $this->assertInstanceOf('\DateTime', $obj->getUpdatedAt());
    }

    public function testPreUpdate()
    {
        $obj = new CalendarEvent();

        $this->assertNull($obj->getUpdatedAt());

        $obj->preUpdate();
        $this->assertInstanceOf('\DateTime', $obj->getUpdatedAt());
    }

<<<<<<< HEAD
    public function testGetChildEventByCalendar()
    {
        $firstCalendar = new Calendar();
        $firstCalendar->setName('1');
        $secondCalendar = new Calendar();
        $secondCalendar->setName('2');

        $firstEvent = new CalendarEvent();
        $firstEvent->setTitle('1')
            ->setCalendar($firstCalendar);
        $secondEvent = new CalendarEvent();
        $secondEvent->setTitle('2')
            ->setCalendar($secondCalendar);

        $masterEvent = new CalendarEvent();
        $masterEvent->addChildEvent($firstEvent)
            ->addChildEvent($secondEvent);

        $this->assertEquals($firstEvent, $masterEvent->getChildEventByCalendar($firstCalendar));
        $this->assertEquals($secondEvent, $masterEvent->getChildEventByCalendar($secondCalendar));
        $this->assertNull($masterEvent->getChildEventByCalendar(new Calendar));
=======
    public function testGetReminderData()
    {
        $obj = new CalendarEvent();
        ReflectionUtil::setId($obj, 1);
        $obj->setTitle('testTitle');
        $calendar = new Calendar();
        $calendar->setOwner(new User());
        $obj->setCalendar($calendar);
        /** @var ReminderData $reminderData */
        $reminderData = $obj->getReminderData();

        $this->assertEquals($reminderData->getSubject(), $obj->getTitle());
        $this->assertEquals($reminderData->getExpireAt(), $obj->getStart());
        $this->assertTrue($reminderData->getRecipient() === $calendar->getOwner());
    }

    /**
     * @expectedException \LogicException
     * @expectedExceptionMessage Only user's calendar events can have reminders. Event Id: 1.
     */
    public function testGetReminderDataWithLogicException()
    {
        $obj = new CalendarEvent();
        ReflectionUtil::setId($obj, 1);
        $obj->getReminderData();
    }

    public function testToString()
    {
        $obj = new CalendarEvent();
        $obj->setTitle('testTitle');
        $this->assertEquals($obj->getTitle(), (string)$obj);
    }

    public function propertiesDataProvider()
    {
        return [
            ['calendar', new Calendar()],
            ['systemCalendar', new SystemCalendar()],
            ['reminders', new ArrayCollection([new Reminder()])],
            ['title', 'testTitle'],
            ['description', 'testDescription'],
            ['start', new \DateTime()],
            ['end', new \DateTime()],
            ['allDay', true],
            ['backgroundColor', '#FFFFFF'],
            ['createdAt', new \DateTime()],
            ['updatedAt', new \DateTime()],
        ];
    }

    public function testGetCalendarUidNoCalendar()
    {
        $obj = new CalendarEvent();
        $this->assertNull($obj->getCalendarUid());
    }

    public function testGetCalendarUidUserCalendar()
    {
        $calendar = new Calendar();
        ReflectionUtil::setId($calendar, 123);

        $obj = new CalendarEvent();
        $obj->setCalendar($calendar);
        $this->assertEquals('user_123', $obj->getCalendarUid());
    }

    public function testGetCalendarUidSystemCalendar()
    {
        $calendar = new SystemCalendar();
        ReflectionUtil::setId($calendar, 123);

        $obj = new CalendarEvent();
        $obj->setSystemCalendar($calendar);
        $this->assertEquals('system_123', $obj->getCalendarUid());
    }

    public function testGetCalendarUidPublicCalendar()
    {
        $calendar = new SystemCalendar();
        ReflectionUtil::setId($calendar, 123);
        $calendar->setPublic(true);

        $obj = new CalendarEvent();
        $obj->setSystemCalendar($calendar);
        $this->assertEquals('public_123', $obj->getCalendarUid());
    }

    public function testSetCalendar()
    {
        $calendar       = new Calendar();
        $systemCalendar = new SystemCalendar();

        $obj = new CalendarEvent();

        $this->assertNull($obj->getCalendar());
        $this->assertNull($obj->getSystemCalendar());

        $obj->setCalendar($calendar);
        $this->assertSame($calendar, $obj->getCalendar());
        $this->assertNull($obj->getSystemCalendar());

        $obj->setSystemCalendar($systemCalendar);
        $this->assertNull($obj->getCalendar());
        $this->assertSame($systemCalendar, $obj->getSystemCalendar());

        $obj->setCalendar($calendar);
        $this->assertSame($calendar, $obj->getCalendar());
        $this->assertNull($obj->getSystemCalendar());

        $obj->setCalendar(null);
        $this->assertNull($obj->getCalendar());

        $obj->setSystemCalendar($systemCalendar);
        $this->assertNull($obj->getCalendar());
        $this->assertSame($systemCalendar, $obj->getSystemCalendar());

        $obj->setSystemCalendar(null);
        $this->assertNull($obj->getCalendar());
        $this->assertNull($obj->getSystemCalendar());
>>>>>>> 971cbad2
    }
}<|MERGE_RESOLUTION|>--- conflicted
+++ resolved
@@ -1,8 +1,6 @@
 <?php
 
 namespace Oro\Bundle\CalendarBundle\Tests\Unit\Entity;
-
-use Doctrine\Common\Collections\ArrayCollection;
 
 use Symfony\Component\PropertyAccess\PropertyAccess;
 
@@ -11,7 +9,6 @@
 use Oro\Bundle\CalendarBundle\Entity\SystemCalendar;
 use Oro\Bundle\CalendarBundle\Tests\Unit\ReflectionUtil;
 use Oro\Bundle\ReminderBundle\Model\ReminderData;
-use Oro\Bundle\ReminderBundle\Entity\Reminder;
 use Oro\Bundle\UserBundle\Entity\User;
 
 class CalendarEventTest extends \PHPUnit_Framework_TestCase
@@ -38,11 +35,11 @@
         $this->assertSame($value, $accessor->getValue($obj, $property));
     }
 
-<<<<<<< HEAD
     public function propertiesDataProvider()
     {
         return array(
             array('calendar', new Calendar()),
+            array('systemCalendar', new SystemCalendar()),
             array('title', 'testTitle'),
             array('description', 'testdDescription'),
             array('start', new \DateTime()),
@@ -163,8 +160,6 @@
         ];
     }
 
-=======
->>>>>>> 971cbad2
     public function testPrePersist()
     {
         $obj = new CalendarEvent();
@@ -187,7 +182,6 @@
         $this->assertInstanceOf('\DateTime', $obj->getUpdatedAt());
     }
 
-<<<<<<< HEAD
     public function testGetChildEventByCalendar()
     {
         $firstCalendar = new Calendar();
@@ -209,7 +203,8 @@
         $this->assertEquals($firstEvent, $masterEvent->getChildEventByCalendar($firstCalendar));
         $this->assertEquals($secondEvent, $masterEvent->getChildEventByCalendar($secondCalendar));
         $this->assertNull($masterEvent->getChildEventByCalendar(new Calendar));
-=======
+    }
+
     public function testGetReminderData()
     {
         $obj = new CalendarEvent();
@@ -244,23 +239,6 @@
         $this->assertEquals($obj->getTitle(), (string)$obj);
     }
 
-    public function propertiesDataProvider()
-    {
-        return [
-            ['calendar', new Calendar()],
-            ['systemCalendar', new SystemCalendar()],
-            ['reminders', new ArrayCollection([new Reminder()])],
-            ['title', 'testTitle'],
-            ['description', 'testDescription'],
-            ['start', new \DateTime()],
-            ['end', new \DateTime()],
-            ['allDay', true],
-            ['backgroundColor', '#FFFFFF'],
-            ['createdAt', new \DateTime()],
-            ['updatedAt', new \DateTime()],
-        ];
-    }
-
     public function testGetCalendarUidNoCalendar()
     {
         $obj = new CalendarEvent();
@@ -330,6 +308,5 @@
         $obj->setSystemCalendar(null);
         $this->assertNull($obj->getCalendar());
         $this->assertNull($obj->getSystemCalendar());
->>>>>>> 971cbad2
     }
 }