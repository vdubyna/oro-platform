<?php

namespace Oro\Bundle\CalendarBundle\Tests\Unit\Entity;

use Symfony\Component\PropertyAccess\PropertyAccess;

use Oro\Bundle\CalendarBundle\Entity\Calendar;
use Oro\Bundle\CalendarBundle\Entity\CalendarEvent;
use Oro\Bundle\CalendarBundle\Tests\Unit\ReflectionUtil;

class CalendarEventTest extends \PHPUnit_Framework_TestCase
{
    public function testIdGetter()
    {
        $obj = new CalendarEvent();
        ReflectionUtil::setId($obj, 1);
        $this->assertEquals(1, $obj->getId());
    }

    /**
     * @dataProvider propertiesDataProvider
     *
     * @param string $property
     * @param mixed  $value
     */
    public function testSettersAndGetters($property, $value)
    {
        $obj = new CalendarEvent();

        $accessor = PropertyAccess::createPropertyAccessor();
        $accessor->setValue($obj, $property, $value);
        $this->assertSame($value, $accessor->getValue($obj, $property));
    }

    public function propertiesDataProvider()
    {
        return array(
            array('calendar', new Calendar()),
            array('title', 'testTitle'),
            array('description', 'testdDescription'),
            array('start', new \DateTime()),
            array('end', new \DateTime()),
            array('allDay', true),
            array('createdAt', new \DateTime()),
            array('updatedAt', new \DateTime()),
            array('invitationStatus', CalendarEvent::NOT_RESPONDED)
        );
    }

    public function testChildren()
    {
        $calendarEventOne = new CalendarEvent();
        $calendarEventOne->setTitle('First calendar event');
        $calendarEventTwo = new CalendarEvent();
        $calendarEventOne->setTitle('Second calendar event');
        $calendarEventThree = new CalendarEvent();
        $calendarEventOne->setTitle('Third calendar event');
        $children = array($calendarEventOne, $calendarEventTwo);

        $calendarEvent = new CalendarEvent();
        $calendarEvent->setTitle('Parent calendar event');

        // reset children calendar events
<<<<<<< HEAD
        $this->assertSame($calendarEvent, $calendarEvent->resetChildren($children));
        $actual = $calendarEvent->getChildren();
=======
        $this->assertSame($calendarEvent, $calendarEvent->resetChildEvents($children));
        $actual = $calendarEvent->getChildEvents();
>>>>>>> 8b9fc059
        $this->assertInstanceOf('Doctrine\Common\Collections\ArrayCollection', $actual);
        $this->assertEquals($children, $actual->toArray());
        /** @var CalendarEvent $child */
        foreach ($children as $child) {
            $this->assertEquals($calendarEvent->getTitle(), $child->getParent()->getTitle());
        }

        // add children calendar events
<<<<<<< HEAD
        $this->assertSame($calendarEvent, $calendarEvent->addChildCalendarEvent($calendarEventTwo));
        $actual = $calendarEvent->getChildren();
        $this->assertInstanceOf('Doctrine\Common\Collections\ArrayCollection', $actual);
        $this->assertEquals($children, $actual->toArray());

        $this->assertSame($calendarEvent, $calendarEvent->addChildCalendarEvent($calendarEventThree));
        $actual = $calendarEvent->getChildren();
=======
        $this->assertSame($calendarEvent, $calendarEvent->addChildEvent($calendarEventTwo));
        $actual = $calendarEvent->getChildEvents();
        $this->assertInstanceOf('Doctrine\Common\Collections\ArrayCollection', $actual);
        $this->assertEquals($children, $actual->toArray());

        $this->assertSame($calendarEvent, $calendarEvent->addChildEvent($calendarEventThree));
        $actual = $calendarEvent->getChildEvents();
>>>>>>> 8b9fc059
        $this->assertInstanceOf('Doctrine\Common\Collections\ArrayCollection', $actual);
        $this->assertEquals(array($calendarEventOne, $calendarEventTwo, $calendarEventThree), $actual->toArray());
        /** @var CalendarEvent $child */
        foreach ($children as $child) {
            $this->assertEquals($calendarEvent->getTitle(), $child->getParent()->getTitle());
        }

        // remove child calender event
<<<<<<< HEAD
        $this->assertSame($calendarEvent, $calendarEvent->removeChildCalendarEvent($calendarEventOne));
        $actual = $calendarEvent->getChildren();
=======
        $this->assertSame($calendarEvent, $calendarEvent->removeChildEvent($calendarEventOne));
        $actual = $calendarEvent->getChildEvents();
>>>>>>> 8b9fc059
        $this->assertInstanceOf('Doctrine\Common\Collections\ArrayCollection', $actual);
        $this->assertEquals(array(1 => $calendarEventTwo, 2 => $calendarEventThree), $actual->toArray());
    }

    public function testPrePersist()
    {
        $obj = new CalendarEvent();

        $this->assertNull($obj->getCreatedAt());
        $this->assertNull($obj->getUpdatedAt());

        $obj->prePersist();
        $this->assertInstanceOf('\DateTime', $obj->getCreatedAt());
        $this->assertInstanceOf('\DateTime', $obj->getUpdatedAt());
    }

    public function testPreUpdate()
    {
        $obj = new CalendarEvent();

        $this->assertNull($obj->getUpdatedAt());

        $obj->preUpdate();
        $this->assertInstanceOf('\DateTime', $obj->getUpdatedAt());
    }
}<|MERGE_RESOLUTION|>--- conflicted
+++ resolved
@@ -61,13 +61,8 @@
         $calendarEvent->setTitle('Parent calendar event');
 
         // reset children calendar events
-<<<<<<< HEAD
-        $this->assertSame($calendarEvent, $calendarEvent->resetChildren($children));
-        $actual = $calendarEvent->getChildren();
-=======
         $this->assertSame($calendarEvent, $calendarEvent->resetChildEvents($children));
         $actual = $calendarEvent->getChildEvents();
->>>>>>> 8b9fc059
         $this->assertInstanceOf('Doctrine\Common\Collections\ArrayCollection', $actual);
         $this->assertEquals($children, $actual->toArray());
         /** @var CalendarEvent $child */
@@ -76,15 +71,6 @@
         }
 
         // add children calendar events
-<<<<<<< HEAD
-        $this->assertSame($calendarEvent, $calendarEvent->addChildCalendarEvent($calendarEventTwo));
-        $actual = $calendarEvent->getChildren();
-        $this->assertInstanceOf('Doctrine\Common\Collections\ArrayCollection', $actual);
-        $this->assertEquals($children, $actual->toArray());
-
-        $this->assertSame($calendarEvent, $calendarEvent->addChildCalendarEvent($calendarEventThree));
-        $actual = $calendarEvent->getChildren();
-=======
         $this->assertSame($calendarEvent, $calendarEvent->addChildEvent($calendarEventTwo));
         $actual = $calendarEvent->getChildEvents();
         $this->assertInstanceOf('Doctrine\Common\Collections\ArrayCollection', $actual);
@@ -92,7 +78,6 @@
 
         $this->assertSame($calendarEvent, $calendarEvent->addChildEvent($calendarEventThree));
         $actual = $calendarEvent->getChildEvents();
->>>>>>> 8b9fc059
         $this->assertInstanceOf('Doctrine\Common\Collections\ArrayCollection', $actual);
         $this->assertEquals(array($calendarEventOne, $calendarEventTwo, $calendarEventThree), $actual->toArray());
         /** @var CalendarEvent $child */
@@ -101,13 +86,8 @@
         }
 
         // remove child calender event
-<<<<<<< HEAD
-        $this->assertSame($calendarEvent, $calendarEvent->removeChildCalendarEvent($calendarEventOne));
-        $actual = $calendarEvent->getChildren();
-=======
         $this->assertSame($calendarEvent, $calendarEvent->removeChildEvent($calendarEventOne));
         $actual = $calendarEvent->getChildEvents();
->>>>>>> 8b9fc059
         $this->assertInstanceOf('Doctrine\Common\Collections\ArrayCollection', $actual);
         $this->assertEquals(array(1 => $calendarEventTwo, 2 => $calendarEventThree), $actual->toArray());
     }
