--- conflicted
+++ resolved
@@ -46,6 +46,24 @@
             ->getMock();
     }
 
+    public function testGetFunctions()
+    {
+        $this->assertEquals(
+            [
+                'calendar_date_range' => new \Twig_Function_Method(
+                    $this->extension,
+                    'formatCalendarDateRange'
+                )
+            ],
+            $this->extension->getFunctions()
+        );
+    }
+
+    public function testGetName()
+    {
+        $this->assertEquals('oro_calendar', $this->extension->getName());
+    }
+
     /**
      * @param string $start
      * @param string|bool $end
@@ -67,32 +85,6 @@
             ->will($this->returnValue('Time'));
         $this->extension = new DateFormatExtension($this->formatter);
 
-<<<<<<< HEAD
-    public function testGetFunctions()
-    {
-        $this->assertEquals(
-            [
-                'calendar_date_range' => new \Twig_Function_Method(
-                    $this->extension,
-                    'formatCalendarDateRange'
-                )
-            ],
-            $this->extension->getFunctions()
-        );
-    }
-
-    public function testGetName()
-    {
-        $this->assertEquals('oro_calendar', $this->extension->getName());
-    }
-
-    /**
-     * @dataProvider formatCalendarDateRangeProvider
-     */
-    public function testFormatCalendarDateRange($start, $end, $skipTime, $expected)
-    {
-=======
->>>>>>> c870743f
         $startDate = new \DateTime($start);
         $endDate = $end === null ? null : new \DateTime($end);
 
