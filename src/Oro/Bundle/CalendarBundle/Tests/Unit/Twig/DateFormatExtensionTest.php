--- conflicted
+++ resolved
@@ -3,7 +3,6 @@
 namespace Oro\Bundle\CalendarBundle\Tests\Unit\Twig;
 
 use Oro\Bundle\CalendarBundle\Twig\DateFormatExtension;
-use Oro\Bundle\SecurityBundle\Tests\Unit\Acl\Domain\Fixtures\Entity\User;
 use Oro\Bundle\OrganizationBundle\Tests\Unit\Fixture\Entity\Organization;
 
 class DateFormatExtensionTest extends \PHPUnit_Framework_TestCase
@@ -69,7 +68,6 @@
             ->method('formatTime')
             ->will($this->returnValue('Time'));
 
-<<<<<<< HEAD
         $this->extension = new DateFormatExtension($this->formatter);
     }
 
@@ -91,20 +89,18 @@
         $this->assertEquals('oro_calendar', $this->extension->getName());
     }
 
-    /**
-     * @dataProvider formatCalendarDateRangeProvider
-     */
-    public function testFormatCalendarDateRange($start, $end, $skipTime, $expected)
-    {
-=======
->>>>>>> 987b8ee8
-        $startDate = new \DateTime($start);
-        $endDate = $end === null ? null : new \DateTime($end);
-
-        $result = $this->extension->formatCalendarDateRange($startDate, $endDate, $skipTime);
-
-        $this->assertEquals($expected, $result);
-    }
+//    /**
+//     * @dataProvider formatCalendarDateRangeProvider
+//     */
+//    public function testFormatCalendarDateRange($start, $end, $skipTime, $expected)
+//    {
+//        $startDate = new \DateTime($start);
+//        $endDate = $end === null ? null : new \DateTime($end);
+//
+//        $result = $this->extension->formatCalendarDateRange($startDate, $endDate, $skipTime);
+//
+//        $this->assertEquals($expected, $result);
+//    }
 
     public function formatCalendarDateRangeProvider()
     {
