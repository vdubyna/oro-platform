--- conflicted
+++ resolved
@@ -16,7 +16,6 @@
 
     /** @var DoctrineHelper */
     protected $doctrineHelper;
-
 
     /**
      * @param DoctrineHelper $doctrineHelper
@@ -69,7 +68,6 @@
      */
     public function setData(ActivityList $activityList, $activityEntity)
     {
-<<<<<<< HEAD
         /** @var CalendarEvent $activityEntity */
         if ($activityList->getVerb() === CollectListManager::STATE_CREATE) {
             $activityList->setOwner($activityEntity->getCalendar()->getOwner());
@@ -91,10 +89,6 @@
     public function getDataForView(ActivityList $activityEntity)
     {
         return $activityEntity->getData();
-=======
-        /** @var CalendarEvent $entity */
-        return [];
->>>>>>> 28450ac9
     }
 
     /**
