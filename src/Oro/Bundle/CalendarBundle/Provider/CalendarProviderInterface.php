<?php

namespace Oro\Bundle\CalendarBundle\Provider;

use Oro\Bundle\CalendarBundle\Entity\CalendarProperty;

interface CalendarProviderInterface
{
    /**
     * Gets default properties for the given calendar
     *
     * @param int   $userId      The id of an user requested this information
     * @param int   $calendarId  The target calendar id
     * @param int[] $calendarIds The list of ids of connected calendars
     *
     * @return array Each item of this array can contains any properties of a calendar you need to set as default.
     *               There are properties you must return:
     *                  calendarName - a name of a calendar
     *               Also there are several additional properties you can return:
     *                  removable - indicated whether a calendar can be disconnected from the target calendar
     */
    public function getCalendarDefaultValues($userId, $calendarId, array $calendarIds);

    /**
     * Gets a name of a calendar is represented by the given connection
     *
     * @param CalendarProperty $connection
     *
     * @return string
     */
    public function getCalendarName(CalendarProperty $connection);

    /**
<<<<<<< HEAD
     * @param int       $userId
=======
     * Gets the list of calendar events
     *
>>>>>>> 0e274fec
     * @param int       $calendarId
     * @param \DateTime $start
     * @param \DateTime $end
     * @param bool      $subordinate
     *
     * @return array Each item of this array should contains all properties of a calendar event.
     *               Also there are several additional properties you can return:
     *                  editable - indicated whether an event can be modified
     *                  removable - indicated whether an event can be deleted
     *                  reminders - the list of attached reminders
     */
    public function getCalendarEvents($userId, $calendarId, $start, $end, $subordinate);
}<|MERGE_RESOLUTION|>--- conflicted
+++ resolved
@@ -31,12 +31,9 @@
     public function getCalendarName(CalendarProperty $connection);
 
     /**
-<<<<<<< HEAD
-     * @param int       $userId
-=======
      * Gets the list of calendar events
      *
->>>>>>> 0e274fec
+     * @param int       $userId
      * @param int       $calendarId
      * @param \DateTime $start
      * @param \DateTime $end
