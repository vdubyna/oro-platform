--- conflicted
+++ resolved
@@ -4,18 +4,11 @@
 
 use Doctrine\ORM\Query;
 use Doctrine\ORM\QueryBuilder;
-<<<<<<< HEAD
-use Oro\Bundle\CalendarBundle\Entity\Calendar;
-use Oro\Bundle\CalendarBundle\Entity\Recurrence;
-use Oro\Bundle\CalendarBundle\Entity\Repository\CalendarEventRepository;
-use Oro\Bundle\CalendarBundle\Model\Recurrence\StrategyInterface;
-=======
 
 use Oro\Bundle\CalendarBundle\Entity\Calendar;
 use Oro\Bundle\CalendarBundle\Entity\Recurrence;
 use Oro\Bundle\CalendarBundle\Entity\Repository\CalendarEventRepository;
 use Oro\Bundle\CalendarBundle\Strategy\Recurrence\StrategyInterface;
->>>>>>> 7e05426c
 use Oro\Bundle\EntityBundle\ORM\DoctrineHelper;
 use Oro\Bundle\EntityBundle\Provider\EntityNameResolver;
 use Oro\Component\PropertyAccess\PropertyAccessor;
@@ -152,10 +145,7 @@
      * @return self
      *
      * @throws \InvalidArgumentException
-<<<<<<< HEAD
-=======
      * @throws \RuntimeException
->>>>>>> 7e05426c
      * @throws \Symfony\Component\PropertyAccess\Exception\InvalidPropertyPathException
      * @throws \Symfony\Component\PropertyAccess\Exception\NoSuchPropertyException
      */
@@ -166,7 +156,6 @@
         foreach ($items as $index => $item) {
             if (empty($item[$key])) {
                 continue;
-<<<<<<< HEAD
             }
 
             $recurrence = new Recurrence();
@@ -176,17 +165,6 @@
                 $value = in_array($field, ['startTime', 'endTime']) ? new \DateTime($value) : $value;
                 $propertyAccessor->setValue($recurrence, $field, $value);
             }
-=======
-            }
-
-            $recurrence = new Recurrence();
-            $exceptions = empty($item[$key]['exceptions']) ? [] : $item[$key]['exceptions'];
-            unset($item[$key]['exceptions']);
-            foreach ($item[$key] as $field => $value) {
-                $value = in_array($field, ['startTime', 'endTime']) ? new \DateTime($value) : $value;
-                $propertyAccessor->setValue($recurrence, $field, $value);
-            }
->>>>>>> 7e05426c
             $occurrences = $this->recurrenceStrategy->getOccurrences($recurrence, $start, $end);
             //unset recurrence values, because we don't need it for duplication
             unset($item[$key]);
