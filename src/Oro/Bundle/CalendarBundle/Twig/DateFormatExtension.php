<?php

namespace Oro\Bundle\CalendarBundle\Twig;

use Oro\Bundle\LocaleBundle\Formatter\DateTimeFormatter;

class DateFormatExtension extends \Twig_Extension
{
    /** @var DateTimeFormatter */
    protected $formatter;

    /**
     * @param DateTimeFormatter $formatter
     */
    public function __construct(DateTimeFormatter $formatter)
    {
        $this->formatter = $formatter;
    }

    /**
     * {@inheritdoc}
     */
    public function getFunctions()
    {
        return array(
            'calendar_date_range' => new \Twig_Function_Method(
                $this,
                'formatCalendarDateRange'
            )
        );
    }

    /**
     * Returns a string represents a range between $startDate and $endDate, formatted according the given parameters
     * Examples:
     *      $endDate is not specified
     *          Thu Oct 17, 2013 - when $skipTime = true
     *          Thu Oct 17, 2013 5:30pm - when $skipTime = false
     *      $startDate equals to $endDate
     *          Thu Oct 17, 2013 - when $skipTime = true
     *          Thu Oct 17, 2013 5:30pm - when $skipTime = false
     *      $startDate and $endDate are the same day
     *          Thu Oct 17, 2013 - when $skipTime = true
     *          Thu Oct 17, 2013 5:00pm – 5:30pm - when $skipTime = false
     *      $startDate and $endDate are different days
     *          Thu Oct 17, 2013 5:00pm – Thu Oct 18, 2013 5:00pm - when $skipTime = false
     *          Thu Oct 17, 2013 – Thu Oct 18, 2013 - when $skipTime = true
     *
<<<<<<< HEAD
     * @param \DateTime         $startDate
=======
     * @param \Twig_Environment $env
     * @param \DateTime|null    $startDate
>>>>>>> 7151059b
     * @param \DateTime|null    $endDate
     * @param bool              $skipTime
     * @param string|null       $dateTimeFormat
     * @param string|int|null   $dateType \IntlDateFormatter constant or it's string name
     * @param string|int|null   $timeType \IntlDateFormatter constant or it's string name
     * @param string|null       $locale
     * @param string|null       $timeZone
     *
     * @return string
     */
    public function formatCalendarDateRange(
<<<<<<< HEAD
        \DateTime $startDate,
=======
        \Twig_Environment $env,
        \DateTime $startDate = null,
>>>>>>> 7151059b
        \DateTime $endDate = null,
        $skipTime = false,
        $dateTimeFormat = null,
        $dateType = null,
        $timeType = null,
        $locale = null,
        $timeZone = null
    ) {
        if (is_null($startDate)) {
            // exit because nothing to format.
            // We have to accept null as $startDate because the validator of email templates calls functions
            // with empty arguments
            return '';
        }

        // check if $endDate is not specified or $startDate equals to $endDate
        if (is_null($endDate) || $startDate == $endDate) {
            return $skipTime
                ? $this->formatter->formatDate($startDate, $dateType, $locale, $timeZone)
                : $this->formatter->format($startDate, $dateType, $timeType, $locale, $timeZone);
        }

        // check if $startDate and $endDate are the same day
        if ($startDate->format('Ymd') == $endDate->format('Ymd')) {
            if ($skipTime) {
                return $this->formatter->formatDate($startDate, $dateType, $locale, $timeZone);
            }

            return sprintf(
                '%s %s - %s',
                $this->formatter->formatDate($startDate, $dateType, $locale, $timeZone),
                $this->formatter->formatTime($startDate, $timeType, $locale, $timeZone),
                $this->formatter->formatTime($endDate, $timeType, $locale, $timeZone)
            );
        }

        // $startDate and $endDate are different days
        if ($skipTime) {
            return sprintf(
                '%s - %s',
                $this->formatter->formatDate($startDate, $dateType, $locale, $timeZone),
                $this->formatter->formatDate($endDate, $dateType, $locale, $timeZone)
            );
        }

        return sprintf(
            '%s - %s',
            $this->formatter->format($startDate, $dateTimeFormat, $locale, $timeZone),
            $this->formatter->format($endDate, $dateTimeFormat, $locale, $timeZone)
        );
    }

    /**
     * {@inheritdoc}
     */
    public function getName()
    {
        return 'oro_calendar';
    }
}<|MERGE_RESOLUTION|>--- conflicted
+++ resolved
@@ -46,12 +46,7 @@
      *          Thu Oct 17, 2013 5:00pm – Thu Oct 18, 2013 5:00pm - when $skipTime = false
      *          Thu Oct 17, 2013 – Thu Oct 18, 2013 - when $skipTime = true
      *
-<<<<<<< HEAD
      * @param \DateTime         $startDate
-=======
-     * @param \Twig_Environment $env
-     * @param \DateTime|null    $startDate
->>>>>>> 7151059b
      * @param \DateTime|null    $endDate
      * @param bool              $skipTime
      * @param string|null       $dateTimeFormat
@@ -63,12 +58,7 @@
      * @return string
      */
     public function formatCalendarDateRange(
-<<<<<<< HEAD
         \DateTime $startDate,
-=======
-        \Twig_Environment $env,
-        \DateTime $startDate = null,
->>>>>>> 7151059b
         \DateTime $endDate = null,
         $skipTime = false,
         $dateTimeFormat = null,
