"Add New Event": "Add New Event"
"View Event": "View Event"
"Edit Event": "Edit Event"
"This calendar already exists.": "This calendar already exists."
"Adding the calendar, please wait ...": "Adding the calendar, please wait ..."
"The calendar was added.": "The calendar was added."
"Removing the calendar, please wait ...": "Removing the calendar, please wait ..."
"The calendar was removed.": "The calendar was removed."
"Updating the calendar, please wait ...": "Updating the calendar, please wait ..."
"The calendar was updated.": "The calendar was updated."
"Sorry, calendar events were not loaded correctly": "Sorry, calendar events were not loaded correctly"
"Sorry, calendar event was not saved correctly": "Sorry, calendar event was not saved correctly"
"Sorry, the calendar adding was failed": "Sorry, the calendar adding was failed"
"Sorry, the calendar excluding was failed": "Sorry, the calendar removing was failed"
"Sorry, the calendar updating was failed": "Sorry, the calendar updating was failed"
"Sorry, synchronization error was occurred": "Sorry, synchronization error was occurred"
<<<<<<< HEAD

"My Calendar": "My Calendar"
"Today calendar": "Today's Calendar"
"Delete event": "Delete event"
"Are you sure you want to delete this event?": "Are you sure you want to delete this event?"

oro:
    calendar:
        control:
            all_day: " "
            today:   today
            month:   month
            week:    week
            day:     day
=======
"The calendar cannot be changed because the event has guests": "The calendar cannot be changed because the event has guests"
"Notify guests title": "Notification confirmation"
"Notify guests message": "Do you want to notify all invited users about changes?"
"Notify": "Notify"
"Don't notify": "Don't notify"
"Not responded": "Not responded"
"Tentatively accepted": "Tentatively accepted"
"Accepted": "Accepted"
"Reminders": "Reminders"
>>>>>>> 33c71b5c
<|MERGE_RESOLUTION|>--- conflicted
+++ resolved
@@ -14,13 +14,6 @@
 "Sorry, the calendar excluding was failed": "Sorry, the calendar removing was failed"
 "Sorry, the calendar updating was failed": "Sorry, the calendar updating was failed"
 "Sorry, synchronization error was occurred": "Sorry, synchronization error was occurred"
-<<<<<<< HEAD
-
-"My Calendar": "My Calendar"
-"Today calendar": "Today's Calendar"
-"Delete event": "Delete event"
-"Are you sure you want to delete this event?": "Are you sure you want to delete this event?"
-
 oro:
     calendar:
         control:
@@ -29,7 +22,6 @@
             month:   month
             week:    week
             day:     day
-=======
 "The calendar cannot be changed because the event has guests": "The calendar cannot be changed because the event has guests"
 "Notify guests title": "Notification confirmation"
 "Notify guests message": "Do you want to notify all invited users about changes?"
@@ -38,5 +30,4 @@
 "Not responded": "Not responded"
 "Tentatively accepted": "Tentatively accepted"
 "Accepted": "Accepted"
-"Reminders": "Reminders"
->>>>>>> 33c71b5c
+"Reminders": "Reminders"