"My Calendar": "My Calendar"
"Today calendar": "Today's Calendar"
"Delete event": "Delete event"
"Are you sure you want to delete this event?": "Are you sure you want to delete this event?"

oro:
    dashboard:
        calendar:
            new_event: New Event
            view_calendar: My Calendar

    calendar:
        my_calendar:                My Calendar
        add_event:                  Add Event
        add_event.title:            Add an event to this record
        assign_event:               Assign Event
        assign_event.title:         Assign an event to this user
        assign_event.widget_title:  Assign Event to %username%
        view_events:                Events

        system_configuration:
            groups:
                calendar_settings.title:  Calendar settings
            fields:
                calendar_colors.label:    Calendar colors
                event_colors.label:       Event colors

        controller:
            event.saved.message:  Calendar event saved

        form:
            choose_user_to_add_calendar: "Choose a user to add..."
            no_color: Use calendar color

        my_calendar_widget_descriptions: This widget displays a calendar for today.
        print: Print

        menu:
            view_default: My Calendar

        context:
            remove: Remove calendar
            hide: Hide calendar
            show: Show calendar
            edit_color: Edit color...

        control:
            all_day: ""
            today:   today
            month:   month
            week:    week
            day:     day

        reminder_template:
            due_message: is starting at

        #
        # Oro/Bundle/CalendarBundle/Entity/Calendar
        #
        entity_label:        Calendar
        entity_plural_label: Calendars
        entity_description:  Represent calendar
        id.label:            Id
        name.label:          Name
        events.label:        Event
        connections.label:   Connection
        owner.label:         Owner
        organization.label:  Organization

        #
        # Oro/Bundle/CalendarBundle/Entity/CalendarEvent
        #
        calendarevent:
            entity_label:         Calendar event
            entity_plural_label:  Calendar events
            entity_description:   Represent calendar event
            id.label:             Id
            title.label:          Title
            description.label:    Description
            start.label:          Start
            end.label:            End
            calendar.label:       Calendar
            all_day.label:        All-day event
            invitation.label:     Guests
            backgroundColor.label: Color

            updated_by:           added by {{ user }} at {{ date }}, updated by {{ editor }} at {{ editor_date }}
            added_by:             added by {{ user }} at {{ date }}
            update_event:         Update {{ entity }}
            delete_event:         Delete {{ entity }}

            statuses:
                not_responded:        Not responded
                tentatively_accepted: Tentatively accepted
                accepted:             Accepted
                declined:             Declined

            actions:
<<<<<<< HEAD
                tentatively_accepted: Tentatively
=======
                tentatively_accepted: Tentative
>>>>>>> 1836d550
                accepted:             Accept
                declined:             Decline

        #
        # Oro/Bundle/CalendarBundle/Entity/CalendarProperty
        #
        calendarproperty:
            entity_label:           Calendar property
            entity_plural_label:    Calendar properties
            entity_description:     Represent different kind of user's properties for a calendar
            id.label:               Id
            target_calendar.label:  Target Calendar
            calendar_alias.label:   Calendar Alias
            calendar.label:         Calendar Id
            position.label:         Position
            visible.label:          Visible
            color.label:            Color
            background_color.label: Background<|MERGE_RESOLUTION|>--- conflicted
+++ resolved
@@ -96,11 +96,7 @@
                 declined:             Declined
 
             actions:
-<<<<<<< HEAD
-                tentatively_accepted: Tentatively
-=======
                 tentatively_accepted: Tentative
->>>>>>> 1836d550
                 accepted:             Accept
                 declined:             Decline
 
