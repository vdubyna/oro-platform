--- conflicted
+++ resolved
@@ -19,16 +19,14 @@
         view_events:                Events
         add_to_calendar:            Add to %name%
 
-<<<<<<< HEAD
         systemcalendarevent:
             label:                  System Calendar Event
             plural_label:           System Calendar Events
-=======
+
         action:
             public_calendar_management: Manage system calendars
             public_calendar_event_management: Manage system calendar events
             system_calendar_event_management: Manage organization calendar events
->>>>>>> 8baff395
 
         system_configuration:
             groups:
