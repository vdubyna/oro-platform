oro:
    dashboard:
        calendar:
            new_event: New Event
            view_calendar: My Calendar

    calendar:
        my_calendar:                My Calendar
        my_calendar_widget_title:   Today's Calendar
        my_calendar_widget_description: This widget displays a calendar for today.
        add_event:                  Add Event
        add_event.title:            Add an event to this record
        assign_event:               Assign Event
        assign_event.title:         Assign an event to this user
        assign_event.widget_title:  Assign Event to %username%
        delete_event.title:         Delete event
        delete_event.confirmation:  Are you sure you want to delete this event?
        print: Print
        view_events:                Events
        add_to_calendar:            Add to %name%
        organization_calendar:      Organization Calendar
        view:                       View event

        action:
            public_calendar_management: 
                label: Manage system calendars
                description: If set to None, the user can see system calendars, but cannot create/edit/delete them
            public_calendar_event_management:
                label: Manage system calendar events
                description: If set to None, the user can see events of a system calendar, but cannot create/edit/delete them
            system_calendar_event_management:
                label: Manage organization calendar events
                description: If set to None, the user can see organization calendars, but cannot create/edit/delete them

        system_configuration:
            groups:
                calendar_settings.title:  Calendar settings
            fields:
                calendar_colors.label:    Calendar colors
                event_colors.label:       Event colors

        controller:
            event.saved.message:          Calendar event saved
            systemcalendar.saved.message: Calendar saved

        form:
            choose_user_to_add_calendar: "Choose a user to add..."

        menu:
            view_default: My Calendar

        context:
            remove: Remove calendar
            hide: Hide calendar
            show: Show calendar
            edit_color: Edit color...

        control:
            all_day: ""
            today:   today
            month:   month
            week:    week
            day:     day

        reminder_template:
            due_message: is starting at

        #
        # Oro/Bundle/CalendarBundle/Entity/Calendar
        #
        entity_label:        Calendar
        entity_plural_label: Calendars
        entity_description:  Represent user's calendar
        id.label:            Id
        name.label:          Name
        events.label:        Events
        owner.label:         Owner
        organization.label:  Organization

        #
        # Oro/Bundle/CalendarBundle/Entity/SystemCalendar
        #
        systemcalendar:
            entity_label:         System Calendar
            entity_plural_label:  System Calendars
            entity_description:   Represent system calendar
            id.label:             Id
            name.label:           Calendar Name
            public.label:         Scope
            events.label:         Events
            organization.label:   Organization
            background_color.label: Color
            extend_description.label: Description

            scope.system:         System
            scope.organization:   Organization
            no_color:             Assign automatically

        #
        # Oro/Bundle/CalendarBundle/Entity/CalendarEvent
        #
        calendarevent:
            entity_label:         Calendar event
            entity_plural_label:  Calendar events
            entity_description:   Represent calendar event
            id.label:             Id
            title.label:          Title
            description.label:    Description
            start.label:          Start
            end.label:            End
            calendar.label:       Calendar
            all_day.label:        All-day event
            child_events.label:   Child events
            parent.label:         Parent
            background_color.label:  Color
            system_calendar.label:   System Calendar
            invitation.label:        Guests
            invitation_status.label: Invitation status
            recurrence.label:      Recurrence
            exceptions.label:      Exceptions
            parentException.label: Parent of exception

            no_color:             Use calendar color
            updated_by:           added by {{ user }}, updated by {{ editor }}
            added_by:             added by {{ user }}
            update_event:         Update {{ entity }}
            delete_event:         Delete {{ entity }}

            statuses:
                not_responded:        Not responded
                tentatively_accepted: Tentatively accepted
                accepted:             Accepted
                declined:             Declined

            actions:
                tentatively_accepted: Tentative
                accepted:             Accept
                declined:             Decline

        #
        # Oro/Bundle/CalendarBundle/Entity/CalendarProperty
        #
        calendarproperty:
            entity_label:           Calendar property
            entity_plural_label:    Calendar properties
            entity_description:     Represent different kind of user's properties for a calendar
            id.label:               Id
            target_calendar.label:  Target Calendar
            calendar_alias.label:   Calendar Alias
            calendar.label:         Calendar Id
            position.label:         Position
            visible.label:          Visible
            color.label:            Color
            background_color.label: Background

        #
        # Oro/Bundle/CalendarBundle/Entity/Recurrence
        #
        recurrence:
            entity_label:           Recurrence
            entity_plural_label:    Recurrences
            type.label:             Recurrence type
            interval.label:         Interval
            instance.label:         Instance
            day_of_week.label:      Day of week
            day_of_month.label:     Day of month
            month_of_year.label:    Month of year
            start_time.label:       Start time
            end_time.label:         End time
            occurrences.label:      Occurrences

<<<<<<< HEAD
            notifier:
                all_events: All Events
                all_events.label: All events in the series will be changed.
=======
            patterns:
                occurrences: "{1} , end after 1 occurrence|]1,Inf[ , end after %count% occurrences"
                end_date: ", end by %date%"
                daily: "{1} Daily every 1 day|]1,Inf[ Daily every %count% days"
                weekly: "{1} Weekly every 1 week on %days%|]1,Inf[ Weekly every %count% weeks on %days%"
                monthly: "{1} Monthly day %day% of every 1 month|]1,Inf[ Monthly day %day% of every %count% months"
                monthnth: "{1} Monthly the %instance% %day% of every 1 month|]1,Inf[ Monthly the %instance% %day% of every %count% months"
                yearly: "{1} Yearly every 1 year on %day%|]1,Inf[ Yearly every %count% years on %day%"
                yearnth: "{1} Yearly every 1 year on the %instance% %day% of %month%|]1,Inf[ Yearly every %count% years on the %instance% %day% of %month%"
>>>>>>> 4f852573

            types:
                daily:              Daily
                weekly:             Weekly
                monthly:            Monthly
                monthnth:           Monthnth
                yearly:             Yearly
                yearnth:            Yearnth

            instances:
                first:              First
                second:             Second
                third:              Third
                fourth:             Fourth
                last:               Last

            days:
                sunday:             Sunday
                monday:             Monday
                tuesday:            Tuesday
                wednesday:          Wednesday
                thursday:           Thursday
                friday:             Friday
                saturday:           Saturday
                weekday:            weekday
                weekend:            weekend
                day:                day<|MERGE_RESOLUTION|>--- conflicted
+++ resolved
@@ -169,11 +169,10 @@
             end_time.label:         End time
             occurrences.label:      Occurrences
 
-<<<<<<< HEAD
             notifier:
                 all_events: All Events
                 all_events.label: All events in the series will be changed.
-=======
+
             patterns:
                 occurrences: "{1} , end after 1 occurrence|]1,Inf[ , end after %count% occurrences"
                 end_date: ", end by %date%"
@@ -183,7 +182,6 @@
                 monthnth: "{1} Monthly the %instance% %day% of every 1 month|]1,Inf[ Monthly the %instance% %day% of every %count% months"
                 yearly: "{1} Yearly every 1 year on %day%|]1,Inf[ Yearly every %count% years on %day%"
                 yearnth: "{1} Yearly every 1 year on the %instance% %day% of %month%|]1,Inf[ Yearly every %count% years on the %instance% %day% of %month%"
->>>>>>> 4f852573
 
             types:
                 daily:              Daily
