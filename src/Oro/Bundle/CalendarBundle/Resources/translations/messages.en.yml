--- conflicted
+++ resolved
@@ -80,14 +80,10 @@
             start.label:          Start
             end.label:            End
             calendar.label:       Calendar
-<<<<<<< HEAD
-            all_day.label:        All day event
+            all_day.label:        All-day event
             invitation.label:     Guests
-=======
-            all_day.label:        All-day event
             backgroundColor.label: Color
 
->>>>>>> 075e353a
             updated_by:           added by {{ user }} at {{ date }}, updated by {{ editor }} at {{ editor_date }}
             added_by:             added by {{ user }} at {{ date }}
             update_event:         Update {{ entity }}
