--- conflicted
+++ resolved
@@ -81,12 +81,6 @@
             public.label:         Scope
             events.label:         Events
             organization.label:   Organization
-<<<<<<< HEAD
-            scope.label:          Scope
-            scope.system.label:   System
-            scope.organization.label: Organization
-=======
->>>>>>> 8eb7bff5
 
             scope.system:         System
             scope.organization:   Organization
