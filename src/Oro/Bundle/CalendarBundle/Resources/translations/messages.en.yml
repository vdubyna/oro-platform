oro:
    dashboard:
        calendar:
            new_event: New Event
            view_calendar: My Calendar

    calendar:
        my_calendar:                My Calendar
        my_calendar_widget_title:   Today's Calendar
        my_calendar_widget_description: This widget displays a calendar for today.
        add_event:                  Add Event
        add_event.title:            Add an event to this record
        assign_event:               Assign Event
        assign_event.title:         Assign an event to this user
        assign_event.widget_title:  Assign Event to %username%
        delete_event.title:         Delete event
        delete_event.confirmation:  Are you sure you want to delete this event?
        print: Print
        view_events:                Events
        add_to_calendar:            Add to %name%
        organization_calendar:      Organization Calendar
        view:                       View event

        action:
            public_calendar_management: 
                label: Manage system calendars
                description: If set to None, the user can see system calendars, but cannot create/edit/delete them
            public_calendar_event_management:
                label: Manage system calendar events
                description: If set to None, the user can see events of a system calendar, but cannot create/edit/delete them
            system_calendar_event_management:
                label: Manage organization calendar events
                description: If set to None, the user can see organization calendars, but cannot create/edit/delete them

        system_configuration:
            groups:
                calendar_settings.title:  Calendar settings
            fields:
                calendar_colors.label:    Calendar colors
                event_colors.label:       Event colors

        controller:
            event.saved.message:          Calendar event saved
            systemcalendar.saved.message: Calendar saved

        form:
            choose_user_to_add_calendar: "Choose a user to add..."

        menu:
            view_default: My Calendar

        context:
            remove: Remove calendar
            hide: Hide calendar
            show: Show calendar
            edit_color: Edit color...

        control:
            all_day: ""
            today:   today
            month:   month
            week:    week
            day:     day

        reminder_template:
            due_message: is starting at

        #
        # Oro/Bundle/CalendarBundle/Entity/Calendar
        #
        entity_label:        Calendar
        entity_plural_label: Calendars
        entity_description:  Represent user's calendar
        id.label:            Id
        name.label:          Name
        events.label:        Events
        owner.label:         Owner
        organization.label:  Organization

        #
        # Oro/Bundle/CalendarBundle/Entity/SystemCalendar
        #
        systemcalendar:
            entity_label:         System Calendar
            entity_plural_label:  System Calendars
            entity_description:   Represent system calendar
            id.label:             Id
            name.label:           Calendar Name
            public.label:         Scope
            events.label:         Events
            organization.label:   Organization
            background_color.label: Color
            extend_description.label: Description

            scope.system:         System
            scope.organization:   Organization
            no_color:             Assign automatically

        #
        # Oro/Bundle/CalendarBundle/Entity/CalendarEvent
        #
        calendarevent:
            entity_label:         Calendar event
            entity_plural_label:  Calendar events
            entity_description:   Represent calendar event
            id.label:             Id
            title.label:          Title
            description.label:    Description
            start.label:          Start
            end.label:            End
            calendar.label:       Calendar
            all_day.label:        All-day event
            child_events.label:   Child events
            parent.label:         Parent
            background_color.label:  Color
            system_calendar.label:   System Calendar
            invitation.label:        Guests
            invitation_status.label: Invitation status
            recurrence.label:      Recurrence
<<<<<<< HEAD
            recurringEventExceptions.label: Recurring Event Exceptions
            recurringEvent.label: Recurring Event
=======
            recurrence.alias.repeat: Repeat
            recurrence.alias.recurrent: Recurrent
            recurrence.pattern: Recurrence Pattern
            recurrence.na: N/A
            exceptions.label:      Exceptions
            parentException.label: Parent of exception
>>>>>>> 778cce7c

            no_color:             Use calendar color
            updated_by:           added by {{ user }}, updated by {{ editor }}
            added_by:             added by {{ user }}
            update_event:         Update {{ entity }}
            delete_event:         Delete {{ entity }}

            statuses:
                not_responded:        Not responded
                tentatively_accepted: Tentatively accepted
                accepted:             Accepted
                declined:             Declined

            actions:
                tentatively_accepted: Tentative
                accepted:             Accept
                declined:             Decline

        #
        # Oro/Bundle/CalendarBundle/Entity/CalendarProperty
        #
        calendarproperty:
            entity_label:           Calendar property
            entity_plural_label:    Calendar properties
            entity_description:     Represent different kind of user's properties for a calendar
            id.label:               Id
            target_calendar.label:  Target Calendar
            calendar_alias.label:   Calendar Alias
            calendar.label:         Calendar Id
            position.label:         Position
            visible.label:          Visible
            color.label:            Color
            background_color.label: Background

        #
        # Oro/Bundle/CalendarBundle/Entity/Recurrence
        #
        recurrence:
            entity_label:           Recurrence
            entity_plural_label:    Recurrences
            type.label:             Recurrence type
            interval.label:         Interval
            instance.label:         Instance
            day_of_week.label:      Day of week
            day_of_month.label:     Day of month
            month_of_year.label:    Month of year
            start_time.label:       Start time
            end_time.label:         End time
            occurrences.label:      Occurrences

            notifier:
                all_events: All Events
                all_events.label: All events in the series will be changed.

            patterns:
                occurrences: "{1} , end after 1 occurrence|]1,Inf[ , end after %count% occurrences"
                end_date: ", end by %date%"
                daily: "{1} Daily every 1 day|]1,Inf[ Daily every %count% days"
                weekly: "{1} Weekly every 1 week on %days%|]1,Inf[ Weekly every %count% weeks on %days%"
                monthly: "{1} Monthly day %day% of every 1 month|]1,Inf[ Monthly day %day% of every %count% months"
                monthnth: "{1} Monthly the %instance% %day% of every 1 month|]1,Inf[ Monthly the %instance% %day% of every %count% months"
                yearly: "{1} Yearly every 1 year on %day%|]1,Inf[ Yearly every %count% years on %day%"
                yearnth: "{1} Yearly every 1 year on the %instance% %day% of %month%|]1,Inf[ Yearly every %count% years on the %instance% %day% of %month%"

            types:
                daily:              Daily
                weekly:             Weekly
                monthly:            Monthly
                monthnth:           Monthnth
                yearly:             Yearly
                yearnth:            Yearnth

            instances:
                first:              First
                second:             Second
                third:              Third
                fourth:             Fourth
                last:               Last

            days:
                sunday:             Sunday
                monday:             Monday
                tuesday:            Tuesday
                wednesday:          Wednesday
                thursday:           Thursday
                friday:             Friday
                saturday:           Saturday
                weekday:            weekday
                weekend:            weekend
                day:                day<|MERGE_RESOLUTION|>--- conflicted
+++ resolved
@@ -117,17 +117,12 @@
             invitation.label:        Guests
             invitation_status.label: Invitation status
             recurrence.label:      Recurrence
-<<<<<<< HEAD
-            recurringEventExceptions.label: Recurring Event Exceptions
-            recurringEvent.label: Recurring Event
-=======
             recurrence.alias.repeat: Repeat
             recurrence.alias.recurrent: Recurrent
             recurrence.pattern: Recurrence Pattern
             recurrence.na: N/A
-            exceptions.label:      Exceptions
-            parentException.label: Parent of exception
->>>>>>> 778cce7c
+            recurringEventExceptions.label: Recurring Event Exceptions
+            recurringEvent.label: Recurring Event
 
             no_color:             Use calendar color
             updated_by:           added by {{ user }}, updated by {{ editor }}
