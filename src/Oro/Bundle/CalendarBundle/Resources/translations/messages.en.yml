--- conflicted
+++ resolved
@@ -1,21 +1,3 @@
-<<<<<<< HEAD
-oro:
-    calendar:
-        form:
-            choose_user_to_add_calendar: Choose a user to add a calendar ...
-        control:
-            all_day: ""
-            today:   today
-            month:   month
-            week:    week
-            day:     day
-    dashboard:
-        calendar:
-            new_event: New Event
-            view_calendar: My Calendar
-"Calendars": "Calendars"
-=======
->>>>>>> fd88eb67
 "My Calendar": "My Calendar"
 "Today calendar": "Today's Calendar"
 "Exclude this calendar": "Exclude this calendar"
@@ -26,8 +8,20 @@
 "Are you sure you want to delete this event?": "Are you sure you want to delete this event?"
 
 oro:
+    dashboard:
+        calendar:
+            new_event: New Event
+            view_calendar: My Calendar
+
     calendar:
         form.choose_user_to_add_calendar: "Choose a user to add a calendar ..."
+
+        control:
+            all_day: ""
+            today:   today
+            month:   month
+            week:    week
+            day:     day
 
         #
         # Oro/Bundle/CalendarBundle/Entity/Calendar
