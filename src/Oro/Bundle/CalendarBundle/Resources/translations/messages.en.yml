"My Calendar": "My Calendar"
"Today calendar": "Today's Calendar"
"Delete event": "Delete event"
"Are you sure you want to delete this event?": "Are you sure you want to delete this event?"

oro:
    dashboard:
        calendar:
            new_event: New Event
            view_calendar: My Calendar

    calendar:
        my_calendar:         My Calendar
        add_event:           Add Event
        view_events:         Events

        controller:
            event.saved.message:  Calendar event saved

        form:
            choose_user_to_add_calendar: "Choose a user to add..."
            exclude_calendar:            "Exclude this calendar"

        my_calendar_widget_descriptions: This widget displays a calendar for today.

        menu:
            view_default: My Calendar

        control:
            all_day: ""
            today:   today
            month:   month
            week:    week
            day:     day

        #
        # Oro/Bundle/CalendarBundle/Entity/Calendar
        #
        entity_label:        Calendar
        entity_plural_label: Calendars
        entity_description:  Represent calendar
        id.label:            Id
        name.label:          Name
        events.label:        Event
        connections.label:   Connection
        owner.label:         Owner
        organization.label:  Organization

        #
        # Oro/Bundle/CalendarBundle/Entity/CalendarEvent
        #
        calendarevent:
            entity_label:         Calendar event
            entity_plural_label:  Calendar events
            entity_description:   Represent calendar event
<<<<<<< HEAD
            id.label:           Id
            title.label:        Title
            description.label:  Description
            start.label:        Start
            end.label:          End
            calendar.label:     Calendar
            all_day.label:      All day event
            widget.information: Calendar Event Information
            sections.general:   General Information
=======

            id.label:             Id
            title.label:          Title
            description.label:    Description
            start.label:          Start
            end.label:            End
            calendar.label:       Calendar
            all_day.label:        All day event
>>>>>>> c035241e

        #
        # Oro/Bundle/CalendarBundle/Entity/CalendarConnection.php
        #
        calendarconnection:
            entity_label:             Calendar of other users
            entity_plural_label:      Calendars of other users
            entity_description:       Represent calendar connection
            id.label:                 Id
            connected_calendar.label: Connected calendar
            color.label:              Color
            calendar.label:           Calendar
            background_color.label:   Background

        reminder_template:
            due_message: is starting at<|MERGE_RESOLUTION|>--- conflicted
+++ resolved
@@ -12,7 +12,6 @@
     calendar:
         my_calendar:         My Calendar
         add_event:           Add Event
-        view_events:         Events
 
         controller:
             event.saved.message:  Calendar event saved
@@ -53,17 +52,6 @@
             entity_label:         Calendar event
             entity_plural_label:  Calendar events
             entity_description:   Represent calendar event
-<<<<<<< HEAD
-            id.label:           Id
-            title.label:        Title
-            description.label:  Description
-            start.label:        Start
-            end.label:          End
-            calendar.label:     Calendar
-            all_day.label:      All day event
-            widget.information: Calendar Event Information
-            sections.general:   General Information
-=======
 
             id.label:             Id
             title.label:          Title
@@ -72,7 +60,8 @@
             end.label:            End
             calendar.label:       Calendar
             all_day.label:        All day event
->>>>>>> c035241e
+            widget.information: Calendar Event Information
+            sections.general:   General Information
 
         #
         # Oro/Bundle/CalendarBundle/Entity/CalendarConnection.php
