--- conflicted
+++ resolved
@@ -116,7 +116,9 @@
             system_calendar.label:   System Calendar
             invitation.label:        Guests
             invitation_status.label: Invitation status
-<<<<<<< HEAD
+            attendees.label: Guests
+            related_attendee.label: Related Attendee
+            origin.label: Origin
             recurrence.label:      Recurrence
             recurrence.alias.repeat: Repeat
             recurrence.alias.recurrent: Recurrent
@@ -126,12 +128,6 @@
             recurring_event.label: Recurring Event
             original_start.label: Original Start
             is_cancelled.label: Is Cancelled
-=======
-            attendees.label: Guests
-            related_attendee.label: Related Attendee
-            origin.label: Origin
-
->>>>>>> 0445afeb
 
             no_color:             Use calendar color
             updated_by:           added by {{ user }}, updated by {{ editor }}
@@ -166,64 +162,6 @@
             color.label:            Color
             background_color.label: Background
 
-<<<<<<< HEAD
-        #
-        # Oro/Bundle/CalendarBundle/Entity/Recurrence
-        #
-        recurrence:
-            entity_label:           Recurrence
-            entity_plural_label:    Recurrences
-            type.label:             Recurrence type
-            interval.label:         Interval
-            instance.label:         Instance
-            day_of_week.label:      Day of week
-            day_of_month.label:     Day of month
-            month_of_year.label:    Month of year
-            start_time.label:       Start time
-            end_time.label:         End time
-            occurrences.label:      Occurrences
-
-            notifier:
-                all_events: All Events
-                all_events.label: All events in the series will be changed.
-
-            patterns:
-                occurrences: "{1} , end after 1 occurrence|]1,Inf[ , end after %count% occurrences"
-                end_date: ", end by %date%"
-                daily: "{1} Daily every 1 day|]1,Inf[ Daily every %count% days%occurrences%%end_date%"
-                weekly: "{1} Weekly every 1 week on %days%|]1,Inf[ Weekly every %count% weeks on %days%%occurrences%%end_date%"
-                monthly: "{1} Monthly day %day% of every 1 month|]1,Inf[ Monthly day %day% of every %count% months%occurrences%%end_date%"
-                monthnth: "{1} Monthly the %instance% %day% of every 1 month|]1,Inf[ Monthly the %instance% %day% of every %count% months%occurrences%%end_date%"
-                yearly: "{1} Yearly every 1 year on %day%|]1,Inf[ Yearly every %count% years on %day%%occurrences%%end_date%"
-                yearnth: "{1} Yearly every 1 year on the %instance% %day% of %month%|]1,Inf[ Yearly every %count% years on the %instance% %day% of %month%%occurrences%%end_date%"
-
-            types:
-                daily:              Daily
-                weekly:             Weekly
-                monthly:            Monthly
-                monthnth:           Monthnth
-                yearly:             Yearly
-                yearnth:            Yearnth
-
-            instances:
-                first:              First
-                second:             Second
-                third:              Third
-                fourth:             Fourth
-                last:               Last
-
-            days:
-                sunday:             Sunday
-                monday:             Monday
-                tuesday:            Tuesday
-                wednesday:          Wednesday
-                thursday:           Thursday
-                friday:             Friday
-                saturday:           Saturday
-                weekday:            weekday
-                weekend:            weekend
-                day:                day
-=======
         attendee:
             entity_label: Attendee
             entity_plural_label: Guests
@@ -240,4 +178,60 @@
 
         autocomplete:
             attendees: Calendar event Guests
->>>>>>> 0445afeb
+
+        #
+        # Oro/Bundle/CalendarBundle/Entity/Recurrence
+        #
+        recurrence:
+            entity_label:           Recurrence
+            entity_plural_label:    Recurrences
+            type.label:             Recurrence type
+            interval.label:         Interval
+            instance.label:         Instance
+            day_of_week.label:      Day of week
+            day_of_month.label:     Day of month
+            month_of_year.label:    Month of year
+            start_time.label:       Start time
+            end_time.label:         End time
+            occurrences.label:      Occurrences
+
+            notifier:
+                all_events: All Events
+                all_events.label: All events in the series will be changed.
+
+            patterns:
+                occurrences: "{1} , end after 1 occurrence|]1,Inf[ , end after %count% occurrences"
+                end_date: ", end by %date%"
+                daily: "{1} Daily every 1 day|]1,Inf[ Daily every %count% days%occurrences%%end_date%"
+                weekly: "{1} Weekly every 1 week on %days%|]1,Inf[ Weekly every %count% weeks on %days%%occurrences%%end_date%"
+                monthly: "{1} Monthly day %day% of every 1 month|]1,Inf[ Monthly day %day% of every %count% months%occurrences%%end_date%"
+                monthnth: "{1} Monthly the %instance% %day% of every 1 month|]1,Inf[ Monthly the %instance% %day% of every %count% months%occurrences%%end_date%"
+                yearly: "{1} Yearly every 1 year on %day%|]1,Inf[ Yearly every %count% years on %day%%occurrences%%end_date%"
+                yearnth: "{1} Yearly every 1 year on the %instance% %day% of %month%|]1,Inf[ Yearly every %count% years on the %instance% %day% of %month%%occurrences%%end_date%"
+
+            types:
+                daily:              Daily
+                weekly:             Weekly
+                monthly:            Monthly
+                monthnth:           Monthnth
+                yearly:             Yearly
+                yearnth:            Yearnth
+
+            instances:
+                first:              First
+                second:             Second
+                third:              Third
+                fourth:             Fourth
+                last:               Last
+
+            days:
+                sunday:             Sunday
+                monday:             Monday
+                tuesday:            Tuesday
+                wednesday:          Wednesday
+                thursday:           Thursday
+                friday:             Friday
+                saturday:           Saturday
+                weekday:            weekday
+                weekend:            weekend
+                day:                day