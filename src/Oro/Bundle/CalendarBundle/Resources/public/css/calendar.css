--- conflicted
+++ resolved
@@ -159,16 +159,12 @@
     padding-top: 15px;
 }
 
-<<<<<<< HEAD
-.calendar-container .fc-event i.icon {
-=======
 .calendar-container .fc-event-title {
     font-weight: bold;
 }
 
-.calendar-container .fc-event i.reminder-status {
+.calendar-container .fc-event i.icon {
     font-size: 13px;
->>>>>>> 33c71b5c
     position: absolute;
     right: 0;
     top: 3px;
