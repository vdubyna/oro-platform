/*jslint nomen:true*/
/*jshint devel:true*/
/*global define, console*/
define(function (require) {
    'use strict';

    var _               = require('underscore'),
        Backbone        = require('backbone'),
        moment          = require('moment'),
        __              = require('orotranslation/js/translator'),
        messenger       = require('oroui/js/messenger'),
        mediator        = require('oroui/js/mediator'),
<<<<<<< HEAD
        LoadingMask     = require('oroui/js/loading-mask'),
        BaseView        = require('oroui/js/app/views/base/view'),
=======
        LoadingMask     = require('oroui/js/app/views/loading-mask-view'),
>>>>>>> 0cd14d63
        EventCollection = require('orocalendar/js/calendar/event/collection'),
        EventModel      = require('orocalendar/js/calendar/event/model'),
        EventView       = require('orocalendar/js/calendar/event/view'),
        ConnectionView  = require('orocalendar/js/calendar/connection/view'),
        eventDecorator  = require('orocalendar/js/calendar/event-decorator'),
        ColorManager    = require('orocalendar/js/calendar/color-manager'),
        colorUtil       = require('oroui/js/tools/color-util'),
        dateTimeFormatter = require('orolocale/js/formatter/datetime'),
        localeSettings  = require('orolocale/js/locale-settings');

        require('jquery.fullcalendar');

    var $ = Backbone.$;

    /**
     * @export  orocalendar/js/calendar-view
     * @class   orocalendar.Сalendar
     * @extends Backbone.View
     */
    return BaseView.extend({
        MOMENT_BACKEND_FORMAT: localeSettings.getVendorDateTimeFormat('moment', 'backend', 'YYYY-MM-DD HH:mm:ssZZ'),
        /** @property */
        eventsTemplate: _.template(
            '<div>' +
                '<div class="calendar-container">' +
                    '<div class="calendar"></div>' +
                '</div>' +
            '</div>'
        ),

        /** @property {Object} */
        selectors: {
            calendar:           '.calendar',
            loadingMask:        '.loading-mask',
            loadingMaskContent: '.loading-content'
        },

        /** @property {Object} */
        options: {
            timezone: localeSettings.getTimeZoneShift(),
            eventsOptions: {
                defaultView: 'month',
                allDayText: __('oro.calendar.control.all_day'),
                buttonText: {
                    today: __('oro.calendar.control.today'),
                    month: __('oro.calendar.control.month'),
                    week: __('oro.calendar.control.week'),
                    day: __('oro.calendar.control.day')
                },
                editable: true,
                removable: true,
                collection: null,
                fixedWeekCount: false, // http://fullcalendar.io/docs/display/fixedWeekCount/
                itemViewTemplateSelector: null,
                itemFormTemplateSelector: null,
                itemFormDeleteButtonSelector: null,
                calendar: null,
                subordinate: true,
                defaultTimedEventDuration: moment.duration('00:30:00'),
                defaultAllDayEventDuration: moment.duration('24:00:00'),
                header: {
                    ignoreTimezone: false,
                    allDayDefault: false
                },
                firstDay: localeSettings.getCalendarFirstDayOfWeek() - 1,
                monthNames: localeSettings.getCalendarMonthNames('wide', true),
                monthNamesShort: localeSettings.getCalendarMonthNames('abbreviated', true),
                dayNames: localeSettings.getCalendarDayOfWeekNames('wide', true),
                dayNamesShort: localeSettings.getCalendarDayOfWeekNames('abbreviated', true)
            },
            connectionsOptions: {
                collection: null,
                containerTemplateSelector: null
            },
            colorManagerOptions: {
                colors: null
            }
        },

        /**
         * this property is used to prevent loading of events from a server when the calendar object is created
         * @property {bool}
         */
        enableEventLoading: false,
        fullCalendar: null,
        eventView: null,
        loadingMask: null,
        colorManager: null,

        /**
         * This property can be used to prevent unnecessary reloading of calendar events.
         * key = calendarUid
         * @property
         */
        eventsLoaded: {},

        listen: {
            'layout:reposition mediator': 'onWindowResize'
        },

        /**
         * One of 'fullscreen' | 'scroll' | 'default'
         * @property
         */
        layout: undefined,

        initialize: function (options) {
            if (!options) {
                options = {};
            }
            if (options.eventsOptions) {
                _.defaults(options.eventsOptions, this.options.eventsOptions);
            }
            this.options = _.defaults(options || {}, this.options);
            // init event collection
            this.collection = this.collection || new EventCollection();
            this.collection.setCalendar(this.options.calendar);
            this.collection.subordinate = this.options.eventsOptions.subordinate;

            // set options for new events
            this.options.newEventEditable = this.options.eventsOptions.editable;
            this.options.newEventRemovable = this.options.eventsOptions.removable;

            // subscribe to event collection events
            this.listenTo(this.collection, 'add', this.onEventAdded);
            this.listenTo(this.collection, 'change', this.onEventChanged);
            this.listenTo(this.collection, 'destroy', this.onEventDeleted);
            this.colorManager = new ColorManager(this.options.colorManagerOptions);
        },

        onWindowResize: function () {
            this.setTimeline();
            this.updateLayout();
        },

        /**
         * @inheritDoc
         */
        dispose: function () {
            if (this.layout === 'fullscreen') {
                // fullscreen layout has side effects, need to clean up
                this.setLayout('default');
            }
            clearInterval(this.timelineUpdateIntervalId);
            if (this.getCalendarElement().data('fullCalendar')) {
                this.getCalendarElement().fullCalendar('destroy');
            }
            if (this.connectionsView) {
                this.connectionsView.dispose.call(this);
            }
            Backbone.View.prototype.dispose.call(this);
        },

        getEventView: function (eventModel) {
            if (!this.eventView) {
                var connectionModel = this.getConnectionCollection().findWhere(
                        {calendarUid: eventModel.get('calendarUid')}
                    ),
                    options = connectionModel.get('options') || {};
                // create a view for event details
                this.eventView = new EventView(_.extend({}, options, {
                    model: eventModel,
                    calendar: this.options.calendar,
                    connections: this.getConnectionCollection(),
                    viewTemplateSelector: this.options.eventsOptions.itemViewTemplateSelector,
                    formTemplateSelector: this.options.eventsOptions.itemFormTemplateSelector,
                    colorManager: this.colorManager
                }));
                // subscribe to event view collection events
                this.listenTo(this.eventView, 'addEvent', this.handleEventViewAdd);
                this.listenTo(this.eventView, 'remove', this.handleEventViewRemove);
            }
            return this.eventView;
        },

        handleEventViewRemove: function () {
            this.eventView = null;
        },

        /**
         * Init and get a loading mask control
         *
         * @returns {Element}
         */
        getLoadingMask: function () {
            if (!this.loadingMask) {
                this.loadingMask = new LoadingMask({
                    container: this.getCalendarElement()
                });
            }
            return this.loadingMask;
        },

        getCollection: function () {
            return this.collection;
        },

        getConnectionCollection: function () {
            return this.options.connectionsOptions.collection;
        },

        getCalendarElement: function () {
            if (!this.fullCalendar) {
                this.fullCalendar = this.$el.find(this.selectors.calendar);
            }
            return this.fullCalendar;
        },

        handleEventViewAdd: function (eventModel) {
            this.collection.add(eventModel);
        },

        visibleDefaultCalendar: function (eventModel) {

        },

        addEventToCalendar: function (eventModel) {
            var fcEvent = this.createViewModel(eventModel);
            this.getCalendarElement().fullCalendar('renderEvent', fcEvent);
        },

        getCalendarEvents: function (calendarUid) {
            return this.getCalendarElement().fullCalendar('clientEvents', function (fcEvent) {
                return fcEvent.calendarUid === calendarUid;
            });
        },

        onEventAdded: function (eventModel) {
            var connectionModel = this.getConnectionCollection().findWhere({calendarUid: eventModel.get('calendarUid')});

            eventModel.set('editable', connectionModel.get('canEditEvent') && !this.hasParentEvent(eventModel), {silent: true});
            eventModel.set('removable', connectionModel.get('canDeleteEvent'), {silent: true});

            this.addEventToCalendar(eventModel);

            // make sure that a calendar is visible when a new event is added to it
            if (!connectionModel.get('visible')) {
                this.connectionsView.showCalendar(connectionModel);
            }
            if (this.hasParentEvent(eventModel) || this.hasGuestEvent(eventModel)) {
                this.smartRefetch();
            }
        },

        onEventChanged: function (eventModel) {
            var connectionModel = this.getConnectionCollection().findWhere({calendarUid: eventModel.get('calendarUid')}),
                calendarElement = this.getCalendarElement(),
                fcEvent;

            eventModel.set('editable', connectionModel.get('canEditEvent') && !this.hasParentEvent(eventModel), {silent: true});
            eventModel.set('removable', connectionModel.get('canDeleteEvent'), {silent: true});

            // find and update fullCalendar event model
            fcEvent = calendarElement.fullCalendar('clientEvents', eventModel.id)[0];
            _.extend(fcEvent, this.createViewModel(eventModel));

            // notify fullCalendar about update
            // NOTE: cannot update single event due to fullcalendar bug
            //       please check that after updating fullcalendar
            //       calendarElement.fullCalendar('updateEvent', fcEvent);
            calendarElement.fullCalendar('rerenderEvents');

            if (this.hasParentEvent(eventModel) || this.hasGuestEvent(eventModel)) {
                // view is updated to closest possible
                // start refetching 'cause event had linked events
                eventModel.once('sync', this.smartRefetch, this);
            }
        },

        onEventDeleted: function (eventModel) {
            if (this.hasParentEvent(eventModel) || this.hasGuestEvent(eventModel)) {
                this.smartRefetch();
            } else {
                this.getCalendarElement().fullCalendar('removeEvents', eventModel.id);
            }
        },

        onConnectionAdded: function () {
            this.smartRefetch();
            this.updateLayout();
        },

        onConnectionChanged: function (connectionModel) {
            if (connectionModel.reloadEventsRequest !== null) {
                if (connectionModel.reloadEventsRequest === true) {
                    this.smartRefetch();
                }
                connectionModel.reloadEventsRequest = null;
                return;
            }

            var changes = connectionModel.changedAttributes(),
                calendarUid = connectionModel.get('calendarUid');
            if (changes.visible && !this.eventsLoaded[calendarUid]) {
                this.smartRefetch();
            } else {
                this.updateEventsWithoutReload();
            }
        },

        onConnectionDeleted: function () {
            this.smartRefetch();
            this.updateLayout();
        },

        onFcSelect: function (start, end) {
            var attrs = {
                allDay: start.time().as('ms') === 0 && end.time().as('ms') === 0,
                start: start.clone(),
                end: end.clone()
            }
            this.applyTzCorrection(-1, attrs);
            this.showAddEventDialog(attrs);
        },

        /**
         * @param attrs object with properties to set on model before dialog creation
         *              dates must be in utc
         */
        showAddEventDialog: function (attrs) {
            var eventModel;

            // need to be able to accept native moments here
            // convert arguments
            if (!attrs.start._fullCalendar) {
                attrs.start = $.fullCalendar.moment(attrs.start.clone().utc().format());
            }
            if (attrs.end && !attrs.end._fullCalendar) {
                attrs.end = $.fullCalendar.moment(attrs.end.clone().utc().format());
            }
            if (!this.eventView) {
                try {
                    attrs.start = attrs.start.format(this.MOMENT_BACKEND_FORMAT);
                    attrs.end = attrs.end.format(this.MOMENT_BACKEND_FORMAT);

                    _.extend(
                        attrs,
                        {
                            calendarAlias: 'user',
                            calendar: this.options.calendar,
                            editable: this.options.newEventEditable,
                            removable: this.options.newEventRemovable
                        }
                    );
                    eventModel = new EventModel(attrs);
                    this.getEventView(eventModel).render();
                } catch (err) {
                    this.showMiscError(err);
                }
            }
        },

        onFcEventClick: function (fcEvent) {
            if (!this.eventView) {
                try {
                    var eventModel = this.collection.get(fcEvent.id);
                    this.getEventView(eventModel).render();
                } catch (err) {
                    this.showMiscError(err);
                }
            }
        },

        onFcEventResize: function (fcEvent, newDuration, undo) {
            fcEvent.end = fcEvent.start.clone().add(newDuration);
            this.saveFcEvent(fcEvent, undo);
        },

        onFcEventDragStart: function (fcEvent) {
            fcEvent._beforeDragState = {
                allDay: fcEvent.allDay,
                start: fcEvent.start.clone(),
                end: fcEvent.end ? fcEvent.end.clone() : null
            }
        },

        onFcEventDrop: function (fcEvent, dateDiff, undo, jsEvent) {
            var realDuration,
                currentView = this.getCalendarElement().fullCalendar('getView'),
                oldState = fcEvent._beforeDragState,
                isDroppedOnDayGrid =
                    fcEvent.start.time().as('ms') === 0
                        && (fcEvent.end === null || fcEvent.end.time().as('ms') === 0);

            // when on week view all-day event is dropped at 12AM to hour view
            // previous condition gives false positive result
            if (fcEvent.end === null && isDroppedOnDayGrid === true && fcEvent.start.time().as('ms') === 0) {
                isDroppedOnDayGrid = !$(jsEvent.target).parents(".fc-time-grid-event").length;
            }

            fcEvent.allDay = (currentView.name === 'month') ? oldState.allDay : isDroppedOnDayGrid;
            if (isDroppedOnDayGrid) {
                if (oldState.allDay) {
                    if (fcEvent.end === null && oldState.end === null) {
                        realDuration = this.options.eventsOptions.defaultAllDayEventDuration;
                    } else {
                        realDuration = oldState.end.diff(oldState.start);
                    }
                } else {
                    if (currentView.name === 'month') {
                        realDuration = oldState.end ? oldState.end.diff(oldState.start) : 0;
                    } else {
                        realDuration = this.options.eventsOptions.defaultAllDayEventDuration;
                    }
                }
            } else {
                if (oldState.allDay) {
                    realDuration = this.options.eventsOptions.defaultTimedEventDuration;
                } else {
                    realDuration = oldState.end ? oldState.end.diff(oldState.start) : 0;
                }
            }
            fcEvent.end = fcEvent.start.clone().add(realDuration);
            this.saveFcEvent(fcEvent, undo);
        },

        saveFcEvent: function (fcEvent, undo) {
            this.showSavingMask();
            try {
                var attrs = {
                        allDay: fcEvent.allDay,
                        start: fcEvent.start.clone(),
                        end: (fcEvent.end !== null) ? fcEvent.end.clone() : null
                    },
                    model = this.collection.get(fcEvent.id);
                this.applyTzCorrection(-1, attrs);

                attrs.start = attrs.start.format(this.MOMENT_BACKEND_FORMAT);
                if (attrs.end) {
                    attrs.end = attrs.end.format(this.MOMENT_BACKEND_FORMAT);
                }

                model.save(
                    attrs,
                    {
                        success: _.bind(this._hideMask, this),
                        error: _.bind(function (model, response) {
                            if (undo) {
                                undo();
                            }
                            this.showSaveEventError(response.responseJSON || {});
                        }, this)
                    }
                );
            } catch (err) {
                if (undo) {
                    undo();
                }
                this.showSaveEventError(err);
            }
        },

        smartRefetch: function () {
            try {
                this.showLoadingMask();
                // load events from a server
                this.collection.fetch({
                    reset: true,
                    success: _.bind(this.updateEventsWithoutReload, this),
                    error: _.bind(function (collection, response) {
                        this.showLoadEventsError(response.responseJSON || {});
                        this._hideMask();
                    }, this)
                });
            } catch (err) {
                this.showLoadEventsError(err);
            }
        },

        updateEventsWithoutReload: function () {
            var oldEnableEventLoading = this.enableEventLoading;
            this.enableEventLoading = false;
            this.getCalendarElement().fullCalendar('refetchEvents');
            this.enableEventLoading = oldEnableEventLoading;
        },

        loadEvents: function (start, end, timezone, callback) {
            var onEventsLoad = _.bind(function () {
                var fcEvents;

                if (this.enableEventLoading || _.size(this.eventsLoaded) === 0) {
                    // data is loaded, need to update eventsLoaded
                    this.eventsLoaded = {};
                    this.options.connectionsOptions.collection.each(function (connectionModel) {
                        if (connectionModel.get('visible')) {
                            this.eventsLoaded[connectionModel.get('calendarUid')] = true;
                        }
                    }, this);
                }

                // prepare them for full calendar
                fcEvents = _.map(this.filterEvents(this.collection.models), function (eventModel) {
                    return this.createViewModel(eventModel);
                }, this);

                this._hideMask();
                callback(fcEvents);
            }, this);

            try {
                this.collection.setRange(
                    start.format(this.MOMENT_BACKEND_FORMAT),
                    end.format(this.MOMENT_BACKEND_FORMAT)
                );
                if (this.enableEventLoading) {
                    // load events from a server
                    this.collection.fetch({
                        reset: true,
                        success: onEventsLoad,
                        error: _.bind(function (collection, response) {
                            callback({});
                            this.showLoadEventsError(response.responseJSON || {});
                        }, this)
                    });
                } else {
                    // use already loaded events
                    onEventsLoad();
                }
            } catch (err) {
                callback({});
                this.showLoadEventsError(err);
            }
        },

        /**
         * Performs filtration of calendar events before they are rendered
         *
         * @param {Array} events
         * @returns {Array}
         */
        filterEvents: function (events) {
            var visibleConnectionIds = [];
            // collect visible connections
            this.options.connectionsOptions.collection.each(function (connectionModel) {
                if (connectionModel.get('visible')) {
                    visibleConnectionIds.push(connectionModel.get('calendarUid'));
                }
            }, this);
            // filter visible events
            events = _.filter(events, function (event) {
                return -1 !== _.indexOf(visibleConnectionIds, event.get('calendarUid'));
            });

            return events;
        },

        /**
         * Creates event entry for rendering in calendar plugin from the given event model
         *
         * @param {Object} eventModel
         */
        createViewModel: function (eventModel) {
            var fcEvent = _.pick(
                    eventModel.attributes,
                    ['id', 'title', 'start', 'end', 'allDay', 'backgroundColor', 'calendarUid', 'editable']
                ),
                colors = this.colorManager.getCalendarColors(fcEvent.calendarUid);

            // set an event text and background colors the same as the owning calendar
            fcEvent.color = colors.backgroundColor;
            if (fcEvent.backgroundColor) {
                fcEvent.textColor = colorUtil.getContrastColor(fcEvent.backgroundColor);
            } else {
                fcEvent.textColor = colors.color;
            }

            this.applyTzCorrection(1, fcEvent);
            if (fcEvent.end && fcEvent.end.diff(fcEvent.start) === 0) {
                fcEvent.end = null;
            }
            return fcEvent;
        },

        /**
         * Applies timezone correction for data. The timezone taken from the settings and
         * it equals current application timezone by default
         * NOTE: changes passed model
         *
         * @param multiplier {int} allows to add or subtract timezone, pass 1 or -1 here please
         * @param obj {object|moment} a moment or an object with start and end properties to which timezone will be applied
         * @returns {object} object passed to function
         */
        applyTzCorrection: function (multiplier, obj) {
            if (moment.isMoment(obj)) {
                return obj.zone(0).add(this.options.timezone * multiplier, 'm');
            }
            if (obj.end !== null) {
                if (!moment.isMoment(obj.start)) {
                    obj.start = $.fullCalendar.moment(obj.start);
                }
                obj.start.zone(0).add(this.options.timezone * multiplier, 'm');
            }
            if (obj.end !== null) {
                if (!moment.isMoment(obj.end)) {
                    obj.end = $.fullCalendar.moment(obj.end);
                }
                obj.end.zone(0).add(this.options.timezone * multiplier, 'm');
            }
            return obj;
        },

        showSavingMask: function () {
            this.getLoadingMask().show(__('Saving...'));
        },

        showLoadingMask: function () {
            this.getLoadingMask().show(__('Loading...'));
        },

        _hideMask: function () {
            if (this.loadingMask) {
                this.loadingMask.hide();
            }
        },

        showLoadEventsError: function (err) {
            this._showError(__('Sorry, calendar events were not loaded correctly'), err);
        },

        showSaveEventError: function (err) {
            this._showError(__('Sorry, calendar event was not saved correctly'), err);
        },

        showMiscError: function (err) {
            this._showError(__('Sorry, unexpected error was occurred'), err);
        },

        showUpdateError: function (err) {
            this._showError(__('Sorry, the calendar updating was failed'), err);
        },

        _showError: function (message, err) {
            this._hideMask();
            messenger.showErrorMessage(message, err);
        },

        initCalendarContainer: function () {
            // init events container
            var eventsContainer = this.$el.find(this.options.eventsOptions.containerSelector);
            if (eventsContainer.length === 0) {
                throw new Error("Cannot find container selector '" + this.options.eventsOptions.containerSelector + "' element.");
            }
            eventsContainer.empty();
            eventsContainer.append($(this.eventsTemplate()));
        },

        initializeFullCalendar: function () {
            var options, keys, self, scrollTime;
            // prepare options for jQuery FullCalendar control
            options = { // prepare options for jQuery FullCalendar control
                selectHelper: true,
                events: _.bind(this.loadEvents, this),
                select: _.bind(this.onFcSelect, this),
                eventClick: _.bind(this.onFcEventClick, this),
                eventDragStart: _.bind(this.onFcEventDragStart, this),
                eventDrop: _.bind(this.onFcEventDrop, this),
                eventResize: _.bind(this.onFcEventResize, this),
                loading: _.bind(function (show) {
                    if (show) {
                        this.showLoadingMask();
                    } else {
                        this._hideMask();
                    }
                }, this)
            };
            keys = [
                'date', 'defaultView', 'editable', 'selectable',
                'header', 'allDayText', 'allDaySlot', 'buttonText',
                'titleFormat', 'columnFormat', 'timeFormat', 'axisFormat',
                'slotMinutes', 'snapMinutes', 'minTime', 'maxTime', 'scrollTime', 'slotEventOverlap',
                'firstDay', 'firstHour', 'monthNames', 'monthNamesShort', 'dayNames', 'dayNamesShort',
                'aspectRatio', 'defaultAllDayEventDuration', 'defaultTimedEventDuration',
                'fixedWeekCount'
            ];
            _.extend(options, _.pick(this.options.eventsOptions, keys));
            if (!_.isUndefined(options.date)) {
                options.date = dateTimeFormatter.applyTimeZoneCorrection(options.date);
                options.year = options.date.getFullYear();
                options.month = options.date.getMonth();
                options.date = options.date.getDate();
            }

            if (!options.aspectRatio) {
                options.contentHeight = "auto";
                options.height = "auto";
            }

            if (this.options.scrollToCurrentTime) {
                scrollTime = this.applyTzCorrection(1, moment.utc());
                if (scrollTime.minutes() < 10 && scrollTime.hours() !== 0) {
                    scrollTime.subtract(1, 'h');
                }
                options.scrollTime = scrollTime.startOf('hour').format('HH:mm:ss');
            }

            var dateFormat = localeSettings.getVendorDateTimeFormat('moment', 'date', 'MMM D, YYYY');
            var timeFormat = localeSettings.getVendorDateTimeFormat('moment', 'time', 'h:mm A');
            // prepare FullCalendar specific date/time formats
            var isDateFormatStartedWithDay = dateFormat[0] === 'D';
            var weekFormat = isDateFormatStartedWithDay
                ? 'D MMMM YYYY'
                : 'MMMM D YYYY';

            options.titleFormat = {
                month: 'MMMM YYYY',
                week: weekFormat,
                day: 'dddd, ' + dateFormat
            };
            options.columnFormat = {
                month: 'ddd',
                week: 'ddd ' + dateFormat,
                day: 'dddd ' + dateFormat
            };
            options.timeFormat = {
                default: timeFormat,
                agenda: timeFormat
            };
            options.axisFormat = timeFormat;

            self = this;
            options.eventAfterAllRender = function () {
                _.delay(_.bind(self.setTimeline, self));
                clearInterval(self.timelineUpdateIntervalId);
                self.timelineUpdateIntervalId = setInterval(function () { self.setTimeline(); }, 60 * 1000);
            };

            options.eventAfterRender = _.bind(function (fcEvent, $el) {
                var event = this.collection.get(fcEvent.id);
                eventDecorator.decorate(event, $el);
            }, this);

            // create jQuery FullCalendar control
            options.timezone = "UTC";

            this.getCalendarElement().fullCalendar(options);
            this.updateLayout();
            this.enableEventLoading = true;
        },

        initializeConnectionsView: function () {
            var connectionsContainer, connectionsTemplate;
            // init connections container
            connectionsContainer = this.$el.find(this.options.connectionsOptions.containerSelector);
            if (connectionsContainer.length === 0) {
                throw new Error("Cannot find '" + this.options.connectionsOptions.containerSelector + "' element.");
            }
            connectionsContainer.empty();
            connectionsTemplate = _.template($(this.options.connectionsOptions.containerTemplateSelector).html());
            connectionsContainer.append($(connectionsTemplate()));

            // create a view for a list of connections
            this.connectionsView = new ConnectionView({
                el: connectionsContainer,
                collection: this.options.connectionsOptions.collection,
                calendar: this.options.calendar,
                itemTemplateSelector: this.options.connectionsOptions.itemTemplateSelector,
                colorManager: this.colorManager
            });

            this.listenTo(this.connectionsView, 'connectionAdd', this.onConnectionAdded);
            this.listenTo(this.connectionsView, 'connectionChange', this.onConnectionChanged);
            this.listenTo(this.connectionsView, 'connectionRemove', this.onConnectionDeleted);
        },

        loadConnectionColors: function () {
            var lastBackgroundColor = null;
            this.getConnectionCollection().each(_.bind(function (connection) {
                var obj = connection.toJSON();
                this.colorManager.applyColors(obj, function () {
                    return lastBackgroundColor;
                });
                this.colorManager.setCalendarColors(obj.calendarUid, obj.backgroundColor);
                if (['user', 'system', 'public'].indexOf(obj.calendarAlias) !== -1) {
                    lastBackgroundColor = obj.backgroundColor;
                }
            }, this));
        },

        render: function () {
            // init views
            this.initCalendarContainer();
            if (_.isUndefined(this.options.connectionsOptions.containerTemplateSelector)) {
                this.loadConnectionColors();
            } else {
                this.initializeConnectionsView();
            }
            // initialize jQuery FullCalendar control
            this.initializeFullCalendar();

            return this;
        },

        setTimeline: function () {
            var todayElement, timeGrid, timelineElement, percentOfDay, curSeconds, timelineTop, dayCol,
                calendarElement = this.getCalendarElement(),
                currentView = calendarElement.fullCalendar('getView'),

                // shown interval in calendar timezone
                shownInterval = {
                    start: currentView.intervalStart.clone().utc(),
                    end: currentView.intervalEnd.clone().utc()
                },
                // current time in calendar timezone
                now = moment.utc().add(this.options.timezone, 'm');

            if (currentView.name === 'month') {
                // nothing to do
                return;
            }

            // this function is called every 1 minute
            if (now.hours() === 0 && now.minutes() <= 2) {
                // the day has changed
                todayElement = calendarElement.find('.fc-today');
                todayElement.removeClass('fc-today');
                todayElement.removeClass('fc-state-highlight');
                todayElement.next().addClass('fc-today');
                todayElement.next().addClass('fc-state-highlight');
            }

            timeGrid = calendarElement.find('.fc-time-grid');
            timelineElement = timeGrid.children('.timeline-marker');
            if (timelineElement.length === 0) {
                // if timeline isn't there, add it
                timelineElement = $('<hr class="timeline-marker">');
                timeGrid.prepend(timelineElement);
            }

            if (shownInterval.start.isBefore(now) && shownInterval.end.isAfter(now)) {
                timelineElement.show();
            } else {
                timelineElement.hide();
            }

            curSeconds = (now.hours() * 3600) + (now.minutes() * 60) + now.seconds();
            percentOfDay = curSeconds / 86400; //24 * 60 * 60 = 86400, # of seconds in a day
            timelineTop = Math.floor(timeGrid.height() * percentOfDay);
            timelineElement.css('top', timelineTop + 'px');

            if (currentView.name === 'agendaWeek') {
                // week view, don't want the timeline to go the whole way across
                dayCol = calendarElement.find('.fc-today:visible');
                if (dayCol.length !== 0 && dayCol.position() !== null) {
                    timelineElement.css({
                        left: (dayCol.position().left) + 'px',
                        width: (dayCol.width() + 3) + 'px'
                    });
                }
            }
        },

        hasParentEvent: function (eventModel) {
            var result = false,
                parentEventId = eventModel.get('parentEventId'),
                alias = eventModel.get('calendarAlias');
            if (parentEventId) {
                result = Boolean(this.getConnectionCollection().find(function (c) {
                    return c.get('calendarAlias') === alias && this.collection.get(c.get('calendarUid') + '_' + parentEventId);
                }, this));
            }
            return result;
        },

        hasGuestEvent: function (eventModel) {
            var result = false,
                guests = eventModel.get('invitedUsers');
            guests = _.isNull(guests) ? [] : guests;
            if (eventModel.hasChanged('invitedUsers') && !_.isEmpty(eventModel.previous('invitedUsers'))) {
                guests = _.union(guests, eventModel.previous('invitedUsers'));
            }
            if (!_.isEmpty(guests)) {
                result = Boolean(this.getConnectionCollection().find(function (connection) {
                    return -1 !== guests.indexOf(connection.get('userId'));
                }, this));
            }
            return result;
        },

        getAvailableHeight: function () {
            var $fcView = this.getCalendarElement().find('.fc-view:first');
            return mediator.execute('layout:getAvailableHeight', $fcView)
        },


        /**
         * Chooses layout on resize or during creation
         */
        updateLayout: function () {
            if (this.options.eventsOptions.aspectRatio) {
                this.setLayout('default');
                // do nothing
                return;
            }
            var $fcView = this.getCalendarElement().find('.fc-view:first'),
                $sidebar = $('.oro-page-sidebar'),
                preferredLayout = mediator.execute('layout:getPreferredLayout', $fcView);
            if (preferredLayout == 'fullscreen' && $sidebar.height() > mediator.execute('layout:getAvailableHeight', $sidebar)) {
                preferredLayout = 'scroll';
            }
            this.setLayout(preferredLayout);
        },

        /**
         * Sets layout and perform all required operations
         */
        setLayout: function (newLayout) {
            if (newLayout === this.layout) {
                if (newLayout === 'fullscreen') {
                    this.getCalendarElement().fullCalendar('option', 'contentHeight', this.getAvailableHeight());
                }
                return;
            }
            this.layout = newLayout;
            var $calendarEl = this.getCalendarElement(),
                contentHeight = '',
                height = '';
            switch (newLayout) {
                case 'fullscreen':
                    mediator.execute('layout:disablePageScroll', $calendarEl);
                    contentHeight = this.getAvailableHeight();
                    break;
                case 'scroll':
                    height = 'auto';
                    contentHeight = 'auto';
                    mediator.execute('layout:enablePageScroll', $calendarEl);
                    break;
                case 'default':
                    mediator.execute('layout:enablePageScroll', $calendarEl);
                    // default values
                    break;
                default:
                    throw new Error('Unknown calendar layout');
            }
            $calendarEl.fullCalendar('option', 'height', height);
            $calendarEl.fullCalendar('option', 'contentHeight', contentHeight);
        }
    });
});<|MERGE_RESOLUTION|>--- conflicted
+++ resolved
@@ -10,12 +10,8 @@
         __              = require('orotranslation/js/translator'),
         messenger       = require('oroui/js/messenger'),
         mediator        = require('oroui/js/mediator'),
-<<<<<<< HEAD
-        LoadingMask     = require('oroui/js/loading-mask'),
+        LoadingMask     = require('oroui/js/app/views/loading-mask-view'),
         BaseView        = require('oroui/js/app/views/base/view'),
-=======
-        LoadingMask     = require('oroui/js/app/views/loading-mask-view'),
->>>>>>> 0cd14d63
         EventCollection = require('orocalendar/js/calendar/event/collection'),
         EventModel      = require('orocalendar/js/calendar/event/model'),
         EventView       = require('orocalendar/js/calendar/event/view'),
