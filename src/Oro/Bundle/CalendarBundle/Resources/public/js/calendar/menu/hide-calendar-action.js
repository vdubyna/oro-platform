/*jslint nomen:true*/
/*global define, console*/
define(['underscore', 'oroui/js/app/views/base/view', 'orotranslation/js/translator', 'oroui/js/messenger'
    ], function (_, BaseView, __, messenger) {
    'use strict';

    /**
     * @export  orocalendar/js/calendar/menu/hide-calendar-action
     * @class   orocalendar.calendar.menu.HideCalendarAction
     * @extends oroui/js/app/views/base/view
     */
    return BaseView.extend({
        /** @property {Object} */
        listen: {
            'destroy collection': 'onModelDeleted'
        },

        initialize: function (options) {
            this.collection.setCalendar(options.calendar);
            this.colorManager = options.colorManager;
            this.connectionsView = options.connectionsView;
            this.defferedActionEnd = options.defferedActionEnd;
        },

        onModelDeleted: function (model) {
            var calendarUid = model.get('calendarUid');
            this.colorManager.removeCalendarColors(calendarUid);
            this.$el.find(this.connectionsView.selectors.findItemByCalendar(calendarUid)).remove();
            this.connectionsView.trigger('connectionRemove', model);
        },

<<<<<<< HEAD
        execute: function (model, options) {
            var deletingMsg = messenger.notificationMessage('warning', __('Excluding the calendar, please wait ...'));
            try {
=======
        execute: function (calendarUid, options) {
            var model,
                deletingMsg = messenger.notificationMessage('warning', __('Removing the calendar, please wait ...'));
            try {
                model = this.collection.findWhere({calendarUid: calendarUid});
                this.$el.find(this.connectionsView.selectors.findItemByCalendar(model.get('calendarUid'))).hide();
>>>>>>> c805f3ca
                model.destroy({
                    wait: true,
                    success: _.bind(function () {
                        deletingMsg.close();
                        messenger.notificationFlashMessage('success', __('The calendar was removed.'));
                        this.defferedActionEnd.resolve();
                    }, this),
                    error: _.bind(function (model, response) {
                        deletingMsg.close();
                        this.showDeleteError(response.responseJSON || {});
                        this.defferedActionEnd.resolve();
                        this.$el.find(this.connectionsView.selectors.findItemByCalendar(model.get('calendarUid'))).show();
                    }, this)
                });
            } catch (err) {
                deletingMsg.close();
                this.showMiscError(err);
                this.defferedActionEnd.resolve();
                this.$el.find(this.connectionsView.selectors.findItemByCalendar(model.get('calendarUid'))).show();
            }
        },

        showDeleteError: function (err) {
            this._showError(__('Sorry, the calendar removing was failed'), err);
        },

        showMiscError: function (err) {
            this._showError(__('Sorry, unexpected error was occurred'), err);
        },

        _showError: function (message, err) {
            messenger.showErrorMessage(message, err);
        }
    });
});<|MERGE_RESOLUTION|>--- conflicted
+++ resolved
@@ -16,7 +16,6 @@
         },
 
         initialize: function (options) {
-            this.collection.setCalendar(options.calendar);
             this.colorManager = options.colorManager;
             this.connectionsView = options.connectionsView;
             this.defferedActionEnd = options.defferedActionEnd;
@@ -29,18 +28,12 @@
             this.connectionsView.trigger('connectionRemove', model);
         },
 
-<<<<<<< HEAD
         execute: function (model, options) {
-            var deletingMsg = messenger.notificationMessage('warning', __('Excluding the calendar, please wait ...'));
+            var deletingMsg = messenger.notificationMessage('warning', __('Removing the calendar, please wait ...')),
+                connectionSelector = this.connectionsView.selectors.findItemByCalendar(model.get('calendarUid')),
+                $connection = this.$el.find(connectionSelector);
             try {
-=======
-        execute: function (calendarUid, options) {
-            var model,
-                deletingMsg = messenger.notificationMessage('warning', __('Removing the calendar, please wait ...'));
-            try {
-                model = this.collection.findWhere({calendarUid: calendarUid});
-                this.$el.find(this.connectionsView.selectors.findItemByCalendar(model.get('calendarUid'))).hide();
->>>>>>> c805f3ca
+                $connection.hide();
                 model.destroy({
                     wait: true,
                     success: _.bind(function () {
@@ -52,14 +45,14 @@
                         deletingMsg.close();
                         this.showDeleteError(response.responseJSON || {});
                         this.defferedActionEnd.resolve();
-                        this.$el.find(this.connectionsView.selectors.findItemByCalendar(model.get('calendarUid'))).show();
+                        $connection.show();
                     }, this)
                 });
             } catch (err) {
                 deletingMsg.close();
                 this.showMiscError(err);
                 this.defferedActionEnd.resolve();
-                this.$el.find(this.connectionsView.selectors.findItemByCalendar(model.get('calendarUid'))).show();
+                $connection.show();
             }
         },
 
