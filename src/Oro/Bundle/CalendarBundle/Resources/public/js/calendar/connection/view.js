--- conflicted
+++ resolved
@@ -24,23 +24,17 @@
             itemContainer: '.connection-container',
             item:          '.connection-item',
             lastItem:      '.connection-item:last',
-<<<<<<< HEAD
             findItemByCalendar: function (calendarUid) { return '.connection-item[data-calendar-uid="' + calendarUid + '"]'; },
-            removeButton:  '.remove-connection-button',
-            newCalendarSelector: '#new_calendar'
-=======
-            findItemByCalendar: function (calendarId) { return '.connection-item[data-calendar="' + calendarId + '"]'; },
-            findItemByOwner: function (ownerId) { return '.connection-item[data-owner="' + ownerId + '"]'; },
             contextMenuButton: '.context-menu-button',
-            newOwnerSelector: '#new_calendar_owner',
+            newCalendarSelector: '#new_calendar',
             contextMenuTemplate: '#template-calendar-menu'
->>>>>>> 2fd45421
         },
 
         initialize: function (options) {
             this.options = _.defaults(options || {}, this.options);
             this.options.collection = this.options.collection || new ConnectionCollection();
             this.options.collection.setCalendar(this.options.calendar);
+            this.options.connectionsView = this;
             this.template = _.template($(this.options.itemTemplateSelector).html());
             this.menu = _.template($(this.selectors.contextMenuTemplate).html());
             this.cid = 'outsideEvent';
@@ -82,13 +76,13 @@
                 el.attr(value, viewModel[key]);
             });
             // subscribe to disconnect calendar event
-<<<<<<< HEAD
-            el.on('click', this.selectors.removeButton, _.bind(function (e) {
-                this.deleteModel($(e.currentTarget).closest(this.selectors.item).attr(this.attrs.calendarUid));
-=======
             el.on('click', this.selectors.contextMenuButton, _.bind(function (e) {
-                this.contextMenu($(e.currentTarget), model);
->>>>>>> 2fd45421
+                var $parent = $(e.currentTarget);
+                if ($parent.closest(this.selectors.item).find('.context-menu').length > 0) {
+                    $parent.closest(this.selectors.item).find('.context-menu').remove();
+                } else {
+                    this.contextMenu($parent, model);
+                }
             }, this));
 
             this.$el.find(this.selectors.itemContainer).append(el);
@@ -96,21 +90,14 @@
             this.trigger('connectionAdd', model);
         },
 
-        contextMenu: function (parentEl, model) {
-            var itemSelector = this.selectors.item,
-                viewModel = model.toJSON();
-            if (parentEl.closest(itemSelector).find('.context-menu').length > 0) {
-                parentEl.closest(itemSelector).find('.context-menu').remove();
-                return true;
-            }
-            var el = $(this.menu(viewModel)),
-                i,
-                options = this.options;
-                options.connectionsView = this;
+        contextMenu: function ($parent, model) {
+            var viewModel = model.toJSON(),
+                el = $(this.menu(viewModel)),
+                options = this.options,
+                modules = _.uniq(el.find("a[data-module]").map(function () {
+                    return $(this).attr('data-module');
+                }).get());
 
-            var modules = _.uniq(el.find("a[data-module]").map(function () {
-                return $(this).attr('data-module');
-            }).get());
             if (modules.length > 0) {
                 modules = _.object(modules, modules);
                 tools.loadModules(modules, function (modules) {
@@ -120,12 +107,12 @@
                             el.remove();
                             $(document).off('.' + options.connectionsView.cid);
                             var dataOptions = $(this).attr('data-options') || {};
-                            actionModule.execute(model.get('calendar'), dataOptions);
+                            actionModule.execute(model.get('calendarUid'), dataOptions);
                         }, this));
                     });
-                    parentEl.closest(itemSelector).find('.context-menu-button').css('display', 'block');
-                    parentEl.closest(itemSelector).append(el);
-                    $(document).on('click.' + options.connectionsView.cid, function(event) {
+                    $parent.closest(options.connectionsView.selectors.item).find('.context-menu-button').css('display', 'block');
+                    $parent.closest(options.connectionsView.selectors.item).append(el);
+                    $(document).on('click.' + options.connectionsView.cid, function (event) {
                         if (!$(event.target).hasClass('context-menu')) {
                             $('.context-menu-button').css('display', '');
                             el.remove();
@@ -141,17 +128,7 @@
             this.trigger('connectionChange', model);
         },
 
-<<<<<<< HEAD
-        onModelDeleted: function (model) {
-            this.options.colorManager.removeCalendarColors(model.get('calendarUid'));
-            this.$el.find(this.selectors.findItemByCalendar(model.get('calendarUid'))).remove();
-            this.trigger('connectionRemove', model);
-        },
-
         addModel: function (calendarId) {
-=======
-        addModel: function (ownerId) {
->>>>>>> 2fd45421
             var savingMsg, model,
                 calendarAlias = 'user',
                 calendarUid = calendarAlias + '_' + calendarId,
@@ -184,31 +161,6 @@
             }
         },
 
-<<<<<<< HEAD
-        deleteModel: function (calendarUid) {
-            var model,
-                deletingMsg = messenger.notificationMessage('warning', __('Excluding the calendar, please wait ...'));
-            try {
-                model = this.getCollection().findWhere({calendarUid: calendarUid});
-                model.destroy({
-                    wait: true,
-                    success: _.bind(function () {
-                        deletingMsg.close();
-                        messenger.notificationFlashMessage('success', __('The calendar was excluded.'));
-                    }, this),
-                    error: _.bind(function (model, response) {
-                        deletingMsg.close();
-                        this.showDeleteError(response.responseJSON || {});
-                    }, this)
-                });
-            } catch (err) {
-                deletingMsg.close();
-                this.showMiscError(err);
-            }
-        },
-
-=======
->>>>>>> 2fd45421
         showAddError: function (err) {
             this._showError(__('Sorry, the calendar adding was failed'), err);
         },
