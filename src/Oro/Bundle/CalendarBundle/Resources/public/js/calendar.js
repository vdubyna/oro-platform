/*jslint nomen:true*/
/*jshint devel:true*/
/*global define, console*/
<<<<<<< HEAD
define(function (require) {
=======
define(['underscore', 'backbone', 'orotranslation/js/translator', 'oroui/js/messenger', 'oroui/js/loading-mask',
    'orocalendar/js/calendar/event/collection', 'orocalendar/js/calendar/event/model', 'orocalendar/js/calendar/event/view',
    'orocalendar/js/calendar/connection/collection', 'orocalendar/js/calendar/connection/view',
    'orocalendar/js/calendar/event-decorator',
    'orocalendar/js/calendar/color-manager', 'orolocale/js/formatter/datetime', 'jquery.fullcalendar'
    ], function (_, Backbone, __, messenger, LoadingMask,
         EventCollection, EventModel, EventView,
         ConnectionCollection, ConnectionView,
         eventDecorator,
         ColorManager, dateTimeFormatter) {
>>>>>>> 8a49b349
    'use strict';

    var _ = require('underscore'),
        Backbone = require('backbone'),
        __ = require('orotranslation/js/translator'),
        messenger = require('oroui/js/messenger'),
        LoadingMask = require('oroui/js/loading-mask'),
        EventCollection = require('orocalendar/js/calendar/event/collection'),
        EventModel = require('orocalendar/js/calendar/event/model'),
        EventView = require('orocalendar/js/calendar/event/view'),
        ConnectionView = require('orocalendar/js/calendar/connection/view'),
        ColorManager = require('orocalendar/js/calendar/color-manager'),
        dateTimeFormatter = require('orolocale/js/formatter/datetime'),
        localeSettings = require('orolocale/js/locale-settings');
        require('jquery.fullcalendar');

    var $ = Backbone.$;

    /**
     * @export  orocalendar/js/calendar
     * @class   orocalendar.Сalendar
     * @extends Backbone.View
     */
    return Backbone.View.extend({
        MOMENT_BACKEND_FORMAT: localeSettings.getVendorDateTimeFormat('moment', 'backend', 'YYYY-MM-DD HH:mm:ssZZ'),
        /** @property */
        eventsTemplate: _.template(
            '<div>' +
                '<div class="calendar-container">' +
                    '<div class="calendar"></div>' +
                    '<div class="loading-mask"></div>' +
                '</div>' +
            '</div>'
        ),

        /** @property {Object} */
        selectors: {
            calendar:           '.calendar',
            loadingMask:        '.loading-mask',
            loadingMaskContent: '.loading-content'
        },

        /** @property {Object} */
        options: {
            timezone: localeSettings.getTimeZoneShift(),
            eventsOptions: {
                defaultView: 'month',
                allDayText: __('oro.calendar.control.all_day'),
                buttonText: {
                    today: __('oro.calendar.control.today'),
                    month: __('oro.calendar.control.month'),
                    week: __('oro.calendar.control.week'),
                    day: __('oro.calendar.control.day')
                },
                editable: true,
                removable: true,
                collection: null,
                itemViewTemplateSelector: null,
                itemFormTemplateSelector: null,
                itemFormDeleteButtonSelector: null,
                calendar: null,
                subordinate: true,
                header: {
                    ignoreTimezone: false,
                    allDayDefault: false
                },
                firstDay: localeSettings.getCalendarFirstDayOfWeek() - 1,
                monthNames: localeSettings.getCalendarMonthNames('wide', true),
                monthNamesShort: localeSettings.getCalendarMonthNames('abbreviated', true),
                dayNames: localeSettings.getCalendarDayOfWeekNames('wide', true),
                dayNamesShort: localeSettings.getCalendarDayOfWeekNames('abbreviated', true)
            },
            connectionsOptions: {
                collection: null,
                containerTemplateSelector: null
            },
            colorManagerOptions: {
                colors: null
            }
        },

        /**
         * this property is used to prevent loading of events from a server when the calendar object is created
         * @property {bool}
         */
        enableEventLoading: false,
        fullCalendar: null,
        eventView: null,
        loadingMask: null,
        colorManager: null,

        /**
         * This property can be used to prevent unnecessary reloading of calendar events.
         * key = calendarUid
         * @property
         */
        eventsLoaded: {},

        initialize: function (options) {
            this.options = _.defaults(options || {}, this.options);
            // init event collection
            this.collection = this.collection || new EventCollection();
            this.collection.setCalendar(this.options.calendar);
            this.collection.subordinate = this.options.eventsOptions.subordinate;

            // set options for new events
            this.options.newEventEditable = this.options.eventsOptions.editable;
            this.options.newEventRemovable = this.options.eventsOptions.removable;

            // subscribe to event collection events
            this.listenTo(this.collection, 'add', this.onEventAdded);
            this.listenTo(this.collection, 'change', this.onEventChanged);
            this.listenTo(this.collection, 'destroy', this.onEventDeleted);
            this.colorManager = new ColorManager(this.options.colorManagerOptions);
        },

        /**
         * @inheritDoc
         */
        dispose: function () {
            clearInterval(this.timelineUpdateIntervalId);
            if (this.getCalendarElement().data('fullCalendar')) {
                this.getCalendarElement().fullCalendar('destroy');
            }
            if (this.connectionsView) {
                this.connectionsView.dispose.call(this);
            }
            Backbone.View.prototype.dispose.call(this);
        },

        getEventView: function (eventModel) {
            if (!this.eventView) {
                var connectionModel = this.getConnectionCollection().findWhere(
                        {calendarUid: eventModel.get('calendarUid')}
                    ),
                    options = connectionModel.get('options') || {};
                // create a view for event details
                this.eventView = new EventView(_.extend({}, options, {
                    model: eventModel,
                    calendar: this.options.calendar,
                    connections: this.getConnectionCollection(),
                    viewTemplateSelector: this.options.eventsOptions.itemViewTemplateSelector,
                    formTemplateSelector: this.options.eventsOptions.itemFormTemplateSelector,
                    colorManager: this.colorManager
                }));
                // subscribe to event view collection events
                this.listenTo(this.eventView, 'addEvent', this.handleEventViewAdd);
                this.listenTo(this.eventView, 'remove', this.handleEventViewRemove);
            }
            return this.eventView;
        },

        handleEventViewRemove: function () {
            this.eventView = null;
        },

        /**
         * Init and get a loading mask control
         *
         * @returns {Element}
         */
        getLoadingMask: function () {
            if (!this.loadingMask) {
                this.loadingMask = new LoadingMask();
                this.$el.find(this.selectors.loadingMask).append(this.loadingMask.render().$el);
            }
            return this.loadingMask;
        },

        getCollection: function () {
            return this.collection;
        },

        getConnectionCollection: function () {
            return this.options.connectionsOptions.collection;
        },

        getCalendarElement: function () {
            if (!this.fullCalendar) {
                this.fullCalendar = this.$el.find(this.selectors.calendar);
            }
            return this.fullCalendar;
        },

        handleEventViewAdd: function (eventModel) {
            this.collection.add(eventModel);
        },

        visibleDefaultCalendar: function (eventModel) {

        },

        addEventToCalendar: function (eventModel) {
<<<<<<< HEAD
            var fcEvent = eventModel.toJSON();

            this.prepareViewModel(fcEvent);
            this.applyTzCorrection(1, fcEvent);
=======
            var fcEvent = this.createViewModel(eventModel);
            // don't need time zone correction, on add event
            this.prepareViewModel(fcEvent, false);
>>>>>>> 8a49b349
            this.getCalendarElement().fullCalendar('renderEvent', fcEvent);
        },

        getCalendarEvents: function (calendarUid) {
            return this.getCalendarElement().fullCalendar('clientEvents', function (fcEvent) {
                return fcEvent.calendarUid === calendarUid;
            });
        },

        onEventAdded: function (eventModel) {
            var connectionModel = this.getConnectionCollection().findWhere({calendarUid: eventModel.get('calendarUid')});

            this.addEventToCalendar(eventModel);

            eventModel.set('editable', connectionModel.get('canEditEvent'));
            eventModel.set('removable', connectionModel.get('canDeleteEvent'));

            // make sure that a calendar is visible when a new event is added to it
            if (!connectionModel.get('visible')) {
                this.connectionsView.showCalendar(connectionModel);
            }
            if (this.hasParentEvent(eventModel) || this.hasGuestEvent(eventModel)) {
                this.getCalendarElement().fullCalendar('refetchEvents');
            }
        },

        onEventChanged: function (eventModel) {
            var connectionModel = this.getConnectionCollection().findWhere({calendarUid: eventModel.get('calendarUid')}),
                fcEvent = this.getCalendarElement().fullCalendar('clientEvents', eventModel.id)[0];
            // copy all fields, except id, from event to fcEvent
<<<<<<< HEAD
            fcEvent = _.extend(fcEvent, eventModel.toJSON());
            this.prepareViewModel(fcEvent);
            this.applyTzCorrection(1, fcEvent);
            // fullcalendar doesn't remember new duration during updateEvent
            // so need to store it
            fcEvent.duration = moment.duration(fcEvent.end.diff(fcEvent.start));
            // cannot update single event due to fullcalendar bug
            // please check that after updating fullcalendar
            // this.getCalendarElement().fullCalendar('updateEvent', fcEvent);
            this.getCalendarElement().fullCalendar('rerenderEvents');
=======
            fcEvent = _.extend(fcEvent, _.pick(this.createViewModel(eventModel), _.keys(_.omit(fcEvent, ['id']))));
            this.prepareViewModel(fcEvent);
            if (this.hasParentEvent(eventModel) || this.hasGuestEvent(eventModel)) {
                this.getCalendarElement().fullCalendar('refetchEvents');
            } else {
                this.getCalendarElement().fullCalendar('updateEvent', fcEvent);
                eventModel.set('editable', connectionModel.get('canEditEvent'));
                eventModel.set('removable', connectionModel.get('canDeleteEvent'));
            }
>>>>>>> 8a49b349
        },

        onEventDeleted: function (eventModel) {
            if (this.hasParentEvent(eventModel) || this.hasGuestEvent(eventModel)) {
                this.getCalendarElement().fullCalendar('refetchEvents');
            } else {
                this.getCalendarElement().fullCalendar('removeEvents', eventModel.id);
            }
        },

        onConnectionAdded: function () {
            this.getCalendarElement().fullCalendar('refetchEvents');
        },

        onConnectionChanged: function (connectionModel) {
            if (connectionModel.reloadEventsRequest !== null) {
                if (connectionModel.reloadEventsRequest === true) {
                    this.getCalendarElement().fullCalendar('refetchEvents');
                }
                connectionModel.reloadEventsRequest = null;
                return;
            }

            var changes = connectionModel.changedAttributes(),
                calendarUid = connectionModel.get('calendarUid');
            if (_.has(changes, 'visible')) {
                if (changes.visible) {
                    if (this.eventsLoaded[calendarUid]) {
                        _.each(this.collection.where({calendarUid: calendarUid}), function (eventModel) {
                            this.addEventToCalendar(eventModel);
                        }, this);
                    } else {
                        this.getCalendarElement().fullCalendar('refetchEvents');
                    }
                } else {
                    this.getCalendarElement().fullCalendar('removeEvents', function (fcEvent) {
                        return fcEvent.calendarUid === calendarUid;
                    });
                }
            }
            if (_.has(changes, 'backgroundColor') && connectionModel.get('visible')) {
                _.each(this.getCalendarEvents(calendarUid), function (fcEvent) {
                    this.prepareViewModel(fcEvent);
                }, this);
                this.getCalendarElement().fullCalendar('rerenderEvents');
            }
        },

        onConnectionDeleted: function () {
            this.getCalendarElement().fullCalendar('refetchEvents');
        },

        select: function (start, end) {
            if (!this.eventView) {
                try {

                    var attrs = {
                            start: start,
                            end: end
                        },
                        eventModel;
                    this.applyTzCorrection(-1, attrs);

                    attrs.start = attrs.start.format(this.MOMENT_BACKEND_FORMAT);
                    attrs.end = attrs.end.format(this.MOMENT_BACKEND_FORMAT);

                    _.extend(
                        attrs,
                        {
                            calendarAlias: 'user',
                            calendar: this.options.calendar,
                            editable: this.options.newEventEditable,
                            removable: this.options.newEventRemovable
                        }
                    );
                    eventModel = new EventModel(attrs);
                    this.getEventView(eventModel).render();
                } catch (err) {
                    this.showMiscError(err);
                }
            }
        },

        onFcEventClick: function (fcEvent) {
            if (!this.eventView) {
                try {
                    var eventModel = this.collection.get(fcEvent.id);
                    this.getEventView(eventModel).render();
                } catch (err) {
                    this.showMiscError(err);
                }
            }
        },

        onFcEventResize: function (fcEvent, newDuration, undo) {
            fcEvent.end = fcEvent.start.clone().add(newDuration);
            this.saveFcEvent(fcEvent);
        },

        onFcEventDrop: function (fcEvent, dateDiff, undo) {
            if (fcEvent.duration && fcEvent.end) {
                fcEvent.end = fcEvent.start.clone().add(fcEvent.duration);
            } else {
                fcEvent.end = (fcEvent.end !== null) ? fcEvent.end.clone() : null;
            }
            this.saveFcEvent(fcEvent);
        },

        saveFcEvent: function (fcEvent) {
            this.showSavingMask();
            try {
                var attrs = {
                        allDay: fcEvent.allDay,
                        start: fcEvent.start.clone(),
                        end: (fcEvent.end !== null) ? fcEvent.end.clone() : null
                    },
                    model = this.collection.get(fcEvent.id);

                this.applyTzCorrection(-1, attrs);

                attrs.start = attrs.start.format(this.MOMENT_BACKEND_FORMAT);
                if (attrs.end) {
                    attrs.end = attrs.end.format(this.MOMENT_BACKEND_FORMAT);
                }

                model.save(
                    attrs,
                    {
                        success: _.bind(this._hideMask, this),
                        error: _.bind(function (model, response) {
                            this.showSaveEventError(response.responseJSON || {});
                        }, this)
                    }
                );
            } catch (err) {
                this.showLoadEventsError(err);
            }
        },

        loadEvents: function (start, end, timezone, callback) {
            var onEventsLoad = _.bind(function () {
<<<<<<< HEAD
                var fcEvents = this.collection.toJSON();
                _.each(fcEvents, function (fcEvent) {
                    this.prepareViewModel(fcEvent);
                    this.applyTzCorrection(1, fcEvent);
=======
                var fcEvents = this.collection.map(function (eventModel) {
                    var fcEvent = this.createViewModel(eventModel);
                    this.prepareViewModel(fcEvent, false);
                    return fcEvent;
>>>>>>> 8a49b349
                }, this);
                this.eventsLoaded = {};
                this.options.connectionsOptions.collection.each(function (connectionModel) {
                    if (connectionModel.get('visible')) {
                        this.eventsLoaded[connectionModel.get('calendarUid')] = true;
                    }
                }, this);
                this._hideMask();
                callback(fcEvents);
            }, this);

            try {
                this.collection.setRange(
                    start.format(this.MOMENT_BACKEND_FORMAT),
                    end.format(this.MOMENT_BACKEND_FORMAT)
                );
                if (this.enableEventLoading) {
                    // load events from a server
                    this.collection.fetch({
                        reset: true,
                        success: onEventsLoad,
                        error: _.bind(function (collection, response) {
                            callback({});
                            this.showLoadEventsError(response.responseJSON || {});
                        }, this)
                    });
                } else {
                    // use already loaded events
                    onEventsLoad();
                }
            } catch (err) {
                callback({});
                this.showLoadEventsError(err);
            }
        },

        /**
         * Creates event entry for rendering in calendar plugin from the given event model
         *
         * @param {Object} eventModel
         */
        createViewModel: function (eventModel) {
            return _.pick(
                eventModel.attributes,
                ['id', 'title', 'start', 'end', 'allDay', 'backgroundColor', 'calendarUid']
            );
        },

        /**
         * Prepares event entry for rendering in calendar plugin
         *
         * @param {Object} fcEvent
         */
        prepareViewModel: function (fcEvent) {
            // set an event text and background colors the same as the owning calendar
            var colors = this.colorManager.getCalendarColors(fcEvent.calendarUid);
            fcEvent.textColor = colors.color;
            fcEvent.color = colors.backgroundColor;
        },

        /**
         * Applies timezone correction for data. The timezone taken from the settings and
         * it equals current application timezone by default
         * NOTE: changes passed model
         *
         * @param multiplier {int} allows to add or subtract timezone, pass 1 or -1 here please
         * @param obj {object} object with start and end properties to which timezone will be applied
         * @returns {object} object passed to function
         */
        applyTzCorrection: function (multiplier, obj) {
            if (obj.end !== null) {
                if (!moment.isMoment(obj.start)) {
                    obj.start = $.fullCalendar.moment(obj.start);
                }
                obj.start.zone(0).add(this.options.timezone * multiplier, 'm');
            }
            if (obj.end !== null) {
                if (!moment.isMoment(obj.end)) {
                    obj.end = $.fullCalendar.moment(obj.end);
                }
                obj.end.zone(0).add(this.options.timezone * multiplier, 'm');
            }
            return obj;
        },

        showSavingMask: function () {
            this._showMask(__('Saving...'));
        },

        showLoadingMask: function () {
            this._showMask(__('Loading...'));
        },

        _showMask: function (message) {
            if (this.enableEventLoading) {
                var loadingMaskInstance = this.getLoadingMask();
                loadingMaskInstance.$el
                    .find(this.selectors.loadingMaskContent)
                    .text(message);
                loadingMaskInstance.show();
            }
        },

        _hideMask: function () {
            if (this.loadingMask) {
                this.loadingMask.hide();
            }
        },

        showLoadEventsError: function (err) {
            this._showError(__('Sorry, calendar events were not loaded correctly'), err);
        },

        showSaveEventError: function (err) {
            this._showError(__('Sorry, calendar event was not saved correctly'), err);
        },

        showMiscError: function (err) {
            this._showError(__('Sorry, unexpected error was occurred'), err);
        },

        showUpdateError: function (err) {
            this._showError(__('Sorry, the calendar updating was failed'), err);
        },

        _showError: function (message, err) {
            this._hideMask();
            messenger.showErrorMessage(message, err);
        },

        initCalendarContainer: function () {
            // init events container
            var eventsContainer = this.$el.find(this.options.eventsOptions.containerSelector);
            if (eventsContainer.length === 0) {
                throw new Error("Cannot find container selector '" + this.options.eventsOptions.containerSelector + "' element.");
            }
            eventsContainer.empty();
            eventsContainer.append($(this.eventsTemplate()));
        },

        initializeFullCalendar: function () {
            var options, keys, self;
            // prepare options for jQuery FullCalendar control
            options = { // prepare options for jQuery FullCalendar control
                selectHelper: true,
                events: _.bind(this.loadEvents, this),
                select: _.bind(this.select, this),
                eventClick: _.bind(this.onFcEventClick, this),
                eventDrop: _.bind(this.onFcEventDrop, this),
                eventResize: _.bind(this.onFcEventResize, this),
                loading: _.bind(function (show) {
                    if (show) {
                        this.showLoadingMask();
                    } else {
                        this._hideMask();
                    }
                }, this)
            };
            keys = [
                'date', 'defaultView', 'editable', 'selectable',
                'header', 'allDayText', 'allDaySlot', 'buttonText',
                'titleFormat', 'columnFormat', 'timeFormat', 'axisFormat',
                'slotMinutes', 'snapMinutes', 'minTime', 'maxTime', 'slotEventOverlap',
                'firstDay', 'firstHour', 'monthNames', 'monthNamesShort', 'dayNames', 'dayNamesShort',
                'contentHeight'
            ];
            _.extend(options, _.pick(this.options.eventsOptions, keys));
            if (!_.isUndefined(options.date)) {
                options.date = dateTimeFormatter.applyTimeZoneCorrection(options.date);
                options.year = options.date.getFullYear();
                options.month = options.date.getMonth();
                options.date = options.date.getDate();
            }

            if (options.aspectRatio) {
                delete options.contentHeight;
                delete options.height;
            } else if (!options.contentHeight) {
                options.contentHeight = "auto";
                options.height = "auto";
            }

<<<<<<< HEAD
            var dateFormat = localeSettings.getVendorDateTimeFormat('moment', 'date', 'MMM D, YYYY');
            var timeFormat = localeSettings.getVendorDateTimeFormat('moment', 'time', 'h:mm A');
            // prepare FullCalendar specific date/time formats
            var isDateFormatStartedWithDay = dateFormat[0] === 'D';
            var weekFormat = isDateFormatStartedWithDay
                ? 'D MMMM YYYY'
                : 'MMMM D YYYY';

            options.titleFormat = {
                month: 'MMMM YYYY',
                week: weekFormat,
                day: 'dddd, ' + dateFormat
            };
            options.columnFormat = {
                month: 'ddd',
                week: 'ddd ' + dateFormat,
                day: 'dddd ' + dateFormat
            };
            options.timeFormat = {
                '': timeFormat,
                agenda: timeFormat + '{ - ' + timeFormat + '}'
            };
            options.axisFormat = timeFormat;


            self = this;
            options.viewDisplay = function () {
                self.setTimeline();
                self.timelineUpdateIntervalId = setInterval(function () { self.setTimeline(); }, 5 * 60 * 1000);
            };
            options.windowResize = function () {
                self.setTimeline();
            };
=======
            options.viewDisplay = _.bind(function () {
                this.setTimeline();
                setInterval(_.bind(function () { this.setTimeline(); }, this), 5 * 60 * 1000);
            }, this);
            options.windowResize = _.bind(function () {
                this.setTimeline();
            }, this);
>>>>>>> 8a49b349

            options.eventAfterRender = _.bind(function (fcEvent, $el) {
                eventDecorator.decorate(this.collection.get(fcEvent.id), $el);
            }, this);

            // create jQuery FullCalendar control
            options.timezone = "UTC";
            this.getCalendarElement().fullCalendar(options);
            this.enableEventLoading = true;
        },

        initializeConnectionsView: function () {
            var connectionsContainer, connectionsTemplate;
            // init connections container
            connectionsContainer = this.$el.find(this.options.connectionsOptions.containerSelector);
            if (connectionsContainer.length === 0) {
                throw new Error("Cannot find '" + this.options.connectionsOptions.containerSelector + "' element.");
            }
            connectionsContainer.empty();
            connectionsTemplate = _.template($(this.options.connectionsOptions.containerTemplateSelector).html());
            connectionsContainer.append($(connectionsTemplate()));

            // create a view for a list of connections
            this.connectionsView = new ConnectionView({
                el: connectionsContainer,
                collection: this.options.connectionsOptions.collection,
                calendar: this.options.calendar,
                itemTemplateSelector: this.options.connectionsOptions.itemTemplateSelector,
                colorManager: this.colorManager
            });

            this.listenTo(this.connectionsView, 'connectionAdd', this.onConnectionAdded);
            this.listenTo(this.connectionsView, 'connectionChange', this.onConnectionChanged);
            this.listenTo(this.connectionsView, 'connectionRemove', this.onConnectionDeleted);
        },

        loadConnectionColors: function () {
            var lastBackgroundColor = null;
            this.getConnectionCollection().each(_.bind(function (connection) {
                var obj = connection.toJSON();
                this.colorManager.applyColors(obj, function () {
                    return lastBackgroundColor;
                });
                this.colorManager.setCalendarColors(obj.calendarUid, obj.backgroundColor);
                if (['user', 'system', 'public'].indexOf(obj.calendarAlias) !== -1) {
                    lastBackgroundColor = obj.backgroundColor;
                }
            }, this));
        },

        render: function () {
            // init views
            this.initCalendarContainer();
            if (_.isUndefined(this.options.connectionsOptions.containerTemplateSelector)) {
                this.loadConnectionColors();
            } else {
                this.initializeConnectionsView();
            }
            // initialize jQuery FullCalendar control
            this.initializeFullCalendar();

            return this;
        },

        setTimeline: function () {
            var todayElement, parentDiv, timelineElement, curCalView, percentOfDay, curSeconds, topLoc, dayCol,
                calendarElement = this.getCalendarElement(),
                curTime = new Date();
            curTime = new Date(curTime.getTime() +
                curTime.getTimezoneOffset() * 60000 +
                this.options.eventsOptions.timezoneOffset * 60000);
            // this function is called every 5 minutes
            if (curTime.getHours() === 0 && curTime.getMinutes() <= 5) {
                // the day has changed
                todayElement = calendarElement.find('.fc-today');
                todayElement.removeClass('fc-today');
                todayElement.removeClass('fc-state-highlight');
                todayElement.next().addClass('fc-today');
                todayElement.next().addClass('fc-state-highlight');
            }

            parentDiv = calendarElement.find('.fc-agenda-slots:visible').parent();
            timelineElement = parentDiv.children('.timeline');
            if (timelineElement.length === 0) {
                // if timeline isn't there, add it
                timelineElement = $('<hr>').addClass('timeline');
                parentDiv.prepend(timelineElement);
            }

            curCalView = calendarElement.fullCalendar('getView');
            if (curCalView.visStart < curTime && curCalView.visEnd > curTime) {
                timelineElement.show();
            } else {
                timelineElement.hide();
            }

            curSeconds = (curTime.getHours() * 60 * 60) + (curTime.getMinutes() * 60) + curTime.getSeconds();
            percentOfDay = curSeconds / 86400; //24 * 60 * 60 = 86400, # of seconds in a day
            topLoc = Math.floor(parentDiv.height() * percentOfDay);
            timelineElement.css('top', topLoc + 'px');

            if (curCalView.name === 'agendaWeek') {
                // week view, don't want the timeline to go the whole way across
                dayCol = calendarElement.find('.fc-today:visible');
                if (dayCol.position() !== null) {
                    timelineElement.css({
                        left: (dayCol.position().left - 1) + 'px',
                        width: (dayCol.width() + 2) + 'px'
                    });
                }
            }
        },

        hasParentEvent: function (eventModel) {
            var result = false,
                parentEventId = eventModel.get('parentEventId'),
                alias = eventModel.get('calendarAlias');
            if (parentEventId) {
                result = Boolean(this.getConnectionCollection().find(function (c) {
                    return c.get('calendarAlias') === alias && this.collection.get(c.get('calendarUid') + '_' + parentEventId);
                }, this));
            }
            return result;
        },

        hasGuestEvent: function (eventModel) {
            var result = false,
                guests = eventModel.get('invitedUsers');
            guests = _.isNull(guests) ? [] : guests;
            if (eventModel.hasChanged('invitedUsers') && !_.isEmpty(eventModel.previous('invitedUsers'))) {
                guests = _.union(guests, eventModel.previous('invitedUsers'));
            }
            if (!_.isEmpty(guests)) {
                result = Boolean(this.getConnectionCollection().find(function (c) {
                    return Boolean(_.find(guests, function (userId) {
                        return c.get('userId') == userId;
                    }));
                }, this));
            }
            return result;
        }
    });
});<|MERGE_RESOLUTION|>--- conflicted
+++ resolved
@@ -1,20 +1,7 @@
 /*jslint nomen:true*/
 /*jshint devel:true*/
 /*global define, console*/
-<<<<<<< HEAD
 define(function (require) {
-=======
-define(['underscore', 'backbone', 'orotranslation/js/translator', 'oroui/js/messenger', 'oroui/js/loading-mask',
-    'orocalendar/js/calendar/event/collection', 'orocalendar/js/calendar/event/model', 'orocalendar/js/calendar/event/view',
-    'orocalendar/js/calendar/connection/collection', 'orocalendar/js/calendar/connection/view',
-    'orocalendar/js/calendar/event-decorator',
-    'orocalendar/js/calendar/color-manager', 'orolocale/js/formatter/datetime', 'jquery.fullcalendar'
-    ], function (_, Backbone, __, messenger, LoadingMask,
-         EventCollection, EventModel, EventView,
-         ConnectionCollection, ConnectionView,
-         eventDecorator,
-         ColorManager, dateTimeFormatter) {
->>>>>>> 8a49b349
     'use strict';
 
     var _ = require('underscore'),
@@ -26,6 +13,7 @@
         EventModel = require('orocalendar/js/calendar/event/model'),
         EventView = require('orocalendar/js/calendar/event/view'),
         ConnectionView = require('orocalendar/js/calendar/connection/view'),
+        eventDecorator = require('orocalendar/js/calendar/event-decorator'),
         ColorManager = require('orocalendar/js/calendar/color-manager'),
         dateTimeFormatter = require('orolocale/js/formatter/datetime'),
         localeSettings = require('orolocale/js/locale-settings');
@@ -208,16 +196,9 @@
         },
 
         addEventToCalendar: function (eventModel) {
-<<<<<<< HEAD
-            var fcEvent = eventModel.toJSON();
-
+            var fcEvent = this.createViewModel(eventModel);
             this.prepareViewModel(fcEvent);
             this.applyTzCorrection(1, fcEvent);
-=======
-            var fcEvent = this.createViewModel(eventModel);
-            // don't need time zone correction, on add event
-            this.prepareViewModel(fcEvent, false);
->>>>>>> 8a49b349
             this.getCalendarElement().fullCalendar('renderEvent', fcEvent);
         },
 
@@ -247,8 +228,9 @@
         onEventChanged: function (eventModel) {
             var connectionModel = this.getConnectionCollection().findWhere({calendarUid: eventModel.get('calendarUid')}),
                 fcEvent = this.getCalendarElement().fullCalendar('clientEvents', eventModel.id)[0];
+            eventModel.set('editable', connectionModel.get('canEditEvent'));
+            eventModel.set('removable', connectionModel.get('canDeleteEvent'));
             // copy all fields, except id, from event to fcEvent
-<<<<<<< HEAD
             fcEvent = _.extend(fcEvent, eventModel.toJSON());
             this.prepareViewModel(fcEvent);
             this.applyTzCorrection(1, fcEvent);
@@ -259,17 +241,11 @@
             // please check that after updating fullcalendar
             // this.getCalendarElement().fullCalendar('updateEvent', fcEvent);
             this.getCalendarElement().fullCalendar('rerenderEvents');
-=======
-            fcEvent = _.extend(fcEvent, _.pick(this.createViewModel(eventModel), _.keys(_.omit(fcEvent, ['id']))));
-            this.prepareViewModel(fcEvent);
+                this.getCalendarElement().fullCalendar('updateEvent', fcEvent);
             if (this.hasParentEvent(eventModel) || this.hasGuestEvent(eventModel)) {
+                // start refetch procedure
                 this.getCalendarElement().fullCalendar('refetchEvents');
-            } else {
-                this.getCalendarElement().fullCalendar('updateEvent', fcEvent);
-                eventModel.set('editable', connectionModel.get('canEditEvent'));
-                eventModel.set('removable', connectionModel.get('canDeleteEvent'));
-            }
->>>>>>> 8a49b349
+            }
         },
 
         onEventDeleted: function (eventModel) {
@@ -411,17 +387,11 @@
 
         loadEvents: function (start, end, timezone, callback) {
             var onEventsLoad = _.bind(function () {
-<<<<<<< HEAD
-                var fcEvents = this.collection.toJSON();
-                _.each(fcEvents, function (fcEvent) {
-                    this.prepareViewModel(fcEvent);
-                    this.applyTzCorrection(1, fcEvent);
-=======
                 var fcEvents = this.collection.map(function (eventModel) {
                     var fcEvent = this.createViewModel(eventModel);
                     this.prepareViewModel(fcEvent, false);
+                    this.applyTzCorrection(1, fcEvent);
                     return fcEvent;
->>>>>>> 8a49b349
                 }, this);
                 this.eventsLoaded = {};
                 this.options.connectionsOptions.collection.each(function (connectionModel) {
@@ -604,7 +574,6 @@
                 options.height = "auto";
             }
 
-<<<<<<< HEAD
             var dateFormat = localeSettings.getVendorDateTimeFormat('moment', 'date', 'MMM D, YYYY');
             var timeFormat = localeSettings.getVendorDateTimeFormat('moment', 'time', 'h:mm A');
             // prepare FullCalendar specific date/time formats
@@ -638,15 +607,6 @@
             options.windowResize = function () {
                 self.setTimeline();
             };
-=======
-            options.viewDisplay = _.bind(function () {
-                this.setTimeline();
-                setInterval(_.bind(function () { this.setTimeline(); }, this), 5 * 60 * 1000);
-            }, this);
-            options.windowResize = _.bind(function () {
-                this.setTimeline();
-            }, this);
->>>>>>> 8a49b349
 
             options.eventAfterRender = _.bind(function (fcEvent, $el) {
                 eventDecorator.decorate(this.collection.get(fcEvent.id), $el);
