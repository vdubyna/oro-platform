/*jslint nomen:true*/
/*jshint devel:true*/
/*global define, console*/
define(['underscore', 'backbone', 'orotranslation/js/translator', 'oroui/js/messenger', 'oroui/js/loading-mask',
    'orocalendar/js/calendar/event/collection', 'orocalendar/js/calendar/event/model', 'orocalendar/js/calendar/event/view',
    'orocalendar/js/calendar/connection/collection', 'orocalendar/js/calendar/connection/view', 'orocalendar/js/calendar/color-manager',
    'orolocale/js/formatter/datetime', 'jquery.fullcalendar'
    ], function (_, Backbone, __, messenger, LoadingMask,
         EventCollection, EventModel, EventView,
         ConnectionCollection, ConnectionView, ColorManager, dateTimeFormatter) {
    'use strict';

    var $ = Backbone.$;

    /**
     * @export  orocalendar/js/calendar
     * @class   orocalendar.Сalendar
     * @extends Backbone.View
     */
    return Backbone.View.extend({
        /** @property */
        eventsTemplate: _.template(
            '<div>' +
                '<div class="calendar-container">' +
                    '<div class="calendar"></div>' +
                    '<div class="loading-mask"></div>' +
                '</div>' +
            '</div>'
        ),

        /** @property {Object} */
        selectors: {
            calendar:           '.calendar',
            loadingMask:        '.loading-mask',
            loadingMaskContent: '.loading-content'
        },

        /** @property {Object} */
        options: {
            eventsOptions: {
                editable: true,
                removable: true,
                collection: null,
                itemViewTemplateSelector: null,
                itemFormTemplateSelector: null,
                itemFormDeleteButtonSelector: null,
                calendar: null
            },
            connectionsOptions: {
                collection: null,
                containerTemplateSelector: null
            },
            colorManagerOptions: {
                colors: null
            }
        },

        /**
         * this property is used to prevent loading of events from a server when the calendar object is created
         * @property {bool}
         */
        enableEventLoading: false,
        fullCalendar: null,
        eventView: null,
        loadingMask: null,
        colorManager: null,

        /**
         * This property can be used to prevent unnecessary reloading of calendar events.
         * key = calendarUid
         * @property
         */
        eventsLoaded: {},

        initialize: function (options) {
            this.options = _.defaults(options || {}, this.options);
            // init event collection
            this.collection = this.collection || new EventCollection();
            this.collection.setCalendar(this.options.calendar);
            this.collection.subordinate = this.options.eventsOptions.subordinate;

            // set options for new events
            this.options.newEventEditable = this.options.eventsOptions.editable;
            this.options.newEventRemovable = this.options.eventsOptions.removable;

            // subscribe to event collection events
            this.listenTo(this.collection, 'add', this.onEventAdded);
            this.listenTo(this.collection, 'change', this.onEventChanged);
            this.listenTo(this.collection, 'destroy', this.onEventDeleted);
            this.colorManager = new ColorManager(this.options.colorManagerOptions);
        },

        /**
         * @inheritDoc
         */
        dispose: function () {
            if (this.getCalendarElement().data('fullCalendar')) {
                this.getCalendarElement().fullCalendar('destroy');
            }
            if (this.connectionsView) {
                this.connectionsView.dispose.call(this);
            }
            Backbone.View.prototype.dispose.call(this);
        },

        getEventView: function (eventModel) {
            if (!this.eventView) {
                var connectionModel = this.getConnectionCollection().findWhere(
                        {calendarUid: eventModel.get('calendarUid')}
                    ),
                    options = connectionModel.get('options') || {};
                // create a view for event details
                this.eventView = new EventView(_.extend({}, options, {
                    model: eventModel,
                    calendar: this.options.calendar,
                    connections: this.getConnectionCollection(),
                    viewTemplateSelector: this.options.eventsOptions.itemViewTemplateSelector,
                    formTemplateSelector: this.options.eventsOptions.itemFormTemplateSelector,
                    colorManager: this.colorManager
                }));
                // subscribe to event view collection events
                this.listenTo(this.eventView, 'addEvent', this.handleEventViewAdd);
                this.listenTo(this.eventView, 'remove', this.handleEventViewRemove);
            }
            return this.eventView;
        },

        handleEventViewRemove: function () {
            this.eventView = null;
        },

        /**
         * Init and get a loading mask control
         *
         * @returns {Element}
         */
        getLoadingMask: function () {
            if (!this.loadingMask) {
                this.loadingMask = new LoadingMask();
                this.$el.find(this.selectors.loadingMask).append(this.loadingMask.render().$el);
            }
            return this.loadingMask;
        },

        getCollection: function () {
            return this.collection;
        },

        getConnectionCollection: function () {
            return this.options.connectionsOptions.collection;
        },

        getCalendarElement: function () {
            if (!this.fullCalendar) {
                this.fullCalendar = this.$el.find(this.selectors.calendar);
            }
            return this.fullCalendar;
        },

        handleEventViewAdd: function (eventModel) {
            this.collection.add(eventModel);
        },

        visibleDefaultCalendar: function (eventModel) {

        },

        addEventToCalendar: function (eventModel) {
            var fcEvent = eventModel.toJSON();

            // don't need time zone correction, on add event
            this.prepareViewModel(fcEvent, false);
            this.getCalendarElement().fullCalendar('renderEvent', fcEvent);
        },

        getCalendarEvents: function (calendarUid) {
            return this.getCalendarElement().fullCalendar('clientEvents', function (fcEvent) {
                return fcEvent.calendarUid === calendarUid;
            });
        },

        onEventAdded: function (eventModel) {
            var connectionModel = this.getConnectionCollection().findWhere({calendarUid: eventModel.get('calendarUid')});

            this.addEventToCalendar(eventModel);

            eventModel.set('editable', connectionModel.get('canEditEvent'));
            eventModel.set('removable', connectionModel.get('canDeleteEvent'));

            // make sure that a calendar is visible when a new event is added to it
            if (!connectionModel.get('visible')) {
                this.connectionsView.showCalendar(connectionModel);
            }
            this.getCalendarElement().fullCalendar('refetchEvents');
        },

        onEventChanged: function (eventModel) {
            var connectionModel = this.getConnectionCollection().findWhere({calendarUid: eventModel.get('calendarUid')}),
                fcEvent = this.getCalendarElement().fullCalendar('clientEvents', eventModel.id)[0];
            // copy all fields, except id, from event to fcEvent
            fcEvent = _.extend(fcEvent, _.pick(eventModel.toJSON(), _.keys(_.omit(fcEvent, ['id']))));
            this.prepareViewModel(fcEvent);
<<<<<<< HEAD
            // this.getCalendarElement().fullCalendar('updateEvent', fcEvent);
            this.getCalendarElement().fullCalendar('refetchEvents');
=======
            this.getCalendarElement().fullCalendar('updateEvent', fcEvent);

            eventModel.set('editable', connectionModel.get('canEditEvent'));
            eventModel.set('removable', connectionModel.get('canDeleteEvent'));
>>>>>>> 971cbad2
        },

        onEventDeleted: function (eventModel) {
            // this.getCalendarElement().fullCalendar('removeEvents', eventModel.id);
            this.getCalendarElement().fullCalendar('refetchEvents');
        },

        onConnectionAdded: function () {
            this.getCalendarElement().fullCalendar('refetchEvents');
        },

        onConnectionChanged: function (connectionModel) {
            if (connectionModel.reloadEventsRequest !== null) {
                if (connectionModel.reloadEventsRequest === true) {
                    this.getCalendarElement().fullCalendar('refetchEvents');
                }
                connectionModel.reloadEventsRequest = null;
                return;
            }

            var changes = connectionModel.changedAttributes(),
                calendarUid = connectionModel.get('calendarUid');
            if (_.has(changes, 'visible')) {
                if (changes.visible) {
                    if (this.eventsLoaded[calendarUid]) {
                        _.each(this.collection.where({calendarUid: calendarUid}), function (eventModel) {
                            this.addEventToCalendar(eventModel);
                        }, this);
                    } else {
                        this.getCalendarElement().fullCalendar('refetchEvents');
                    }
                } else {
                    this.getCalendarElement().fullCalendar('removeEvents', function (fcEvent) {
                        return fcEvent.calendarUid === calendarUid;
                    });
                }
            } else if (_.has(changes, 'backgroundColor') && connectionModel.get('visible')) {
                _.each(this.getCalendarEvents(calendarUid), function (fcEvent) {
                    this.prepareViewModel(fcEvent, false);
                    this.getCalendarElement().fullCalendar('updateEvent', fcEvent);
                }, this);
            }
        },

        onConnectionDeleted: function () {
            this.getCalendarElement().fullCalendar('refetchEvents');
        },

        select: function (start, end) {
            if (!this.eventView) {
                try {
                    // TODO: All date values must be in UTC representation according to config timezone,
                    // https://magecore.atlassian.net/browse/BAP-2203
                    var eventModel = new EventModel({
                        calendarAlias: 'user',
                        calendar: this.options.calendar,
                        start: this.formatDateTimeForModel(start),
                        end: this.formatDateTimeForModel(end),
                        editable: this.options.newEventEditable,
                        removable: this.options.newEventRemovable
                    });
                    this.getEventView(eventModel).render();
                } catch (err) {
                    this.showMiscError(err);
                }
            }
        },

        eventClick: function (fcEvent) {
            if (!this.eventView) {
                try {
                    var eventModel = this.collection.get(fcEvent.id);
                    this.getEventView(eventModel).render();
                } catch (err) {
                    this.showMiscError(err);
                }
            }
        },

        eventDropOrResize: function (fcEvent) {
            this.showSavingMask();
            try {
                this.collection
                    .get(fcEvent.id)
                    .save(
                        {
                            start: this.formatDateTimeForModel(fcEvent.start),
                            end: this.formatDateTimeForModel(!_.isNull(fcEvent.end) ? fcEvent.end : fcEvent.start)
                        },
                        {
                            success: _.bind(this._hideMask, this),
                            error: _.bind(function (model, response) {
                                this.showSaveEventError(response.responseJSON || {});
                            }, this)
                        }
                    );
            } catch (err) {
                this.showLoadEventsError(err);
            }
        },

        loadEvents: function (start, end, callback) {
            var onEventsLoad = _.bind(function () {
                var fcEvents = this.collection.toJSON();
                _.each(fcEvents, function (fcEvent) {
                    this.prepareViewModel(fcEvent, false);
                }, this);
                this.eventsLoaded = {};
                this.options.connectionsOptions.collection.each(function (connectionModel) {
                    if (connectionModel.get('visible')) {
                        this.eventsLoaded[connectionModel.get('calendarUid')] = true;
                    }
                }, this);
                this._hideMask();
                callback(fcEvents);
            }, this);

            try {
                this.collection.setRange(
                    this.formatDateTimeForModel(start),
                    this.formatDateTimeForModel(end)
                );
                if (this.enableEventLoading) {
                    // load events from a server
                    this.collection.fetch({
                        reset: true,
                        success: onEventsLoad,
                        error: _.bind(function (collection, response) {
                            callback({});
                            this.showLoadEventsError(response.responseJSON || {});
                        }, this)
                    });
                } else {
                    // use already loaded events
                    onEventsLoad();
                }
            } catch (err) {
                callback({});
                this.showLoadEventsError(err);
            }
        },

        /**
         * Prepares event entry for rendering in calendar plugin
         *
         * @param {Object} fcEvent
         * @param {boolean=} applyTZCorrection by default applies time zone correction
         */
        prepareViewModel: function (fcEvent, applyTZCorrection) {
            // set an event text and background colors the same as the owning calendar
            var colors = this.colorManager.getCalendarColors(fcEvent.calendarUid);
            fcEvent.textColor = colors.color;
            fcEvent.color = colors.backgroundColor;
            if (applyTZCorrection !== false) {
                fcEvent.start = dateTimeFormatter.applyTimeZoneCorrection(fcEvent.start);
                fcEvent.end = dateTimeFormatter.applyTimeZoneCorrection(fcEvent.end);
            }
        },

        formatDateTimeForModel: function (date) {
            date = dateTimeFormatter.applyTimeZoneCorrection(date, -1);
            return dateTimeFormatter.convertDateTimeToBackendFormat(date);
        },

        showSavingMask: function () {
            this._showMask(__('Saving...'));
        },

        showLoadingMask: function () {
            this._showMask(__('Loading...'));
        },

        _showMask: function (message) {
            if (this.enableEventLoading) {
                var loadingMaskInstance = this.getLoadingMask();
                loadingMaskInstance.$el
                    .find(this.selectors.loadingMaskContent)
                    .text(message);
                loadingMaskInstance.show();
            }
        },

        _hideMask: function () {
            if (this.loadingMask) {
                this.loadingMask.hide();
            }
        },

        showLoadEventsError: function (err) {
            this._showError(__('Sorry, calendar events were not loaded correctly'), err);
        },

        showSaveEventError: function (err) {
            this._showError(__('Sorry, calendar event was not saved correctly'), err);
        },

        showMiscError: function (err) {
            this._showError(__('Sorry, unexpected error was occurred'), err);
        },

        showUpdateError: function (err) {
            this._showError(__('Sorry, the calendar updating was failed'), err);
        },

        _showError: function (message, err) {
            this._hideMask();
            messenger.showErrorMessage(message, err);
        },

        initCalendarContainer: function () {
            // init events container
            var eventsContainer = this.$el.find(this.options.eventsOptions.containerSelector);
            if (eventsContainer.length === 0) {
                throw new Error("Cannot find '" + this.options.eventsOptions.containerSelector + "' element.");
            }
            eventsContainer.empty();
            eventsContainer.append($(this.eventsTemplate()));
        },

        initializeFullCalendar: function () {
            var options, keys, self;
            // prepare options for jQuery FullCalendar control
            options = {
                selectHelper: true,
                events: _.bind(this.loadEvents, this),
                select: _.bind(this.select, this),
                eventClick: _.bind(this.eventClick, this),
                eventDrop: _.bind(this.eventDropOrResize, this),
                eventResize: _.bind(this.eventDropOrResize, this),
                loading: _.bind(function (show) {
                    if (show) {
                        this.showLoadingMask();
                    } else {
                        this._hideMask();
                    }
                }, this)
            };
            keys = [
                'date', 'defaultView', 'editable', 'selectable',
                'header', 'allDayText', 'allDaySlot', 'buttonText',
                'titleFormat', 'columnFormat', 'timeFormat', 'axisFormat',
                'slotMinutes', 'snapMinutes', 'minTime', 'maxTime', 'slotEventOverlap',
                'firstDay', 'firstHour', 'monthNames', 'monthNamesShort', 'dayNames', 'dayNamesShort',
                'contentHeight'
            ];
            _.extend(options, _.pick(this.options.eventsOptions, keys));
            if (!_.isUndefined(options.date)) {
                options.date = dateTimeFormatter.applyTimeZoneCorrection(options.date);
                options.year = options.date.getFullYear();
                options.month = options.date.getMonth();
                options.date = options.date.getDate();
            }

            //Fix aspect ration to prevent double scroll for week and day views.
            options.viewRender = _.bind(function (view) {
                if (view.name !== 'month') {
                    this.getCalendarElement().fullCalendar('option', 'aspectRatio', 1.0);
                } else {
                    this.getCalendarElement().fullCalendar('option', 'aspectRatio', 1.35);
                }
            }, this);

            self = this;
            options.viewDisplay = function () {
                self.setTimeline();
                setInterval(function () { self.setTimeline(); }, 5 * 60 * 1000);
            };
            options.windowResize = function () {
                self.setTimeline();
            };

            options.eventAfterRender = function (fcEvent, element) {
                var reminders = self.collection.get(fcEvent.id).get('reminders');
                if (reminders && _.keys(reminders).length) {
                    element.find('.fc-event-inner').append(
                        '<i class="reminder-status icon-bell" title="' + __('Reminders') + '"></i>'
                    );
                } else {
                    element.find('.reminder-status').remove();
                }
                if (fcEvent.invitationStatus === 'tentatively_accepted') {
                    element.find('.fc-event-inner').prepend(
                        '<i class="invitation-status icon-question-sign" title="' + __('Tentatively accepted') + '"></i>'
                    );
                } else if (fcEvent.invitationStatus === 'not_responded') {
                    element.find('.fc-event-inner').prepend(
                        '<i class="invitation-status icon-reply" title="' + __('Not responded') + '"></i>'
                    );
                } else if (fcEvent.invitationStatus === 'declined') {
                    element.find('.fc-event-inner').addClass('invitation-status-declined');
                } else {
                    element.find('.invitation-status').remove();
                    element.find('.invitation-status-declined').removeClass('invitation-status-declined');
                }
            };

            // create jQuery FullCalendar control
            this.getCalendarElement().fullCalendar(options);
            this.enableEventLoading = true;
        },

        initializeConnectionsView: function () {
            var connectionsContainer, connectionsTemplate;
            // init connections container
            connectionsContainer = this.$el.find(this.options.connectionsOptions.containerSelector);
            if (connectionsContainer.length === 0) {
                throw new Error("Cannot find '" + this.options.connectionsOptions.containerSelector + "' element.");
            }
            connectionsContainer.empty();
            connectionsTemplate = _.template($(this.options.connectionsOptions.containerTemplateSelector).html());
            connectionsContainer.append($(connectionsTemplate()));

            // create a view for a list of connections
            this.connectionsView = new ConnectionView({
                el: connectionsContainer,
                collection: this.options.connectionsOptions.collection,
                calendar: this.options.calendar,
                itemTemplateSelector: this.options.connectionsOptions.itemTemplateSelector,
                colorManager: this.colorManager
            });

            this.listenTo(this.connectionsView, 'connectionAdd', this.onConnectionAdded);
            this.listenTo(this.connectionsView, 'connectionChange', this.onConnectionChanged);
            this.listenTo(this.connectionsView, 'connectionRemove', this.onConnectionDeleted);
        },

        loadConnectionColors: function () {
            var lastBackgroundColor = null;
            this.getConnectionCollection().each(_.bind(function (connection) {
                var obj = connection.toJSON();
                this.colorManager.applyColors(obj, function () {
                    return lastBackgroundColor;
                });
                this.colorManager.setCalendarColors(obj.calendarUid, obj.backgroundColor);
                if (['user', 'system', 'public'].indexOf(obj.calendarAlias) !== -1) {
                    lastBackgroundColor = obj.backgroundColor;
                }
            }, this));
        },

        render: function () {
            // init views
            this.initCalendarContainer();
            if (_.isUndefined(this.options.connectionsOptions.containerTemplateSelector)) {
                this.loadConnectionColors();
            } else {
                this.initializeConnectionsView();
            }
            // initialize jQuery FullCalendar control
            this.initializeFullCalendar();

            return this;
        },

        setTimeline: function () {
            var todayElement, parentDiv, timelineElement, curCalView, percentOfDay, curSeconds, topLoc, dayCol,
                calendarElement = this.getCalendarElement(),
                curTime = new Date();
            curTime = new Date(curTime.getTime() +
                curTime.getTimezoneOffset() * 60000 +
                this.options.eventsOptions.timezoneOffset * 60000);
            // this function is called every 5 minutes
            if (curTime.getHours() === 0 && curTime.getMinutes() <= 5) {
                // the day has changed
                todayElement = calendarElement.find('.fc-today');
                todayElement.removeClass('fc-today');
                todayElement.removeClass('fc-state-highlight');
                todayElement.next().addClass('fc-today');
                todayElement.next().addClass('fc-state-highlight');
            }

            parentDiv = calendarElement.find('.fc-agenda-slots:visible').parent();
            timelineElement = parentDiv.children('.timeline');
            if (timelineElement.length === 0) {
                // if timeline isn't there, add it
                timelineElement = $('<hr>').addClass('timeline');
                parentDiv.prepend(timelineElement);
            }

            curCalView = calendarElement.fullCalendar('getView');
            if (curCalView.visStart < curTime && curCalView.visEnd > curTime) {
                timelineElement.show();
            } else {
                timelineElement.hide();
            }

            curSeconds = (curTime.getHours() * 60 * 60) + (curTime.getMinutes() * 60) + curTime.getSeconds();
            percentOfDay = curSeconds / 86400; //24 * 60 * 60 = 86400, # of seconds in a day
            topLoc = Math.floor(parentDiv.height() * percentOfDay);
            timelineElement.css('top', topLoc + 'px');

            if (curCalView.name === 'agendaWeek') {
                // week view, don't want the timeline to go the whole way across
                dayCol = calendarElement.find('.fc-today:visible');
                if (dayCol.position() !== null) {
                    timelineElement.css({
                        left: (dayCol.position().left - 1) + 'px',
                        width: (dayCol.width() + 2) + 'px'
                    });
                }
            }
        }
    });
});<|MERGE_RESOLUTION|>--- conflicted
+++ resolved
@@ -200,15 +200,11 @@
             // copy all fields, except id, from event to fcEvent
             fcEvent = _.extend(fcEvent, _.pick(eventModel.toJSON(), _.keys(_.omit(fcEvent, ['id']))));
             this.prepareViewModel(fcEvent);
-<<<<<<< HEAD
             // this.getCalendarElement().fullCalendar('updateEvent', fcEvent);
             this.getCalendarElement().fullCalendar('refetchEvents');
-=======
-            this.getCalendarElement().fullCalendar('updateEvent', fcEvent);
 
             eventModel.set('editable', connectionModel.get('canEditEvent'));
             eventModel.set('removable', connectionModel.get('canDeleteEvent'));
->>>>>>> 971cbad2
         },
 
         onEventDeleted: function (eventModel) {
