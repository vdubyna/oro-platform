/*jslint nomen:true*/
/*jshint devel:true*/
/*global define, console*/
define(['underscore', 'backbone', 'orotranslation/js/translator', 'oroui/js/messenger', 'oroui/js/loading-mask',
    'orocalendar/js/calendar/event/collection', 'orocalendar/js/calendar/event/model', 'orocalendar/js/calendar/event/view',
    'orocalendar/js/calendar/connection/collection', 'orocalendar/js/calendar/connection/view', 'orocalendar/js/calendar/color-manager',
    'orolocale/js/formatter/datetime', 'jquery.fullcalendar'
    ], function (_, Backbone, __, messenger, LoadingMask,
         EventCollection, EventModel, EventView,
         ConnectionCollection, ConnectionView, ColorManager, dateTimeFormatter) {
    'use strict';

    var $ = Backbone.$;

    /**
     * @export  orocalendar/js/calendar
     * @class   orocalendar.Сalendar
     * @extends Backbone.View
     */
    return Backbone.View.extend({
        /** @property */
        eventsTemplate: _.template(
            '<div>' +
                '<div class="calendar-container">' +
                    '<div class="calendar"></div>' +
                    '<div class="loading-mask"></div>' +
                '</div>' +
            '</div>'
        ),

        /** @property {Object} */
        selectors: {
            calendar:           '.calendar',
            loadingMask:        '.loading-mask',
            loadingMaskContent: '.loading-content'
        },

        /** @property {Object} */
        options: {
            eventsOptions: {
                editable: true,
                removable: true,
                collection: null,
                itemViewTemplateSelector: null,
                itemFormTemplateSelector: null,
                itemFormDeleteButtonSelector: null,
                calendar: null
            },
            connectionsOptions: {
                collection: null,
                containerTemplateSelector: null
            },
            colorManagerOptions: {
                colors: null
            }
        },

        /**
         * this property is used to prevent loading of events from a server when the calendar object is created
         * @property {bool}
         */
        enableEventLoading: false,
        fullCalendar: null,
        eventView: null,
        loadingMask: null,
        colorManager: null,

        /**
         * This property can be used to prevent unnecessary reloading of calendar events.
         * key = calendarUid
         * @property
         */
        eventsLoaded: {},

        initialize: function (options) {
            this.options = _.defaults(options || {}, this.options);
            // init event collection
            this.collection = this.collection || new EventCollection();
            this.collection.setCalendar(this.options.calendar);
            this.collection.subordinate = this.options.eventsOptions.subordinate;

            // set options for new events
            this.options.newEventEditable = this.options.eventsOptions.editable;
            this.options.newEventRemovable = this.options.eventsOptions.removable;

            // subscribe to event collection events
            this.listenTo(this.collection, 'add', this.onEventAdded);
            this.listenTo(this.collection, 'change', this.onEventChanged);
            this.listenTo(this.collection, 'destroy', this.onEventDeleted);
            this.colorManager = new ColorManager(this.options.colorManagerOptions);
        },

        /**
         * @inheritDoc
         */
        dispose: function () {
            if (this.getCalendarElement().data('fullCalendar')) {
                this.getCalendarElement().fullCalendar('destroy');
            }
            if (this.connectionsView) {
                this.connectionsView.dispose.call(this);
            }
            Backbone.View.prototype.dispose.call(this);
        },

        getEventView: function (eventModel) {
            if (!this.eventView) {
                var connectionModel = this.getConnectionCollection().findWhere(
                        {calendarUid: eventModel.get('calendarUid')}
                    ),
                    options = connectionModel.get('options') || {};
                // create a view for event details
                this.eventView = new EventView(_.extend({}, options, {
                    model: eventModel,
                    viewTemplateSelector: this.options.eventsOptions.itemViewTemplateSelector,
                    formTemplateSelector: this.options.eventsOptions.itemFormTemplateSelector,
                    colorManager: this.colorManager
                }));
                // subscribe to event view collection events
                this.listenTo(this.eventView, 'addEvent', this.handleEventViewAdd);
                this.listenTo(this.eventView, 'remove', this.handleEventViewRemove);
            }
            return this.eventView;
        },

        handleEventViewRemove: function () {
            this.eventView = null;
        },

        /**
         * Init and get a loading mask control
         *
         * @returns {Element}
         */
        getLoadingMask: function () {
            if (!this.loadingMask) {
                this.loadingMask = new LoadingMask();
                this.$el.find(this.selectors.loadingMask).append(this.loadingMask.render().$el);
            }
            return this.loadingMask;
        },

        getCollection: function () {
            return this.collection;
        },

        getConnectionCollection: function () {
            return this.options.connectionsOptions.collection;
        },

        getCalendarElement: function () {
            if (!this.fullCalendar) {
                this.fullCalendar = this.$el.find(this.selectors.calendar);
            }
            return this.fullCalendar;
        },

        handleEventViewAdd: function (eventModel) {
            this.collection.add(eventModel);
        },

        visibleDefaultCalendar: function (eventModel) {

        },

        addEventToCalendar: function (eventModel) {
            var fcEvent = eventModel.toJSON();

            // don't need time zone correction, on add event
            this.prepareViewModel(fcEvent, false);
<<<<<<< HEAD
            // this.getCalendarElement().fullCalendar('renderEvent', fcEvent);
            this.getCalendarElement().fullCalendar('refetchEvents');
=======
            this.getCalendarElement().fullCalendar('renderEvent', fcEvent);
        },

        getCalendarEvents: function (calendarUid) {
            return this.getCalendarElement().fullCalendar('clientEvents', function (fcEvent) {
                return fcEvent.calendarUid === calendarUid;
            });
        },

        onEventAdded: function (eventModel) {
            var connectionModel = this.getConnectionCollection().findWhere({calendarUid: eventModel.get('calendarUid')});

            this.addEventToCalendar(eventModel);
>>>>>>> 075e353a

            // make sure that a calendar is visible when a new event is added to it
            if (!connectionModel.get('visible')) {
                this.connectionsView.showCalendar(connectionModel);
            }
        },

        onEventChanged: function (eventModel) {
            var fcEvent = this.getCalendarElement().fullCalendar('clientEvents', eventModel.id)[0];
            // copy all fields, except id, from event to fcEvent
            fcEvent = _.extend(fcEvent, _.pick(eventModel.toJSON(), _.keys(_.omit(fcEvent, ['id']))));
            this.prepareViewModel(fcEvent);
            // this.getCalendarElement().fullCalendar('updateEvent', fcEvent);
            this.getCalendarElement().fullCalendar('refetchEvents');
        },

        onEventDeleted: function (eventModel) {
            // this.getCalendarElement().fullCalendar('removeEvents', eventModel.id);
            this.getCalendarElement().fullCalendar('refetchEvents');
        },

        onConnectionAdded: function () {
            this.getCalendarElement().fullCalendar('refetchEvents');
        },

        onConnectionChanged: function (connectionModel) {
            if (connectionModel.reloadEventsRequest !== null) {
                if (connectionModel.reloadEventsRequest === true) {
                    this.getCalendarElement().fullCalendar('refetchEvents');
                }
                connectionModel.reloadEventsRequest = null;
                return;
            }

            var changes = connectionModel.changedAttributes(),
                calendarUid = connectionModel.get('calendarUid');
            if (_.has(changes, 'visible')) {
                if (changes.visible) {
                    if (this.eventsLoaded[calendarUid]) {
                        _.each(this.collection.where({calendarUid: calendarUid}), function (eventModel) {
                            this.addEventToCalendar(eventModel);
                        }, this);
                    } else {
                        this.getCalendarElement().fullCalendar('refetchEvents');
                    }
                } else {
                    this.getCalendarElement().fullCalendar('removeEvents', function (fcEvent) {
                        return fcEvent.calendarUid === calendarUid;
                    });
                }
            } else if (_.has(changes, 'backgroundColor') && connectionModel.get('visible')) {
                _.each(this.getCalendarEvents(calendarUid), function (fcEvent) {
                    this.prepareViewModel(fcEvent, false);
                    this.getCalendarElement().fullCalendar('updateEvent', fcEvent);
                }, this);
            }
        },

        onConnectionDeleted: function () {
            this.getCalendarElement().fullCalendar('refetchEvents');
        },

        select: function (start, end) {
            if (!this.eventView) {
                try {
                    // TODO: All date values must be in UTC representation according to config timezone,
                    // https://magecore.atlassian.net/browse/BAP-2203
                    var eventModel = new EventModel({
                        calendarAlias: 'user',
                        calendar: this.options.calendar,
                        start: this.formatDateTimeForModel(start),
                        end: this.formatDateTimeForModel(end),
                        editable: this.options.newEventEditable,
                        removable: this.options.newEventRemovable
                    });
                    this.getEventView(eventModel).render();
                } catch (err) {
                    this.showMiscError(err);
                }
            }
        },

        eventClick: function (fcEvent) {
            if (!this.eventView) {
                try {
                    var eventModel = this.collection.get(fcEvent.id);
                    this.getEventView(eventModel).render();
                } catch (err) {
                    this.showMiscError(err);
                }
            }
        },

        eventDropOrResize: function (fcEvent) {
            this.showSavingMask();
            try {
                this.collection
                    .get(fcEvent.id)
                    .save(
                        {
                            start: this.formatDateTimeForModel(fcEvent.start),
                            end: this.formatDateTimeForModel(!_.isNull(fcEvent.end) ? fcEvent.end : fcEvent.start)
                        },
                        {
                            success: _.bind(this._hideMask, this),
                            error: _.bind(function (model, response) {
                                this.showSaveEventError(response.responseJSON || {});
                            }, this)
                        }
                    );
            } catch (err) {
                this.showLoadEventsError(err);
            }
        },

        loadEvents: function (start, end, callback) {
            var onEventsLoad = _.bind(function () {
                var fcEvents = this.collection.toJSON();
                _.each(fcEvents, function (fcEvent) {
                    this.prepareViewModel(fcEvent, false);
                }, this);
                this.eventsLoaded = {};
                this.options.connectionsOptions.collection.each(function (connectionModel) {
                    if (connectionModel.get('visible')) {
                        this.eventsLoaded[connectionModel.get('calendarUid')] = true;
                    }
                }, this);
                this._hideMask();
                callback(fcEvents);
            }, this);

            try {
                this.collection.setRange(
                    this.formatDateTimeForModel(start),
                    this.formatDateTimeForModel(end)
                );
                if (this.enableEventLoading) {
                    // load events from a server
                    this.collection.fetch({
                        reset: true,
                        success: onEventsLoad,
                        error: _.bind(function (collection, response) {
                            callback({});
                            this.showLoadEventsError(response.responseJSON || {});
                        }, this)
                    });
                } else {
                    // use already loaded events
                    onEventsLoad();
                }
            } catch (err) {
                callback({});
                this.showLoadEventsError(err);
            }
        },

        /**
         * Prepares event entry for rendering in calendar plugin
         *
         * @param {Object} fcEvent
         * @param {boolean=} applyTZCorrection by default applies time zone correction
         */
        prepareViewModel: function (fcEvent, applyTZCorrection) {
            // set an event text and background colors the same as the owning calendar
            var colors = this.colorManager.getCalendarColors(fcEvent.calendarUid);
            fcEvent.textColor = colors.color;
            fcEvent.color = colors.backgroundColor;
            if (applyTZCorrection !== false) {
                fcEvent.start = dateTimeFormatter.applyTimeZoneCorrection(fcEvent.start);
                fcEvent.end = dateTimeFormatter.applyTimeZoneCorrection(fcEvent.end);
            }
        },

        formatDateTimeForModel: function (date) {
            date = dateTimeFormatter.applyTimeZoneCorrection(date, -1);
            return dateTimeFormatter.convertDateTimeToBackendFormat(date);
        },

        showSavingMask: function () {
            this._showMask(__('Saving...'));
        },

        showLoadingMask: function () {
            this._showMask(__('Loading...'));
        },

        _showMask: function (message) {
            if (this.enableEventLoading) {
                var loadingMaskInstance = this.getLoadingMask();
                loadingMaskInstance.$el
                    .find(this.selectors.loadingMaskContent)
                    .text(message);
                loadingMaskInstance.show();
            }
        },

        _hideMask: function () {
            if (this.loadingMask) {
                this.loadingMask.hide();
            }
        },

        showLoadEventsError: function (err) {
            this._showError(__('Sorry, calendar events were not loaded correctly'), err);
        },

        showSaveEventError: function (err) {
            this._showError(__('Sorry, calendar event was not saved correctly'), err);
        },

        showMiscError: function (err) {
            this._showError(__('Sorry, unexpected error was occurred'), err);
        },

        showUpdateError: function (err) {
            this._showError(__('Sorry, the calendar updating was failed'), err);
        },

        _showError: function (message, err) {
            this._hideMask();
            messenger.showErrorMessage(message, err);
        },

        initCalendarContainer: function () {
            // init events container
            var eventsContainer = this.$el.find(this.options.eventsOptions.containerSelector);
            if (eventsContainer.length === 0) {
                throw new Error("Cannot find '" + this.options.eventsOptions.containerSelector + "' element.");
            }
            eventsContainer.empty();
            eventsContainer.append($(this.eventsTemplate()));
        },

        initializeFullCalendar: function () {
            var options, keys, self;
            // prepare options for jQuery FullCalendar control
            options = {
                selectHelper: true,
                events: _.bind(this.loadEvents, this),
                select: _.bind(this.select, this),
                eventClick: _.bind(this.eventClick, this),
                eventDrop: _.bind(this.eventDropOrResize, this),
                eventResize: _.bind(this.eventDropOrResize, this),
                loading: _.bind(function (show) {
                    if (show) {
                        this.showLoadingMask();
                    } else {
                        this._hideMask();
                    }
                }, this)
            };
            keys = [
                'date', 'defaultView', 'editable', 'selectable',
                'header', 'allDayText', 'allDaySlot', 'buttonText',
                'titleFormat', 'columnFormat', 'timeFormat', 'axisFormat',
                'slotMinutes', 'snapMinutes', 'minTime', 'maxTime', 'slotEventOverlap',
                'firstDay', 'firstHour', 'monthNames', 'monthNamesShort', 'dayNames', 'dayNamesShort',
                'contentHeight'
            ];
            _.extend(options, _.pick(this.options.eventsOptions, keys));
            if (!_.isUndefined(options.date)) {
                options.date = dateTimeFormatter.applyTimeZoneCorrection(options.date);
                options.year = options.date.getFullYear();
                options.month = options.date.getMonth();
                options.date = options.date.getDate();
            }

            //Fix aspect ration to prevent double scroll for week and day views.
            options.viewRender = _.bind(function (view) {
                if (view.name !== 'month') {
                    this.getCalendarElement().fullCalendar('option', 'aspectRatio', 1.0);
                } else {
                    this.getCalendarElement().fullCalendar('option', 'aspectRatio', 1.35);
                }
            }, this);

            self = this;
            options.viewDisplay = function () {
                self.setTimeline();
                setInterval(function () { self.setTimeline(); }, 5 * 60 * 1000);
            };
            options.windowResize = function () {
                self.setTimeline();
            };

            options.eventAfterRender = function (fcEvent, element) {
                var reminders = self.collection.get(fcEvent.id).get('reminders');
                if (reminders && _.keys(reminders).length) {
                    element.find('.fc-event-inner').append('<i class="icon icon-bell"></i>');
                } else {
                    element.find('.icon').remove();
                }
            };

            // create jQuery FullCalendar control
            this.getCalendarElement().fullCalendar(options);
            this.enableEventLoading = true;
        },

        initializeConnectionsView: function () {
            var connectionsContainer, connectionsTemplate;
            // init connections container
            connectionsContainer = this.$el.find(this.options.connectionsOptions.containerSelector);
            if (connectionsContainer.length === 0) {
                throw new Error("Cannot find '" + this.options.connectionsOptions.containerSelector + "' element.");
            }
            connectionsContainer.empty();
            connectionsTemplate = _.template($(this.options.connectionsOptions.containerTemplateSelector).html());
            connectionsContainer.append($(connectionsTemplate()));

            // create a view for a list of connections
            this.connectionsView = new ConnectionView({
                el: connectionsContainer,
                collection: this.options.connectionsOptions.collection,
                calendar: this.options.calendar,
                itemTemplateSelector: this.options.connectionsOptions.itemTemplateSelector,
                colorManager: this.colorManager
            });

            this.listenTo(this.connectionsView, 'connectionAdd', this.onConnectionAdded);
            this.listenTo(this.connectionsView, 'connectionChange', this.onConnectionChanged);
            this.listenTo(this.connectionsView, 'connectionRemove', this.onConnectionDeleted);
        },

        loadConnectionColors: function () {
            var lastBackgroundColor = null;
            this.getConnectionCollection().each(_.bind(function (connection) {
                var obj = connection.toJSON();
                this.colorManager.applyColors(obj, function () {
                    return lastBackgroundColor;
                });
                this.colorManager.setCalendarColors(obj.calendarUid, obj.backgroundColor);
                if (obj.calendarAlias === 'user') {
                    lastBackgroundColor = obj.backgroundColor;
                }
            }, this));
        },

        render: function () {
            // init views
            this.initCalendarContainer();
            if (_.isUndefined(this.options.connectionsOptions.containerTemplateSelector)) {
                this.loadConnectionColors();
            } else {
                this.initializeConnectionsView();
            }
            // initialize jQuery FullCalendar control
            this.initializeFullCalendar();

            return this;
        },

        setTimeline: function () {
            var todayElement, parentDiv, timelineElement, curCalView, percentOfDay, curSeconds, topLoc, dayCol,
                calendarElement = this.getCalendarElement(),
                curTime = new Date();
            curTime = new Date(curTime.getTime() +
                curTime.getTimezoneOffset() * 60000 +
                this.options.eventsOptions.timezoneOffset * 60000);
            // this function is called every 5 minutes
            if (curTime.getHours() === 0 && curTime.getMinutes() <= 5) {
                // the day has changed
                todayElement = calendarElement.find('.fc-today');
                todayElement.removeClass('fc-today');
                todayElement.removeClass('fc-state-highlight');
                todayElement.next().addClass('fc-today');
                todayElement.next().addClass('fc-state-highlight');
            }

            parentDiv = calendarElement.find('.fc-agenda-slots:visible').parent();
            timelineElement = parentDiv.children('.timeline');
            if (timelineElement.length === 0) {
                // if timeline isn't there, add it
                timelineElement = $('<hr>').addClass('timeline');
                parentDiv.prepend(timelineElement);
            }

            curCalView = calendarElement.fullCalendar('getView');
            if (curCalView.visStart < curTime && curCalView.visEnd > curTime) {
                timelineElement.show();
            } else {
                timelineElement.hide();
            }

            curSeconds = (curTime.getHours() * 60 * 60) + (curTime.getMinutes() * 60) + curTime.getSeconds();
            percentOfDay = curSeconds / 86400; //24 * 60 * 60 = 86400, # of seconds in a day
            topLoc = Math.floor(parentDiv.height() * percentOfDay);
            timelineElement.css('top', topLoc + 'px');

            if (curCalView.name === 'agendaWeek') {
                // week view, don't want the timeline to go the whole way across
                dayCol = calendarElement.find('.fc-today:visible');
                if (dayCol.position() !== null) {
                    timelineElement.css({
                        left: (dayCol.position().left - 1) + 'px',
                        width: (dayCol.width() + 2) + 'px'
                    });
                }
            }
        }
    });
});<|MERGE_RESOLUTION|>--- conflicted
+++ resolved
@@ -168,10 +168,6 @@
 
             // don't need time zone correction, on add event
             this.prepareViewModel(fcEvent, false);
-<<<<<<< HEAD
-            // this.getCalendarElement().fullCalendar('renderEvent', fcEvent);
-            this.getCalendarElement().fullCalendar('refetchEvents');
-=======
             this.getCalendarElement().fullCalendar('renderEvent', fcEvent);
         },
 
@@ -185,7 +181,6 @@
             var connectionModel = this.getConnectionCollection().findWhere({calendarUid: eventModel.get('calendarUid')});
 
             this.addEventToCalendar(eventModel);
->>>>>>> 075e353a
 
             // make sure that a calendar is visible when a new event is added to it
             if (!connectionModel.get('visible')) {
