/*jslint nomen:true*/
/*jshint devel:true*/
/*global define, console*/
define(['underscore', 'backbone', 'orotranslation/js/translator', 'oroui/js/messenger', 'oroui/js/loading-mask',
    'orocalendar/js/calendar/event/collection', 'orocalendar/js/calendar/event/model', 'orocalendar/js/calendar/event/view',
    'orocalendar/js/calendar/connection/collection', 'orocalendar/js/calendar/connection/view',
    'orocalendar/js/calendar/event-decorator',
    'orocalendar/js/calendar/color-manager', 'orolocale/js/formatter/datetime', 'jquery.fullcalendar'
    ], function (_, Backbone, __, messenger, LoadingMask,
         EventCollection, EventModel, EventView,
         ConnectionCollection, ConnectionView,
         eventDecorator,
         ColorManager, dateTimeFormatter) {
    'use strict';

    var $ = Backbone.$;

    /**
     * @export  orocalendar/js/calendar
     * @class   orocalendar.Сalendar
     * @extends Backbone.View
     */
    return Backbone.View.extend({
        /** @property */
        eventsTemplate: _.template(
            '<div>' +
                '<div class="calendar-container">' +
                    '<div class="calendar"></div>' +
                    '<div class="loading-mask"></div>' +
                '</div>' +
            '</div>'
        ),

        /** @property {Object} */
        selectors: {
            calendar:           '.calendar',
            loadingMask:        '.loading-mask',
            loadingMaskContent: '.loading-content'
        },

        /** @property {Object} */
        options: {
            eventsOptions: {
                editable: true,
                removable: true,
                collection: null,
                itemViewTemplateSelector: null,
                itemFormTemplateSelector: null,
                itemFormDeleteButtonSelector: null,
                calendar: null
            },
            connectionsOptions: {
                collection: null,
                containerTemplateSelector: null
            },
            colorManagerOptions: {
                colors: null
            }
        },

        /**
         * this property is used to prevent loading of events from a server when the calendar object is created
         * @property {bool}
         */
        enableEventLoading: false,
        fullCalendar: null,
        eventView: null,
        loadingMask: null,
        colorManager: null,

        /**
         * This property can be used to prevent unnecessary reloading of calendar events.
         * key = calendarUid
         * @property
         */
        eventsLoaded: {},

        initialize: function (options) {
            this.options = _.defaults(options || {}, this.options);
            // init event collection
            this.collection = this.collection || new EventCollection();
            this.collection.setCalendar(this.options.calendar);
            this.collection.subordinate = this.options.eventsOptions.subordinate;

            // set options for new events
            this.options.newEventEditable = this.options.eventsOptions.editable;
            this.options.newEventRemovable = this.options.eventsOptions.removable;

            // subscribe to event collection events
            this.listenTo(this.collection, 'add', this.onEventAdded);
            this.listenTo(this.collection, 'change', this.onEventChanged);
            this.listenTo(this.collection, 'destroy', this.onEventDeleted);
            this.colorManager = new ColorManager(this.options.colorManagerOptions);
        },

        /**
         * @inheritDoc
         */
        dispose: function () {
            if (this.getCalendarElement().data('fullCalendar')) {
                this.getCalendarElement().fullCalendar('destroy');
            }
            if (this.connectionsView) {
                this.connectionsView.dispose.call(this);
            }
            Backbone.View.prototype.dispose.call(this);
        },

        getEventView: function (eventModel) {
            if (!this.eventView) {
                var connectionModel = this.getConnectionCollection().findWhere(
                        {calendarUid: eventModel.get('calendarUid')}
                    ),
                    options = connectionModel.get('options') || {};
                // create a view for event details
                this.eventView = new EventView(_.extend({}, options, {
                    model: eventModel,
                    calendar: this.options.calendar,
                    connections: this.getConnectionCollection(),
                    viewTemplateSelector: this.options.eventsOptions.itemViewTemplateSelector,
                    formTemplateSelector: this.options.eventsOptions.itemFormTemplateSelector,
                    colorManager: this.colorManager
                }));
                // subscribe to event view collection events
                this.listenTo(this.eventView, 'addEvent', this.handleEventViewAdd);
                this.listenTo(this.eventView, 'remove', this.handleEventViewRemove);
            }
            return this.eventView;
        },

        handleEventViewRemove: function () {
            this.eventView = null;
        },

        /**
         * Init and get a loading mask control
         *
         * @returns {Element}
         */
        getLoadingMask: function () {
            if (!this.loadingMask) {
                this.loadingMask = new LoadingMask();
                this.$el.find(this.selectors.loadingMask).append(this.loadingMask.render().$el);
            }
            return this.loadingMask;
        },

        getCollection: function () {
            return this.collection;
        },

        getConnectionCollection: function () {
            return this.options.connectionsOptions.collection;
        },

        getCalendarElement: function () {
            if (!this.fullCalendar) {
                this.fullCalendar = this.$el.find(this.selectors.calendar);
            }
            return this.fullCalendar;
        },

        handleEventViewAdd: function (eventModel) {
            this.collection.add(eventModel);
        },

        visibleDefaultCalendar: function (eventModel) {

        },

        addEventToCalendar: function (eventModel) {
            var fcEvent = this.createViewModel(eventModel);
            // don't need time zone correction, on add event
            this.prepareViewModel(fcEvent, false);
            this.getCalendarElement().fullCalendar('renderEvent', fcEvent);
        },

        getCalendarEvents: function (calendarUid) {
            return this.getCalendarElement().fullCalendar('clientEvents', function (fcEvent) {
                return fcEvent.calendarUid === calendarUid;
            });
        },

        onEventAdded: function (eventModel) {
            var connectionModel = this.getConnectionCollection().findWhere({calendarUid: eventModel.get('calendarUid')});

            this.addEventToCalendar(eventModel);

            eventModel.set('editable', connectionModel.get('canEditEvent'));
            eventModel.set('removable', connectionModel.get('canDeleteEvent'));

            // make sure that a calendar is visible when a new event is added to it
            if (!connectionModel.get('visible')) {
                this.connectionsView.showCalendar(connectionModel);
            }
            if (this.hasParentEvent(eventModel) || this.hasGuestEvent(eventModel)) {
                this.getCalendarElement().fullCalendar('refetchEvents');
            }
        },

        onEventChanged: function (eventModel) {
            var connectionModel = this.getConnectionCollection().findWhere({calendarUid: eventModel.get('calendarUid')}),
                fcEvent = this.getCalendarElement().fullCalendar('clientEvents', eventModel.id)[0];
            // copy all fields, except id, from event to fcEvent
            fcEvent = _.extend(fcEvent, _.pick(this.createViewModel(eventModel), _.keys(_.omit(fcEvent, ['id']))));
            this.prepareViewModel(fcEvent);
            if (this.hasParentEvent(eventModel) || this.hasGuestEvent(eventModel)) {
                this.getCalendarElement().fullCalendar('refetchEvents');
            } else {
                this.getCalendarElement().fullCalendar('updateEvent', fcEvent);
                eventModel.set('editable', connectionModel.get('canEditEvent'));
                eventModel.set('removable', connectionModel.get('canDeleteEvent'));
            }
        },

        onEventDeleted: function (eventModel) {
            if (this.hasParentEvent(eventModel) || this.hasGuestEvent(eventModel)) {
                this.getCalendarElement().fullCalendar('refetchEvents');
            } else {
                this.getCalendarElement().fullCalendar('removeEvents', eventModel.id);
            }
        },

        onConnectionAdded: function () {
            this.getCalendarElement().fullCalendar('refetchEvents');
        },

        onConnectionChanged: function (connectionModel) {
            if (connectionModel.reloadEventsRequest !== null) {
                if (connectionModel.reloadEventsRequest === true) {
                    this.getCalendarElement().fullCalendar('refetchEvents');
                }
                connectionModel.reloadEventsRequest = null;
                return;
            }

            var changes = connectionModel.changedAttributes(),
                calendarUid = connectionModel.get('calendarUid');
            if (_.has(changes, 'visible')) {
                if (changes.visible) {
                    if (this.eventsLoaded[calendarUid]) {
                        _.each(this.collection.where({calendarUid: calendarUid}), function (eventModel) {
                            this.addEventToCalendar(eventModel);
                        }, this);
                    } else {
                        this.getCalendarElement().fullCalendar('refetchEvents');
                    }
                } else {
                    this.getCalendarElement().fullCalendar('removeEvents', function (fcEvent) {
                        return fcEvent.calendarUid === calendarUid;
                    });
                }
            }
            if (_.has(changes, 'backgroundColor') && connectionModel.get('visible')) {
                _.each(this.getCalendarEvents(calendarUid), function (fcEvent) {
                    this.prepareViewModel(fcEvent, false);
                }, this);
                this.getCalendarElement().fullCalendar('rerenderEvents');
            }
        },

        onConnectionDeleted: function () {
            this.getCalendarElement().fullCalendar('refetchEvents');
        },

        select: function (start, end) {
            if (!this.eventView) {
                try {
                    // TODO: All date values must be in UTC representation according to config timezone,
                    // https://magecore.atlassian.net/browse/BAP-2203
                    var eventModel = new EventModel({
                        calendarAlias: 'user',
                        calendar: this.options.calendar,
                        start: this.formatDateTimeForModel(start),
                        end: this.formatDateTimeForModel(end),
                        editable: this.options.newEventEditable,
                        removable: this.options.newEventRemovable
                    });
                    this.getEventView(eventModel).render();
                } catch (err) {
                    this.showMiscError(err);
                }
            }
        },

        eventClick: function (fcEvent) {
            if (!this.eventView) {
                try {
                    var eventModel = this.collection.get(fcEvent.id);
                    this.getEventView(eventModel).render();
                } catch (err) {
                    this.showMiscError(err);
                }
            }
        },

        eventDropOrResize: function (fcEvent) {
            this.showSavingMask();
            try {
                this.collection
                    .get(fcEvent.id)
                    .save(
                        {
                            start: this.formatDateTimeForModel(fcEvent.start),
                            end: this.formatDateTimeForModel(!_.isNull(fcEvent.end) ? fcEvent.end : fcEvent.start)
                        },
                        {
                            success: _.bind(this._hideMask, this),
                            error: _.bind(function (model, response) {
                                this.showSaveEventError(response.responseJSON || {});
                            }, this)
                        }
                    );
            } catch (err) {
                this.showLoadEventsError(err);
            }
        },

        loadEvents: function (start, end, timezone, callback) {
            var onEventsLoad = _.bind(function () {
                var fcEvents = this.collection.map(function (eventModel) {
                    var fcEvent = this.createViewModel(eventModel);
                    this.prepareViewModel(fcEvent, false);
                    return fcEvent;
                }, this);
                this.eventsLoaded = {};
                this.options.connectionsOptions.collection.each(function (connectionModel) {
                    if (connectionModel.get('visible')) {
                        this.eventsLoaded[connectionModel.get('calendarUid')] = true;
                    }
                }, this);
                this._hideMask();
                callback(fcEvents);
            }, this);

            try {
                this.collection.setRange(
                    this.formatDateTimeForModel(start),
                    this.formatDateTimeForModel(end)
                );
                if (this.enableEventLoading) {
                    // load events from a server
                    this.collection.fetch({
                        reset: true,
                        success: onEventsLoad,
                        error: _.bind(function (collection, response) {
                            callback({});
                            this.showLoadEventsError(response.responseJSON || {});
                        }, this)
                    });
                } else {
                    // use already loaded events
                    onEventsLoad();
                }
            } catch (err) {
                callback({});
                this.showLoadEventsError(err);
            }
        },

        /**
         * Creates event entry for rendering in calendar plugin from the given event model
         *
         * @param {Object} eventModel
         */
        createViewModel: function (eventModel) {
            return _.pick(
                eventModel.attributes,
                ['id', 'title', 'start', 'end', 'allDay', 'backgroundColor', 'calendarUid']
            );
        },

        /**
         * Prepares event entry for rendering in calendar plugin
         *
         * @param {Object} fcEvent
         * @param {boolean=} applyTZCorrection by default applies time zone correction
         */
        prepareViewModel: function (fcEvent, applyTZCorrection) {
            // set an event text and background colors the same as the owning calendar
            var colors = this.colorManager.getCalendarColors(fcEvent.calendarUid);
            fcEvent.textColor = colors.color;
            fcEvent.color = colors.backgroundColor;
            if (applyTZCorrection !== false) {
                fcEvent.start = dateTimeFormatter.applyTimeZoneCorrection(fcEvent.start);
                fcEvent.end = dateTimeFormatter.applyTimeZoneCorrection(fcEvent.end);
            }
        },

        formatDateTimeForModel: function (date) {
            date = dateTimeFormatter.applyTimeZoneCorrection(date.date(), -1);
            return dateTimeFormatter.convertDateTimeToBackendFormat(date);
        },

        showSavingMask: function () {
            this._showMask(__('Saving...'));
        },

        showLoadingMask: function () {
            this._showMask(__('Loading...'));
        },

        _showMask: function (message) {
            if (this.enableEventLoading) {
                var loadingMaskInstance = this.getLoadingMask();
                loadingMaskInstance.$el
                    .find(this.selectors.loadingMaskContent)
                    .text(message);
                loadingMaskInstance.show();
            }
        },

        _hideMask: function () {
            if (this.loadingMask) {
                this.loadingMask.hide();
            }
        },

        showLoadEventsError: function (err) {
            this._showError(__('Sorry, calendar events were not loaded correctly'), err);
        },

        showSaveEventError: function (err) {
            this._showError(__('Sorry, calendar event was not saved correctly'), err);
        },

        showMiscError: function (err) {
            this._showError(__('Sorry, unexpected error was occurred'), err);
        },

        showUpdateError: function (err) {
            this._showError(__('Sorry, the calendar updating was failed'), err);
        },

        _showError: function (message, err) {
            this._hideMask();
            messenger.showErrorMessage(message, err);
        },

        initCalendarContainer: function () {
            // init events container
            var eventsContainer = this.$el.find(this.options.eventsOptions.containerSelector);
            if (eventsContainer.length === 0) {
                throw new Error("Cannot find '" + this.options.eventsOptions.containerSelector + "' element.");
            }
            eventsContainer.empty();
            eventsContainer.append($(this.eventsTemplate()));
        },

        initializeFullCalendar: function () {
<<<<<<< HEAD
            var options, keys, self;
            // prepare options for jQuery FullCalendar control
            options = {
                aspectRatio: this.options.aspectRatio,
                contentHeight: this.options.contentHeight,
                height: this.options.height,
                selectHelper: true,
                events: _.bind(this.loadEvents, this),
                select: _.bind(this.select, this),
                eventClick: _.bind(this.eventClick, this),
                eventDrop: _.bind(this.eventDropOrResize, this),
                eventResize: _.bind(this.eventDropOrResize, this),
                loading: _.bind(function (show) {
                    if (show) {
                        this.showLoadingMask();
                    } else {
                        this._hideMask();
                    }
                }, this)
            };
            keys = [
                'date', 'defaultView', 'editable', 'selectable',
                'header', 'allDayText', 'allDaySlot', 'buttonText',
                'titleFormat', 'columnFormat', 'timeFormat', 'axisFormat',
                'slotMinutes', 'snapMinutes', 'minTime', 'maxTime', 'slotEventOverlap',
                'firstDay', 'firstHour', 'monthNames', 'monthNamesShort', 'dayNames', 'dayNamesShort',
                'contentHeight'
            ];
=======
            var options = { // prepare options for jQuery FullCalendar control
                    selectHelper: true,
                    events: _.bind(this.loadEvents, this),
                    select: _.bind(this.select, this),
                    eventClick: _.bind(this.eventClick, this),
                    eventDrop: _.bind(this.eventDropOrResize, this),
                    eventResize: _.bind(this.eventDropOrResize, this),
                    loading: _.bind(function (show) {
                        if (show) {
                            this.showLoadingMask();
                        } else {
                            this._hideMask();
                        }
                    }, this)
                },
                keys = [
                    'date', 'defaultView', 'editable', 'selectable',
                    'header', 'allDayText', 'allDaySlot', 'buttonText',
                    'titleFormat', 'columnFormat', 'timeFormat', 'axisFormat',
                    'slotMinutes', 'snapMinutes', 'minTime', 'maxTime', 'slotEventOverlap',
                    'firstDay', 'firstHour', 'monthNames', 'monthNamesShort', 'dayNames', 'dayNamesShort',
                    'contentHeight'
                ];
>>>>>>> 33c71b5c
            _.extend(options, _.pick(this.options.eventsOptions, keys));
            if (!_.isUndefined(options.date)) {
                options.date = dateTimeFormatter.applyTimeZoneCorrection(options.date);
                options.year = options.date.getFullYear();
                options.month = options.date.getMonth();
                options.date = options.date.getDate();
            }

            if (options.aspectRatio) {
                delete options.contentHeight;
                delete options.height;
            } else if (!options.contentHeight) {
                options.contentHeight = "auto";
                options.height = "auto";
            }

            options.viewDisplay = _.bind(function () {
                this.setTimeline();
                setInterval(_.bind(function () { this.setTimeline(); }, this), 5 * 60 * 1000);
            }, this);
            options.windowResize = _.bind(function () {
                this.setTimeline();
            }, this);

            options.eventAfterRender = _.bind(function (fcEvent, $el) {
                eventDecorator.decorate(this.collection.get(fcEvent.id), $el);
            }, this);

            // create jQuery FullCalendar control
            this.getCalendarElement().fullCalendar(options);
            this.enableEventLoading = true;
        },

        initializeConnectionsView: function () {
            var connectionsContainer, connectionsTemplate;
            // init connections container
            connectionsContainer = this.$el.find(this.options.connectionsOptions.containerSelector);
            if (connectionsContainer.length === 0) {
                throw new Error("Cannot find '" + this.options.connectionsOptions.containerSelector + "' element.");
            }
            connectionsContainer.empty();
            connectionsTemplate = _.template($(this.options.connectionsOptions.containerTemplateSelector).html());
            connectionsContainer.append($(connectionsTemplate()));

            // create a view for a list of connections
            this.connectionsView = new ConnectionView({
                el: connectionsContainer,
                collection: this.options.connectionsOptions.collection,
                calendar: this.options.calendar,
                itemTemplateSelector: this.options.connectionsOptions.itemTemplateSelector,
                colorManager: this.colorManager
            });

            this.listenTo(this.connectionsView, 'connectionAdd', this.onConnectionAdded);
            this.listenTo(this.connectionsView, 'connectionChange', this.onConnectionChanged);
            this.listenTo(this.connectionsView, 'connectionRemove', this.onConnectionDeleted);
        },

        loadConnectionColors: function () {
            var lastBackgroundColor = null;
            this.getConnectionCollection().each(_.bind(function (connection) {
                var obj = connection.toJSON();
                this.colorManager.applyColors(obj, function () {
                    return lastBackgroundColor;
                });
                this.colorManager.setCalendarColors(obj.calendarUid, obj.backgroundColor);
                if (['user', 'system', 'public'].indexOf(obj.calendarAlias) !== -1) {
                    lastBackgroundColor = obj.backgroundColor;
                }
            }, this));
        },

        render: function () {
            // init views
            this.initCalendarContainer();
            if (_.isUndefined(this.options.connectionsOptions.containerTemplateSelector)) {
                this.loadConnectionColors();
            } else {
                this.initializeConnectionsView();
            }
            // initialize jQuery FullCalendar control
            this.initializeFullCalendar();

            return this;
        },

        setTimeline: function () {
            var todayElement, parentDiv, timelineElement, curCalView, percentOfDay, curSeconds, topLoc, dayCol,
                calendarElement = this.getCalendarElement(),
                curTime = new Date();
            curTime = new Date(curTime.getTime() +
                curTime.getTimezoneOffset() * 60000 +
                this.options.eventsOptions.timezoneOffset * 60000);
            // this function is called every 5 minutes
            if (curTime.getHours() === 0 && curTime.getMinutes() <= 5) {
                // the day has changed
                todayElement = calendarElement.find('.fc-today');
                todayElement.removeClass('fc-today');
                todayElement.removeClass('fc-state-highlight');
                todayElement.next().addClass('fc-today');
                todayElement.next().addClass('fc-state-highlight');
            }

            parentDiv = calendarElement.find('.fc-agenda-slots:visible').parent();
            timelineElement = parentDiv.children('.timeline');
            if (timelineElement.length === 0) {
                // if timeline isn't there, add it
                timelineElement = $('<hr>').addClass('timeline');
                parentDiv.prepend(timelineElement);
            }

            curCalView = calendarElement.fullCalendar('getView');
            if (curCalView.visStart < curTime && curCalView.visEnd > curTime) {
                timelineElement.show();
            } else {
                timelineElement.hide();
            }

            curSeconds = (curTime.getHours() * 60 * 60) + (curTime.getMinutes() * 60) + curTime.getSeconds();
            percentOfDay = curSeconds / 86400; //24 * 60 * 60 = 86400, # of seconds in a day
            topLoc = Math.floor(parentDiv.height() * percentOfDay);
            timelineElement.css('top', topLoc + 'px');

            if (curCalView.name === 'agendaWeek') {
                // week view, don't want the timeline to go the whole way across
                dayCol = calendarElement.find('.fc-today:visible');
                if (dayCol.position() !== null) {
                    timelineElement.css({
                        left: (dayCol.position().left - 1) + 'px',
                        width: (dayCol.width() + 2) + 'px'
                    });
                }
            }
        },

        hasParentEvent: function (eventModel) {
            var result = false,
                parentEventId = eventModel.get('parentEventId'),
                alias = eventModel.get('calendarAlias');
            if (parentEventId) {
                result = Boolean(this.getConnectionCollection().find(function (c) {
                    return c.get('calendarAlias') === alias && this.collection.get(c.get('calendarUid') + '_' + parentEventId);
                }, this));
            }
            return result;
        },

        hasGuestEvent: function (eventModel) {
            var result = false,
                guests = eventModel.get('invitedUsers');
            guests = _.isNull(guests) ? [] : guests;
            if (eventModel.hasChanged('invitedUsers') && !_.isEmpty(eventModel.previous('invitedUsers'))) {
                guests = _.union(guests, eventModel.previous('invitedUsers'));
            }
            if (!_.isEmpty(guests)) {
                result = Boolean(this.getConnectionCollection().find(function (c) {
                    return Boolean(_.find(guests, function (userId) {
                        return c.get('userId') == userId;
                    }));
                }, this));
            }
            return result;
        }
    });
});<|MERGE_RESOLUTION|>--- conflicted
+++ resolved
@@ -448,13 +448,9 @@
         },
 
         initializeFullCalendar: function () {
-<<<<<<< HEAD
             var options, keys, self;
             // prepare options for jQuery FullCalendar control
-            options = {
-                aspectRatio: this.options.aspectRatio,
-                contentHeight: this.options.contentHeight,
-                height: this.options.height,
+            options = { // prepare options for jQuery FullCalendar control
                 selectHelper: true,
                 events: _.bind(this.loadEvents, this),
                 select: _.bind(this.select, this),
@@ -477,31 +473,6 @@
                 'firstDay', 'firstHour', 'monthNames', 'monthNamesShort', 'dayNames', 'dayNamesShort',
                 'contentHeight'
             ];
-=======
-            var options = { // prepare options for jQuery FullCalendar control
-                    selectHelper: true,
-                    events: _.bind(this.loadEvents, this),
-                    select: _.bind(this.select, this),
-                    eventClick: _.bind(this.eventClick, this),
-                    eventDrop: _.bind(this.eventDropOrResize, this),
-                    eventResize: _.bind(this.eventDropOrResize, this),
-                    loading: _.bind(function (show) {
-                        if (show) {
-                            this.showLoadingMask();
-                        } else {
-                            this._hideMask();
-                        }
-                    }, this)
-                },
-                keys = [
-                    'date', 'defaultView', 'editable', 'selectable',
-                    'header', 'allDayText', 'allDaySlot', 'buttonText',
-                    'titleFormat', 'columnFormat', 'timeFormat', 'axisFormat',
-                    'slotMinutes', 'snapMinutes', 'minTime', 'maxTime', 'slotEventOverlap',
-                    'firstDay', 'firstHour', 'monthNames', 'monthNamesShort', 'dayNames', 'dayNamesShort',
-                    'contentHeight'
-                ];
->>>>>>> 33c71b5c
             _.extend(options, _.pick(this.options.eventsOptions, keys));
             if (!_.isUndefined(options.date)) {
                 options.date = dateTimeFormatter.applyTimeZoneCorrection(options.date);
