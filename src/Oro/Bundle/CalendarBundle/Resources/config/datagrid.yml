--- conflicted
+++ resolved
@@ -465,9 +465,7 @@
                 icon:          trash
                 link:          delete_link
         action_configuration: @oro_calendar.listener.datagrid.system_calendar->getActionConfigurationClosure
-<<<<<<< HEAD
-        options:
-            skip_acl_check: true
+
 
     calendar-event-for-context-grid:
         extended_entity_name: %oro_calendar.calendar_event.entity.class%
@@ -548,6 +546,4 @@
                     data_name: event.start
                 end:
                     type: datetime
-                    data_name: event.end
-=======
->>>>>>> db424e86
+                    data_name: event.end