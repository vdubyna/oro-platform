--- conflicted
+++ resolved
@@ -10,15 +10,12 @@
     oro_calendar.provider.calendar_config.class:                 Oro\Bundle\CalendarBundle\Provider\CalendarDateTimeConfigProvider
     oro_calendar.format_converter.date_time.full_calendar.class: Oro\Bundle\CalendarBundle\Converter\FullCalendarDateTimeFormatConverter
     oro_calendar.owner_assignment_checker.calendar.class:        Oro\Bundle\CalendarBundle\Ownership\CalendarOwnerAssignmentChecker
-<<<<<<< HEAD
     oro_calendar.activity_list.provider.class:                   Oro\Bundle\CalendarBundle\Provider\CalendarEventActivityListProvider
-=======
     oro_calendar.calendar_manager.class:                         Oro\Bundle\CalendarBundle\Manager\CalendarManager
     oro_calendar.calendar_property_provider.class:               Oro\Bundle\CalendarBundle\Provider\CalendarPropertyProvider
     oro_calendar.calendar_provider.user.class:                   Oro\Bundle\CalendarBundle\Provider\UserCalendarProvider
     oro_calendar.calendar_event.normalizer.class:                Oro\Bundle\CalendarBundle\Provider\CalendarEventNormalizer
     oro_calendar.autocomplete.user_calendar_handler.class:       Oro\Bundle\CalendarBundle\Autocomplete\UserCalendarHandler
->>>>>>> 925ac97f
 
 services:
     oro_calendar.listener.entity_listener:
@@ -83,14 +80,6 @@
         tags:
             - { name: oro_ui.view_action_provider, group: activity }
 
-<<<<<<< HEAD
-    oro_calendar.activity_list.provider:
-        class: %oro_calendar.activity_list.provider.class%
-        arguments:
-           - @oro_entity.doctrine_helper
-        tags:
-           - {name: oro_activity_list.provider, priority: 50}
-=======
     oro_calendar.calendar_manager:
         class: %oro_calendar.calendar_manager.class%
         arguments:
@@ -127,4 +116,10 @@
         tags:
             - { name: oro_form.autocomplete.search_handler, alias: user_calendars, acl_resource: oro_user_user_view }
         lazy: true
->>>>>>> 925ac97f
+
+    oro_calendar.activity_list.provider:
+        class: %oro_calendar.activity_list.provider.class%
+        arguments:
+           - @oro_entity.doctrine_helper
+        tags:
+           - {name: oro_activity_list.provider, priority: 50}        