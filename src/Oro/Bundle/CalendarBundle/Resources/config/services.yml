parameters:
    oro_calendar.calendar.entity.class:                          Oro\Bundle\CalendarBundle\Entity\Calendar
    oro_calendar.calendar_event.entity.class:                    Oro\Bundle\CalendarBundle\Entity\CalendarEvent
    oro_calendar.calendar_property.entity.class:                 Oro\Bundle\CalendarBundle\Entity\CalendarProperty
    oro_calendar.system_calendar.entity.class:                   Oro\Bundle\CalendarBundle\Entity\SystemCalendar
    oro_calendar.listener.entity_listener.class:                 Oro\Bundle\CalendarBundle\EventListener\EntityListener
    oro_calendar.listener.datagrid.activity.class:               Oro\Bundle\CalendarBundle\EventListener\Datagrid\ActivityGridListener
<<<<<<< HEAD
    oro_calendar.listener.datagrid.system_calendar.class:        Oro\Bundle\CalendarBundle\EventListener\Datagrid\SystemCalendarGridListener
=======
    oro_calendar.datagrid.action_permission_provider.class:      Oro\Bundle\CalendarBundle\Datagrid\ActionPermissionProvider
>>>>>>> 06dc2c49
    oro_calendar.calendar_event.manager.api.class:               Oro\Bundle\SoapBundle\Entity\Manager\ApiEntityManager
    oro_calendar.calendar_property.manager.api.class:            Oro\Bundle\CalendarBundle\Manager\CalendarPropertyApiEntityManager
    oro_calendar.system_calendar.manager.api.class:              Oro\Bundle\SoapBundle\Entity\Manager\ApiEntityManager
    oro_calendar.twig.dateformat.class:                          Oro\Bundle\CalendarBundle\Twig\DateFormatExtension
    oro_calendar.provider.calendar_config.class:                 Oro\Bundle\CalendarBundle\Provider\CalendarDateTimeConfigProvider
    oro_calendar.format_converter.date_time.full_calendar.class: Oro\Bundle\CalendarBundle\Converter\FullCalendarDateTimeFormatConverter
    oro_calendar.owner_assignment_checker.calendar.class:        Oro\Bundle\CalendarBundle\Ownership\CalendarOwnerAssignmentChecker
    oro_calendar.activity_list.provider.class:                   Oro\Bundle\CalendarBundle\Provider\CalendarEventActivityListProvider
    oro_calendar.calendar_event_manager.class:                   Oro\Bundle\CalendarBundle\Manager\CalendarEventManager
    oro_calendar.calendar_manager.class:                         Oro\Bundle\CalendarBundle\Manager\CalendarManager
    oro_calendar.calendar_property_provider.class:               Oro\Bundle\CalendarBundle\Provider\CalendarPropertyProvider
    oro_calendar.calendar_provider.user.class:                   Oro\Bundle\CalendarBundle\Provider\UserCalendarProvider
    oro_calendar.calendar_provider.system.class:                 Oro\Bundle\CalendarBundle\Provider\SystemCalendarProvider
    oro_calendar.calendar_provider.public.class:                 Oro\Bundle\CalendarBundle\Provider\PublicCalendarProvider
    oro_calendar.calendar_event_normalizer.user.class:           Oro\Bundle\CalendarBundle\Provider\UserCalendarEventNormalizer
    oro_calendar.calendar_event_normalizer.system.class:         Oro\Bundle\CalendarBundle\Provider\SystemCalendarEventNormalizer
    oro_calendar.calendar_event_normalizer.public.class:         Oro\Bundle\CalendarBundle\Provider\PublicCalendarEventNormalizer
    oro_calendar.autocomplete.user_calendar_handler.class:       Oro\Bundle\CalendarBundle\Autocomplete\UserCalendarHandler
    oro_calendar.system_calendar_config.class:                   Oro\Bundle\CalendarBundle\Provider\SystemCalendarConfig
    oro_calendar.event_listener.navigation.class:                Oro\Bundle\CalendarBundle\EventListener\NavigationListener
    oro_calendar.system_calendar.handler.delete.class:           Oro\Bundle\CalendarBundle\Handler\SystemCalendarDeleteHandler
    oro_calendar.calendar_event.handler.delete.class:            Oro\Bundle\CalendarBundle\Handler\CalendarEventDeleteHandler
    oro_calendar.system_calendar_event.datagrid_helper.class:    Oro\Bundle\CalendarBundle\Datagrid\SystemCalendarEventGridHelper

services:
    oro_calendar.listener.entity_listener:
        class: %oro_calendar.listener.entity_listener.class%
        arguments:
            - @oro_organization.link.security_context
        tags:
            - { name: doctrine.event_listener, event: preUpdate }
            - { name: doctrine.event_listener, event: onFlush }
            - { name: doctrine.event_listener, event: postFlush }

    oro_calendar.listener.datagrid.activity:
        class: %oro_calendar.listener.datagrid.activity.class%
        arguments:
            - @oro_activity.manager
            - @oro_entity.routing_helper
            - @oro_locale.settings
        tags:
            - { name: kernel.event_listener, event: oro_datagrid.datagrid.build.after.activity-calendar-event-grid, method: onBuildAfter }

    oro_calendar.datagrid.action_permission_provider:
        class: %oro_calendar.datagrid.action_permission_provider.class%
        arguments:
            - @oro_security.security_facade

    oro_calendar.calendar_event.manager.api:
        class: %oro_calendar.calendar_event.manager.api.class%
        parent: oro_soap.manager.entity_manager.abstract
        arguments:
            - %oro_calendar.calendar_event.entity.class%
            - @doctrine.orm.entity_manager

    oro_calendar.calendar_property.manager.api:
        class: %oro_calendar.calendar_property.manager.api.class%
        parent: oro_soap.manager.entity_manager.abstract
        arguments:
            - %oro_calendar.calendar_property.entity.class%
            - @doctrine.orm.entity_manager
            - @oro_calendar.calendar_manager

    oro_calendar.system_calendar.manager.api:
        class: %oro_calendar.system_calendar.manager.api.class%
        parent: oro_soap.manager.entity_manager.abstract
        arguments:
            - %oro_calendar.system_calendar.entity.class%
            - @doctrine.orm.entity_manager

    oro_calendar.twig.dateformat:
        class: %oro_calendar.twig.dateformat.class%
        arguments:
            - @oro_locale.formatter.date_time
        tags:
            - { name: twig.extension }

    oro_calendar.provider.calendar_config:
        class: %oro_calendar.provider.calendar_config.class%
        arguments:
            - @oro_locale.settings

    oro_calendar.format_converter.date_time.full_calendar:
        class: %oro_calendar.format_converter.date_time.full_calendar.class%
        arguments:
            - @oro_locale.formatter.date_time
        tags:
            - { name: oro_locale.format_converter.date_time, alias: fullcalendar }

    oro_calendar.owner_assignment_checker.calendar:
        class: %oro_calendar.owner_assignment_checker.calendar.class%
        tags:
            - { name: oro_organization.owner_assignment_checker, entity: Oro\Bundle\CalendarBundle\Entity\Calendar }

    oro_calendar.widget_provider.actions.assign_calendar_event:
        parent: oro_ui.widget_provider.action_button.abstract
        arguments:
            - oro_assign_calendar_event_button
            - oro_assign_calendar_event_link
        tags:
            - { name: oro_ui.view_action_provider, group: activity }

    oro_calendar.calendar_event_manager:
        class: %oro_calendar.calendar_event_manager.class%
        arguments:
            - @oro_entity.doctrine_helper
            - @oro_security.security_facade
            - @oro_locale.formatter.name
            - @oro_calendar.system_calendar_config

    oro_calendar.calendar_manager:
        class: %oro_calendar.calendar_manager.class%
        arguments:
            - @oro_calendar.calendar_property_provider

    oro_calendar.calendar_property_provider:
        class: %oro_calendar.calendar_property_provider.class%
        arguments:
            - @oro_entity.doctrine_helper
            - @oro_entity_config.config_manager
            - @oro_entity_extend.extend.field_type_helper

    oro_calendar.calendar_provider.user:
        class: %oro_calendar.calendar_provider.user.class%
        arguments:
            - @oro_entity.doctrine_helper
            - @oro_locale.formatter.name
            - @oro_calendar.calendar_event_normalizer.user
        tags:
            - { name: oro_calendar.calendar_provider, alias: user }

    oro_calendar.calendar_provider.system:
        class: %oro_calendar.calendar_provider.system.class%
        arguments:
            - @oro_entity.doctrine_helper
            - @oro_calendar.calendar_event_normalizer.system
            - @oro_calendar.system_calendar_config
            - @oro_security.security_facade
        tags:
            - { name: oro_calendar.calendar_provider, alias: system }

    oro_calendar.calendar_provider.public:
        class: %oro_calendar.calendar_provider.public.class%
        arguments:
            - @oro_entity.doctrine_helper
            - @oro_calendar.calendar_event_normalizer.public
            - @oro_calendar.system_calendar_config
            - @oro_security.security_facade
        tags:
            - { name: oro_calendar.calendar_provider, alias: public }

    oro_calendar.calendar_event_normalizer.user:
        class: %oro_calendar.calendar_event_normalizer.user.class%
        arguments:
            - @oro_reminder.entity.manager
            - @oro_security.security_facade
            - @oro_entity.doctrine_helper

    oro_calendar.calendar_event_normalizer.system:
        class: %oro_calendar.calendar_event_normalizer.system.class%
        arguments:
            - @oro_reminder.entity.manager
            - @oro_security.security_facade

    oro_calendar.calendar_event_normalizer.public:
        class: %oro_calendar.calendar_event_normalizer.public.class%
        arguments:
            - @oro_reminder.entity.manager
            - @oro_security.security_facade

    oro_calendar.autocomplete.user_calendar_handler:
        class: %oro_calendar.autocomplete.user_calendar_handler.class%
        arguments:
            - @doctrine.orm.entity_manager
            - @oro_attachment.manager
            - %oro_user.entity.class%
            - @oro_entity_config.link.security_context
            - @oro_security.ownership_tree_provider
            - @oro_security.acl_helper
            - @?security.acl.voter.basic_permissions
        calls:
            - [ setProperties, [["namePrefix", "firstName", "middleName", "lastName", "nameSuffix"]] ]
            - [ setNameFormatter, [@oro_locale.formatter.name] ]
        tags:
            - { name: oro_form.autocomplete.search_handler, alias: user_calendars, acl_resource: oro_user_user_view }
        lazy: true

    oro_calendar.activity_list.provider:
        class: %oro_calendar.activity_list.provider.class%
        arguments:
           - @oro_entity.doctrine_helper
           - @doctrine
        tags:
           - {name: oro_activity_list.provider, priority: 50}

    oro_calendar.listener.datagrid.system_calendar:
        class: %oro_calendar.listener.datagrid.system_calendar.class%
        arguments:
            - @oro_security.security_facade
            - @oro_calendar.system_calendar_config
        tags:
            - { name: kernel.event_listener, event: oro_datagrid.datagrid.build.before.system-calendar-grid, method: onBuildBefore }
            - { name: kernel.event_listener, event: oro_datagrid.datagrid.build.after.system-calendar-grid, method: onBuildAfter }

    oro_calendar.system_calendar_config:
        class: %oro_calendar.system_calendar_config.class%
        arguments:
            - %oro_calendar.enabled_system_calendar%

    oro_calendar.event_listener.navigation:
        class: %oro_calendar.event_listener.navigation.class%
        arguments:
            - @oro_calendar.system_calendar_config
        tags:
            - { name: kernel.event_listener, event: oro_menu.configure.application_menu, method: onNavigationConfigure }

    oro_calendar.system_calendar.handler.delete:
        class: %oro_calendar.system_calendar.handler.delete.class%
        parent: oro_soap.handler.delete.abstract
        calls:
            - [setCalendarConfig, [@oro_calendar.system_calendar_config]]
            - [setSecurityFacade, [@oro_security.security_facade]]

    oro_calendar.calendar_event.handler.delete:
        class: %oro_calendar.calendar_event.handler.delete.class%
        parent: oro_soap.handler.delete.abstract
        calls:
            - [setCalendarConfig, [@oro_calendar.system_calendar_config]]
            - [setSecurityFacade, [@oro_security.security_facade]]

    oro_calendar.system_calendar_event.datagrid_helper:
        class: %oro_calendar.system_calendar_event.datagrid_helper.class%
        arguments:
            - @oro_security.security_facade<|MERGE_RESOLUTION|>--- conflicted
+++ resolved
@@ -5,11 +5,8 @@
     oro_calendar.system_calendar.entity.class:                   Oro\Bundle\CalendarBundle\Entity\SystemCalendar
     oro_calendar.listener.entity_listener.class:                 Oro\Bundle\CalendarBundle\EventListener\EntityListener
     oro_calendar.listener.datagrid.activity.class:               Oro\Bundle\CalendarBundle\EventListener\Datagrid\ActivityGridListener
-<<<<<<< HEAD
     oro_calendar.listener.datagrid.system_calendar.class:        Oro\Bundle\CalendarBundle\EventListener\Datagrid\SystemCalendarGridListener
-=======
     oro_calendar.datagrid.action_permission_provider.class:      Oro\Bundle\CalendarBundle\Datagrid\ActionPermissionProvider
->>>>>>> 06dc2c49
     oro_calendar.calendar_event.manager.api.class:               Oro\Bundle\SoapBundle\Entity\Manager\ApiEntityManager
     oro_calendar.calendar_property.manager.api.class:            Oro\Bundle\CalendarBundle\Manager\CalendarPropertyApiEntityManager
     oro_calendar.system_calendar.manager.api.class:              Oro\Bundle\SoapBundle\Entity\Manager\ApiEntityManager
