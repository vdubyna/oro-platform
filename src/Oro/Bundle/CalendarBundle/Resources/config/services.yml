--- conflicted
+++ resolved
@@ -127,8 +127,8 @@
     oro_calendar.provider.attendee_email_recipients:
         class: %oro_calendar.provider.attendee_email_recipients.class%
         arguments:
-            - @doctrine
-            - @oro_email.provider.email_recipients.helper
+            - '@doctrine'
+            - '@oro_email.provider.email_recipients.helper'
         tags:
             - { name: oro_email.recipients_provider, priority: 50 }
 
@@ -162,7 +162,7 @@
     oro_calendar.attendee_manager:
         class: %oro_calendar.attendee_manager.class%
         arguments:
-            - @oro_entity.doctrine_helper
+            - '@oro_entity.doctrine_helper'
 
     oro_calendar.calendar_property_provider:
         class: %oro_calendar.calendar_property_provider.class%
@@ -216,12 +216,14 @@
         arguments:
             - '@oro_reminder.entity.manager'
             - '@oro_security.security_facade'
+            - '@oro_entity.doctrine_helper'
 
     oro_calendar.calendar_event_normalizer.public:
         class: %oro_calendar.calendar_event_normalizer.public.class%
         arguments:
             - '@oro_reminder.entity.manager'
             - '@oro_security.security_facade'
+            - '@oro_entity.doctrine_helper'
 
     oro_calendar.autocomplete.user_calendar_handler:
         class: %oro_calendar.autocomplete.user_calendar_handler.class%
@@ -304,7 +306,10 @@
         tags:
             - { name: oro_workflow.action, alias: create_calendar_event }
 
-<<<<<<< HEAD
+    oro_calendar.autocomplete.attendee_search_handler:
+        parent: oro_activity.form.handler.autocomplete
+        class: Oro\Bundle\CalendarBundle\Autocomplete\AttendeeSearchHandler
+
     # Recurrence Strategies
     oro_calendar.recurrence.strategy.abstract:
         class: '%oro_calendar.strategy.abstract.class%'
@@ -378,9 +383,4 @@
     oro_calendar.validator.calendar_event:
         class: '%oro_calendar.validator.calendar_event.class%'
         tags:
-            - { name: validator.constraint_validator, alias: oro_calendar.calendar_event_validator }
-=======
-    oro_calendar.autocomplete.attendee_search_handler:
-        parent: oro_activity.form.handler.autocomplete
-        class: Oro\Bundle\CalendarBundle\Autocomplete\AttendeeSearchHandler
->>>>>>> 0445afeb
+            - { name: validator.constraint_validator, alias: oro_calendar.calendar_event_validator }