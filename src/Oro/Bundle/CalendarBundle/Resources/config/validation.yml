--- conflicted
+++ resolved
@@ -37,7 +37,18 @@
             - Length:
                 max: 255
 
-<<<<<<< HEAD
+Oro\Bundle\CalendarBundle\Entity\Attendee:
+    properties:
+        origin:
+            - NotBlank:     ~
+        email:
+            - NotBlank:     ~
+            - Length:
+                max: 255
+        displayName:
+            - Length:
+                max: 255
+
 Oro\Bundle\CalendarBundle\Entity\Recurrence:
     constraints:
         - Oro\Bundle\CalendarBundle\Validator\Constraints\Recurrence: ~
@@ -66,17 +77,4 @@
         occurrences:
             - Range:
                 min: 1
-                max: 999
-=======
-Oro\Bundle\CalendarBundle\Entity\Attendee:
-    properties:
-        origin:
-            - NotBlank:     ~
-        email:
-            - NotBlank:     ~
-            - Length:
-                max: 255
-        displayName:
-            - Length:
-                max: 255
->>>>>>> 0445afeb
+                max: 999