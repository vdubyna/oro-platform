{% macro calendar_event_view_template(id) %}
<script type="text/html" id="{{ id }}">
    {% import 'OroUIBundle::macros.html.twig' as UI %}
    <div class="widget-content">
        <div class="row-fluid form-horizontal">
            <div class="responsive-block">
                {{ UI.renderHtmlProperty('oro.calendar.calendarevent.title.label'|trans, '<%= formatter.string(title) %>') }}
                {{ UI.renderHtmlProperty('oro.calendar.calendarevent.description.label'|trans, '<%= formatter.text(description) %>') }}
                {{ UI.renderHtmlProperty('oro.calendar.calendarevent.start.label'|trans, '<%= formatter.dateTime(start) %>') }}
                {{ UI.renderHtmlProperty('oro.calendar.calendarevent.end.label'|trans, '<%= formatter.dateTime(end) %>') }}
                {{ UI.renderHtmlProperty('oro.calendar.calendarevent.all_day.label'|trans, '<%= formatter.bool(allDay) %>') }}
            </div>
            <div class="widget-actions form-actions" style="display: none;">
                <% if (id != null && removable) { %>
                {{
                    UI.deleteButton({
                        'aCss': 'no-hash',
                        'id': 'btn-remove-calendarevent',
                        'dataMessage': 'oro.calendar.delete_event.confirmation',
                        'title': 'oro.calendar.delete_event.title',
                        'label': 'Delete',
                        'data': {'action-name': 'delete'}
                    })
                }}
                <% } %>
                <% if (id == null || (id != null && editable)) { %>
                <button class="btn" type="button" data-action-name="edit">{{ 'oro.ui.edit'|trans }}</button>
                <% } %>
            </div>
        </div>
    </div>
</script>
{% endmacro %}

{% macro calendar_event_invitation(parentEvent) %}
    <div class="row-fluid">
        <div class="responsive-block">
            <ul class="user-status-list list-group">
                {{ _self.build_invitation_link(parentEvent) }}
                {% for event in parentEvent.childEvents %}
                    {{ _self.build_invitation_link(event) }}
                {% endfor %}
            </ul>
        </div>
    </div>
{% endmacro %}

{% macro build_invitation_link(calendarEvent) %}
    {% import 'OroUIBundle::macros.html.twig' as UI %}
        {% set invitationStatus = calendarEvent.invitationStatus %}
        {% set invitationClass = _self.get_invitatition_status_class(invitationStatus) %}
        <li class="list-group-item">
            {% if invitationClass is not empty %}
                <i class="{{ invitationClass }}" title="{{ _self.calendar_event_invitation_status(invitationStatus) }}"></i>
            {% endif %}
            {% set avatar = calendarEvent.calendar.owner.avatar %}
            <span class="list-group-item-text">
                <img src="{{ avatar ? filtered_image_url(avatar, 'avatar_xsmall') : asset('bundles/oroui/img/avatar-xsmall.png') }}" />
                {% if (resource_granted('oro_user_user_view') and calendarEvent.calendar.owner) %}
                    {{ UI.link({
                        'label' : calendarEvent.calendar.owner|oro_format_name,
                        'path'  : path('oro_user_view', {'id': calendarEvent.calendar.owner.id})
                    }) }}
                {% else %}
                    {{ calendarEvent.calendar.owner ? calendarEvent.calendar.owner|oro_format_name : '' }}
                {% endif %}
            </span>
        </li>
{% endmacro %}

{% macro get_invitatition_status_class(invitationStatus) %}
    {%- if invitationStatus == constant('Oro\\Bundle\\CalendarBundle\\Entity\\CalendarEvent::NOT_RESPONDED') -%}
        icon-reply
    {%- elseif invitationStatus == constant('Oro\\Bundle\\CalendarBundle\\Entity\\CalendarEvent::TENTATIVELY_ACCEPTED') -%}
        icon-question
    {%- elseif invitationStatus == constant('Oro\\Bundle\\CalendarBundle\\Entity\\CalendarEvent::ACCEPTED') -%}
        icon-ok
    {%- elseif invitationStatus == constant('Oro\\Bundle\\CalendarBundle\\Entity\\CalendarEvent::DECLINED') -%}
        icon-remove
    {%- endif -%}
{% endmacro %}

{%- macro calendar_event_invitation_status(statusCode) -%}
    {{ ('oro.calendar.calendarevent.statuses.' ~ statusCode)|trans }}
{%- endmacro -%}

{%- macro calendar_event_invitation_action(statusCode) -%}
    {{ ('oro.calendar.calendarevent.actions.' ~ statusCode)|trans }}
{%- endmacro -%}

{% macro calendar_event_form_template(id, form) %}
<script type="text/html" id="{{ id }}">
    {% import 'OroUIBundle::macros.html.twig' as UI %}
    {% set data = [
            form_row(form.title),
            form_row(form.description),
            form_row(form.start),
            form_row(form.end),
            form_row(form.allDay),
            form_row(form.backgroundColor),
<<<<<<< HEAD
            form_row(form.reminders),
            form_row(form.childEvents),
            form_row(form.notifyInvitedUsers)
=======
            form.calendarUid is defined ? form_row(form.calendarUid) : null,
            form_row(form.reminders)
>>>>>>> 971cbad2
        ]
    %}
    {% set templateReplacement = {
        '<script': '<% print("<sc" + "ript") %>',
        '</script>': '<% print("</sc" + "ript>") %>',
        '<%': '<% print("<" + "%") %>',
        '%>': '<% print("%" + ">") %>',
    } %}
    <div class="widget-content">
        <div class="alert alert-error" style="display: none;"></div>
        <form id="{{ form.vars.name }}" action="#">
            <fieldset class="form-horizontal">
                {{ UI.scrollSubblock(null, data, true, false)|replace(templateReplacement)|raw }}
                <% if (typeof notifiable !== 'undefined' && notifiable) { %>
                    {{ _self.notifyGuestsComponent() }}
                <% } %>
                <div class="widget-actions form-actions" style="display: none;">
                    <% if (id != null && removable) { %>
                    {{
                        UI.deleteButton({
                            'aCss': 'no-hash',
                            'id': 'btn-remove-calendarevent',
                            'dataMessage': 'oro.calendar.delete_event.confirmation',
                            'title': 'oro.calendar.delete_event.title',
                            'label': 'Delete',
                            'data': {'action-name': 'delete'}
                        })
                    }}
                    <% } %>
                    <button class="btn" type="reset">{{ 'Cancel'|trans }}</button>
                    <% if (id == null || (id != null && editable)) { %>
                    <button class="btn btn-primary" type="submit">{{ 'Save'|trans }}</button>
                    <% } %>
                </div>
            </fieldset>
        </form>
        {{ oro_form_js_validation(form)|replace(templateReplacement)|raw }}
    </div>
</script>
{% endmacro %}

{% macro notifyGuestsComponent() %}
    <div id = "component-element" style="display: none" data-page-component-module="oroui/js/app/components/view-component"
         data-page-component-options="{{ {'view': 'orocalendar/js/app/views/guest-notifier-view'}|json_encode }}">
    </div>
{% endmacro %}

{% macro renderCalendar(containerSelector, entity, startDate, endDate, calendar, eventsOptions, connectionsOptions, callbackMacro) %}
<script type="text/javascript">
    require(['jquery', 'underscore', 'orocalendar/js/calendar', 'orocalendar/js/calendar/event/collection',
        'orocalendar/js/calendar/connection/collection', 'orolocale/js/locale-settings', 'oroui/js/mediator'],
    function($, _, Calendar, EventCollection, ConnectionCollection, localeSettings, mediator){
        var connections = new ConnectionCollection();
        connections.reset({{ render(path('oro_api_get_calendar_connections', {id: entity.id})) }});
        var events = new EventCollection();
        events.reset({{ render(path('oro_api_get_calendarevents', {calendar: entity.id, start: startDate|date('c'), end: endDate|date('c'), subordinate: true})) }});

        var dateFormat = localeSettings.getVendorDateTimeFormat('fullcalendar', 'date', 'MMM d, yyyy');
        var timeFormat = localeSettings.getVendorDateTimeFormat('fullcalendar', 'time', 'h:mm TT');
        // @TODO Get date format without year
        var dateFormatWithoutYear = dateFormat;
        // prepare FullCalendar specific date/time formats
        var isDateFormatStartedWithDay = dateFormat.indexOf('d') === 0;
        var weekFormat = isDateFormatStartedWithDay
            ? 'd[ MMMM][ yyyy]{ \'&#8212;\' d MMMM yyyy}'
            : 'MMMM d[ yyyy]{ \'&#8212;\'[ MMMM] d yyyy}';

        var options = {
            el: {{ containerSelector|json_encode|raw }},
            calendar: {{ entity.id|json_encode|raw }},
            collection: events,
            eventsOptions: {
                subordinate: true,
                containerSelector: {{ eventsOptions.containerSelector|json_encode|raw }},
                itemViewTemplateSelector: {{ eventsOptions.itemViewTemplateSelector|json_encode|raw }},
                itemFormTemplateSelector: {{ eventsOptions.itemFormTemplateSelector|json_encode|raw }},
                {% if eventsOptions.contentHeight is defined %}
                contentHeight: {{ eventsOptions.contentHeight|json_encode|raw }},
                {% endif %}
                date: "{{ 'now'|date('c') }}",
                firstDay: localeSettings.getCalendarFirstDayOfWeek() - 1,
                {% if eventsOptions.firstHour is defined %}
                firstHour: {{ eventsOptions.firstHour|json_encode|raw }},
                {% endif %}
                monthNames: localeSettings.getCalendarMonthNames('wide', true),
                monthNamesShort: localeSettings.getCalendarMonthNames('abbreviated', true),
                dayNames: localeSettings.getCalendarDayOfWeekNames('wide', true),
                dayNamesShort: localeSettings.getCalendarDayOfWeekNames('abbreviated', true),
                header: {
                    left: {{ eventsOptions.leftHeader|default('')|json_encode|raw }},
                    center: {{ eventsOptions.centerHeader|default('')|json_encode|raw }},
                    right: {{ eventsOptions.rightHeader|default('')|json_encode|raw }},
                    ignoreTimezone: false,
                    allDayDefault: false
                },
                defaultView: {{ eventsOptions.defaultView|default('month')|json_encode|raw }},
                allDayText: {{ 'oro.calendar.control.all_day'|trans|json_encode|raw }},
                buttonText: {
                    today: {{ 'oro.calendar.control.today'|trans|json_encode|raw }},
                    month: {{ 'oro.calendar.control.month'|trans|json_encode|raw }},
                    week: {{ 'oro.calendar.control.week'|trans|json_encode|raw }},
                    day: {{ 'oro.calendar.control.day'|trans|json_encode|raw }}
                },
                titleFormat: {
                    month: 'MMMM yyyy',
                    week: weekFormat,
                    day: 'dddd, ' + dateFormat
                },
                columnFormat: {
                    month: 'ddd',
                    week: 'ddd ' + dateFormatWithoutYear,
                    day: 'dddd ' + dateFormatWithoutYear
                },
                timeFormat: {
                    '': timeFormat,
                    agenda: timeFormat + '{ - ' + timeFormat + '}'
                },
                axisFormat: timeFormat
            },
            connectionsOptions: {
                {% if not connectionsOptions is null %}
                containerSelector: {{ connectionsOptions.containerSelector|json_encode|raw }},
                containerTemplateSelector: {{ connectionsOptions.containerTemplateSelector|json_encode|raw }},
                itemTemplateSelector: {{ connectionsOptions.itemTemplateSelector|json_encode|raw }},
                {% endif %}
                collection: connections
            },
            colorManagerOptions: {
                colors: {{ oro_config_value('oro_calendar.calendar_colors')|json_encode|raw }}
            }
        };
        _.extend(options.eventsOptions, {{ calendar|json_encode|raw }});
        $(function() {
            var calendar = new Calendar(options);
            calendar.render();
            {% if eventsOptions.renderCompleteCallback is defined %}
            var renderCompleteCallback = {{ eventsOptions.renderCompleteCallback|raw }};
            renderCompleteCallback(calendar);
            {% endif %}
            calendar.$el.data('calendar', calendar);
            mediator.on('page:beforeChange', _.bind(calendar.dispose, calendar));
        });
    });
</script>
{% endmacro %}<|MERGE_RESOLUTION|>--- conflicted
+++ resolved
@@ -98,27 +98,17 @@
             form_row(form.end),
             form_row(form.allDay),
             form_row(form.backgroundColor),
-<<<<<<< HEAD
+            form.calendarUid is defined ? form_row(form.calendarUid) : null,
             form_row(form.reminders),
             form_row(form.childEvents),
             form_row(form.notifyInvitedUsers)
-=======
-            form.calendarUid is defined ? form_row(form.calendarUid) : null,
-            form_row(form.reminders)
->>>>>>> 971cbad2
         ]
     %}
-    {% set templateReplacement = {
-        '<script': '<% print("<sc" + "ript") %>',
-        '</script>': '<% print("</sc" + "ript>") %>',
-        '<%': '<% print("<" + "%") %>',
-        '%>': '<% print("%" + ">") %>',
-    } %}
     <div class="widget-content">
         <div class="alert alert-error" style="display: none;"></div>
         <form id="{{ form.vars.name }}" action="#">
             <fieldset class="form-horizontal">
-                {{ UI.scrollSubblock(null, data, true, false)|replace(templateReplacement)|raw }}
+                {{ UI.scrollSubblock(null, data, true, false)|oro_js_template_content|raw }}
                 <% if (typeof notifiable !== 'undefined' && notifiable) { %>
                     {{ _self.notifyGuestsComponent() }}
                 <% } %>
@@ -142,7 +132,7 @@
                 </div>
             </fieldset>
         </form>
-        {{ oro_form_js_validation(form)|replace(templateReplacement)|raw }}
+        {{ oro_form_js_validation(form)|oro_js_template_content|raw }}
     </div>
 </script>
 {% endmacro %}
