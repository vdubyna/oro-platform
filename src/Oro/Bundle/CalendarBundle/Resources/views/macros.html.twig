--- conflicted
+++ resolved
@@ -60,23 +60,13 @@
             {% set invitationClass = '' %}
         {% endif %}
         {% if invitationClass is not empty %}
-<<<<<<< HEAD
-            {% set status = 'oro.calendar.calendarevent.statuses.' ~ invitationStatus %}
-            <i class="{{ invitationClass }}" title="{{ status|trans }}"></i>
-=======
             <i class="{{ invitationClass }}" title="{{ _self.calendar_event_invitation_status(invitationStatus) }}"></i>
->>>>>>> 0efb7be3
         {% endif %}
         <span>
             {% if (resource_granted('oro_user_user_view') and calendarEvent.calendar.owner) %}
                 {{ UI.link({
-<<<<<<< HEAD
-                'label' : calendarEvent.calendar.owner|oro_format_name,
-                'path'  : path('oro_user_view', {'id': calendarEvent.calendar.owner.id})
-=======
                     'label' : calendarEvent.calendar.owner|oro_format_name,
                     'path'  : path('oro_user_view', {'id': calendarEvent.calendar.owner.id})
->>>>>>> 0efb7be3
                 }) }}
             {% else %}
                 {{ calendarEvent.calendar.owner ? calendarEvent.calendar.owner|oro_format_name : '' }}
@@ -85,13 +75,10 @@
     </div>
 {% endmacro %}
 
-<<<<<<< HEAD
-=======
 {%- macro calendar_event_invitation_status(statusCode) -%}
     {{ ('oro.calendar.calendarevent.statuses.' ~ statusCode)|trans }}
 {%- endmacro -%}
 
->>>>>>> 0efb7be3
 {% macro calendar_event_form_template(id, form) %}
 <script type="text/html" id="{{ id }}">
     {% import 'OroUIBundle::macros.html.twig' as UI %}
