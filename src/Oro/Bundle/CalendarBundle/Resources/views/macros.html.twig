{% macro calendar_event_view_template(id) %}
<script type="text/html" id="{{ id }}">
    {% import 'OroUIBundle::macros.html.twig' as UI %}
    <div class="widget-content">
        <div class="row-fluid form-horizontal">
            <div class="responsive-block">
                {{ UI.renderHtmlProperty('oro.calendar.calendarevent.title.label'|trans, '<%= formatter.string(title) %>') }}
                {{ UI.renderHtmlProperty('oro.calendar.calendarevent.description.label'|trans, '<%= formatter.text(description) %>') }}
                {{ UI.renderHtmlProperty('oro.calendar.calendarevent.start.label'|trans, '<%= formatter.dateTime(start) %>') }}
                {{ UI.renderHtmlProperty('oro.calendar.calendarevent.end.label'|trans, '<%= formatter.dateTime(end) %>') }}
                {{ UI.renderHtmlProperty('oro.calendar.calendarevent.all_day.label'|trans, '<%= formatter.bool(allDay) %>') }}
            </div>
            <div class="widget-actions form-actions" style="display: none;">
                <% if (id != null && removable) { %>
                {{
                    UI.deleteButton({
                        'aCss': 'no-hash',
                        'id': 'btn-remove-calendarevent',
                        'dataMessage': 'oro.calendar.delete_event.confirmation'|trans,
                        'title': 'oro.calendar.delete_event.title'|trans,
                        'label': 'Delete'|trans,
                        'data': {'action-name': 'delete'}
                    })
                }}
                <% } %>
                <% if (id == null || (id != null && editable)) { %>
                <button class="btn" type="button" data-action-name="edit">{{ 'oro.ui.edit'|trans }}</button>
                <% } %>
            </div>
        </div>
    </div>
</script>
{% endmacro %}

{% macro calendar_event_invitation(parentEvent) %}
    <div class="row-fluid">
        <div class="responsive-block">
            <ul class="user-status-list list-group">
                {{ _self.build_invitation_link(parentEvent) }}
                {% for event in parentEvent.childEvents %}
                    {{ _self.build_invitation_link(event) }}
                {% endfor %}
            </ul>
        </div>
    </div>
{% endmacro %}

{% macro build_invitation_link(calendarEvent) %}
    {% import 'OroUIBundle::macros.html.twig' as UI %}
        {% set invitationStatus = calendarEvent.invitationStatus %}
        {% set invitationClass = _self.get_invitatition_status_class(invitationStatus) %}
        <li class="list-group-item">
            {% if invitationClass is not empty %}
                <i class="{{ invitationClass }}" title="{{ _self.calendar_event_invitation_status(invitationStatus) }}"></i>
            {% endif %}
            {% set avatar = calendarEvent.calendar.owner.avatar %}
            <span class="list-group-item-text">
                <img src="{{ avatar ? filtered_image_url(avatar, 'avatar_xsmall') : asset('bundles/oroui/img/avatar-xsmall.png') }}" />
                {% if (resource_granted('oro_user_user_view') and calendarEvent.calendar.owner) %}
                    {{ UI.link({
                        'label' : calendarEvent.calendar.owner|oro_format_name,
                        'path'  : path('oro_user_view', {'id': calendarEvent.calendar.owner.id})
                    }) }}
                {% else %}
                    {{ calendarEvent.calendar.owner ? calendarEvent.calendar.owner|oro_format_name : '' }}
                {% endif %}
            </span>
        </li>
{% endmacro %}

{% macro get_invitatition_badge_class(invitationStatus) %}
    {%- if invitationStatus == constant('Oro\\Bundle\\CalendarBundle\\Entity\\CalendarEvent::TENTATIVELY_ACCEPTED') -%}
        tentatively
    {%- elseif invitationStatus == constant('Oro\\Bundle\\CalendarBundle\\Entity\\CalendarEvent::ACCEPTED') -%}
        enabled
    {%- elseif invitationStatus == constant('Oro\\Bundle\\CalendarBundle\\Entity\\CalendarEvent::DECLINED') -%}
        disabled
    {%- endif -%}
{% endmacro %}

{% macro get_invitatition_status_class(invitationStatus) %}
    {%- if invitationStatus == constant('Oro\\Bundle\\CalendarBundle\\Entity\\CalendarEvent::NOT_RESPONDED') -%}
        icon-reply
    {%- elseif invitationStatus == constant('Oro\\Bundle\\CalendarBundle\\Entity\\CalendarEvent::TENTATIVELY_ACCEPTED') -%}
        icon-question
    {%- elseif invitationStatus == constant('Oro\\Bundle\\CalendarBundle\\Entity\\CalendarEvent::ACCEPTED') -%}
        icon-ok
    {%- elseif invitationStatus == constant('Oro\\Bundle\\CalendarBundle\\Entity\\CalendarEvent::DECLINED') -%}
        icon-remove
    {%- endif -%}
{% endmacro %}

{%- macro calendar_event_invitation_status(statusCode) -%}
    {{ ('oro.calendar.calendarevent.statuses.' ~ statusCode)|trans }}
{%- endmacro -%}

{%- macro calendar_event_invitation_action(statusCode) -%}
    {{ ('oro.calendar.calendarevent.actions.' ~ statusCode)|trans }}
{%- endmacro -%}

{% macro calendar_event_form_template(id, form) %}
<script type="text/html" id="{{ id }}">
    {% import 'OroUIBundle::macros.html.twig' as UI %}
    {% set data = [
            form_row(form.title),
            form_row(form.description),
            form_row(form.start),
            form_row(form.end),
            form_row(form.allDay),
            form_row(form.backgroundColor),
            form.calendarUid is defined ? form_row(form.calendarUid) : null,
            form_row(form.childEvents)|replace({'childEvents': 'invitedUsers'}),
            form_row(form.reminders),
            form_row(form.notifyInvitedUsers)
        ]
    %}
    <div class="widget-content">
        <div class="alert alert-error" style="display: none;"></div>
        <form id="{{ form.vars.name }}" action="#">
            <fieldset class="form-horizontal">
                {{ UI.scrollSubblock(null, data, true, false)|oro_js_template_content|raw }}
                <% if (typeof notifiable !== 'undefined' && notifiable) { %>
                    {{ _self.notifyGuestsComponent() }}
                <% } %>
                <div class="widget-actions form-actions" style="display: none;">
                    <% if (id != null && removable) { %>
                    {{
                        UI.deleteButton({
                            'aCss': 'no-hash',
                            'id': 'btn-remove-calendarevent',
                            'dataMessage': 'oro.calendar.delete_event.confirmation'|trans,
                            'title': 'oro.calendar.delete_event.title'|trans,
                            'label': 'Delete'|trans,
                            'data': {'action-name': 'delete'}
                        })
                    }}
                    <% } %>
                    <button class="btn" type="reset">{{ 'Cancel'|trans }}</button>
                    <% if (id == null || (id != null && editable)) { %>
                    <button class="btn btn-primary" type="submit">{{ 'Save'|trans }}</button>
                    <% } %>
                </div>
            </fieldset>
        </form>
        {{ oro_form_js_validation(form)|oro_js_template_content|raw }}
    </div>
</script>
<<<<<<< HEAD
=======
{% endmacro %}

{% macro notifyGuestsComponent() %}
    <div id = "component-element" style="display: none" data-page-component-module="oroui/js/app/components/view-component"
         data-page-component-options="{{ {'view': 'orocalendar/js/app/views/guest-notifier-view'}|json_encode }}">
    </div>
{% endmacro %}

{% macro renderCalendar(containerSelector, entity, startDate, endDate, calendar, eventsOptions, connectionsOptions, callbackMacro) %}
<script type="text/javascript">
    require(['jquery', 'underscore', 'orocalendar/js/calendar', 'orocalendar/js/calendar/event/collection',
        'orocalendar/js/calendar/connection/collection', 'orolocale/js/locale-settings', 'oroui/js/mediator'],
    function($, _, Calendar, EventCollection, ConnectionCollection, localeSettings, mediator){
        var connections = new ConnectionCollection();
        connections.reset({{ render(path('oro_api_get_calendar_connections', {id: entity.id})) }});
        var events = new EventCollection();
        events.reset({{ render(path('oro_api_get_calendarevents', {calendar: entity.id, start: startDate|date('c'), end: endDate|date('c'), subordinate: true})) }});

        var dateFormat = localeSettings.getVendorDateTimeFormat('fullcalendar', 'date', 'MMM d, yyyy');
        var timeFormat = localeSettings.getVendorDateTimeFormat('fullcalendar', 'time', 'h:mm TT');
        // @TODO Get date format without year
        var dateFormatWithoutYear = dateFormat;
        // prepare FullCalendar specific date/time formats
        var isDateFormatStartedWithDay = dateFormat.indexOf('d') === 0;
        var weekFormat = isDateFormatStartedWithDay
            ? 'd[ MMMM][ yyyy]{ \'&#8212;\' d MMMM yyyy}'
            : 'MMMM d[ yyyy]{ \'&#8212;\'[ MMMM] d yyyy}';

        var options = {
            el: {{ containerSelector|json_encode|raw }},
            calendar: {{ entity.id|json_encode|raw }},
            collection: events,
            eventsOptions: {
                subordinate: true,
                containerSelector: {{ eventsOptions.containerSelector|json_encode|raw }},
                itemViewTemplateSelector: {{ eventsOptions.itemViewTemplateSelector|json_encode|raw }},
                itemFormTemplateSelector: {{ eventsOptions.itemFormTemplateSelector|json_encode|raw }},
                {% if eventsOptions.contentHeight is defined %}
                contentHeight: {{ eventsOptions.contentHeight|json_encode|raw }},
                {% endif %}
                date: "{{ 'now'|date('c') }}",
                firstDay: localeSettings.getCalendarFirstDayOfWeek() - 1,
                {% if eventsOptions.firstHour is defined %}
                firstHour: {{ eventsOptions.firstHour|json_encode|raw }},
                {% endif %}
                monthNames: localeSettings.getCalendarMonthNames('wide', true),
                monthNamesShort: localeSettings.getCalendarMonthNames('abbreviated', true),
                dayNames: localeSettings.getCalendarDayOfWeekNames('wide', true),
                dayNamesShort: localeSettings.getCalendarDayOfWeekNames('abbreviated', true),
                header: {
                    left: {{ eventsOptions.leftHeader|default('')|json_encode|raw }},
                    center: {{ eventsOptions.centerHeader|default('')|json_encode|raw }},
                    right: {{ eventsOptions.rightHeader|default('')|json_encode|raw }},
                    ignoreTimezone: false,
                    allDayDefault: false
                },
                defaultView: {{ eventsOptions.defaultView|default('month')|json_encode|raw }},
                allDayText: {{ 'oro.calendar.control.all_day'|trans|json_encode|raw }},
                buttonText: {
                    today: {{ 'oro.calendar.control.today'|trans|json_encode|raw }},
                    month: {{ 'oro.calendar.control.month'|trans|json_encode|raw }},
                    week: {{ 'oro.calendar.control.week'|trans|json_encode|raw }},
                    day: {{ 'oro.calendar.control.day'|trans|json_encode|raw }}
                },
                titleFormat: {
                    month: 'MMMM yyyy',
                    week: weekFormat,
                    day: 'dddd, ' + dateFormat
                },
                columnFormat: {
                    month: 'ddd',
                    week: 'ddd ' + dateFormatWithoutYear,
                    day: 'dddd ' + dateFormatWithoutYear
                },
                timeFormat: {
                    '': timeFormat,
                    agenda: timeFormat + '{ - ' + timeFormat + '}'
                },
                axisFormat: timeFormat
            },
            connectionsOptions: {
                {% if not connectionsOptions is null %}
                containerSelector: {{ connectionsOptions.containerSelector|json_encode|raw }},
                containerTemplateSelector: {{ connectionsOptions.containerTemplateSelector|json_encode|raw }},
                itemTemplateSelector: {{ connectionsOptions.itemTemplateSelector|json_encode|raw }},
                {% endif %}
                collection: connections
            },
            colorManagerOptions: {
                colors: {{ oro_config_value('oro_calendar.calendar_colors')|json_encode|raw }}
            }
        };
        _.extend(options.eventsOptions, {{ calendar|json_encode|raw }});
        $(function() {
            var calendar = new Calendar(options);
            calendar.render();
            {% if eventsOptions.renderCompleteCallback is defined %}
            var renderCompleteCallback = {{ eventsOptions.renderCompleteCallback|raw }};
            renderCompleteCallback(calendar);
            {% endif %}
            calendar.$el.data('calendar', calendar);
            mediator.on('page:beforeChange', _.bind(calendar.dispose, calendar));
        });
    });
</script>
>>>>>>> 33c71b5c
{% endmacro %}<|MERGE_RESOLUTION|>--- conflicted
+++ resolved
@@ -145,112 +145,10 @@
         {{ oro_form_js_validation(form)|oro_js_template_content|raw }}
     </div>
 </script>
-<<<<<<< HEAD
-=======
 {% endmacro %}
 
 {% macro notifyGuestsComponent() %}
     <div id = "component-element" style="display: none" data-page-component-module="oroui/js/app/components/view-component"
          data-page-component-options="{{ {'view': 'orocalendar/js/app/views/guest-notifier-view'}|json_encode }}">
     </div>
-{% endmacro %}
-
-{% macro renderCalendar(containerSelector, entity, startDate, endDate, calendar, eventsOptions, connectionsOptions, callbackMacro) %}
-<script type="text/javascript">
-    require(['jquery', 'underscore', 'orocalendar/js/calendar', 'orocalendar/js/calendar/event/collection',
-        'orocalendar/js/calendar/connection/collection', 'orolocale/js/locale-settings', 'oroui/js/mediator'],
-    function($, _, Calendar, EventCollection, ConnectionCollection, localeSettings, mediator){
-        var connections = new ConnectionCollection();
-        connections.reset({{ render(path('oro_api_get_calendar_connections', {id: entity.id})) }});
-        var events = new EventCollection();
-        events.reset({{ render(path('oro_api_get_calendarevents', {calendar: entity.id, start: startDate|date('c'), end: endDate|date('c'), subordinate: true})) }});
-
-        var dateFormat = localeSettings.getVendorDateTimeFormat('fullcalendar', 'date', 'MMM d, yyyy');
-        var timeFormat = localeSettings.getVendorDateTimeFormat('fullcalendar', 'time', 'h:mm TT');
-        // @TODO Get date format without year
-        var dateFormatWithoutYear = dateFormat;
-        // prepare FullCalendar specific date/time formats
-        var isDateFormatStartedWithDay = dateFormat.indexOf('d') === 0;
-        var weekFormat = isDateFormatStartedWithDay
-            ? 'd[ MMMM][ yyyy]{ \'&#8212;\' d MMMM yyyy}'
-            : 'MMMM d[ yyyy]{ \'&#8212;\'[ MMMM] d yyyy}';
-
-        var options = {
-            el: {{ containerSelector|json_encode|raw }},
-            calendar: {{ entity.id|json_encode|raw }},
-            collection: events,
-            eventsOptions: {
-                subordinate: true,
-                containerSelector: {{ eventsOptions.containerSelector|json_encode|raw }},
-                itemViewTemplateSelector: {{ eventsOptions.itemViewTemplateSelector|json_encode|raw }},
-                itemFormTemplateSelector: {{ eventsOptions.itemFormTemplateSelector|json_encode|raw }},
-                {% if eventsOptions.contentHeight is defined %}
-                contentHeight: {{ eventsOptions.contentHeight|json_encode|raw }},
-                {% endif %}
-                date: "{{ 'now'|date('c') }}",
-                firstDay: localeSettings.getCalendarFirstDayOfWeek() - 1,
-                {% if eventsOptions.firstHour is defined %}
-                firstHour: {{ eventsOptions.firstHour|json_encode|raw }},
-                {% endif %}
-                monthNames: localeSettings.getCalendarMonthNames('wide', true),
-                monthNamesShort: localeSettings.getCalendarMonthNames('abbreviated', true),
-                dayNames: localeSettings.getCalendarDayOfWeekNames('wide', true),
-                dayNamesShort: localeSettings.getCalendarDayOfWeekNames('abbreviated', true),
-                header: {
-                    left: {{ eventsOptions.leftHeader|default('')|json_encode|raw }},
-                    center: {{ eventsOptions.centerHeader|default('')|json_encode|raw }},
-                    right: {{ eventsOptions.rightHeader|default('')|json_encode|raw }},
-                    ignoreTimezone: false,
-                    allDayDefault: false
-                },
-                defaultView: {{ eventsOptions.defaultView|default('month')|json_encode|raw }},
-                allDayText: {{ 'oro.calendar.control.all_day'|trans|json_encode|raw }},
-                buttonText: {
-                    today: {{ 'oro.calendar.control.today'|trans|json_encode|raw }},
-                    month: {{ 'oro.calendar.control.month'|trans|json_encode|raw }},
-                    week: {{ 'oro.calendar.control.week'|trans|json_encode|raw }},
-                    day: {{ 'oro.calendar.control.day'|trans|json_encode|raw }}
-                },
-                titleFormat: {
-                    month: 'MMMM yyyy',
-                    week: weekFormat,
-                    day: 'dddd, ' + dateFormat
-                },
-                columnFormat: {
-                    month: 'ddd',
-                    week: 'ddd ' + dateFormatWithoutYear,
-                    day: 'dddd ' + dateFormatWithoutYear
-                },
-                timeFormat: {
-                    '': timeFormat,
-                    agenda: timeFormat + '{ - ' + timeFormat + '}'
-                },
-                axisFormat: timeFormat
-            },
-            connectionsOptions: {
-                {% if not connectionsOptions is null %}
-                containerSelector: {{ connectionsOptions.containerSelector|json_encode|raw }},
-                containerTemplateSelector: {{ connectionsOptions.containerTemplateSelector|json_encode|raw }},
-                itemTemplateSelector: {{ connectionsOptions.itemTemplateSelector|json_encode|raw }},
-                {% endif %}
-                collection: connections
-            },
-            colorManagerOptions: {
-                colors: {{ oro_config_value('oro_calendar.calendar_colors')|json_encode|raw }}
-            }
-        };
-        _.extend(options.eventsOptions, {{ calendar|json_encode|raw }});
-        $(function() {
-            var calendar = new Calendar(options);
-            calendar.render();
-            {% if eventsOptions.renderCompleteCallback is defined %}
-            var renderCompleteCallback = {{ eventsOptions.renderCompleteCallback|raw }};
-            renderCompleteCallback(calendar);
-            {% endif %}
-            calendar.$el.data('calendar', calendar);
-            mediator.on('page:beforeChange', _.bind(calendar.dispose, calendar));
-        });
-    });
-</script>
->>>>>>> 33c71b5c
 {% endmacro %}