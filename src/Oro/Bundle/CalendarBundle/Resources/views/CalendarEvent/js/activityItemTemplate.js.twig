--- conflicted
+++ resolved
@@ -1,8 +1,4 @@
-<<<<<<< HEAD
-{% extends 'OroActivityBundle:js:activityItemTemplate.js.twig' %}
-=======
 {% extends 'OroActivityListBundle:ActivityList/js:activityItemTemplate.js.twig' %}
->>>>>>> 9a2674c5
 {% set entityClass = 'Oro\\Bundle\\CalendarBundle\\Entity\\CalendarEvent' %}
 {% set entityName  = oro_entity_config_value(entityClass, 'label')|trans %}
 
@@ -21,28 +17,6 @@
 {% endblock %}
 
 {% block activityActions %}
-<<<<<<< HEAD
-<div class="more-bar-holder">
-    <div class="dropdown"><a data-toggle="dropdown" class="dropdown-toggle activity-item" href="javascript:void(0);">...</a>
-        <ul class="dropdown-menu activity-item pull-right launchers-dropdown-menu">
-            <li>
-                <ul class="nav nav-pills icons-holder launchers-list">
-                    <li class="launcher-item">
-                        <a href="javascript:void(0);" class="action item-edit-button" title="{{ 'oro.calendar.calendarevent.update_event'|trans({'{{ entity }}': entityName})|raw }}">
-                            <i class="icon-edit hide-text">{{ 'oro.calendar.calendarevent.update_event'|trans({'{{ entity }}': entityName})|raw }}</i>
-                        </a>
-                    </li>
-                    <li class="launcher-item">
-                        <a href="javascript:void(0);" class="action item-remove-button" title="{{ 'oro.calendar.calendarevent.delete_event'|trans({'{{ entity }}': entityName})|raw }}">
-                            <i class="icon-trash hide-text">{{ 'oro.calendar.calendarevent.delete_event'|trans({'{{ entity }}': entityName})|raw }}</i>
-                        </a>
-                    </li>
-                </ul>
-            </li>
-        </ul>
-    </div>
-</div>
-=======
     {% set action %}
     <a href="#" class="action item-edit-button"
        title="{{ 'oro.calendar.calendarevent.update_event'|trans({'{{ entity }}': entityName})|raw }}">
@@ -60,5 +34,4 @@
     {% set actions = actions|merge([action]) %}
 
     {{ parent() }}
->>>>>>> 9a2674c5
 {% endblock %}