--- conflicted
+++ resolved
@@ -74,22 +74,12 @@
                 {{ UI.renderProperty('oro.calendar.calendarevent.start.label'|trans, entity.start|oro_format_datetime) }}
                 {{ UI.renderProperty('oro.calendar.calendarevent.end.label'|trans, entity.end|oro_format_datetime) }}
                 {{ UI.renderProperty('oro.calendar.calendarevent.all_day.label'|trans, entity.allDay ? 'Yes'|trans : 'No'|trans) }}
-<<<<<<< HEAD
-                {% if entity.recurrence %}
-                    {{ UI.renderProperty('oro.calendar.calendarevent.recurrence.alias.repeat'|trans, get_recurrence_text_value(entity.recurrence)) }}
-                {% endif %}
-                {% if entity.childEvents is not empty %}
-                    {% set invitationEvent = entity  %}
-                {% elseif entity.parent %}
-                    {% set invitationEvent = entity.parent %}
-                {% endif %}
-                {% if invitationEvent is defined %}
-                    {{ UI.renderHtmlProperty('oro.calendar.calendarevent.invitation.label'|trans, invitations.calendar_event_invitation(invitationEvent)) }}
-=======
                 {% set invitationEvent = entity.parent ?: entity %}
                 {% if invitationEvent and invitationEvent.attendees is not empty %}
                     {{ UI.renderHtmlProperty('oro.calendar.calendarevent.attendees.label'|trans, invitations.calendar_event_invitation(invitationEvent)) }}
->>>>>>> 0445afeb
+                {% endif %}
+                {% if entity.recurrence %}
+                    {{ UI.renderProperty('oro.calendar.calendarevent.recurrence.alias.repeat'|trans, get_recurrence_text_value(entity.recurrence)) }}
                 {% endif %}
             </div>
             <div class="responsive-block">
