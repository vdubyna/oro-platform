--- conflicted
+++ resolved
@@ -42,13 +42,9 @@
                     form_row(form.start),
                     form_row(form.end),
                     form_row(form.allDay),
-<<<<<<< HEAD
+                    form_row(form.backgroundColor),
                     form_row(form.reminders),
-                    form_row(form.childEvents),
-=======
-                    form_row(form.backgroundColor),
-                    form_row(form.reminders)
->>>>>>> 075e353a
+                    form_row(form.childEvents)
                 ]
             }
         ]
