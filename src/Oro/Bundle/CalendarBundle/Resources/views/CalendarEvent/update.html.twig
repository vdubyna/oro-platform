{% extends 'OroUIBundle:actions:update.html.twig' %}
{% import 'OroCalendarBundle::macros.html.twig' as calendarMacros %}

{% oro_title_set({params : {"%entity.title%": entity.title, "%entityName%": 'oro.calendar.calendarevent.entity_label'|trans } }) %}
{% set entityId = entity.id %}

{% block navButtons %}
    {% set html = UI.saveAndCloseButton() %}
    {% if resource_granted('oro_calendar_event_update') %}
        {% set html = html ~ UI.saveAndStayButton() %}
    {% endif %}
    {{ UI.dropdownSaveButton({'html': html}) }}
    {{ UI.cancelButton(path('oro_calendar_event_index')) }}
{% endblock %}

{% block pageHeader %}
    {% if entityId %}
        {% set breadcrumbs = {
            'entity':      entity,
            'indexPath':   path('oro_calendar_event_index'),
            'indexLabel':  'oro.calendar.calendarevent.entity_plural_label'|trans,
            'entityTitle': entity.title
        } %}
        {{ parent() }}
    {% else %}
        {% set title = 'oro.ui.create_entity'|trans({'%entityName%': 'oro.calendar.calendarevent.entity_label'|trans}) %}
        {% include 'OroUIBundle::page_title_block.html.twig' with { title: title } %}
    {% endif %}
{% endblock pageHeader %}

{% block content_data %}
    {% set id = 'calendarevent-form' %}

    {% set dataBlocks = [{
        'title': 'General Information'|trans,
        'class': 'active',
        'subblocks': [
            {
                'title': '',
                'data':  [
                    form_row(form.title),
                    form_row(form.description),
                    form_row(form.start),
                    form_row(form.end),
                    form_row(form.allDay),
                    form_row(form.backgroundColor),
<<<<<<< HEAD
                    form_row(form.reminders),
                    form_row(form.childEvents),
                    form_row(form.notifyInvitedUsers),
                    entity.invitationStatus
                        and entity.parent is null
                        and entity.childEvents is not empty ? calendarMacros.notifyGuestsComponent() : null
=======
                    form.calendarUid is defined ? form_row(form.calendarUid) : null,
                    form_row(form.reminders)
>>>>>>> 971cbad2
                ]
            }
        ]
    }] %}

    {% set additionalData = [] %}
    {% for child in form.children if child.vars.extra_field is defined and child.vars.extra_field %}
        {% set additionalData = additionalData|merge([form_row(child)]) %}
    {% endfor %}
    {% if additionalData is not empty %}
        {% set dataBlocks = dataBlocks|merge([{
            'title': 'Additional'|trans,
            'subblocks': [{
                'title': '',
                'useSpan': false,
                'data' : additionalData
            }]
        }] ) %}
    {% endif %}

    {% set data = {
        'formErrors': form_errors(form)? form_errors(form) : null,
        'dataBlocks': dataBlocks
    } %}
    {{ parent() }}
{% endblock content_data %}<|MERGE_RESOLUTION|>--- conflicted
+++ resolved
@@ -44,17 +44,11 @@
                     form_row(form.end),
                     form_row(form.allDay),
                     form_row(form.backgroundColor),
-<<<<<<< HEAD
+                    form.calendarUid is defined ? form_row(form.calendarUid) : null,
                     form_row(form.reminders),
                     form_row(form.childEvents),
                     form_row(form.notifyInvitedUsers),
-                    entity.invitationStatus
-                        and entity.parent is null
-                        and entity.childEvents is not empty ? calendarMacros.notifyGuestsComponent() : null
-=======
-                    form.calendarUid is defined ? form_row(form.calendarUid) : null,
-                    form_row(form.reminders)
->>>>>>> 971cbad2
+                    entity.invitationStatus and entity.parent is null and entity.childEvents is not empty ? calendarMacros.notifyGuestsComponent() : null
                 ]
             }
         ]
