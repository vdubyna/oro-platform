{% extends 'OroDashboardBundle:Dashboard:widget.html.twig' %}
{% import 'OroCalendarBundle::macros.html.twig' as c %}

{% block content %}
<<<<<<< HEAD
    {%  set dashboardCalendarOptions = {
            widgetId: widgetId,
            calendar: entity.id,
            aspectRatio: 2,
            calendarOptions: calendar,
            eventsItemsJson: render(path('oro_api_get_calendarevents', {calendar: entity.id, start: startDate|date('c'), end: endDate|date('c'), subordinate: true})),
            connectionsItemsJson: render(path('oro_api_get_calendar_connections', {id: entity.id})),
            date: 'now'|date('c'),
            eventsOptions: {
                'containerSelector': '.calendar-events',
                'itemViewTemplateSelector': '#template-view-calendar-event-' ~ widgetId,
                'itemFormTemplateSelector': '#template-calendar-event-' ~ widgetId,
                'defaultView': 'agendaDay',
                'firstHour': firstHour,
                'aspectRatio': 2
            },
            connectionsOptions: {},
            colorManagerOptions: {
                colors: oro_config_value('oro_calendar.calendar_colors')
            }
        }
    %}
    <div data-page-component-module="orocalendar/js/app/components/dashboard-calendar-component"
         data-page-component-options="{{ dashboardCalendarOptions | json_encode }}">
=======
    {% set calendarId = 'calendar-' ~ widgetId %}
    <div id="{{ calendarId }}" class="calendar-dashboard-widget">
>>>>>>> 0c51f12a
        <div class="calendar-events"></div>
    </div>
    {{ c.calendar_event_view_template('template-view-calendar-event-' ~ widgetId) }}
    {{ c.calendar_event_form_template('template-calendar-event-' ~ widgetId, event_form) }}
{% endblock %}

{% block actions %}
    {% set actions = [
        {
            'icon': 'plus-sign',
            'label': 'oro.dashboard.calendar.new_event'|trans,
            'data': {'action-name': 'new-event'}
        },
        {
            'type': 'link',
            'label': 'oro.dashboard.calendar.view_calendar'|trans,
            'url': path('oro_calendar_view_default')
        }
    ] %}

    {{ parent() }}
{% endblock %}<|MERGE_RESOLUTION|>--- conflicted
+++ resolved
@@ -2,7 +2,6 @@
 {% import 'OroCalendarBundle::macros.html.twig' as c %}
 
 {% block content %}
-<<<<<<< HEAD
     {%  set dashboardCalendarOptions = {
             widgetId: widgetId,
             calendar: entity.id,
@@ -25,12 +24,8 @@
             }
         }
     %}
-    <div data-page-component-module="orocalendar/js/app/components/dashboard-calendar-component"
+    <div class="calendar-dashboard-widget" data-page-component-module="orocalendar/js/app/components/dashboard-calendar-component"
          data-page-component-options="{{ dashboardCalendarOptions | json_encode }}">
-=======
-    {% set calendarId = 'calendar-' ~ widgetId %}
-    <div id="{{ calendarId }}" class="calendar-dashboard-widget">
->>>>>>> 0c51f12a
         <div class="calendar-events"></div>
     </div>
     {{ c.calendar_event_view_template('template-view-calendar-event-' ~ widgetId) }}
