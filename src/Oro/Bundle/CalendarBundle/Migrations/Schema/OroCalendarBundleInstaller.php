<?php

namespace Oro\Bundle\CalendarBundle\Migrations\Schema;

use Doctrine\DBAL\Schema\Schema;

use Oro\Bundle\MigrationBundle\Migration\Installation;
use Oro\Bundle\MigrationBundle\Migration\QueryBag;

class OroCalendarBundleInstaller implements Installation
{
    /**
     * {@inheritdoc}
     */
    public function getMigrationVersion()
    {
<<<<<<< HEAD
        return 'v1_8';
=======
        return 'v1_7';
>>>>>>> 971cbad2
    }

    /**
     * {@inheritdoc}
     */
    public function up(Schema $schema, QueryBag $queries)
    {
        /** Tables generation **/
        $this->createOroCalendarTable($schema);
        $this->createOroSystemCalendarTable($schema);
        $this->createOroCalendarEventTable($schema);
        $this->createOroCalendarPropertyTable($schema);

        /** Foreign keys generation **/
        $this->addOroCalendarForeignKeys($schema);
        $this->addOroSystemCalendarForeignKeys($schema);
        $this->addOroCalendarEventForeignKeys($schema);
        $this->addOroCalendarPropertyForeignKeys($schema);
    }

    /**
     * Create oro_calendar table
     *
     * @param Schema $schema
     */
    protected function createOroCalendarTable(Schema $schema)
    {
        $table = $schema->createTable('oro_calendar');
        $table->addColumn('id', 'integer', ['autoincrement' => true]);
        $table->addColumn('organization_id', 'integer', ['notnull' => false]);
        $table->addColumn('user_owner_id', 'integer', ['notnull' => false]);
        $table->addColumn('name', 'string', ['notnull' => false, 'length' => 255]);
        $table->addIndex(['organization_id'], 'idx_1d1715132c8a3de', []);
        $table->addIndex(['user_owner_id'], 'idx_1d171519eb185f9', []);
        $table->setPrimaryKey(['id']);
    }

    /**
     * Create oro_system_calendar table
     *
     * @param Schema $schema
     */
    protected function createOroSystemCalendarTable(Schema $schema)
    {
        $table = $schema->createTable('oro_system_calendar');
        $table->addColumn('id', 'integer', ['autoincrement' => true]);
        $table->addColumn('organization_id', 'integer', ['notnull' => false]);
        $table->addColumn('name', 'string', ['length' => 255]);
        $table->addColumn('background_color', 'string', ['notnull' => false, 'length' => 7]);
        $table->addcolumn('is_public', 'boolean', ['default' => false]);
        $table->addColumn('created_at', 'datetime', []);
        $table->addColumn('updated_at', 'datetime', []);
        $table->addIndex(['organization_id'], 'IDX_1DE3E2F032C8A3DE', []);
        $table->addIndex(['updated_at'], 'oro_system_calendar_up_idx', []);
        $table->setPrimaryKey(['id']);
    }

    /**
     * Create oro_calendar_event table
     *
     * @param Schema $schema
     */
    protected function createOroCalendarEventTable(Schema $schema)
    {
        $table = $schema->createTable('oro_calendar_event');
        $table->addColumn('id', 'integer', ['autoincrement' => true]);
        $table->addColumn('calendar_id', 'integer', ['notnull' => false]);
        $table->addColumn('system_calendar_id', 'integer', ['notnull' => false]);
        $table->addColumn('title', 'string', ['length' => 255]);
        $table->addColumn('description', 'text', ['notnull' => false]);
        $table->addColumn('start_at', 'datetime', ['comment' => '(DC2Type:datetime)']);
        $table->addColumn('end_at', 'datetime', ['comment' => '(DC2Type:datetime)']);
        $table->addColumn('all_day', 'boolean', []);
        $table->addColumn('background_color', 'string', ['notnull' => false, 'length' => 7]);
        $table->addColumn('created_at', 'datetime', []);
        $table->addColumn('updated_at', 'datetime', []);
        $table->addColumn('invitation_status', 'string', ['default' => null, 'notnull' => false, 'length' => 32]);
        $table->addColumn('parent_id', 'integer', ['default' => null, 'notnull' => false]);
        $table->addIndex(['calendar_id', 'start_at', 'end_at'], 'oro_calendar_event_idx', []);
        $table->addIndex(['calendar_id'], 'idx_2ddc40dda40a2c8', []);
        $table->addIndex(['system_calendar_id', 'start_at', 'end_at'], 'oro_sys_calendar_event_idx', []);
        $table->addIndex(['system_calendar_id'], 'IDX_2DDC40DD55F0F9D0', []);
        $table->addIndex(['updated_at'], 'oro_calendar_event_up_idx', []);
        $table->setPrimaryKey(['id']);
    }

    /**
     * Add oro_calendar foreign keys.
     *
     * @param Schema $schema
     */
    protected function addOroCalendarForeignKeys(Schema $schema)
    {
        $table = $schema->getTable('oro_calendar');
        $table->addForeignKeyConstraint(
            $schema->getTable('oro_organization'),
            ['organization_id'],
            ['id'],
            ['onUpdate' => null, 'onDelete' => 'SET NULL']
        );
        $table->addForeignKeyConstraint(
            $schema->getTable('oro_user'),
            ['user_owner_id'],
            ['id'],
            ['onUpdate' => null, 'onDelete' => 'SET NULL']
        );
    }

    /**
     * Add oro_system_calendar foreign keys
     *
     * @param Schema $schema
     */
    protected function addOroSystemCalendarForeignKeys(Schema $schema)
    {
        $table = $schema->getTable('oro_system_calendar');
        $table->addForeignKeyConstraint(
            $schema->getTable('oro_organization'),
            ['organization_id'],
            ['id'],
            ['onDelete' => 'SET NULL', 'onUpdate' => null]
        );
    }

    /**
     * Add oro_calendar_event foreign keys.
     *
     * @param Schema $schema
     */
    protected function addOroCalendarEventForeignKeys(Schema $schema)
    {
        $table = $schema->getTable('oro_calendar_event');
        $table->addForeignKeyConstraint(
            $schema->getTable('oro_calendar'),
            ['calendar_id'],
            ['id'],
            ['onUpdate' => null, 'onDelete' => 'CASCADE']
        );
<<<<<<< HEAD
        $table->addForeignKeyConstraint(
            $table,
            ['parent_id'],
            ['id'],
            ['onDelete' => 'CASCADE']
=======

        $table->addForeignKeyConstraint(
            $schema->getTable('oro_system_calendar'),
            ['system_calendar_id'],
            ['id'],
            ['onUpdate' => null, 'onDelete' => 'CASCADE']
>>>>>>> 971cbad2
        );
    }

    /**
     * Create oro_calendar_property table
     *
     * @param Schema $schema
     */
    protected function createOroCalendarPropertyTable(Schema $schema)
    {
        $table = $schema->createTable('oro_calendar_property');
        $table->addColumn('id', 'integer', ['autoincrement' => true]);
        $table->addColumn('target_calendar_id', 'integer', []);
        $table->addColumn('calendar_alias', 'string', ['length' => 32]);
        $table->addColumn('calendar_id', 'integer', []);
        $table->addColumn('position', 'integer', ['default' => 0]);
        $table->addColumn('visible', 'boolean', ['default' => true]);
        $table->addColumn('background_color', 'string', ['notnull' => false, 'length' => 7]);
        $table->setPrimaryKey(['id']);
        $table->addIndex(['target_calendar_id'], 'IDX_660946D18D7AEDC2', []);
        $table->addUniqueIndex(['calendar_alias', 'calendar_id', 'target_calendar_id'], 'oro_calendar_prop_uq');
    }

    /**
     * Add oro_calendar_property foreign keys.
     *
     * @param Schema $schema
     */
    protected function addOroCalendarPropertyForeignKeys(Schema $schema)
    {
        $table = $schema->getTable('oro_calendar_property');
        $table->addForeignKeyConstraint(
            $schema->getTable('oro_calendar'),
            ['target_calendar_id'],
            ['id'],
            ['onUpdate' => null, 'onDelete' => 'CASCADE']
        );
    }
}<|MERGE_RESOLUTION|>--- conflicted
+++ resolved
@@ -14,11 +14,7 @@
      */
     public function getMigrationVersion()
     {
-<<<<<<< HEAD
         return 'v1_8';
-=======
-        return 'v1_7';
->>>>>>> 971cbad2
     }
 
     /**
@@ -157,20 +153,17 @@
             ['id'],
             ['onUpdate' => null, 'onDelete' => 'CASCADE']
         );
-<<<<<<< HEAD
+        $table->addForeignKeyConstraint(
+            $schema->getTable('oro_system_calendar'),
+            ['system_calendar_id'],
+            ['id'],
+            ['onUpdate' => null, 'onDelete' => 'CASCADE']
+        );
         $table->addForeignKeyConstraint(
             $table,
             ['parent_id'],
             ['id'],
             ['onDelete' => 'CASCADE']
-=======
-
-        $table->addForeignKeyConstraint(
-            $schema->getTable('oro_system_calendar'),
-            ['system_calendar_id'],
-            ['id'],
-            ['onUpdate' => null, 'onDelete' => 'CASCADE']
->>>>>>> 971cbad2
         );
     }
 
