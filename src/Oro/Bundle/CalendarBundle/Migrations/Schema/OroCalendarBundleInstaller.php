--- conflicted
+++ resolved
@@ -238,22 +238,22 @@
         $table->addColumn('created_at', 'datetime', []);
         $table->addColumn('updated_at', 'datetime', []);
         $table->addColumn('parent_id', 'integer', ['default' => null, 'notnull' => false]);
-<<<<<<< HEAD
+        $table->addColumn('related_attendee', 'integer', ['notnull' => false]);
         $table->addColumn('recurring_event_id', 'integer', ['notnull' => false]);
         $table->addColumn('recurrence_id', 'integer', ['notnull' => false]);
         $table->addColumn('original_start_at', 'datetime', ['notnull' => false]);
         $table->addColumn('is_cancelled', 'boolean', ['default' => false]);
-=======
-        $table->addColumn('related_attendee', 'integer', ['notnull' => false]);
+        
         $table->addIndex(['related_attendee']);
->>>>>>> 0445afeb
         $table->addIndex(['calendar_id', 'start_at', 'end_at'], 'oro_calendar_event_idx', []);
         $table->addIndex(['calendar_id'], 'idx_2ddc40dda40a2c8', []);
         $table->addIndex(['system_calendar_id', 'start_at', 'end_at'], 'oro_sys_calendar_event_idx', []);
         $table->addIndex(['system_calendar_id'], 'IDX_2DDC40DD55F0F9D0', []);
         $table->addIndex(['updated_at'], 'oro_calendar_event_up_idx', []);
+        $table->addIndex(['original_start_at'], 'oro_calendar_event_osa_idx');
+
         $table->addUniqueIndex(['recurrence_id'], 'UNIQ_2DDC40DD2C414CE8');
-        $table->addIndex(['original_start_at'], 'oro_calendar_event_osa_idx');
+        
         $table->setPrimaryKey(['id']);
     }
 
@@ -321,7 +321,12 @@
             ['id'],
             ['onDelete' => 'CASCADE']
         );
-<<<<<<< HEAD
+        $table->addForeignKeyConstraint(
+            $schema->getTable('oro_calendar_event_attendee'),
+            ['related_attendee'],
+            ['id'],
+            ['onDelete' => 'SET NULL', 'onUpdate' => null]
+        );
         $table->addForeignKeyConstraint(
             $table,
             ['recurring_event_id'],
@@ -331,12 +336,6 @@
         $table->addForeignKeyConstraint(
             $schema->getTable('oro_calendar_recurrence'),
             ['recurrence_id'],
-=======
-
-        $table->addForeignKeyConstraint(
-            $schema->getTable('oro_calendar_event_attendee'),
-            ['related_attendee'],
->>>>>>> 0445afeb
             ['id'],
             ['onDelete' => 'SET NULL', 'onUpdate' => null]
         );
