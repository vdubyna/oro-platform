<?php

namespace Oro\Bundle\CalendarBundle\Migrations\Schema;

use Doctrine\DBAL\Schema\Schema;

use Oro\Bundle\MigrationBundle\Migration\Installation;
use Oro\Bundle\MigrationBundle\Migration\QueryBag;

class OroCalendarBundleInstaller implements Installation
{
    /**
     * {@inheritdoc}
     */
    public function getMigrationVersion()
    {
<<<<<<< HEAD
        return 'v1_7';
=======
        return 'v1_6';
>>>>>>> 6a33d01e
    }

    /**
     * {@inheritdoc}
     */
    public function up(Schema $schema, QueryBag $queries)
    {
        /** Tables generation **/
        $this->createOroCalendarTable($schema);
        $this->createOroSystemCalendarTable($schema);
        $this->createOroCalendarEventTable($schema);
        $this->createOroCalendarPropertyTable($schema);

        /** Foreign keys generation **/
        $this->addOroCalendarForeignKeys($schema);
        $this->addOroSystemCalendarForeignKeys($schema);
        $this->addOroCalendarEventForeignKeys($schema);
        $this->addOroCalendarPropertyForeignKeys($schema);
    }

    /**
     * Create oro_calendar table
     *
     * @param Schema $schema
     */
    protected function createOroCalendarTable(Schema $schema)
    {
        $table = $schema->createTable('oro_calendar');
        $table->addColumn('id', 'integer', ['autoincrement' => true]);
        $table->addColumn('organization_id', 'integer', ['notnull' => false]);
        $table->addColumn('user_owner_id', 'integer', ['notnull' => false]);
        $table->addColumn('name', 'string', ['notnull' => false, 'length' => 255]);
        $table->addIndex(['organization_id'], 'idx_1d1715132c8a3de', []);
        $table->addIndex(['user_owner_id'], 'idx_1d171519eb185f9', []);
        $table->setPrimaryKey(['id']);
    }

    /**
     * Create oro_system_calendar table
     *
     * @param Schema $schema
     */
    protected function createOroSystemCalendarTable(Schema $schema)
    {
        $table = $schema->createTable('oro_system_calendar');
        $table->addColumn('id', 'integer', ['autoincrement' => true]);
        $table->addColumn('organization_id', 'integer', ['notnull' => false]);
        $table->addColumn('name', 'string', ['length' => 255]);
        $table->addcolumn('is_public', 'boolean', ['default' => false]);
        $table->addIndex(['organization_id'], 'IDX_1DE3E2F032C8A3DE', []);
        $table->setPrimaryKey(['id']);
    }

    /**
     * Create oro_calendar_event table
     *
     * @param Schema $schema
     */
    protected function createOroCalendarEventTable(Schema $schema)
    {
        $table = $schema->createTable('oro_calendar_event');
        $table->addColumn('id', 'integer', ['autoincrement' => true]);
        $table->addColumn('calendar_id', 'integer', ['notnull' => false]);
        $table->addColumn('system_calendar_id', 'integer', ['notnull' => false]);
        $table->addColumn('title', 'string', ['length' => 255]);
        $table->addColumn('description', 'text', ['notnull' => false]);
        $table->addColumn('start_at', 'datetime', ['comment' => '(DC2Type:datetime)']);
        $table->addColumn('end_at', 'datetime', ['comment' => '(DC2Type:datetime)']);
        $table->addColumn('all_day', 'boolean', []);
        $table->addColumn('background_color', 'string', ['notnull' => false, 'length' => 7]);
        $table->addColumn('created_at', 'datetime', []);
        $table->addColumn('updated_at', 'datetime', []);
        $table->addIndex(['calendar_id', 'start_at', 'end_at'], 'oro_calendar_event_idx', []);
        $table->addIndex(['calendar_id'], 'idx_2ddc40dda40a2c8', []);
        $table->addIndex(['system_calendar_id', 'start_at', 'end_at'], 'oro_sys_calendar_event_idx', []);
        $table->addIndex(['system_calendar_id'], 'IDX_2DDC40DD55F0F9D0', []);
        $table->addIndex(['updated_at'], 'oro_calendar_event_up_idx', []);
        $table->setPrimaryKey(['id']);
    }

    /**
     * Add oro_calendar foreign keys.
     *
     * @param Schema $schema
     */
    protected function addOroCalendarForeignKeys(Schema $schema)
    {
        $table = $schema->getTable('oro_calendar');
        $table->addForeignKeyConstraint(
            $schema->getTable('oro_organization'),
            ['organization_id'],
            ['id'],
            ['onUpdate' => null, 'onDelete' => 'SET NULL']
        );
        $table->addForeignKeyConstraint(
            $schema->getTable('oro_user'),
            ['user_owner_id'],
            ['id'],
            ['onUpdate' => null, 'onDelete' => 'SET NULL']
        );
    }

    /**
     * Add oro_system_calendar foreign keys
     *
     * @param Schema $schema
     */
    protected function addOroSystemCalendarForeignKeys(Schema $schema)
    {
        $table = $schema->getTable('oro_system_calendar');
        $table->addForeignKeyConstraint(
            $schema->getTable('oro_organization'),
            ['organization_id'],
            ['id'],
            ['onDelete' => 'SET NULL', 'onUpdate' => null]
        );
    }

    /**
     * Add oro_calendar_event foreign keys.
     *
     * @param Schema $schema
     */
    protected function addOroCalendarEventForeignKeys(Schema $schema)
    {
        $table = $schema->getTable('oro_calendar_event');
        $table->addForeignKeyConstraint(
            $schema->getTable('oro_calendar'),
            ['calendar_id'],
            ['id'],
            ['onUpdate' => null, 'onDelete' => 'CASCADE']
        );

        $table->addForeignKeyConstraint(
            $schema->getTable('oro_system_calendar'),
            ['system_calendar_id'],
            ['id'],
            ['onUpdate' => null, 'onDelete' => 'CASCADE']
        );
    }

    /**
     * Create oro_calendar_property table
     *
     * @param Schema $schema
     */
    protected function createOroCalendarPropertyTable(Schema $schema)
    {
        $table = $schema->createTable('oro_calendar_property');
        $table->addColumn('id', 'integer', ['autoincrement' => true]);
        $table->addColumn('target_calendar_id', 'integer', []);
        $table->addColumn('calendar_alias', 'string', ['length' => 32]);
        $table->addColumn('calendar_id', 'integer', []);
        $table->addColumn('position', 'integer', ['default' => 0]);
        $table->addColumn('visible', 'boolean', ['default' => true]);
        $table->addColumn('background_color', 'string', ['notnull' => false, 'length' => 7]);
        $table->setPrimaryKey(['id']);
        $table->addIndex(['target_calendar_id'], 'IDX_660946D18D7AEDC2', []);
        $table->addUniqueIndex(['calendar_alias', 'calendar_id', 'target_calendar_id'], 'oro_calendar_prop_uq');
    }

    /**
     * Add oro_calendar_property foreign keys.
     *
     * @param Schema $schema
     */
    protected function addOroCalendarPropertyForeignKeys(Schema $schema)
    {
        $table = $schema->getTable('oro_calendar_property');
        $table->addForeignKeyConstraint(
            $schema->getTable('oro_calendar'),
            ['target_calendar_id'],
            ['id'],
            ['onUpdate' => null, 'onDelete' => 'CASCADE']
        );
    }
}<|MERGE_RESOLUTION|>--- conflicted
+++ resolved
@@ -14,11 +14,7 @@
      */
     public function getMigrationVersion()
     {
-<<<<<<< HEAD
         return 'v1_7';
-=======
-        return 'v1_6';
->>>>>>> 6a33d01e
     }
 
     /**
