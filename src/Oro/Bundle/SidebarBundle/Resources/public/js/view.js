--- conflicted
+++ resolved
@@ -380,11 +380,7 @@
                 return;
             }
 
-<<<<<<< HEAD
-            requirejs([widgetModel.get('module')], function(widgetModule) {
-=======
             widgetModel.loadModule().then(function(widgetModule) {
->>>>>>> c2fc290b
                 var widgetSetupModal = new WidgetSetupModalView({
                     model: widgetModel,
                     contentView: widgetModule.SetupView,
