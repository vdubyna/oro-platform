--- conflicted
+++ resolved
@@ -52,32 +52,8 @@
                     return;
                 }
 
-<<<<<<< HEAD
-                var widgetData = $(selected).closest('li').data('widget');
-=======
-                var moduleId = $(selected).closest('li').data('moduleid');
-
-                requirejs([moduleId], function (Widget) {
-                    var placement = null;
-                    if (model.position === constants.SIDEBAR_LEFT) {
-                        placement = 'left';
-                    } else if (model.position === constants.SIDEBAR_RIGHT) {
-                        placement = 'right';
-                    }
-                    var widget = new WidgetContainerModel({
-                        widget_name: Widget.defaults.widget_name,
-                        title: Widget.defaults.title,
-                        icon: Widget.defaults.icon,
-                        module: moduleId,
-                        settings: Widget.defaults.settings(),
-                        position: model.widgets.length,
-                        placement: placement
-                    });
-
-                    model.widgets.push(widget);
-
-                    widget.save();
->>>>>>> 596535ac
+                var widgetData = $(selected).closest('li').data('widgetdata');
+                var widgetName = $(selected).closest('li').data('widgetname');
 
                 var placement = null;
                 if (model.position === constants.SIDEBAR_LEFT) {
@@ -87,6 +63,7 @@
                 }
 
                 var widget = new WidgetContainerModel({
+                    widget_name: widgetName,
                     title: widgetData.title,
                     icon: widgetData.icon,
                     module: widgetData.module,
