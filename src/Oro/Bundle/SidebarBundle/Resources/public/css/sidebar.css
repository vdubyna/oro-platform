--- conflicted
+++ resolved
@@ -373,12 +373,8 @@
 }
 .sidebar-widget-popup,
 .sidebar-widget-popup .sidebar-widget {
-<<<<<<< HEAD
-    z-index: 12;
+    z-index: 1200;
 }
 .sidebar-widget-popup{
     background-color: #cecece;
-=======
-    z-index: 1200;
->>>>>>> e214ac17
 }