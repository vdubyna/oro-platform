--- conflicted
+++ resolved
@@ -1,11 +1,5 @@
 /* @theme: admin.oro; */
 
-<<<<<<< HEAD
-=======
-@import "oroui/css/scss/mixins";
-@import 'sidebar-variables';
-
->>>>>>> 45c7b829
 @include keyframe(spin) {
     from {
         transform: rotate(0deg);
@@ -24,7 +18,6 @@
     position: relative;
     user-select: none;
     padding-bottom: 44px;
-<<<<<<< HEAD
 
     &.maximized {
         width: $sidebar-maximized-width;
@@ -65,21 +58,26 @@
     &__resize {
         position: absolute;
         height: inherit;
-        width: 2px;
         z-index: 1;
+        border: 0 solid transparent;
         background-color: transparent;
+        cursor: pointer;
 
         &:hover {
-            background-color: #0c84a3;
+          border-color: $sidebar-resize-border-color-hover;
         }
     }
 
     .sidebar.sidebar-right &__resize {
-        left: -1px;
+        #{$start}: -1px;
+        padding-#{$start}: 4px;
+        border-#{$start}-width: 2px;
     }
 
     .sidebar.sidebar-left &__resize {
-        right: -1px;
+        #{$end}: -1px;
+        padding-#{$end}: 4px;
+        border-#{$end}-width: 2px;
     }
 
     // add-widget and toggle elements, common styles
@@ -90,6 +88,7 @@
         line-height: 16px;
         width: 100%;
         padding: 14px 0;
+        color: $sidebar-color;
 
         &:hover {
             background-color: $sidebar-active-color;
@@ -103,17 +102,17 @@
 
     &.sidebar-right &__add-widget,
     &.sidebar-right &__toggle {
-        left: 0;
+        #{$start}: 0;
     }
 
     &.sidebar-left &__add-widget,
     &.sidebar-left &__toggle {
-        right: 0;
+        #{$end}: 0;
     }
 
     // add-widget element
     &__add-widget {
-        @include fa-icon($fa-var-plus);
+        @include fa-icon($sidebar-icon-add-widget);
 
         margin-top: -44px;
     }
@@ -124,36 +123,41 @@
     }
 
     &.sidebar-right &__toggle {
-        @include fa-icon($fa-var-arrow-left);
+        @include fa-icon($sidebar-icon-left);
     }
 
     &.sidebar-left &__toggle {
-        @include fa-icon($fa-var-arrow-right);
+        @include fa-icon($sidebar-icon-right);
     }
 
     &.sidebar-right.maximized &__toggle {
-        @include fa-icon($fa-var-arrow-right);
+        @include fa-icon($sidebar-icon-right);
     }
 
     &.sidebar-left.maximized &__toggle {
-        @include fa-icon($fa-var-arrow-left);
+        @include fa-icon($sidebar-icon-left);
     }
 
     .mCSB_container {
-        margin-right: 0;
+        margin-#{$end}: 0;
+    }
+
+    @include if-rtl() {
+        .mCS-dir-rtl > .mCSB_inside > .mCSB_container {
+            margin-#{$end}: 0;
+        }
     }
 
     .mCSB_scrollTools {
         width: 10px;
-
         .mCSB_dragger {
             .mCSB_dragger_bar {
                 margin: 2px !important;
-                background-color: rgba($primary-400, .2) !important;
+                background-color: $sidebar-scroll-bar-background-color !important;
             }
 
             &:hover .mCSB_dragger_bar {
-                background-color: rgba($primary-400, .7) !important;
+                background-color: $sidebar-scroll-bar-background-color-hover !important;
             }
         }
 
@@ -161,136 +165,10 @@
             background-color: transparent !important;
         }
     }
-=======
-    overflow: auto;
-    background-color: inherit;
-    &:after {
-      content: '';
-      position: absolute;
-      background-color: inherit;
-      width: 100%;
-      height: 44px;
-      bottom: 44px;
-    }
-  }
-  &__content {
-    box-sizing: border-box;
-    background-color: inherit;
-  }
-  &__toggle,
-  &__resize,
-  &__add-widget {
-    outline: none;
-    border: 0;
-    padding: 0;
-    background-color: inherit;
-  }
-
-  // resize element
-  &__resize {
-    position: absolute;
-    height: inherit;
-    z-index: 1;
-    border: 0 solid transparent;
-    background-color: transparent;
-    cursor: pointer;
-    &:hover {
-      border-color: $sidebar-resize-border-color-hover;
-    }
-  }
-  .sidebar.sidebar-right &__resize {
-    #{$start}: -1px;
-    padding-#{$start}: 4px;
-    border-#{$start}-width: 2px;
-  }
-  .sidebar.sidebar-left &__resize {
-    #{$end}: -1px;
-    padding-#{$end}: 4px;
-    border-#{$end}-width: 2px;
-  }
-
-  // add-widget and toggle elements, common styles
-  &__add-widget,
-  &__toggle {
-    position: absolute;
-    font-size: 16px;
-    line-height: 16px;
-    width: 100%;
-    padding: 14px 0;
-    color: $sidebar-color;
-    &:hover {
-      background-color: $sidebar-active-color;
-    }
-  }
-  &.maximized &__add-widget,
-  &.maximized &__toggle {
-    width: 48px;
-  }
-  &.sidebar-right &__add-widget,
-  &.sidebar-right &__toggle {
-    #{$start}: 0;
-  }
-  &.sidebar-left &__add-widget,
-  &.sidebar-left &__toggle {
-    #{$end}: 0;
-  }
-
-  // add-widget element
-  &__add-widget {
-    @include fa-icon($sidebar-icon-add-widget);
-    margin-top: -44px;
-  }
-
-  // toggle element
-  &__toggle {
-    bottom: 0;
-  }
-  &.sidebar-right &__toggle {
-    @include fa-icon($sidebar-icon-left);
-  }
-  &.sidebar-left &__toggle {
-    @include fa-icon($sidebar-icon-right);
-  }
-  &.sidebar-right.maximized &__toggle {
-    @include fa-icon($sidebar-icon-right);
-  }
-  &.sidebar-left.maximized &__toggle {
-    @include fa-icon($sidebar-icon-left);
-  }
-
-  .mCSB_container {
-    margin-#{$end}: 0;
-  }
-
-  @include if-rtl() {
-    .mCS-dir-rtl > .mCSB_inside > .mCSB_container {
-      margin-#{$end}: 0;
-    }
-  }
-
-  .mCSB_scrollTools {
-    width: 10px;
-    .mCSB_dragger {
-      .mCSB_dragger_bar {
-        margin: 2px !important;
-        background-color: $sidebar-scroll-bar-background-color !important;
-      }
-
-      &:hover .mCSB_dragger_bar {
-        background-color: $sidebar-scroll-bar-background-color-hover !important;
-      }
-    }
-
-    .mCSB_draggerRail {
-      background-color: transparent !important;
-    }
-  }
->>>>>>> 45c7b829
 }
 
 // sidebar-widget
 .sidebar-widget {
-<<<<<<< HEAD
     border-bottom: 1px solid $primary-inverse;
 
     &__popup,
@@ -321,11 +199,11 @@
     }
 
     .sidebar.minimized.sidebar-right &.poppedup &__popup_wrapper {
-        margin-left: -10px;
+        margin-#{$start}: -10px;
     }
 
     .sidebar.minimized.sidebar-left &.poppedup &__popup_wrapper {
-        margin-left: $sidebar-minimized-width + 10;
+        margin-#{$start}: $sidebar-minimized-width + 10;
     }
 
     .sidebar.minimized &.poppedup &__popup {
@@ -344,20 +222,20 @@
     }
 
     .sidebar.minimized.sidebar-right &.poppedup &__popup {
-        right: 0;
+        #{$end}: 0;
 
         &:before {
-            transform: rotate(135deg);
-            right: -5px;
+            transform: rotate($sidebar-right-popup-corner-transform);
+            #{$end}: -5px;
         }
     }
 
     .sidebar.minimized.sidebar-left &.poppedup &__popup {
-        left: 0;
+        #{$start}: 0;
 
         &:before {
-            transform: rotate(-45deg);
-            left: -5px;
+            transform: rotate($sidebar-left-popup-corner-transform);
+            #{$start}: -5px;
         }
     }
 
@@ -412,131 +290,32 @@
                 background-color: inherit;
             }
         }
+
+        @include if-rtl() {
+            @at-root .sidebar-right .dropdown-menu {
+                right: auto;
+                left: 0;
+            }
+        }
     }
 
     &__header-icon {
         color: $sidebar-widget-title-color;
-=======
-  border-bottom: 1px solid $primary-inverse;
-  &__popup,
-  &__content {
-    display: none;
-    overflow: initial;
-  }
-  &.poppedup &__popup,
-  &.poppedup &__content,
-  &.expanded &__content,
-  .sidebar.maximized &__popup {
-    display: block;
-  }
-  .sidebar.maximized &__icon {
-    display: none;
-  }
-
-  // popup wrapper
-  .sidebar.minimized &.poppedup &__popup_wrapper {
-    position: fixed;
-    margin-top: -41px;
-    z-index: $zindexDropdown - 80;
-    width: 0;
-    height: 0;
-    overflow: visible;
-  }
-  .sidebar.minimized.sidebar-right &.poppedup &__popup_wrapper {
-    margin-#{$start}: -10px;
-  }
-  .sidebar.minimized.sidebar-left &.poppedup &__popup_wrapper {
-    margin-#{$start}: $sidebar-minimized-width + 10;
-  }
-  .sidebar.minimized &.poppedup &__popup {
-    position: absolute;
-    width: $sidebar-maximized-width;
-    box-shadow: 0 5px 10px rgba(0, 0, 0, 0.2);
-    &:before {
-      content: '';
-      position: absolute;
-      border: 5px $sidebar-widget-header-active-bg-color solid;
-      border-bottom-color: transparent;
-      border-right-color: transparent;
-      top: 15px;
-    }
-  }
-  .sidebar.minimized.sidebar-right &.poppedup &__popup {
-    #{$end}: 0;
-    &:before {
-      transform: rotate($sidebar-right-popup-corner-transform);
-      #{$end}: -5px;
-    }
-  }
-  .sidebar.minimized.sidebar-left &.poppedup &__popup {
-    #{$start}: 0;
-    &:before {
-      transform: rotate($sidebar-left-popup-corner-transform);
-      #{$start}: -5px;
-    }
-  }
-
-  .sidebar.minimized &.poppedup &__header-toggle,
-  .sidebar.minimized &.poppedup &__header-icon {
-    display: none;
-  }
-
-  &__icon,
-  &__header {
-    background-color: $sidebar-widget-header-bg-color;
-    &:hover {
-      background-color: $sidebar-widget-header-active-bg-color;
-    }
-  }
-  &.poppedup &__icon,
-  &.expanded &__header {
-    background-color: $sidebar-widget-header-active-bg-color;
-  }
-
-  &__icon,
-  &__header-toggle,
-  &__header-actions {
-    outline: none;
-    border: 0;
-    padding: 0;
-    line-height: 1.11em;
-  }
-
-  &__icon {
-    color: $sidebar-widget-title-color;
-    font-size: 16px;
-    line-height: 16px;
-    width: 100%;
-    text-align: center;
-    padding: 12px 0;
-  }
-
-  &__header {
-    display: flex;
-    padding: 10px 13px;
-    .dropdown-menu {
-      min-width: 115px;
-      &:before {
-        content: '';
-        width: 10px;
-        height: 10px;
->>>>>>> 45c7b829
-        background-color: inherit;
-        padding-right: 4px;
-    }
-<<<<<<< HEAD
+        background-color: inherit;
+        padding-#{$end}: 4px;
+    }
 
     &__header-toggle {
         width: 20px;
         font-size: 18px;
 
-        @include fa-icon($fa-var-angle-right);
+        @include fa-icon($sidebar-icon-toggle);
 
         background-color: inherit;
     }
 
     &.expanded &__header-toggle {
-        @include fa-icon($fa-var-angle-down);
+        @include fa-icon($sidebar-icon-toggle-expanded);
     }
 
     &__header-title {
@@ -550,7 +329,7 @@
         width: 20px;
         font-size: 16px;
 
-        @include fa-icon($fa-var-ellipsis-h);
+        @include fa-icon($sidebar-icon-actions-widget);
 
         background-color: inherit;
         color: $sidebar-widget-actions-color;
@@ -579,74 +358,10 @@
     &.expanded img.sidebar-widget-icon {
         filter: none;
     }
-=======
-
-    @include if-rtl() {
-      @at-root .sidebar-right .dropdown-menu {
-        right: auto;
-        left: 0;
-      }
-    }
-  }
-
-  &__header-icon {
-    color: $sidebar-widget-title-color;
-    background-color: inherit;
-    padding-#{$end}: 4px;
-  }
-
-  &__header-toggle {
-    width: 20px;
-    font-size: 18px;
-    @include fa-icon($sidebar-icon-toggle);
-    background-color: inherit;
-  }
-  &.expanded &__header-toggle {
-    @include fa-icon($sidebar-icon-toggle-expanded);
-  }
-
-  &__header-title {
-    font-weight: bold;
-    font-size: 14px;
-    color: $sidebar-widget-title-color;
-    flex-grow: 1;
-  }
-
-  &__header-actions {
-    width: 20px;
-    font-size: 16px;
-    @include fa-icon($sidebar-icon-actions-widget);
-    background-color: inherit;
-    color: $sidebar-widget-actions-color;
-  }
-
-  .sidebar-widget-close {
-    display: none;
-  }
-  .sidebar.minimized &.poppedup .sidebar-widget-close {
-    display: initial;
-  }
-
-  &__popup {
-    background-color: $sidebar-widget-content-bg-color;
-  }
-
-  img.sidebar-widget-icon {
-    height: 18px;
-    width: 18px;
-    background-color: transparent;
-    filter: grayscale(100%);
-  }
-  &.poppedup img.sidebar-widget-icon,
-  &.expanded img.sidebar-widget-icon {
-    filter: none;
-  }
->>>>>>> 45c7b829
 }
 
 // sidebar widget icon
 .sidebar-widget-icon {
-<<<<<<< HEAD
     background-color: inherit;
     position: relative;
     font-size: 16px;
@@ -654,27 +369,10 @@
 
     &.highlight,
     &.highlight:before {
-        color: #fabb18;
-=======
-  background-color: inherit;
-  position: relative;
-  font-size: 16px;
-  vertical-align: text-top;
-  &.highlight,
-  &.highlight:before {
-    color: $sidebar-icon-highlight-color;
-  }
-  .loading-icon {
-    display: none;
-  }
-  .sidebar-widget.loading & {
-    .item-counter {
-      display: none;
->>>>>>> 45c7b829
+        color: $sidebar-icon-highlight-color;
     }
 
     .loading-icon {
-<<<<<<< HEAD
         display: none;
     }
 
@@ -684,12 +382,12 @@
         }
 
         .loading-icon {
-            @include fa-icon($fa-var-refresh);
+            @include fa-icon($sidebar-icon-loading);
 
             display: inline-block;
             position: absolute;
             top: -4px;
-            right: -9px;
+            #{$end}: -9px;
             margin: 0;
             padding: 0;
             border-radius: 8px;
@@ -706,41 +404,13 @@
     .sidebar.minimized & {
         .loading-icon {
             top: -7px;
-            right: 0;
+            #{$end}: 0;
         }
 
         .item-counter {
             top: -11px;
-            margin-left: -20px;
-            margin-right: 0;
-        }
-=======
-      @include fa-icon($sidebar-icon-loading);
-      display: inline-block;
-      position: absolute;
-      top: -4px;
-      #{$end}: -9px;
-      margin: 0;
-      padding: 0;
-      border-radius: 8px;
-      background-color: inherit;
-      font-size: 11px;
-      line-height: 15px;
-      height: 15px;
-      width: 15px;
-      text-align: center;
-      animation: spin 1000ms infinite linear;
-    }
-  }
-  .sidebar.minimized & {
-    .loading-icon {
-      top: -7px;
-      #{$end}: 0;
-    }
-    .item-counter {
-      top: -11px;
-      margin-#{$start}: -20px;
-      margin-#{$end}: 0;
->>>>>>> 45c7b829
+            margin-#{$start}: -20px;
+            margin-#{$end}: 0;
+        }
     }
 }