--- conflicted
+++ resolved
@@ -84,11 +84,7 @@
      * @var Localization|null
      *
      * @ORM\ManyToOne(targetEntity="Oro\Bundle\LocaleBundle\Entity\Localization")
-<<<<<<< HEAD
-     * @ORM\JoinColumn(name="locale_id", referencedColumnName="id", onDelete="CASCADE")
-=======
      * @ORM\JoinColumn(name="localization_id", referencedColumnName="id", onDelete="CASCADE")
->>>>>>> b3a13a6a
      * @ConfigField(
      *      defaultValues={
      *          "importexport"={
