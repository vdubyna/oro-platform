<?php

namespace Oro\Bundle\LocaleBundle\Entity\Repository;

use Doctrine\ORM\EntityRepository;

use Oro\Bundle\LocaleBundle\Entity\Localization;

/**
 * @method Localization|null findOneByName($name)
 */
class LocalizationRepository extends EntityRepository
{
    /**
     * @return array
     */
    public function getNames()
    {
<<<<<<< HEAD
        $qb = $this->createQueryBuilder('l');

        return $qb
            ->select('l.name')
=======
        return $this->createQueryBuilder('l')
            ->select('l.languageCode')
>>>>>>> 432b1f11
            ->getQuery()
            ->getScalarResult();
    }

    /**
     * @return array
     */
    public function findRootsWithChildren()
    {
        $localizations = $this->createQueryBuilder('l')
            ->addSelect('children')
            ->leftJoin('l.childLocalizations', 'children')
            ->getQuery()
            ->execute();
        
        return array_filter($localizations, function (Localization $localization) {
            return !$localization->getParentLocalization();
        });
    }

    /**
     * @return int
     */
    public function getLocalizationsCount()
    {
        return (int)$this->createQueryBuilder('l')
            ->select('COUNT(l.id) as localizationsCount')
            ->getQuery()
            ->getSingleScalarResult();
    }
}<|MERGE_RESOLUTION|>--- conflicted
+++ resolved
@@ -16,15 +16,10 @@
      */
     public function getNames()
     {
-<<<<<<< HEAD
         $qb = $this->createQueryBuilder('l');
 
         return $qb
             ->select('l.name')
-=======
-        return $this->createQueryBuilder('l')
-            ->select('l.languageCode')
->>>>>>> 432b1f11
             ->getQuery()
             ->getScalarResult();
     }
@@ -39,7 +34,7 @@
             ->leftJoin('l.childLocalizations', 'children')
             ->getQuery()
             ->execute();
-        
+
         return array_filter($localizations, function (Localization $localization) {
             return !$localization->getParentLocalization();
         });
