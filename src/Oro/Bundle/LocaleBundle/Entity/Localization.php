--- conflicted
+++ resolved
@@ -29,7 +29,7 @@
  *              "type"="ACL",
  *              "group_name"=""
  *          },
- *      },
+ *      }
  * )
  */
 class Localization implements DatesAwareInterface
@@ -104,8 +104,8 @@
 
     public function __construct()
     {
-<<<<<<< HEAD
         $this->childs = new ArrayCollection();
+        $this->titles = new ArrayCollection();
     }
 
     /**
@@ -114,10 +114,6 @@
     public function __toString()
     {
         return $this->getName();
-=======
-        $this->childLocalizations = new ArrayCollection();
-        $this->titles = new ArrayCollection();
->>>>>>> 6eff3b39
     }
 
     /**
@@ -242,8 +238,6 @@
 
         return $this;
     }
-<<<<<<< HEAD
-=======
 
     /**
      * @return Collection|LocalizedFallbackValue[]
@@ -314,13 +308,4 @@
 
         return $this;
     }
-
-    /**
-     * @return string
-     */
-    public function __toString()
-    {
-        return $this->name;
-    }
->>>>>>> 6eff3b39
 }