<?php

namespace Oro\Bundle\LocaleBundle\DependencyInjection;

use Symfony\Component\Config\FileLocator;
use Symfony\Component\DependencyInjection\ContainerBuilder;
use Symfony\Component\DependencyInjection\Loader;
use Symfony\Component\HttpKernel\DependencyInjection\Extension;


use Oro\Bundle\LocaleBundle\Model\LocaleSettings;

use Oro\Component\Config\Loader\CumulativeConfigLoader;
use Oro\Component\Config\Loader\YamlCumulativeFileLoader;

class OroLocaleExtension extends Extension
{
    const PARAMETER_NAME_FORMATS = 'oro_locale.format.name';
    const PARAMETER_ADDRESS_FORMATS = 'oro_locale.format.address';
    const PARAMETER_LOCALE_DATA = 'oro_locale.locale_data';
    const PARAMETER_CURRENCY_DATA = 'oro_locale.currency_data';

    /**
     * {@inheritDoc}
     */
    public function load(array $configs, ContainerBuilder $container)
    {
        $configs = $this->processNameAndAddressFormatConfiguration($configs, $container);

        $configuration = new Configuration();
        $config = $this->processConfiguration($configuration, $configs);

        $this->prepareSettings($config, $container);
        $container->setParameter(
            self::PARAMETER_NAME_FORMATS,
            $this->escapePercentSymbols($config['name_format'])
        );
        $container->setParameter(
            self::PARAMETER_ADDRESS_FORMATS,
            $this->escapePercentSymbols($config['address_format'])
        );
        $container->setParameter(
            self::PARAMETER_LOCALE_DATA,
            $this->escapePercentSymbols($config['locale_data'])
        );
        $container->setParameter(
            self::PARAMETER_CURRENCY_DATA,
            $this->escapePercentSymbols($config['currency_data'])
        );

        $loader = new Loader\YamlFileLoader($container, new FileLocator(__DIR__.'/../Resources/config'));
        $loader->load('services.yml');
        $loader->load('form_types.yml');
<<<<<<< HEAD
=======
        $loader->load('importexport.yml');
>>>>>>> 2b10a31e

        $this->addClassesToCompile(['Oro\Bundle\LocaleBundle\EventListener\LocaleListener']);
    }

    /**
     * Prepare locale system settings default values.
     *
     * @param array $config
     * @param ContainerBuilder $container
     */
    protected function prepareSettings(array $config, ContainerBuilder $container)
    {
        $locale = LocaleSettings::getValidLocale(
            $this->getFinalizedParameter($config['settings']['locale']['value'], $container)
        );
        $config['settings']['locale']['value'] = $locale;
        if (empty($config['settings']['language']['value'])) {
            $config['settings']['language']['value'] = $locale;
        }
        if (empty($config['settings']['country']['value'])) {
            $config['settings']['country']['value'] = LocaleSettings::getCountryByLocale($locale);
        }
        $country = $config['settings']['country']['value'];
        if (empty($config['settings']['currency']['value'])
            && isset($config['locale_data'][$country]['currency_code'])
        ) {
            $config['settings']['currency']['value'] = $config['locale_data'][$country]['currency_code'];
        }
        $container->prependExtensionConfig('oro_locale', $config);
    }

    /**
     * @param string $parameter
     * @param ContainerBuilder $container
     * @return mixed
     */
    protected function getFinalizedParameter($parameter, ContainerBuilder $container)
    {
        if (is_string($parameter) && strpos($parameter, '%') === 0) {
            return $container->getParameter(str_replace('%', '', $parameter));
        }
        return $parameter;
    }

    /**
     * @param array|string $data
     * @return array|string
     */
    protected function escapePercentSymbols($data)
    {
        if (is_array($data)) {
            foreach ($data as $key => $value) {
                $data[$key] = $this->escapePercentSymbols($value);
            }
        } elseif (is_string($data)) {
            $data = str_replace('%', '%%', $data);
        }

        return $data;
    }

    /**
     * @param ContainerBuilder $container
     * @return array
     */
    protected function parseExternalConfigFiles(ContainerBuilder $container)
    {
        $result = [
            'name_format'    => [],
            'address_format' => [],
            'locale_data'    => [],
            'currency_data'  => [],
        ];

        $configLoader = new CumulativeConfigLoader(
            'oro_locale',
            [
                new YamlCumulativeFileLoader('Resources/config/oro/name_format.yml'),
                new YamlCumulativeFileLoader('Resources/config/oro/address_format.yml'),
                new YamlCumulativeFileLoader('Resources/config/oro/locale_data.yml'),
                new YamlCumulativeFileLoader('Resources/config/oro/currency_data.yml')
            ]
        );
        $resources    = $configLoader->load($container);
        foreach ($resources as $resource) {
            $result[$resource->name] = array_merge($result[$resource->name], $resource->data);
        }

        return $result;
    }

    /**
     * @param array $configs
     * @param ContainerBuilder $container
     * @return array
     */
    protected function processNameAndAddressFormatConfiguration(array $configs, ContainerBuilder $container)
    {
        $externalData = $this->parseExternalConfigFiles($container);

        if (!empty($configs)) {
            $configData = array_shift($configs);
        } else {
            $configData = array();
        }

        // merge formats
        foreach (array('name_format', 'address_format', 'locale_data', 'currency_data') as $configKey) {
            if (!empty($configData[$configKey])) {
                $configData[$configKey] = array_merge($externalData[$configKey], $configData[$configKey]);
            } else {
                $configData[$configKey] = $externalData[$configKey];
            }
        }

        array_unshift($configs, $configData);

        return $configs;
    }
}<|MERGE_RESOLUTION|>--- conflicted
+++ resolved
@@ -51,10 +51,7 @@
         $loader = new Loader\YamlFileLoader($container, new FileLocator(__DIR__.'/../Resources/config'));
         $loader->load('services.yml');
         $loader->load('form_types.yml');
-<<<<<<< HEAD
-=======
         $loader->load('importexport.yml');
->>>>>>> 2b10a31e
 
         $this->addClassesToCompile(['Oro\Bundle\LocaleBundle\EventListener\LocaleListener']);
     }
