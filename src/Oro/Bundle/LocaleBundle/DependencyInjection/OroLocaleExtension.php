<?php

namespace Oro\Bundle\LocaleBundle\DependencyInjection;

use Oro\Bundle\LocaleBundle\Model\LocaleSettings;
use Oro\Component\Config\Loader\CumulativeConfigLoader;
use Oro\Component\Config\Loader\YamlCumulativeFileLoader;
use Symfony\Component\Config\FileLocator;
use Symfony\Component\DependencyInjection\ContainerBuilder;
use Symfony\Component\DependencyInjection\Loader;
use Symfony\Component\HttpKernel\DependencyInjection\Extension;

class OroLocaleExtension extends Extension
{
    const PARAMETER_NAME_FORMATS = 'oro_locale.format.name';
    const PARAMETER_ADDRESS_FORMATS = 'oro_locale.format.address';
    const PARAMETER_LOCALE_DATA = 'oro_locale.locale_data';
<<<<<<< HEAD
    const PARAMETER_CURRENCY_DATA = 'oro_locale.currency_data';
    const PARAMETER_FORMATTING_CODE = 'oro_locale.formatting_code';
    const PARAMETER_LANGUAGE = 'oro_locale.language';
=======
>>>>>>> 92408ba6

    /**
     * {@inheritDoc}
     */
    public function load(array $configs, ContainerBuilder $container)
    {
        $configs = $this->processNameAndAddressFormatConfiguration($configs, $container);

        $configuration = new Configuration();
        $config = $this->processConfiguration($configuration, $configs);

        $this->prepareSettings($config, $container);
        $container->setParameter(
            self::PARAMETER_NAME_FORMATS,
            $this->escapePercentSymbols($config['name_format'])
        );
        $container->setParameter(
            self::PARAMETER_ADDRESS_FORMATS,
            $this->escapePercentSymbols($config['address_format'])
        );
        $container->setParameter(
            self::PARAMETER_LOCALE_DATA,
            $this->escapePercentSymbols($config['locale_data'])
        );

        $container->setParameter(self::PARAMETER_FORMATTING_CODE, $config['formatting_code']);
        $container->setParameter(self::PARAMETER_LANGUAGE, $config['language']);

        $loader = new Loader\YamlFileLoader($container, new FileLocator(__DIR__.'/../Resources/config'));
        $loader->load('services.yml');
        $loader->load('form_types.yml');
        $loader->load('importexport.yml');
        $loader->load('cache.yml');
        $loader->load('services_api.yml');
        $loader->load('commands.yml');

        $this->addClassesToCompile(['Oro\Bundle\LocaleBundle\EventListener\LocaleListener']);
    }

    /**
     * Prepare locale system settings default values.
     *
     * @param array $config
     * @param ContainerBuilder $container
     */
    protected function prepareSettings(array $config, ContainerBuilder $container)
    {
        $locale = LocaleSettings::getValidLocale(
            $this->getFinalizedParameter($config['settings']['locale']['value'], $container)
        );
        $config['settings']['locale']['value'] = $locale;
        if (empty($config['settings']['language']['value'])) {
            $config['settings']['language']['value'] = $locale;
        }
        if (empty($config['settings']['country']['value'])) {
            $config['settings']['country']['value'] = LocaleSettings::getCountryByLocale($locale);
        }
        $country = $config['settings']['country']['value'];
        if (empty($config['settings']['currency']['value'])
            && isset($config['locale_data'][$country]['currency_code'])
        ) {
            $config['settings']['currency']['value'] = $config['locale_data'][$country]['currency_code'];
        }
        $container->prependExtensionConfig('oro_locale', $config);
    }

    /**
     * @param string $parameter
     * @param ContainerBuilder $container
     * @return mixed
     */
    protected function getFinalizedParameter($parameter, ContainerBuilder $container)
    {
        if (is_string($parameter) && strpos($parameter, '%') === 0) {
            return $container->getParameter(str_replace('%', '', $parameter));
        }
        return $parameter;
    }

    /**
     * @param array|string $data
     * @return array|string
     */
    protected function escapePercentSymbols($data)
    {
        if (is_array($data)) {
            foreach ($data as $key => $value) {
                $data[$key] = $this->escapePercentSymbols($value);
            }
        } elseif (is_string($data)) {
            $data = str_replace('%', '%%', $data);
        }

        return $data;
    }

    /**
     * @param ContainerBuilder $container
     * @return array
     */
    protected function parseExternalConfigFiles(ContainerBuilder $container)
    {
        $result = [
            'name_format'    => [],
            'address_format' => [],
            'locale_data'    => [],
        ];

        $configLoader = new CumulativeConfigLoader(
            'oro_locale',
            [
                new YamlCumulativeFileLoader('Resources/config/oro/name_format.yml'),
                new YamlCumulativeFileLoader('Resources/config/oro/address_format.yml'),
                new YamlCumulativeFileLoader('Resources/config/oro/locale_data.yml'),
            ]
        );
        $resources    = $configLoader->load($container);
        foreach ($resources as $resource) {
            $result[$resource->name] = array_merge($result[$resource->name], $resource->data);
        }

        return $result;
    }

    /**
     * @param array $configs
     * @param ContainerBuilder $container
     * @return array
     */
    protected function processNameAndAddressFormatConfiguration(array $configs, ContainerBuilder $container)
    {
        $externalData = $this->parseExternalConfigFiles($container);

        if (!empty($configs)) {
            $configData = array_shift($configs);
        } else {
            $configData = [];
        }

        // merge formats
<<<<<<< HEAD
        foreach (['name_format', 'address_format', 'locale_data', 'currency_data'] as $configKey) {
=======
        foreach (array('name_format', 'address_format', 'locale_data') as $configKey) {
>>>>>>> 92408ba6
            if (!empty($configData[$configKey])) {
                $configData[$configKey] = array_merge($externalData[$configKey], $configData[$configKey]);
            } else {
                $configData[$configKey] = $externalData[$configKey];
            }
        }

        array_unshift($configs, $configData);

        return $configs;
    }
}<|MERGE_RESOLUTION|>--- conflicted
+++ resolved
@@ -15,12 +15,8 @@
     const PARAMETER_NAME_FORMATS = 'oro_locale.format.name';
     const PARAMETER_ADDRESS_FORMATS = 'oro_locale.format.address';
     const PARAMETER_LOCALE_DATA = 'oro_locale.locale_data';
-<<<<<<< HEAD
-    const PARAMETER_CURRENCY_DATA = 'oro_locale.currency_data';
     const PARAMETER_FORMATTING_CODE = 'oro_locale.formatting_code';
     const PARAMETER_LANGUAGE = 'oro_locale.language';
-=======
->>>>>>> 92408ba6
 
     /**
      * {@inheritDoc}
@@ -161,11 +157,7 @@
         }
 
         // merge formats
-<<<<<<< HEAD
-        foreach (['name_format', 'address_format', 'locale_data', 'currency_data'] as $configKey) {
-=======
-        foreach (array('name_format', 'address_format', 'locale_data') as $configKey) {
->>>>>>> 92408ba6
+        foreach (['name_format', 'address_format', 'locale_data'] as $configKey) {
             if (!empty($configData[$configKey])) {
                 $configData[$configKey] = array_merge($externalData[$configKey], $configData[$configKey]);
             } else {
