<?php

namespace Oro\Bundle\LocaleBundle\Helper;

use Doctrine\Common\Collections\Collection;

use Oro\Bundle\LocaleBundle\Entity\Localization;
use Oro\Bundle\LocaleBundle\Entity\FallbackTrait;

use Oro\Bundle\LocaleBundle\Provider\LocalizationProvider;
use Oro\Bundle\LocaleBundle\Provider\CurrentLocalizationProvider;

class LocalizationHelper
{
    use FallbackTrait;

    /**
     * @var LocalizationProvider
     */
    protected $localizationProvider;

    /**
<<<<<<< HEAD
     * @var CurrentLocalizationProvider
=======
     * @var Localization
     */
    protected $currentLocalization;

    /**
     * LocaleHelper constructor.
     * @param ManagerRegistry $registry
>>>>>>> b2837224
     */
    protected $currentLocalizationProvider;

    /**
     * @param LocalizationProvider $localizationProvider
     * @param CurrentLocalizationProvider $currentLocalizationProvider
     */
    public function __construct(
        LocalizationProvider $localizationProvider,
        CurrentLocalizationProvider $currentLocalizationProvider
    ) {
        $this->localizationProvider = $localizationProvider;
        $this->currentLocalizationProvider = $currentLocalizationProvider;
    }

    /**
     * @return Localization
     */
    public function getCurrentLocalization()
    {
<<<<<<< HEAD
        return $this->currentLocalizationProvider->getCurrentLocalization();
=======
        // TODO: should be fixed in BB-3367. getCurrentLocalization method should return correct value.

        if (!$this->currentLocalization) {
            $items = $this->getRepository()->findBy([], ['id' => 'ASC']);

            $withEnglish = array_filter(
                $items,
                function (Localization $localization) {
                    return $localization->getLanguageCode() === 'en';
                }
            );

            $this->currentLocalization = $withEnglish ? reset($withEnglish) : reset($items);
        }

        return $this->currentLocalization;
>>>>>>> b2837224
    }

    /**
     * @return Localization[]
     */
    public function getLocalizations()
    {
        return $this->localizationProvider->getLocalizations();
    }

    /**
     * @param Collection|LocalizedFallbackValue[] $values
     * @param Localization|null $localization
     * @return LocalizedFallbackValue
     */
    public function getLocalizedValue(Collection $values, Localization $localization = null)
    {
        return $this->getFallbackValue($values, $localization ?: $this->getCurrentLocalization());
    }
}<|MERGE_RESOLUTION|>--- conflicted
+++ resolved
@@ -20,17 +20,12 @@
     protected $localizationProvider;
 
     /**
-<<<<<<< HEAD
-     * @var CurrentLocalizationProvider
-=======
      * @var Localization
      */
     protected $currentLocalization;
 
     /**
-     * LocaleHelper constructor.
-     * @param ManagerRegistry $registry
->>>>>>> b2837224
+     * @var CurrentLocalizationProvider
      */
     protected $currentLocalizationProvider;
 
@@ -51,26 +46,7 @@
      */
     public function getCurrentLocalization()
     {
-<<<<<<< HEAD
         return $this->currentLocalizationProvider->getCurrentLocalization();
-=======
-        // TODO: should be fixed in BB-3367. getCurrentLocalization method should return correct value.
-
-        if (!$this->currentLocalization) {
-            $items = $this->getRepository()->findBy([], ['id' => 'ASC']);
-
-            $withEnglish = array_filter(
-                $items,
-                function (Localization $localization) {
-                    return $localization->getLanguageCode() === 'en';
-                }
-            );
-
-            $this->currentLocalization = $withEnglish ? reset($withEnglish) : reset($items);
-        }
-
-        return $this->currentLocalization;
->>>>>>> b2837224
     }
 
     /**
