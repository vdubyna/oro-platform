--- conflicted
+++ resolved
@@ -35,21 +35,13 @@
 
     public function testFindRootsWithChildren()
     {
-<<<<<<< HEAD
         $localizations = [$this->getCurrentLocalization(), $this->getReference('en_US'), $this->getReference('es')];
-=======
-        $localizations = [$this->getCurrentLocalization(), $this->getReference('en_US')];
->>>>>>> b3a13a6a
         $queryAnalyzer = new QueryAnalyzer($this->em->getConnection()->getDatabasePlatform());
 
         $prevLogger = $this->em->getConnection()->getConfiguration()->getSQLLogger();
         $this->em->getConnection()->getConfiguration()->setSQLLogger($queryAnalyzer);
 
-<<<<<<< HEAD
         /** @var Localization[] $result */
-=======
-        /** @var Locaization[] $result */
->>>>>>> b3a13a6a
         $result = $this->repository->findRootsWithChildren();
 
         $this->assertEquals($localizations, $result);
@@ -70,11 +62,7 @@
     protected function visitChildren(Localization $localization)
     {
         $localization->getLanguageCode();
-<<<<<<< HEAD
-        foreach ($localization->getChilds() as $child) {
-=======
         foreach ($localization->getChildLocalizations() as $child) {
->>>>>>> b3a13a6a
             $this->visitChildren($child);
         }
     }
