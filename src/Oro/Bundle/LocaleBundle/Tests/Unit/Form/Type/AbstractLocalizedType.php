--- conflicted
+++ resolved
@@ -35,11 +35,7 @@
             ->getMock();
         $queryBuilder->expects($this->once())
             ->method('leftJoin')
-<<<<<<< HEAD
-            ->with('l.parent', 'parent')
-=======
             ->with('l.parentLocalization', 'parent')
->>>>>>> b3a13a6a
             ->will($this->returnSelf());
         $queryBuilder->expects($this->once())
             ->method('addOrderBy')
@@ -79,17 +75,10 @@
      * @param int $id
      * @param string $languageCode
      * @param string $formattingCode
-<<<<<<< HEAD
-     * @param Localization|null $parent
-     * @return Localization
-     */
-    protected function createLocalization($id, $languageCode, $formattingCode, $parent = null)
-=======
      * @param Localization|null $parentLocalization
      * @return Localization
      */
     protected function createLocalization($id, $languageCode, $formattingCode, $parentLocalization = null)
->>>>>>> b3a13a6a
     {
         $website = $this->getMockBuilder('Oro\Bundle\LocaleBundle\Entity\Localization')
             ->disableOriginalConstructor()
@@ -104,13 +93,8 @@
             ->method('getFormattingCode')
             ->will($this->returnValue($formattingCode));
         $website->expects($this->any())
-<<<<<<< HEAD
-            ->method('getParent')
-            ->will($this->returnValue($parent));
-=======
             ->method('getParentLocalization')
             ->will($this->returnValue($parentLocalization));
->>>>>>> b3a13a6a
 
         return $website;
     }
