<?php

namespace Oro\Bundle\LocaleBundle\Tests\Unit\Entity;

use Oro\Bundle\LocaleBundle\Entity\Localization;
use Oro\Bundle\LocaleBundle\Entity\LocalizedFallbackValue;

use Oro\Component\Testing\Unit\EntityTestCaseTrait;

use OroB2B\Bundle\WebsiteBundle\Entity\Locale;

class LocalizationTest extends \PHPUnit_Framework_TestCase
{
    use EntityTestCaseTrait;

    public function testAccessors()
    {
        $this->assertPropertyAccessors(new Localization(), [
            ['id', 1],
            ['name', 'test_name'],
            ['languageCode', 'language_test_code'],
            ['formattingCode', 'formatting_test_code'],
            ['parent', new Localization()],
            ['createdAt', new \DateTime()],
            ['updatedAt', new \DateTime()],
        ]);
        $this->assertPropertyCollections(new Localization(), [
<<<<<<< HEAD
            ['childs', new Localization()],
=======
            ['childLocalizations', new Localization()],
            ['titles', new LocalizedFallbackValue()],
>>>>>>> 6eff3b39
        ]);
    }

    /**
     * @param bool $expected
     * @param \DateTime $date
     *
     * @dataProvider isUpdatedAtSetDataProvider
     */
    public function testIsUpdatedAtSet($expected, \DateTime $date = null)
    {
        $entity = new Localization();
        $entity->setUpdatedAt($date);

        $this->assertEquals($expected, $entity->isUpdatedAtSet());
    }

    /**
     * @return array
     */
    public function isUpdatedAtSetDataProvider()
    {
        return [
            ['expected' => true, 'date' => new \DateTime()],
            ['expected' => false, 'date' => null],
        ];
    }

    public function testToString()
    {
        $entity = new Localization();
        $expectedString = 'Expected String';
        $entity->setName($expectedString);
        $this->assertEquals($expectedString, (string)$entity);
    }

    public function testConstruct()
    {
        $entity = new Localization();
        $this->assertInstanceOf('Doctrine\Common\Collections\Collection', $entity->getChildLocalizations());
        $this->assertEmpty($entity->getChildLocalizations()->toArray());
        $this->assertInstanceOf('Doctrine\Common\Collections\Collection', $entity->getTitles());
        $this->assertEmpty($entity->getTitles()->toArray());
    }

    public function testTitleAccessors()
    {
        $entity = new Localization();
        $this->assertEmpty($entity->getTitles()->toArray());

        $defaultTitle = $this->createLocalizedValue('default', 1);
        $firstTitle = $this->createLocalizedValue('test1');
        $secondTitle = $this->createLocalizedValue('test2');

        $entity->addTitle($defaultTitle)->addTitle($firstTitle)->addTitle($secondTitle)->addTitle($secondTitle);

        $this->assertCount(3, $entity->getTitles()->toArray());
        $this->assertEquals([$defaultTitle, $firstTitle, $secondTitle], array_values($entity->getTitles()->toArray()));

        $this->assertEquals($secondTitle, $entity->getTitle($secondTitle->getLocale()));
        $this->assertEquals($defaultTitle, $entity->getTitle());

        $entity->removeTitle($firstTitle)->removeTitle($firstTitle)->removeTitle($defaultTitle);

        $this->assertEquals([$secondTitle], array_values($entity->getTitles()->toArray()));
    }

    public function testGetDefaultTitle()
    {
        $defaultTitle = $this->createLocalizedValue('default', true);
        $localizedTitle = $this->createLocalizedValue('default');

        $entity = new Localization();
        $entity->addTitle($defaultTitle)
            ->addTitle($localizedTitle);

        $this->assertEquals($defaultTitle, $entity->getDefaultTitle());
    }

    /**
     * @expectedException \LogicException
     * @expectedExceptionMessage There must be only one default title
     */
    public function testGetDefaultTitleException()
    {
        $titles = [$this->createLocalizedValue('test1', true), $this->createLocalizedValue('test2', true)];
        $entity = new Localization();

        foreach ($titles as $title) {
            $entity->addTitle($title);
        }

        $entity->getDefaultTitle();
    }

    public function testSetDefaultTitle()
    {
        $entity = new Localization();
        $entity->setDefaultTitle('test_title_string1');
        $this->assertEquals('test_title_string1', $entity->getDefaultTitle());

        // check second time to make sure we don't have an exception in getter
        $entity->setDefaultTitle('test_title_string2');
        $this->assertEquals('test_title_string2', $entity->getDefaultTitle());
    }

    /**
     * @param string $locale
     * @param bool|false $default
     * @return LocalizedFallbackValue
     */
    protected function createLocalizedValue($locale, $default = false)
    {
        $localized = (new LocalizedFallbackValue())->setString('some string');

        if (!$default) {
            $locale = new Locale();
            $locale->setTitle($locale);

            $localized->setLocale($locale);
        }

        return $localized;
    }
}<|MERGE_RESOLUTION|>--- conflicted
+++ resolved
@@ -6,8 +6,6 @@
 use Oro\Bundle\LocaleBundle\Entity\LocalizedFallbackValue;
 
 use Oro\Component\Testing\Unit\EntityTestCaseTrait;
-
-use OroB2B\Bundle\WebsiteBundle\Entity\Locale;
 
 class LocalizationTest extends \PHPUnit_Framework_TestCase
 {
@@ -25,12 +23,8 @@
             ['updatedAt', new \DateTime()],
         ]);
         $this->assertPropertyCollections(new Localization(), [
-<<<<<<< HEAD
             ['childs', new Localization()],
-=======
-            ['childLocalizations', new Localization()],
             ['titles', new LocalizedFallbackValue()],
->>>>>>> 6eff3b39
         ]);
     }
 
@@ -70,8 +64,8 @@
     public function testConstruct()
     {
         $entity = new Localization();
-        $this->assertInstanceOf('Doctrine\Common\Collections\Collection', $entity->getChildLocalizations());
-        $this->assertEmpty($entity->getChildLocalizations()->toArray());
+        $this->assertInstanceOf('Doctrine\Common\Collections\Collection', $entity->getChils());
+        $this->assertEmpty($entity->getChilds()->toArray());
         $this->assertInstanceOf('Doctrine\Common\Collections\Collection', $entity->getTitles());
         $this->assertEmpty($entity->getTitles()->toArray());
     }
