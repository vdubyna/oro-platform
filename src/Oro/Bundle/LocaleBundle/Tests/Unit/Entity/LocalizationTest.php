--- conflicted
+++ resolved
@@ -88,15 +88,6 @@
         $localization->setParentLocalization($parentLocalization);
         $withParentTitle = $this->createLocalizedValue('testParent', false, $parentLocalization);
 
-<<<<<<< HEAD
-        $parentLocalization = new Localization();
-
-        $localization = new Localization();
-        $localization->setParentLocalization($parentLocalization);
-        $withParentTitle = $this->createLocalizedValue('testParent', false, $parentLocalization);
-
-=======
->>>>>>> d7cb2f5a
         $entity->addTitle($defaultTitle)
             ->addTitle($firstTitle)
             ->addTitle($secondTitle)
