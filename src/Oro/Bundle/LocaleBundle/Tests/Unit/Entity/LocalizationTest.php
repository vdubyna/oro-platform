<?php

namespace Oro\Bundle\LocaleBundle\Tests\Unit\Entity;

use Oro\Bundle\LocaleBundle\Entity\LocalizedFallbackValue;
use Oro\Bundle\LocaleBundle\Tests\Unit\Entity\Stub\Localization;

use Oro\Component\Testing\Unit\EntityTestCaseTrait;

class LocalizationTest extends \PHPUnit_Framework_TestCase
{
    use EntityTestCaseTrait;

    public function testAccessors()
    {
        $this->assertPropertyAccessors(new Localization(), [
            ['id', 1],
            ['name', 'test_name'],
            ['languageCode', 'language_test_code'],
            ['formattingCode', 'formatting_test_code'],
            ['parentLocalization', new Localization()],
            ['createdAt', new \DateTime()],
            ['updatedAt', new \DateTime()],
        ]);
        $this->assertPropertyCollections(new Localization(), [
            ['childLocalizations', new Localization()],
            ['titles', new LocalizedFallbackValue()],
        ]);
    }

    /**
     * @param bool $expected
     * @param \DateTime $date
     *
     * @dataProvider isUpdatedAtSetDataProvider
     */
    public function testIsUpdatedAtSet($expected, \DateTime $date = null)
    {
        $entity = new Localization();
        $entity->setUpdatedAt($date);

        $this->assertEquals($expected, $entity->isUpdatedAtSet());
    }

    /**
     * @return array
     */
    public function isUpdatedAtSetDataProvider()
    {
        return [
            ['expected' => true, 'date' => new \DateTime()],
            ['expected' => false, 'date' => null],
        ];
    }

    public function testToString()
    {
        $entity = new Localization();
        $expectedString = 'Expected String';
        $entity->setName($expectedString);
        $this->assertEquals($expectedString, (string)$entity);
    }

    public function testConstruct()
    {
        $entity = new Localization();
        $this->assertInstanceOf('Doctrine\Common\Collections\Collection', $entity->getChildLocalizations());
        $this->assertEmpty($entity->getChildLocalizations()->toArray());
        $this->assertInstanceOf('Doctrine\Common\Collections\Collection', $entity->getTitles());
        $this->assertEmpty($entity->getTitles()->toArray());
    }

    public function testTitleAccessors()
    {
        $entity = new Localization();
        $this->assertEmpty($entity->getTitles()->toArray());

        $defaultTitle = $this->createLocalizedValue('default', 1);
        $firstTitle = $this->createLocalizedValue('test1');
        $secondTitle = $this->createLocalizedValue('test2');

        $entity->addTitle($defaultTitle)->addTitle($firstTitle)->addTitle($secondTitle)->addTitle($secondTitle);

        $this->assertCount(3, $entity->getTitles()->toArray());
        $this->assertEquals([$defaultTitle, $firstTitle, $secondTitle], array_values($entity->getTitles()->toArray()));

        $this->assertEquals($secondTitle, $entity->getTitle($secondTitle->getLocalization()));
        $this->assertEquals($defaultTitle, $entity->getTitle());

        $entity->removeTitle($firstTitle)->removeTitle($firstTitle)->removeTitle($defaultTitle);

        $this->assertEquals([$secondTitle], array_values($entity->getTitles()->toArray()));
    }

    public function testGetDefaultTitle()
    {
        $defaultTitle = $this->createLocalizedValue('default', true);
        $localizedTitle = $this->createLocalizedValue('default');

        $entity = new Localization();
        $entity->addTitle($defaultTitle)
            ->addTitle($localizedTitle);

        $this->assertEquals($defaultTitle, $entity->getDefaultTitle());
    }

    /**
     * @expectedException \LogicException
     * @expectedExceptionMessage There must be only one default title
     */
    public function testGetDefaultTitleException()
    {
        $titles = [$this->createLocalizedValue('test1', true), $this->createLocalizedValue('test2', true)];
        $entity = new Localization();

        foreach ($titles as $title) {
            $entity->addTitle($title);
        }

        $entity->getDefaultTitle();
    }

    public function testSetDefaultTitle()
    {
        $entity = new Localization();
        $entity->setDefaultTitle('test_title_string1');
        $this->assertEquals('test_title_string1', $entity->getDefaultTitle());

        // check second time to make sure we don't have an exception in getter
        $entity->setDefaultTitle('test_title_string2');
        $this->assertEquals('test_title_string2', $entity->getDefaultTitle());
    }

    /**
     * @param string $value
     * @param bool|false $default
     * @return LocalizedFallbackValue
     */
    protected function createLocalizedValue($value, $default = false)
    {
        $localized = (new LocalizedFallbackValue())->setString('some string');

        if (!$default) {
<<<<<<< HEAD
            $localizationNew = new Localization();
            $localizationNew->setDefaultTitle($localization);
=======
            $localization = new Localization();
            $localization->setDefaultTitle($value);
>>>>>>> c6f206d9

            $localized->setLocalization($localizationNew);
        }

        return $localized;
    }
}<|MERGE_RESOLUTION|>--- conflicted
+++ resolved
@@ -141,15 +141,10 @@
         $localized = (new LocalizedFallbackValue())->setString('some string');
 
         if (!$default) {
-<<<<<<< HEAD
-            $localizationNew = new Localization();
-            $localizationNew->setDefaultTitle($localization);
-=======
             $localization = new Localization();
             $localization->setDefaultTitle($value);
->>>>>>> c6f206d9
 
-            $localized->setLocalization($localizationNew);
+            $localized->setLocalization($localization);
         }
 
         return $localized;
