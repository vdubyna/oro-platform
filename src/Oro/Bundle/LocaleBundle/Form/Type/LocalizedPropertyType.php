--- conflicted
+++ resolved
@@ -37,13 +37,9 @@
                 $formType,
                 array_merge($formOptions, ['label' => 'oro.locale.fallback.value.default'])
             )
-<<<<<<< HEAD
-            ->add(self::FIELD_LOCALIZATIONS, LocalizationCollectionType::NAME, ['type' => $formType, 'options' => $formOptions]);
-=======
             ->add(self::FIELD_LOCALIZATIONS, LocalizationCollectionType::NAME, [
                 'type' => $formType, 'options' => $formOptions
             ]);
->>>>>>> b3a13a6a
 
         $builder->addViewTransformer(new MultipleValueTransformer(self::FIELD_DEFAULT, self::FIELD_LOCALIZATIONS));
     }
