<?php

namespace Oro\Bundle\LocaleBundle\Form\Type;

use Symfony\Component\Form\AbstractType;
use Symfony\Component\Form\FormBuilderInterface;
use Symfony\Component\OptionsResolver\OptionsResolver;
use Symfony\Component\Validator\Constraints\NotBlank;

class LocalizationType extends AbstractType
{
    const NAME = 'oro_localization';

    /** @var string */
    protected $dataClass;

    /**
     * {@inheritdoc}
     */
    public function buildForm(FormBuilderInterface $builder, array $options)
    {
<<<<<<< HEAD
        $builder->add('name')
            ->add('languageCode', 'oro_language_select')
            ->add('formattingCode', 'oro_formatting_select')
            ->add('parent', 'entity', [
                'class' => 'Oro\Bundle\LocaleBundle\Entity\Localization',
                'required' => false,
            ]);
=======
        $builder
            ->add('name', 'text', ['required' => true, 'label' => 'oro.locale.localization.name.label'])
            ->add(
                'titles',
                LocalizedFallbackValueCollectionType::NAME,
                [
                    'required' => true,
                    'label' => 'oro.locale.localization.titles.label',
                    'options' => [
                        'constraints' => [new NotBlank(['message' => 'oro.locale.localization.titles.blank'])]
                    ]
                ]
            )
            ->add(
                'languageCode',
                'oro_language_select',
                ['required' => true, 'label' => 'oro.locale.localization.language_code.label']
            )
            ->add(
                'formattingCode',
                'oro_formatting_select',
                ['required' => true, 'label' => 'oro.locale.localization.formatting_code.label']
            )
            ->add(
                'parentLocalization',
                LocalizationParentSelectType::NAME,
                ['required' => false, 'label' => 'oro.locale.localization.parent_localization.label']
            );
>>>>>>> 6eff3b39
    }

    /**
     * {@inheritdoc}
     */
    public function configureOptions(OptionsResolver $resolver)
    {
        $resolver->setDefaults([
            'data_class' => $this->dataClass,
        ]);
    }

    /**
     * {@inheritdoc}
     */
    public function getName()
    {
        return static::NAME;
    }

    /**
     * @param string $dataClass
     */
    public function setDataClass($dataClass)
    {
        $this->dataClass = $dataClass;
    }
}<|MERGE_RESOLUTION|>--- conflicted
+++ resolved
@@ -19,15 +19,6 @@
      */
     public function buildForm(FormBuilderInterface $builder, array $options)
     {
-<<<<<<< HEAD
-        $builder->add('name')
-            ->add('languageCode', 'oro_language_select')
-            ->add('formattingCode', 'oro_formatting_select')
-            ->add('parent', 'entity', [
-                'class' => 'Oro\Bundle\LocaleBundle\Entity\Localization',
-                'required' => false,
-            ]);
-=======
         $builder
             ->add('name', 'text', ['required' => true, 'label' => 'oro.locale.localization.name.label'])
             ->add(
@@ -52,11 +43,10 @@
                 ['required' => true, 'label' => 'oro.locale.localization.formatting_code.label']
             )
             ->add(
-                'parentLocalization',
+                'parent',
                 LocalizationParentSelectType::NAME,
                 ['required' => false, 'label' => 'oro.locale.localization.parent_localization.label']
             );
->>>>>>> 6eff3b39
     }
 
     /**
