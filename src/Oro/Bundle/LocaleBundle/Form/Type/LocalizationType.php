--- conflicted
+++ resolved
@@ -11,7 +11,6 @@
 {
     const NAME = 'oro_localization';
 
-    /** @var string */
     protected $dataClass = 'Oro\Bundle\LocaleBundle\Entity\Localization';
 
     /**
@@ -19,7 +18,6 @@
      */
     public function buildForm(FormBuilderInterface $builder, array $options)
     {
-<<<<<<< HEAD
         $builder
             ->add(
                 'name',
@@ -55,19 +53,12 @@
                 ])
             ->add(
                 'parentLocalization',
-                'entity',
+                LocalizationParentSelectType::NAME,
                 [
-                    'class' => 'Oro\Bundle\LocaleBundle\Entity\Localization',
                     'required' => false,
                     'label' => 'oro.locale.localization.parent_localization.label',
                 ]
             );
-=======
-        $builder->add('name')
-            ->add('languageCode', 'oro_language_select')
-            ->add('formattingCode', 'oro_formatting_select')
-            ->add('parentLocalization', LocalizationParentSelectType::NAME);
->>>>>>> ec9aaf1d
     }
 
     /**
@@ -77,7 +68,6 @@
     {
         $resolver->setDefaults([
             'data_class' => $this->dataClass,
-            'intention' => 'localization',
         ]);
     }
 
