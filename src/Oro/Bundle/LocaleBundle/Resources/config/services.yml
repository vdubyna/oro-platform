parameters:
    oro_locale.settings.class: Oro\Bundle\LocaleBundle\Model\LocaleSettings
    oro_locale.calendar.class: Oro\Bundle\LocaleBundle\Model\Calendar
    oro_locale.calendar_factory.class: Oro\Bundle\LocaleBundle\Model\CalendarFactory
    oro_locale.form.type.name_format.class: Oro\Bundle\LocaleBundle\Form\Type\NameFormatType

    oro_locale.format_converter.date_time.registry.class: Oro\Bundle\LocaleBundle\Converter\DateTimeFormatConverterRegistry
    oro_locale.format_converter.date_time.intl.class: Oro\Bundle\LocaleBundle\Converter\IntlDateTimeFormatConverter
    oro_locale.format_converter.date_time.moment.class: Oro\Bundle\LocaleBundle\Converter\MomentDateTimeFormatConverter
    oro_locale.format_converter.date_time.php.class: Oro\Bundle\LocaleBundle\Converter\PhpDateTimeFormatConverter

    oro_locale.formatter.name.class:      Oro\Bundle\LocaleBundle\Formatter\NameFormatter
    oro_locale.formatter.address.class:   Oro\Bundle\LocaleBundle\Formatter\AddressFormatter
    oro_locale.formatter.date_time.class: Oro\Bundle\LocaleBundle\Formatter\DateTimeFormatter
    oro_locale.formatter.number.class:    Oro\Bundle\LocaleBundle\Formatter\NumberFormatter

    oro_locale.dql.formatter.name.class:  Oro\Bundle\LocaleBundle\DQL\DQLNameFormatter

    oro_locale.entity_name_provider.class: Oro\Bundle\LocaleBundle\Provider\EntityNameProvider

    oro_locale.form.type.country.class:  Oro\Bundle\LocaleBundle\Form\Type\CountryType
    oro_locale.form.type.currency.class: Oro\Bundle\LocaleBundle\Form\Type\CurrencyType
    oro_locale.form.type.locale.class:   Oro\Bundle\LocaleBundle\Form\Type\LocaleType
    oro_locale.form.type.language.class: Oro\Bundle\LocaleBundle\Form\Type\LanguageType
    oro_locale.form.type.timezone.class: Oro\Bundle\LocaleBundle\Form\Type\TimezoneType
    oro_locale.form.type.quarter.class:  Oro\Bundle\LocaleBundle\Form\Type\QuarterType

    oro_locale.locale_listener.class:   Oro\Bundle\LocaleBundle\EventListener\LocaleListener

    oro_locale.twig.date_format.class: Oro\Bundle\LocaleBundle\Twig\DateFormatExtension
    oro_locale.twig.locale.class: Oro\Bundle\LocaleBundle\Twig\LocaleExtension
    oro_locale.twig.calendar.class: Oro\Bundle\LocaleBundle\Twig\CalendarExtension
    oro_locale.twig.date_time.class: Oro\Bundle\LocaleBundle\Twig\DateTimeExtension
    oro_locale.twig.address.class: Oro\Bundle\LocaleBundle\Twig\AddressExtension
    oro_locale.twig.number.class: Oro\Bundle\LocaleBundle\Twig\NumberExtension

    oro_locale.formatter.datetime.class: Oro\Bundle\LocaleBundle\Formatter\DateTimeValueFormatter

services:
    oro_locale.cache:
            parent: oro.cache.abstract
            calls:
                - [ setNamespace, [ "oro_locale.cache" ] ]

    oro_locale.settings:
        class: %oro_locale.settings.class%
        arguments:
            - @oro_config.user
            - @oro_locale.calendar_factory
        calls:
            - [addNameFormats, [%oro_locale.format.name%]]
            - [addAddressFormats, [%oro_locale.format.address%]]
            - [addLocaleData, [%oro_locale.locale_data%]]
            - [addCurrencyData, [%oro_locale.currency_data%]]

    # Calendar
    oro_locale.calendar:
        scope: prototype
        class: %oro_locale.calendar.class%

    oro_locale.calendar_factory:
        class: %oro_locale.calendar_factory.class%
        arguments:
            - @service_container

    # Form types
    oro_locale.form.type.name_format:
        class: %oro_locale.form.type.name_format.class%
        arguments:
            - @oro_locale.formatter.name
        tags:
            - { name: form.type, alias: "oro_name_format" }

    oro_locale.form.type.country:
        class: %oro_locale.form.type.country.class%
        tags:
            - { name: form.type, alias: "oro_locale_country" }

    oro_locale.form.type.currency:
        class: %oro_locale.form.type.currency.class%
        tags:
            - { name: form.type, alias: "oro_currency" }

    oro_locale.form.type.locale:
        class: %oro_locale.form.type.locale.class%
        tags:
            - { name: form.type, alias: "oro_locale" }

    oro_locale.form.type.language:
        class: %oro_locale.form.type.language.class%
        arguments:
            - @oro_config.global
        tags:
            - { name: form.type, alias: "oro_language" }

    oro_locale.form.type.timezone:
        class: %oro_locale.form.type.timezone.class%
        arguments:
            - @oro_locale.cache
        tags:
            - { name: form.type, alias: "oro_locale_timezone" }

    oro_locale.form.type.quarter:
        class: %oro_locale.form.type.quarter.class%
        tags:
            - { name: form.type, alias: "oro_quarter" }

    # Converters
    oro_locale.format_converter.date_time.registry:
        class: %oro_locale.format_converter.date_time.registry.class%

    oro_locale.format_converter.date_time.intl:
        class: %oro_locale.format_converter.date_time.intl.class%
        arguments:
            - @oro_locale.formatter.date_time
        tags:
            - { name: oro_locale.format_converter.date_time, alias: intl }

    oro_locale.format_converter.date_time.moment:
        class: %oro_locale.format_converter.date_time.moment.class%
        arguments:
            - @oro_locale.formatter.date_time
        tags:
            - { name: oro_locale.format_converter.date_time, alias: moment }

    oro_locale.format_converter.date_time.php:
        class: %oro_locale.format_converter.date_time.php.class%
        arguments:
            - @oro_locale.formatter.date_time
        tags:
            - { name: oro_locale.format_converter.date_time, alias: php }

    # event listeners
    oro_locale.locale_listener:
        class: %oro_locale.locale_listener.class%
        arguments:
            - @oro_locale.settings
            - @stof_doctrine_extensions.listener.translatable
            - %installed%
            - @?router
        tags:
            - { name: kernel.event_subscriber }

    # Formatters
    oro_locale.formatter.name:
        class: %oro_locale.formatter.name.class%
        arguments:
            - @oro_locale.settings

    oro_locale.formatter.name.link:
        tags:
            - { name: oro_service_link, service: oro_locale.formatter.name }

    oro_locale.formatter.address:
        class: %oro_locale.formatter.address.class%
        arguments:
            - @oro_locale.settings
            - @oro_locale.formatter.name

    oro_locale.formatter.date_time:
        class: %oro_locale.formatter.date_time.class%
        arguments:
            - @oro_locale.settings

    oro_locale.formatter.number:
        class: %oro_locale.formatter.number.class%
        arguments:
            - @oro_locale.settings

    # DQL formatter
    oro_locale.dql.formatter.name:
        class: %oro_locale.dql.formatter.name.class%
        arguments:
            - @oro_locale.formatter.name

    oro_locale.dql.formatter.name.link:
        tags:
            - { name: oro_service_link, service: oro_locale.dql.formatter.name }

    # Twig extensions
    oro_locale.twig.date_format:
        class: %oro_locale.twig.date_format.class%
        arguments:
            - @oro_locale.format_converter.date_time.registry
        tags:
            - { name: twig.extension }

    oro_locale.twig.locale:
        class: %oro_locale.twig.locale.class%
        arguments:
            - @oro_locale.settings
        tags:
            - { name: twig.extension }

    oro_locale.twig.calendar:
        class: %oro_locale.twig.calendar.class%
        arguments:
            - @oro_locale.settings
        tags:
            - { name: twig.extension }

    oro_locale.twig.date_time:
        class: %oro_locale.twig.date_time.class%
        arguments:
            - @oro_locale.formatter.date_time
        tags:
            - { name: twig.extension }

    oro_locale.twig.address:
        class: %oro_locale.twig.address.class%
        arguments:
            - @oro_locale.formatter.address
        tags:
            - { name: twig.extension }

    oro_locale.twig.number:
        class: %oro_locale.twig.number.class%
        arguments:
            - @oro_locale.formatter.number
        tags:
            - { name: twig.extension }

<<<<<<< HEAD
    oro_locale.format.datetime:
        class: %oro_locale.formatter.datetime.class%
        arguments:
            - @oro_locale.formatter.date_time
            - @translator
        tags:
            - { name: oro_formatter, formatter: datetime }
=======
    oro_locale.entity_name_provider:
        class: %oro_locale.entity_name_provider.class%
        public: false
        arguments:
            - @oro_locale.formatter.name.link
            - @oro_locale.dql.formatter.name.link
        tags:
            - { name: oro_entity.name_provider, priority: 90 }
>>>>>>> b5bb2bda
<|MERGE_RESOLUTION|>--- conflicted
+++ resolved
@@ -220,7 +220,6 @@
         tags:
             - { name: twig.extension }
 
-<<<<<<< HEAD
     oro_locale.format.datetime:
         class: %oro_locale.formatter.datetime.class%
         arguments:
@@ -228,7 +227,7 @@
             - @translator
         tags:
             - { name: oro_formatter, formatter: datetime }
-=======
+
     oro_locale.entity_name_provider:
         class: %oro_locale.entity_name_provider.class%
         public: false
@@ -236,5 +235,4 @@
             - @oro_locale.formatter.name.link
             - @oro_locale.dql.formatter.name.link
         tags:
-            - { name: oro_entity.name_provider, priority: 90 }
->>>>>>> b5bb2bda
+            - { name: oro_entity.name_provider, priority: 90 }