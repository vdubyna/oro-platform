<script type="text/javascript">
require(['oro/locale-settings', 'jquery'],
function(localeSettings) {
    {% set dateTimeFormats = {} %}
    {% for formatterName in oro_datetime_formatter_list() %}
        {% set currentFormats = {
            'date': oro_date_format(formatterName),
            'time': oro_time_format(formatterName),
            'datetime': oro_datetime_format(formatterName),
        } %}
        {% set dateTimeFormats = dateTimeFormats|merge({ (formatterName) : currentFormats }) %}
    {% endfor %}

    {% set settings = {
<<<<<<< HEAD
        'system': {
            'locale': null,
            'timezone': null,
            'format': {
                'moment': {
                    'date': 'YYYY-MM-DD',
                    'time': 'HH:mm:ss',
                    'date_time': 'YYYY-MM-DD HH:mm:ss'
                }
            }
        },
        'user': {
            'locale': oro_config_value('oro_locale.locale'),
            'timezone': oro_config_value('oro_locale.timezone'),
            'country': oro_config_value('oro_locale.country')
        },
        'locale': oro_config_value('oro_locale.locale'),
        'timezone': oro_config_value('oro_locale.timezone'),
        'country': oro_config_value('oro_locale.country'),
        'calendar': {
            'dow': {
                'wide':        oro_calendar_day_of_week_names('wide'),
                'abbreviated': oro_calendar_day_of_week_names('abbreviated'),
                'short':       oro_calendar_day_of_week_names('short'),
                'narrow':      oro_calendar_day_of_week_names('narrow'),
            },
            'months': {
                'wide':        oro_calendar_month_names('wide'),
                'abbreviated': oro_calendar_month_names('abbreviated'),
                'narrow':      oro_calendar_month_names('narrow'),
            },
            'first_dow': oro_calendar_first_day_of_week()
=======
        'locale': oro_locale(),
        'language': oro_language(),
        'country': oro_country(),
        'currency': oro_currency(),
        'timezone': oro_timezone(),
        'timezone_offset': oro_timezone_offset(),
        'format_address_by_address_country': oro_format_address_by_address_country(),
        'format': {
            'datetime': dateTimeFormats
>>>>>>> f03c7c64
        }
    } %}

    var settings = {{ settings|json_encode|raw }};
<<<<<<< HEAD
    settings.user.format = {name: {}};

    // Convert to js representation as an array with first index 0
    settings.calendar.first_dow          = settings.calendar.first_day_of_week - 1;

    settings.calendar.dow.wide           = $.map(settings.calendar.dow.wide, function(v) {return v});
    settings.calendar.dow.abbreviated    = $.map(settings.calendar.dow.abbreviated, function(v) {return v});
    settings.calendar.dow.short          = $.map(settings.calendar.dow.short, function(v) {return v});
    settings.calendar.dow.narrow         = $.map(settings.calendar.dow.narrow, function(v) {return v});

    settings.calendar.months.wide        = $.map(settings.calendar.months.wide, function(v) {return v});
    settings.calendar.months.abbreviated = $.map(settings.calendar.months.abbreviated, function(v) {return v});
    settings.calendar.months.narrow      = $.map(settings.calendar.months.narrow, function(v) {return v});

    settings.user.format.name[settings.user.locale]
        = {{ oro_config_value('oro_locale.name_format')|json_encode|raw }};
=======
>>>>>>> f03c7c64
    localeSettings.extendSettings(settings);
});
</script><|MERGE_RESOLUTION|>--- conflicted
+++ resolved
@@ -1,6 +1,6 @@
 <script type="text/javascript">
-require(['oro/locale-settings', 'jquery'],
-function(localeSettings) {
+require(['jquery', 'oro/locale-settings'],
+function($, localeSettings) {
     {% set dateTimeFormats = {} %}
     {% for formatterName in oro_datetime_formatter_list() %}
         {% set currentFormats = {
@@ -12,27 +12,17 @@
     {% endfor %}
 
     {% set settings = {
-<<<<<<< HEAD
-        'system': {
-            'locale': null,
-            'timezone': null,
-            'format': {
-                'moment': {
-                    'date': 'YYYY-MM-DD',
-                    'time': 'HH:mm:ss',
-                    'date_time': 'YYYY-MM-DD HH:mm:ss'
-                }
-            }
+        'locale': oro_locale(),
+        'language': oro_language(),
+        'country': oro_country(),
+        'currency': oro_currency(),
+        'timezone': oro_timezone(),
+        'timezone_offset': oro_timezone_offset(),
+        'format_address_by_address_country': oro_format_address_by_address_country(),
+        'format': {
+            'datetime': dateTimeFormats
         },
-        'user': {
-            'locale': oro_config_value('oro_locale.locale'),
-            'timezone': oro_config_value('oro_locale.timezone'),
-            'country': oro_config_value('oro_locale.country')
-        },
-        'locale': oro_config_value('oro_locale.locale'),
-        'timezone': oro_config_value('oro_locale.timezone'),
-        'country': oro_config_value('oro_locale.country'),
-        'calendar': {
+		'calendar': {
             'dow': {
                 'wide':        oro_calendar_day_of_week_names('wide'),
                 'abbreviated': oro_calendar_day_of_week_names('abbreviated'),
@@ -45,25 +35,12 @@
                 'narrow':      oro_calendar_month_names('narrow'),
             },
             'first_dow': oro_calendar_first_day_of_week()
-=======
-        'locale': oro_locale(),
-        'language': oro_language(),
-        'country': oro_country(),
-        'currency': oro_currency(),
-        'timezone': oro_timezone(),
-        'timezone_offset': oro_timezone_offset(),
-        'format_address_by_address_country': oro_format_address_by_address_country(),
-        'format': {
-            'datetime': dateTimeFormats
->>>>>>> f03c7c64
         }
     } %}
 
     var settings = {{ settings|json_encode|raw }};
-<<<<<<< HEAD
-    settings.user.format = {name: {}};
 
-    // Convert to js representation as an array with first index 0
+	// Convert to js representation as an array with first index 0
     settings.calendar.first_dow          = settings.calendar.first_day_of_week - 1;
 
     settings.calendar.dow.wide           = $.map(settings.calendar.dow.wide, function(v) {return v});
@@ -74,11 +51,6 @@
     settings.calendar.months.wide        = $.map(settings.calendar.months.wide, function(v) {return v});
     settings.calendar.months.abbreviated = $.map(settings.calendar.months.abbreviated, function(v) {return v});
     settings.calendar.months.narrow      = $.map(settings.calendar.months.narrow, function(v) {return v});
-
-    settings.user.format.name[settings.user.locale]
-        = {{ oro_config_value('oro_locale.name_format')|json_encode|raw }};
-=======
->>>>>>> f03c7c64
     localeSettings.extendSettings(settings);
 });
 </script>