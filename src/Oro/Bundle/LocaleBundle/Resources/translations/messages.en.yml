--- conflicted
+++ resolved
@@ -26,10 +26,6 @@
         navigation:
             view: 'Localization "%name%"'
 
-<<<<<<< HEAD
-        form:
-            choose_parent: 'Choose parent localization...'
-=======
         localizedfallbackvalue:
             entity_label:           'Localized fallback value'
             entity_plural_label:    'Localized fallback values'
@@ -38,6 +34,9 @@
             locale.label:           'Locale'
             string.label:           'String value'
             text.label:             'Text value'
+
+        form:
+            choose_parent: 'Choose parent localization...'
 
     fallback:
         type:
@@ -49,7 +48,6 @@
 
         use_fallback:
             label:         'Use'
->>>>>>> 2b10a31e
 
     controller:
         localization:
