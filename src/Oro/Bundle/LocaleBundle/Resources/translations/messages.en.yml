oro.locale:
<<<<<<< HEAD
    menu:
        localization:
            label: Localization
        locales:
            label: Locales

    localeset:
        entity_label: 'Locale Set'
        entity_plural_label: 'Locale Sets'
        entity_description: 'Represents container that holds i18n_code, l10n_code & parent set'
=======
    localization:
        entity_label: 'Localization'
        entity_plural_label: 'Localizations'
        entity_description: 'Holds language code, formatting code and parent localization'
>>>>>>> c329575b

        id.label: 'Id'
        name.label: 'Name'
        language_code.label: 'Language'
        formatting_code.label: 'Formatting'
        child_localizations.label: 'Child localizations'
        parent_localization.label: 'Parent localization'

        widgets:
            localization_information: Localization Information

        sections:
            general: General

        navigation:
            view: 'Localization "%name%"'

    controller:
        localization:
            saved.message: 'Localization has been saved'

    date_format:
        day: "MMM d"
    address_format:
        region_name_type:
            parish: "parish"
            state: "state"
            island: "island"
            county: "county"
            area: "area"
            prefecture: "prefecture"
            do_si: "do_si"
            department: "department"
            district: "district"
            province: "province"

    system_configuration:
        groups:
            localization.title: 'Localization'
            language_settings.title: 'Language settings'
            language_languages.title: 'Languages'
            locale_settings.title: 'Localization options'
            map_settings.title: 'Map options'
        fields:
            locale.label: 'Locale'
            country.label: 'Primary Location'
            format_address_by_address_country.label: 'Format address per country'
            language.label: 'Default Language'
            languages.label: 'Supported languages'
            timezone.label: 'Timezone'
            currency.label: 'Currency'
            quarter_start.label: 'First Quarter Starts on'
            temperature_unit:
                label: 'Temperature Unit'
                choices:
                    fahrenheit: 'Fahrenheit'
                    celsius: 'Celsius'
            wind_speed_unit:
                label: 'Wind Speed Unit'
                choices:
                    miles_per_hour: 'Miles per hour'
                    kilometers_per_hour: 'Kilometers per hour'
                    meters_per_second: 'Meters per second'
    formatter:
        datetime:
            default: N/A
    form:
        tooltip:
            languages: "Select the languages that can be used for translation of the email templates."
            locale: "Locale selection affects formatting of numbers, addresses, names, and dates."
            location: " If Format address per country option is disabled, or there is no country-specific formatting, the addresses will be formatted according to the rules of primary location."
            format_address_by_address_country: "When this option is selected, addresses will be formatted according to the rules of their countries. Otherwise, the primary location formatting will be applied."
            language: "Select the system language from the list of installed translations (see below)."
            timezone: "Select the timezone of your location. All dates and times will be displayed in the specified timezone."
            currency: "Select the default currency"
            quarter_start: "Select the starting date of the first quarter in year."
            temperature_unit: "Select the temperature unit. This settings will be applied for weather on map."
            wind_speed_unit: "Select the wind speed unit. This settings will be applied for weather on map."<|MERGE_RESOLUTION|>--- conflicted
+++ resolved
@@ -1,21 +1,14 @@
 oro.locale:
-<<<<<<< HEAD
     menu:
         localization:
             label: Localization
         locales:
             label: Locales
 
-    localeset:
-        entity_label: 'Locale Set'
-        entity_plural_label: 'Locale Sets'
-        entity_description: 'Represents container that holds i18n_code, l10n_code & parent set'
-=======
     localization:
         entity_label: 'Localization'
         entity_plural_label: 'Localizations'
         entity_description: 'Holds language code, formatting code and parent localization'
->>>>>>> c329575b
 
         id.label: 'Id'
         name.label: 'Name'
