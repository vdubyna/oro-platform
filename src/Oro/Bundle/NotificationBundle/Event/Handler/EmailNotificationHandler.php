<?php

namespace Oro\Bundle\NotificationBundle\Event\Handler;

use Monolog\Logger;

use Doctrine\Common\Cache\Cache;
use Doctrine\Common\Persistence\ObjectManager;

use Symfony\Component\HttpFoundation\ParameterBag;
use Symfony\Component\Security\Core\SecurityContextInterface;

use Oro\Bundle\UserBundle\Entity\User;
use Oro\Bundle\NotificationBundle\Event\NotificationEvent;
use Oro\Bundle\NotificationBundle\Entity\EmailNotification;
use Oro\Bundle\EntityConfigBundle\Config\FieldConfig;
use Oro\Bundle\EntityConfigBundle\Provider\ConfigProvider;

class EmailNotificationHandler extends EventHandlerAbstract
{
<<<<<<< HEAD
    const SEND_COMMAND       = 'oro:spool:send';
=======
    const SEND_COMMAND = 'swiftmailer:spool:send';
>>>>>>> 1b4d38b8

    /** @var \Twig_Environment */
    protected $twig;

    /** @var \Swift_Mailer */
    protected $mailer;

    /** @var string */
    protected $sendFrom;

    /** @var string */
    protected $messageLimit = 100;

    /** @var Logger */
    protected $logger;

    /** @var string */
    protected $env = 'prod';

    /** @var  Cache|null */
    protected $cache;

    /** @var  ConfigProvider */
    protected $configProvider;

    /** @var  string */
    protected $cacheKey;

    public function __construct(
        \Twig_Environment $twig,
        \Swift_Mailer $mailer,
        ObjectManager $em,
        $sendFrom,
        Logger $logger,
        SecurityContextInterface $securityContext,
        ConfigProvider $configProvider,
        Cache $cache,
        $cacheKey
    ) {
        $this->twig = $twig;
        $this->mailer = $mailer;
        $this->em = $em;
        $this->sendFrom = $sendFrom;
        $this->logger = $logger;
        $this->configProvider = $configProvider;
        $this->cache = $cache;

        $this->cacheKey = $cacheKey;
        $this->user = $this->getUser($securityContext);
        $this->configureSandbox($this->twig);
    }

    /**
     * Handle event
     *
     * @param NotificationEvent $event
     * @param EmailNotification[] $matchedNotifications
     * @return mixed
     */
    public function handle(NotificationEvent $event, $matchedNotifications)
    {
        $entity = $event->getEntity();

        foreach ($matchedNotifications as $notification) {
            $emailTemplate = $notification->getTemplate();
            $templateParams = array(
                'entity'       => $entity,
                'user'         => $this->user
            );

            $recipientEmails = $this->em->getRepository('Oro\Bundle\NotificationBundle\Entity\RecipientList')
                ->getRecipientEmails($notification->getRecipientList(), $entity);

            $content = $emailTemplate->getContent();
            // ensure we have no html tags in txt template
            $content = $emailTemplate->getType() == 'txt' ? strip_tags($content) : $content;

            try {
                $templateRendered = $this->twig->render($content, $templateParams);
                $subjectRendered = $this->twig->render($emailTemplate->getSubject(), $templateParams);
            } catch (\Twig_Error $e) {
                $templateRendered = false;
                $subjectRendered = false;

                $this->logger->log(
                    Logger::ERROR,
                    sprintf(
                        'Error rendering email template (id: %d), %s',
                        $emailTemplate->getId(),
                        $e->getMessage()
                    )
                );
            }

            if ($templateRendered === false || $subjectRendered === false) {
                break;
            }

            // TODO: use locale for subject and body
            $params = new ParameterBag(
                array(
                    'subject' => $subjectRendered,
                    'body'    => $templateRendered,
                    'from'    => $this->sendFrom,
                    'to'      => $recipientEmails,
                    'type'    => $emailTemplate->getType() == 'txt' ? 'text/plain' : 'text/html'
                )
            );

            $this->notify($params);
            $this->addJob(self::SEND_COMMAND);
        }
    }

    /**
     * {@inheritdoc}
     */
    public function notify(ParameterBag $params)
    {
        $recipients = $params->get('to');
        if (empty($recipients)) {
            return false;
        }

        foreach ($recipients as $email) {
            $message = \Swift_Message::newInstance()
                ->setSubject($params->get('subject'))
                ->setFrom($params->get('from'))
                ->setTo($email)
                ->setBody($params->get('body'), $params->get('type'));
            $this->mailer->send($message);
        }

        return true;
    }

    /**
     * Add swiftmailer spool send task to job queue if it has not been added earlier
     *
     * @param string $command
     * @param array $commandArgs
     * @return boolean|integer
     */
    public function addJob($command, $commandArgs = array())
    {
        $commandArgs = array_merge(
            array(
                '--message-limit=' . $this->messageLimit,
                '--env=' . $this->env,
                '--mailer=db_spool_mailer',
            ),
            $commandArgs
        );

        if ($this->env == 'prod') {
            $commandArgs[] = '--no-debug';
        }

        return parent::addJob($command, $commandArgs);
    }

    /**
     * Set message limit
     *
     * @param int $messageLimit
     */
    public function setMessageLimit($messageLimit)
    {
        $this->messageLimit = $messageLimit;
    }

    /**
     * Set environment
     *
     * @param string $env
     */
    public function setEnv($env)
    {
        $this->env = $env;
    }

    /**
     * Configure sandbox form config data
     *
     * @param \Twig_Environment $twig
     */
    protected function configureSandbox(\Twig_Environment $twig)
    {
        $allowedData = $this->cache->fetch($this->cacheKey);

        if (false === $allowedData) {
            $allowedData = $this->prepareConfiguration();
            $this->cache->save($this->cacheKey, serialize($allowedData));
        } else {
            $allowedData = unserialize($allowedData);
        }
        /** @var \Twig_Extension_Sandbox $sandbox */
        $sandbox = $twig->getExtension('sandbox');
        /** @var \Twig_Sandbox_SecurityPolicy $security */
        $security = $sandbox->getSecurityPolicy();
        $security->setAllowedMethods($allowedData);
    }

    /**
     * Prepare configuration from entity config
     *
     * @return array
     */
    private function prepareConfiguration()
    {
        $configuration = array();

        /**
         * @TODO Change when new code of entity config will be merged
         */
        foreach ($this->configProvider->getAllConfigurableEntityNames() as $className) {
            $config = $this->configProvider->getConfig($className);
            $fields = $config->getFields(
                function (FieldConfig $field) {
                    return $field->is('available_in_template');
                }
            );

            if (!$fields->isEmpty()) {
                $configuration[$className] = array();
                foreach ($fields as $field) {
                    $configuration[$className][] = 'get' . strtolower($field->getCode());
                }
            }
        }

        return $configuration;
    }

    /**
     * Return current user
     *
     * @param  SecurityContextInterface $securityContext
     * @return User|bool
     */
    private function getUser(SecurityContextInterface $securityContext)
    {
        return $securityContext->getToken() && !is_string($securityContext->getToken()->getUser())
            ? $securityContext->getToken()->getUser() : false;
    }
}<|MERGE_RESOLUTION|>--- conflicted
+++ resolved
@@ -18,11 +18,7 @@
 
 class EmailNotificationHandler extends EventHandlerAbstract
 {
-<<<<<<< HEAD
-    const SEND_COMMAND       = 'oro:spool:send';
-=======
     const SEND_COMMAND = 'swiftmailer:spool:send';
->>>>>>> 1b4d38b8
 
     /** @var \Twig_Environment */
     protected $twig;
