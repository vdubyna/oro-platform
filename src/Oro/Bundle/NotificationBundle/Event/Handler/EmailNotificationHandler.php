<?php

namespace Oro\Bundle\NotificationBundle\Event\Handler;

use Monolog\Logger;
use Doctrine\Common\Persistence\ObjectManager;
use Symfony\Component\HttpFoundation\ParameterBag;

use Oro\Bundle\EmailBundle\Provider\EmailRenderer;
use Oro\Bundle\NotificationBundle\Event\NotificationEvent;
use Oro\Bundle\NotificationBundle\Entity\EmailNotification;

class EmailNotificationHandler extends EventHandlerAbstract
{
<<<<<<< HEAD
    const SEND_COMMAND       = 'oro:spool:send';
=======
    const SEND_COMMAND = 'swiftmailer:spool:send';
>>>>>>> 1ee615ff

    /** @var EmailRenderer */
    protected $renderer;

    /** @var \Swift_Mailer */
    protected $mailer;

    /** @var string */
    protected $sendFrom;

    /** @var string */
    protected $messageLimit = 100;

    /** @var Logger */
    protected $logger;

    /** @var string */
    protected $env = 'prod';

    public function __construct(
        EmailRenderer $emailRenderer,
        \Swift_Mailer $mailer,
        ObjectManager $em,
        $sendFrom,
        Logger $logger
    ) {
        $this->renderer = $emailRenderer;
        $this->mailer = $mailer;
        $this->em = $em;
        $this->sendFrom = $sendFrom;
        $this->logger = $logger;

        $this->renderer->configureSandbox();
    }

    /**
     * Handle event
     *
     * @param NotificationEvent $event
     * @param EmailNotification[] $matchedNotifications
     * @return mixed
     */
    public function handle(NotificationEvent $event, $matchedNotifications)
    {
        $entity = $event->getEntity();

        foreach ($matchedNotifications as $notification) {
            $emailTemplate = $notification->getTemplate();

            $recipientEmails = $this->em->getRepository('Oro\Bundle\NotificationBundle\Entity\RecipientList')
                ->getRecipientEmails($notification->getRecipientList(), $entity);

            try {
                list ($subjectRendered, $templateRendered) = $this->renderer->compileMessage(
                    $emailTemplate,
                    array('entity' => $entity)
                );
            } catch (\Twig_Error $e) {
                $this->logger->log(
                    Logger::ERROR,
                    sprintf(
                        'Error rendering email template (id: %d), %s',
                        $emailTemplate->getId(),
                        $e->getMessage()
                    )
                );

                break;
            }

            // TODO: use locale for subject and body
            $params = new ParameterBag(
                array(
                    'subject' => $subjectRendered,
                    'body'    => $templateRendered,
                    'from'    => $this->sendFrom,
                    'to'      => $recipientEmails,
                    'type'    => $emailTemplate->getType() == 'txt' ? 'text/plain' : 'text/html'
                )
            );

            $this->notify($params);
            $this->addJob(self::SEND_COMMAND);
        }
    }

    /**
     * {@inheritdoc}
     */
    public function notify(ParameterBag $params)
    {
        $recipients = $params->get('to');
        if (empty($recipients)) {
            return false;
        }

        foreach ($recipients as $email) {
            $message = \Swift_Message::newInstance()
                ->setSubject($params->get('subject'))
                ->setFrom($params->get('from'))
                ->setTo($email)
                ->setBody($params->get('body'), $params->get('type'));
            $this->mailer->send($message);
        }

        return true;
    }

    /**
     * Add swiftmailer spool send task to job queue if it has not been added earlier
     *
     * @param string $command
     * @param array $commandArgs
     * @return boolean|integer
     */
    public function addJob($command, $commandArgs = array())
    {
        $commandArgs = array_merge(
            array(
                '--message-limit=' . $this->messageLimit,
                '--env=' . $this->env,
                '--mailer=db_spool_mailer',
            ),
            $commandArgs
        );

        if ($this->env == 'prod') {
            $commandArgs[] = '--no-debug';
        }

        return parent::addJob($command, $commandArgs);
    }

    /**
     * Set message limit
     *
     * @param int $messageLimit
     */
    public function setMessageLimit($messageLimit)
    {
        $this->messageLimit = $messageLimit;
    }

    /**
     * Set environment
     *
     * @param string $env
     */
    public function setEnv($env)
    {
        $this->env = $env;
    }
}<|MERGE_RESOLUTION|>--- conflicted
+++ resolved
@@ -12,11 +12,7 @@
 
 class EmailNotificationHandler extends EventHandlerAbstract
 {
-<<<<<<< HEAD
-    const SEND_COMMAND       = 'oro:spool:send';
-=======
     const SEND_COMMAND = 'swiftmailer:spool:send';
->>>>>>> 1ee615ff
 
     /** @var EmailRenderer */
     protected $renderer;
