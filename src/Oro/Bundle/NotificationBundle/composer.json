{
    "name": "oro/notification-bundle",
    "type": "symfony-bundle",
    "description": "BAP Notification Bundle",
    "keywords": ["BAP"],
    "license": "MIT",
    "require": {
        "php": ">=5.3.3",
<<<<<<< HEAD
        "symfony/symfony": "2.1.*",
        "oro/email-bundle": "dev-master"
=======
        "symfony/symfony": "2.3.*"
>>>>>>> 9c2ab05a
    },
    "autoload": {
        "psr-0": { "Oro\\Bundle\\NotificationBundle": "" }
    },
    "target-dir": "Oro/Bundle/NotificationBundle",
    "minimum-stability": "dev",
    "extra": {
        "branch-alias": {
            "dev-master": "1.0-dev"
        }
    }
}<|MERGE_RESOLUTION|>--- conflicted
+++ resolved
@@ -6,12 +6,8 @@
     "license": "MIT",
     "require": {
         "php": ">=5.3.3",
-<<<<<<< HEAD
-        "symfony/symfony": "2.1.*",
+        "symfony/symfony": "2.3.*",
         "oro/email-bundle": "dev-master"
-=======
-        "symfony/symfony": "2.3.*"
->>>>>>> 9c2ab05a
     },
     "autoload": {
         "psr-0": { "Oro\\Bundle\\NotificationBundle": "" }
