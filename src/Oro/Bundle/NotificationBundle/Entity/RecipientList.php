<?php

namespace Oro\Bundle\NotificationBundle\Entity;

use Doctrine\ORM\Mapping as ORM;
use Doctrine\Common\Collections\ArrayCollection;

use Symfony\Component\Validator\ExecutionContext;

use Oro\Bundle\UserBundle\Entity\User;
use Oro\Bundle\UserBundle\Entity\Group;

/**
 * EmailNotification
 *
 * @ORM\Table("oro_notification_recipient_list")
 * @ORM\Entity(repositoryClass="Oro\Bundle\NotificationBundle\Entity\Repository\RecipientListRepository")
 */
class RecipientList
{
    /**
     * @var integer
     *
     * @ORM\Column(name="id", type="integer")
     * @ORM\Id
     * @ORM\GeneratedValue(strategy="AUTO")
     */
    protected $id;

    /**
     * @var User[]
     * @ORM\ManyToMany(targetEntity="Oro\Bundle\UserBundle\Entity\User")
     * @ORM\JoinTable(name="oro_notification_recipient_user",
     *      joinColumns={@ORM\JoinColumn(name="recipient_list_id", referencedColumnName="id", onDelete="CASCADE")},
     *      inverseJoinColumns={@ORM\JoinColumn(name="user_id", referencedColumnName="id", onDelete="CASCADE")}
     * )
     */
    protected $users;

    /**
     * @var Group[]
     * @ORM\ManyToMany(targetEntity="Oro\Bundle\UserBundle\Entity\Group")
     * @ORM\JoinTable(name="oro_notification_recipient_group",
     *      joinColumns={@ORM\JoinColumn(name="recipient_list_id", referencedColumnName="id", onDelete="CASCADE")},
     *      inverseJoinColumns={@ORM\JoinColumn(name="group_id", referencedColumnName="id", onDelete="CASCADE")}
     * )
     */
    protected $groups;

    /**
     * @var string
     * @ORM\Column(name="email", type="string", length=255, nullable=true)
     */
    protected $email;

    /**
     * @var boolean
     * @ORM\Column(name="owner", type="boolean", nullable=true)
     */
    protected $owner;

    public function __construct()
    {
        $this->groups = new ArrayCollection();
        $this->users = new ArrayCollection();
    }

    /**
     * @return int
     */
    public function getId()
    {
        return $this->id;
    }

    /**
     * Setter for email
     *
     * @param string $email
     */
    public function setEmail($email)
    {
        $this->email = $email;
    }

    /**
     * Getter for email
     *
     * @return string
     */
    public function getEmail()
    {
        return $this->email;
    }

    /**
     * Gets the groups related to list
     *
     * @return ArrayCollection
     */
    public function getGroups()
    {
        return $this->groups;
    }

    /**
     * Add specified group
     *
     * @param Group $group
     * @return $this
     */
    public function addGroup(Group $group)
    {
        if (!$this->getGroups()->contains($group)) {
            $this->getGroups()->add($group);
        }

        return $this;
    }

    /**
     * Remove specified group
     *
     * @param Group $group
     * @return $this
     */
    public function removeGroup(Group $group)
    {
        if ($this->getGroups()->contains($group)) {
            $this->getGroups()->removeElement($group);
        }

        return $this;
    }

    /**
     * Add specified user
     *
     * @param User $user
     * @return $this
     */
    public function addUser(User $user)
    {
        if (!$this->getUsers()->contains($user)) {
            $this->getUsers()->add($user);
        }

        return $this;
    }

    /**
     * Remove specified user
     *
     * @param User $user
     * @return $this
     */
    public function removeUser(User $user)
    {
        if ($this->getUsers()->contains($user)) {
            $this->getUsers()->removeElement($user);
        }

        return $this;
    }

    /**
     * Getters for users
     *
     * @return ArrayCollection
     */
    public function getUsers()
    {
        return $this->users;
    }

    /**
     * Setter for owner field
     *
     * @param boolean $owner
     */
    public function setOwner($owner)
    {
        $this->owner = $owner;
    }

    /**
     * Getter for owner field
     *
     * @return boolean
     */
    public function getOwner()
    {
        return $this->owner;
    }

    /**
     * To string implementation
     *
     * @return string
     */
    public function __toString()
    {
        switch(true) {
            case $this->getEmail():
                $result = 'Email: ' . $this->getEmail();
                break;
            case count($this->getGroups()):
                $result = 'List of groups';
                break;
            case count($this->getUsers()):
                $result = 'List of users';
                break;
            case $this->getOwner():
                $result = 'Entity owner';
                break;
            default:
                $result = '';
                break;
        }

        return $result;
    }
<<<<<<< HEAD
=======

    /**
     * Custom validation constraint
     * Not valid if no one recipient specified
     *
     * @param ExecutionContext $context
     */
    public function isValid(ExecutionContext $context)
    {
        $notValid =
            $this->getGroups()->isEmpty()
            && $this->getUsers()->isEmpty()
            && $this->getEmail() == null
            && $this->getOwner() == null;

        if ($notValid) {
            $propertyPath = $context->getPropertyPath() . '.recipientList';
            $context->addViolationAt(
                $propertyPath,
                'oro.notification.validators.recipient_list.empty.message'
            );
        }
    }
>>>>>>> 55176a71
}<|MERGE_RESOLUTION|>--- conflicted
+++ resolved
@@ -220,8 +220,6 @@
 
         return $result;
     }
-<<<<<<< HEAD
-=======
 
     /**
      * Custom validation constraint
@@ -245,5 +243,4 @@
             );
         }
     }
->>>>>>> 55176a71
 }