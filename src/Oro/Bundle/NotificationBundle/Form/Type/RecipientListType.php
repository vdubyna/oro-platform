--- conflicted
+++ resolved
@@ -8,22 +8,7 @@
 
 class RecipientListType extends AbstractType
 {
-<<<<<<< HEAD
-    /**
-     * @var EntityManager
-     */
-    protected $entityManager;
-
-    /**
-     * @param EntityManager $entityManager
-     */
-    public function __construct(EntityManager $entityManager)
-    {
-        $this->entityManager = $entityManager;
-    }
-=======
     const NAME = 'oro_notification_recipient_list';
->>>>>>> 20abd299
 
     /**
      * {@inheritdoc}
@@ -39,6 +24,7 @@
             ]
         );
 
+        // groups
         $builder->add(
             'groups',
             'entity',
@@ -54,12 +40,14 @@
             ]
         );
 
+        // custom email
         $builder->add(
             'email',
             'email',
             ['label' => 'oro.notification.emailnotification.email.label', 'required' => false]
         );
 
+        // owner
         $builder->add(
             'owner',
             'checkbox',
@@ -80,13 +68,8 @@
     {
         $resolver->setDefaults(
             [
-<<<<<<< HEAD
-                'data_class'           => 'Oro\Bundle\NotificationBundle\Entity\RecipientList',
-                'intention'            => 'recipientlist',
-=======
                 'data_class' => 'Oro\Bundle\NotificationBundle\Entity\RecipientList',
                 'intention' => 'recipientlist',
->>>>>>> 20abd299
             ]
         );
     }
