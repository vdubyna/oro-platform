<?php

namespace Oro\Bundle\NotificationBundle\Tests\Unit\Form\Type;

use Doctrine\Common\Collections\ArrayCollection;
<<<<<<< HEAD
=======

use Doctrine\ORM\EntityManager;
use Doctrine\ORM\Mapping\ClassMetadata;
use Oro\Bundle\EntityConfigBundle\Config\ConfigManager;
use Oro\Bundle\NotificationBundle\Form\EventListener\AdditionalEmailsSubscriber;
use Symfony\Bridge\Doctrine\ManagerRegistry;
use Symfony\Component\Form\FormInterface;
use Symfony\Component\Form\FormView;
use Symfony\Component\Form\PreloadedExtension;
use Symfony\Component\Routing\RouterInterface;
use Symfony\Component\Security\Core\Authentication\Token\Storage\TokenStorageInterface;

>>>>>>> 9605d050
use Oro\Bundle\EmailBundle\Entity\EmailTemplate;
use Oro\Bundle\EmailBundle\Form\EventListener\BuildTemplateFormSubscriber;
use Oro\Bundle\EntityConfigBundle\Config\ConfigInterface;
use Oro\Bundle\EntityConfigBundle\Config\Id\ConfigIdInterface;
use Oro\Bundle\EntityConfigBundle\Provider\ConfigProvider;
use Oro\Bundle\FormBundle\Form\Extension\TooltipFormExtension;
use Oro\Bundle\NotificationBundle\Entity\EmailNotification;
use Oro\Bundle\NotificationBundle\Entity\Event;
use Oro\Bundle\NotificationBundle\Entity\RecipientList;
use Oro\Bundle\NotificationBundle\Form\Type\EmailNotificationEntityChoiceType;
use Oro\Bundle\NotificationBundle\Form\Type\EmailNotificationType;
use Oro\Bundle\NotificationBundle\Form\Type\RecipientListType;
use Oro\Bundle\OrganizationBundle\Entity\Organization;
use Oro\Bundle\OrganizationBundle\Form\Type\OwnershipType;
use Oro\Bundle\SecurityBundle\Authentication\Token\UsernamePasswordOrganizationToken;
use Oro\Bundle\TranslationBundle\Form\Type\TranslatableEntityType;
use Oro\Bundle\TranslationBundle\Translation\Translator;
use Oro\Bundle\UserBundle\Entity\Group;
use Oro\Bundle\UserBundle\Entity\User;
<<<<<<< HEAD
use Oro\Component\Testing\Unit\EntityTrait;
use Oro\Component\Testing\Unit\Form\Type\Stub\EntityType;
use Oro\Component\Testing\Unit\FormIntegrationTestCase;
use Symfony\Component\Form\FormInterface;
use Symfony\Component\Form\FormView;
use Symfony\Component\Form\PreloadedExtension;
use Symfony\Component\Routing\RouterInterface;
use Symfony\Component\Security\Core\Authentication\Token\Storage\TokenStorageInterface;

=======

use Oro\Component\Testing\Unit\EntityTrait;
use Oro\Component\Testing\Unit\Form\Type\Stub\EntityType;
use Oro\Component\Testing\Unit\FormIntegrationTestCase;

>>>>>>> 9605d050
class EmailNotificationTypeTest extends FormIntegrationTestCase
{
    use EntityTrait;

    /** @var ConfigProvider|\PHPUnit_Framework_MockObject_MockObject */
    protected $configProvider;

    /** @var EmailNotificationType */
    protected $formType;

    protected function setUp()
    {
        /** @var TokenStorageInterface|\PHPUnit_Framework_MockObject_MockObject $tokenStorage */
        $tokenStorage = $this->createMock(TokenStorageInterface::class);
        $tokenStorage->expects($this->any())->method('getToken')->willReturn($this->getToken());

        $configId = $this->createMock(ConfigIdInterface::class);
        $configId->expects($this->any())->method('getClassName')->willReturn(User::class);

        $config = $this->createMock(ConfigInterface::class);
        $config->expects($this->any())->method('get')->willReturn(OwnershipType::OWNER_TYPE_BUSINESS_UNIT);
        $config->expects($this->any())->method('getId')->willReturn($configId);

        $this->configProvider = $this->createMock(ConfigProvider::class);
        $this->configProvider->expects($this->any())->method('getConfigs')->willReturn([$config]);

        /** @var RouterInterface|\PHPUnit_Framework_MockObject_MockObject $router */
        $router = $this->createMock(RouterInterface::class);
        $router->expects($this->any())
            ->method('generate')
            ->with('oro_email_emailtemplate_index')
            ->willReturn('test/url');

<<<<<<< HEAD
        $this->formType = new EmailNotificationType(
            new BuildTemplateFormSubscriber($tokenStorage),
            $this->configProvider,
            $router
        );

        parent::setUp();
    }

    public function testGetName()
    {
        $this->assertEquals(EmailNotificationType::NAME, $this->formType->getName());
    }

    /**
     * @dataProvider submitProvider
     *
     * @param EmailNotification $defaultData
     * @param array $submittedData
     * @param EmailNotification $expectedData
     */
    public function testSubmit(EmailNotification $defaultData, array $submittedData, EmailNotification $expectedData)
    {
        $form = $this->factory->create($this->formType, $defaultData);

        $this->assertEquals($defaultData, $form->getData());
        if ($form->getData()->getEntityName() === \stdClass::class) {
            $option = $form->get('recipientList')->get('owner')->getConfig()->getOption('disabled');

=======
        $classMetadata = $this->createMock(ClassMetadata::class);
        $classMetadata->expects($this->any())
            ->method('getAssociationMappings')
            ->willReturn([]);
        $entityManager = $this->createMock(EntityManager::class);
        $entityManager->expects($this->any())
            ->method('getClassMetadata')
            ->willReturn($classMetadata);

        $registry = $this->createMock(ManagerRegistry::class);
        $registry->expects($this->any())
            ->method('getManagerForClass')
            ->willReturn($entityManager);
        $configManager = $this->createMock(ConfigManager::class);

        $this->formType = new EmailNotificationType(
            new BuildTemplateFormSubscriber($tokenStorage),
            new AdditionalEmailsSubscriber($registry, $this->getTranslator(), $configManager),
            $this->configProvider,
            $router
        );

        parent::setUp();
    }

    public function testGetName()
    {
        $this->assertEquals(EmailNotificationType::NAME, $this->formType->getName());
    }

    /**
     * @dataProvider submitProvider
     *
     * @param EmailNotification $defaultData
     * @param array $submittedData
     * @param EmailNotification $expectedData
     */
    public function testSubmit(EmailNotification $defaultData, array $submittedData, EmailNotification $expectedData)
    {
        $form = $this->factory->create($this->formType, $defaultData);

        $this->assertEquals($defaultData, $form->getData());
        if ($form->getData()->getEntityName() === \stdClass::class) {
            $option = $form->get('recipientList')->get('owner')->getConfig()->getOption('disabled');

>>>>>>> 9605d050
            $this->assertTrue($option);
        }

        $form->submit($submittedData);

        $this->assertTrue($form->isValid());
        $this->assertEquals($expectedData, $form->getData());
    }

    /**
     * @return array
     */
    public function submitProvider()
    {
        $entity = new EmailNotification();
        $entity->setRecipientList(new RecipientList());

        return [
            'question without submitted data' => [
                'defaultData' => $entity,
                'submittedData' => [],
                'expectedData' => clone $entity
            ],
            'altered existing question' => [
                'defaultData' => $this->getEntity(EmailNotification::class, ['id' => 42]),
                'submittedData' => [
                    'entityName' => 'user',
                    'event' => 100,
                    'template' => 200,
                    'recipientList' => [
                        'groups' => [1],
                        'owner' => true,
                        'users' => '3',
                        'email' => 'test@example.com'
                    ]
                ],
                'expectedData' => $this->getEntity(
                    EmailNotification::class,
                    [
                        'id' => 42,
                        'entityName' => User::class,
                        'event' => new Event('test'),
                        'template' => new EmailTemplate('test'),
                        'recipientList' => $this->getEntity(
                            RecipientList::class,
                            [
                                'users' => new ArrayCollection([$this->getUser()]),
                                'groups' => new ArrayCollection([new Group()]),
                                'email' => 'test@example.com',
                                'owner' => true
                            ]
                        )
                    ]
                )
            ],
            'entity without ownership' => [
                'defaultData' => $this->getEntity(
                    EmailNotification::class,
                    [
                        'id' => 42,
                        'entityName' => \stdClass::class
                    ]
                ),
                'submittedData' => [],
                'expectedData' => $this->getEntity(
                    EmailNotification::class,
                    [
                        'id' => 42,
                        'recipientList' => new RecipientList()
                    ]
                )
            ],
        ];
    }

    public function testFinishView()
    {
        $childFormView1 = new FormView();
        $childFormView1->vars['id'] = 'entity_name_id';
        $childFormView1->vars['name'] = 'entityName';

        $childFormView2 = new FormView();
        $childFormView2->vars['id'] = 'unsupported_id';
        $childFormView2->vars['name'] = 'unsupported';

        $formView = new FormView();
        $formView->children = [
            'entityName' => $childFormView1,
            'unsupported' => $childFormView2
        ];

        /** @var FormInterface $form */
        $form = $this->createMock(FormInterface::class);

        $this->formType->finishView($formView, $form, []);

        $this->assertArrayHasKey('listenChangeElements', $formView->vars);
        $this->assertEquals(['#entity_name_id'], $formView->vars['listenChangeElements']);
    }

    /**
     * @return UsernamePasswordOrganizationToken
     */
    protected function getToken()
    {
        return new UsernamePasswordOrganizationToken(new User(2), ['test'], 'key', new Organization(3));
    }

    /**
     * @return array
     */
    protected function getExtensions()
    {
        $select2EntityType = new EntityType(
            [100 => new Event('test')],
            'genemu_jqueryselect2_entity',
            ['configs' => [], 'property' => null]
        );

        $select2TranslatableEntityType = new EntityType(
            [200 => new EmailTemplate('test')],
            'genemu_jqueryselect2_translatable_entity',
            ['configs' => []]
        );

        $entityType = new EntityType([1 => new Group()], 'entity', ['property' => null]);

        /** @var TranslatableEntityType $translatableEntityType */
        $translatableEntityType = $this->getMockBuilder(TranslatableEntityType::class)
            ->setMethods(['setDefaultOptions', 'buildForm'])
            ->disableOriginalConstructor()
            ->getMock();

        $recipientListType = new RecipientListType();

        $userOrganizationType = new EntityType(
            [null => new ArrayCollection(), 3 => new ArrayCollection([$this->getUser()])],
            'oro_user_organization_acl_multiselect'
        );
        return [
            new PreloadedExtension(
                [
                    EmailNotificationEntityChoiceType::NAME => new EntityType(
                        ['user' => User::class, 'stdClass' => \stdClass::class],
                        EmailNotificationEntityChoiceType::NAME,
                        ['configs' => []]
                    ),
                    $select2EntityType->getName() => $select2EntityType,
                    $select2TranslatableEntityType->getName() => $select2TranslatableEntityType,
                    $entityType->getName() => $entityType,
                    $translatableEntityType->getName() => $translatableEntityType,
                    $recipientListType->getName() => $recipientListType,
                    $userOrganizationType->getName() => $userOrganizationType
                ],
                [
                    'form' => [
                        new TooltipFormExtension($this->configProvider, $this->createMock(Translator::class))
                    ],
                ]
            ),
            $this->getValidatorExtension(false)
        ];
    }

    /**
     * @return User
     */
    private function getUser()
    {
        static $user;

        if (empty($user)) {
            $user = new User();
        }

        return $user;
    }
}<|MERGE_RESOLUTION|>--- conflicted
+++ resolved
@@ -3,8 +3,6 @@
 namespace Oro\Bundle\NotificationBundle\Tests\Unit\Form\Type;
 
 use Doctrine\Common\Collections\ArrayCollection;
-<<<<<<< HEAD
-=======
 
 use Doctrine\ORM\EntityManager;
 use Doctrine\ORM\Mapping\ClassMetadata;
@@ -17,7 +15,6 @@
 use Symfony\Component\Routing\RouterInterface;
 use Symfony\Component\Security\Core\Authentication\Token\Storage\TokenStorageInterface;
 
->>>>>>> 9605d050
 use Oro\Bundle\EmailBundle\Entity\EmailTemplate;
 use Oro\Bundle\EmailBundle\Form\EventListener\BuildTemplateFormSubscriber;
 use Oro\Bundle\EntityConfigBundle\Config\ConfigInterface;
@@ -37,23 +34,11 @@
 use Oro\Bundle\TranslationBundle\Translation\Translator;
 use Oro\Bundle\UserBundle\Entity\Group;
 use Oro\Bundle\UserBundle\Entity\User;
-<<<<<<< HEAD
+
 use Oro\Component\Testing\Unit\EntityTrait;
 use Oro\Component\Testing\Unit\Form\Type\Stub\EntityType;
 use Oro\Component\Testing\Unit\FormIntegrationTestCase;
-use Symfony\Component\Form\FormInterface;
-use Symfony\Component\Form\FormView;
-use Symfony\Component\Form\PreloadedExtension;
-use Symfony\Component\Routing\RouterInterface;
-use Symfony\Component\Security\Core\Authentication\Token\Storage\TokenStorageInterface;
-
-=======
-
-use Oro\Component\Testing\Unit\EntityTrait;
-use Oro\Component\Testing\Unit\Form\Type\Stub\EntityType;
-use Oro\Component\Testing\Unit\FormIntegrationTestCase;
-
->>>>>>> 9605d050
+
 class EmailNotificationTypeTest extends FormIntegrationTestCase
 {
     use EntityTrait;
@@ -87,37 +72,6 @@
             ->with('oro_email_emailtemplate_index')
             ->willReturn('test/url');
 
-<<<<<<< HEAD
-        $this->formType = new EmailNotificationType(
-            new BuildTemplateFormSubscriber($tokenStorage),
-            $this->configProvider,
-            $router
-        );
-
-        parent::setUp();
-    }
-
-    public function testGetName()
-    {
-        $this->assertEquals(EmailNotificationType::NAME, $this->formType->getName());
-    }
-
-    /**
-     * @dataProvider submitProvider
-     *
-     * @param EmailNotification $defaultData
-     * @param array $submittedData
-     * @param EmailNotification $expectedData
-     */
-    public function testSubmit(EmailNotification $defaultData, array $submittedData, EmailNotification $expectedData)
-    {
-        $form = $this->factory->create($this->formType, $defaultData);
-
-        $this->assertEquals($defaultData, $form->getData());
-        if ($form->getData()->getEntityName() === \stdClass::class) {
-            $option = $form->get('recipientList')->get('owner')->getConfig()->getOption('disabled');
-
-=======
         $classMetadata = $this->createMock(ClassMetadata::class);
         $classMetadata->expects($this->any())
             ->method('getAssociationMappings')
@@ -163,7 +117,6 @@
         if ($form->getData()->getEntityName() === \stdClass::class) {
             $option = $form->get('recipientList')->get('owner')->getConfig()->getOption('disabled');
 
->>>>>>> 9605d050
             $this->assertTrue($option);
         }
 
