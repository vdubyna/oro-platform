<?php
namespace Oro\Bundle\NotificationBundle\Tests\Unit;

use Oro\Bundle\NotificationBundle\OroNotificationBundle;
use Symfony\Component\DependencyInjection\Compiler\PassConfig;

class OroNavigationBundleTest extends \PHPUnit_Framework_TestCase
{
    public function testBuild()
    {
        $container = $this->getMock('Symfony\Component\DependencyInjection\ContainerBuilder');
        $kernel = $this->getMock('Symfony\Component\HttpKernel\KernelInterface');

<<<<<<< HEAD
        $bundle = new OroNotificationBundle($kernel);
=======
        $container->expects($this->at(0))
            ->method('addCompilerPass')
            ->with($this->isInstanceOf('Symfony\Component\DependencyInjection\Compiler\CompilerPassInterface'), $this->equalTo(PassConfig::TYPE_AFTER_REMOVING))
            ->will($this->returnSelf());
        $container->expects($this->at(1))
            ->method('addCompilerPass')
            ->with($this->isInstanceOf('Symfony\Component\DependencyInjection\Compiler\CompilerPassInterface'));

        $bundle = new OroNotificationBundle();
>>>>>>> e40abf01
        $bundle->build($container);
    }
}<|MERGE_RESOLUTION|>--- conflicted
+++ resolved
@@ -11,19 +11,24 @@
         $container = $this->getMock('Symfony\Component\DependencyInjection\ContainerBuilder');
         $kernel = $this->getMock('Symfony\Component\HttpKernel\KernelInterface');
 
-<<<<<<< HEAD
-        $bundle = new OroNotificationBundle($kernel);
-=======
         $container->expects($this->at(0))
             ->method('addCompilerPass')
-            ->with($this->isInstanceOf('Symfony\Component\DependencyInjection\Compiler\CompilerPassInterface'), $this->equalTo(PassConfig::TYPE_AFTER_REMOVING))
+            ->with($this->isInstanceOf('Symfony\Component\DependencyInjection\Compiler\CompilerPassInterface'))
             ->will($this->returnSelf());
         $container->expects($this->at(1))
             ->method('addCompilerPass')
-            ->with($this->isInstanceOf('Symfony\Component\DependencyInjection\Compiler\CompilerPassInterface'));
+            ->with($this->isInstanceOf('Symfony\Component\DependencyInjection\Compiler\CompilerPassInterface'))
+            ->will($this->returnSelf());
 
-        $bundle = new OroNotificationBundle();
->>>>>>> e40abf01
+        $container->expects($this->at(2))
+            ->method('addCompilerPass')
+            ->with(
+                $this->isInstanceOf('Symfony\Component\DependencyInjection\Compiler\CompilerPassInterface'),
+                $this->equalTo(PassConfig::TYPE_AFTER_REMOVING)
+            )
+            ->will($this->returnSelf());
+
+        $bundle = new OroNotificationBundle($kernel);
         $bundle->build($container);
     }
 }