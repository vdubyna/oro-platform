--- conflicted
+++ resolved
@@ -107,13 +107,8 @@
     oro_notification.email_handler:
         class: %oro_notification.email_handler.class%
         arguments:
-<<<<<<< HEAD
             - @oro_email.email_renderer
-            - @oro_notification.mailer
-=======
-            - @oro_notification.twig
             - @swiftmailer.mailer.db_spool_mailer
->>>>>>> 1ee615ff
             - @doctrine.orm.entity_manager
             - %oro_notification.send_from%
             - @logger
@@ -146,42 +141,9 @@
         arguments:
             - @oro_notification.mailer.transport
 
-<<<<<<< HEAD
-=======
     swiftmailer.mailer.db_spool_mailer.transport.real:
         alias: swiftmailer.transport.real
 
     # notification twig instance
     oro_notification.twig.string_loader:
         class: Twig_Loader_String
-
-    oro_notification.twig:
-        class: Twig_Environment
-        arguments:
-            - @oro_notification.twig.string_loader
-        calls:
-            # add extension sandbox using method call and not twig.extension tag cause we need to add sandbox only to this instance
-            - [ addExtension, [@oro_notification.twig.email_sandbox] ]
-
-    oro_notification.twig.email_security_policy:
-        class: Twig_Sandbox_SecurityPolicy
-        arguments:
-            # tags
-            - [ 'if', 'app' ]
-            # filters
-            - [ 'upper', 'escape' ]
-            # methods
-            -
-              Oro\Bundle\UserBundle\Entity\User: [getusername, getfirstname, getlastname]
-              Oro\Bundle\TagBundle\Entity\Tag: [getcreatedby, getname]
-            # properties
-            - []
-            # functions
-            - []
-
-    oro_notification.twig.email_sandbox:
-        class: Twig_Extension_Sandbox
-        arguments:
-            - @oro_notification.twig.email_security_policy
-            - true # use sandbox globally in instance
->>>>>>> 1ee615ff
