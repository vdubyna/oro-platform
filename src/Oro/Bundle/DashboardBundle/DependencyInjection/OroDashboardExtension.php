<?php

namespace Oro\Bundle\DashboardBundle\DependencyInjection;

use Symfony\Component\Config\FileLocator;
use Symfony\Component\DependencyInjection\ContainerBuilder;
use Symfony\Component\DependencyInjection\Loader;
use Symfony\Component\HttpKernel\DependencyInjection\Extension;

use Oro\Component\Config\Loader\CumulativeConfigLoader;
use Oro\Component\Config\Loader\YamlCumulativeFileLoader;

class OroDashboardExtension extends Extension
{
    /**
     * {@inheritDoc}
     */
    public function load(array $configs, ContainerBuilder $container)
    {
        $dashboardConfigs = array();

<<<<<<< HEAD
        $bundles = $container->getParameter('kernel.bundles');
        foreach ($bundles as $bundle) {
            $reflection = new \ReflectionClass($bundle);
            $file       = realpath(dirname($reflection->getFilename()) . '/Resources/config/dashboard.yml');
            if (is_file($file)) {
                $dashboardConfigs[] = Yaml::parse($file)['oro_dashboard_config'];
            }
=======
        $configLoader = new CumulativeConfigLoader(
            'oro_dashboard',
            new YamlCumulativeFileLoader('Resources/config/dashboard.yml')
        );
        $resources    = $configLoader->load($container);
        foreach ($resources as $resource) {
            $dashboardConfigs[] = $resource->data['oro_dashboard_config'];
>>>>>>> c1c6c237
        }

        $dashboardConfigs = array_merge($dashboardConfigs, $configs);

        $configuration = new Configuration();
        $config        = $this->processConfiguration($configuration, $dashboardConfigs);
        // sort dashboards and widgets
        // remove 'position' attribute after sorting
        // remove non visible dashboards and widgets
        // remove 'visible' attribute for rest dashboards and widgets
        $this->prepareItems($config['dashboards']);
        // set 'widget' parameter for all widget routes
        // sort widget items (if any)
        // remove 'position' attribute after sorting
        // remove non visible items
        // remove 'visible' attribute for rest items
        // remove empty 'items' attribute
        $this->prepareWidgets($config['widgets']);
        // remove dashboards which have no widgets
        foreach ($config['dashboards'] as $dashboardName => &$dashboard) {
            if (empty($dashboard['widgets'])) {
                unset($config['dashboards'][$dashboardName]);
            }
        }

        $loader = new Loader\YamlFileLoader($container, new FileLocator(__DIR__ . '/../Resources/config'));
        $loader->load('services.yml');

        $container->getDefinition('oro_dashboard.manager')->replaceArgument(0, $config);
    }

    /**
     * Sorts items by a value of 'position' attribute and then remove 'position' attribute.
     * Removes items which has 'visible' attribute equals false and then remove 'visible' attribute for rest items.
     *
     * @param array       $items    The array to be processed
     *
     * @SuppressWarnings(PHPMD.NPathComplexity)
     */
    protected function prepareItems(&$items)
    {
        // update 'position' attribute if it was not specified to keep order of such items as it was declared in config
        $lastUnspecifiedPosition = Configuration::UNSPECIFIED_POSITION;
        foreach ($items as &$item) {
            if ($item['position'] === Configuration::UNSPECIFIED_POSITION) {
                $item['position'] = ++$lastUnspecifiedPosition;
            }
        }
        // sort items
        uasort(
            $items,
            function ($first, $second) {
                return $first['position'] - $second['position'];
            }
        );
        // remove non visible items and remove 'position' and 'visible' attributes
        foreach ($items as $key => &$item) {
            unset($item['position']);
            if (isset($item['visible'])) {
                if (!$item['visible']) {
                    unset($items[$key]);
                    continue;
                } else {
                    unset($item['visible']);
                }
            }
            if (isset($item['widgets'])) {
                $this->prepareItems($item['widgets']);
            }
        }
    }

    /**
     * Sets 'widget' parameter for all widget routes
     * Sorts items by a value of 'position' attribute and then remove 'position' attribute.
     * Removes items which has 'visible' attribute equals false and then remove 'visible' attribute for rest items.
     * Removes empty 'items' attribute.
     *
     * @param array $widgets
     */
    protected function prepareWidgets(&$widgets)
    {
        foreach ($widgets as $widgetName => &$widget) {
            $widget['route_parameters']['widget'] = $widgetName;
            if (isset($widget['items'])) {
                $this->prepareItems($widget['items']);
                if (empty($widget['items'])) {
                    unset($widget['items']);
                }
            }
        }
    }
}<|MERGE_RESOLUTION|>--- conflicted
+++ resolved
@@ -19,15 +19,6 @@
     {
         $dashboardConfigs = array();
 
-<<<<<<< HEAD
-        $bundles = $container->getParameter('kernel.bundles');
-        foreach ($bundles as $bundle) {
-            $reflection = new \ReflectionClass($bundle);
-            $file       = realpath(dirname($reflection->getFilename()) . '/Resources/config/dashboard.yml');
-            if (is_file($file)) {
-                $dashboardConfigs[] = Yaml::parse($file)['oro_dashboard_config'];
-            }
-=======
         $configLoader = new CumulativeConfigLoader(
             'oro_dashboard',
             new YamlCumulativeFileLoader('Resources/config/dashboard.yml')
@@ -35,7 +26,6 @@
         $resources    = $configLoader->load($container);
         foreach ($resources as $resource) {
             $dashboardConfigs[] = $resource->data['oro_dashboard_config'];
->>>>>>> c1c6c237
         }
 
         $dashboardConfigs = array_merge($dashboardConfigs, $configs);
