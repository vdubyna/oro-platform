--- conflicted
+++ resolved
@@ -180,17 +180,12 @@
 
         $dashboard = $this->getDashboardManager()->findDashboardModel($dashboardId);
 
-<<<<<<< HEAD
         if (!$dashboard || !$widgetName) {
-=======
-        $widgetModel = $this->getWidgetManager()->createWidget($widgetName, $dashboardId, $targetColumn);
-        if (!$widgetModel) {
->>>>>>> 7dfe7acd
             return $this->handleView($this->view(array(), Codes::HTTP_NOT_FOUND));
         }
 
         $widget = $this->getDashboardManager()->createWidgetModel($widgetName);
-        $dashboard->addWidget($widget, true);
+        $dashboard->addWidget($widget, true, $targetColumn);
         $this->getDashboardManager()->save($widget);
 
         return $this->handleView($this->view($widget, Codes::HTTP_OK));
