--- conflicted
+++ resolved
@@ -164,15 +164,12 @@
      *      resource=true
      * )
      * @AclAncestor("oro_dashboard_edit")
-<<<<<<< HEAD
-=======
      * @Acl(
      *      id="oro_dashboard_widget_create",
      *      type="create",
      *      permission="CREATE",
      *      class="OroDashboardBundle:DashboardWidget"
      * )
->>>>>>> ec08388b
      * @return Response
      */
     public function postAddWidgetAction()
