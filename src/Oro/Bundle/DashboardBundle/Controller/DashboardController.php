<?php

namespace Oro\Bundle\DashboardBundle\Controller;

use Symfony\Bundle\FrameworkBundle\Controller\Controller;
use Symfony\Component\HttpKernel\Exception\BadRequestHttpException;
use Symfony\Component\HttpKernel\Exception\NotFoundHttpException;
use Symfony\Component\Security\Core\Exception\AccessDeniedException;

use Sensio\Bundle\FrameworkExtraBundle\Configuration\ParamConverter;
use Sensio\Bundle\FrameworkExtraBundle\Configuration\Route;
use Sensio\Bundle\FrameworkExtraBundle\Configuration\Template;

<<<<<<< HEAD
use Oro\Bundle\SecurityBundle\Annotation\Acl;
use Oro\Bundle\SecurityBundle\Annotation\AclAncestor;
use Oro\Bundle\DashboardBundle\Entity\Repository\DashboardRepository;
use Oro\Bundle\DashboardBundle\Model\DashboardModel;
use Oro\Bundle\DashboardBundle\Model\Manager;
use Oro\Bundle\DashboardBundle\Model\WidgetAttributes;
=======
use Oro\Bundle\DashboardBundle\Entity\Dashboard;
use Oro\Bundle\DashboardBundle\Model\Manager;
use Oro\Bundle\DashboardBundle\Model\WidgetAttributes;
use Oro\Bundle\SecurityBundle\Annotation\Acl;
use Oro\Bundle\SecurityBundle\Annotation\AclAncestor;
use Oro\Bundle\UserBundle\Entity\User;
>>>>>>> 073f353d

/**
 * @Route("/dashboard")
 */
class DashboardController extends Controller
{
    /**
     * @param integer $id
     *
     * @Route(
     *      ".{_format}",
     *      name="oro_dashboard_index",
     *      requirements={"_format"="html|json"},
     *      defaults={"_format" = "html"}
     * )
     *
     * @Acl(
     *      id="oro_dashboard_view",
     *      type="entity",
     *      class="OroDashboardBundle:Dashboard",
     *      permission="VIEW"
     * )
     *
     * @Template
     */
    public function indexAction()
    {
        return [];
    }

    /**
     * @Route(
     *      "/view/{id}.{_format}",
     *      name="oro_dashboard_view",
     *      requirements={"_format"="html|json", "id"="\d+"},
     *      defaults={"_format" = "html"}
     * )
     *
     * @ParamConverter("dashboard", options={"id" = "id"})
     *
     * @AclAncestor("oro_dashboard_view")
     *
     * @Template
     */
    public function viewAction(Dashboard $dashboard)
    {
        return [
            'entity' => $dashboard
        ];
    }

    /**
     * @Route(
     *      "/open/{id}",
     *      name="oro_dashboard_open",
     *      defaults={"id" = ""}
     * )
     * @Acl(
     *      id="oro_dashboard_view",
     *      type="entity",
     *      permission="VIEW",
     *      class="OroDashboardBundle:Dashboard"
     * )
     */
    public function openAction($id = null)
    {
        $changeActive = $this->get('request')->get('change_dashboard', false);

<<<<<<< HEAD
        $dashboards = $this->findAllowedDashboards();
        $currentDashboard = $this->findAllowedDashboard($id);
=======
        /**
         * @var User $user
         */
        $user = $this->getUser();

        if (!$user) {
            throw new AccessDeniedException('User is not logged in');
        }

        if ($changeActive && !$id) {
            throw new NotFoundHttpException('Incorrect request params');
        }

        $dashboards       = $this->getDashboardManager()->getDashboards();
        $currentDashboard = null;
>>>>>>> 073f353d

        if ($changeActive) {
            if (!$id) {
                throw new BadRequestHttpException();
            }
            $this->getDashboardManager()->setUserActiveDashboard($currentDashboard, $this->getUser());
        }

        if (!$currentDashboard) {
            return $this->quickLaunchpadAction();
        }

<<<<<<< HEAD
=======
        $config = $currentDashboard->getConfig();

        $template = isset($config['twig']) ? $config['twig'] : 'OroDashboardBundle:Index:default.html.twig';

>>>>>>> 073f353d
        return $this->render(
            $currentDashboard->getTemplate(),
            array(
                'dashboards' => $dashboards,
<<<<<<< HEAD
                'dashboard' => $currentDashboard,
                'widgets' => $this->get('oro_dashboard.config_provider')->getWidgetConfigs()
=======
                'dashboard'  => $currentDashboard,
                'widgets'    => $widgetManager->getAvailableWidgets()
>>>>>>> 073f353d
            )
        );
    }

    /**
     * @Route("/dashboard-update/{id}", name="oro_dashboard_update", requirements={"id"="\d+"},  defaults={"id"=0})
     * @Acl(
     *      id="oro_dashboard_update",
     *      type="entity",
     *      class="OroDashboardBundle:Dashboard",
     *      permission="EDIT"
     * )
     *
     * @ParamConverter("dashboard", options={"id" = "id"})
     *
     * @Template()
     */
    public function updateAction(Dashboard $dashboard)
    {
        return $this->update($dashboard);
    }

    /**
     * @Route("/dashboard-create", name="oro_dashboard_create")
     * @Acl(
     *      id="oro_dashboard_create",
     *      type="entity",
     *      class="OroDashboardBundle:Dashboard",
     *      permission="CREATE"
     * )
     * @Template("OroDashboardBundle:Dashboard:update.html.twig")
     */
    public function createAction()
    {
        return $this->update(new Dashboard());
    }

    protected function update(Dashboard $dashboard)
    {
        $form = $this->createForm($this->container->get('oro_dashboard.form.type.edit'), $dashboard, array());
        $request = $this->getRequest();
        if ($request->isMethod('POST')) {
            $form->submit($request);
            if ($form->isValid()) {
                if ($dashboard->getId()) {
                    $dashboard->setUpdatedAt(new \DateTime());
                } else {
                    $dashboard->setCreatedAt(new \DateTime());
                }

                $this->getDoctrine()->getManager()->persist($dashboard);
                $this->getDoctrine()->getManager()->flush();
                $this->get('session')->getFlashBag()->add(
                    'success',
                    $this->get('translator')->trans('oro.dashboard.saved_message')
                );

                return $this->get('oro_ui.router')->redirectAfterSave(
                    array(
                        'route' => 'oro_dashboard_update',
                        'parameters' => array('id' => $dashboard->getId()),
                    ),
                    array(
                        'route' => 'oro_dashboard_open',
                        'parameters' => array('id' => $dashboard->getId(), 'change_dashboard' => true),
                    )
                );
            }
        }

        return array('entity' => $dashboard, 'form'=> $form->createView());
    }

    /**
     * @Route(
     *      "/widget/{widget}/{bundle}/{name}",
     *      name="oro_dashboard_widget",
     *      requirements={"widget"="[\w-]+", "bundle"="\w+", "name"="[\w-]+"}
     * )
     */
    public function widgetAction($widget, $bundle, $name)
    {
        return $this->render(
            sprintf('%s:Dashboard:%s.html.twig', $bundle, $name),
            $this->get('oro_dashboard.widget_attributes')->getWidgetAttributesForTwig($widget)
        );
    }

    /**
     * @Route(
     *      "/itemized_widget/{widget}/{bundle}/{name}",
     *      name="oro_dashboard_itemized_widget",
     *      requirements={"widget"="[\w-]+", "bundle"="\w+", "name"="[\w-]+"}
     * )
     */
    public function itemizedWidgetAction($widget, $bundle, $name)
    {
        /** @var WidgetAttributes $manager */
        $manager = $this->get('oro_dashboard.widget_attributes');

        $params = array_merge(
            [
                'items' => $manager->getWidgetItems($widget)
            ],
            $manager->getWidgetAttributesForTwig($widget)
        );

        return $this->render(
            sprintf('%s:Dashboard:%s.html.twig', $bundle, $name),
            $params
        );
    }

    /**
     * @Route(
     *      "/launchpad",
     *      name="oro_dashboard_quick_launchpad"
     * )
     */
    public function quickLaunchpadAction()
    {
        return $this->render(
            'OroDashboardBundle:Index:quickLaunchpad.html.twig',
            [
                'dashboards' => $this->findAllowedDashboards(),
            ]
        );
    }

    /**
     * Get dashboard with granted permission. If dashboard id is not specified, gets current active or default dashboard
     *
     * @param integer|null $id
     * @param string $permission
     * @return DashboardModel|null
     * @throws \Symfony\Component\Security\Core\Exception\AccessDeniedException
     * @throws \Symfony\Component\HttpKernel\Exception\NotFoundHttpException
     */
    protected function findAllowedDashboard($id = null, $permission = 'VIEW')
    {
        if ($id) {
            $dashboard = $this->getDashboardManager()->findDashboardModel($id);
            if (!$dashboard) {
                throw new NotFoundHttpException(sprintf('Dashboard #%s is not found.', $id));
            }
            if (!$this->get('oro_security.security_facade')->isGranted($permission, $dashboard->getEntity())) {
                throw new AccessDeniedException(
                    sprintf("Don't have permissions for dashboard #%s", $dashboard->getId())
                );
            }
        } else {
            $dashboard = $this->getDashboardManager()->findUserActiveOrDefaultDashboard($this->getUser());
            if (!$this->get('oro_security.security_facade')->isGranted($permission, $dashboard->getEntity())) {
                $dashboard = null;
            }
        }

        return $dashboard;
    }

    /**
     * @param string $permission
     * @return DashboardModel[]
     */
    protected function findAllowedDashboards($permission = 'VIEW')
    {
        $qb = $this->getDashboardRepository()->createQueryBuilder('dashboard');
        $aclHelper = $this->get('oro_security.acl_helper');

        return $this->getDashboardManager()->getDashboardModels($aclHelper->apply($qb, $permission)->execute());
    }

    /**
     * @return Manager
     */
    protected function getDashboardManager()
    {
        return $this->get('oro_dashboard.manager');
    }

    /**
     * @return DashboardRepository
     */
    protected function getDashboardRepository()
    {
        return $this->getDoctrine()->getRepository('OroDashboardBundle:Dashboard');
    }
}<|MERGE_RESOLUTION|>--- conflicted
+++ resolved
@@ -7,34 +7,18 @@
 use Symfony\Component\HttpKernel\Exception\NotFoundHttpException;
 use Symfony\Component\Security\Core\Exception\AccessDeniedException;
 
-use Sensio\Bundle\FrameworkExtraBundle\Configuration\ParamConverter;
 use Sensio\Bundle\FrameworkExtraBundle\Configuration\Route;
-use Sensio\Bundle\FrameworkExtraBundle\Configuration\Template;
-
-<<<<<<< HEAD
+
 use Oro\Bundle\SecurityBundle\Annotation\Acl;
 use Oro\Bundle\SecurityBundle\Annotation\AclAncestor;
 use Oro\Bundle\DashboardBundle\Entity\Repository\DashboardRepository;
 use Oro\Bundle\DashboardBundle\Model\DashboardModel;
 use Oro\Bundle\DashboardBundle\Model\Manager;
 use Oro\Bundle\DashboardBundle\Model\WidgetAttributes;
-=======
-use Oro\Bundle\DashboardBundle\Entity\Dashboard;
-use Oro\Bundle\DashboardBundle\Model\Manager;
-use Oro\Bundle\DashboardBundle\Model\WidgetAttributes;
-use Oro\Bundle\SecurityBundle\Annotation\Acl;
-use Oro\Bundle\SecurityBundle\Annotation\AclAncestor;
-use Oro\Bundle\UserBundle\Entity\User;
->>>>>>> 073f353d
-
-/**
- * @Route("/dashboard")
- */
+
 class DashboardController extends Controller
 {
     /**
-     * @param integer $id
-     *
      * @Route(
      *      ".{_format}",
      *      name="oro_dashboard_index",
@@ -57,30 +41,11 @@
     }
 
     /**
-     * @Route(
-     *      "/view/{id}.{_format}",
-     *      name="oro_dashboard_view",
-     *      requirements={"_format"="html|json", "id"="\d+"},
-     *      defaults={"_format" = "html"}
-     * )
-     *
-     * @ParamConverter("dashboard", options={"id" = "id"})
-     *
-     * @AclAncestor("oro_dashboard_view")
-     *
-     * @Template
-     */
-    public function viewAction(Dashboard $dashboard)
-    {
-        return [
-            'entity' => $dashboard
-        ];
-    }
-
-    /**
-     * @Route(
-     *      "/open/{id}",
-     *      name="oro_dashboard_open",
+     * @param integer $id
+     *
+     * @Route(
+     *      "/index/{id}",
+     *      name="oro_dashboard_index",
      *      defaults={"id" = ""}
      * )
      * @Acl(
@@ -94,26 +59,8 @@
     {
         $changeActive = $this->get('request')->get('change_dashboard', false);
 
-<<<<<<< HEAD
         $dashboards = $this->findAllowedDashboards();
         $currentDashboard = $this->findAllowedDashboard($id);
-=======
-        /**
-         * @var User $user
-         */
-        $user = $this->getUser();
-
-        if (!$user) {
-            throw new AccessDeniedException('User is not logged in');
-        }
-
-        if ($changeActive && !$id) {
-            throw new NotFoundHttpException('Incorrect request params');
-        }
-
-        $dashboards       = $this->getDashboardManager()->getDashboards();
-        $currentDashboard = null;
->>>>>>> 073f353d
 
         if ($changeActive) {
             if (!$id) {
@@ -126,95 +73,14 @@
             return $this->quickLaunchpadAction();
         }
 
-<<<<<<< HEAD
-=======
-        $config = $currentDashboard->getConfig();
-
-        $template = isset($config['twig']) ? $config['twig'] : 'OroDashboardBundle:Index:default.html.twig';
-
->>>>>>> 073f353d
         return $this->render(
             $currentDashboard->getTemplate(),
             array(
                 'dashboards' => $dashboards,
-<<<<<<< HEAD
                 'dashboard' => $currentDashboard,
                 'widgets' => $this->get('oro_dashboard.config_provider')->getWidgetConfigs()
-=======
-                'dashboard'  => $currentDashboard,
-                'widgets'    => $widgetManager->getAvailableWidgets()
->>>>>>> 073f353d
             )
         );
-    }
-
-    /**
-     * @Route("/dashboard-update/{id}", name="oro_dashboard_update", requirements={"id"="\d+"},  defaults={"id"=0})
-     * @Acl(
-     *      id="oro_dashboard_update",
-     *      type="entity",
-     *      class="OroDashboardBundle:Dashboard",
-     *      permission="EDIT"
-     * )
-     *
-     * @ParamConverter("dashboard", options={"id" = "id"})
-     *
-     * @Template()
-     */
-    public function updateAction(Dashboard $dashboard)
-    {
-        return $this->update($dashboard);
-    }
-
-    /**
-     * @Route("/dashboard-create", name="oro_dashboard_create")
-     * @Acl(
-     *      id="oro_dashboard_create",
-     *      type="entity",
-     *      class="OroDashboardBundle:Dashboard",
-     *      permission="CREATE"
-     * )
-     * @Template("OroDashboardBundle:Dashboard:update.html.twig")
-     */
-    public function createAction()
-    {
-        return $this->update(new Dashboard());
-    }
-
-    protected function update(Dashboard $dashboard)
-    {
-        $form = $this->createForm($this->container->get('oro_dashboard.form.type.edit'), $dashboard, array());
-        $request = $this->getRequest();
-        if ($request->isMethod('POST')) {
-            $form->submit($request);
-            if ($form->isValid()) {
-                if ($dashboard->getId()) {
-                    $dashboard->setUpdatedAt(new \DateTime());
-                } else {
-                    $dashboard->setCreatedAt(new \DateTime());
-                }
-
-                $this->getDoctrine()->getManager()->persist($dashboard);
-                $this->getDoctrine()->getManager()->flush();
-                $this->get('session')->getFlashBag()->add(
-                    'success',
-                    $this->get('translator')->trans('oro.dashboard.saved_message')
-                );
-
-                return $this->get('oro_ui.router')->redirectAfterSave(
-                    array(
-                        'route' => 'oro_dashboard_update',
-                        'parameters' => array('id' => $dashboard->getId()),
-                    ),
-                    array(
-                        'route' => 'oro_dashboard_open',
-                        'parameters' => array('id' => $dashboard->getId(), 'change_dashboard' => true),
-                    )
-                );
-            }
-        }
-
-        return array('entity' => $dashboard, 'form'=> $form->createView());
     }
 
     /**
