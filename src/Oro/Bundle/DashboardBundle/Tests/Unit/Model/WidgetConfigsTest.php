--- conflicted
+++ resolved
@@ -5,8 +5,6 @@
 use Oro\Bundle\DashboardBundle\Entity\Widget;
 use Oro\Bundle\DashboardBundle\Model\WidgetConfigs;
 use Oro\Bundle\DashboardBundle\Model\WidgetOptionBag;
-use Oro\Bundle\FeatureToggleBundle\Checker\FeatureChecker;
-
 use Oro\Bundle\FeatureToggleBundle\Checker\FeatureChecker;
 use Symfony\Component\HttpFoundation\Request;
 
@@ -64,12 +62,10 @@
 
         $this->eventDispatcher = $this->getMock('Symfony\Component\EventDispatcher\EventDispatcherInterface');
 
-<<<<<<< HEAD
         $this->featureChecker = $this->getMockBuilder(FeatureChecker::class)
             ->setMethods(['isResourceEnabled'])
             ->disableOriginalConstructor()
             ->getMock();
-=======
         $widgetConfigVisibilityFilter = $this
             ->getMockBuilder('Oro\Bundle\DashboardBundle\Filter\WidgetConfigVisibilityFilter')
             ->disableOriginalConstructor()
@@ -77,7 +73,6 @@
         $widgetConfigVisibilityFilter->expects($this->any())
             ->method('filterConfigs')
             ->will($this->returnArgument(0));
->>>>>>> 5cf1e0ca
 
         $this->widgetConfigs = new WidgetConfigs(
             $this->configProvider,
@@ -86,11 +81,8 @@
             $this->valueProvider,
             $this->translator,
             $this->eventDispatcher,
-<<<<<<< HEAD
-            $this->featureChecker
-=======
+            $this->featureChecker,
             $widgetConfigVisibilityFilter
->>>>>>> 5cf1e0ca
         );
 
         $this->widgetRepository = $this->getMockBuilder('Doctrine\ORM\EntityRepository')
