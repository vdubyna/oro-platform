--- conflicted
+++ resolved
@@ -26,11 +26,9 @@
     protected $eventDispatcher;
 
     /** @var \PHPUnit_Framework_MockObject_MockObject */
-<<<<<<< HEAD
     protected $featureChecker;
-=======
+
     protected $widgetConfigVisibilityFilter;
->>>>>>> 5cf1e0ca
 
     protected function setUp()
     {
@@ -52,11 +50,9 @@
 
         $this->eventDispatcher = $this->getMock('Symfony\Component\EventDispatcher\EventDispatcherInterface');
 
-<<<<<<< HEAD
         $this->featureChecker = $this->getMockBuilder(FeatureChecker::class)
             ->disableOriginalConstructor()
             ->getMock();
-=======
         $widgetConfigVisibilityFilter = $this
             ->getMockBuilder('Oro\Bundle\DashboardBundle\Filter\WidgetConfigVisibilityFilter')
             ->disableOriginalConstructor()
@@ -73,7 +69,6 @@
                     }
                 );
             }));
->>>>>>> 5cf1e0ca
 
         $this->target = new WidgetConfigs(
             $this->configProvider,
@@ -82,11 +77,8 @@
             $this->valueProvider,
             $this->translator,
             $this->eventDispatcher,
-<<<<<<< HEAD
-            $this->featureChecker
-=======
+            $this->featureChecker,
             $widgetConfigVisibilityFilter
->>>>>>> 5cf1e0ca
         );
     }
 
