oro:
  dashboard:
    drop_placeholder_label: Drag your widget here.
    add_dashboard_widgets:
      title: Dashboard Widgets
<<<<<<< HEAD
=======
      adding: Adding...
>>>>>>> 7b412ea1
<|MERGE_RESOLUTION|>--- conflicted
+++ resolved
@@ -3,7 +3,4 @@
     drop_placeholder_label: Drag your widget here.
     add_dashboard_widgets:
       title: Dashboard Widgets
-<<<<<<< HEAD
-=======
-      adding: Adding...
->>>>>>> 7b412ea1
+      adding: Adding...