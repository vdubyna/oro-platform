{% extends bap.layout %}
{% import 'OroUIBundle::macros.html.twig' as UI %}
{% oro_title_set({params : {"%name%": dashboard.getLabel() }}) %}
{% block breadcrumb %}
    {% set breadcrumbs = [
        {'label': 'oro.dashboard.menu.dashboards_tab.label'|trans },
        {'label': dashboard.getLabel()|trans }
    ] %}
    {% include 'OroNavigationBundle:Menu:breadcrumbs.html.twig' %}
{% endblock breadcrumb %}
{% block content %}
{% set widgetIdPrefix = 'dashboard-widget-' ~ random() ~ '-' %}
{% set allowEdit = resource_granted('EDIT', dashboard.entity) %}
<div class="layout-content dashboard-container-wrapper">
    <div class="container-fluid page-title">
        <div class="navigation clearfix navbar-extra navbar-extra-right">
            <div class="row">
                {% block title %}
                <div class="pull-left pull-left-extra">
                    <div class="pull-left">
                        <h1 class="oro-subtitle">
                            {{ dashboard.getLabel()|trans }}
                        </h1>
                    </div>
                </div>
                {% endblock title %}
                {% block titleNavButtons %}

                    {% placeholder dashboard_navButtons_before %}

                    <div class="pull-right title-buttons-container">
                        {% if allowEdit %}
                            <a href="javascript:void(0);" class="dashboard-widgets-add btn main-group pull-left">
                                <i class="icon-plus"></i>
                                {{ 'oro.dashboard.add_dashboard_widgets.add_widget'|trans }}
                            </a>
                        {% endif %}

                        {% if resource_granted('DELETE', dashboard.entity) or resource_granted('oro_dashboard_create') or resource_granted('EDIT', dashboard.entity) %}
                            {% set html %}
                                {% if resource_granted('EDIT', dashboard.entity) %}
                                    {{ UI.dropdownItem({
                                        'path': path('oro_dashboard_update', {id:dashboard.id}),
                                        'title': 'oro.dashboard.edit_dashboard_link.title'|trans,
                                        'label': 'oro.dashboard.edit_dashboard_link.text'|trans,
                                        'iCss': 'icon-edit'
                                    }) }}
                                {% endif %}
                                {% if resource_granted('oro_dashboard_create') %}
                                    {{ UI.dropdownItem({
                                        'path': path('oro_dashboard_create'),
                                        'title': 'oro.dashboard.create_dashboard_link.title'|trans,
                                        'label': 'oro.dashboard.create_dashboard_link.text'|trans,
                                        'iCss': 'icon-plus'
                                    }) }}
                                {% endif %}
                                {% if resource_granted('DELETE', dashboard.entity) %}
                                    <li>
                                        {{  UI.deleteLink({
                                            'dataUrl': path('oro_api_delete_dashboard', {id:dashboard.id}),
                                            'dataRedirect': path('oro_dashboard_index'),
                                            'aCss': 'no-hash remove-button',
                                            'id': 'btn-remove-user',
                                            'dataId': dashboard.id,
                                            'entity_label': 'oro.dashboard.entity_label'|trans
                                        }) }}
                                    </li>
                                {% endif %}
                            {% endset %}

                            {{ UI.dropdownButton({
                                'label': 'oro.dashboard.tools_dropdown.label'|trans,
                                'iCss': 'icon icon-cog',
                                'aCss': 'pull-right',
                                'html': html
                            }) }}
                        {% endif %}
                    </div>
                    {% block navButtons %}
                        {% if dashboards|length > 1 %}
                            <div class="dashboard-selector-container pull-right title-buttons-container">
                                <label for="dashboard_selector">{{ 'oro.dashboard.entity_plural_label'|trans }}:</label>
                                <select id="dashboard_selector">
                                    {% for dashboardModel in dashboards %}
                                        <option value="{{ dashboardModel.id }}"{% if dashboardModel.id == dashboard.id %} selected="selected"{% endif %}>
                                            {{ dashboardModel.getLabel()|trans|truncate(50) }}
                                        </option>
                                    {% endfor %}
                                </select>
                            </div>

                            <script type="text/javascript">
                                require(['jquery', 'routing', 'oroui/js/mediator'],
                                function($, routing, mediator){
                                    $('#dashboard_selector').on('change', function (e) {
                                        var url = routing.generate('oro_dashboard_view', {id: $(e.currentTarget).val(), change_dashboard: true});
                                        mediator.execute('redirectTo', {url: url}, {redirect: true});
                                    });
                                });
                            </script>
                        {% endif %}
                    {% endblock navButtons %}

                    {% placeholder dashboard_navButtons_after %}

                {% endblock titleNavButtons %}
            </div>
        </div>
    </div>
    {% block widgets_content %}
        {% set contentClass = contentClass|default('dashboard-container') %}
        <div class="scrollable-container">
            <div class="responsive-section {{ contentClass }}">
                <div class="clearfix">
                {% block widgets %}
                    {{
                        _self.renderWidgetsColumn({
                            'widgets': dashboard.getOrderedColumnWidgets(0, false, true),
                            'columnElementId': 'dashboard-column-0',
                            'columnClass': 'dashboard-column',
                            'widgetIdPrefix': widgetIdPrefix,
                            'allowEdit': allowEdit
                        })
                    }}
                    {{
                        _self.renderWidgetsColumn({
                            'widgets': dashboard.getOrderedColumnWidgets(1, true, false),
                            'columnElementId': 'dashboard-column-1',
                            'columnClass': 'dashboard-column',
                            'widgetIdPrefix': widgetIdPrefix,
                            'allowEdit': allowEdit
                        })
                    }}
                {% endblock widgets %}
                </div>
            </div>
        </div>
        <script type="text/html" id="available-dashboard-widgets">
            {% for widgetName, widget in widgets %}
                {% if widget.acl is not defined or resource_granted(widget.acl) %}
                    <div class="dashboard-widget-container">
                        <table>
                            <tr class="dashboard-widget-title">
                                <td class="dashboard-widget-small-column">
                                    <a href="javascript:void(0);" class="dashboard-picker-collapse">
                                    </a>
                                </td>
                                <td class="dashboard-widget-small-column">
                                    {% if widget.icon is defined %}
                                    <img class="dashboard-widget-icon" src="{{ asset(widget.icon) }}" alt="Preview" />
                                    {% else %}
                                    <img class="dashboard-widget-icon" src="{{ asset("bundles/orodashboard/img/no_icon.png") }}" alt="Preview" />
                                    {% endif %}
                                </td>
                                <td class="dashboard-widget-large-column">
                                    {% if widget.label is defined %}
                                        <strong>{{ widget.label|trans }}</strong>
                                    {% endif %}
                                </td>
                                <td class="dashboard-widgets-pick-wrapper">
                                    <a class="btn add-widget-button btn-primary" data-widget-name="{{ widgetName }}">
                                            {{ "oro.dashboard.add_dashboard_widgets.add_to_dashboard"|trans }}
                                        </a>
                                </td>
                            </tr>
                            <tr class="dashboard-widgets-description">
                                <td colspan="2"></td>
                                <td class="dashboard-widget-large-column">
                                    {% if widget.description is defined %}
                                        {{ widget.description|trans }}
                                    {% endif %}
                                </td>
                            </tr>
                        </table>
                    </div>
                {% endif %}
            {% endfor %}
        </script>
    {% endblock widgets_content %}

    <script type="text/javascript">
        require(['orodashboard/js/dashboard-container', 'orodashboard/js/widget-picker'],
            function(dashboardContainer, widgetPicker) {
                {% set widgetIds = [] %}
                {% for widget in dashboard.widgets %}
                    {% if widget.config.acl is not defined or resource_granted(widget.config.acl) %}
                        {% set widgetIds = widgetIds|merge([widgetIdPrefix ~ widget.id]) %}
                    {% endif %}
                {% endfor %}
                dashboardContainer.initialize({
                    widgetIds: {{ widgetIds|json_encode|raw }},
                    dashboardId: {{ dashboard.id|json_encode|raw }},
                    columnsSelector: '.dashboard-column',
                    allowEdit: {{ allowEdit ? 'true' : 'false' }}
                });
                widgetPicker.init({{ dashboard.id }});
            }
        );
    </script>
    <script type="text/javascript">
        require(['oronavigation/js/content-manager'], function (contentManager) {
            // prevents caching dashboard page, to keep it actual
            contentManager.cacheIgnore();
        });
    </script>
</div>
{% endblock content %}

{% macro renderWidgetsColumn(options) %}
    <div id="{{ options.columnElementId }}" class="responsive-cell dashboard-column">
        {% for widget in options.widgets %}
            {% if widget.config.acl is not defined or resource_granted(widget.config.acl) %}
                {{
                    oro_widget_render({
                        'widgetType': 'dashboard-item',
                        'wid': options.widgetIdPrefix ~ widget.id,
                        'url': path(widget.config.route, widget.config.route_parameters|merge({'_widgetId': widget.id})),
                        'state': {
                            'id': widget.id,
                            'expanded': widget.expanded,
                            'layoutPosition': widget.layoutPosition,
                        },
                        'allowEdit': options.allowEdit,
<<<<<<< HEAD
                        'showConfig': options.allowEdit and widget.config.fields|length > 0,
=======
                        'showConfig': options.allowEdit and widget.config.configuration|length > 0,
>>>>>>> 62ac78dd
                    })
                }}
            {% endif %}
        {% endfor %}
        <div class="empty-text{% if options.widgets|length > 0 %} hidden-empty-text{% endif %}">
            <div class="widget-placeholder">
                {% if options.allowEdit %}
                    {{ 'oro.dashboard.empty_column_message.allowed'|trans|raw }}
                {% else %}
                    {{ 'oro.dashboard.empty_column_message.denied'|trans }}
                {% endif %}
            </div>
        </div>
    </div>
{% endmacro %}<|MERGE_RESOLUTION|>--- conflicted
+++ resolved
@@ -221,11 +221,7 @@
                             'layoutPosition': widget.layoutPosition,
                         },
                         'allowEdit': options.allowEdit,
-<<<<<<< HEAD
-                        'showConfig': options.allowEdit and widget.config.fields|length > 0,
-=======
                         'showConfig': options.allowEdit and widget.config.configuration|length > 0,
->>>>>>> 62ac78dd
                     })
                 }}
             {% endif %}
