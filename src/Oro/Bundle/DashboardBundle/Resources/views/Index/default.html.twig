--- conflicted
+++ resolved
@@ -4,13 +4,8 @@
 
 {% block content %}
 {% set widgetIdPrefix = 'dashboard-widget-' ~ random() ~ '-' %}
-<<<<<<< HEAD
 {% set allowEdit = resource_granted('EDIT', dashboard.entity) %}
-<div class="layout-content dashboard-contailer">
-=======
-{% set allowEdit = resource_granted('EDIT', dashboard.dashboard) %}
 <div class="layout-content dashboard-container-wrapper">
->>>>>>> 7dfe7acd
     <div class="container-fluid page-title">
         <div class="navigation clearfix navbar-extra navbar-extra-right">
             <div class="row">
