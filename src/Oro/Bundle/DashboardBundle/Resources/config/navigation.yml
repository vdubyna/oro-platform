<<<<<<< HEAD
=======
oro_titles:
    oro_dashboard_index: oro.dashboard.entity_plural_label
    oro_dashboard_view: "%%entity.name%%"
    oro_dashboard_open: "%%name%%"
    oro_dashboard_quick_launchpad: oro.dashboard.title.quick_launchpad

>>>>>>> 86fa6279
oro_menu_config:
    items:
        dashboard_tab:
            label: 'oro.dashboard.dashboards_tab_label'
            uri: '#'
            extras:
                position: 10
        daboards_management:
            label: 'oro.dashboard.dashboards_list_menu_label'
            route: 'oro_dashboard_management'
            extras:
                position: 10
                routes: ['oro_dashboard_update', 'oro_dashboard_create']

    tree:
        application_menu:
            children:
                dashboard_tab:
                    children:
                        daboards_management: ~

oro_titles:
    oro_dashboard_index: "%%name%%"
    oro_dashboard_quick_launchpad: oro.dashboard.title.quick_launchpad

    daboards_management: 'Dashboards'
    oro_dashboard_edit: '%%name%% - Edit - Dasboards'
    oro_dashboard_create: 'Create Dashboard'<|MERGE_RESOLUTION|>--- conflicted
+++ resolved
@@ -1,12 +1,3 @@
-<<<<<<< HEAD
-=======
-oro_titles:
-    oro_dashboard_index: oro.dashboard.entity_plural_label
-    oro_dashboard_view: "%%entity.name%%"
-    oro_dashboard_open: "%%name%%"
-    oro_dashboard_quick_launchpad: oro.dashboard.title.quick_launchpad
-
->>>>>>> 86fa6279
 oro_menu_config:
     items:
         dashboard_tab:
@@ -29,9 +20,11 @@
                         daboards_management: ~
 
 oro_titles:
-    oro_dashboard_index: "%%name%%"
+    oro_dashboard_index: oro.dashboard.entity_plural_label
     oro_dashboard_quick_launchpad: oro.dashboard.title.quick_launchpad
-
+    oro_dashboard_view: "%%entity.name%%"
+    oro_dashboard_open: "%%name%%"
+    
     daboards_management: 'Dashboards'
     oro_dashboard_edit: '%%name%% - Edit - Dasboards'
     oro_dashboard_create: 'Create Dashboard'