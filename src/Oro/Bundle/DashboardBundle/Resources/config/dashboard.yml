--- conflicted
+++ resolved
@@ -1,9 +1,5 @@
 oro_dashboard_config:
-<<<<<<< HEAD
-    default_configuration:
-=======
     widgets_configuration:
->>>>>>> 7fd6ca34
         title:
             type: oro_type_widget_title
             options:
