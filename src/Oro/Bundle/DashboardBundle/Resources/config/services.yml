parameters:
    oro_datagrid.datagrid.name_strategy.class:   Oro\Bundle\DashboardBundle\Datagrid\NameStrategy

    oro_dashboard.config_resolver.class:         Oro\Component\Config\Resolver\SystemAwareResolver
    oro_dashboard.manager.state.class:           Oro\Bundle\DashboardBundle\Model\StateManager
    oro_dashboard.manager.class:                 Oro\Bundle\DashboardBundle\Model\Manager
    oro_dashboard.widget_configs.class:          Oro\Bundle\DashboardBundle\Model\WidgetConfigs
    oro_dashboard.factory.class:                 Oro\Bundle\DashboardBundle\Model\Factory
    oro_dashboard.config_provider.class:         Oro\Bundle\DashboardBundle\Model\ConfigProvider
    oro_dashboard.dashboard_entity.class:        Oro\Bundle\DashboardBundle\Entity\Dashboard
    oro_dashboard.dashboard_widget_entity.class: Oro\Bundle\DashboardBundle\Entity\Widget
    oro_dashboard.navigation_listener.class:     Oro\Bundle\DashboardBundle\EventListener\NavigationListener
    oro_dashboard.form.type.edit.class:          Oro\Bundle\DashboardBundle\Form\Type\DashboardType
    oro_dashboard.form.type.select.class:        Oro\Bundle\DashboardBundle\Form\Type\DashboardSelectType
    oro_dashboard.provider.widget_configuration_form_provider.class:  Oro\Bundle\DashboardBundle\Provider\WidgetConfigurationFormProvider
    oro_dashboard.widget_config_value.provider.class: Oro\Bundle\DashboardBundle\Provider\ConfigValueProvider
    oro_dashboard.datetime.helper.class: Oro\Bundle\DashboardBundle\Helper\DateHelper
    oro_dashboard.event_listener.widget_configuration_load.class: Oro\Bundle\DashboardBundle\EventListener\WidgetConfigurationLoadListener
    oro_dashboard.event_listener.widget_items_load_data.class: Oro\Bundle\DashboardBundle\EventListener\WidgetItemsLoadDataListener
    oro_dashboard.event_listener.widget_sort_by.class: Oro\Bundle\DashboardBundle\EventListener\WidgetSortByListener

    oro_dashboard.widget_config_value.previous_date_range.converter.class: Oro\Bundle\DashboardBundle\Provider\Converters\PreviousFilterDateRangeConverter
    oro_dashboard.widget_config_value.widget_title.converter.class: Oro\Bundle\DashboardBundle\Provider\Converters\WidgetTitleConverter
    oro_dashboard.widget_config_value.widget_items_choice.converter.class: Oro\Bundle\DashboardBundle\Provider\Converters\WidgetItemsChoiceTypeConverter
    oro_dashboard.widget_config_value.widget_sort_by.converter.class: Oro\Bundle\DashboardBundle\Provider\Converters\WidgetSortByConverter

    oro_dashboard.form.type.widget_date_range.class: Oro\Bundle\DashboardBundle\Form\Type\WidgetDateRangeType
    oro_dashboard.form.type.date_range_value.class: Oro\Bundle\DashboardBundle\Form\Type\WidgetDateRangeValueType
    oro_dashboard.form.type.widget_widget_title.class: Oro\Bundle\DashboardBundle\Form\Type\WidgetTitleType
    oro_dashboard.form.type.widget_previous_date_rang.class: Oro\Bundle\DashboardBundle\Form\Type\WidgetPreviousDateRangeType
    oro_dashboard.form.type.widget_items_choice.class: Oro\Bundle\DashboardBundle\Form\Type\WidgetItemsChoiceType
    oro_dashboard.form.type.widget_items.class: Oro\Bundle\DashboardBundle\Form\Type\WidgetItemsType
    oro_dashboard.form.type.widget_item.class: Oro\Bundle\DashboardBundle\Form\Type\WidgetItemType
    oro_dashboard.event_listener.widget_items_form_subscriber.class: Oro\Bundle\DashboardBundle\Form\EventListener\WidgetItemsFormSubscriber
    oro_dashboard.form.type.widget_date.class: Oro\Bundle\DashboardBundle\Form\Type\WidgetDateType
    oro_dashboard.form.type.widget_sort_by.class: Oro\Bundle\DashboardBundle\Form\Type\WidgetSortByType

    # BigNumber
    oro_dashboard.provider.big_number.processor.class:   Oro\Bundle\DashboardBundle\Provider\BigNumber\BigNumberProcessor
    oro_dashboard.provider.big_number.formatter.class:   Oro\Bundle\DashboardBundle\Provider\BigNumber\BigNumberFormatter
    oro_dashboard.provider.big_number.date_helper.class: Oro\Bundle\DashboardBundle\Provider\BigNumber\BigNumberDateHelper

services:
    oro_datagrid.datagrid.name_strategy:
        class: %oro_datagrid.datagrid.name_strategy.class%
        calls:
            - [setRequest, ["@?request="]]

    oro_dashboard.config_resolver:
        class: %oro_dashboard.config_resolver.class%
        arguments:
            - '@service_container'

    oro_dashboard.widget_config_visibility_filter:
        class: Oro\Bundle\DashboardBundle\Filter\WidgetConfigVisibilityFilter
        arguments:
            - '@oro_security.security_facade'
            - '@oro_dashboard.config_resolver'
            - '@oro_featuretoggle.checker.feature_checker'
        public: false

    oro_dashboard.widget_configs:
        class: %oro_dashboard.widget_configs.class%
        arguments:
            - '@oro_dashboard.config_provider'
            - '@oro_dashboard.config_resolver'
            - '@doctrine.orm.entity_manager'
            - '@oro_dashboard.widget_config_value.provider'
            - '@translator'
            - '@event_dispatcher'
<<<<<<< HEAD
            - '@oro_featuretoggle.checker.feature_checker'
=======
            - '@oro_dashboard.widget_config_visibility_filter'
>>>>>>> 5cf1e0ca
        calls:
            - [setRequest, ["@?request="]]

    oro_dashboard.manager:
        class: %oro_dashboard.manager.class%
        arguments:
            - '@oro_dashboard.factory'
            - '@doctrine.orm.entity_manager'
            - '@oro_security.acl_helper'
            - '@security.context'

    oro_dashboard.factory:
        class: %oro_dashboard.factory.class%
        arguments:
            - '@oro_dashboard.config_provider'
            - '@oro_dashboard.manager.state'
            - '@oro_dashboard.widget_configs'

    oro_dashboard.manager.state:
        class: %oro_dashboard.manager.state.class%
        arguments:
            - '@doctrine.orm.entity_manager'
            - '@oro_security.security_facade'

    oro_dashboard.config_provider:
        class: %oro_dashboard.config_provider.class%
        arguments:
            - []
            - '@event_dispatcher'

    oro_dashboard.navigation_listener:
        class: %oro_dashboard.navigation_listener.class%
        arguments:
            - '@oro_security.security_facade'
            - '@oro_dashboard.manager'
        tags:
            - { name: kernel.event_listener, event: oro_menu.configure.application_menu, method: onNavigationConfigure }

    oro_dashboard.form.type.edit:
        class: %oro_dashboard.form.type.edit.class%
        tags:
            - { name: form.type, alias: "oro_dashboard" }

    oro_dashboard.form.type.select:
        class: %oro_dashboard.form.type.select.class%
        arguments:
            - '@oro_dashboard.manager'
        tags:
            - { name: form.type, alias: "oro_dashboard_select" }

    oro_dashboard.provider.widget_configuration_form_provider:
        class: %oro_dashboard.provider.widget_configuration_form_provider.class%
        arguments:
            - '@oro_dashboard.config_provider'
            - '@form.factory'

    oro_dashboard.datetime.helper:
        class: %oro_dashboard.datetime.helper.class%
        arguments:
            - '@oro_locale.settings'
            - '@doctrine'
            - '@oro_security.acl_helper'

    oro_dashboard.event_listener.widget_configuration_load:
        class: %oro_dashboard.event_listener.widget_configuration_load.class%
        arguments:
            - '@oro_datagrid.datagrid.manager.link'
            - '@oro_datagrid.datagrid.builder'
        tags:
            - { name: kernel.event_listener, event: oro_dashboard.widget_configuration_load, method: onWidgetConfigurationLoad }

    oro_dashboard.event_listener.widget_items_load_data:
        class: %oro_dashboard.event_listener.widget_items_load_data.class%
        tags:
            - { name: kernel.event_listener, event: oro_dashboard.widget_items_load_data, method: filterItemsByItemsChoice }
            - { name: kernel.event_listener, event: oro_dashboard.widget_items_load_data, method: filterItems }

    oro_dashboard.event_listener.widget_sort_by:
        class: %oro_dashboard.event_listener.widget_sort_by.class%
        arguments:
            - '@oro_dashboard.widget_configs'
        abstract: true

    oro_dashboard.type.widget_jqueryselect2_hidden:
        class: Oro\Bundle\DashboardBundle\Form\Type\WidgetEntityJquerySelect2HiddenType
        arguments:
            - '@doctrine.orm.entity_manager'
            - '@oro_form.autocomplete.search_registry'
            - '@oro_entity_config.provider.form'
            - '@oro_entity.doctrine_helper'
        tags:
            - { name: form.type, alias: oro_widget_entity_jqueryselect2_hidden }

    oro_dashboard.form.type.widget_date_range:
        class: %oro_dashboard.form.type.widget_date_range.class%
        arguments:
            - '@translator'
        tags:
            - { name: form.type, alias: "oro_type_widget_date_range" }

    oro_dashboard.form.type.widget_datetime_range:
        class: Oro\Bundle\DashboardBundle\Form\Type\WidgetDateTimeRangeType
        tags:
            - { name: form.type, alias: "oro_type_widget_datetime_range" }

    oro_dashboard.form.type.widget_date_range_value:
        class: %oro_dashboard.form.type.date_range_value.class%
        tags:
            - { name: form.type, alias: "oro_type_widget_date_range_value" }

    oro_dashboard.form.type.widget_previous_date_range:
        class: %oro_dashboard.form.type.widget_previous_date_rang.class%
        tags:
            - { name: form.type, alias: "oro_type_widget_previous_date_range" }

    oro_dashboard.form.type.widget_widget_title:
        class: %oro_dashboard.form.type.widget_widget_title.class%
        tags:
            - { name: form.type, alias: "oro_type_widget_title" }

    oro_dashboard.form.type.widget_items_choice:
        class: %oro_dashboard.form.type.widget_items_choice.class%
        tags:
            - { name: form.type, alias: "oro_type_widget_items_choice" }

    oro_dashboard.form.type.widget_choice:
        class: Oro\Bundle\DashboardBundle\Form\Type\WidgetChoiceType
        tags:
            - { name: form.type, alias: "oro_type_widget_choice" }

    oro_dashboard.form.type.widget_item:
        class: %oro_dashboard.form.type.widget_item.class%
        tags:
            - { name: form.type, alias: oro_type_widget_item }

    oro_dashboard.form.type.widget_items:
        class: %oro_dashboard.form.type.widget_items.class%
        arguments:
            - '@oro_dashboard.event_listener.widget_items_form_subscriber'
        tags:
            - { name: form.type, alias: oro_type_widget_items }

    oro_dashboard.event_listener.widget_items_form_subscriber:
        class: %oro_dashboard.event_listener.widget_items_form_subscriber.class%
        arguments:
            - '@oro_dashboard.widget_configs'
            - '@translator'

    oro_dashboard.widget_config_value.provider:
        class: %oro_dashboard.widget_config_value.provider.class%

    oro_dashboard.widget_config_value.date_range.converter:
        class: Oro\Bundle\DashboardBundle\Provider\Converters\FilterDateRangeConverter
        arguments:
            - '@oro_locale.formatter.date_time'
            - '@oro_filter.expression.date.compiler'
            - '@translator'
            - '@oro_dashboard.datetime.helper'
        tags:
            - { name: oro_dashboard.value.converter, alias: "oro_type_widget_date_range" }

    oro_dashboard.widget_config_value.datetime_range.converter:
        class: Oro\Bundle\DashboardBundle\Provider\Converters\FilterDateTimeRangeConverter
        arguments:
            - '@oro_dashboard.widget_config_value.date_range.converter'
            - '@oro_dashboard.config_resolver'
            - '@oro_dashboard.datetime.helper'
        tags:
            - { name: oro_dashboard.value.converter, alias: "oro_type_widget_datetime_range" }

    oro_dashboard.widget_config_value.previous_date_range.converter:
          class: %oro_dashboard.widget_config_value.previous_date_range.converter.class%
          parent: oro_dashboard.widget_config_value.date_range.converter
          tags:
              - { name: oro_dashboard.value.converter, alias: "oro_type_widget_previous_date_range" }

    oro_dashboard.widget_config_value.widget_title.converter:
        class: %oro_dashboard.widget_config_value.widget_title.converter.class%
        tags:
            - { name: oro_dashboard.value.converter, alias: "oro_type_widget_title" }

    oro_dashboard.widget_config_value.widget_items_choice.converter:
        class: %oro_dashboard.widget_config_value.widget_items_choice.converter.class%
        tags:
            - { name: oro_dashboard.value.converter, alias: "oro_type_widget_items_choice" }

    oro_dashboard.widget_config_value.widget_choice.converter:
        class: Oro\Bundle\DashboardBundle\Provider\Converters\WidgetChoiceTypeConverter
        tags:
            - { name: oro_dashboard.value.converter, alias: "oro_type_widget_choice" }

    oro_dashboard.widget_config_value.widget_sort_by.converter:
        class: %oro_dashboard.widget_config_value.widget_sort_by.converter.class%
        arguments:
            - '@oro_entity_config.provider.entity'
            - '@translator'
        tags:
            - { name: oro_dashboard.value.converter, alias: oro_type_widget_sort_by }

    oro_dashboard.form.type.widget_date:
        class: %oro_dashboard.form.type.widget_date.class%
        tags:
            - { name: form.type, alias: "oro_type_widget_date" }

    oro_dashboard.form.type.widget_sort_by:
        class: %oro_dashboard.form.type.widget_sort_by.class%
        arguments:
            - '@oro_entity.entity_field_provider'
        tags:
            - { name: form.type, alias: oro_type_widget_sort_by }

    # BigNumber
    oro_dashboard.provider.big_number.processor:
        class: %oro_dashboard.provider.big_number.processor.class%
        arguments:
            - '@oro_dashboard.provider.big_number.formatter'
            - '@oro_dashboard.provider.big_number.date_helper'
            - '@oro_user.dashboard.owner_helper'

    oro_dashboard.provider.big_number.formatter:
        class: %oro_dashboard.provider.big_number.formatter.class%
        arguments:
            - '@oro_locale.formatter.number'

    oro_dashboard.provider.big_number.date_helper:
        class: %oro_dashboard.provider.big_number.date_helper.class%
        arguments:
            - '@doctrine'
            - '@oro_security.acl_helper'
            - '@oro_locale.settings'

    oro_dashboard.filter.date_range:
        class: Oro\Bundle\DashboardBundle\Filter\DateRangeFilter
        parent: oro_filter.date_range_filter

    oro_dashboard.filter.date_filter_processor:
        class: Oro\Bundle\DashboardBundle\Filter\DateFilterProcessor
        arguments:
            - '@oro_dashboard.filter.date_range'
            - '@oro_filter.utils.date_filter_modifier'

    # Twig extension
    oro_dashboard.twig.extension:
        class: Oro\Bundle\DashboardBundle\Twig\DashboardExtension
        arguments:
            - '@oro_dashboard.widget_config_value.date_range.converter'
            - '@oro_query_designer.query_designer.manager'
            - '@oro_report.entity_provider'
        tags:
            - { name: twig.extension }

    oro_dashboard.form.type.widget_filter:
        class: Oro\Bundle\DashboardBundle\Form\Type\WidgetFilterType
        tags:
            - { name: form.type, alias: oro_dashboard_query_filter }

    oro_dashboard.config_extension.feature:
        class: 'Oro\Bundle\DashboardBundle\Configuration\FeatureConfigurationExtension'
        tags:
            - { name: oro_feature.config_extension }<|MERGE_RESOLUTION|>--- conflicted
+++ resolved
@@ -68,11 +68,8 @@
             - '@oro_dashboard.widget_config_value.provider'
             - '@translator'
             - '@event_dispatcher'
-<<<<<<< HEAD
             - '@oro_featuretoggle.checker.feature_checker'
-=======
             - '@oro_dashboard.widget_config_visibility_filter'
->>>>>>> 5cf1e0ca
         calls:
             - [setRequest, ["@?request="]]
 
