--- conflicted
+++ resolved
@@ -1,19 +1,12 @@
 parameters:
-<<<<<<< HEAD
     oro_dashboard.manager.class:                  Oro\Bundle\DashboardBundle\Model\Manager
-    oro_dashboard.configuration.manager.class:    Oro\Bundle\DashboardBundle\Configuration\ConfigurationManager
     oro_dashboard.widget_model_factory.class:     Oro\Bundle\DashboardBundle\Model\WidgetModelFactory
     oro_dashboard.dashboard_model_factory.class:  Oro\Bundle\DashboardBundle\Model\DashboardModelFactory
     oro_dashboard.config_provider.class:          Oro\Bundle\DashboardBundle\Provider\ConfigProvider
     oro_dashboard.repository.class:               Oro\Bundle\DashboardBundle\Entity\Repository\DashboardRepository
     oro_dashboard.dashboard_entity.class:         Oro\Bundle\DashboardBundle\Entity\Dashboard
-=======
-    oro_dashboard.manager.class:                Oro\Bundle\DashboardBundle\Manager
     oro_dashboard.model.dashboard_loader.class: Oro\Bundle\DashboardBundle\Model\DashboardLoader
-    oro_dashboard.widget_model_factory.class:   Oro\Bundle\DashboardBundle\Model\WidgetModelFactory
-    oro_dashboard.config_provider.class:        Oro\Bundle\DashboardBundle\Provider\ConfigProvider
->>>>>>> 8383c1c8
-
+    
 services:
     oro_dashboard.manager:
         class: %oro_dashboard.manager.class%
