parameters:
<<<<<<< HEAD
    oro_dashboard.manager.class:                 Oro\Bundle\DashboardBundle\Model\Manager
    oro_dashboard.widget_attributes.class:       Oro\Bundle\DashboardBundle\Model\WidgetAttributes
    oro_dashboard.factory.class:                 Oro\Bundle\DashboardBundle\Model\Factory
    oro_dashboard.config_provider.class:         Oro\Bundle\DashboardBundle\Model\ConfigProvider
    oro_dashboard.dashboard_entity.class:        Oro\Bundle\DashboardBundle\Entity\Dashboard
    oro_dashboard.dashboard_widget_entity.class: Oro\Bundle\DashboardBundle\Entity\Widget
    oro_dashboard.dashboard_repository.class:    Oro\Bundle\DashboardBundle\Entity\Repository\DashboardRepository
=======
    oro_dasboard.entity.dashboard.class:             Oro\Bundle\DashboardBundle\Entity\Dashboard
    oro_dashboard.manager.class:                     Oro\Bundle\DashboardBundle\Model\Manager
    oro_dashboard.widget_manager.class:              Oro\Bundle\DashboardBundle\Model\WidgetManager
    oro_dashboard.widget_attributes.class:           Oro\Bundle\DashboardBundle\Model\WidgetAttributes
    oro_dashboard.widget_model_factory.class:        Oro\Bundle\DashboardBundle\Model\WidgetModelFactory
    oro_dashboard.dashboard_model_factory.class:     Oro\Bundle\DashboardBundle\Model\DashboardModelFactory
    oro_dashboard.config_provider.class:             Oro\Bundle\DashboardBundle\Provider\ConfigProvider
    oro_dashboard.repository.class:                  Oro\Bundle\DashboardBundle\Entity\Repository\DashboardRepository
    oro_dashboard.dashboard_entity.class:            Oro\Bundle\DashboardBundle\Entity\Dashboard
    oro_dashboard.dashboard_widget_entity.class:     Oro\Bundle\DashboardBundle\Entity\DashboardWidget
    oro_dashboard.navigation_listener.class:         Oro\Bundle\DashboardBundle\EventListener\NavigationListener
    oro_dashboard.form.type.edit.class:              Oro\Bundle\DashboardBundle\Form\Type\DashboardType
>>>>>>> 073f353d

services:
    oro_dashboard.widget_attributes:
        class: %oro_dashboard.widget_attributes.class%
        arguments:
            - @oro_dashboard.config_provider
            - @oro_security.security_facade

    oro_dashboard.manager:
        class: %oro_dashboard.manager.class%
        arguments:
            - @oro_dashboard.factory
            - @doctrine.orm.entity_manager

    oro_dashboard.factory:
        class: %oro_dashboard.factory.class%
        arguments:
            - @oro_dashboard.config_provider

    oro_dashboard.config_provider:
        class: %oro_dashboard.config_provider.class%
        arguments:
<<<<<<< HEAD
            - []
=======
            - []

    oro_dashboard.navigation_listener:
        class: %oro_dashboard.navigation_listener.class%
        arguments:
            - @oro_security.security_facade
            - @oro_dashboard.manager
        tags:
            - { name: kernel.event_listener, event: oro_menu.configure.application_menu, method: onNavigationConfigure }

    oro_dashboard.form.type.edit:
        class: %oro_dashboard.form.type.edit.class%
        tags:
            - { name: form.type, alias: "oro_dashboard_edit" }

    oro_dashboard.repository:
        class: %oro_dashboard.repository.class%
        factory_service: doctrine # this is an instance of Registry
        factory_method: getRepository
        arguments: [ %oro_dashboard.dashboard_entity.class% ]
        calls:
            - ['setAclHelper', [@oro_security.acl_helper]]
>>>>>>> 073f353d
<|MERGE_RESOLUTION|>--- conflicted
+++ resolved
@@ -1,26 +1,10 @@
 parameters:
-<<<<<<< HEAD
     oro_dashboard.manager.class:                 Oro\Bundle\DashboardBundle\Model\Manager
     oro_dashboard.widget_attributes.class:       Oro\Bundle\DashboardBundle\Model\WidgetAttributes
     oro_dashboard.factory.class:                 Oro\Bundle\DashboardBundle\Model\Factory
     oro_dashboard.config_provider.class:         Oro\Bundle\DashboardBundle\Model\ConfigProvider
     oro_dashboard.dashboard_entity.class:        Oro\Bundle\DashboardBundle\Entity\Dashboard
     oro_dashboard.dashboard_widget_entity.class: Oro\Bundle\DashboardBundle\Entity\Widget
-    oro_dashboard.dashboard_repository.class:    Oro\Bundle\DashboardBundle\Entity\Repository\DashboardRepository
-=======
-    oro_dasboard.entity.dashboard.class:             Oro\Bundle\DashboardBundle\Entity\Dashboard
-    oro_dashboard.manager.class:                     Oro\Bundle\DashboardBundle\Model\Manager
-    oro_dashboard.widget_manager.class:              Oro\Bundle\DashboardBundle\Model\WidgetManager
-    oro_dashboard.widget_attributes.class:           Oro\Bundle\DashboardBundle\Model\WidgetAttributes
-    oro_dashboard.widget_model_factory.class:        Oro\Bundle\DashboardBundle\Model\WidgetModelFactory
-    oro_dashboard.dashboard_model_factory.class:     Oro\Bundle\DashboardBundle\Model\DashboardModelFactory
-    oro_dashboard.config_provider.class:             Oro\Bundle\DashboardBundle\Provider\ConfigProvider
-    oro_dashboard.repository.class:                  Oro\Bundle\DashboardBundle\Entity\Repository\DashboardRepository
-    oro_dashboard.dashboard_entity.class:            Oro\Bundle\DashboardBundle\Entity\Dashboard
-    oro_dashboard.dashboard_widget_entity.class:     Oro\Bundle\DashboardBundle\Entity\DashboardWidget
-    oro_dashboard.navigation_listener.class:         Oro\Bundle\DashboardBundle\EventListener\NavigationListener
-    oro_dashboard.form.type.edit.class:              Oro\Bundle\DashboardBundle\Form\Type\DashboardType
->>>>>>> 073f353d
 
 services:
     oro_dashboard.widget_attributes:
@@ -43,9 +27,6 @@
     oro_dashboard.config_provider:
         class: %oro_dashboard.config_provider.class%
         arguments:
-<<<<<<< HEAD
-            - []
-=======
             - []
 
     oro_dashboard.navigation_listener:
@@ -59,13 +40,4 @@
     oro_dashboard.form.type.edit:
         class: %oro_dashboard.form.type.edit.class%
         tags:
-            - { name: form.type, alias: "oro_dashboard_edit" }
-
-    oro_dashboard.repository:
-        class: %oro_dashboard.repository.class%
-        factory_service: doctrine # this is an instance of Registry
-        factory_method: getRepository
-        arguments: [ %oro_dashboard.dashboard_entity.class% ]
-        calls:
-            - ['setAclHelper', [@oro_security.acl_helper]]
->>>>>>> 073f353d
+            - { name: form.type, alias: "oro_dashboard_edit" }