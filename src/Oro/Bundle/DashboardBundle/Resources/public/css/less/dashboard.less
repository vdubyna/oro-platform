@import "../../../oroui/css/less/mixins";
@dashboardBackgroundColor:  #f1f1f1;

.dashboard-selector-container {
  label {
    padding-top: 4px;
    padding-right: 10px;
  }
  select {
    width: auto;
  }
  label,
  select,
  .selector {
    float: left;
  }
}

.dashboard-container-wrapper {
  .page-title {
    border-bottom: 1px solid #F2F2F2;
  }
  .responsive-section {
    background: @dashboardBackgroundColor;
    padding-top: 13px;
    padding-left: 13px;
    .responsive-cell > div {
      padding-right: 13px;
      padding-bottom: 13px;
    }
  }
  .scrollable-container {
    background: @dashboardBackgroundColor;
  }
  .oro-subtitle {
    word-break: break-all;
  }

  .launchpad-container {
    .box-type1 {
      border: 0;
      background-color: @dashboardBackgroundColor;
    }

    .oro-subtitle {
      margin: 10px 10px 10px 0;
    }

    .title-buttons-container {
      margin-top: 10px;
      margin-right: 13px;
    }
  }

  .dashboard-widget.editable {
    .sortable {
      cursor: move;
    }

    .default-actions-container {
      display: block;
    }

    .widget-actions-container .widget-actions-section {
      .action-wrapper:last-child {
        border-right: 1px solid #ddd;
      }
    }
  }

  .dashboard-widget {
    -webkit-border-radius: 3px;
    -moz-border-radius: 3px;
    border-radius: 3px;
    position: relative;

    .actions-container .collapse-expand-action-container {
      margin-top: -1px;
    }
    
    .actions-container {
      position: absolute;
      top: 10px;
      height: 0px;
      .collapse-action{
        color: #727272;
        font-size: 13px;
        font-family: Helvetica, Arial, sans-serif;
        font-weight: bold;
        &:before {
          content: '−';
          display: inline-block;
          width: 13px;
          height: 13px;
          font-weight: normal;
          border: 1px solid #c3c3c3;
          margin-right: 12px;
          background-color: #fcfcfc;
          font-size: 12px;
          line-height: 13px;
          text-align: center;
          color: #727272;
          #gradient > .horizontal(#fcfcfc, #e9e9e9);
        }
        &.collapsed:before {
          content: '+';
        }
      }
    }

    .actions-container.pull-left {
      left: 0;
    }

    .actions-container.pull-right {
      right: 0;
    }

    .default-actions-container {
      display: none;
    }

    .widget-actions-container, .default-actions-container {
      .action-wrapper {
        border-right: 1px solid #ddd;
        padding: 3px 13px;
      }
    }

    .widget-actions-container .widget-actions-section {
      .action-wrapper:last-child {
        border-right: none;
      }
    }

    .move-action {
      cursor: move;
    }

    .default-actions-container {
      .action-wrapper:last-child {
        border-right: none;
      }
    }

    .title {
      padding-left: 28px;
      padding-right: 90px;
    }

    .row-fluid {
      border-top: 1px solid #ddd;
    }

    .dashboard-widget-content {
      margin-top: 0;

<<<<<<< HEAD
      .grid-container {
        .grid {
          margin: 0 0 10px 0;
        }
=======
      .other-scroll-container {
        margin: 10px;
>>>>>>> 35365980
      }
      .tab-container {
        padding-top: 10px;
      }
    }
  }

  .hidden-empty-text{
    height: 0!important;
    visibility: hidden;
    padding: 0!important;
    margin: 0!important;
    overflow: hidden!important;
  }

  .widget-placeholder {
    background: #f5f5f5;
    border: 2px dashed #ccc;
    -moz-border-radius: 3px;
    border-radius: 3px;
    color: #aaa;
    font-size: 24px;
    min-height: 200px;
    padding: 20px;
    text-align: center;
  }
  .dashboard-widget.collapsed {
    .row-fluid {
      border-top: none;
    }
    height: 43px;
    overflow: hidden;
  }
  .collapse-expand-action-container {
    padding-left: 8px;
    padding-right: 5px;
  }
}

.dashboard-container{
  .responsive-cell{
    .box-type1{
      border: 1px solid #ccc;
      .calendar-events{
        margin: 0 0 10px 10px;
      }
    }
  }
}
.responsive-cell .box-type1{
  .dashboard-widget-content{
    .tab-container{
      .nav-tabs > li{
        &:first-child a{
          border-left: 0 !important;
        }
        &.active a{
          border-left: 0 !important;
        }

      }
    }
    .tab-content{
      .no-data{
        background-color: #f9f9f9;
      }
    }
  }
}

.launchpad-widget-content > div {
  height: 190px;
  border: 1px solid #b6b6b6;
  overflow: hidden;
  .border-radius(5px);
  .box-shadow(1px 1px 5px rgba(50, 50, 50, 0.2));
}

.launchpad-widget-content {
  max-width: 600px;
  margin: 0 auto;

  .image-wrap {
    background: #fff;
    display: block;
    width: 40%;
    height: 100%;
    .widget-image {
      display: block !important;
      font-size: 64px;
      width: 64px;
      color: #cecece;
      cursor: default;
      margin: 0 auto;
      &:hover {
        color: #8baed9;
      }
    }
    p {
      padding: 35px 0 10px;
      font-size: 17px;
      color: #555555;
    }
  }
  .list-wrap {
    background: @dashboardBackgroundColor;
    border-left: 1px solid #e5e5e5;
    width: 60%;
    margin-left: -1px;
    height: 100%;
    ul {
      margin: 5px 0;
      li > a {
        border-bottom: 1px solid #e5e5e5;
        font-size:14px;
      }
      li.last > a {
        border: none;
      }
    }
  }
}

.quick-launchpad-toolbar{
  width: 100%;
  margin: 0;
  list-style: none;
  & > li{
    float: left;
    border-left: 1px solid #eaeaea;
    padding: 15px 0 25px;
    text-align: center;
    /* width: 20%; calculated on backend and depends on a number of items */
    #gradient > .vertical(#ffffff, #f1f1f1);
    &:first-child{
      border: 0;
    }
    &:hover{
      #gradient > .vertical(#f1f1f1, #ffffff);
    }
    .title-box{
      margin-bottom: 19px;
      display: block;
      text-overflow: ellipsis;
      overflow: hidden;
      width: 100%;
      font-size: 14px;
      font-weight: bold;
    }
    .list-content{
      display: block;
       i{
        font-size: 35px;
        color: #444;
      }
    }
    a{
      color: #444;
    }
  }
}

.dashboard-link{
  font-weight: normal;
}

.chart-container {
  position: relative;
  overflow-x: visible;
  margin-top: 5px;
  &.wrapped-chart-legend {
    margin: 0 auto;
  }
  &>.clearfix {
    margin: 0 auto;
    .chart-legend {
      position: relative;
      min-width: 250px; // to wrap legend event if it's empty yet
      height: auto !important;
      padding-bottom: 20px;
      table {
        position: relative;
        top: 0;
        left: 0;
        bottom: 0;
        right: 0;
        margin: auto 0 auto 30px;
        width: 90%;
        height: auto;
        td {
          padding-bottom: 7px;
        }
        .flotr-legend-color-box {
          width: 30px;
        }
      }
    }
    .funnel-label {
      position: absolute;
      padding-bottom: .5em;
    }
  }
}
.chart-legend table {
  font-size: 13px !important;
  .flotr-legend-color-box {
    &>div {
      border: 0 !important;
      &>div {
        border: 0 !important;
      }
    }
  }
  .flotr-legend-label {
    padding-left: 10px;
  }
}
.flotr-mouse-value {
  cursor: default;
}
.funnel-data{
  h5 {
    margin-bottom: 5px;
    margin-left: 25px;
    &:first-letter {
      text-transform: uppercase;
    }
  }
  ul {
    list-style: none;
  }
}
.dashboard-widget-content{
  .tab-container{
    position: relative;
    .nav-tabs{
      margin-bottom: 0px;
      border-bottom: 1px solid #ddd;
      & > li{
        float: left;
        & > a{
          color: #555555;
          background-color: #fafafa;
          border: 1px solid #ddd;
          border-left: 0;
          border-radius: 0px;
          margin-right: 0px;
          padding: 8px 12px;
          line-height: 20px;
        }
       &.active > a,
       &.active > a:hover,
       &.active > a:focus{
         border: 1px solid #ddd;
         border-bottom-color: #fff;
         -webkit-box-shadow: none;
         -moz-box-shadow: none;
         box-shadow: none;
         color: #444444;
         background: #fff;
         text-decoration: none;
       }
       &:first-child > a,
       &first-child > a:hover,
       &:first-child > a:focus{
          border-left: 1px solid #ddd;
        }
      }
    }
  }
}
.dashboard-widgets-wrapper{
  width: 600px;
  .dashboard-widget-container {
    border-bottom: 2px solid #f5f5f5;
    padding: 5px 0;
    width: 100%;
    table{
      width: 100%;
    }
    .dashboard-widget-small-column{
      width: 36px;
    }
    .dashboard-picker-collapse{
      text-align: center;
      color: #000000;
      display: block;
      background: transparent url('../../img/expanded.png') no-repeat center center;
      height: 35px;
    }
    .dashboard-picker-collapse.collapsed-state{
      background: transparent url('../../img/collapsed.png') no-repeat center center;
    }

    .dashboard-widget-title {
      height: 35px;
    }
    .dashboard-widget-large-column{
      width: 445px;
      padding: 5px 24px 5px 5px;
    }
    .dashboard-widget-icon{
      width: 28px;
      height: 28px;
    }
  }
  .modal-body{
    padding: 0;
  }
  .modal-header {
    padding: 5px 15px 1px;
    background-color: #404952;
    background-image: linear-gradient(to bottom, #47505A, #363E47);
    background-repeat: repeat-x;
    border-bottom: 1px solid #000000;
    border-radius: 4px 4px 0 0;
    color: #ffffff;
    a.close{
      color: #ffffff;
      margin-top: 4px;
      font-size: 25px;
      text-shadow: 2px 0px 2px rgba(111, 123, 148, 1);
      opacity: 0.9;
      &:hover,
      &:focus {
        color: #ffffff;
        opacity: 0.6;
      }
    }
    h3 {
      font-size: 16px;
    }
  }
  .modal-footer {
    height: 55px;
    border-radius: 0 0 4px 4px;
    a.ok{
      display: none;
    }
  }
  div.dashboard-widgets-pick-wrapper {
    width: 32px;
    height: 52px;
  }

  .loading-content{
    background: transparent url('../../img/loader.gif') no-repeat 10px center;
  }
}
.navigation {
  .dashboard-widgets-add {
    margin: 0 0 0 11px;
  }
}<|MERGE_RESOLUTION|>--- conflicted
+++ resolved
@@ -155,15 +155,8 @@
     .dashboard-widget-content {
       margin-top: 0;
 
-<<<<<<< HEAD
-      .grid-container {
-        .grid {
-          margin: 0 0 10px 0;
-        }
-=======
       .other-scroll-container {
         margin: 10px;
->>>>>>> 35365980
       }
       .tab-container {
         padding-top: 10px;
