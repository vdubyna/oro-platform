@import "../../../oroui/css/less/mixins";
@dashboardBackgroundColor:  #f1f1f1;

.dashboard-selector-container {
  label {
    padding-top: 4px;
    padding-right: 10px;
  }
  select {
    width: auto;
  }
  label,
  select,
  .selector {
    float: left;
  }
}

.dashboard-container-wrapper {
  .responsive-section {
    background: @dashboardBackgroundColor;
    padding-top: 13px;
    padding-left: 13px;
    .responsive-cell > div {
      padding-right: 13px;
      padding-bottom: 13px;
    }
  }
  .scrollable-container {
    background: @dashboardBackgroundColor;
  }

  .launchpad-container {
    .box-type1 {
      border: 0;
      background-color: @dashboardBackgroundColor;
    }

    .oro-subtitle {
      margin: 10px 10px 10px 0;
    }

    .title-buttons-container {
      margin-top: 10px;
      margin-right: 13px;
    }
  }

  .dashboard-widget.editable {
    .sortable {
      cursor: move;
    }

    .default-actions-container {
      display: block;
    }

    .widget-actions-container .widget-actions-section {
      .action-wrapper:last-child {
        border-right: 1px solid #ddd;
      }
    }
  }

  .dashboard-widget {
    -webkit-border-radius: 3px;
    -moz-border-radius: 3px;
    border-radius: 3px;

    .actions-container.collapse-expand-action-container {
      position: relative;
      top: 1px;
      padding: 10px 5px;
      border-bottom: 1px solid #ddd;
    }

    .actions-container {
      position: relative;
      top: -32px;
      height: 0px;
    }

    .actions-container.pull-left {
      top: 10px;
    }

    .actions-container.pull-right {
      top: -32px;
    }

    .default-actions-container {
      display: none;
    }

    .widget-actions-container, .default-actions-container {
      .action-wrapper {
        border-right: 1px solid #ddd;
        padding: 3px 13px;
      }
    }

    .widget-actions-container .widget-actions-section {
      .action-wrapper:last-child {
        border-right: none;
      }
    }

    .move-action {
      cursor: move;
    }

    .default-actions-container {
      .action-wrapper:last-child {
        border-right: none;
      }
    }

    .title {
<<<<<<< HEAD
      padding-left: 0;
=======
      padding-left: 12px;
>>>>>>> 239e65e5
      padding-right: 0;
      border-bottom: 1px solid #ddd;
    }

    .dashboard-widget-content {
      padding-top: 12px;
    }
  }

  .hidden-empty-text{
    height: 0!important;
    visibility: hidden;
    padding: 0!important;
    margin: 0!important;
    overflow: hidden!important;
  }

  .widget-placeholder {
    background: #f5f5f5;
    border: 2px dashed #ccc;
    -moz-border-radius: 3px;
    border-radius: 3px;
    color: #aaa;
    font-size: 24px;
    min-height: 200px;
    padding: 20px;
    text-align: center;
  }
  .dashboard-widget.collapsed {
    .title {
      border-bottom: none;
    }
    height: 43px;
    overflow: hidden;
  }
  .collapse-expand-action-container {
    padding-left: 8px;
    padding-right: 5px;
  }
}

.launchpad-widget-content > div {
  height: 190px;
  border: 1px solid #b6b6b6;
  overflow: hidden;
  .border-radius(5px);
  .box-shadow(1px 1px 5px rgba(50, 50, 50, 0.2));
}

.launchpad-widget-content {
  max-width: 600px;
  margin: 0 auto;

  .image-wrap {
    background: #fff;
    display: block;
    width: 40%;
    height: 100%;
    .widget-image {
      display: block !important;
      font-size: 64px;
      width: 64px;
      color: #cecece;
      cursor: default;
      margin: 0 auto;
      &:hover {
        color: #8baed9;
      }
    }
    p {
      padding: 35px 0 10px;
      font-size: 17px;
      color: #555555;
    }
  }
  .list-wrap {
    background: @dashboardBackgroundColor;
    border-left: 1px solid #e5e5e5;
    width: 60%;
    margin-left: -1px;
    height: 100%;
    ul {
      margin: 5px 0;
      li > a {
        border-bottom: 1px solid #e5e5e5;
        font-size:14px;
      }
      li.last > a {
        border: none;
      }
    }
  }
}

.quick-launchpad-toolbar{
  width: 100%;
  margin: 0;
  list-style: none;
  & > li{
    float: left;
    border-left: 1px solid #eaeaea;
    padding: 15px 0 25px;
    text-align: center;
    /* width: 20%; calculated on backend and depends on a number of items */
    #gradient > .vertical(#ffffff, #f1f1f1);
    &:first-child{
      border: 0;
    }
    &:hover{
      #gradient > .vertical(#f1f1f1, #ffffff);
    }
    .title-box{
      margin-bottom: 19px;
      display: block;
      text-overflow: ellipsis;
      overflow: hidden;
      width: 100%;
      font-size: 14px;
      font-weight: bold;
    }
    .list-content{
      display: block;
       i{
        font-size: 35px;
        color: #444;
      }
    }
    a{
      color: #444;
    }
  }
}

.dashboard-link{
  font-weight: normal;
}

.chart-container {
  position: relative;
  overflow-x: hidden;
  &>.clearfix {
    margin: 0 auto;
    .pie-chart {
      z-index: 1;
    }
    .bar-chart{
      margin-top: 20px;
    }
    .pie-chart-legend {
      position: relative;
      table {
        position: absolute;
        top: 0;
        left: 0;
        bottom: 0;
        right: 0;
        margin: auto 0 auto 30px;
        width: 50%;
        height: auto;
        td {
          padding-bottom: 7px;
        }
      }
    }
  }
}
.chart-legend table {
  font-size: 13px !important;
  .flotr-legend-color-box {
    &>div {
      border: 0 !important;
      &>div {
        border: 0 !important;
      }
    }
  }
  .flotr-legend-label {
    padding-left: 10px;
  }
}
.flotr-mouse-value {
  cursor: default;
}
.funnel-data{
  h5 {
    margin-bottom: 5px;
    margin-left: 25px;
    &:first-letter {
      text-transform: uppercase;
    }
  }
  ul {
    list-style: none;
  }
}
.recent-emails-widget-content{
  .tab-container .nav-tabs{
    margin-bottom: 0px;
    border-bottom: 1px solid #ddd;
    & > li{
      float: left;
      & > a{
        color: #555555;
        background-color: #fafafa;
        border: 1px solid #ddd;
        border-left: 0;
        border-radius: 0px;
        margin-right: 0px;
        padding: 8px 12px;
        line-height: 20px;
      }
     &.active > a,
     &.active > a:hover,
     &.active > a:focus{
       border: 1px solid #ddd;
       border-bottom-color: #fff;
       -webkit-box-shadow: none;
       -moz-box-shadow: none;
       box-shadow: none;
       color: #444444;
       background: #fff;
       text-decoration: none;
     }
     &:first-child > a,
     &first-child > a:hover,
     &:first-child > a:focus{
        border-left: 1px solid #ddd;
      }
    }
  }
}
.dashboard-widgets-wrapper{
  width: 600px;
  .dashboard-widget-title {
    display: block;
    padding: 0 0 10px;
  }
  .dashboard-widget-container:hover {
    background-color: #F2F2F2;
  }
  .dashboard-widget-container {
    width: 100%;
    height: 158px;
    padding: 15px;
    border-bottom: 2px solid #808080;
    position: relative;
    .dashboard-widget-thumbnail{
      float: left;
      margin: 0 10px 0 0;
      width: 25%;
      position: relative;
    }
    .dashboard-widget-thumbnail img{
      height: 125px;
    }
    p{
      float: left;
      height: 100%;
      margin-top: -3px;
      overflow: hidden;
      width: 50%;
    }
  }
  .modal-body{
    padding: 0;
  }
  .modal-header {
    padding: 7px 15px 3px;
  }
  .modal-footer {
    height: 40px;
    padding-top: 0;
    a.ok, a.cancel{
      display: none;
    }
  }
  .dashboard-widgets-pick-wrapper {
    text-align: center;
    width: 130px;
    height: 130px;
    display: table-cell;
    vertical-align: middle;
    .loading-content {
      display: inline-block;
      width: 32px;
      height: 32px;
      background-color: transparent;
    }
  }

  .loading-content{
    background: transparent url('../../img/loader.gif') no-repeat center left;
  }
}
.navigation {
  .dashboard-widgets-add {
    margin: 0 0 0 11px;
  }
}

.mobile-version .dashboard-widget {
  .title {
    height: 70px;
  }

  .action-wrapper.sortable {
    display: none;
  }
}<|MERGE_RESOLUTION|>--- conflicted
+++ resolved
@@ -73,7 +73,7 @@
       padding: 10px 5px;
       border-bottom: 1px solid #ddd;
     }
-
+    
     .actions-container {
       position: relative;
       top: -32px;
@@ -116,11 +116,7 @@
     }
 
     .title {
-<<<<<<< HEAD
-      padding-left: 0;
-=======
-      padding-left: 12px;
->>>>>>> 239e65e5
+      padding-left: 18;
       padding-right: 0;
       border-bottom: 1px solid #ddd;
     }
