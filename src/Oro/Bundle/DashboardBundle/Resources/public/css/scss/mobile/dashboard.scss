/* @theme: admin.oro; */

<<<<<<< HEAD
=======
.dashboard-container-wrapper {
    min-height: 100%;

    .responsive-section {
        padding: 0;

        .responsive-cell > div {
            padding: 0;
        }
    }

    .dashboard-widget {
        .action-wrapper.sortable {
            display: none;
        }
    }
}

.chart-container {
    & > .clearfix {
        max-width: 100%;

        .chart-legend {
            padding-bottom: 8px;
        }
    }
}

>>>>>>> f4bc701d
.widget-configuration {
    .date-range-filter {
        max-width: 300px;

        .control-group .filter-select-oro {
            height: 32px;
            max-width: initial;

            line-height: 32px;
        }

        .filter-start-date,
        .filter-end-date {
            max-width: calc(50% - 10px);

            input {
                line-height: 32px;
            }
        }
    }

    .control-label.wrap {
        width: auto;
    }
}<|MERGE_RESOLUTION|>--- conflicted
+++ resolved
@@ -1,7 +1,5 @@
 /* @theme: admin.oro; */
 
-<<<<<<< HEAD
-=======
 .dashboard-container-wrapper {
     min-height: 100%;
 
@@ -30,7 +28,6 @@
     }
 }
 
->>>>>>> f4bc701d
 .widget-configuration {
     .date-range-filter {
         max-width: 300px;
