--- conflicted
+++ resolved
@@ -5,10 +5,7 @@
 
 @import "./variables";
 
-<<<<<<< HEAD
-=======
 @import "./big-numbers";
->>>>>>> f4bc701d
 @import "./dashboard";
 @import "./launchpad";
 
