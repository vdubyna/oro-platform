--- conflicted
+++ resolved
@@ -115,11 +115,7 @@
          */
         _onClickAddWidget: function(e) {
             e.preventDefault();
-<<<<<<< HEAD
-            var columnIndex = $(event.target).closest(this.options.columnsSelector).index();
-=======
             var columnIndex = $(e.target).closest(this.options.columnsSelector).index();
->>>>>>> db0bb288
             var targetColumn = (columnIndex === -1) ? 0 : columnIndex;
             var dialog = new WidgetPickerModal({
                 dashboard: this,
