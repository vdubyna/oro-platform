<?php

namespace Oro\Bundle\DashboardBundle\Provider;

use Oro\Bundle\DashboardBundle\Exception\InvalidConfigurationException;

class ConfigProvider
{
<<<<<<< HEAD
    const WIDGETS_BRANCH = 'widgets';
    const DASHBOARDS_BRANCH = 'dashboards';
=======
    const NODE_DASHBOARD = 'dashboards';
    const NODE_WIDGET = 'widgets';

>>>>>>> b399c3e4
    /**
     * Array of oro_dashboard_config config section
     *
     * @var array
     */
    protected $configs;

    /**
     * @param array $configs
     */
    public function __construct(array $configs)
    {
        $this->configs = $configs;
    }

    /**
     * @param $key
     *
     * @throws \Oro\Bundle\DashboardBundle\Exception\InvalidConfigurationException
     *
     * @return array
     */
    public function getConfig($key)
    {
        if (!$this->hasConfig($key)) {
            throw new InvalidConfigurationException($key);
        }

        return $this->configs[$key];
    }

    /**
     * @return array
     */
    public function getConfigs()
    {
        return $this->configs;
    }

    /**
     * @return array
     */
    public function getDashboardConfigs()
    {
        return $this->configs[self::NODE_DASHBOARD];
    }

    /**
     * @return array
     */
    public function getWidgetConfigs()
    {
        return $this->configs[self::NODE_WIDGET];
    }

    /**
     * @param $key
     * @return bool
     */
    public function hasConfig($key)
    {
        return isset($this->configs[$key]);
    }

    /**
     * @param $dashboardName
     * @return mixed
     * @throws InvalidConfigurationException
     */
    public function getDashboardConfig($dashboardName)
    {
        if (!$this->hasDashboardConfig($dashboardName)) {
            throw new InvalidConfigurationException($dashboardName);
        }

<<<<<<< HEAD
        return $this->configs[self::DASHBOARDS_BRANCH][$dashboardName];
=======
        return $this->configs[self::NODE_DASHBOARD][$dashboardName];
>>>>>>> b399c3e4
    }

    /**
     * @param $dashboardName
     * @return bool
     */
    public function hasDashboardConfig($dashboardName)
    {
<<<<<<< HEAD
        return isset($this->configs[self::DASHBOARDS_BRANCH][$dashboardName]);
=======
        return isset($this->configs[self::NODE_DASHBOARD][$dashboardName]);
>>>>>>> b399c3e4
    }

    /**
     * @param $widgetName
     *
     * @throws InvalidConfigurationException
     *
     * @return mixed
     */
    public function getWidgetConfig($widgetName)
    {
        if (!$this->hasWidgetConfig($widgetName)) {
            throw new InvalidConfigurationException($widgetName);
        }

<<<<<<< HEAD
        return $this->configs[self::WIDGETS_BRANCH][$widgetName];
=======
        return $this->configs[self::NODE_WIDGET][$widgetName];
>>>>>>> b399c3e4
    }

    /**
     * @param $widgetName
     * @return bool
     */
    public function hasWidgetConfig($widgetName)
    {
<<<<<<< HEAD
        return isset($this->configs[self::WIDGETS_BRANCH][$widgetName]);
=======
        return isset($this->configs[self::NODE_WIDGET][$widgetName]);
>>>>>>> b399c3e4
    }
}<|MERGE_RESOLUTION|>--- conflicted
+++ resolved
@@ -6,14 +6,9 @@
 
 class ConfigProvider
 {
-<<<<<<< HEAD
-    const WIDGETS_BRANCH = 'widgets';
-    const DASHBOARDS_BRANCH = 'dashboards';
-=======
     const NODE_DASHBOARD = 'dashboards';
     const NODE_WIDGET = 'widgets';
 
->>>>>>> b399c3e4
     /**
      * Array of oro_dashboard_config config section
      *
@@ -89,11 +84,7 @@
             throw new InvalidConfigurationException($dashboardName);
         }
 
-<<<<<<< HEAD
-        return $this->configs[self::DASHBOARDS_BRANCH][$dashboardName];
-=======
         return $this->configs[self::NODE_DASHBOARD][$dashboardName];
->>>>>>> b399c3e4
     }
 
     /**
@@ -102,11 +93,7 @@
      */
     public function hasDashboardConfig($dashboardName)
     {
-<<<<<<< HEAD
-        return isset($this->configs[self::DASHBOARDS_BRANCH][$dashboardName]);
-=======
         return isset($this->configs[self::NODE_DASHBOARD][$dashboardName]);
->>>>>>> b399c3e4
     }
 
     /**
@@ -122,11 +109,7 @@
             throw new InvalidConfigurationException($widgetName);
         }
 
-<<<<<<< HEAD
-        return $this->configs[self::WIDGETS_BRANCH][$widgetName];
-=======
         return $this->configs[self::NODE_WIDGET][$widgetName];
->>>>>>> b399c3e4
     }
 
     /**
@@ -135,10 +118,6 @@
      */
     public function hasWidgetConfig($widgetName)
     {
-<<<<<<< HEAD
-        return isset($this->configs[self::WIDGETS_BRANCH][$widgetName]);
-=======
         return isset($this->configs[self::NODE_WIDGET][$widgetName]);
->>>>>>> b399c3e4
     }
 }