--- conflicted
+++ resolved
@@ -3,15 +3,11 @@
 namespace Oro\Bundle\DashboardBundle\Provider\Converters;
 
 use Doctrine\ORM\EntityRepository;
-use Doctrine\ORM\QueryBuilder;
 
 use Oro\Bundle\DashboardBundle\Provider\ConfigValueConverterAbstract;
 use Oro\Bundle\SecurityBundle\SecurityFacade;
 use Oro\Bundle\OrganizationBundle\Provider\BusinessUnitAclProvider;
-<<<<<<< HEAD
-=======
 use Oro\Bundle\SecurityBundle\Acl\Domain\OneShotIsGrantedObserver;
->>>>>>> fa708f36
 
 /**
  * Class WidgetBusinessUnitSelectConverter
@@ -55,17 +51,7 @@
     public function getConvertedValue(array $widgetConfig, $value = null, array $config = [], array $options = [])
     {
         if ($value === null) {
-<<<<<<< HEAD
-            $queryBuilder = $this->businessUnitRepository->createQueryBuilder('bu');
-            if ($organizationId = $this->securityFacade->getOrganizationId()) {
-                $queryBuilder->andWhere('bu.organization = :organizationId');
-                $queryBuilder->setParameter('organizationId', $organizationId);
-            }
-            $this->applyAclByEntityPermission($queryBuilder);
-            return $queryBuilder->getQuery()->getResult();
-=======
             return $this->getBusinessUnitList();
->>>>>>> fa708f36
         }
 
         return parent::getConvertedValue($widgetConfig, $value, $config, $options);
@@ -77,17 +63,7 @@
     public function getFormValue(array $converterAttributes, $value)
     {
         if ($value === null) {
-<<<<<<< HEAD
-            $queryBuilder = $this->businessUnitRepository->createQueryBuilder('bu');
-            if ($organizationId = $this->securityFacade->getOrganizationId()) {
-                $queryBuilder->andWhere('bu.organization = :organizationId');
-                $queryBuilder->setParameter('organizationId', $organizationId);
-            }
-            $this->applyAclByEntityPermission($queryBuilder);
-            return $queryBuilder->getQuery()->getResult();
-=======
             return $this->getBusinessUnitList();
->>>>>>> fa708f36
         }
 
         return parent::getFormValue($converterAttributes, $value);
@@ -113,18 +89,6 @@
     }
 
     /**
-<<<<<<< HEAD
-     * @param QueryBuilder $queryBuilder
-     */
-    protected function applyAclByEntityPermission(QueryBuilder $queryBuilder)
-    {
-        if ($this->aclEntityClass && $this->aclPermission) {
-            $businessUnitIds = $this
-                ->businessUnitAclProvider
-                ->getBusinessUnitIds($this->aclEntityClass, $this->aclPermission);
-            $queryBuilder->andWhere($queryBuilder->expr()->in('bu.id', $businessUnitIds));
-        }
-=======
      * @return array
      */
     protected function getBusinessUnitList()
@@ -143,6 +107,5 @@
         }
 
         return $queryBuilder->getQuery()->getResult();
->>>>>>> fa708f36
     }
 }