<?php

namespace Oro\Bundle\TestFrameworkBundle\Provider;

use Oro\Bundle\EntityBundle\Provider\EntityAliasProviderInterface;

/**
 * This alias provider excludes aliases generation for test entities to avoid duplications of aliases.
 * TestActivity and TestActivityTarget entities does not covered by this class because they should have aliases
 * to build correct association API routes.
 */
class EntityAliasProvider implements EntityAliasProviderInterface
{
    protected static $classes = [
<<<<<<< HEAD
=======
        'Oro\Bundle\TestFrameworkBundle\Entity\Item',
        'Oro\Bundle\TestFrameworkBundle\Entity\Item2',
>>>>>>> 83d38621
        'Oro\Bundle\TestFrameworkBundle\Entity\ItemValue',
        'Oro\Bundle\TestFrameworkBundle\Entity\Product',
        'Oro\Bundle\TestFrameworkBundle\Entity\WorkflowAwareEntity',
    ];

    /**
     * {@inheritdoc}
     */
    public function getEntityAlias($entityClass)
    {
        if (in_array($entityClass, self::$classes)) {
            return false;
        }

        return null;
    }
}<|MERGE_RESOLUTION|>--- conflicted
+++ resolved
@@ -12,11 +12,8 @@
 class EntityAliasProvider implements EntityAliasProviderInterface
 {
     protected static $classes = [
-<<<<<<< HEAD
-=======
         'Oro\Bundle\TestFrameworkBundle\Entity\Item',
         'Oro\Bundle\TestFrameworkBundle\Entity\Item2',
->>>>>>> 83d38621
         'Oro\Bundle\TestFrameworkBundle\Entity\ItemValue',
         'Oro\Bundle\TestFrameworkBundle\Entity\Product',
         'Oro\Bundle\TestFrameworkBundle\Entity\WorkflowAwareEntity',
