<?php

namespace Oro\Bundle\TestFrameworkBundle;

use Oro\Bundle\TestFrameworkBundle\DependencyInjection\Compiler\CheckReferenceCompilerPass;
use Oro\Bundle\TestFrameworkBundle\DependencyInjection\Compiler\ClientCompilerPass;
use Oro\Bundle\TestFrameworkBundle\DependencyInjection\Compiler\TagsInformationPass;
use Oro\Bundle\TestFrameworkBundle\DependencyInjection\Compiler\TestSessionListenerCompilerPass;
use Symfony\Component\DependencyInjection\ContainerBuilder;
use Symfony\Component\HttpKernel\Bundle\Bundle;

class OroTestFrameworkBundle extends Bundle
{
    /**
     * {@inheritdoc}
     */
    public function build(ContainerBuilder $container)
    {
        $container->addCompilerPass(new TagsInformationPass());
        $container->addCompilerPass(new CheckReferenceCompilerPass());
<<<<<<< HEAD
        $container->addCompilerPass(new TestSessionListenerCompilerPass());
=======
        $container->addCompilerPass(new ClientCompilerPass());
>>>>>>> 5976e0cb
    }
}<|MERGE_RESOLUTION|>--- conflicted
+++ resolved
@@ -18,10 +18,7 @@
     {
         $container->addCompilerPass(new TagsInformationPass());
         $container->addCompilerPass(new CheckReferenceCompilerPass());
-<<<<<<< HEAD
+        $container->addCompilerPass(new ClientCompilerPass());
         $container->addCompilerPass(new TestSessionListenerCompilerPass());
-=======
-        $container->addCompilerPass(new ClientCompilerPass());
->>>>>>> 5976e0cb
     }
 }