<?php

namespace Oro\Bundle\TestFrameworkBundle\Behat\ServiceContainer;

use Behat\Behat\Context\Context;
use Behat\MinkExtension\ServiceContainer\MinkExtension;
use Behat\Symfony2Extension\ServiceContainer\Symfony2Extension;
use Behat\Symfony2Extension\Suite\SymfonyBundleSuite;
use Behat\Symfony2Extension\Suite\SymfonySuiteGenerator;
use Behat\Testwork\Cli\ServiceContainer\CliExtension;
use Behat\Testwork\ServiceContainer\Extension as TestworkExtension;
use Behat\Testwork\ServiceContainer\ExtensionManager;
use Behat\Testwork\Suite\ServiceContainer\SuiteExtension;
use Oro\Bundle\TestFrameworkBundle\Behat\Cli\SuiteController;
use Oro\Bundle\TestFrameworkBundle\Behat\Driver\OroSelenium2Factory;
use Symfony\Component\Config\Definition\Builder\ArrayNodeDefinition;
use Symfony\Component\Config\FileLocator;
use Symfony\Component\DependencyInjection\ContainerBuilder;
use Symfony\Component\DependencyInjection\Exception\InvalidArgumentException;
use Symfony\Component\DependencyInjection\Exception\OutOfBoundsException;
use Symfony\Component\DependencyInjection\Loader\YamlFileLoader;
use Symfony\Component\DependencyInjection\Definition;
use Symfony\Component\DependencyInjection\Reference;
use Symfony\Component\HttpKernel\Bundle\BundleInterface;
use Symfony\Component\Yaml\Yaml;

class OroTestFrameworkExtension implements TestworkExtension
{
    const DUMPER_TAG = 'oro_test.dumper';

<<<<<<< HEAD
    const ELEMENTS_CONFIG_ROOT = 'behat_elements';
=======
    const ELEMENTS_CONFIG_ROOT = 'elements';
>>>>>>> 122c0499

    /**
     * {@inheritdoc}
     */
    public function process(ContainerBuilder $container)
    {
        $container->get(Symfony2Extension::KERNEL_ID)->registerBundles();
        $this->processBundleAutoload($container);
        $this->processElements($container);
        $this->processDbDumpers($container);
        $this->processIsolationSubscribers($container);
        $container->get(Symfony2Extension::KERNEL_ID)->shutdown();
    }

    /**
     * {@inheritdoc}
     */
    public function getConfigKey()
    {
        return 'oro_test';
    }

    /**
     * {@inheritdoc}
     */
    public function initialize(ExtensionManager $extensionManager)
    {
        /** @var MinkExtension $minkExtension */
        $minkExtension = $extensionManager->getExtension('mink');
        $minkExtension->registerDriverFactory(new OroSelenium2Factory());
    }

    /**
     * {@inheritdoc}
     */
    public function configure(ArrayNodeDefinition $builder)
    {
        $builder
            ->children()
                ->arrayNode('application_suites')
                    ->prototype('scalar')->end()
                    ->info(
                        "Suites that applicable for application.\n".
                        'This suites will be run with --applicable-suites key in console'
                    )
                    ->defaultValue([])
                ->end()
                ->arrayNode('shared_contexts')
                    ->prototype('scalar')->end()
                    ->info('Contexts that added to all autoload bundles suites')
                    ->defaultValue([])
                ->end()
                ->scalarNode('reference_initializer_class')
                    ->defaultValue('Oro\Bundle\TestFrameworkBundle\Behat\Fixtures\ReferenceRepositoryInitializer')
                ->end()
            ->end();
    }

    /**
     * {@inheritdoc}
     */
    public function load(ContainerBuilder $container, array $config)
    {
        $loader = new YamlFileLoader($container, new FileLocator(__DIR__ . '/config'));
        $loader->load('services.yml');
        $loader->load('kernel_services.yml');

        $container->setParameter('oro_test.shared_contexts', $config['shared_contexts']);
        $container->setParameter('oro_test.application_suites', $config['application_suites']);
        $container->setParameter('oro_test.reference_initializer_class', $config['reference_initializer_class']);
    }

    /**
     * @param ContainerBuilder $container
     */
    public function processDbDumpers(ContainerBuilder $container)
    {
        $dbDumper = $this->getDbDumper($container);
        $dbDumper->addTag(self::DUMPER_TAG, ['priority' => 100]);
    }

    /**
     * @param ContainerBuilder $container
     */
    /**
     * @param ContainerBuilder $container
     * @throws OutOfBoundsException When
     * @throws InvalidArgumentException
     */
    private function processIsolationSubscribers(ContainerBuilder $container)
    {
        $dumpers = [];

        foreach ($container->findTaggedServiceIds(self::DUMPER_TAG) as $id => $attributes) {
            $priority = isset($attributes[0]['priority']) ? $attributes[0]['priority'] : 0;
            $dumpers[$priority][] = new Reference($id);
        }

        // sort by priority and flatten
        krsort($dumpers);
        $dumpers = call_user_func_array('array_merge', $dumpers);

        $container->getDefinition('oro_test.listener.feature_isolation_subscriber')->replaceArgument(
            0,
            $dumpers
        );
        $container->getDefinition('oro_test.listener.dump_environment_subscriber')->replaceArgument(
            0,
            $dumpers
        );
    }

    /**
     * @param ContainerBuilder $container
     * @return Definition
     */
    private function getDbDumper(ContainerBuilder $container)
    {
        $driver = $container->get(Symfony2Extension::KERNEL_ID)->getContainer()->getParameter('database_driver');

        $taggedServices = $container->findTaggedServiceIds(
            'oro_test.db_dumper'
        );

        foreach ($taggedServices as $id => $tags) {
            foreach ($tags as $attributes) {
                if ($attributes['driver'] !== $driver) {
                    continue;
                }

                return $container->getDefinition($id);
            }
        }

        throw new \InvalidArgumentException(sprintf('You must specify db dumper service for "%s" driver', $driver));
    }

    /**
     * @param $suiteConfigurations
     * @return array
     */
    private function getConfiguredBundles($suiteConfigurations)
    {
        $configuredBundles = [];

        foreach ($suiteConfigurations as $suiteName => $configuration) {
            $settings = $configuration['settings'];
            $type = $configuration['type'];

            if ('symfony_bundle' === $type) {
                $configuredBundles[] = isset($settings['bundle']) ? $settings['bundle'] : $suiteName;
            }
        }
        return $configuredBundles;
    }

    /**
     * Generate behat test suite for every bundle that registered in kernel and not configured in configuration
     *
     * @param ContainerBuilder $container
     */
    private function processBundleAutoload(ContainerBuilder $container)
    {
        $suiteConfigurations = $container->getParameter('suite.configurations');
        $kernel = $container->get(Symfony2Extension::KERNEL_ID);
        /** @var SymfonySuiteGenerator $suiteGenerator */
        $suiteGenerator = $container->get('symfony2_extension.suite.generator');
        $commonContexts = $container->getParameter('oro_test.shared_contexts');

        $configuredBundles = $this->getConfiguredBundles($suiteConfigurations);

        /** @var BundleInterface $bundle */
        foreach ($kernel->getBundles() as $bundle) {
            if (in_array($bundle->getName(), $configuredBundles, true)) {
                continue;
            }

            $bundleSuite = $suiteGenerator->generateSuite($bundle->getName(), []);

            if (!$this->hasValidPaths($bundleSuite)) {
                continue;
            }

            $suiteConfigurations[$bundle->getName()] = [
                'type' => 'symfony_bundle',
                'settings' => [
                    'contexts' => $this->getSuiteContexts($bundleSuite, $commonContexts),
                    'paths' => $bundleSuite->getSetting('paths'),
                ],
            ];
        }

        $container->setParameter('suite.configurations', $suiteConfigurations);
    }

    /**
     * @param ContainerBuilder $container
     */
    private function processElements(ContainerBuilder $container)
    {
        $elementConfiguration = [];
        $kernel = $container->get(Symfony2Extension::KERNEL_ID);

        /** @var BundleInterface $bundle */
        foreach ($kernel->getBundles() as $bundle) {
            $mappingPath = str_replace(
                '/',
                DIRECTORY_SEPARATOR,
<<<<<<< HEAD
                $bundle->getPath().'/Resources/config/oro/behat_elements.yml'
=======
                $bundle->getPath().'/Resources/config/oro/behat.yml'
>>>>>>> 122c0499
            );

            if (!is_file($mappingPath)) {
                continue;
            }

            $config = Yaml::parse(file_get_contents($mappingPath));

            $elementConfiguration = array_merge($elementConfiguration, $config[self::ELEMENTS_CONFIG_ROOT]);
        }

        $container->getDefinition('oro_element_factory')->replaceArgument(2, $elementConfiguration);
    }

    /**
     * @param SymfonyBundleSuite $bundleSuite
     * @param Context[] $commonContexts
     * @return array
     */
    private function getSuiteContexts(SymfonyBundleSuite $bundleSuite, array $commonContexts)
    {
        $suiteContexts = array_filter($bundleSuite->getSetting('contexts'), 'class_exists');
        $suiteContexts = array_merge($suiteContexts, $commonContexts);

        return $suiteContexts;
    }

    /**
     * @param SymfonyBundleSuite $bundleSuite
     * @return bool
     */
    protected function hasValidPaths(SymfonyBundleSuite $bundleSuite)
    {
        return 0 < count(array_filter($bundleSuite->getSetting('paths'), 'is_dir'));
    }

    /**
     * @param BundleInterface $bundle
     * @return bool
     */
    protected function hasDirectory(BundleInterface $bundle, $namespace)
    {
        $path = $bundle->getPath() . str_replace('\\', DIRECTORY_SEPARATOR, $namespace);

        return is_dir($path);
    }
}<|MERGE_RESOLUTION|>--- conflicted
+++ resolved
@@ -28,11 +28,7 @@
 {
     const DUMPER_TAG = 'oro_test.dumper';
 
-<<<<<<< HEAD
-    const ELEMENTS_CONFIG_ROOT = 'behat_elements';
-=======
     const ELEMENTS_CONFIG_ROOT = 'elements';
->>>>>>> 122c0499
 
     /**
      * {@inheritdoc}
@@ -241,11 +237,7 @@
             $mappingPath = str_replace(
                 '/',
                 DIRECTORY_SEPARATOR,
-<<<<<<< HEAD
-                $bundle->getPath().'/Resources/config/oro/behat_elements.yml'
-=======
                 $bundle->getPath().'/Resources/config/oro/behat.yml'
->>>>>>> 122c0499
             );
 
             if (!is_file($mappingPath)) {
