services:
    cli.controller.suite:
        class: Oro\Bundle\TestFrameworkBundle\Behat\Cli\SuiteController
        arguments:
            - '@suite.registry'
            - '%suite.configurations%'
            - '%oro_test.application_suites%'
        tags:
            - { name: cli.controller, priority: 1100 }

    mink.listener.sessions:
        class: Oro\Bundle\TestFrameworkBundle\Behat\Listener\SessionsListener
        arguments:
            - '@mink'
            - '%mink.default_session%'
            - '%mink.javascript_session%'
            - '%mink.available_javascript_sessions%'
        tags:
            - { name: event_dispatcher.subscriber, priority: 0 }

    oro_test.listener.runtime_subscriber:
        class: Oro\Bundle\TestFrameworkBundle\Behat\Listener\RunTimeSubscriber
        arguments:
            - '@mink'
            - '@symfony2_extension.kernel'
        tags:
            - { name: event_dispatcher.subscriber, priority: 10 }

    oro_test.listener.set_locale_subscriber:
        class: Oro\Bundle\TestFrameworkBundle\Behat\Listener\SetLocaleSubscriber
        arguments:
            - '@oro_config.global'
        tags:
            - { name: event_dispatcher.subscriber, priority: 50 }

    oro_test.listener.fixtures_subscriber:
        class: Oro\Bundle\TestFrameworkBundle\Behat\Listener\FixturesSubscriber
        arguments:
            - '@oro_test.context.fixture_loader'
            - '@oro_test.reference_repository_initializer'
        tags:
            - { name: 'event_dispatcher.subscriber', , priority: 20 }

    oro_test.listener.step_duration_measure_subscriber:
        class: 'Oro\Bundle\TestFrameworkBundle\Behat\Listener\StepDurationMeasureSubscriber'
        arguments:
            - '@definition.finder'

    oro_test.listener.interactive_execution_subscriber:
        class: 'Oro\Bundle\TestFrameworkBundle\Behat\Listener\InteractiveExecutionSubscriber'

    oro_test.listener.suite_aware_subscriber:
        class: Oro\Bundle\TestFrameworkBundle\Behat\Listener\SuiteAwareSubscriber
        arguments:
            - ~
        tags:
            - { name: 'event_dispatcher.subscriber' }

<<<<<<< HEAD
=======
    oro_test.listener.step_duration_measure_subscriber:
        class: 'Oro\Bundle\TestFrameworkBundle\Behat\Listener\StepDurationMeasureSubscriber'
        arguments:
            - '@definition.finder'

    oro_test.listener.interactive_execution_subscriber:
        class: 'Oro\Bundle\TestFrameworkBundle\Behat\Listener\InteractiveExecutionSubscriber'

>>>>>>> 01bf90b3
    cli.controller.mesure_execution_time:
        class: Oro\Bundle\TestFrameworkBundle\Behat\Cli\MeasureExecutionTimeController
        arguments:
            - '@oro_test.listener.step_duration_measure_subscriber'
            - '@event_dispatcher'
        tags:
            - { name: 'cli.controller', priority: 500 }

    cli.controller.input_output_conyroller:
        class: Oro\Bundle\TestFrameworkBundle\Behat\Cli\InputOutputController
        arguments:
            - '@oro_behat_extension.isolation.test_isolation_subscriber'
        tags:
            - { name: 'cli.controller', priority: 100 }

    cli.controller.interactive_execution:
        class: Oro\Bundle\TestFrameworkBundle\Behat\Cli\InteractiveExecutionController
        arguments:
            - '@oro_test.listener.interactive_execution_subscriber'
            - '@event_dispatcher'
        tags:
            - { name: 'cli.controller' }

    oro_element_factory:
        class: 'Oro\Bundle\TestFrameworkBundle\Behat\Element\OroElementFactory'
        arguments:
            - '@mink'
            - '@mink.selectors_handler'
            - []
        tags:
            - { name: 'suite_aware' }

    oro_page_factory:
        class: 'Oro\Bundle\TestFrameworkBundle\Behat\Element\OroPageFactory'
        arguments:
            - '@oro_element_factory'
            - []

    oro_behat_page_object_initializer:
        class: 'Oro\Bundle\TestFrameworkBundle\Behat\Context\Initializer\OroPageObjectInitializer'
        arguments:
            - '@oro_element_factory'
            - '@oro_page_factory'
        tags:
            - { name: 'context.initializer' }

    oro_behat_fixture_loader_initializer:
        class: Oro\Bundle\TestFrameworkBundle\Behat\Context\Initializer\FixtureLoaderInitializer
        arguments:
            - '@oro_test.context.fixture_loader'
        tags:
            - { name: 'context.initializer' }

    oro_test.context.fixture_loader:
        class: Oro\Bundle\TestFrameworkBundle\Behat\Fixtures\FixtureLoader
        arguments:
            - '@doctrine'
            - '@oro_test.entity_class_resolver'
            - '@oro_test.entity_supplement'
            - '@oro_test.alice_loader'
        tags:
            - { name: 'suite_aware' }

    oro_test.entity_class_resolver:
        class: Oro\Bundle\TestFrameworkBundle\Behat\Fixtures\EntityClassResolver
        arguments: ['@oro_entity.entity_alias_resolver']

    oro_test.entity_supplement:
        class: Oro\Bundle\TestFrameworkBundle\Behat\Fixtures\EntitySupplement
        arguments:
            - '@doctrine'
            - '@oro_test.reference_repository'
            - '@oro_security.owner.metadata_provider.chain'

    oro_test.reference_repository:
        class: Nelmio\Alice\Instances\Collection
        factory: ['@oro_test.alice_loader', getReferenceRepository]

    oro_test.reference_repository_initializer:
        class: '%oro_test.reference_initializer_class%'
        arguments:
            - '@doctrine'
            - '@oro_test.reference_repository'

    oro_test.alice_loader:
        class: Oro\Bundle\TestFrameworkBundle\Behat\Fixtures\OroAliceLoader
        calls:
            - [setDoctrine, ['@doctrine']]

    oro_test.environment.handler.feature_environment_handler:
        class: Oro\Bundle\TestFrameworkBundle\Behat\Environment\Handler\FeatureEnvironmentHandler
        arguments:
            - '@context.factory'
        tags:
            - { name: 'environment.handler', priority: 100 }<|MERGE_RESOLUTION|>--- conflicted
+++ resolved
@@ -56,21 +56,21 @@
         tags:
             - { name: 'event_dispatcher.subscriber' }
 
-<<<<<<< HEAD
-=======
-    oro_test.listener.step_duration_measure_subscriber:
-        class: 'Oro\Bundle\TestFrameworkBundle\Behat\Listener\StepDurationMeasureSubscriber'
-        arguments:
-            - '@definition.finder'
-
     oro_test.listener.interactive_execution_subscriber:
         class: 'Oro\Bundle\TestFrameworkBundle\Behat\Listener\InteractiveExecutionSubscriber'
 
->>>>>>> 01bf90b3
     cli.controller.mesure_execution_time:
         class: Oro\Bundle\TestFrameworkBundle\Behat\Cli\MeasureExecutionTimeController
         arguments:
             - '@oro_test.listener.step_duration_measure_subscriber'
+            - '@event_dispatcher'
+        tags:
+            - { name: 'cli.controller' }
+
+    cli.controller.interactive_execution:
+        class: Oro\Bundle\TestFrameworkBundle\Behat\Cli\InteractiveExecutionController
+        arguments:
+            - '@oro_test.listener.interactive_execution_subscriber'
             - '@event_dispatcher'
         tags:
             - { name: 'cli.controller', priority: 500 }
@@ -81,14 +81,6 @@
             - '@oro_behat_extension.isolation.test_isolation_subscriber'
         tags:
             - { name: 'cli.controller', priority: 100 }
-
-    cli.controller.interactive_execution:
-        class: Oro\Bundle\TestFrameworkBundle\Behat\Cli\InteractiveExecutionController
-        arguments:
-            - '@oro_test.listener.interactive_execution_subscriber'
-            - '@event_dispatcher'
-        tags:
-            - { name: 'cli.controller' }
 
     oro_element_factory:
         class: 'Oro\Bundle\TestFrameworkBundle\Behat\Element\OroElementFactory'
