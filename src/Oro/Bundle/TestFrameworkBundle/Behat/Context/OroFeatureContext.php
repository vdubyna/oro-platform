<?php

namespace Oro\Bundle\TestFrameworkBundle\Behat\Context;

use Behat\Mink\Session;
use Behat\MinkExtension\Context\RawMinkContext;
<<<<<<< HEAD
=======
use GuzzleHttp\Client;
>>>>>>> d80b3102
use GuzzleHttp\Cookie\CookieJar;
use Oro\Bundle\TestFrameworkBundle\Behat\Driver\OroSelenium2Driver;
use Psr\Http\Message\ResponseInterface;

/**
 * Basic feature context which may be used as parent class for other contexts.
 * Provides assert and spin functions.
 */
class OroFeatureContext extends RawMinkContext
{
    use AssertTrait, SpinTrait;

    public function waitForAjax()
    {
        $this->getDriver()->waitForAjax();
    }

    /**
     * {@inheritdoc}
     */
    public function getSession($name = null)
    {
        $session = parent::getSession($name);

        // start session if needed
        if (!$session->isStarted()) {
            $session->start();
        }

        return $session;
    }

    /**
     * @return OroSelenium2Driver
     */
    protected function getDriver()
    {
        return $this->getSession()->getDriver();
    }

    /**
     * Returns fixed step argument (\\" replaced back to ", \\# replaced back to #)
     *
     * @param string $argument
     *
     * @return string
     */
    protected function fixStepArgument($argument)
    {
        return str_replace(['\\"', '\\#'], ['"', '#'], $argument);
    }

    /**
     * @param int|string $count
     * @return int
     */
    protected function getCount($count)
    {
        switch (trim($count)) {
            case '':
                return 1;
            case 'one':
                return 1;
            case 'two':
                return 2;
            default:
                return (int) $count;
        }
    }

    /**
     * @param Session $session
     *
     * @return CookieJar
     */
    protected function getCookieJar(Session $session)
    {
        $sessionCookies = $session->getDriver()->getWebDriverSession()->getCookie();
        $cookies = [];
        foreach ($sessionCookies as $sessionCookie) {
            $cookie = [];
            foreach ($sessionCookie as $key => $value) {
                $cookie[ucwords($key, '-')] = $value;
            }
            $cookies[] = $cookie;
        }

        return new CookieJar(false, $cookies);
    }
<<<<<<< HEAD
=======

    /**
     * @param string $imageUrl
     *
     * @return ResponseInterface
     */
    protected function loadImage(string $imageUrl): ResponseInterface
    {
        $imageUrl = $this->locatePath($imageUrl);
        $imageUrl = filter_var($imageUrl, FILTER_VALIDATE_URL);

        self::assertInternalType('string', $imageUrl, sprintf('Image src "%s" is not valid', $imageUrl));

        $cookieJar = $this->getCookieJar($this->getSession());
        $client = new Client([
            'allow_redirects' => false,
            'cookies' => $cookieJar,
        ]);

        return $client->get($imageUrl);
    }
>>>>>>> d80b3102
}<|MERGE_RESOLUTION|>--- conflicted
+++ resolved
@@ -4,10 +4,7 @@
 
 use Behat\Mink\Session;
 use Behat\MinkExtension\Context\RawMinkContext;
-<<<<<<< HEAD
-=======
 use GuzzleHttp\Client;
->>>>>>> d80b3102
 use GuzzleHttp\Cookie\CookieJar;
 use Oro\Bundle\TestFrameworkBundle\Behat\Driver\OroSelenium2Driver;
 use Psr\Http\Message\ResponseInterface;
@@ -97,8 +94,6 @@
 
         return new CookieJar(false, $cookies);
     }
-<<<<<<< HEAD
-=======
 
     /**
      * @param string $imageUrl
@@ -120,5 +115,4 @@
 
         return $client->get($imageUrl);
     }
->>>>>>> d80b3102
 }