<?php

namespace Oro\Bundle\TestFrameworkBundle\Behat\Context;

use Behat\MinkExtension\Context\RawMinkContext;
use Oro\Bundle\TestFrameworkBundle\Behat\Driver\OroSelenium2Driver;

class OroFeatureContext extends RawMinkContext
{
    use AssertTrait;

    /**
<<<<<<< HEAD
     * @param \Closure $lambda
     * @return false|mixed Return false if closure throw error or return not true value.
     *                     Return value that return closure
     */
    public function spin(\Closure $lambda)
    {
        $time = 60;

        while ($time > 0) {
            try {
                if ($result = $lambda($this)) {
                    return $result;
                }
            } catch (\Exception $e) {
                // do nothing
            }
            usleep(250000);
            $time -= 0.25;
        }
        return false;
=======
     * @param int $time
     */
    public function waitForAjax($time = 60000)
    {
        /** @var OroSelenium2Driver $driver */
        $driver = $this->getSession()->getDriver();
        $driver->waitForAjax($time);
>>>>>>> 51060057
    }
}<|MERGE_RESOLUTION|>--- conflicted
+++ resolved
@@ -10,7 +10,6 @@
     use AssertTrait;
 
     /**
-<<<<<<< HEAD
      * @param \Closure $lambda
      * @return false|mixed Return false if closure throw error or return not true value.
      *                     Return value that return closure
@@ -31,7 +30,9 @@
             $time -= 0.25;
         }
         return false;
-=======
+    }
+
+    /**
      * @param int $time
      */
     public function waitForAjax($time = 60000)
@@ -39,6 +40,5 @@
         /** @var OroSelenium2Driver $driver */
         $driver = $this->getSession()->getDriver();
         $driver->waitForAjax($time);
->>>>>>> 51060057
     }
 }