<?php

namespace Oro\Bundle\TestFrameworkBundle\Behat\Driver;

use Behat\Mink\Driver\Selenium2Driver;
use Behat\Mink\Element\NodeElement;
use Behat\Mink\Selector\Xpath\Escaper;
use Behat\Mink\Selector\Xpath\Manipulator;
use Oro\Bundle\TestFrameworkBundle\Behat\Context\AssertTrait;
use Oro\Bundle\TestFrameworkBundle\Behat\Element\ElementValueInterface;
use WebDriver\Element;
use WebDriver\Key;

/**
 * Contains overrides of some Selenium2Driver methods as well as new methods related to selenium driver functionality
 */
class OroSelenium2Driver extends Selenium2Driver
{
    use AssertTrait;

    /**
     * @var Manipulator
     */
    private $xpathManipulator;

    /**
     * @var Escaper
     */
    private $xpathEscaper;

    /**
     * {@inheritdoc}
     */
    public function __construct($browserName, $desiredCapabilities, $wdHost)
    {
        $this->xpathManipulator = new Manipulator();
        $this->xpathEscaper = new Escaper();

        parent::__construct($browserName, $desiredCapabilities, $wdHost);
    }

    /**
     * {@inheritdoc}
     */
    public function setValue($xpath, $value)
    {
        $element = $this->findElement($xpath);
        $elementName = strtolower($element->name());

        if ($value instanceof ElementValueInterface) {
            $value->set($xpath, $this);

            return;
        }

        if ('select' === $elementName) {
            if (is_array($value)) {
                $this->deselectAllOptions($element);

                foreach ($value as $option) {
                    $this->selectOptionOnElement($element, $option, true);
                }

                return;
            }

            $this->selectOptionOnElement($element, $value);

            return;
        }

        if ('input' === $elementName) {
            if ('text' === $element->attribute('type')) {
                $this->setTextInputElement($element, $value);
                $this->triggerEvent($xpath, 'keyup');
                $this->triggerEvent($xpath, 'change');

                return;
            }
        } elseif ('textarea' === $elementName && 'true' === $element->attribute('aria-hidden')) {
            $this->fillTinyMce($element, $value);
            $this->triggerEvent($xpath, 'keyup');
            $this->triggerEvent($xpath, 'change');

            return;
        }

        parent::setValue($xpath, $value);
    }

    /**
     * @param string $xpath
     * @param string $value
     */
    public function typeIntoInput($xpath, $value)
    {
        $element = $this->findElement($xpath);
        $elementName = strtolower($element->name());

        if (in_array($elementName, array('input', 'textarea'))) {
            $existingValueLength = strlen($element->attribute('value'));
            $value = str_repeat(Key::BACKSPACE . Key::DELETE, $existingValueLength) . $value;
        }

        $element->postValue(array('value' => array($value)));
    }

    /**
     * Set content tinymce editor with value
     *
     * @param Element $element Form element that was replaced by TinyMCE
     * @param string  $value   Text for set into tiny
     */
    protected function fillTinyMce(Element $element, $value)
    {
        $fieldId = $element->attribute('id');

        $isTinyMce = $this->evaluateScript(
            sprintf('null != tinyMCE.get("%s");', $fieldId)
        );

        self::assertNotNull(
            $isTinyMce,
            sprintf('Field was guessed as tinymce, but can\'t find tiny with id "%s" on page', $fieldId)
        );

        $this->executeScript(
            sprintf('tinyMCE.get("%s").setContent("%s");', $fieldId, $value)
        );
    }


    /**
     * @param Element $element
     * @param string $value
     */
    protected function setTextInputElement(Element $element, $value)
    {
        $value = json_encode($value);
        $script = <<<JS
var node = {{ELEMENT}};
node.value = $value;
JS;
        $this->executeJsOnElement($element, $script);
    }

    /**
     * Wait PAGE load
     * @param int $time Time should be in milliseconds
     * @return bool
     */
    public function waitPageToLoad($time = 60000)
    {
        $jsCheck = <<<JS
        (function () {
            if (document["readyState"] !== "complete") {
                return false;
            }
            
            if (document.title === "Loading...") {
                return false;
            }
            
<<<<<<< HEAD
            if (document.body.classList.contains('loading')) {
=======
            if (typeof(jQuery) == "undefined" || jQuery == null) {		
                return false;		
            }
            
            if (jQuery.active) {
                return false;
            }
            
            if (jQuery(document.body).hasClass('loading')) {
>>>>>>> 4e6986c7
                return false;
            }

            if (document.querySelector('.loader-mask.shown') !== null) {
                return false;
            }
            
            if (0 !== jQuery("div.lazy-loading").length) {
                return false;
            }
            
            return true;
        })();
JS;

        $result = $this->wait($time, $jsCheck);

        if (!$result) {
            self::fail(sprintf('Wait for page init more than %d seconds', $time / 1000));
        }

        return $result;
    }

    /**
     * Wait AJAX request
     * @param int $time Time should be in milliseconds
     * @return bool
     */
    public function waitForAjax($time = 120000)
    {
        $jsAppActiveCheck = <<<JS
        (function () {
            if (document['readyState'] !== 'complete') {
                return false;
            }
            
            if (document.title === 'Loading...') {
                return false;
            }
        
            if (jQuery == null || jQuery.active) {
                return false;
            }
            
            if (document.body.classList.contains('loading')) {
                return false;
            }

            if (document.querySelector('.loader-mask.shown, .lazy-loading') !== null) {
                return false;
            }
            
            try {
                if (!window.mediatorCachedForSelenium) {
                    window.mediatorCachedForSelenium = require('oroui/js/mediator');
                }
                
                var isInAction = window.mediatorCachedForSelenium.execute('isInAction')
                if (typeof(isInAction) !== 'boolean') {
                    return false;
                }
                
                if (isInAction) {
                    return false;
                }
            } catch (e) {
                return false;
            }

            return true;
        })();
JS;

        $result = $this->wait($time, $jsAppActiveCheck);

        if (!$result) {
            self::fail(sprintf('Wait for ajax more than %d seconds', $time / 1000));
        }

        return $result;
    }

    /**
     * {@inheritdoc}
     */
    public function doubleClick($xpath)
    {
        // Original method doesn't work properly with chromedriver,
        // as it doesn't generate a pair of mouseDown/mouseUp events
        // mouseDown event is used to postpone single click handler
        $script = 'Syn.trigger("dblclick", {}, {{ELEMENT}})';
        $this->withSyn()->executeJsOnXpath($xpath, $script);
    }

    /**
     * @param string $xpath
     *
     * @return Element
     */
    private function findElement($xpath)
    {
        return $this->getWebDriverSession()->element('xpath', $xpath);
    }

    /**
     * {@inheritdoc}
     */
    public function executeJsOnXpath($xpath, $script, $sync = true)
    {
        return $this->executeJsOnElement($this->findElement($xpath), $script, $sync);
    }

    /**
     * {@inheritdoc}
     */
    protected function executeJsOnElement(Element $element, $script, $sync = true)
    {
        $script  = str_replace('{{ELEMENT}}', 'arguments[0]', $script);

        $options = array(
            'script' => $script,
            'args'   => array(array('ELEMENT' => $element->getID())),
        );

        if ($sync) {
            return $this->getWebDriverSession()->execute($options);
        }

        return $this->getWebDriverSession()->execute_async($options);
    }

    /**
     * @param Element $element
     * @param string  $value
     * @param bool    $multiple
     */
    protected function selectOptionOnElement(Element $element, $value, $multiple = false)
    {
        $escapedValue = $this->xpathEscaper->escapeLiteral($value);
        // The value of an option is value attribute or the normalized version of its text
        $optionQuery = sprintf('.//option[@value = %s or normalize-space(.) = %1$s]', $escapedValue);
        $option = $element->element('xpath', $optionQuery);

        if ($multiple || !$element->attribute('multiple')) {
            if (!$option->selected()) {
                $option->click();
            }

            return;
        }

        // Deselect all options before selecting the new one
        $this->deselectAllOptions($element);
        $option->click();
    }

    /**
     * Deselects all options of a multiple select
     *
     * Note: this implementation does not trigger a change event after deselecting the elements.
     *
     * @param Element $element
     */
    private function deselectAllOptions(Element $element)
    {
        $script = <<<JS
var node = {{ELEMENT}};
var i, l = node.options.length;
for (i = 0; i < l; i++) {
    node.options[i].selected = false;
}
JS;

        $this->executeJsOnElement($element, $script);
    }

    private function waitFor($timeout, \Closure $function)
    {
        $start = microtime(true);
        $end = $start + $timeout / 1000.0;

        do {
            $result = $function();
            usleep(100000);
        } while (microtime(true) < $end && !$result);

        return (bool) $result;
    }

    /**
     * Trigger given event $eventName on DOM element, found by $xpath
     *
     * This method created to trigger events instead of $this->keyup, $this->blur, etc, becaouse of "Syn" library error
     * (in Syn.trigger function), used in these methods.
     *
     * @param string $xpath
     * @param string $eventName
     */
    private function triggerEvent($xpath, $eventName)
    {
        $script = <<<JS
// Function to triger an event. Cross-browser compliant. See http://stackoverflow.com/a/2490876/135494
var triggerEvent = function (element, eventName) {
    var event;
    if (document.createEvent) {
        event = document.createEvent("HTMLEvents");
        event.initEvent(eventName, true, true);
    } else {
        event = document.createEventObject();
        event.eventType = eventName;
    }
    event.eventName = eventName;
    if (document.createEvent) {
        element.dispatchEvent(event);
    } else {
        element.fireEvent("on" + event.eventType, event);
    }
}
var node = {{ELEMENT}};
triggerEvent(node, '$eventName');
JS;
        $this->executeJsOnXpath($xpath, $script);
    }

    /**
     * @param NodeElement $element
     */
    public function switchToIFrameByElement(NodeElement $element)
    {
        $id = $element->getAttribute('id');

        if ($id === null) {
            $elementXpath = $element->getXpath();
            $id = sprintf('iframe-%s', md5($elementXpath));

            $function = <<<JS
(function(){
    var iframeElement = document.evaluate(
        "{$elementXpath}",
        document,
        null,
        XPathResult.FIRST_ORDERED_NODE_TYPE,
        null
    ).singleNodeValue;
    iframeElement.id = "{$id}";
})()
JS;

            $this->executeScript($function);
        }

        parent::switchToIFrame($id);
    }
}<|MERGE_RESOLUTION|>--- conflicted
+++ resolved
@@ -161,19 +161,11 @@
                 return false;
             }
             
-<<<<<<< HEAD
+            if (jQuery == null || jQuery.active) {
+                return false;
+            }
+            
             if (document.body.classList.contains('loading')) {
-=======
-            if (typeof(jQuery) == "undefined" || jQuery == null) {		
-                return false;		
-            }
-            
-            if (jQuery.active) {
-                return false;
-            }
-            
-            if (jQuery(document.body).hasClass('loading')) {
->>>>>>> 4e6986c7
                 return false;
             }
 
@@ -181,7 +173,7 @@
                 return false;
             }
             
-            if (0 !== jQuery("div.lazy-loading").length) {
+            if (document.querySelector('div.lazy-loading') !== null) {
                 return false;
             }
             
