--- conflicted
+++ resolved
@@ -294,7 +294,6 @@
 
     /**
      * {@inheritdoc}
-<<<<<<< HEAD
      */
     public function executeJsOnXpath($xpath, $script, $sync = true)
     {
@@ -304,17 +303,6 @@
     /**
      * {@inheritdoc}
      */
-=======
-     */
-    public function executeJsOnXpath($xpath, $script, $sync = true)
-    {
-        return $this->executeJsOnElement($this->findElement($xpath), $script, $sync);
-    }
-
-    /**
-     * {@inheritdoc}
-     */
->>>>>>> c800e6bc
     public function executeJsOnElement(Element $element, $script, $sync = true)
     {
         $script  = str_replace('{{ELEMENT}}', 'arguments[0]', $script);
