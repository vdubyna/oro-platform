--- conflicted
+++ resolved
@@ -245,24 +245,10 @@
             }
         }
 
-<<<<<<< HEAD
-            if ('textarea' === $field->getTagName()) {
-                $wysiwyg = $field->getParent()->find('css', '.grapesjs');
-                if ($wysiwyg) {
-                    return $this->elementFactory->wrapElement('WysiwygField', $field);
-                }
-
-                $codemirror = $field->getParent()->find('css', '.cm-editor');
-                if ($codemirror) {
-                    return $this->elementFactory->wrapElement('CodeMirrorField', $field);
-                }
-            }
-=======
         $field = $sndParent->find('css', 'select');
         if (!$field && in_array('control-group-checkbox', $classes, true)) {
             $field = $sndParent->find('css', 'input[type=checkbox]');
         }
->>>>>>> 892b149b
 
         if (!$field && in_array('control-group-choice', $classes, true)) {
             $checkboxes = $sndParent->find('css', '.controls');
@@ -356,12 +342,17 @@
             return $this->elementFactory->wrapElement('Select', $field);
         }
 
-        if ('textarea' === $field->getTagName()) {
-            $wysiwyg = $field->getParent()->find('css', '.grapesjs');
-            if ($wysiwyg) {
-                return $this->elementFactory->wrapElement('WysiwygField', $field);
-            }
-        }
+            if ('textarea' === $field->getTagName()) {
+                $wysiwyg = $field->getParent()->find('css', '.grapesjs');
+                if ($wysiwyg) {
+                    return $this->elementFactory->wrapElement('WysiwygField', $field);
+                }
+
+                $codemirror = $field->getParent()->find('css', '.cm-editor');
+                if ($codemirror) {
+                    return $this->elementFactory->wrapElement('CodeMirrorField', $field);
+                }
+            }
 
         if ('orodigitalasset/js/app/views/digital-asset-choose-form-view'
             === (string)$field->getParent()->getAttribute('data-bound-view')
