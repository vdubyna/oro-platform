<?php

namespace Oro\Bundle\TestFrameworkBundle\Tests\Behat\Context;

use Behat\Behat\Context\SnippetAcceptingContext;
use Behat\Behat\Hook\Scope\BeforeStepScope;
use Behat\Gherkin\Node\TableNode;
use Behat\Mink\Element\NodeElement;
use Behat\Mink\Exception\ElementNotFoundException;
use Behat\MinkExtension\Context\MinkContext;
use Behat\Symfony2Extension\Context\KernelAwareContext;
use Behat\Symfony2Extension\Context\KernelDictionary;
use Doctrine\Common\Inflector\Inflector;
use Oro\Bundle\AttachmentBundle\Tests\Behat\Element\AttachmentItem;
use Oro\Bundle\DataGridBundle\Tests\Behat\Element\Grid;
use Oro\Bundle\FormBundle\Tests\Behat\Element\OroForm;
use Oro\Bundle\NavigationBundle\Tests\Behat\Element\MainMenu;
use Oro\Bundle\TestFrameworkBundle\Behat\Context\AssertTrait;
use Oro\Bundle\TestFrameworkBundle\Behat\Context\SessionAliasProviderAwareInterface;
use Oro\Bundle\TestFrameworkBundle\Behat\Context\SessionAliasProviderAwareTrait;
use Oro\Bundle\TestFrameworkBundle\Behat\Driver\OroSelenium2Driver;
use Oro\Bundle\TestFrameworkBundle\Behat\Element\CollectionField;
use Oro\Bundle\TestFrameworkBundle\Behat\Element\Element;
use Oro\Bundle\TestFrameworkBundle\Behat\Element\Form;
use Oro\Bundle\TestFrameworkBundle\Behat\Element\OroPageObjectAware;
use Oro\Bundle\TestFrameworkBundle\Behat\Isolation\MessageQueueIsolatorAwareInterface;
use Oro\Bundle\TestFrameworkBundle\Behat\Isolation\MessageQueueIsolatorInterface;
use Oro\Bundle\UIBundle\Tests\Behat\Element\ControlGroup;
use Oro\Bundle\UserBundle\Tests\Behat\Element\UserMenu;

/**
 * @SuppressWarnings(PHPMD.ExcessiveClassComplexity)
 * @SuppressWarnings(PHPMD.ExcessivePublicCount)
 */
class OroMainContext extends MinkContext implements
    SnippetAcceptingContext,
    OroPageObjectAware,
    KernelAwareContext,
    SessionAliasProviderAwareInterface,
    MessageQueueIsolatorAwareInterface
{
    use AssertTrait, KernelDictionary, PageObjectDictionary, SessionAliasProviderAwareTrait;

    /**
     * @var MessageQueueIsolatorInterface
     */
    protected $messageQueueIsolator;

    /**
     * @BeforeScenario
     */
    public function beforeScenario()
    {
        $this->getSession()->resizeWindow(1920, 1080, 'current');
    }

    /**
     * {@inheritdoc}
     */
    public function setMessageQueueIsolator(MessageQueueIsolatorInterface $messageQueueIsolator)
    {
        $this->messageQueueIsolator = $messageQueueIsolator;
    }

    /**
     * @BeforeStep
     * @param BeforeStepScope $scope
     */
    public function beforeStep(BeforeStepScope $scope)
    {
        $this->messageQueueIsolator->waitWhileProcessingMessages(10);

        if (false === $this->getMink()->isSessionStarted('first_session')) {
            return;
        }

        $session = $this->getMink()->getSession('first_session');
        /** @var OroSelenium2Driver $driver */
        $driver = $this->getSession()->getDriver();

        $url = $session->getCurrentUrl();

        if (1 === preg_match('/^[\S]*\/user\/login\/?$/i', $url)) {
            $driver->waitPageToLoad();

            return;
        } elseif (0 === preg_match('/^https?:\/\//', $url)) {
            return;
        }

        // Don't wait when we need assert the flash message, because it can disappear until ajax in process
        if (preg_match('/^(?:|I )should see ".+"(?:| flash message| error message)$/', $scope->getStep()->getText())) {
            return;
        }

        $driver->waitForAjax();
    }

    /**
     * Example: Then I should see "Attachment created successfully" flash message
     * Example: Then I should see "The email was sent" flash message
     *
     * @Then /^(?:|I )should see "(?P<title>[^"]+)" flash message$/
     */
    public function iShouldSeeFlashMessage($title)
    {
        $actualFlashMessages = [];
        /** @var Element|null $flashMessage */
        $flashMessage = $this->spin(function (OroMainContext $context) use ($title, &$actualFlashMessages) {
            $flashMessages = $context->findAllElements('Flash Message');

            foreach ($flashMessages as $flashMessage) {
                if ($flashMessage->isValid() && $flashMessage->isVisible()) {
                    $actualFlashMessageText = $flashMessage->getText();
                    $actualFlashMessages[$actualFlashMessageText] = $flashMessage;

                    if (false !== stripos($actualFlashMessageText, $title)) {
                        return $flashMessage;
                    }
                }
            }

            return null;
        }, 10);

        self::assertNotCount(0, $actualFlashMessages, 'No flash messages founded on page');
        self::assertNotNull($flashMessage, sprintf(
            'Expected "%s" message but got "%s" messages',
            $title,
            implode(',', array_keys($actualFlashMessages))
        ));

        /** @var NodeElement $closeButton */
        $closeButton = $flashMessage->find('css', 'button.close');
        if (null !== $closeButton) {
            try {
                $closeButton->press();
            } catch (\Exception $e) {
                //No worries, flash message can disappeared till time next call
            }
        }
    }

    /**
     * {@inheritdoc}
     */
    public function assertPageContainsText($text)
    {
        $result = $this->spin(function (OroMainContext $context) use ($text) {
            $context->assertSession()->pageTextContains($this->fixStepArgument($text));

            return true;
        });

        self::assertTrue(
            $result,
            sprintf('The text "%s" was not found anywhere in the text of the current page.', $text)
        );
    }

    /**
     * Assert form error message
     * Example: Then I should see "At least one of the fields First name, Last name must be defined." error message
     *
     * @Then /^(?:|I should )see "(?P<title>[^"]+)" error message$/
     */
    public function iShouldSeeErrorMessage($title)
    {
        $errorElement = $this->spin(function (MinkContext $context) {
            return $context->getSession()->getPage()->find('css', '.alert-error');
        });

        self::assertNotFalse($errorElement, 'Error message not found on page');
        $message = $errorElement->getText();
        $errorElement->find('css', 'button.close')->press();

        self::assertContains($title, $message, sprintf(
            'Expect that "%s" error message contains "%s" string, but it isn\'t',
            $message,
            $title
        ));
    }

    /**
     * @param \Closure $lambda
     * @param int $timeLimit
     * @return false|mixed Return false if closure throw error or return not true value.
     *                     Return value that return closure
     */
    public function spin(\Closure $lambda, $timeLimit = 60)
    {
        $time = $timeLimit;

        while ($time > 0) {
            try {
                if ($result = $lambda($this)) {
                    return $result;
                }
            } catch (\Exception $e) {
                // do nothing
            }

            usleep(250000);
            $time -= 0.25;
        }

        return false;
    }

    /**
     * Assert that page hase h1 header
     * Example: And page has "My own custom dashboard" header
     * Example: Then page has "Dashboard" header
     *
     * @Then page has :header header
     */
    public function pageHasHeader($header)
    {
        $this->assertSession()->elementTextContains('css', 'div#container h1', $header);
    }

    /**
     * Close form error message
     *
     * @Then /^(?:|I )close error message$/
     */
    public function closeErrorMessage()
    {
        $this->createOroForm()->find('css', '.alert-error button.close')->press();
    }

    /**
     * Close UI dialog popup
     *
     * @Then /^(?:|I )close ui dialog$/
     */
    public function closeUiDialog()
    {
        $this->getSession()->getPage()->find('css', 'button.ui-dialog-titlebar-close')->press();
    }

    /**
     * This is available for collection fields
     * See Emails and Phones in Contact create page
     * Example: And set "charlie@gmail.com" as primary email
     * Example: And set "+1 415-731-9375" as primary phone
     *
     * @Given /^(?:|I )set "(?P<value>[^"]+)" as primary (?P<field>[^"]+)$/
     */
    public function setFieldWithValueAsPrimary($field, $value)
    {
        /** @var CollectionField $collection */
        $collection = $this->createOroForm()->findField(ucfirst(Inflector::pluralize($field)));
        $collection->setFieldAsPrimary($value);
    }

    /**
     * Fill form with data
     * Example: And fill form with:
     *            | Subject     | Simple text     |
     *            | Users       | [Charlie, Pitt] |
     *            | Date        | 2017-08-24      |
     *
     * @When /^(?:|I )fill "(?P<formName>(?:[^"]|\\")*)" with:$/
     * @When /^(?:|I )fill form with:$/
     */
    public function iFillFormWith(TableNode $table, $formName = "OroForm")
    {
        /** @var Form $form */
        $form = $this->createElement($formName);
        $form->fill($table);
    }

    /**
     * Assert that provided validation errors for given fields appeared
     * Example: Then I should see validation errors:
     *            | Subject         | This value should not be blank.  |
     *
     * @Then /^(?:|I )should see validation errors:$/
     */
    public function iShouldSeeValidationErrors(TableNode $table)
    {
        $form = $this->createOroForm();

        foreach ($table->getRows() as $row) {
            list($label, $value) = $row;
            $error = $form->getFieldValidationErrors($label);
            self::assertEquals(
                $value,
                $error,
                "Failed asserting that $label has error $value"
            );
        }
    }

    /**
     * Assert form fields values
     * Example: And "User" form must contains values:
     *            | Username          | charlie           |
     *            | First Name        | Charlie           |
     *            | Last Name         | Sheen             |
     *            | Primary Email     | charlie@sheen.com |
     *
     * @Then /^"(?P<formName>(?:[^"]|\\")*)" must contains values:$/
     */
    public function formMustContainsValues($formName, TableNode $table)
    {
        /** @var Form $form */
        $form = $this->createElement($formName);
        $form->assertFields($table);
    }

    /**
     * Fill embed form
     * Example: And I fill in address:
     *            | Primary         | check         |
     *            | Country         | United States |
     *            | Street          | Selma Ave     |
     *            | City            | Los Angeles   |
     *
     * @Given /^(?:|I )fill in (?P<fieldSetLabel>[^"]+):$/
     */
    public function iFillInFieldSet($fieldSetLabel, TableNode $table)
    {
        /** @var Form $fieldSet */
        $fieldSet = $this->createOroForm()->findField(ucfirst(Inflector::pluralize($fieldSetLabel)));
        $fieldSet->fill($table);
    }

    /**
     * Set collection field with set of values
     * Example: And set Reminders with:
     *            | Method        | Interval unit | Interval number |
     *            | Email         | days          | 1               |
     *            | Flash message | minutes       | 30              |
     *
     * @Given /^(?:|I )set (?P<field>[^"]+) with:$/
     */
    public function setCollectionFieldWith($field, TableNode $table)
    {
        /** @var Form $form */
        $form = $this->createElement('OroForm');
        $form->fillField($field, $table);
    }

    /**
     * Add new embed form with data
     * Example: And add new address with:
     *            | Primary         | check               |
     *            | Country         | Ukraine             |
     *            | Street          | Myronosytska 57     |
     *            | City            | Kharkiv             |
     *            | Zip/Postal Code | 61000               |
     *            | State           | Kharkivs'ka Oblast' |
     *
     * @Given /^(?:|I )add new (?P<fieldSetLabel>[^"]+) with:$/
     */
    public function addNewFieldSetWith($fieldSetLabel, TableNode $table)
    {
        /** @var Form $fieldSet */
        $fieldSet = $this->createOroForm()->findField(ucfirst(Inflector::pluralize($fieldSetLabel)));
        $fieldSet->clickLink('Add');
        $this->waitForAjax();
        $form = $fieldSet->getLastSet();
        $form->fill($table);
    }

    /**
     * Open dashboard login page and login as existing user
     * Demo user should have password the same as username, e.g. username: charlie, password: charlie
     * Example: Given I login as administrator
     * Example: Given I login as "charlie" user
     *
     * @Given /^(?:|I )login as "(?P<loginAndPassword>(?:[^"]|\\")*)" user$/
     * @Given /^(?:|I )login to dashboard as "(?P<loginAndPassword>(?:[^"]|\\")*)" user$/
     * @Given /^(?:|I )login as administrator$/
<<<<<<< HEAD
     *
     * @param string $loginAndPassword
     */
    public function loginAsUserWithPassword($loginAndPassword = 'admin')
    {
        $router = $this->getContainer()->get('router');

        $this->visit($router->generate('oro_user_security_logout'));
        $this->visit($router->generate('oro_user_security_login'));
=======
     * @Given /^(?:|I )login to dashboard as administrator$/
     */
    public function loginAsUserWithPassword($loginAndPassword = 'admin')
    {
        $uri = $this->getContainer()->get('router')->generate('oro_default');
        $this->visit($uri);
>>>>>>> a0b981a7
        $this->fillField('_username', $loginAndPassword);
        $this->fillField('_password', $loginAndPassword);
        $this->pressButton('_submit');
    }

    /**
     * Login with credentials under specified session name and session alias
     * Registers an alias switches to specified session and performs the login procedure
     * @see \Oro\Bundle\TestFrameworkBundle\Tests\Behat\Context\OroMainContext::switchToActorWindowSession
     *
     * @Given /^(?:|I )login as "(?P<credential>(?:[^"]|\\")*)" and use in (?P<session>\w+) as (?P<alias>\w+)$/
     * @Given /^(?:|I )login as administrator and use in "(?P<session>[^"]*)" as "(?P<alias>[^"]*)"$/
     *
     * @param string $session
     * @param string $alias
     * @param string $credential
     */
    public function loginAsUserWithPasswordInSession($session, $alias, $credential = 'admin')
    {
        $this->sessionAliasProvider->setSessionAlias($this->getMink(), $session, $alias);
        $this->sessionAliasProvider->switchSessionByAlias($this->getMink(), $alias);
        $this->loginAsUserWithPassword($credential);
    }

    /**
     * Example: Given I click My Emails in user menu
     * Example: Given I click My Calendar in user menu
     *
     * @Given /^(?:|I )click (?P<needle>[\w\s]+) in user menu$/
     */
    public function iClickLinkInUserMenu($needle)
    {
        /** @var UserMenu $userMenu */
        $userMenu = $this->createElement('UserMenu');
        self::assertTrue($userMenu->isValid());
        $userMenu->open();
        $userMenu->clickLink($needle);
    }

    /**
     * Click on element on page
     * Example: When I click on "Help Icon"
     *
     * @When /^(?:|I )click on "(?P<element>[\w\s]+)"$/
     */
    public function iClickOn($element)
    {
        $this->createElement($element)->click();
    }

    /**
     * Assert popup with large image on page
     *
     * @Then /^(?:|I )should see large image$/
     */
    public function iShouldSeeLargeImage()
    {
        $largeImage = $this->getSession()->getPage()->find('css', '.lg-image');
        self::assertNotNull($largeImage, 'Large image not visible');
    }

    /**
     * @Then /^(?:|I )close large image preview$/
     */
    public function closeLargeImagePreview()
    {
        $page = $this->getSession()->getPage();
        $page->find('css', '.lg-image')->mouseOver();
        $page->find('css', 'span.lg-close')->click();
    }

    /**
     * Example: When I click on "cat.jpg" attachment thumbnail
     * Example: And I click on "note-attachment.jpg" attachment thumbnail
     *
     * @Then /^(?:|I )click on "(?P<text>[^"]+)" attachment thumbnail$/
     */
    public function commentAttachmentShouldProperlyWork($text)
    {
        /** @var AttachmentItem $attachmentItem */
        $attachmentItem = $this->elementFactory->findElementContains('AttachmentItem', $text);
        self::assertTrue($attachmentItem->isValid(), sprintf('Attachment with "%s" text not found', $text));

        $attachmentItem->clickOnAttachmentThumbnail();

        $thumbnail = $this->getPage()->find('css', "div.thumbnail a[title='$text']");
        self::assertTrue($thumbnail->isValid(), sprintf('Thumbnail "%s" not found', $text));

        $thumbnail->click();
    }

    /**
     * Example: Then I should see that "Header" contains "Some Text"
     * @Then /^I should see that "(?P<elementName>[^"]*)" contains "(?P<text>[^"]*)"$/
     *
     * @param string $elementName
     * @param string $text
     */
    public function assertDefinedElementContainsText($elementName, $text)
    {
        $this->waitForAjax();
        $element = $this->elementFactory->createElement($elementName);
        self::assertContains(
            $text,
            $element->getText(),
            sprintf('Element %s does not contains text %s', $elementName, $text)
        );
    }

    /**
     * Assert that download link in attachment works properly
     * Example: And download link for "cat.jpg" attachment should work
     * Example: And download link for "note-attachment.jpg" attachment should work
     *
     * @Then /^download link for "(?P<text>[^"]+)" attachment should work$/
     */
    public function downloadLinkForAttachmentShouldWork($text)
    {
        /** @var AttachmentItem $attachmentItem */
        $attachmentItem = $this->elementFactory->findElementContains('AttachmentItem', $text);
        self::assertTrue($attachmentItem->isValid(), sprintf('Attachment with "%s" text not found', $text));

        $attachmentItem->checkDownloadLink();
    }

    /**
     * Click on button or link
     * Example: Given I click "Edit"
     * Example: When I click "Save and Close"
     *
     * @When /^(?:|I )click "(?P<button>(?:[^"]|\\")*)"$/
     */
    public function pressButton($button)
    {
        try {
            parent::pressButton($button);
        } catch (ElementNotFoundException $e) {
            if ($this->getSession()->getPage()->hasLink($button)) {
                $this->clickLink($button);
            } elseif ($this->elementFactory->hasElement($button)) {
                $this->elementFactory->createElement($button)->click();
            } else {
                throw $e;
            }
        }
    }

    /**
     * Navigate through menu navigation
     * Every menu link must be separated by slash symbol "/"
     * Example: Given I go to System/ Channels
     * Example: And go to System/ User Management/ Users
     *
     * @Given /^(?:|I )go to (?P<path>(?:(?!([nN]ewer|[oO]lder) activities)(?!.*page)([^"]*)))$/
     */
    public function iOpenTheMenuAndClick($path)
    {
        /** @var MainMenu $mainMenu */
        $mainMenu = $this->createElement('MainMenu');
        $mainMenu->openAndClick($path);
    }

    /**
     * Assert current page
     * Example: Then I should be on Search Result page
     * Example: Then I should be on Default Calendar View page
     *
     * @Given /^(?:|I )should be on (?P<page>[\w\s\/]+) page$/
     */
    public function assertPage($page)
    {
        $urlPath = parse_url($this->getSession()->getCurrentUrl(), PHP_URL_PATH);
        $urlPath = preg_replace('/^.*\.php/', '', $urlPath);
        $route = $this->getContainer()->get('router')->match($urlPath);

        self::assertEquals($this->getPage($page)->getRoute(), $route['_route']);
    }

    /**
     * Assert current page with its title
     *
     * @Given /^(?:|I )should be on "(?P<entityTitle>[\w\s\/]+)" (?P<page>[\w\s\/]+) ((v|V)iew) page$/
     */
    public function assertViewPage($page, $entityTitle)
    {
        $urlPath = parse_url($this->getSession()->getCurrentUrl(), PHP_URL_PATH);
        $route = $this->getContainer()->get('router')->match($urlPath);

        self::assertEquals($this->getPage($page . ' View')->getRoute(), $route['_route']);

        $actualEntityTitle = $this->getSession()->getPage()->find('css', 'h1.user-name');
        self::assertNotNull($actualEntityTitle, sprintf('Entity title not found on "%s" view page', $page));
        self::assertEquals($entityTitle, $actualEntityTitle->getText());
    }

    /**
     * Example: Given I open Opportunity Create page
     * Example: Given I open Account Index page
     *
     * @Given /^(?:|I )open (?P<pageName>[\w\s\/]+) page$/
     */
    public function openPage($pageName)
    {
        $this->getPage($pageName)->open();
    }

    /**
     * Example: Given I open "Charlie" Account edit page
     * Example: When I open "Supper sale" opportunity edit page
     *
     * @Given /^(?:|I )open "(?P<title>[\w\s]+)" (?P<entity>[\w\s]+) edit page$/
     */
    public function openEntityEditPage($title, $entity)
    {
        $pageName = preg_replace('/\s+/', ' ', ucwords($entity)) . ' Edit';
        $this->getPage($pageName)->open(['title' => $title]);
    }

    /**
     * Example: Given I open "Charlie" Account view page
     * Example: When I open "Supper sale" opportunity view page
     *
     * @Given /^(?:|I )open "(?P<title>[\w\s]+)" (?P<entity>[\w\s]+) view page$/
     */
    public function openEntityViewPage($title, $entity)
    {
        $pageName = preg_replace('/\s+/', ' ', ucwords($entity)) . ' View';
        $this->getPage($pageName)->open(['title' => $title]);
    }

    /**
     * Example: And press select entity button on Owner field
     *
     * @Given press select entity button on :field field
     */
    public function pressSelectEntityButton($field)
    {
        $this->createOroForm()->pressEntitySelectEntityButton($field);
    }

    /**
     * @When /^(?:|I )save and close form$/
     */
    public function iSaveAndCloseForm()
    {
        $this->createOroForm()->saveAndClose();
    }

    /**
     * @When /^(?:|I )(save|submit) form$/
     */
    public function iSaveForm()
    {
        $this->createOroForm()->save();
    }

    /**
     * @When updated date must be grater then created date
     */
    public function updatedDateMustBeGraterThenCreatedDate()
    {
        /** @var NodeElement[] $records */
        $records = $this->getSession()->getPage()->findAll('css', 'div.navigation div.customer-content ul li');
        $createdDate = new \DateTime(
            str_replace('Created At: ', '', $records[0]->getText())
        );
        $updatedDate = new \DateTime(
            str_replace('Updated At: ', '', $records[1]->getText())
        );

        self::assertGreaterThan($updatedDate, $createdDate);
    }

    /**
     * Assert entity owner
     * Example: And Harry Freeman should be an owner
     * Example: And Todd Greene should be an owner
     *
     * @When /^([\w\s]*) should be an owner$/
     */
    public function userShouldBeAnOwner($owner)
    {
        self::assertEquals(
            $owner,
            $this->getSession()->getPage()->find('css', '.user-info-state li a')->getText()
        );
    }

    /**
     * Find and assert field value
     * It's valid for entity edit or entity view page
     * Example: And Account Name field should has Good Company value
     * Example: And Account Name field should has Good Company value
     * Example: And Description field should has Our new partner value
     *
     * @When /^(?P<fieldName>[\w\s]*) field should has (?P<fieldValue>.+) value$/
     */
    public function fieldShouldHaveValue($fieldName, $fieldValue)
    {
        $page = $this->getSession()->getPage();
        $labels = $page->findAll('css', 'label');

        /** @var NodeElement $label */
        foreach ($labels as $label) {
            if (preg_match(sprintf('/%s/i', $fieldName), $label->getText())) {
                if ($label->hasAttribute('for')) {
                    return $this->getSession()
                        ->getPage()
                        ->find('css', '#' . $label->getAttribute('for'))
                        ->getValue();
                }

                $value = $label->getParent()->find('css', 'div.control-label')->getText();
                self::assertRegExp(sprintf('/%s/i', $fieldValue), $value);

                return;
            }
        }

        self::fail(sprintf('Can\'t find field with "%s" label', $fieldName));
    }

    /**
     * Mass inline grid field edit
     * Accept table and pass it to inlineEditField
     * Example: When I edit first record from grid:
     *            | name      | editedName       |
     *            | status    | Qualified        |
     *
     * @Then I edit first record from grid:
     * @param TableNode $table
     */
    public function iEditFirstRecordFromGrid(TableNode $table)
    {
        foreach ($table->getRows() as $row) {
            list($field, $value) = $row;
            $this->inlineEditField($field, $value);
        }
    }

    /**
     * Inline edit field
     * Example: When I edit Status as "Open"
     * Example: Given I edit Probability as "30"
     *
     * @When /^(?:|I )edit (?P<field>.+) as "(?P<value>.*)"$/
     * @When /^(?:|I )edit "(?P<entityTitle>[^"]+)" (?P<field>.+) as "(?P<value>.*)"$/
     */
    public function inlineEditField($field, $value, $entityTitle = null)
    {
        /** @var Grid $grid */
        $grid = $this->createElement('Grid');

        if (null === $entityTitle) {
            $row = $grid->getRowByContent($entityTitle);
        } else {
            $rows = $grid->getRows();
            self::assertCount(1, $rows, sprintf('Expect one row in grid but got %s.' .
                PHP_EOL . 'You can specify row content for edit field in specific row.'));

            $row = array_shift($rows);
        }

        $row->setCellValue($field, $value);
        $this->iShouldSeeFlashMessage('Inline edits are being saved');
        $this->iShouldSeeFlashMessage('Record has been succesfully updated');
    }

    /**
     * Assert text by label in page.
     * Example: Then I should see call with:
     *            | Subject             | Proposed Charlie to star in new film |
     *            | Additional comments | Charlie was in a good mood           |
     *            | Call date & time    | Aug 24, 2017, 11:00 AM               |
     *            | Phone number        | (310) 475-0859                       |
     *            | Direction           | Outgoing                             |
     *            | Duration            | 5:30                                 |
     *
     * @Then /^(?:|I )should see (?P<entity>[\w\s]+) with:$/
     */
    public function assertValuesByLabels($entity, TableNode $table)
    {
        $page = $this->getSession()->getPage();

        foreach ($table->getRows() as $row) {
            list($label, $value) = $row;
            $labelElement = $this->findElementContains('Label', $label);
            $labels = $page->findAll('xpath', $labelElement->getXpath());

            self::assertNotCount(0, $labels, sprintf('Can\'t find "%s" label', $label));

            /** @var NodeElement $labelElement */
            foreach ($labels as $labelElement) {
                /** @var ControlGroup $controlLabel */
                $controlLabel = $this->elementFactory->wrapElement(
                    'ControlGroup',
                    $labelElement->getParent()->find('css', 'div.controls div.control-label')
                );

                if (true === $controlLabel->compareValues(Form::normalizeValue($value))) {
                    continue 2;
                }
            }

            self::fail(
                sprintf('Found %s "%s" labels, but no one has "%s" value', count($labels), $label, $value)
            );
        }
    }

    /**
     * {@inheritdoc}
     */
    public function selectOption($select, $option)
    {
        $select = $this->fixStepArgument($select);
        $option = $this->fixStepArgument($option);
        $this->createOroForm()->selectFieldOption($select, $option);
    }

    /**
     * {@inheritdoc}
     */
    public function fillField($field, $value)
    {
        $field = $this->fixStepArgument($field);
        $value = $this->fixStepArgument($value);
        $this->createOroForm()->fillField($field, $value);
    }

    /**
     * Assert that field is required
     * Example: Then Opportunity Name is a required field
     * Example: Then Opportunity Name is a required field
     *
     * @Then /^(?P<label>[\w\s]+) is a required field$/
     */
    public function fieldIsRequired($label)
    {
        $labelElement = $this->getPage()->findElementContains('Label', $label);
        self::assertTrue($labelElement->hasClass('required'));
    }

    /**
     * Type value in field chapter by chapter. Imitate real user input from keyboard
     * Example: And type "Common" in "search"
     * Example: When I type "Create" in "Enter shortcut action"
     *
     * @When /^(?:|I )type "(?P<value>(?:[^"]|\\")*)" in "(?P<field>(?:[^"]|\\")*)"$/
     */
    public function iTypeInFieldWith($locator, $value)
    {
        $locator = $this->fixStepArgument($locator);
        $value = $this->fixStepArgument($value);
        $field = $this->getPage()->find('named', ['field', $locator]);
        /** @var OroSelenium2Driver $driver */
        $driver = $this->getSession()->getDriver();

        if (null === $field) {
            throw new ElementNotFoundException($driver, 'form field', 'id|name|label|value|placeholder', $locator);
        }

        self::assertTrue($field->isVisible(), "Field with '$locator' was found, but it not visible");

        $driver->typeIntoInput($field->getXpath(), $value);
    }

    /**
     * {@inheritdoc}
     */
    public function assertElementOnPage($element)
    {
        self::assertTrue(
            $this->createElement($element)->isVisible(),
            sprintf('Element "%s" is not visible, or not present on the page', $element)
        );
    }

    /**.
     * @return OroForm
     */
    protected function createOroForm()
    {
        return $this->createElement('OroForm');
    }

    /**
     * @param int|string $count
     * @return int
     */
    protected function getCount($count)
    {
        switch (trim($count)) {
            case '':
                return 1;
            case 'one':
                return 1;
            case 'two':
                return 2;
            default:
                return (int)$count;
        }
    }

    /**
     * Sets aliases to the correspond sessions
     * Example: Given sessions:
     * | First User  | first_session  |
     * | Second User | second_session |
     *
     * @Given sessions active:
     * @Given sessions:
     * @Given sessions has aliases:
     * @param TableNode $table
     */
    public function sessionsInit(TableNode $table)
    {
        $mink = $this->getMink();
        foreach ($table->getRows() as list($alias, $name)) {
            $this->sessionAliasProvider->setSessionAlias($mink, $name, $alias);
        }
    }

    /**
     * @Given /^(I |)operate as "(?P<actor>[^"]*)" under "(?P<session>[^"])"$/
     * @Given /^here is the "(?P<actor>[^"]*)" under "(?P<session>[^"])"$/
     *
     * @param string $actor
     * @param string $session
     */
    public function iOperateAsActorUnderSession($actor, $session)
    {
        $mink = $this->getMink();
        $this->sessionAliasProvider->setSessionAlias($mink, $session, $actor);
        $this->sessionAliasProvider->switchSessionByAlias($mink, $actor);
    }

    /**
     * Switch to named session window (aliases must be initialized earlier)
     * @see \Oro\Bundle\TestFrameworkBundle\Tests\Behat\Context\OroMainContext::iOperateAsActorUnderSession
     * @see \Oro\Bundle\TestFrameworkBundle\Tests\Behat\Context\OroMainContext::sessionsInit
     * @see \Oro\Bundle\TestFrameworkBundle\Tests\Behat\Context\OroMainContext::loginAsUserWithPasswordInSession
     * To define session aliases
     *
     * Example1: I operate as the Manager
     * Example2: I act like a boss
     * Example3: I continue as the Accountant
     * Example4: I proceed as the User
     * Example5: I switch to the "Beginning" session
     *
     * @Then /^I operate as the (\w+)$/
     * @Then /^I act like a (\w+)$/
     * @Then /^I continue as the (\w+)$/
     * @Then /^I proceed as the ([^"]*)$/
     * @Then /^I switch to the "([^"]*)" session$/
     *
     * @param string $sessionAlias
     */
    public function switchToActorWindowSession($sessionAlias)
    {
        $this->sessionAliasProvider->switchSessionByAlias($this->getMink(), $sessionAlias);
    }

    /**
     * @param int $time
     */
    protected function waitForAjax($time = 60000)
    {
        return $this->getSession()->getDriver()->waitForAjax($time);
    }
}<|MERGE_RESOLUTION|>--- conflicted
+++ resolved
@@ -374,7 +374,7 @@
      * @Given /^(?:|I )login as "(?P<loginAndPassword>(?:[^"]|\\")*)" user$/
      * @Given /^(?:|I )login to dashboard as "(?P<loginAndPassword>(?:[^"]|\\")*)" user$/
      * @Given /^(?:|I )login as administrator$/
-<<<<<<< HEAD
+     * @Given /^(?:|I )login to dashboard as administrator$/
      *
      * @param string $loginAndPassword
      */
@@ -383,15 +383,7 @@
         $router = $this->getContainer()->get('router');
 
         $this->visit($router->generate('oro_user_security_logout'));
-        $this->visit($router->generate('oro_user_security_login'));
-=======
-     * @Given /^(?:|I )login to dashboard as administrator$/
-     */
-    public function loginAsUserWithPassword($loginAndPassword = 'admin')
-    {
-        $uri = $this->getContainer()->get('router')->generate('oro_default');
-        $this->visit($uri);
->>>>>>> a0b981a7
+        $this->visit($router->generate('oro_default'));
         $this->fillField('_username', $loginAndPassword);
         $this->fillField('_password', $loginAndPassword);
         $this->pressButton('_submit');
