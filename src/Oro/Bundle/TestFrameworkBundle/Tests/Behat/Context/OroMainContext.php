<?php

namespace Oro\Bundle\TestFrameworkBundle\Tests\Behat\Context;

use Behat\Behat\Context\SnippetAcceptingContext;
use Behat\Behat\Hook\Scope\BeforeStepScope;
use Behat\Gherkin\Node\TableNode;
use Behat\Mink\Element\NodeElement;
use Behat\Mink\Exception\ElementNotFoundException;
use Behat\MinkExtension\Context\MinkContext;
use Behat\Symfony2Extension\Context\KernelAwareContext;
use Behat\Symfony2Extension\Context\KernelDictionary;
use Doctrine\Common\Inflector\Inflector;
use Oro\Bundle\AttachmentBundle\Tests\Behat\Element\AttachmentItem;
use Oro\Bundle\DataGridBundle\Tests\Behat\Element\Grid;
use Oro\Bundle\FormBundle\Tests\Behat\Element\OroForm;
use Oro\Bundle\NavigationBundle\Tests\Behat\Element\MainMenu;
use Oro\Bundle\TestFrameworkBundle\Behat\Context\AssertTrait;
use Oro\Bundle\TestFrameworkBundle\Behat\Context\SessionAliasProviderAwareInterface;
use Oro\Bundle\TestFrameworkBundle\Behat\Context\SessionAliasProviderAwareTrait;
use Oro\Bundle\TestFrameworkBundle\Behat\Driver\OroSelenium2Driver;
use Oro\Bundle\TestFrameworkBundle\Behat\Element\CollectionField;
use Oro\Bundle\TestFrameworkBundle\Behat\Element\Element;
use Oro\Bundle\TestFrameworkBundle\Behat\Element\Form;
use Oro\Bundle\TestFrameworkBundle\Behat\Element\OroPageObjectAware;
use Oro\Bundle\TestFrameworkBundle\Behat\Isolation\MessageQueueIsolatorAwareInterface;
use Oro\Bundle\TestFrameworkBundle\Behat\Isolation\MessageQueueIsolatorInterface;
use Oro\Bundle\UIBundle\Tests\Behat\Element\ControlGroup;
use Oro\Bundle\UserBundle\Tests\Behat\Element\UserMenu;

/**
 * @SuppressWarnings(PHPMD.ExcessiveClassComplexity)
 * @SuppressWarnings(PHPMD.ExcessivePublicCount)
 */
class OroMainContext extends MinkContext implements
    SnippetAcceptingContext,
    OroPageObjectAware,
    KernelAwareContext,
<<<<<<< HEAD
=======
    SessionAliasProviderAwareInterface,
>>>>>>> 04df7cd5
    MessageQueueIsolatorAwareInterface
{
    use AssertTrait, KernelDictionary, PageObjectDictionary, SessionAliasProviderAwareTrait;

    /**
     * @var MessageQueueIsolatorInterface
     */
    protected $messageQueueIsolator;

    /**
     * @var MessageQueueIsolatorInterface
     */
    protected $messageQueueIsolator;

    /**
     * @BeforeScenario
     */
    public function beforeScenario()
    {
        $this->getSession()->resizeWindow(1920, 1080, 'current');
    }

    /**
     * {@inheritdoc}
     */
    public function setMessageQueueIsolator(MessageQueueIsolatorInterface $messageQueueIsolator)
    {
        $this->messageQueueIsolator = $messageQueueIsolator;
    }

    /**
     * @BeforeStep
     * @param BeforeStepScope $scope
     */
    public function beforeStep(BeforeStepScope $scope)
    {
        $this->messageQueueIsolator->waitWhileProcessingMessages(10);

        if (false === $this->getMink()->isSessionStarted('first_session')) {
            return;
        }

        $session = $this->getMink()->getSession('first_session');
        /** @var OroSelenium2Driver $driver */
        $driver = $this->getSession()->getDriver();

        $url = $session->getCurrentUrl();

        if (1 === preg_match('/^[\S]*\/user\/login\/?$/i', $url)) {
            $driver->waitPageToLoad();

            return;
        } elseif (0 === preg_match('/^https?:\/\//', $url)) {
            return;
        }

        // Don't wait when we need assert the flash message, because it can disappear until ajax in process
        if (preg_match('/^(?:|I )should see ".+"(?:| flash message| error message)$/', $scope->getStep()->getText())) {
            return;
        }

        $driver->waitForAjax();
    }

    /**
     * Example: Then I should see "Attachment created successfully" flash message
     * Example: Then I should see "The email was sent" flash message
     *
     * @Then /^(?:|I )should see "(?P<title>[^"]+)" flash message$/
     */
    public function iShouldSeeFlashMessage($title)
    {
        $actualFlashMessages = [];
        /** @var Element|null $flashMessage */
        $flashMessage = $this->spin(function (OroMainContext $context) use ($title, &$actualFlashMessages) {
            $flashMessages = $context->findAllElements('Flash Message');

            foreach ($flashMessages as $flashMessage) {
                if ($flashMessage->isValid() && $flashMessage->isVisible()) {
                    $actualFlashMessageText = $flashMessage->getText();
                    $actualFlashMessages[$actualFlashMessageText] = $flashMessage;

                    if (false !== stripos($actualFlashMessageText, $title)) {
                        return $flashMessage;
                    }
                }
            }

            return null;
        }, 10);

        self::assertNotCount(0, $actualFlashMessages, 'No flash messages founded on page');
        self::assertNotNull($flashMessage, sprintf(
            'Expected "%s" message but got "%s" messages',
            $title,
            implode(',', array_keys($actualFlashMessages))
        ));

        /** @var NodeElement $closeButton */
        $closeButton = $flashMessage->find('css', 'button.close');
        if (null !== $closeButton) {
            try {
                $closeButton->press();
            } catch (\Exception $e) {
                //No worries, flash message can disappeared till time next call
            }
        }
    }

    /**
     * {@inheritdoc}
     */
    public function assertPageContainsText($text)
    {
        $result = $this->spin(function (OroMainContext $context) use ($text) {
            $context->assertSession()->pageTextContains($this->fixStepArgument($text));

            return true;
        });

        self::assertTrue(
            $result,
            sprintf('The text "%s" was not found anywhere in the text of the current page.', $text)
        );
    }

    /**
     * Assert form error message
     * Example: Then I should see "At least one of the fields First name, Last name must be defined." error message
     *
     * @Then /^(?:|I should )see "(?P<title>[^"]+)" error message$/
     */
    public function iShouldSeeErrorMessage($title)
    {
        $errorElement = $this->spin(function (MinkContext $context) {
            return $context->getSession()->getPage()->find('css', '.alert-error');
        });

        self::assertNotFalse($errorElement, 'Error message not found on page');
        $message = $errorElement->getText();
        $errorElement->find('css', 'button.close')->press();

        self::assertContains($title, $message, sprintf(
            'Expect that "%s" error message contains "%s" string, but it isn\'t',
            $message,
            $title
        ));
    }

    /**
     * @param \Closure $lambda
     * @param int $timeLimit
     * @return false|mixed Return false if closure throw error or return not true value.
     *                     Return value that return closure
     */
    public function spin(\Closure $lambda, $timeLimit = 60)
    {
        $time = $timeLimit;

        while ($time > 0) {
            try {
                if ($result = $lambda($this)) {
                    return $result;
                }
            } catch (\Exception $e) {
                // do nothing
            }

            usleep(250000);
            $time -= 0.25;
        }

        return false;
    }

    /**
     * Assert that page hase h1 header
     * Example: And page has "My own custom dashboard" header
     * Example: Then page has "Dashboard" header
     *
     * @Then page has :header header
     */
    public function pageHasHeader($header)
    {
        $this->assertSession()->elementTextContains('css', 'div#container h1', $header);
    }

    /**
     * Close form error message
     *
     * @Then /^(?:|I )close error message$/
     */
    public function closeErrorMessage()
    {
        $this->createOroForm()->find('css', '.alert-error button.close')->press();
    }

    /**
     * Close UI dialog popup
     *
     * @Then /^(?:|I )close ui dialog$/
     */
    public function closeUiDialog()
    {
        $this->getSession()->getPage()->find('css', 'button.ui-dialog-titlebar-close')->press();
    }

    /**
     * This is available for collection fields
     * See Emails and Phones in Contact create page
     * Example: And set "charlie@gmail.com" as primary email
     * Example: And set "+1 415-731-9375" as primary phone
     *
     * @Given /^(?:|I )set "(?P<value>[^"]+)" as primary (?P<field>[^"]+)$/
     */
    public function setFieldWithValueAsPrimary($field, $value)
    {
        /** @var CollectionField $collection */
        $collection = $this->createOroForm()->findField(ucfirst(Inflector::pluralize($field)));
        $collection->setFieldAsPrimary($value);
    }

    /**
     * Fill form with data
     * Example: And fill form with:
     *            | Subject     | Simple text     |
     *            | Users       | [Charlie, Pitt] |
     *            | Date        | 2017-08-24      |
     *
     * @When /^(?:|I )fill "(?P<formName>(?:[^"]|\\")*)" with:$/
     * @When /^(?:|I )fill form with:$/
     */
    public function iFillFormWith(TableNode $table, $formName = "OroForm")
    {
        /** @var Form $form */
        $form = $this->createElement($formName);
        $form->fill($table);
    }

    /**
     * Assert that provided validation errors for given fields appeared
     * Example: Then I should see validation errors:
     *            | Subject         | This value should not be blank.  |
     *
     * @Then /^(?:|I )should see validation errors:$/
     */
    public function iShouldSeeValidationErrors(TableNode $table)
    {
        $form = $this->createOroForm();

        foreach ($table->getRows() as $row) {
            list($label, $value) = $row;
            $error = $form->getFieldValidationErrors($label);
            self::assertEquals(
                $value,
                $error,
                "Failed asserting that $label has error $value"
            );
        }
    }

    /**
     * Assert form fields values
     * Example: And "User" form must contains values:
     *            | Username          | charlie           |
     *            | First Name        | Charlie           |
     *            | Last Name         | Sheen             |
     *            | Primary Email     | charlie@sheen.com |
     *
     * @Then /^"(?P<formName>(?:[^"]|\\")*)" must contains values:$/
     */
    public function formMustContainsValues($formName, TableNode $table)
    {
        /** @var Form $form */
        $form = $this->createElement($formName);
        $form->assertFields($table);
    }

    /**
     * Fill embed form
     * Example: And I fill in address:
     *            | Primary         | check         |
     *            | Country         | United States |
     *            | Street          | Selma Ave     |
     *            | City            | Los Angeles   |
     *
     * @Given /^(?:|I )fill in (?P<fieldSetLabel>[^"]+):$/
     */
    public function iFillInFieldSet($fieldSetLabel, TableNode $table)
    {
        /** @var Form $fieldSet */
        $fieldSet = $this->createOroForm()->findField(ucfirst(Inflector::pluralize($fieldSetLabel)));
        $fieldSet->fill($table);
    }

    /**
     * Set collection field with set of values
     * Example: And set Reminders with:
     *            | Method        | Interval unit | Interval number |
     *            | Email         | days          | 1               |
     *            | Flash message | minutes       | 30              |
     *
     * @Given /^(?:|I )set (?P<field>[^"]+) with:$/
     */
    public function setCollectionFieldWith($field, TableNode $table)
    {
        /** @var Form $form */
        $form = $this->createElement('OroForm');
        $form->fillField($field, $table);
    }

    /**
     * Add new embed form with data
     * Example: And add new address with:
     *            | Primary         | check               |
     *            | Country         | Ukraine             |
     *            | Street          | Myronosytska 57     |
     *            | City            | Kharkiv             |
     *            | Zip/Postal Code | 61000               |
     *            | State           | Kharkivs'ka Oblast' |
     *
     * @Given /^(?:|I )add new (?P<fieldSetLabel>[^"]+) with:$/
     */
    public function addNewFieldSetWith($fieldSetLabel, TableNode $table)
    {
        /** @var Form $fieldSet */
        $fieldSet = $this->createOroForm()->findField(ucfirst(Inflector::pluralize($fieldSetLabel)));
        $fieldSet->clickLink('Add');
        $this->waitForAjax();
        $form = $fieldSet->getLastSet();
        $form->fill($table);
    }

    /**
     * Open dashboard login page and login as existing user
     * Demo user should have password the same as username, e.g. username: charlie, password: charlie
     * Example: Given I login as administrator
     * Example: Given I login as "charlie" user
     *
     * @Given /^(?:|I )login as "(?P<loginAndPassword>(?:[^"]|\\")*)" user$/
     * @Given /^(?:|I )login to dashboard as "(?P<loginAndPassword>(?:[^"]|\\")*)" user$/
     * @Given /^(?:|I )login as administrator$/
     * @Given /^(?:|I )login to dashboard as administrator$/
     */
    public function loginAsUserWithPassword($loginAndPassword = 'admin')
    {
        $uri = $this->getContainer()->get('router')->generate('oro_default');
        $this->visit($uri);
        $this->fillField('_username', $loginAndPassword);
        $this->fillField('_password', $loginAndPassword);
        $this->pressButton('_submit');
    }

    /**
     * Login with credentials under specified session name and session alias
     * Registers an alias switches to specified session and performs the login procedure
     * @see \Oro\Bundle\TestFrameworkBundle\Tests\Behat\Context\OroMainContext::switchToActorWindowSession
     *
     * @Given /^(?:|I )login as "(?P<credential>(?:[^"]|\\")*)" and use in (?P<session>\w+) as (?P<alias>\w+)$/
     * @Given /^(?:|I )login as administrator and use in "(?P<session>[^"]*)" as "(?P<alias>[^"]*)"$/
     *
     * @param string $session
     * @param string $alias
     * @param string $credential
     */
    public function loginAsUserWithPasswordInSession($session, $alias, $credential = 'admin')
    {
        $this->sessionAliasProvider->setSessionAlias($this->getMink(), $session, $alias);
        $this->sessionAliasProvider->switchSessionByAlias($this->getMink(), $alias);
        $this->loginAsUserWithPassword($credential);
    }

    /**
     * Example: Given I click My Emails in user menu
     * Example: Given I click My Calendar in user menu
     *
     * @Given /^(?:|I )click (?P<needle>[\w\s]+) in user menu$/
     */
    public function iClickLinkInUserMenu($needle)
    {
        /** @var UserMenu $userMenu */
        $userMenu = $this->createElement('UserMenu');
        self::assertTrue($userMenu->isValid());
        $userMenu->open();
        $userMenu->clickLink($needle);
    }

    /**
     * Click on element on page
     * Example: When I click on "Help Icon"
     *
     * @When /^(?:|I )click on "(?P<element>[\w\s]+)"$/
     */
    public function iClickOn($element)
    {
        $this->createElement($element)->click();
    }

    /**
     * Assert popup with large image on page
     *
     * @Then /^(?:|I )should see large image$/
     */
    public function iShouldSeeLargeImage()
    {
        $largeImage = $this->getSession()->getPage()->find('css', '.lg-image');
        self::assertNotNull($largeImage, 'Large image not visible');
    }

    /**
     * @Then /^(?:|I )close large image preview$/
     */
    public function closeLargeImagePreview()
    {
        $page = $this->getSession()->getPage();
        $page->find('css', '.lg-image')->mouseOver();
        $page->find('css', 'span.lg-close')->click();
    }

    /**
     * Example: When I click on "cat.jpg" attachment thumbnail
     * Example: And I click on "note-attachment.jpg" attachment thumbnail
     *
     * @Then /^(?:|I )click on "(?P<text>[^"]+)" attachment thumbnail$/
     */
    public function commentAttachmentShouldProperlyWork($text)
    {
        /** @var AttachmentItem $attachmentItem */
        $attachmentItem = $this->elementFactory->findElementContains('AttachmentItem', $text);
        self::assertTrue($attachmentItem->isValid(), sprintf('Attachment with "%s" text not found', $text));

        $attachmentItem->clickOnAttachmentThumbnail();

        $thumbnail = $this->getPage()->find('css', "div.thumbnail a[title='$text']");
        self::assertTrue($thumbnail->isValid(), sprintf('Thumbnail "%s" not found', $text));

        $thumbnail->click();
    }

    /**
     * Example: Then I should see that "Header" contains "Some Text"
     * @Then /^I should see that "(?P<elementName>[^"]*)" contains "(?P<text>[^"]*)"$/
     *
     * @param string $elementName
     * @param string $text
     */
    public function assertDefinedElementContainsText($elementName, $text)
    {
        $this->waitForAjax();
        $element = $this->elementFactory->createElement($elementName);
        self::assertContains(
            $text,
            $element->getText(),
            sprintf('Element %s does not contains text %s', $elementName, $text)
        );
    }

    /**
     * Assert that download link in attachment works properly
     * Example: And download link for "cat.jpg" attachment should work
     * Example: And download link for "note-attachment.jpg" attachment should work
     *
     * @Then /^download link for "(?P<text>[^"]+)" attachment should work$/
     */
    public function downloadLinkForAttachmentShouldWork($text)
    {
        /** @var AttachmentItem $attachmentItem */
        $attachmentItem = $this->elementFactory->findElementContains('AttachmentItem', $text);
        self::assertTrue($attachmentItem->isValid(), sprintf('Attachment with "%s" text not found', $text));

        $attachmentItem->checkDownloadLink();
    }

    /**
     * Click on button or link
     * Example: Given I click "Edit"
     * Example: When I click "Save and Close"
     *
     * @When /^(?:|I )click "(?P<button>(?:[^"]|\\")*)"$/
     */
    public function pressButton($button)
    {
        try {
            parent::pressButton($button);
        } catch (ElementNotFoundException $e) {
            if ($this->getSession()->getPage()->hasLink($button)) {
                $this->clickLink($button);
            } elseif ($this->elementFactory->hasElement($button)) {
                $this->elementFactory->createElement($button)->click();
            } else {
                throw $e;
            }
        }
    }

    /**
     * Navigate through menu navigation
     * Every menu link must be separated by slash symbol "/"
     * Example: Given I go to System/ Channels
     * Example: And go to System/ User Management/ Users
     *
     * @Given /^(?:|I )go to (?P<path>(?:(?!([nN]ewer|[oO]lder) activities)(?!.*page)([^"]*)))$/
     */
    public function iOpenTheMenuAndClick($path)
    {
        /** @var MainMenu $mainMenu */
        $mainMenu = $this->createElement('MainMenu');
        $mainMenu->openAndClick($path);
    }

    /**
     * Assert current page
     * Example: Then I should be on Search Result page
     * Example: Then I should be on Default Calendar View page
     *
     * @Given /^(?:|I )should be on (?P<page>[\w\s\/]+) page$/
     */
    public function assertPage($page)
    {
        $urlPath = parse_url($this->getSession()->getCurrentUrl(), PHP_URL_PATH);
        $urlPath = preg_replace('/^.*\.php/', '', $urlPath);
        $route = $this->getContainer()->get('router')->match($urlPath);

        self::assertEquals($this->getPage($page)->getRoute(), $route['_route']);
    }

    /**
     * Assert current page with its title
     *
     * @Given /^(?:|I )should be on "(?P<entityTitle>[\w\s\/]+)" (?P<page>[\w\s\/]+) ((v|V)iew) page$/
     */
    public function assertViewPage($page, $entityTitle)
    {
        $urlPath = parse_url($this->getSession()->getCurrentUrl(), PHP_URL_PATH);
        $route = $this->getContainer()->get('router')->match($urlPath);

        self::assertEquals($this->getPage($page . ' View')->getRoute(), $route['_route']);

        $actualEntityTitle = $this->getSession()->getPage()->find('css', 'h1.user-name');
        self::assertNotNull($actualEntityTitle, sprintf('Entity title not found on "%s" view page', $page));
        self::assertEquals($entityTitle, $actualEntityTitle->getText());
    }

    /**
     * Example: Given I open Opportunity Create page
     * Example: Given I open Account Index page
     *
     * @Given /^(?:|I )open (?P<pageName>[\w\s\/]+) page$/
     */
    public function openPage($pageName)
    {
        $this->getPage($pageName)->open();
    }

    /**
     * Example: Given I open "Charlie" Account edit page
     * Example: When I open "Supper sale" opportunity edit page
     *
     * @Given /^(?:|I )open "(?P<title>[\w\s]+)" (?P<entity>[\w\s]+) edit page$/
     */
    public function openEntityEditPage($title, $entity)
    {
        $pageName = preg_replace('/\s+/', ' ', ucwords($entity)) . ' Edit';
        $this->getPage($pageName)->open(['title' => $title]);
    }

    /**
     * Example: Given I open "Charlie" Account view page
     * Example: When I open "Supper sale" opportunity view page
     *
     * @Given /^(?:|I )open "(?P<title>[\w\s]+)" (?P<entity>[\w\s]+) view page$/
     */
    public function openEntityViewPage($title, $entity)
    {
        $pageName = preg_replace('/\s+/', ' ', ucwords($entity)) . ' View';
        $this->getPage($pageName)->open(['title' => $title]);
    }

    /**
     * Example: And press select entity button on Owner field
     *
     * @Given press select entity button on :field field
     */
    public function pressSelectEntityButton($field)
    {
        $this->createOroForm()->pressEntitySelectEntityButton($field);
    }

    /**
     * @When /^(?:|I )save and close form$/
     */
    public function iSaveAndCloseForm()
    {
        $this->createOroForm()->saveAndClose();
    }

    /**
     * @When /^(?:|I )(save|submit) form$/
     */
    public function iSaveForm()
    {
        $this->createOroForm()->save();
    }

    /**
     * @When updated date must be grater then created date
     */
    public function updatedDateMustBeGraterThenCreatedDate()
    {
        /** @var NodeElement[] $records */
        $records = $this->getSession()->getPage()->findAll('css', 'div.navigation div.customer-content ul li');
        $createdDate = new \DateTime(
            str_replace('Created At: ', '', $records[0]->getText())
        );
        $updatedDate = new \DateTime(
            str_replace('Updated At: ', '', $records[1]->getText())
        );

        self::assertGreaterThan($updatedDate, $createdDate);
    }

    /**
     * Assert entity owner
     * Example: And Harry Freeman should be an owner
     * Example: And Todd Greene should be an owner
     *
     * @When /^([\w\s]*) should be an owner$/
     */
    public function userShouldBeAnOwner($owner)
    {
        self::assertEquals(
            $owner,
            $this->getSession()->getPage()->find('css', '.user-info-state li a')->getText()
        );
    }

    /**
     * Find and assert field value
     * It's valid for entity edit or entity view page
     * Example: And Account Name field should has Good Company value
     * Example: And Account Name field should has Good Company value
     * Example: And Description field should has Our new partner value
     *
     * @When /^(?P<fieldName>[\w\s]*) field should has (?P<fieldValue>.+) value$/
     */
    public function fieldShouldHaveValue($fieldName, $fieldValue)
    {
        $page = $this->getSession()->getPage();
        $labels = $page->findAll('css', 'label');

        /** @var NodeElement $label */
        foreach ($labels as $label) {
            if (preg_match(sprintf('/%s/i', $fieldName), $label->getText())) {
                if ($label->hasAttribute('for')) {
                    return $this->getSession()
                        ->getPage()
                        ->find('css', '#' . $label->getAttribute('for'))
                        ->getValue();
                }

                $value = $label->getParent()->find('css', 'div.control-label')->getText();
                self::assertRegExp(sprintf('/%s/i', $fieldValue), $value);

                return;
            }
        }

        self::fail(sprintf('Can\'t find field with "%s" label', $fieldName));
    }

    /**
     * Mass inline grid field edit
     * Accept table and pass it to inlineEditField
     * Example: When I edit first record from grid:
     *            | name      | editedName       |
     *            | status    | Qualified        |
     *
     * @Then I edit first record from grid:
     * @param TableNode $table
     */
    public function iEditFirstRecordFromGrid(TableNode $table)
    {
        foreach ($table->getRows() as $row) {
            list($field, $value) = $row;
            $this->inlineEditField($field, $value);
        }
    }

    /**
     * Inline edit field
     * Example: When I edit Status as "Open"
     * Example: Given I edit Probability as "30"
     *
     * @When /^(?:|I )edit (?P<field>.+) as "(?P<value>.*)"$/
     * @When /^(?:|I )edit "(?P<entityTitle>[^"]+)" (?P<field>.+) as "(?P<value>.*)"$/
     */
    public function inlineEditField($field, $value, $entityTitle = null)
    {
        /** @var Grid $grid */
        $grid = $this->createElement('Grid');

        if (null === $entityTitle) {
            $row = $grid->getRowByContent($entityTitle);
        } else {
            $rows = $grid->getRows();
            self::assertCount(1, $rows, sprintf('Expect one row in grid but got %s.' .
                PHP_EOL . 'You can specify row content for edit field in specific row.'));

            $row = array_shift($rows);
        }

        $row->setCellValue($field, $value);
        $this->iShouldSeeFlashMessage('Inline edits are being saved');
        $this->iShouldSeeFlashMessage('Record has been succesfully updated');
    }

    /**
     * Assert text by label in page.
     * Example: Then I should see call with:
     *            | Subject             | Proposed Charlie to star in new film |
     *            | Additional comments | Charlie was in a good mood           |
     *            | Call date & time    | Aug 24, 2017, 11:00 AM               |
     *            | Phone number        | (310) 475-0859                       |
     *            | Direction           | Outgoing                             |
     *            | Duration            | 5:30                                 |
     *
     * @Then /^(?:|I )should see (?P<entity>[\w\s]+) with:$/
     */
    public function assertValuesByLabels($entity, TableNode $table)
    {
        $page = $this->getSession()->getPage();

        foreach ($table->getRows() as $row) {
            list($label, $value) = $row;
            $labelElement = $this->findElementContains('Label', $label);
            $labels = $page->findAll('xpath', $labelElement->getXpath());

            self::assertNotCount(0, $labels, sprintf('Can\'t find "%s" label', $label));

            /** @var NodeElement $labelElement */
            foreach ($labels as $labelElement) {
                /** @var ControlGroup $controlLabel */
                $controlLabel = $this->elementFactory->wrapElement(
                    'ControlGroup',
                    $labelElement->getParent()->find('css', 'div.controls div.control-label')
                );

                if (true === $controlLabel->compareValues(Form::normalizeValue($value))) {
                    continue 2;
                }
            }

            self::fail(
                sprintf('Found %s "%s" labels, but no one has "%s" value', count($labels), $label, $value)
            );
        }
    }

    /**
     * {@inheritdoc}
     */
    public function selectOption($select, $option)
    {
        $select = $this->fixStepArgument($select);
        $option = $this->fixStepArgument($option);
        $this->createOroForm()->selectFieldOption($select, $option);
    }

    /**
     * {@inheritdoc}
     */
    public function fillField($field, $value)
    {
        $field = $this->fixStepArgument($field);
        $value = $this->fixStepArgument($value);
        $this->createOroForm()->fillField($field, $value);
    }

    /**
     * Assert that field is required
     * Example: Then Opportunity Name is a required field
     * Example: Then Opportunity Name is a required field
     *
     * @Then /^(?P<label>[\w\s]+) is a required field$/
     */
    public function fieldIsRequired($label)
    {
        $labelElement = $this->getPage()->findElementContains('Label', $label);
        self::assertTrue($labelElement->hasClass('required'));
    }

    /**
     * Type value in field chapter by chapter. Imitate real user input from keyboard
     * Example: And type "Common" in "search"
     * Example: When I type "Create" in "Enter shortcut action"
     *
     * @When /^(?:|I )type "(?P<value>(?:[^"]|\\")*)" in "(?P<field>(?:[^"]|\\")*)"$/
     */
    public function iTypeInFieldWith($locator, $value)
    {
        $locator = $this->fixStepArgument($locator);
        $value = $this->fixStepArgument($value);
        $field = $this->getPage()->find('named', ['field', $locator]);
        /** @var OroSelenium2Driver $driver */
        $driver = $this->getSession()->getDriver();

        if (null === $field) {
            throw new ElementNotFoundException($driver, 'form field', 'id|name|label|value|placeholder', $locator);
        }

        self::assertTrue($field->isVisible(), "Field with '$locator' was found, but it not visible");

        $driver->typeIntoInput($field->getXpath(), $value);
    }

    /**
     * {@inheritdoc}
     */
    public function assertElementOnPage($element)
    {
        self::assertTrue(
            $this->createElement($element)->isVisible(),
            sprintf('Element "%s" is not visible, or not present on the page', $element)
        );
    }

    /**.
     * @return OroForm
     */
    protected function createOroForm()
    {
        return $this->createElement('OroForm');
    }

    /**
     * @param int|string $count
     * @return int
     */
    protected function getCount($count)
    {
        switch (trim($count)) {
            case '':
                return 1;
            case 'one':
                return 1;
            case 'two':
                return 2;
            default:
                return (int)$count;
        }
    }

    /**
     * Sets aliases to the correspond sessions
     * Example: Given sessions:
     * | First User  | first_session  |
     * | Second User | second_session |
     *
     * @Given sessions active:
     * @Given sessions:
     * @Given sessions has aliases:
     * @param TableNode $table
     */
    public function sessionsInit(TableNode $table)
    {
        $mink = $this->getMink();
        foreach ($table->getRows() as list($alias, $name)) {
            $this->sessionAliasProvider->setSessionAlias($mink, $name, $alias);
        }
    }

    /**
     * @Given /^(I |)operate as "(?P<actor>[^"]*)" under "(?P<session>[^"])"$/
     * @Given /^here is the "(?P<actor>[^"]*)" under "(?P<session>[^"])"$/
     *
     * @param string $actor
     * @param string $session
     */
    public function iOperateAsActorUnderSession($actor, $session)
    {
        $mink = $this->getMink();
        $this->sessionAliasProvider->setSessionAlias($mink, $session, $actor);
        $this->sessionAliasProvider->switchSessionByAlias($mink, $actor);
    }

    /**
     * Switch to named session window (aliases must be initialized earlier)
     * @see \Oro\Bundle\TestFrameworkBundle\Tests\Behat\Context\OroMainContext::iOperateAsActorUnderSession
     * @see \Oro\Bundle\TestFrameworkBundle\Tests\Behat\Context\OroMainContext::sessionsInit
     * @see \Oro\Bundle\TestFrameworkBundle\Tests\Behat\Context\OroMainContext::loginAsUserWithPasswordInSession
     * To define session aliases
     *
     * Example1: I operate as the Manager
     * Example2: I act like a boss
     * Example3: I continue as the Accountant
     * Example4: I proceed as the User
     * Example5: I switch to the "Beginning" session
     *
     * @Then /^I operate as the (\w+)$/
     * @Then /^I act like a (\w+)$/
     * @Then /^I continue as the (\w+)$/
     * @Then /^I proceed as the ([^"]*)$/
     * @Then /^I switch to the "([^"]*)" session$/
     *
     * @param string $sessionAlias
     */
    public function switchToActorWindowSession($sessionAlias)
    {
        $this->sessionAliasProvider->switchSessionByAlias($this->getMink(), $sessionAlias);
    }

    /**
     * @param int $time
     */
    protected function waitForAjax($time = 60000)
    {
        return $this->getSession()->getDriver()->waitForAjax($time);
    }
}<|MERGE_RESOLUTION|>--- conflicted
+++ resolved
@@ -36,10 +36,7 @@
     SnippetAcceptingContext,
     OroPageObjectAware,
     KernelAwareContext,
-<<<<<<< HEAD
-=======
     SessionAliasProviderAwareInterface,
->>>>>>> 04df7cd5
     MessageQueueIsolatorAwareInterface
 {
     use AssertTrait, KernelDictionary, PageObjectDictionary, SessionAliasProviderAwareTrait;
@@ -50,11 +47,6 @@
     protected $messageQueueIsolator;
 
     /**
-     * @var MessageQueueIsolatorInterface
-     */
-    protected $messageQueueIsolator;
-
-    /**
      * @BeforeScenario
      */
     public function beforeScenario()
@@ -76,7 +68,7 @@
      */
     public function beforeStep(BeforeStepScope $scope)
     {
-        $this->messageQueueIsolator->waitWhileProcessingMessages(10);
+        $this->messageQueueIsolator->waitWhileProcessingMessages(30);
 
         if (false === $this->getMink()->isSessionStarted('first_session')) {
             return;
