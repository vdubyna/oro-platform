--- conflicted
+++ resolved
@@ -108,18 +108,6 @@
     }
 
     /**
-<<<<<<< HEAD
-     * Assert form error message
-     * Example: Then I should see "At least one of the fields First name, Last name must be defined." error message
-     *
-     * @Then /^(?:|I should )see "(?P<title>[^"]+)" error message$/
-     */
-    public function iShouldSeeErrorMessage($title)
-    {
-        $this->assertSession()->elementTextContains('css', '.alert-error', $title);
-    }
-
-    /**
      * @Then page has :header header
      */
     public function pageHasHeader($header)
@@ -128,8 +116,6 @@
     }
 
     /**
-=======
->>>>>>> c06506d5
      * Close form error message
      *
      * @Then /^(?:|I )close error message$/
