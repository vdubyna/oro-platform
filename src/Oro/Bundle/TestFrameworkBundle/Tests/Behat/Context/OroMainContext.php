<?php

namespace Oro\Bundle\TestFrameworkBundle\Tests\Behat\Context;

use Behat\Behat\Context\SnippetAcceptingContext;
use Behat\Behat\Hook\Scope\BeforeStepScope;
use Behat\Gherkin\Node\TableNode;
use Behat\Mink\Element\NodeElement;
use Behat\Mink\Exception\ElementNotFoundException;
use Behat\MinkExtension\Context\MinkContext;
use Behat\Symfony2Extension\Context\KernelAwareContext;
use Behat\Symfony2Extension\Context\KernelDictionary;

use Doctrine\Common\Inflector\Inflector;

use Oro\Bundle\AttachmentBundle\Tests\Behat\Element\AttachmentItem;
use Oro\Bundle\DataGridBundle\Tests\Behat\Element\Grid;
use Oro\Bundle\FormBundle\Tests\Behat\Element\OroForm;
use Oro\Bundle\NavigationBundle\Tests\Behat\Element\MainMenu;
use Oro\Bundle\TestFrameworkBundle\Behat\Context\AssertTrait;
use Oro\Bundle\TestFrameworkBundle\Behat\Context\SessionAliasProviderAwareInterface;
use Oro\Bundle\TestFrameworkBundle\Behat\Context\SessionAliasProviderAwareTrait;
use Oro\Bundle\TestFrameworkBundle\Behat\Driver\OroSelenium2Driver;
use Oro\Bundle\TestFrameworkBundle\Behat\Element\CollectionField;
use Oro\Bundle\TestFrameworkBundle\Behat\Element\Element;
use Oro\Bundle\TestFrameworkBundle\Behat\Element\Form;
use Oro\Bundle\TestFrameworkBundle\Behat\Element\OroPageObjectAware;
use Oro\Bundle\TestFrameworkBundle\Behat\Isolation\Event\BeforeIsolatedTestEvent;
use Oro\Bundle\TestFrameworkBundle\Behat\Isolation\MessageQueueIsolatorAwareInterface;
use Oro\Bundle\TestFrameworkBundle\Behat\Isolation\MessageQueueIsolatorInterface;
use Oro\Bundle\UIBundle\Tests\Behat\Element\ControlGroup;
use Oro\Bundle\UserBundle\Tests\Behat\Element\UserMenu;

/**
 * @SuppressWarnings(PHPMD.TooManyMethods)
 * @SuppressWarnings(PHPMD.TooManyPublicMethods)
 * @SuppressWarnings(PHPMD.ExcessivePublicCount)
 * @SuppressWarnings(PHPMD.ExcessiveClassComplexity)
 * @SuppressWarnings(PHPMD.ExcessivePublicCount)
 * @SuppressWarnings(PHPMD.TooManyPublicMethods)
 * @SuppressWarnings(PHPMD.TooManyMethods)
 * @SuppressWarnings(PHPMD.ExcessiveClassLength)
 */
class OroMainContext extends MinkContext implements
    SnippetAcceptingContext,
    OroPageObjectAware,
    KernelAwareContext,
    SessionAliasProviderAwareInterface,
    MessageQueueIsolatorAwareInterface
{
    use AssertTrait, KernelDictionary, PageObjectDictionary, SessionAliasProviderAwareTrait;

    /**
     * @var MessageQueueIsolatorInterface
     */
    protected $messageQueueIsolator;

    /**
     * @BeforeScenario
     */
    public function beforeScenario()
    {
        $this->getSession()->resizeWindow(1920, 1080, 'current');
    }

    /**
     * {@inheritdoc}
     */
    public function setMessageQueueIsolator(MessageQueueIsolatorInterface $messageQueueIsolator)
    {
        $this->messageQueueIsolator = $messageQueueIsolator;
    }

    /**
     * @BeforeStep
     * @param BeforeStepScope $scope
     */
    public function beforeStep(BeforeStepScope $scope)
    {
        $this->messageQueueIsolator->waitWhileProcessingMessages(30);

        if (false === $this->getMink()->isSessionStarted('first_session')) {
            return;
        }

        $session = $this->getMink()->getSession('first_session');
        /** @var OroSelenium2Driver $driver */
        $driver = $this->getSession()->getDriver();

        $url = $session->getCurrentUrl();

        if (1 === preg_match('/^[\S]*\/user\/login\/?$/i', $url)) {
            $driver->waitPageToLoad();

            return;
        } elseif (0 === preg_match('/^https?:\/\//', $url)) {
            return;
        }

        // Don't wait when we need assert the flash message, because it can disappear until ajax in process
        if (preg_match('/^(?:|I )should see ".+"(?:| flash message| error message)$/', $scope->getStep()->getText())) {
            return;
        }

        $start = microtime(true);
        $result = $driver->waitForAjax();
        $timeElapsedSecs = microtime(true) - $start;

        if (!$result) {
            var_dump(sprintf(
                'Wait for ajax %d seconds, and it assume that ajax was NOT passed',
                $timeElapsedSecs
            ));
        }
    }

    /**
     * Example: Then I should see "Attachment created successfully" flash message
     * Example: Then I should see "The email was sent" flash message
     *
     * @Then /^(?:|I )should see "(?P<title>[^"]+)" flash message$/
     */
    public function iShouldSeeFlashMessage($title, $flashMessageElement = 'Flash Message', $timeLimit = 15)
    {
        $actualFlashMessages = [];
        /** @var Element|null $flashMessage */
        $flashMessage = $this->spin(
            function (OroMainContext $context) use ($title, &$actualFlashMessages, $flashMessageElement) {
                $flashMessages = $context->findAllElements($flashMessageElement);

                foreach ($flashMessages as $flashMessage) {
                    if ($flashMessage->isValid() && $flashMessage->isVisible()) {
                        $actualFlashMessageText = $flashMessage->getText();
                        $actualFlashMessages[$actualFlashMessageText] = $flashMessage;

                        if (false !== stripos($actualFlashMessageText, $title)) {
                            return $flashMessage;
                        }
                    }
                }

                return null;
            },
            $timeLimit
        );

        self::assertNotCount(0, $actualFlashMessages, 'No flash messages founded on page');
        self::assertNotNull($flashMessage, sprintf(
            'Expected "%s" message but got "%s" messages',
            $title,
            implode(',', array_keys($actualFlashMessages))
        ));

        try {
            /** @var NodeElement $closeButton */
            $closeButton = $flashMessage->find('css', 'button.close');
            $closeButton->press();
        } catch (\Throwable $e) {
            //No worries, flash message can disappeared till time next call
        } catch (\Exception $e) {
            //No worries, flash message can disappeared till time next call
        }
    }

    /**
     * {@inheritdoc}
     */
    public function assertPageContainsText($text)
    {
        $result = $this->spin(function (OroMainContext $context) use ($text) {
            $context->assertSession()->pageTextContains($this->fixStepArgument($text));

            return true;
        });

        self::assertTrue(
            $result,
            sprintf('The text "%s" was not found anywhere in the text of the current page.', $text)
        );
    }

    /**
     * Assert form error message
     * Example: Then I should see "At least one of the fields First name, Last name must be defined." error message
     *
     * @Then /^(?:|I should )see "(?P<title>[^"]+)" error message$/
     */
    public function iShouldSeeErrorMessage($title)
    {
        $errorElement = $this->spin(function (MinkContext $context) {
            return $context->getSession()->getPage()->find('css', '.alert-error');
        });

        self::assertNotFalse($errorElement, 'Error message not found on page');
        $message = $errorElement->getText();
        $errorElement->find('css', 'button.close')->press();

        self::assertContains($title, $message, sprintf(
            'Expect that "%s" error message contains "%s" string, but it isn\'t',
            $message,
            $title
        ));
    }

    /**
     * @param \Closure $lambda
     * @param int $timeLimit
     * @return false|mixed Return false if closure throw error or return not true value.
     *                     Return value that return closure
     */
    public function spin(\Closure $lambda, $timeLimit = 60)
    {
        $time = $timeLimit;

        while ($time > 0) {
            try {
                if ($result = $lambda($this)) {
                    return $result;
                }
            } catch (\Exception $e) {
                // do nothing
            }

            usleep(250000);
            $time -= 0.25;
        }

        return false;
    }

    /**
     * Assert that page hase h1 header
     * Example: And page has "My own custom dashboard" header
     * Example: Then page has "Dashboard" header
     *
     * @Then page has :header header
     */
    public function pageHasHeader($header)
    {
        $this->assertSession()->elementTextContains('css', 'div#container h1', $header);
    }

    /**
     * Close form error message
     *
     * @Then /^(?:|I )close error message$/
     */
    public function closeErrorMessage()
    {
        $this->createOroForm()->find('css', '.alert-error button.close')->press();
    }

    /**
     * Close UI dialog popup
     *
     * @Then /^(?:|I )close ui dialog$/
     */
    public function closeUiDialog()
    {
        $this->getSession()->getPage()->find('css', 'button.ui-dialog-titlebar-close')->press();
    }

    /**
     * This is available for collection fields
     * See Emails and Phones in Contact create page
     * Example: And set "charlie@gmail.com" as primary email
     * Example: And set "+1 415-731-9375" as primary phone
     *
     * @Given /^(?:|I )set "(?P<value>[^"]+)" as primary (?P<field>[^"]+)$/
     */
    public function setFieldWithValueAsPrimary($field, $value)
    {
        /** @var CollectionField $collection */
        $collection = $this->createOroForm()->findField(ucfirst(Inflector::pluralize($field)));
        $collection->setFieldAsPrimary($value);
    }

    /**
     * Fill form with data
     * Example: And fill form with:
     *            | Subject     | Simple text     |
     *            | Users       | [Charlie, Pitt] |
     *            | Date        | 2017-08-24      |
     *
     * @When /^(?:|I )fill "(?P<formName>(?:[^"]|\\")*)" with:$/
     * @When /^(?:|I )fill form with:$/
     */
    public function iFillFormWith(TableNode $table, $formName = "OroForm")
    {
        /** @var Form $form */
        $form = $this->createElement($formName);
        $form->fill($table);
    }

    /**
     * Assert that provided validation errors for given fields appeared
     * Example: Then I should see validation errors:
     *            | Subject         | This value should not be blank.  |
     *
     * @Then /^(?:|I )should see validation errors:$/
     */
    public function iShouldSeeValidationErrors(TableNode $table)
    {
        $form = $this->createOroForm();

        foreach ($table->getRows() as $row) {
            list($label, $value) = $row;
            $error = $form->getFieldValidationErrors($label);
            self::assertEquals(
                $value,
                $error,
                "Failed asserting that $label has error $value"
            );
        }
    }

    /**
     * Assert form fields values
     * Example: And "User" form must contains values:
     *            | Username          | charlie           |
     *            | First Name        | Charlie           |
     *            | Last Name         | Sheen             |
     *            | Primary Email     | charlie@sheen.com |
     *
     * @Then /^"(?P<formName>(?:[^"]|\\")*)" must contains values:$/
     */
    public function formMustContainsValues($formName, TableNode $table)
    {
        /** @var Form $form */
        $form = $this->createElement($formName);
        $form->assertFields($table);
    }

    /**
     * Fill embed form
     * Example: And I fill in address:
     *            | Primary         | check         |
     *            | Country         | United States |
     *            | Street          | Selma Ave     |
     *            | City            | Los Angeles   |
     *
     * @Given /^(?:|I )fill in (?P<fieldSetLabel>[^"]+):$/
     */
    public function iFillInFieldSet($fieldSetLabel, TableNode $table)
    {
        /** @var Form $fieldSet */
        $fieldSet = $this->createOroForm()->findField(ucfirst(Inflector::pluralize($fieldSetLabel)));
        $fieldSet->fill($table);
    }

    /**
     * Set collection field with set of values
     * Example: And set Reminders with:
     *            | Method        | Interval unit | Interval number |
     *            | Email         | days          | 1               |
     *            | Flash message | minutes       | 30              |
     *
     * @Given /^(?:|I )set (?P<field>[^"]+) with:$/
     */
    public function setCollectionFieldWith($field, TableNode $table)
    {
        /** @var Form $form */
        $form = $this->createElement('OroForm');
        $form->fillField($field, $table);
    }

    /**
     * Add new embed form with data
     * Example: And add new address with:
     *            | Primary         | check               |
     *            | Country         | Ukraine             |
     *            | Street          | Myronosytska 57     |
     *            | City            | Kharkiv             |
     *            | Zip/Postal Code | 61000               |
     *            | State           | Kharkivs'ka Oblast' |
     *
     * @Given /^(?:|I )add new (?P<fieldSetLabel>[^"]+) with:$/
     */
    public function addNewFieldSetWith($fieldSetLabel, TableNode $table)
    {
        /** @var Form $fieldSet */
        $fieldSet = $this->createOroForm()->findField(ucfirst(Inflector::pluralize($fieldSetLabel)));
        $fieldSet->clickLink('Add');
        $this->waitForAjax();
        $form = $fieldSet->getLastSet();
        $form->fill($table);
    }

    /**
     * Open dashboard login page and login as existing user
     * Demo user should have password the same as username, e.g. username: charlie, password: charlie
     * Example: Given I login as administrator
     * Example: Given I login as "charlie" user
     *
     * @Given /^(?:|I )login as "(?P<loginAndPassword>(?:[^"]|\\")*)" user$/
     * @Given /^(?:|I )login to dashboard as "(?P<loginAndPassword>(?:[^"]|\\")*)" user$/
     * @Given /^(?:|I )login as administrator$/
     * @Given /^(?:|I )login to dashboard as administrator$/
     *
     * @param string $loginAndPassword
     */
    public function loginAsUserWithPassword($loginAndPassword = 'admin')
    {
        $router = $this->getContainer()->get('router');

        $this->visit($router->generate('oro_user_security_logout'));
        $this->visit($router->generate('oro_default'));
        $this->fillField('_username', $loginAndPassword);
        $this->fillField('_password', $loginAndPassword);
        $this->pressButton('_submit');
    }

    /**
     * Login with credentials under specified session name and session alias
     * Registers an alias switches to specified session and performs the login procedure
     * @see \Oro\Bundle\TestFrameworkBundle\Tests\Behat\Context\OroMainContext::switchToActorWindowSession
     *
     * @Given /^(?:|I )login as "(?P<credential>(?:[^"]|\\")*)" and use in (?P<session>\w+) as (?P<alias>\w+)$/
     * @Given /^(?:|I )login as administrator and use in "(?P<session>[^"]*)" as "(?P<alias>[^"]*)"$/
     *
     * @param string $session
     * @param string $alias
     * @param string $credential
     */
    public function loginAsUserWithPasswordInSession($session, $alias, $credential = 'admin')
    {
        $this->sessionAliasProvider->setSessionAlias($this->getMink(), $session, $alias);
        $this->sessionAliasProvider->switchSessionByAlias($this->getMink(), $alias);
        $this->loginAsUserWithPassword($credential);
    }

    /**
     * Example: Given I click My Emails in user menu
     * Example: Given I click My Calendar in user menu
     *
     * @Given /^(?:|I )click (?P<needle>[\w\s]+) in user menu$/
     */
    public function iClickLinkInUserMenu($needle)
    {
        /** @var UserMenu $userMenu */
        $userMenu = $this->createElement('UserMenu');
        self::assertTrue($userMenu->isValid());
        $userMenu->open();
        $userMenu->clickLink($needle);
    }

    /**
     * Click on element on page
     * Example: When I click on "Help Icon"
     *
     * @When /^(?:|I )click on "(?P<element>[\w\s]+)"$/
     */
    public function iClickOn($element)
    {
        $this->createElement($element)->click();
    }

    /**
     * Assert popup with large image on page
     *
     * @Then /^(?:|I )should see large image$/
     */
    public function iShouldSeeLargeImage()
    {
        $largeImage = $this->getSession()->getPage()->find('css', '.lg-image');
        self::assertNotNull($largeImage, 'Large image not visible');
    }

    /**
     * @Then /^(?:|I )close large image preview$/
     */
    public function closeLargeImagePreview()
    {
        $page = $this->getSession()->getPage();
        $page->find('css', '.lg-image')->mouseOver();
        $page->find('css', 'span.lg-close')->click();
    }

    /**
     * Example: When I click on "cat.jpg" attachment thumbnail
     * Example: And I click on "note-attachment.jpg" attachment thumbnail
     *
     * @Then /^(?:|I )click on "(?P<text>[^"]+)" attachment thumbnail$/
     */
    public function commentAttachmentShouldProperlyWork($text)
    {
        /** @var AttachmentItem $attachmentItem */
        $attachmentItem = $this->elementFactory->findElementContains('AttachmentItem', $text);
        self::assertTrue($attachmentItem->isValid(), sprintf('Attachment with "%s" text not found', $text));

        $attachmentItem->clickOnAttachmentThumbnail();

        $thumbnail = $this->getPage()->find('css', "div.thumbnail a[title='$text']");
        self::assertTrue($thumbnail->isValid(), sprintf('Thumbnail "%s" not found', $text));

        $thumbnail->click();
    }

    /**
     * Example: Then I should see that "Header" contains "Some Text"
     * @Then /^I should see that "(?P<elementName>[^"]*)" contains "(?P<text>[^"]*)"$/
     *
     * @param string $elementName
     * @param string $text
     */
    public function assertDefinedElementContainsText($elementName, $text)
    {
        $this->waitForAjax();
        $element = $this->elementFactory->createElement($elementName);
        self::assertContains(
            $text,
            $element->getText(),
            sprintf('Element %s does not contains text %s', $elementName, $text)
        );
    }

    /**
     * Assert that download link in attachment works properly
     * Example: And download link for "cat.jpg" attachment should work
     * Example: And download link for "note-attachment.jpg" attachment should work
     *
     * @Then /^download link for "(?P<text>[^"]+)" attachment should work$/
     */
    public function downloadLinkForAttachmentShouldWork($text)
    {
        /** @var AttachmentItem $attachmentItem */
        $attachmentItem = $this->elementFactory->findElementContains('AttachmentItem', $text);
        self::assertTrue($attachmentItem->isValid(), sprintf('Attachment with "%s" text not found', $text));

        $attachmentItem->checkDownloadLink();
    }

    /**
     * Click on button or link
     * Example: Given I click "Edit"
     * Example: When I click "Save and Close"
     *
     * @When /^(?:|I )click "(?P<button>(?:[^"]|\\")*)"$/
     */
    public function pressButton($button)
    {
        try {
            parent::pressButton($button);
        } catch (ElementNotFoundException $e) {
            if ($this->getSession()->getPage()->hasLink($button)) {
                $this->clickLink($button);
            } elseif ($this->elementFactory->hasElement($button)) {
                $this->elementFactory->createElement($button)->click();
            } else {
                throw $e;
            }
        }
    }

    /**
     * Click on button in modal window
     * Example: Given I click "Edit" in modal window
     * Example: When I click "Save and Close" in modal window
     * @When /^(?:|I )click "(?P<button>(?:[^"]|\\")*)" in modal window$/
     */
    public function pressButtonInModalWindow($button)
    {
        $modalWindow = $this->getSession()->getPage()->find('css', 'div.modal');
        self::assertTrue($modalWindow->isVisible(), 'There is no visible modal window on page at this moment');
        try {
            $button = $this->fixStepArgument($button);
            $modalWindow->pressButton($button);
        } catch (ElementNotFoundException $e) {
            if ($modalWindow->hasLink($button)) {
                $modalWindow->clickLink($button);
            } else {
                throw $e;
            }
        }
    }

    /**
     * Wait for ajax
     *
     * @Then /^(?:|I )have to wait for ajax$/
     * @Then /^(?:|I )have to wait for ajax up to "(?P<timeInSec>(?:[^"]|\\")*)" seconds$/
     */
    public function iHaveToWaitForAjax($timeInSec = 60)
    {
        $timeInMs = $timeInSec * 1000;
        $this->waitForAjax($timeInMs);
    }

    /**
     * Navigate through menu navigation
     * Every menu link must be separated by slash symbol "/"
     * Example: Given I go to System/ Channels
     * Example: And go to System/ User Management/ Users
     *
     * @Given /^(?:|I )go to (?P<path>(?:(?!([nN]ewer|[oO]lder) activities)(?!.*page)([^"]*)))$/
     */
    public function iOpenTheMenuAndClick($path)
    {
        /** @var MainMenu $mainMenu */
        $mainMenu = $this->createElement('MainMenu');
        $mainMenu->openAndClick($path);
    }

    /**
     * Assert current page
     * Example: Then I should be on Search Result page
     * Example: Then I should be on Default Calendar View page
     *
     * @Given /^(?:|I )should be on (?P<page>[\w\s\/]+) page$/
     */
    public function assertPage($page)
    {
        $urlPath = parse_url($this->getSession()->getCurrentUrl(), PHP_URL_PATH);
        $urlPath = preg_replace('/^.*\.php/', '', $urlPath);
        $route = $this->getContainer()->get('router')->match($urlPath);

        self::assertEquals($this->getPage($page)->getRoute(), $route['_route']);
    }

    /**
     * Assert current page with its title
     *
     * @Given /^(?:|I )should be on "(?P<entityTitle>[\w\s\/]+)" (?P<page>[\w\s\/]+) ((v|V)iew) page$/
     */
    public function assertViewPage($page, $entityTitle)
    {
        $urlPath = parse_url($this->getSession()->getCurrentUrl(), PHP_URL_PATH);
        $route = $this->getContainer()->get('router')->match($urlPath);

        self::assertEquals($this->getPage($page . ' View')->getRoute(), $route['_route']);

        $actualEntityTitle = $this->getSession()->getPage()->find('css', 'h1.user-name');
        self::assertNotNull($actualEntityTitle, sprintf('Entity title not found on "%s" view page', $page));
        self::assertEquals($entityTitle, $actualEntityTitle->getText());
    }

    /**
     * Example: Given I open Opportunity Create page
     * Example: Given I open Account Index page
     *
     * @Given /^(?:|I )open (?P<pageName>[\w\s\/]+) page$/
     */
    public function openPage($pageName)
    {
        $this->getPage($pageName)->open();
    }

    /**
     * Example: Given I open "Charlie" Account edit page
     * Example: When I open "Supper sale" opportunity edit page
     *
     * @Given /^(?:|I )open "(?P<title>[\w\s]+)" (?P<entity>[\w\s]+) edit page$/
     */
    public function openEntityEditPage($title, $entity)
    {
        $pageName = preg_replace('/\s+/', ' ', ucwords($entity)) . ' Edit';
        $this->getPage($pageName)->open(['title' => $title]);
    }

    /**
     * Example: Given I open "Charlie" Account view page
     * Example: When I open "Supper sale" opportunity view page
     *
     * @Given /^(?:|I )open "(?P<title>[\w\s]+)" (?P<entity>[\w\s]+) view page$/
     */
    public function openEntityViewPage($title, $entity)
    {
        $pageName = preg_replace('/\s+/', ' ', ucwords($entity)) . ' View';
        $this->getPage($pageName)->open(['title' => $title]);
    }

    /**
     * Example: And press select entity button on Owner field
     *
     * @Given press select entity button on :field field
     */
    public function pressSelectEntityButton($field)
    {
        $this->createOroForm()->pressEntitySelectEntityButton($field);
    }

    /**
     * @When /^(?:|I )save and close form$/
     */
    public function iSaveAndCloseForm()
    {
        $this->createOroForm()->saveAndClose();
    }

    /**
     * @When /^(?:|I )(save|submit) form$/
     */
    public function iSaveForm()
    {
        $this->createOroForm()->save();
    }

    /**
     * @When updated date must be grater then created date
     */
    public function updatedDateMustBeGraterThenCreatedDate()
    {
        /** @var NodeElement[] $records */
        $records = $this->getSession()->getPage()->findAll('css', 'div.navigation div.customer-content ul li');
        $createdDate = new \DateTime(
            str_replace('Created At: ', '', $records[0]->getText())
        );
        $updatedDate = new \DateTime(
            str_replace('Updated At: ', '', $records[1]->getText())
        );

        self::assertGreaterThan($updatedDate, $createdDate);
    }

    /**
     * Assert entity owner
     * Example: And Harry Freeman should be an owner
     * Example: And Todd Greene should be an owner
     *
     * @When /^([\w\s]*) should be an owner$/
     */
    public function userShouldBeAnOwner($owner)
    {
        self::assertEquals(
            $owner,
            $this->getSession()->getPage()->find('css', '.user-info-state li a')->getText()
        );
    }

    /**
     * Find and assert field value
     * It's valid for entity edit or entity view page
     * Example: And Account Name field should has Good Company value
     * Example: And Account Name field should has Good Company value
     * Example: And Description field should has Our new partner value
     *
     * @When /^(?P<fieldName>[\w\s]*) field should has (?P<fieldValue>.+) value$/
     */
    public function fieldShouldHaveValue($fieldName, $fieldValue)
    {
        $page = $this->getSession()->getPage();
        $labels = $page->findAll('css', 'label');

        /** @var NodeElement $label */
        foreach ($labels as $label) {
            if (preg_match(sprintf('/%s/i', $fieldName), $label->getText())) {
                if ($label->hasAttribute('for')) {
                    return $this->getSession()
                        ->getPage()
                        ->find('css', '#' . $label->getAttribute('for'))
                        ->getValue();
                }

                $value = $label->getParent()->find('css', 'div.control-label')->getText();
                self::assertRegExp(sprintf('/%s/i', $fieldValue), $value);

                return;
            }
        }

        self::fail(sprintf('Can\'t find field with "%s" label', $fieldName));
    }

    /**
     * Mass inline grid field edit
     * Accept table and pass it to inlineEditField
     * Example: When I edit first record from grid:
     *            | name      | editedName       |
     *            | status    | Qualified        |
     *
     * @Then I edit first record from grid:
     * @param TableNode $table
     */
    public function iEditFirstRecordFromGrid(TableNode $table)
    {
        foreach ($table->getRows() as $row) {
            list($field, $value) = $row;
            $this->inlineEditField($field, $value);
        }
    }

    /**
     * Inline edit field
     * Example: When I edit Status as "Open"
     * Example: Given I edit Probability as "30"
     *
     * @When /^(?:|I )edit (?P<field>.+) as "(?P<value>.*)"$/
     * @When /^(?:|I )edit "(?P<entityTitle>[^"]+)" (?P<field>.+) as "(?P<value>.*)"$/
     */
    public function inlineEditField($field, $value, $entityTitle = null)
    {
        /** @var Grid $grid */
        $grid = $this->createElement('Grid');

        if (null === $entityTitle) {
            $row = $grid->getRowByContent($entityTitle);
        } else {
            $rows = $grid->getRows();
            self::assertCount(1, $rows, sprintf('Expect one row in grid but got %s.' .
                PHP_EOL . 'You can specify row content for edit field in specific row.'));

            $row = array_shift($rows);
        }

        $row->setCellValue($field, $value);
        $this->iShouldSeeFlashMessage('Inline edits are being saved');
    }

    /**
     * Assert text by label in page.
     * Example: Then I should see call with:
     *            | Subject             | Proposed Charlie to star in new film |
     *            | Additional comments | Charlie was in a good mood           |
     *            | Call date & time    | Aug 24, 2017, 11:00 AM               |
     *            | Phone number        | (310) 475-0859                       |
     *            | Direction           | Outgoing                             |
     *            | Duration            | 5:30                                 |
     *
     * @Then /^(?:|I )should see (?P<entity>[\w\s]+) with:$/
     */
    public function assertValuesByLabels($entity, TableNode $table)
    {
        $page = $this->getSession()->getPage();

        foreach ($table->getRows() as $row) {
            list($label, $value) = $row;
            $labelElement = $this->findElementContains('Label', $label);
            $labels = $page->findAll('xpath', $labelElement->getXpath());

            self::assertNotCount(0, $labels, sprintf('Can\'t find "%s" label', $label));

            /** @var NodeElement $labelElement */
            foreach ($labels as $labelElement) {
                /** @var ControlGroup $controlLabel */
                $controlLabel = $this->elementFactory->wrapElement(
                    'ControlGroup',
                    $labelElement->getParent()->find('css', 'div.controls div.control-label')
                );

                if (true === $controlLabel->compareValues(Form::normalizeValue($value, $label))) {
                    continue 2;
                }
            }

            self::fail(
                sprintf('Found %s "%s" labels, but no one has "%s" value', count($labels), $label, $value)
            );
        }
    }

    /**
     * {@inheritdoc}
     */
    public function selectOption($select, $option)
    {
        $select = $this->fixStepArgument($select);
        $option = $this->fixStepArgument($option);
        $this->createOroForm()->selectFieldOption($select, $option);
    }

    /**
     * {@inheritdoc}
     */
    public function fillField($field, $value)
    {
        $field = $this->fixStepArgument($field);
        $value = $this->fixStepArgument($value);
        $this->createOroForm()->fillField($field, $value);
    }

    /**
     * Assert that field is required
     * Example: Then Opportunity Name is a required field
     * Example: Then Opportunity Name is a required field
     *
     * @Then /^(?P<label>[\w\s]+) is a required field$/
     */
    public function fieldIsRequired($label)
    {
        $labelElement = $this->getPage()->findElementContains('Label', $label);
        self::assertTrue($labelElement->hasClass('required'));
    }

    /**
     * Type value in field chapter by chapter. Imitate real user input from keyboard
     * Example: And type "Common" in "search"
     * Example: When I type "Create" in "Enter shortcut action"
     *
     * @When /^(?:|I )type "(?P<value>(?:[^"]|\\")*)" in "(?P<field>(?:[^"]|\\")*)"$/
     */
    public function iTypeInFieldWith($locator, $value)
    {
        $locator = $this->fixStepArgument($locator);
        $value = $this->fixStepArgument($value);
        $field = $this->getPage()->find('named', ['field', $locator]);
        /** @var OroSelenium2Driver $driver */
        $driver = $this->getSession()->getDriver();

        if (null === $field) {
            throw new ElementNotFoundException($driver, 'form field', 'id|name|label|value|placeholder', $locator);
        }

        self::assertTrue($field->isVisible(), "Field with '$locator' was found, but it not visible");

        $driver->typeIntoInput($field->getXpath(), $value);
    }

    /**
     * {@inheritdoc}
     */
    public function assertElementOnPage($element)
    {
        self::assertTrue(
            $this->createElement($element)->isVisible(),
            sprintf('Element "%s" is not visible, or not present on the page', $element)
        );
    }

    /**
     * Presses button with specified id|name|title|alt|value in some named section
     * Example: When I press "Add" in "General Information" section
     * Example: And I press "Add" in "General Information" section
     *
     * @When /^(?:|I )press "(?P<button>(?:[^"]|\\")*)" in "(?P<section>[^"]+)" section$/
     */
    public function pressButtonInSection($button, $section)
    {
        $button = $this->fixStepArgument($button);
        $section = $this->fixStepArgument($section);
        $page = $this->getSession()->getPage();

        $sectionContainer = $page->find('xpath', '//h4[text()="' . $section . '"]')->getParent();

        if ($sectionContainer->hasButton($button)) {
            $sectionContainer->pressButton($button);
        } else {
            $sectionContainer->clickLink($button);
        }
    }

    /**.
     * @return OroForm
     */
    protected function createOroForm()
    {
        return $this->createElement('OroForm');
    }

    /**
     * @param int|string $count
     * @return int
     */
    protected function getCount($count)
    {
        switch (trim($count)) {
            case '':
                return 1;
            case 'one':
                return 1;
            case 'two':
                return 2;
            default:
                return (int)$count;
        }
    }

    /**
     * Sets aliases to the correspond sessions
     * Example: Given sessions:
     * | First User  | first_session  |
     * | Second User | second_session |
     *
     * @Given sessions active:
     * @Given sessions:
     * @Given sessions has aliases:
     * @param TableNode $table
     */
    public function sessionsInit(TableNode $table)
    {
        $mink = $this->getMink();
        foreach ($table->getRows() as list($alias, $name)) {
            $this->sessionAliasProvider->setSessionAlias($mink, $name, $alias);
        }
    }

    /**
     * @Given /^(I |)operate as "(?P<actor>[^"]*)" under "(?P<session>[^"])"$/
     * @Given /^here is the "(?P<actor>[^"]*)" under "(?P<session>[^"])"$/
     *
     * @param string $actor
     * @param string $session
     */
    public function iOperateAsActorUnderSession($actor, $session)
    {
        $mink = $this->getMink();
        $this->sessionAliasProvider->setSessionAlias($mink, $session, $actor);
        $this->sessionAliasProvider->switchSessionByAlias($mink, $actor);
    }

    /**
     * Switch to named session window (aliases must be initialized earlier)
     * @see \Oro\Bundle\TestFrameworkBundle\Tests\Behat\Context\OroMainContext::iOperateAsActorUnderSession
     * @see \Oro\Bundle\TestFrameworkBundle\Tests\Behat\Context\OroMainContext::sessionsInit
     * @see \Oro\Bundle\TestFrameworkBundle\Tests\Behat\Context\OroMainContext::loginAsUserWithPasswordInSession
     * To define session aliases
     *
     * Example1: I operate as the Manager
     * Example2: I act like a boss
     * Example3: I continue as the Accountant
     * Example4: I proceed as the User
     * Example5: I switch to the "Beginning" session
     *
     * @Then /^I operate as the (\w+)$/
     * @Then /^I act like a (\w+)$/
     * @Then /^I continue as the (\w+)$/
     * @Then /^I proceed as the ([^"]*)$/
     * @Then /^I switch to the "([^"]*)" session$/
     *
     * @param string $sessionAlias
     */
    public function switchToActorWindowSession($sessionAlias)
    {
        $this->sessionAliasProvider->switchSessionByAlias($this->getMink(), $sessionAlias);
    }

    /**
     * @param int $time
     */
    protected function waitForAjax($time = 60000)
    {
        return $this->getSession()->getDriver()->waitForAjax($time);
    }

    /**
     * Unselect a value in the multiselect box
     * Example: And unselect "Color" option from "Attributes"
     * Example: When I unselect "Color" option from "Attributes"
     *
     * @When /^(?:|I )unselect "(?P<option>(?:[^"]|\\")*)" option from "(?P<select>(?:[^"]|\\")*)"$/
     */
    public function unselectOption($select, $option)
    {
        /** @var OroSelenium2Driver $driver */
        $driver = $this->getSession()->getDriver();

        $field = $this->getSession()->getPage()->findField($select);

        if (null === $field) {
            throw new ElementNotFoundException($driver, 'form field', 'id|name|label|value|placeholder', $select);
        }

        $selectOptionXpath = '//option[contains(.,"%s")]';
        $selectOption = $field->find(
            'xpath',
            sprintf($selectOptionXpath, $option)
        );

        if (null === $field) {
            throw new ElementNotFoundException(
                $driver,
                'select option',
                'id|name|label|value|placeholder',
                sprintf($selectOptionXpath, $option)
            );
        }

        $optionValue = $selectOption->getValue();

        $values = $field->getValue();
        if ($values !== null && is_array($values)) {
            foreach ($values as $key => $value) {
                if ($value === $optionValue) {
                    unset($values[$key]);
                    break;
                }
            }

            $field->setValue(array_values($values));
        }
    }

    /**
     * Confirm schema update and wait for success message
     * Example: And I confirm schema update
     *
     * @Then /^(?:|I )confirm schema update$/
     */
    public function iConfirmSchemaUpdate()
    {
        $this->pressButton('Update schema');
        $this->assertPageContainsText('Schema update confirmation');
        $this->pressButton('Yes, Proceed');
<<<<<<< HEAD
        $this->iShouldSeeFlashMessageWithTimeLimit('Schema updated', 60);
=======
        $this->iShouldSeeFlashMessage('Schema updated', 'Flash Message', 120);

        // Workaround to manually restart message queue consumer after it is stopped during schema update
        // TODO: Should be removed after BAP-14042 is done
        $this->messageQueueIsolator->beforeTest(new BeforeIsolatedTestEvent(null));
>>>>>>> bc4581f7
    }

    /**
     * Checks that element on page exists and visible
     *
     * @param string $selector
     * @return bool
     */
    public function isNodeVisible($selector)
    {
        $element = $this->getPage()->findVisible('css', $selector);

        return !is_null($element);
    }
}<|MERGE_RESOLUTION|>--- conflicted
+++ resolved
@@ -1090,15 +1090,7 @@
         $this->pressButton('Update schema');
         $this->assertPageContainsText('Schema update confirmation');
         $this->pressButton('Yes, Proceed');
-<<<<<<< HEAD
-        $this->iShouldSeeFlashMessageWithTimeLimit('Schema updated', 60);
-=======
         $this->iShouldSeeFlashMessage('Schema updated', 'Flash Message', 120);
-
-        // Workaround to manually restart message queue consumer after it is stopped during schema update
-        // TODO: Should be removed after BAP-14042 is done
-        $this->messageQueueIsolator->beforeTest(new BeforeIsolatedTestEvent(null));
->>>>>>> bc4581f7
     }
 
     /**
