<?php

namespace Oro\Bundle\TestFrameworkBundle\Tests\Behat\Context;

use Behat\Behat\Context\SnippetAcceptingContext;
use Behat\Behat\Hook\Scope\BeforeStepScope;
use Behat\Gherkin\Node\TableNode;
use Behat\Mink\Driver\Selenium2Driver;
use Behat\Mink\Element\NodeElement;
use Behat\Mink\Exception\ElementNotFoundException;
use Behat\MinkExtension\Context\MinkContext;
use Behat\Symfony2Extension\Context\KernelAwareContext;
use Behat\Symfony2Extension\Context\KernelDictionary;
use Oro\Bundle\AttachmentBundle\Tests\Behat\Element\AttachmentItem;
use Oro\Bundle\FormBundle\Tests\Behat\Element\OroForm;
use Oro\Bundle\NavigationBundle\Tests\Behat\Element\MainMenu;
use Oro\Bundle\TestFrameworkBundle\Behat\Context\AssertTrait;
use Oro\Bundle\TestFrameworkBundle\Behat\Context\SessionAliasProviderAwareInterface;
use Oro\Bundle\TestFrameworkBundle\Behat\Context\SessionAliasProviderAwareTrait;
use Oro\Bundle\TestFrameworkBundle\Behat\Driver\OroSelenium2Driver;
use Oro\Bundle\TestFrameworkBundle\Behat\Element\Element;
use Oro\Bundle\TestFrameworkBundle\Behat\Element\Form;
use Oro\Bundle\TestFrameworkBundle\Behat\Element\OroPageObjectAware;
use Oro\Bundle\TestFrameworkBundle\Behat\Isolation\Event\AfterIsolatedTestEvent;
use Oro\Bundle\TestFrameworkBundle\Behat\Isolation\Event\BeforeIsolatedTestEvent;
use Oro\Bundle\TestFrameworkBundle\Behat\Isolation\MessageQueueIsolatorAwareInterface;
use Oro\Bundle\TestFrameworkBundle\Behat\Isolation\MessageQueueIsolatorInterface;
use Oro\Bundle\UIBundle\Tests\Behat\Element\ControlGroup;
use Oro\Bundle\UserBundle\Tests\Behat\Element\UserMenu;

/**
 * @SuppressWarnings(PHPMD.TooManyMethods)
 * @SuppressWarnings(PHPMD.TooManyPublicMethods)
 * @SuppressWarnings(PHPMD.ExcessivePublicCount)
 * @SuppressWarnings(PHPMD.ExcessiveClassComplexity)
 * @SuppressWarnings(PHPMD.ExcessivePublicCount)
 * @SuppressWarnings(PHPMD.TooManyPublicMethods)
 * @SuppressWarnings(PHPMD.TooManyMethods)
 * @SuppressWarnings(PHPMD.ExcessiveClassLength)
 */
class OroMainContext extends MinkContext implements
    SnippetAcceptingContext,
    OroPageObjectAware,
    KernelAwareContext,
    SessionAliasProviderAwareInterface,
    MessageQueueIsolatorAwareInterface
{
    use AssertTrait, KernelDictionary, PageObjectDictionary, SessionAliasProviderAwareTrait;

    /**
     * @var MessageQueueIsolatorInterface
     */
    protected $messageQueueIsolator;

    /**
     * @BeforeScenario
     */
    public function beforeScenario()
    {
        $this->getSession()->resizeWindow(1920, 1080, 'current');
    }

    /**
     * {@inheritdoc}
     */
    public function setMessageQueueIsolator(MessageQueueIsolatorInterface $messageQueueIsolator)
    {
        $this->messageQueueIsolator = $messageQueueIsolator;
    }

    /**
     * @BeforeStep
     * @param BeforeStepScope $scope
     */
    public function beforeStep(BeforeStepScope $scope)
    {
        $session = $this->getMink()->getSession();
        if (false === $session->isStarted()) {
            return;
        }

        /** @var OroSelenium2Driver $driver */
        $driver = $this->getSession()->getDriver();

        $url = $session->getCurrentUrl();

        if (1 === preg_match('/^[\S]*\/user\/login\/?$/i', $url)) {
            $driver->waitPageToLoad();

            return;
        } elseif (0 === preg_match('/^https?:\/\//', $url)) {
            return;
        }

        // Don't wait when we need assert the flash message, because it can disappear until ajax in process
        if (preg_match('/^(?:|I )should see ".+"( flash message| error message|)$/', $scope->getStep()->getText())) {
            return;
        }

        $start = microtime(true);
        $result = $driver->waitForAjax();
        $timeElapsedSecs = microtime(true) - $start;

        if (!$result) {
            fwrite(
                STDOUT,
                sprintf(
                    'Wait for ajax %d seconds, and it assume that ajax was NOT passed',
                    $timeElapsedSecs
                )
            );
        }

        // Check for unforeseen 500 errors
        $error = $this->elementFactory->findElementContains(
            'Alert Error Message',
            'There was an error performing the requested operation. Please try again or contact us for assistance.'
        );

        if ($error->isIsset()) {
            self::fail(
                sprintf('There is an error message "%s" found on the page, something went wrong', $error->getText())
            );
        }

        $this->messageQueueIsolator->waitWhileProcessingMessages();
    }

    /**
     * Example: Then I should see "Attachment created successfully" flash message
     * Example: Then I should see "The email was sent" flash message
     *
     * @Then /^(?:|I )should see "(?P<title>[^"]+)" flash message$/
     */
    public function iShouldSeeFlashMessage($title, $flashMessageElement = 'Flash Message', $timeLimit = 15)
    {
        $actualFlashMessages = [];
        /** @var Element|null $flashMessage */
        $flashMessage = $this->spin(
            function (OroMainContext $context) use ($title, &$actualFlashMessages, $flashMessageElement) {
                $flashMessages = $context->findAllElements($flashMessageElement);

                foreach ($flashMessages as $flashMessage) {
                    if ($flashMessage->isValid() && $flashMessage->isVisible()) {
                        $actualFlashMessageText = $flashMessage->getText();
                        $actualFlashMessages[$actualFlashMessageText] = $flashMessage;

                        if (false !== stripos($actualFlashMessageText, $title)) {
                            return $flashMessage;
                        }
                    }
                }

                return null;
            },
            $timeLimit
        );

        self::assertNotCount(0, $actualFlashMessages, 'No flash messages founded on page');
        self::assertNotNull($flashMessage, sprintf(
            'Expected "%s" message but got "%s" messages',
            $title,
            implode(',', array_keys($actualFlashMessages))
        ));

        try {
            /** @var NodeElement $closeButton */
            $closeButton = $flashMessage->find('css', 'button.close');
            $closeButton->press();
        } catch (\Throwable $e) {
            //No worries, flash message can disappeared till time next call
        } catch (\Exception $e) {
            //No worries, flash message can disappeared till time next call
        }
    }

    /**
     * {@inheritdoc}
     */
    public function assertPageContainsText($text)
    {
        $result = $this->spin(function (OroMainContext $context) use ($text) {
            $context->assertSession()->pageTextContains($this->fixStepArgument($text));

            return true;
        });

        self::assertTrue(
            $result,
            sprintf('The text "%s" was not found anywhere in the text of the current page.', $text)
        );
    }

    /**
     * Checks, that page contains element specified number of times
     * Example: Then I should see 1 element "TextElement"
     * Example: And I should see 3 elements "BlockElement"
     *
     * @Then /^(?:|I )should see (?P<number>\d+) elements? "(?P<elementName>(?:[^"]|\\")*)"$/
     *
     * @param int $number
     * @param string $elementName
     */
    public function assertPageContainsNumElements($number, $elementName)
    {
        $element = $this->createElement($elementName);
        $elements = $this->getSession()->getPage()->findAll('xpath', $element->getXpath());

        static::assertCount(
            (int)$number,
            $elements,
            sprintf('The element "%s" was not found "%d" time(s) in the current page.', $elementName, (int)$number)
        );
    }

    /**
     * Assert form error message
     * Example: Then I should see "At least one of the fields First name, Last name must be defined." error message
     *
     * @Then /^(?:|I should )see "(?P<title>[^"]+)" error message$/
     */
    public function iShouldSeeErrorMessage($title)
    {
        $errorElement = $this->spin(function (MinkContext $context) {
            return $context->getSession()->getPage()->find('css', '.alert-error');
        });

        self::assertNotFalse($errorElement, 'Error message not found on page');
        $message = $errorElement->getText();
        $errorElement->find('css', 'button.close')->press();

        self::assertContains($title, $message, sprintf(
            'Expect that "%s" error message contains "%s" string, but it isn\'t',
            $message,
            $title
        ));
    }

    /**
     * @param \Closure $lambda
     * @param int $timeLimit in seconds
     * @return null|mixed Return null if closure throw error or return not true value.
     *                     Return value that return closure
     */
    public function spin(\Closure $lambda, $timeLimit = 60)
    {
        $time = $timeLimit;

        while ($time > 0) {
            try {
                if ($result = $lambda($this)) {
                    return $result;
                }
            } catch (\Exception $e) {
                // do nothing
            }

            usleep(250000);
            $time -= 0.25;
        }

        return null;
    }

    /**
     * Assert that page hase h1 header
     * Example: And page has "My own custom dashboard" header
     * Example: Then page has "Dashboard" header
     *
     * @Then page has :header header
     */
    public function pageHasHeader($header)
    {
        $this->assertSession()->elementTextContains('css', 'div#container h1', $header);
    }

    /**
     * Close UI dialog popup
     *
     * @Then /^(?:|I )close ui dialog$/
     */
    public function closeUiDialog()
    {
        $this->getSession()->getPage()->find('css', 'button.ui-dialog-titlebar-close')->press();
    }

    /**
     * Open dashboard login page and login as existing user
     * Demo user should have password the same as username, e.g. username: charlie, password: charlie
     * Example: Given I login as administrator
     * Example: Given I login as "charlie" user
     *
     * @Given /^(?:|I )login as "(?P<loginAndPassword>(?:[^"]|\\")*)" user$/
     * @Given /^(?:|I )login to dashboard as "(?P<loginAndPassword>(?:[^"]|\\")*)" user$/
     * @Given /^(?:|I )login as administrator$/
     * @Given /^(?:|I )login to dashboard as administrator$/
     *
     * @param string $loginAndPassword
     */
    public function loginAsUserWithPassword($loginAndPassword = 'admin')
    {
        $router = $this->getContainer()->get('router');

        $this->visit($router->generate('oro_user_security_logout'));
        $this->visit($router->generate('oro_default'));
        $this->fillField('_username', $loginAndPassword);
        $this->fillField('_password', $loginAndPassword);
        $this->pressButton('_submit');
    }

    /**
     * Login with credentials under specified session name and session alias
     * Registers an alias switches to specified session and performs the login procedure
     * @see \Oro\Bundle\TestFrameworkBundle\Tests\Behat\Context\OroMainContext::switchToActorWindowSession
     *
     * @Given /^(?:|I )login as "(?P<credential>(?:[^"]|\\")*)" and use in (?P<session>\w+) as (?P<alias>\w+)$/
     * @Given /^(?:|I )login as administrator and use in "(?P<session>[^"]*)" as "(?P<alias>[^"]*)"$/
     *
     * @param string $session
     * @param string $alias
     * @param string $credential
     */
    public function loginAsUserWithPasswordInSession($session, $alias, $credential = 'admin')
    {
        $this->sessionAliasProvider->setSessionAlias($this->getMink(), $session, $alias);
        $this->sessionAliasProvider->switchSessionByAlias($this->getMink(), $alias);
        $this->loginAsUserWithPassword($credential);
    }

    /**
     * Example: Given I click My Emails in user menu
     * Example: Given I click My Calendar in user menu
     *
     * @Given /^(?:|I )click (?P<needle>[\w\s]+) in user menu$/
     */
    public function iClickLinkInUserMenu($needle)
    {
        /** @var UserMenu $userMenu */
        $userMenu = $this->createElement('UserMenu');
        self::assertTrue($userMenu->isValid());
        $userMenu->open();
        $userMenu->clickLink($needle);
    }

    /**
     * Example: Given I click Websites in sidebar menu
     *
     * @Given /^(?:|I )click (?P<needle>[\w\s]+) in sidebar menu$/
     */
    public function iClickLinkInSidebarMenu($needle)
    {
        $sidebarMenu = $this->createElement('SidebarMenu');
        self::assertTrue($sidebarMenu->isValid());
        $sidebarMenu->clickLink($needle);
    }

    /**
     * Click on element on page
     * Example: When I click on "Help Icon"
     *
     * @When /^(?:|I )click on "(?P<element>[\w\s]+)"$/
     */
    public function iClickOn($element)
    {
        $this->createElement($element)->click();
    }

    /**
     * Hover on element on page
     * Example: When I hover on "Help Icon"
     *
     * @When /^(?:|I )hover on "(?P<element>[\w\s]+)"$/
     */
    public function iHoverOn($element)
    {
        $this->createElement($element)->mouseOver();
    }

    /**
     * Assert popup with large image on page
     *
     * @Then /^(?:|I )should see large image$/
     */
    public function iShouldSeeLargeImage()
    {
        $largeImage = $this->getSession()->getPage()->find('css', '.lg-image');
        self::assertNotNull($largeImage, 'Large image not visible');
    }

    /**
     * @Then /^(?:|I )close large image preview$/
     */
    public function closeLargeImagePreview()
    {
        $page = $this->getSession()->getPage();
        $page->find('css', '.lg-image')->mouseOver();
        $page->find('css', 'span.lg-close')->click();
    }

    /**
     * Example: When I click on "cat.jpg" attachment thumbnail
     * Example: And I click on "note-attachment.jpg" attachment thumbnail
     *
     * @Then /^(?:|I )click on "(?P<text>[^"]+)" attachment thumbnail$/
     */
    public function commentAttachmentShouldProperlyWork($text)
    {
        /** @var AttachmentItem $attachmentItem */
        $attachmentItem = $this->elementFactory->findElementContains('AttachmentItem', $text);
        self::assertTrue($attachmentItem->isValid(), sprintf('Attachment with "%s" text not found', $text));

        $attachmentItem->clickOnAttachmentThumbnail();

        $thumbnail = $this->getPage()->find('css', "div.thumbnail a[title='$text']");
        self::assertTrue($thumbnail->isValid(), sprintf('Thumbnail "%s" not found', $text));

        $thumbnail->click();
    }

    /**
     * Example: Then I should see that "Header" contains "Some Text"
     * @Then /^I should see that "(?P<elementName>[^"]*)" contains "(?P<text>[^"]*)"$/
     *
     * @param string $elementName
     * @param string $text
     */
    public function assertDefinedElementContainsText($elementName, $text)
    {
        $this->waitForAjax();
        $element = $this->elementFactory->createElement($elementName);
        self::assertContains(
            $text,
            $element->getText(),
            sprintf('Element %s does not contains text %s', $elementName, $text)
        );
    }

    /**
     * Example: Then I should see that "Header" does not contain "Some Text"
     * @Then /^I should see that "(?P<elementName>[^"]*)" does not contain "(?P<text>[^"]*)"$/
     *
     * @param string $elementName
     * @param string $text
     */
    public function assertDefinedElementNotContainsText($elementName, $text)
    {
        $this->waitForAjax();
        $element = $this->elementFactory->createElement($elementName);
        self::assertNotContains(
            $text,
            $element->getText(),
            sprintf('Element %s contains text %s', $elementName, $text)
        );
    }

    /**
     * Assert that download link in attachment works properly
     * Example: And download link for "cat.jpg" attachment should work
     * Example: And download link for "note-attachment.jpg" attachment should work
     *
     * @Then /^download link for "(?P<text>[^"]+)" attachment should work$/
     */
    public function downloadLinkForAttachmentShouldWork($text)
    {
        /** @var AttachmentItem $attachmentItem */
        $attachmentItem = $this->elementFactory->findElementContains('AttachmentItem', $text);
        self::assertTrue($attachmentItem->isValid(), sprintf('Attachment with "%s" text not found', $text));

        $attachmentItem->checkDownloadLink();
    }

    /**
     * Example: And I should see "UiDialog" with elements:
     *            | Title        | Dialog title   |
     *            | Content      | Dialog content |
     *            | okButton     | Yes, Confirm   |
     *            | cancelButton | Cancel         |
     *
     * @When /^(?:|I )should see "(?P<dialogName>[^"]*)" with elements:$/
     */
    public function iShouldSeeModalWithElements($dialogName, TableNode $table)
    {
        $modal = $this->elementFactory->createElement($dialogName);

        self::assertTrue($modal->isValid(), 'There is no modal on page at this moment');
        self::assertTrue($modal->isVisible(), 'There is no visible modal on page at this moment');

        foreach ($table->getRows() as $row) {
            list($elementName, $expectedTitle) = $row;

            $element = $modal->findElementContains(sprintf('%s %s', $dialogName, $elementName), $expectedTitle);
            self::assertTrue($element->isValid(), sprintf('Element with "%s" text not found', $expectedTitle));
        }
    }

    /**
     * Example: And I should see "My Link" button with attributes:
     *            | title | Button title |
     *            | alt   | Button alt   |
     *
     * @When /^(?:|I )should see "(?P<buttonName>[^"]*)" button with attributes:$/
     */
    public function iShouldSeeButtonWithAttributes($buttonName, TableNode $table)
    {
        $button = $this->getSession()->getPage()->findButton($buttonName);
        if (null === $button) {
            $button = $this->getSession()->getPage()->findLink($buttonName);
        }
        if (null === $button) {
            /* @var $driver OroSelenium2Driver */
            $driver = $this->getSession()->getDriver();

            throw new ElementNotFoundException($driver, 'button', 'id|name|title|alt|value', $buttonName);
        }

        foreach ($table->getRows() as $row) {
            list($attributeName, $expectedValue) = $row;
            $attribute = $button->getAttribute($attributeName);

            self::assertNotNull($attribute, sprintf("Attribute with name '%s' not found", $attributeName));
            self::assertEquals($expectedValue, $attribute);
        }
    }

    /**
     * Click on button or link
     * Example: Given I click "Edit"
     * Example: When I click "Save and Close"
     *
     * @When /^(?:|I )click "(?P<button>(?:[^"]|\\")*)"$/
     */
    public function pressButton($button)
    {
        try {
            parent::pressButton($button);
        } catch (ElementNotFoundException $e) {
            if ($this->getSession()->getPage()->hasLink($button)) {
                $this->clickLink($button);
            } elseif ($this->elementFactory->hasElement($button)) {
                $this->elementFactory->createElement($button)->click();
            } else {
                throw $e;
            }
        }
    }

    /**
     * {@inheritdoc}
     */
    public function assertElementContainsText($element, $text)
    {
        $elementObject = $this->createElement($element);
        self::assertTrue($elementObject->isIsset(), sprintf('Element "%s" not found', $element));
        self::assertContains($text, $elementObject->getText());
    }

    /**
     * Click on button in modal window
     * Example: Given I click "Edit" in modal window
     * Example: When I click "Save and Close" in modal window
     * @When /^(?:|I )click "(?P<button>(?:[^"]|\\")*)" in modal window$/
     */
    public function pressButtonInModalWindow($button)
    {
        $modalWindow = $this->getPage()->findVisible('css', 'div.modal, div[role="dialog"]');
        self::assertNotNull($modalWindow, 'There is no visible modal window on page at this moment');
        try {
            $button = $this->fixStepArgument($button);
            $modalWindow->pressButton($button);
        } catch (ElementNotFoundException $e) {
            if ($modalWindow->hasLink($button)) {
                $modalWindow->clickLink($button);
            } else {
                throw $e;
            }
        }
    }

    /**
     * Navigate through menu navigation
     * Every menu link must be separated by slash symbol "/"
     * Example: Given I go to System/ Channels
     * Example: And go to System/ User Management/ Users
     *
     * @Given /^(?:|I )go to (?P<path>(?:(?!([nN]ewer|[oO]lder) activities)(?!.*page)([^"]*)))$/
     */
    public function iOpenTheMenuAndClick($path)
    {
        /** @var MainMenu $mainMenu */
        $mainMenu = $this->createElement('MainMenu');
        $mainMenu->openAndClick($path);
    }

    /**
     * Assert current page
     * Example: Then I should be on Search Result page
     * Example: Then I should be on Default Calendar View page
     *
     * @Given /^(?:|I )should be on (?P<page>[\w\s\/]+) page$/
     */
    public function assertPage($page)
    {
        $urlPath = parse_url($this->getSession()->getCurrentUrl(), PHP_URL_PATH);
        $urlPath = preg_replace('/^.*\.php/', '', $urlPath);
        $route = $this->getContainer()->get('router')->match($urlPath);

        self::assertEquals($this->getPage($page)->getRoute(), $route['_route']);
    }

    /**
     * Assert current page with its title
     *
     * @Given /^(?:|I )should be on "(?P<entityTitle>[\w\s\/]+)" (?P<page>[\w\s\/]+) ((v|V)iew) page$/
     */
    public function assertViewPage($page, $entityTitle)
    {
        $urlPath = parse_url($this->getSession()->getCurrentUrl(), PHP_URL_PATH);
        $route = $this->getContainer()->get('router')->match($urlPath);

        self::assertEquals($this->getPage($page . ' View')->getRoute(), $route['_route']);

        $actualEntityTitle = $this->getSession()->getPage()->find('css', 'h1.user-name');
        self::assertNotNull($actualEntityTitle, sprintf('Entity title not found on "%s" view page', $page));
        self::assertEquals($entityTitle, $actualEntityTitle->getText());
    }

    /**
     * Example: Given I open Opportunity Create page
     * Example: Given I open Account Index page
     *
     * @Given /^(?:|I )open (?P<pageName>[\w\s\/]+) page$/
     */
    public function openPage($pageName)
    {
        $this->getPage($pageName)->open();
    }

    /**
     * Example: Given I open "Charlie" Account edit page
     * Example: When I open "Supper sale" opportunity edit page
     *
     * @Given /^(?:|I )open "(?P<title>[\w\s]+)" (?P<entity>[\w\s]+) edit page$/
     */
    public function openEntityEditPage($title, $entity)
    {
        $pageName = preg_replace('/\s+/', ' ', ucwords($entity)) . ' Edit';
        $this->getPage($pageName)->open(['title' => $title]);
    }

    /**
     * Example: Given I open "Charlie" Account view page
     * Example: When I open "Supper sale" opportunity view page
     *
     * @Given /^(?:|I )open "(?P<title>[\w\s]+)" (?P<entity>[\w\s]+) view page$/
     */
    public function openEntityViewPage($title, $entity)
    {
        $pageName = preg_replace('/\s+/', ' ', ucwords($entity)) . ' View';
        $this->getPage($pageName)->open(['title' => $title]);
    }

    /**
     * @When updated date must be grater then created date
     */
    public function updatedDateMustBeGraterThenCreatedDate()
    {
        /** @var NodeElement[] $records */
        $records = $this->getSession()->getPage()->findAll('css', 'div.navigation div.customer-content ul li');
        $createdDate = new \DateTime(
            str_replace('Created At: ', '', $records[0]->getText())
        );
        $updatedDate = new \DateTime(
            str_replace('Updated At: ', '', $records[1]->getText())
        );

        self::assertGreaterThan($updatedDate, $createdDate);
    }

    /**
     * Assert entity owner
     * Example: And Harry Freeman should be an owner
     * Example: And Todd Greene should be an owner
     *
     * @When /^([\w\s]*) should be an owner$/
     */
    public function userShouldBeAnOwner($owner)
    {
        self::assertEquals(
            $owner,
            $this->getSession()->getPage()->find('css', '.user-info-state li a')->getText()
        );
    }

    /**
     * Click on empty space
     * Example: When I click on empty space
     *
     * @When /^(?:|I )click on empty space$/
     */
    public function clickOnEmptySpace()
    {
        $this->getPage()->find('css', '#container')->click();
    }

    /**
     * Assert text by label in page.
     * Example: Then I should see call with:
     *            | Subject             | Proposed Charlie to star in new film |
     *            | Additional comments | Charlie was in a good mood           |
     *            | Call date & time    | Aug 24, 2017, 11:00 AM               |
     *            | Phone number        | (310) 475-0859                       |
     *            | Direction           | Outgoing                             |
     *            | Duration            | 5:30                                 |
     *
     * @Then /^(?:|I )should see (?P<entity>[\w\s]+) with:$/
     */
    public function assertValuesByLabels($entity, TableNode $table)
    {
        $page = $this->getSession()->getPage();

        foreach ($table->getRows() as $row) {
            list($label, $value) = $row;
            $labelElement = $this->findElementContains('Label', $label);
            $labels = $page->findAll('xpath', $labelElement->getXpath());

            self::assertNotCount(0, $labels, sprintf('Can\'t find "%s" label', $label));

            /** @var NodeElement $labelElement */
            foreach ($labels as $labelElement) {
                $controlLabel = $labelElement->getParent()->find('css', 'div.controls div.control-label');

                if ($controlLabel === null) {
                    continue;
                }

                /** @var ControlGroup $controlLabel */
                $controlLabel = $this->elementFactory->wrapElement(
                    'ControlGroup',
                    $controlLabel
                );

                if (true === $controlLabel->compareValues(Form::normalizeValue($value, $label))) {
                    continue 2;
                }
            }

            self::fail(
                sprintf('Found %s "%s" labels, but no one has "%s" value', count($labels), $label, $value)
            );
        }
    }

    /**
     * {@inheritdoc}
     */
    public function selectOption($select, $option)
    {
        $select = $this->fixStepArgument($select);
        $option = $this->fixStepArgument($option);
        $this->createOroForm()->selectFieldOption($select, $option);
    }

    /**
     * {@inheritdoc}
     */
    public function fillField($field, $value)
    {
        $field = $this->fixStepArgument($field);
        $value = $this->fixStepArgument($value);

        if ($this->elementFactory->hasElement($field)) {
            $this->elementFactory->createElement($field)->setValue($value);
            return;
        }

        $this->createOroForm()->fillField($field, $value);
    }

    /**
     * {@inheritdoc}
     */
    public function assertElementOnPage($element)
    {
        $isVisible = $this->spin(function (OroMainContext $context) use ($element) {
            return $context->createElement($element)->isVisible();
        });

        self::assertTrue(
            $isVisible,
            sprintf('Element "%s" is not visible, or not present on the page', $element)
        );
    }

    /**
     * Presses button with specified id|name|title|alt|value in some named section
     * Example: When I press "Add" in "General Information" section
     * Example: And I press "Add" in "General Information" section
     *
     * @When /^(?:|I )press "(?P<button>(?:[^"]|\\")*)" in "(?P<section>[^"]+)" section$/
     */
    public function pressButtonInSection($button, $section)
    {
        $button = $this->fixStepArgument($button);
        $section = $this->fixStepArgument($section);
        $page = $this->getSession()->getPage();

        $sectionContainer = $page->find('xpath', '//h4[text()="' . $section . '"]/..')->getParent();

        if ($sectionContainer->hasButton($button)) {
            $sectionContainer->pressButton($button);
        } else {
            $sectionContainer->clickLink($button);
        }
    }

    /**.
     * @return OroForm
     */
    protected function createOroForm()
    {
        return $this->createElement('OroForm');
    }

    /**
     * @Given /^I restart message consumer$/
     *
     * @todo remove step from scenario and step implementation in scope of BAP-14637
     */
    public function iRestartMessageConsumer()
    {
        $this->messageQueueIsolator->afterTest(new AfterIsolatedTestEvent());
        $this->messageQueueIsolator->beforeTest(new BeforeIsolatedTestEvent());
    }

    /**
     * @Then /^"([^"]*)" button is disabled$/
     */
    public function buttonIsDisabled($button)
    {
        $button = $this->getSession()->getPage()->findButton($button);
        self::assertTrue($button->hasClass('disabled'));
    }

    /**
     * @param int|string $count
     * @return int
     */
    protected function getCount($count)
    {
        switch (trim($count)) {
            case '':
                return 1;
            case 'one':
                return 1;
            case 'two':
                return 2;
            default:
                return (int)$count;
        }
    }

    /**
     * Sets aliases to the correspond sessions
     * Example: Given sessions:
     * | First User  | first_session  |
     * | Second User | second_session |
     *
     * @Given sessions active:
     * @Given sessions:
     * @Given sessions has aliases:
     * @param TableNode $table
     */
    public function sessionsInit(TableNode $table)
    {
        $mink = $this->getMink();
        foreach ($table->getRows() as list($alias, $name)) {
            $this->sessionAliasProvider->setSessionAlias($mink, $name, $alias);
        }
    }

    /**
     * @Given /^(I |)operate as "(?P<actor>[^"]*)" under "(?P<session>[^"])"$/
     * @Given /^here is the "(?P<actor>[^"]*)" under "(?P<session>[^"])"$/
     *
     * @param string $actor
     * @param string $session
     */
    public function iOperateAsActorUnderSession($actor, $session)
    {
        $mink = $this->getMink();
        $this->sessionAliasProvider->setSessionAlias($mink, $session, $actor);
        $this->sessionAliasProvider->switchSessionByAlias($mink, $actor);
    }

    /**
     * Switch to named session window (aliases must be initialized earlier)
     * @see \Oro\Bundle\TestFrameworkBundle\Tests\Behat\Context\OroMainContext::iOperateAsActorUnderSession
     * @see \Oro\Bundle\TestFrameworkBundle\Tests\Behat\Context\OroMainContext::sessionsInit
     * @see \Oro\Bundle\TestFrameworkBundle\Tests\Behat\Context\OroMainContext::loginAsUserWithPasswordInSession
     * To define session aliases
     *
     * Example1: I operate as the Manager
     * Example2: I act like a boss
     * Example3: I continue as the Accountant
     * Example4: I proceed as the User
     * Example5: I switch to the "Beginning" session
     *
     * @Then /^I operate as the (\w+)$/
     * @Then /^I act like a (\w+)$/
     * @Then /^I continue as the (\w+)$/
     * @Then /^I proceed as the ([^"]*)$/
     * @Then /^I switch to the "([^"]*)" session$/
     *
     * @param string $sessionAlias
     */
    public function switchToActorWindowSession($sessionAlias)
    {
        $this->sessionAliasProvider->switchSessionByAlias($this->getMink(), $sessionAlias);
        $this->getSession()->resizeWindow(1920, 1080, 'current');
    }

    /**
     * @param int $time
     */
    protected function waitForAjax($time = 60000)
    {
        return $this->getSession()->getDriver()->waitForAjax($time);
    }

    /**
     * Unselect a value in the multiselect box
     * Example: And unselect "Color" option from "Attributes"
     * Example: When I unselect "Color" option from "Attributes"
     *
     * @When /^(?:|I )unselect "(?P<option>(?:[^"]|\\")*)" option from "(?P<select>(?:[^"]|\\")*)"$/
     */
    public function unselectOption($select, $option)
    {
        /** @var OroSelenium2Driver $driver */
        $driver = $this->getSession()->getDriver();

        $field = $this->getSession()->getPage()->findField($select);

        if (null === $field) {
            throw new ElementNotFoundException($driver, 'form field', 'id|name|label|value|placeholder', $select);
        }

        $selectOptionXpath = '//option[contains(.,"%s")]';
        $selectOption = $field->find(
            'xpath',
            sprintf($selectOptionXpath, $option)
        );

        if (null === $field) {
            throw new ElementNotFoundException(
                $driver,
                'select option',
                'id|name|label|value|placeholder',
                sprintf($selectOptionXpath, $option)
            );
        }

        $optionValue = $selectOption->getValue();

        $values = $field->getValue();
        if ($values !== null && is_array($values)) {
            foreach ($values as $key => $value) {
                if ($value === $optionValue) {
                    unset($values[$key]);
                    break;
                }
            }

            $field->setValue(array_values($values));
        }
    }

    /**
     * Confirm schema update and wait for success message
     * Example: And I confirm schema update
     *
     * @Then /^(?:|I )confirm schema update$/
     */
    public function iConfirmSchemaUpdate()
    {
        $this->pressButton('Update schema');
        $this->assertPageContainsText('Schema update confirmation');
        $this->pressButton('Yes, Proceed');
        $this->iShouldSeeFlashMessage('Schema updated', 'Flash Message', 120);
    }

    /**
     * Checks that element on page exists and visible
     *
     * @param string $selector
     * @return bool
     */
    public function isNodeVisible($selector)
    {
        $element = $this->getPage()->findVisible('css', $selector);

        return !is_null($element);
    }

    /**
     * Drag and Drop one element before another
     * Example: When I drag and drop "Products" before "Clearance"
     *
     * @When /^(?:|I )drag and drop "(?P<elementName>[\w\s]+)" before "(?P<dropZoneName>[\w\s]+)"$/
     * @param string $elementName
     * @param string $dropZoneName
     */
    public function iDragAndDropElementBeforeAnotherOne($elementName, $dropZoneName)
    {
        $this->dragAndDropElementToAnotherOne($elementName, $dropZoneName, 1, 1);
    }

    /**
     * Drag and Drop one element on another
     * Example: When I drag and drop "Field Condition" on "Drop condition here"
     *
     * @When /^(?:|I )drag and drop "(?P<elementName>[\w\s]+)" on "(?P<dropZoneName>[\w\s]+)"$/
     * @param string $elementName
     * @param string $dropZoneName
     */
    public function iDragAndDropElementOnAnotherOne($elementName, $dropZoneName)
    {
        $this->dragAndDropElementToAnotherOne($elementName, $dropZoneName);
    }

    /**
     * @param string $elementName
     * @param string $dropZoneName
     * @param int $xOffset
     * @param int $yOffset
     */
    public function dragAndDropElementToAnotherOne($elementName, $dropZoneName, $xOffset = null, $yOffset = null)
    {
        /** @var Selenium2Driver $driver */
        $driver = $this->getSession()->getDriver();
        $webDriverSession = $driver->getWebDriverSession();

        $element = $this->createElement($elementName);
        $source = $webDriverSession->element('xpath', $element->getXpath());

        $webDriverSession->moveto(array(
            'element' => $source->getID()
        ));
        $webDriverSession->buttondown();

        $dropZone = $this->createElement($dropZoneName);
        $destination = $webDriverSession->element('xpath', $dropZone->getXpath());

        $moveToOptions = ['element' => $destination->getID()];
        if (!is_null($xOffset)) {
            $moveToOptions['xoffset'] = $xOffset;
        }
        if (!is_null($yOffset)) {
            $moveToOptions['yoffset'] = $xOffset;
        }
        $webDriverSession->moveto($moveToOptions);
        $webDriverSession->buttonup();
    }

    /**
     * Expand node of JS Tree detected by given title
     * Example: When I expand "Retail Supplies" in tree
     *
     * @When /^(?:|I )expand "(?P<nodeTitle>[\w\s]+)" in tree$/
     * @param string $nodeTitle
     */
    public function iExpandNodeInTree($nodeTitle)
    {
        $page = $this->getSession()->getPage();
        $nodeStateControl = $page->find(
            'xpath',
            '//a[contains(., "' . $nodeTitle . '")]/parent::li[contains(@class, "jstree-closed")]'
            . '/i[contains(@class, "jstree-ocl")]'
        );
        if (null !== $nodeStateControl) {
            $nodeStateControl->click();
        }
    }

    /**
     * Check that some JS Tree node located right after another one node
     * Example: Then I see "By Brand" after "New Arrivals" in tree
     *
     * @Then /^(?:|I )should see "(?P<nodeTitle>[\w\s]+)" after "(?P<anotherNodeTitle>[\w\s]+)" in tree$/
     * @param string $nodeTitle
     * @param string $anotherNodeTitle
     */
    public function iSeeNodeAfterAnotherOneInTree($nodeTitle, $anotherNodeTitle)
    {
        $page = $this->getSession()->getPage();
        $resultElement =  $page->find(
            'xpath',
            '//a[contains(., "' . $anotherNodeTitle . '")]/parent::li[contains(@class, "jstree-node")]'
            . '/following-sibling::li[contains(@class, "jstree-node")]/a[contains(., "' . $nodeTitle . '")]'
        );

        self::assertNotNull($resultElement, sprintf(
            'Node "%s" not found after "%s" in tree.',
            $nodeTitle,
            $anotherNodeTitle
        ));
    }

    /**
<<<<<<< HEAD
     * @Then /^Page title equals to "(?P<pageTitle>[\w\s\-]+)"$/
=======
     * @Then /^Page title equals to "(?P<pageTitle>[\w\s-]+)"$/
>>>>>>> 5baef619
     *
     * @param string $pageTitle
     */
    public function assertPageTitle($pageTitle)
    {
        $title = $this->getSession()->getPage()->find('css', 'title');

        static::assertNotNull($title, 'Cannot find title element for the page');

        static::assertEquals($pageTitle, $title->getHtml());
    }

    /**
     * Presses enter key for specified id|name|title|alt|value
     * Example: When I focus on "Some" field and press Enter key
     * Example: And I focus on "Some" field and press Enter key
     *
     * @When /^(?:|I )focus on "(?P<fieldName>[\w\s]*)" field and press Enter key$/
     * @param string $fieldName
     */
    public function focusOnFieldAndPressEnterKey($fieldName)
    {
        $field = $this->createOroForm()->findField($fieldName);
        $field->focus();
        $field->keyDown(13);
        $field->keyUp(13);
        $this->waitForAjax();
    }

    /**
     * Use this action only for debugging
     *
     * This method should be used only for debug
     * @When /^I wait for action$/
     */
    public function iWait()
    {
        fwrite(STDOUT, "Press [RETURN] to continue...");
        fgets(STDIN, 1024);
    }

    /**
     * Example: Given I set window size to 320x640
     *
     * @Given /^(?:|I )set window size to (?P<width>\d+)x(?P<height>\d+)$/
     * @param int $width
     * @param int $height
     */
    public function iSetWindowSize($width, $height)
    {
        $this->getSession()->resizeWindow((int)$width, (int)$height, 'current');
    }
}<|MERGE_RESOLUTION|>--- conflicted
+++ resolved
@@ -1107,11 +1107,7 @@
     }
 
     /**
-<<<<<<< HEAD
-     * @Then /^Page title equals to "(?P<pageTitle>[\w\s\-]+)"$/
-=======
      * @Then /^Page title equals to "(?P<pageTitle>[\w\s-]+)"$/
->>>>>>> 5baef619
      *
      * @param string $pageTitle
      */
