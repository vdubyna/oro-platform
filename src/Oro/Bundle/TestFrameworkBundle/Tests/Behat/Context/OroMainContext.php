<?php

namespace Oro\Bundle\TestFrameworkBundle\Tests\Behat\Context;

use Behat\Behat\Context\SnippetAcceptingContext;
use Behat\Gherkin\Node\TableNode;
use Behat\Mink\Element\NodeElement;
use Behat\MinkExtension\Context\MinkContext;
use Behat\Mink\Exception\ElementNotFoundException;
use Behat\Symfony2Extension\Context\KernelAwareContext;
use Behat\Symfony2Extension\Context\KernelDictionary;
use Doctrine\Common\Inflector\Inflector;
use Oro\Bundle\AttachmentBundle\Tests\Behat\Element\AttachmentItem;
use Oro\Bundle\FormBundle\Tests\Behat\Element\OroForm;
use Oro\Bundle\NavigationBundle\Tests\Behat\Element\MainMenu;
use Oro\Bundle\TestFrameworkBundle\Behat\Driver\OroSelenium2Driver;
use Oro\Bundle\TestFrameworkBundle\Behat\Context\AssertTrait;
use Oro\Bundle\TestFrameworkBundle\Behat\Element\CollectionField;
use Oro\Bundle\TestFrameworkBundle\Behat\Element\Form;
use Oro\Bundle\TestFrameworkBundle\Behat\Element\OroElementFactoryAware;

/**
 * @SuppressWarnings(PHPMD.ExcessiveClassComplexity)
 */
class OroMainContext extends MinkContext implements
    SnippetAcceptingContext,
    OroElementFactoryAware,
    KernelAwareContext
{
    use AssertTrait;
    use KernelDictionary, ElementFactoryDictionary;

    /**
     * @BeforeScenario
     */
    public function beforeScenario()
    {
        $this->getSession()->resizeWindow(1920, 1080, 'current');
    }

    /**
     * @Then /^(?:|I )should see "(?P<title>[^"]+)" flash message$/
     */
    public function iShouldSeeFlashMessage($title)
    {
        $messageElement = $this->spin(function (MinkContext $context) {
            return $context->getSession()->getPage()->find('css', '.flash-messages-holder div.alert');
        });

        self::assertNotFalse($messageElement, 'Flash message not found on page');
        $flashMessage = $messageElement->getText();
        $messageElement->find('css', 'button.close')->press();

        self::assertContains($title, $flashMessage, sprintf(
            'Expect that "%s" flash message contains "%s" string, but it isn\'t',
            $flashMessage,
            $title
        ));
    }

    /**
     * {@inheritdoc}
     */
    public function assertPageContainsText($text)
    {
        $result = $this->spin(function (OroMainContext $context) use ($text) {
            $context->assertSession()->pageTextContains($this->fixStepArgument($text));

            return true;
        });

        self::assertTrue(
            $result,
            sprintf('The text "%s" was not found anywhere in the text of the current page.', $text)
        );
    }

    /**
     * Assert form error message
     * Example: Then I should see "At least one of the fields First name, Last name must be defined." error message
     *
     * @Then /^(?:|I should )see "(?P<title>[^"]+)" error message$/
     */
    public function iShouldSeeErrorMessage($title)
    {
        $errorElement = $this->spin(function (MinkContext $context) {
            return $context->getSession()->getPage()->find('css', '.alert-error');
        });

        self::assertNotFalse($errorElement, 'Error message not found on page');
        $message = $errorElement->getText();
        $errorElement->find('css', 'button.close')->press();

        self::assertContains($title, $message, sprintf(
            'Expect that "%s" error message contains "%s" string, but it isn\'t',
            $message,
            $title
        ));
    }

    /**
     * @param \Closure $lambda
     * @return false|mixed Return false if closure throw error or return not true value.
     *                     Return value that return closure
     */
    public function spin(\Closure $lambda)
    {
        $time = 60;

        while ($time > 0) {
            try {
                if ($result = $lambda($this)) {
                    return $result;
                }
            } catch (\Exception $e) {
                // do nothing
            }

            usleep(250000);
            $time -= 0.25;
        }

        return false;
    }

    /**
     * @Then /^(?:|I )click update schema$/
     */
    public function iClickUpdateSchema()
    {
        /** @var OroSelenium2Driver $driver */
        $driver = $this->getSession()->getDriver();
        $page = $this->getPage();

        $page->clickLink('Update schema');
        $driver->waitForAjax();
        $page->clickLink('Yes, Proceed');
        $driver->waitForAjax(120000);
    }

    /**
     * @Then page has :header header
     */
    public function pageHasHeader($header)
    {
        $this->assertSession()->elementTextContains('css', 'div#container h1', $header);
    }

    /**
     * Close form error message
     *
     * @Then /^(?:|I )close error message$/
     */
    public function closeErrorMessage()
    {
        $this->createOroForm()->find('css', '.alert-error button.close')->press();
    }

    /**
     * This is available for collection fields
     * See Emails and Phones in Contact create page
     * Example: And set "charlie@gmail.com" as primary email
     * Example: And set "+1 415-731-9375" as primary phone
     *
     * @Given /^(?:|I )set "(?P<value>[^"]+)" as primary (?P<field>[^"]+)$/
     */
    public function setFieldWithValueAsPrimary($field, $value)
    {
        /** @var CollectionField $collection */
        $collection = $this->createOroForm()->findField(ucfirst(Inflector::pluralize($field)));
        $collection->setFieldAsPrimary($value);
    }

    /**
     * Fill form with data
     * Example: And fill form with:
     *            | Subject     | Simple text     |
     *            | Users       | [Charlie, Pitt] |
     *            | Date        | 2017-08-24      |
     *
     * @When /^(?:|I )fill "(?P<formName>(?:[^"]|\\")*)" form with:$/
     * @When /^(?:|I )fill form with:$/
     */
    public function iFillFormWith(TableNode $table, $formName = "OroForm")
    {
        /** @var Form $form */
        $form = $this->createElement($formName);
        $form->fill($table);
    }

    /**
     * Assert form fields values
     * Example: And "User" form must contains values:
     *            | Username          | charlie           |
     *            | First Name        | Charlie           |
     *            | Last Name         | Sheen             |
     *            | Primary Email     | charlie@sheen.com |
     *
     * @Then /^"(?P<formName>(?:[^"]|\\")*)" form must contains values:$/
     */
    public function formMustContainsValues($formName, TableNode $table)
    {
        /** @var Form $form */
        $form = $this->createElement($formName);
        $form->assertFields($table);
    }

    /**
     * Fill embed form
     * Example: And I fill in address:
     *            | Primary         | check         |
     *            | Country         | United States |
     *            | Street          | Selma Ave     |
     *            | City            | Los Angeles   |
     *
     * @Given /^(?:|I )fill in (?P<fieldSetLabel>[^"]+):$/
     */
    public function iFillInFieldSet($fieldSetLabel, TableNode $table)
    {
        /** @var Form $fieldSet */
        $fieldSet = $this->createOroForm()->findField(ucfirst(Inflector::pluralize($fieldSetLabel)));
        $fieldSet->fill($table);
    }

    /**
     * Set collection field with set of values
     * Example: And set Reminders with:
     *            | Method        | Interval unit | Interval number |
     *            | Email         | days          | 1               |
     *            | Flash message | minutes       | 30              |
     *
     * @Given /^(?:|I )set (?P<field>[^"]+) with:$/
     */
    public function setCollectionFieldWith($field, TableNode $table)
    {
        /** @var Form $form */
        $form = $this->createElement('OroForm');
        $form->fillField($field, $table);
    }

    /**
     * Add new embed form with data
     * Example: And add new address with:
     *            | Primary         | check               |
     *            | Country         | Ukraine             |
     *            | Street          | Myronosytska 57     |
     *            | City            | Kharkiv             |
     *            | Zip/postal code | 61000               |
     *            | State           | Kharkivs'ka Oblast' |
     *
     * @Given /^(?:|I )add new (?P<fieldSetLabel>[^"]+) with:$/
     */
    public function addNewFieldSetWith($fieldSetLabel, TableNode $table)
    {
        /** @var Form $fieldSet */
        $fieldSet = $this->createOroForm()->findField(ucfirst(Inflector::pluralize($fieldSetLabel)));
        $fieldSet->clickLink('Add');
        $this->waitForAjax();
        $form = $fieldSet->getLastSet();
        $form->fill($table);
    }

    /**
     * @Given /^(?:|I )login as "(?P<loginAndPassword>(?:[^"]|\\")*)" user$/
     * @Given /^(?:|I )login as administrator$/
     */
    public function loginAsUserWithPassword($loginAndPassword = 'admin')
    {
        $uri = $this->getContainer()->get('router')->generate('oro_user_security_login');
        $this->visit($uri);
        $this->fillField('_username', $loginAndPassword);
        $this->fillField('_password', $loginAndPassword);
        $this->pressButton('_submit');
    }

    /**
     * Example: Given I click My Emails in user menu
     *
     * @Given /^(?:|I )click (?P<needle>[\w\s]+) in user menu$/
     */
    public function iClickLinkInUserMenu($needle)
    {
        $userMenu = $this->createElement('UserMenu');
        $userMenu->find('css', 'i.icon-sort-down')->click();
        $links = $userMenu->findAll('css', 'ul.dropdown-menu li a');

        /** @var NodeElement $link */
        foreach ($links as $link) {
            if (preg_match(sprintf('/%s/i', $needle), $link->getText())) {
                $link->click();

                return;
            }
        }

        self::fail(sprintf('Can\'t find "%s" item in user menu', $needle));
    }

    /**
     * @When /^(?:|I )click on "(?P<element>[\w\s]+)"$/
     */
    public function iClickOn($element)
    {
        $this->createElement($element)->click();
    }

    /**
     * @Then /^(?:|I )should see large image$/
     */
    public function iShouldSeeLargeImage()
    {
        $largeImage = $this->getSession()->getPage()->find('css', '.lg-image');
        self::assertNotNull($largeImage, 'Large image not visible');
    }

    /**
     * @Then /^(?:|I )close large image preview$/
     */
    public function closeLargeImagePreview()
    {
        $page = $this->getSession()->getPage();
        $page->find('css', '.lg-image')->mouseOver();
        $page->find('css', 'span.lg-close')->click();
    }

    /**
     * @Then /^(?:|I )click on "(?P<text>[^"]+)" attachment thumbnail$/
     */
    public function commentAttachmentShouldProperlyWork($text)
    {
        /** @var AttachmentItem $attachmentItem */
        $attachmentItem = $this->elementFactory->findElementContains('AttachmentItem', $text);
        self::assertTrue($attachmentItem->isValid(), sprintf('Attachment with "%s" text not found', $text));

        $attachmentItem->clickOnAttachmentThumbnail();

        $thumbnail = $this->getPage()->find('css', "div.thumbnail a[title='$text']");
        self::assertTrue($thumbnail->isValid(), sprintf('Thumbnail "%s" not found', $text));

        $thumbnail->click();
    }

    /**
     * @Then /^download link for "(?P<text>[^"]+)" attachment should work$/
     */
    public function downloadLinkForAttachmentShouldWork($text)
    {
        /** @var AttachmentItem $attachmentItem */
        $attachmentItem = $this->elementFactory->findElementContains('AttachmentItem', $text);
        self::assertTrue($attachmentItem->isValid(), sprintf('Attachment with "%s" text not found', $text));

        $attachmentItem->checkDownloadLink();
    }

     /**
     * @When /^(?:|I )click "(?P<button>(?:[^"]|\\")*)"$/
     */
    public function pressButton($button)
    {
        try {
            parent::pressButton($button);
        } catch (ElementNotFoundException $e) {
            if ($this->getSession()->getPage()->hasLink($button)) {
                $this->clickLink($button);
            } else {
                throw $e;
            }
        }
    }

    /**
     * Navigate through menu navigation
     * Every menu link must be separated by slash symbol "/"
     * Example: Given I go to System/ Channels
     * Example: And go to System/ User Management/ Users
     *
     * @Given /^(?:|I )go to (?P<path>(?:(?!([nN]ewer|[oO]lder) activities)([^":]*)))$/
     */
    public function iOpenTheMenuAndClick($path)
    {
        /** @var MainMenu $mainMenu */
        $mainMenu = $this->createElement('MainMenu');
        $mainMenu->openAndClick($path);
    }

    /**
     * @Given press select entity button on :field field
     */
    public function pressSelectEntityButton($field)
    {
        $this->createOroForm()->pressEntitySelectEntityButton($field);
    }

    /**
     * @When /^(?:|I )save and close form$/
     */
    public function iSaveAndCloseForm()
    {
        $this->createOroForm()->saveAndClose();
    }

    /**
     * @When /^(?:|I )(save|submit) form$/
     */
    public function iSaveForm()
    {
        $this->createOroForm()->save();
    }

    /**
     * @Given /^(?:|I |I'm )edit entity$/
     */
    public function iMEditEntity()
    {
        $this->createElement('Entity Edit Button')->click();
    }

    /**
     * @When updated date must be grater then created date
     */
    public function updatedDateMustBeGraterThenCreatedDate()
    {
        /** @var NodeElement[] $records */
        $records = $this->getSession()->getPage()->findAll('css', 'div.navigation div.customer-content ul li');
        $createdDate = new \DateTime(
            str_replace('Created At: ', '', $records[0]->getText())
        );
        $updatedDate = new \DateTime(
            str_replace('Updated At: ', '', $records[1]->getText())
        );

        self::assertGreaterThan($updatedDate, $createdDate);
    }

    /**
     * @When /^([\w\s]*) should be an owner$/
     */
    public function userShouldBeAnOwner($owner)
    {
        self::assertEquals(
            $owner,
            $this->getSession()->getPage()->find('css', '.user-info-state li a')->getText()
        );
    }

    /**
     * Find and assert field value
     * It's valid for entity edit or entity view page
     *
     * @When /^([\w\s]*) field should have ([\w\s]*) value$/
     */
    public function fieldShouldHaveValue($fieldName, $fieldValue)
    {
        $page = $this->getSession()->getPage();
        $labels = $page->findAll('css', 'label');

        /** @var NodeElement $label */
        foreach ($labels as $label) {
            if (preg_match(sprintf('/%s/i', $fieldName), $label->getText())) {
                if ($label->hasAttribute('for')) {
                    return $this->getSession()
                        ->getPage()
                        ->find('css', '#'.$label->getAttribute('for'))
                        ->getValue();
                }

                $value = $label->getParent()->find('css', 'div.control-label')->getText();
                self::assertRegExp(sprintf('/%s/i', $fieldValue), $value);

                return;
            }
        }

        self::fail(sprintf('Can\'t find field with "%s" label', $fieldName));
    }

    /**
     * Assert text by label in page.
     * Example: Then I should see call with:
     *            | Subject             | Proposed Charlie to star in new film |
     *            | Additional comments | Charlie was in a good mood           |
     *            | Call date & time    | Aug 24, 2017, 11:00 AM               |
     *            | Phone number        | (310) 475-0859                       |
     *            | Direction           | Outgoing                             |
     *            | Duration            | 5:30                                 |
     *
     * @Then /^(?:|I )should see (?P<entity>[\w\s]+) with:$/
     */
    public function assertValuesByLabels($entity, TableNode $table)
    {
        $page = $this->getSession()->getPage();

        foreach ($table->getRows() as $row) {
            $labels = $page->findAll('xpath', sprintf('//label[text()="%s"]', $row[0]));

            self::assertNotCount(0, $labels, sprintf('Can\'t find "%s" label', $row[0]));

            /** @var NodeElement $label */
            foreach ($labels as $label) {
                $text = $label->getParent()->find('css', 'div.controls div.control-label')->getText();

                if (1 === preg_match(sprintf('/%s/i', preg_quote($row[1])), $text)) {
                    continue 2;
                }
            }

            self::fail(
                sprintf('Found %s "%s" labels, but no one has "%s" text value', count($labels), $row[0], $row[1])
            );
        }
    }

    /**
     * {@inheritdoc}
     */
    public function selectOption($select, $option)
    {
        $select = $this->fixStepArgument($select);
        $option = $this->fixStepArgument($option);
        $this->createOroForm()->selectFieldOption($select, $option);
    }

    /**
<<<<<<< HEAD
     * @When /^(?:|I )type "(?P<value>(?:[^"]|\\")*)" in "(?P<field>(?:[^"]|\\")*)"$/
     */
    public function iTypeInFieldWith($locator, $value)
    {
        $locator = $this->fixStepArgument($locator);
        $value = $this->fixStepArgument($value);
        $field = $this->getPage()->find('named', array('field', $locator));
        /** @var OroSelenium2Driver $driver */
        $driver = $this->getSession()->getDriver();

        if (null === $field) {
            throw new ElementNotFoundException(
                $this->getSession()->getDriver(),
                'form field',
                'id|name|label|value|placeholder',
                $locator
            );
        }

        self::assertTrue($field->isVisible(), "Field with '$locator' was found, but it not visible");

        $driver->typeIntoInput($field->getXpath(), $value);
    }

    /**
     * {@inheritdoc}
     */
    public function assertElementOnPage($element)
    {
        self::assertTrue(
            $this->createElement($element)->isVisible(),
            sprintf('Element "%s" is not visible, or not present on the page', $element)
        );
=======
     * @Then /^(?P<label>[\w\s]+) is a required field$/
     */
    public function fieldIsRequired($label)
    {
        $labelElement = $this->getPage()->findElementContains('Label', $label);
        self::assertTrue($labelElement->hasClass('required'));
>>>>>>> c446471a
    }

    /**.
     * @return OroForm
     */
    protected function createOroForm()
    {
        return $this->createElement('OroForm');
    }

    /**
     * @param int|string $count
     * @return int
     */
    protected function getCount($count)
    {
        switch (trim($count)) {
            case '':
                return 1;
            case 'one':
                return 1;
            case 'two':
                return 2;
            default:
                return (int) $count;
        }
    }

    /**
     * @param int $time
     */
    protected function waitForAjax($time = 60000)
    {
        return $this->getSession()->getDriver()->waitForAjax($time);
    }
}<|MERGE_RESOLUTION|>--- conflicted
+++ resolved
@@ -521,7 +521,6 @@
     }
 
     /**
-<<<<<<< HEAD
      * @When /^(?:|I )type "(?P<value>(?:[^"]|\\")*)" in "(?P<field>(?:[^"]|\\")*)"$/
      */
     public function iTypeInFieldWith($locator, $value)
@@ -555,14 +554,6 @@
             $this->createElement($element)->isVisible(),
             sprintf('Element "%s" is not visible, or not present on the page', $element)
         );
-=======
-     * @Then /^(?P<label>[\w\s]+) is a required field$/
-     */
-    public function fieldIsRequired($label)
-    {
-        $labelElement = $this->getPage()->findElementContains('Label', $label);
-        self::assertTrue($labelElement->hasClass('required'));
->>>>>>> c446471a
     }
 
     /**.
