<?php

namespace Oro\Bundle\TestFrameworkBundle\Tests\Behat\Context;

use Behat\Behat\Context\SnippetAcceptingContext;
use Behat\Behat\Hook\Scope\AfterStepScope;
use Behat\Behat\Hook\Scope\BeforeStepScope;
use Behat\Gherkin\Node\FeatureNode;
use Behat\Gherkin\Node\StepNode;
use Behat\Gherkin\Node\TableNode;
use Behat\Mink\Driver\Selenium2Driver;
use Behat\Mink\Element\NodeElement;
use Behat\Mink\Exception\ElementNotFoundException;
use Behat\MinkExtension\Context\MinkContext;
use Behat\Symfony2Extension\Context\KernelAwareContext;
use Behat\Symfony2Extension\Context\KernelDictionary;
use Oro\Bundle\AttachmentBundle\Tests\Behat\Element\AttachmentItem;
use Oro\Bundle\FormBundle\Tests\Behat\Element\OroForm;
use Oro\Bundle\NavigationBundle\Tests\Behat\Element\MainMenu;
use Oro\Bundle\TestFrameworkBundle\Behat\Context\AssertTrait;
use Oro\Bundle\TestFrameworkBundle\Behat\Context\SessionAliasProviderAwareInterface;
use Oro\Bundle\TestFrameworkBundle\Behat\Context\SessionAliasProviderAwareTrait;
use Oro\Bundle\TestFrameworkBundle\Behat\Driver\OroSelenium2Driver;
use Oro\Bundle\TestFrameworkBundle\Behat\Element\CollectionField;
use Oro\Bundle\TestFrameworkBundle\Behat\Element\Element;
use Oro\Bundle\TestFrameworkBundle\Behat\Element\Form;
use Oro\Bundle\TestFrameworkBundle\Behat\Element\OroPageObjectAware;
use Oro\Bundle\TestFrameworkBundle\Behat\Isolation\MessageQueueIsolatorAwareInterface;
use Oro\Bundle\TestFrameworkBundle\Behat\Isolation\MessageQueueIsolatorInterface;
use Oro\Bundle\UIBundle\Tests\Behat\Element\ControlGroup;
use Oro\Bundle\UIBundle\Tests\Behat\Element\EntityStatus;
use Oro\Bundle\UserBundle\Tests\Behat\Element\UserMenu;
use Symfony\Component\Stopwatch\Stopwatch;
use WebDriver\Exception\NoAlertOpenError;
use WebDriver\Exception\NoSuchElement;
use WebDriver\Exception\StaleElementReference;
use WebDriver\Exception\UnknownError;

/**
 * @SuppressWarnings(PHPMD.TooManyMethods)
 * @SuppressWarnings(PHPMD.TooManyPublicMethods)
 * @SuppressWarnings(PHPMD.ExcessivePublicCount)
 * @SuppressWarnings(PHPMD.ExcessiveClassComplexity)
 * @SuppressWarnings(PHPMD.ExcessivePublicCount)
 * @SuppressWarnings(PHPMD.TooManyPublicMethods)
 * @SuppressWarnings(PHPMD.TooManyMethods)
 * @SuppressWarnings(PHPMD.ExcessiveClassLength)
 */
class OroMainContext extends MinkContext implements
    SnippetAcceptingContext,
    OroPageObjectAware,
    KernelAwareContext,
    SessionAliasProviderAwareInterface,
    MessageQueueIsolatorAwareInterface
{
    const SKIP_WAIT_PATTERN = '/'.
        '^(?:|I )should see ".+" flash message$|'.
        '^(?:|I )should see ".+" error message$|'.
        '^(?:|I )should see Schema updated flash message$'.
    '/';

    use AssertTrait, KernelDictionary, PageObjectDictionary, SessionAliasProviderAwareTrait;

    /**
     * @var MessageQueueIsolatorInterface
     */
    protected $messageQueueIsolator;

    /** @var Stopwatch */
    private $stopwatch;

    /** @var bool */
    private $debug = false;

    /** @var bool */
    private $skipWait = false;

    /**
     * @BeforeScenario
     */
    public function beforeScenario()
    {
        $this->getSession()->resizeWindow(1920, 1080, 'current');
    }

    /**
     * @BeforeScenario @skipWait
     */
    public function applySkipWait()
    {
        $this->skipWait = true;
    }

    /**
     * @AfterScenario @skipWait
     */
    public function cancelSkipWait()
    {
        $this->skipWait = false;
    }

    /**
     * {@inheritdoc}
     */
    public function setMessageQueueIsolator(MessageQueueIsolatorInterface $messageQueueIsolator)
    {
        $this->messageQueueIsolator = $messageQueueIsolator;
    }

    /** @return Stopwatch */
    private function getStopwatch()
    {
        if (!$this->stopwatch) {
            $this->stopwatch = new Stopwatch();
        }

        return $this->stopwatch;
    }

    /**
     * @BeforeStep
     * @param BeforeStepScope $scope
     */
    public function beforeStepProfile(BeforeStepScope $scope)
    {
        if (!$this->debug) {
            return;
        }

        $this->getStopwatch()->start($scope->getStep()->getText());
    }

    /**
     * @AfterStep
     * @param AfterStepScope $scope
     */
    public function afterStepProfile(AfterStepScope $scope)
    {
        if (!$this->debug) {
            return;
        }

        $eventResult = $this->getStopwatch()->stop($scope->getStep()->getText());
        fwrite(STDOUT, str_pad(sprintf('%s ms', $eventResult->getDuration()), 10));
    }

    /**
     * @BeforeStep
     * @param BeforeStepScope $scope
     */
    public function beforeStep(BeforeStepScope $scope)
    {
        if ($this->skipWait || !$this->getMink()->isSessionStarted()) {
            return;
        }

        $session = $this->getMink()->getSession();

        /** @var OroSelenium2Driver $driver */
        $driver = $session->getDriver();
        try {
            $url = $session->getCurrentUrl();
        } catch (\Exception $e) {
            // there is some age cases when url is not reachable
            return;
        }

        if (1 === preg_match('/[\S]*\/user\/(login|two-factor-auth|reset-request)\/?(\?_rand=[0-9\.]+)?$/i', $url)) {
            return;
        } elseif (0 === preg_match('/^https?:\/\//', $url)) {
            return;
        } elseif (0 !== strpos($url, $this->getMinkParameter('base_url'))) {
            return;
        } elseif (preg_match(self::SKIP_WAIT_PATTERN, $scope->getStep()->getText())) {
            // Don't wait when we need assert the flash message, because it can disappear until ajax in process
            return;
        }

        $this->messageQueueIsolator->waitWhileProcessingMessages();
        $driver->waitPageToLoad();
    }

    /**
     * @AfterStep
     * @param AfterStepScope $scope
     */
    public function afterStep(AfterStepScope $scope)
    {
        if ($this->skipWait
            || !$this->getMink()->isSessionStarted()
            || $this->isNextStepNeedSkip($scope->getStep(), $scope->getFeature())
        ) {
            return;
        }

        $session = $this->getMink()->getSession();

        /** @var OroSelenium2Driver $driver */
        $driver = $session->getDriver();
        try {
            $url = $session->getCurrentUrl();
        } catch (\Exception $e) {
            // there is some age cases when url is not reachable
            return;
        }

        if (1 === preg_match('/[\S]*\/user\/(login|two-factor-auth|reset-request)\/?(\?_rand=[0-9\.]+)?$/i', $url)) {
            return;
        } elseif (0 === preg_match('/^https?:\/\//', $url)) {
            return;
        } elseif (0 !== strpos($url, $this->getMinkParameter('base_url'))) {
            return;
        }

        $driver->waitForAjax();

        // Check for unforeseen 500 errors
        $error = $this->elementFactory->findElementContains(
            'Alert Error Message',
            'There was an error performing the requested operation. Please try again or contact us for assistance.'
        );

        if ($error->isIsset()) {
            self::fail(
                sprintf('There is an error message "%s" found on the page, something went wrong', $error->getText())
            );
        }
    }

    /**
     * Returns true if the next step checks for a flash message to bypass wait for ajax on afterStep hook.
     *
     * This helps to overcome a delay introduced by ajax calls after current step execution which prevent flash
     * message check (executed by the next step) to be done before flash message disappears.
     *
     * @param StepNode $currentStep
     * @param FeatureNode $feature
     * @return bool
     */
    private function isNextStepNeedSkip(StepNode $currentStep, FeatureNode $feature): bool
    {
        $isNextStep = false;
        foreach ($feature->getScenarios() as $scenario) {
            foreach ($scenario->getSteps() as $step) {
                if ($isNextStep) {
                    return preg_match(self::SKIP_WAIT_PATTERN, $step->getText());
                }

                $isNextStep = $currentStep->getLine() === $step->getLine();
            }
        }

        return false;
    }

    /**
     * Example: Then I should see "Attachment created successfully" flash message
     * Example: Then I should see "The email was sent" flash message
     *
     * @Then /^(?:|I )should see "(?P<title>[^"]+)" flash message$/
     * @Then /^(?:|I )should see '(?P<title>[^']+)' flash message$/
     */
    public function iShouldSeeFlashMessage($title, $flashMessageElement = 'Flash Message', $timeLimit = 15)
    {
        $this->assertFlashMessageByTitle($title, $flashMessageElement, $timeLimit);
    }

<<<<<<< HEAD
        return $flashMessage;
    }

    /**
     * Example: Then I should see "Attachment created successfully" flash message and I close it
     * Example: Then I should see "The email was sent" flash message and I close it
     *
     * @Then /^(?:|I )should see "(?P<title>[^"]+)" flash message and I close it$/
     * @Then /^(?:|I )should see '(?P<title>[^']+)' flash message and I close it$/
     */
    public function iShouldSeeFlashMessageAndCloseIt($title, $flashMessageElement = 'Flash Message', $timeLimit = 15)
    {
        $flashMessage = $this->iShouldSeeFlashMessage($title, $flashMessageElement, $timeLimit);

        /** @var NodeElement $closeButton */
        $closeButton = $flashMessage->find('css', '[data-dismiss="alert"]');
        $closeButton->press();
=======
    /**
     * Example: Then I should not see "Attachment created successfully" flash message
     * Example: Then I should not see "The email was sent" flash message
     *
     * @Then /^(?:|I )should not see "(?P<title>[^"]+)" flash message$/
     * @Then /^(?:|I )should not see '(?P<title>[^']+)' flash message$/
     */
    public function iShouldNotSeeFlashMessage($title, $flashMessageElement = 'Flash Message', $timeLimit = 15)
    {
        $this->assertFlashMessageByTitle($title, $flashMessageElement, $timeLimit, false);
>>>>>>> f4bc701d
    }

    /**
     * @Then /^(?:|I )should see only following flash messages:$/
     *
     * @param TableNode $table
     */
    public function iShouldSeeOnlyFollowingFlashMessages(TableNode $table)
    {
        $this->iShouldSeeFollowingFlashMessages($table, true);
    }

    /**
     * @Then /^(?:|I )should see following flash messages:$/
     *
     * @param TableNode $table
     * @param bool $strict
     */
    public function iShouldSeeFollowingFlashMessages(TableNode $table, $strict = false)
    {
        $expectedMessages = array_map(
            function ($item) {
                return $item[0];
            },
            $table->getRows()
        );

        $actualMessages = [];

        $elements = $this->findAllElements('Flash Message');
        foreach ($elements as $element) {
            if (!$element->isValid() || !$element->isVisible()) {
                continue;
            }

            $actualMessage = $element->getText();

            foreach ($expectedMessages as $message) {
                if (false !== stripos($actualMessage, $message)) {
                    $actualMessage = $message;
                    break;
                }
            }

            $actualMessages[] = $actualMessage;
        }

        $this->assertEquals(
            $expectedMessages,
            array_intersect($expectedMessages, $actualMessages),
            "All messages: \n\t" . implode("\n\t", $actualMessages)
        );

        if ($strict) {
            $this->assertEquals($expectedMessages, $actualMessages);
        }
    }

    /**
     * @Then /^(?:|I )should see (Schema updated) flash message$/
     */
    public function iShouldSeeUpdateSchema()
    {
        $this->iShouldSeeFlashMessage('Schema updated', 'Flash Message', 120);
    }

    /**
     * {@inheritdoc}
     */
    public function assertPageContainsText($text)
    {
        $result = $this->spin(function (OroMainContext $context) use ($text) {
            $context->assertSession()->pageTextContains($this->fixStepArgument($text));

            return true;
        });

        self::assertTrue(
            $result,
            sprintf('The text "%s" was not found anywhere in the text of the current page.', $text)
        );
    }

    /**
     * Checks, that page contains element specified number of times
     * Example: Then I should see 1 element "TextElement"
     * Example: And I should see 3 elements "BlockElement"
     *
     * @Then /^(?:|I )should see (?P<number>\d+) elements? "(?P<elementName>(?:[^"]|\\")*)"$/
     *
     * @param int $number
     * @param string $elementName
     */
    public function assertPageContainsNumElements($number, $elementName)
    {
        $element = $this->createElement($elementName);
        $elements = $this->getSession()->getPage()->findAll('xpath', $element->getXpath());

        static::assertCount(
            (int)$number,
            $elements,
            sprintf('The element "%s" was not found "%d" time(s) in the current page.', $elementName, (int)$number)
        );
    }

    /**
     * Assert form error message
     * Example: Then I should see "At least one of the fields First name, Last name must be defined." error message
     *
     * @Then /^(?:|I should )see "(?P<title>[^"]+)" error message$/
     */
    public function iShouldSeeErrorMessage($title)
    {
        $errorElement = $this->spin(function (MinkContext $context) {
            return $context->getSession()->getPage()->find('css', '.alert-error');
        });

        self::assertNotFalse($errorElement, 'Error message not found on page');
        $message = $errorElement->getText();
        $errorElement->find('css', 'button.close')->press();

        self::assertContains($title, $message, sprintf(
            'Expect that "%s" error message contains "%s" string, but it isn\'t',
            $message,
            $title
        ));
    }

    /**
     * Accepts alert.
     * Example: I accept alert
     *
     * @When /^(?:|I )accept alert$/
     */
    public function iAcceptAlert()
    {
        /** @var Selenium2Driver $driver */
        $driver = $this->getSession()->getDriver();
        $session = $driver->getWebDriverSession();

        for ($tries = 0; $tries < 3; ++$tries) {
            try {
                $session->accept_alert();
            } catch (NoAlertOpenError $exception) {
                usleep(50000);
            } catch (UnknownError $exception) {
                /**
                 * @see https://bugs.chromium.org/p/chromedriver/issues/detail?id=1500
                 */
                usleep(50000);
            }
        }
    }

    /**
     * Assert alert is not present
     * Example: Then I should not see alert
     *
     * @Then I should not see alert
     */
    public function iShouldNotSeeAlert()
    {
        /** @var Selenium2Driver $driver */
        $driver = $this->getSession()->getDriver();
        $session = $driver->getWebDriverSession();

        try {
            $session->accept_alert();
            $alertMessage = $session->getAlert_text();
        } catch (NoAlertOpenError $e) {
            return;
        }

        self::fail('Expect to see no alert but alert with "'.$alertMessage.'" message is present');
    }

    /**
     * Assert that no malicious scripts present on page
     * Example: Then I should not see malicious scripts
     *
     * @Then I should not see malicious scripts
     */
    public function iShouldNotSeeMaliciousScripts()
    {
        $this->assertPageNotContainsText('<script>');
        $this->assertPageNotContainsText('<Script>');
        $this->assertPageNotContainsText('&lt;script&gt;');
        $this->assertPageNotContainsText('&lt;Script&gt;');
    }

    /**
     * @param \Closure $lambda
     * @param int $timeLimit in seconds
     * @return null|mixed Return null if closure throw error or return not true value.
     *                     Return value that return closure
     */
    public function spin(\Closure $lambda, $timeLimit = 60)
    {
        $time = $timeLimit;

        while ($time > 0) {
            try {
                if ($result = $lambda($this)) {
                    return $result;
                }
            } catch (\Exception $e) {
                // do nothing
            }

            usleep(250000);
            $time -= 0.25;
        }

        return null;
    }

    /**
     * Assert that page hase h1 header
     * Example: And page has "My own custom dashboard" header
     * Example: Then page has "Dashboard" header
     *
     * @Then page has :header header
     */
    public function pageHasHeader($header)
    {
        $this->assertSession()->elementTextContains('css', 'div#container h1', $header);
    }

    /**
     * Close UI dialog popup
     *
     * @Then /^(?:|I )close ui dialog$/
     */
    public function closeUiDialog()
    {
        $this->getSession()->getPage()->find('css', 'button.ui-dialog-titlebar-close')->press();
    }

    /**
     * Open dashboard
     *
     * @Given I am on dashboard
     * @And I am on dashboard
     */
    public function iAmOnDashboard()
    {
        $router = $this->getContainer()->get('router');
        $this->visit($router->generate('oro_default'));
    }

    /**
     * Open dashboard login page and login as existing user
     * Demo user should have password the same as username, e.g. username: charlie, password: charlie
     * Example: Given I login as administrator
     * Example: Given I login as "charlie" user
     *
     * @Given /^(?:|I )login as "(?P<loginAndPassword>(?:[^"]|\\")*)" user$/
     * @Given /^(?:|I )login to dashboard as "(?P<loginAndPassword>(?:[^"]|\\")*)" user$/
     * @Given /^(?:|I )login as administrator$/
     * @Given /^(?:|I )login to dashboard as administrator$/
     *
     * @param string $loginAndPassword
     */
    public function loginAsUserWithPassword($loginAndPassword = 'admin')
    {
        //quick way to logout user (delete all cookies)
        $driver = $this->getSession()->getDriver();
        $driver->reset();

        $this->visit($this->getContainer()->get('router')->generate('oro_default'));
        $this->fillField('_username', $loginAndPassword);
        $this->fillField('_password', $loginAndPassword);
        $this->pressButton('_submit');
    }

    /**
     * Login with credentials under specified session name and session alias
     * Registers an alias switches to specified session and performs the login procedure
     * @see \Oro\Bundle\TestFrameworkBundle\Tests\Behat\Context\OroMainContext::switchToActorWindowSession
     *
     * @Given /^(?:|I )login as "(?P<credential>(?:[^"]|\\")*)" and use in (?P<session>\w+) as (?P<alias>\w+)$/
     * @Given /^(?:|I )login as administrator and use in "(?P<session>[^"]*)" as "(?P<alias>[^"]*)"$/
     *
     * @param string $session
     * @param string $alias
     * @param string $credential
     */
    public function loginAsUserWithPasswordInSession($session, $alias, $credential = 'admin')
    {
        $this->sessionAliasProvider->setSessionAlias($this->getMink(), $session, $alias);
        $this->sessionAliasProvider->switchSessionByAlias($this->getMink(), $alias);
        $this->loginAsUserWithPassword($credential);
    }

    /**
     * Example: Given I click My Emails in user menu
     * Example: Given I click My Calendar in user menu
     *
     * @Given /^(?:|I )click (?P<needle>[\w\s]+) in user menu$/
     */
    public function iClickLinkInUserMenu($needle)
    {
        /** @var UserMenu $userMenu */
        $userMenu = $this->createElement('UserMenu');
        self::assertTrue($userMenu->isValid());
        $userMenu->open();
        $userMenu->clickLink($needle);
    }

    /**
     * Example: Given I click Websites in sidebar menu
     *
     * @Given /^(?:|I )click (?P<needle>[\w\s]+) in sidebar menu$/
     */
    public function iClickLinkInSidebarMenu($needle)
    {
        $sidebarMenu = $this->createElement('SidebarMenu');
        self::assertTrue($sidebarMenu->isValid());
        $sidebarMenu->clickLink($needle);
    }

    /**
     * Click on element on page
     * Example: When I click on "Help Icon"
     *
     * @When /^(?:|I )click on "(?P<element>[\w\s]+)"$/
     */
    public function iClickOn($element)
    {
        $this->createElement($element)->click();
    }

    /**
     * Example: When I click on "Help Icon" with title "Help"
     *
     * @When /^(?:|I )click on "(?P<selector>[^"]+)" with title "(?P<title>[^"]+)"$/
     *
     * @param string $selector
     * @param string $title
     */
    public function iClickOnElementWithTitle($selector, $title)
    {
        $element = $this->findElementContains($selector, $title);

        self::assertTrue(
            $element->isValid(),
            sprintf('Element "%s" with title "%s" not found on page', $selector, $title)
        );

        $element->click();
    }

    /**
     * Hover on element on page
     * Example: When I hover on "Help Icon"
     *
     * @When /^(?:|I )hover on "(?P<element>[\w\s]+)"$/
     */
    public function iHoverOn($element)
    {
        $this->createElement($element)->mouseOver();
    }

    /**
     * Assert popup with large image on page
     *
     * @Then /^(?:|I )should see large image$/
     */
    public function iShouldSeeLargeImage()
    {
        $largeImage = $this->getSession()->getPage()->find('css', '.lg-image');
        self::assertNotNull($largeImage, 'Large image not visible');
    }

    /**
     * @Then /^(?:|I )close large image preview$/
     */
    public function closeLargeImagePreview()
    {
        $page = $this->getSession()->getPage();
        $page->find('css', '.lg-image')->mouseOver();
        $page->find('css', 'span.lg-close')->click();
    }

    /**
     * Example: When I click on "cat.jpg" attachment thumbnail
     * Example: And I click on "note-attachment.jpg" attachment thumbnail
     *
     * @Then /^(?:|I )click on "(?P<text>[^"]+)" attachment thumbnail$/
     */
    public function commentAttachmentShouldProperlyWork($text)
    {
        /** @var AttachmentItem $attachmentItem */
        $attachmentItem = $this->elementFactory->findElementContains('AttachmentItem', $text);
        self::assertTrue($attachmentItem->isValid(), sprintf('Attachment with "%s" text not found', $text));

        $thumbnail = $this->getPage()->find('css', "div.thumbnail a[title='$text']");
        self::assertTrue($thumbnail->isValid(), sprintf('Thumbnail "%s" not found', $text));

        $thumbnail->click();
    }

    /**
     * Example: Then I should see that "Header" contains "Some Text"
     * @Then /^I should see that "(?P<elementName>[^"]*)" contains "(?P<text>[^"]*)"$/
     *
     * @param string $elementName
     * @param string $text
     */
    public function assertDefinedElementContainsText($elementName, $text)
    {
        $this->waitForAjax();
        $element = $this->elementFactory->createElement($elementName);
        self::assertContains(
            $text,
            $element->getText(),
            sprintf('Element %s does not contains text %s', $elementName, $text)
        );
    }

    /**
     * Example: Then I should see that "Header" does not contain "Some Text"
     * @Then /^I should see that "(?P<elementName>[^"]*)" does not contain "(?P<text>[^"]*)"$/
     *
     * @param string $elementName
     * @param string $text
     */
    public function assertDefinedElementNotContainsText($elementName, $text)
    {
        $this->waitForAjax();
        $element = $this->elementFactory->createElement($elementName);
        self::assertNotContains(
            $text,
            $element->getText(),
            sprintf('Element %s contains text %s', $elementName, $text)
        );
    }

    /**
     * Example: Then I should see that "Header" contains "Some Text" placeholder
     * @Then /^(?:|I )should see that "(?P<elementName>[^"]*)" contains "(?P<text>[^"]*)" placeholder$/
     *
     * @param string $elementName
     * @param string $text
     */
    public function assertDefinedElementContainsPlaceholder($locator, $value)
    {
        $locator = $this->fixStepArgument($locator);
        $value = $this->fixStepArgument($value);
        $field = $this->getPage()->find('named', ['field', $locator]);
        /** @var OroSelenium2Driver $driver */
        $driver = $this->getSession()->getDriver();

        if (null === $field) {
            // try to find field among defined elements
            $field = $this->createElement($locator);
        }
        if (null === $field) {
            throw new ElementNotFoundException(
                $driver,
                'form field',
                'id|name|label|value|element',
                $locator
            );
        }

        self::assertContains(
            $value,
            $field->getAttribute('placeholder'),
            sprintf('Element %s does not contains placeholder %s', $locator, $value)
        );
    }

    /**
     * Example: Then I should see that "Header" does not contain "Some Text" placeholder
     * @Then /^I should see that "(?P<elementName>[^"]*)" does not contain "(?P<text>[^"]*)" placeholder$/
     *
     * @param string $elementName
     * @param string $text
     */
    public function assertDefinedElementNotContainsPlaceholder($elementName, $text)
    {
        $this->waitForAjax();
        $element = $this->elementFactory->createElement($elementName);
        self::assertNotContains(
            $text,
            $element->getAttribute('placeholder'),
            sprintf('Element %s does not contains placeholder %s', $elementName, $text)
        );
    }

    /**
     * Assert that download link in attachment works properly
     * Example: And download link for "cat.jpg" attachment should work
     * Example: And download link for "note-attachment.jpg" attachment should work
     *
     * @Then /^download link for "(?P<text>[^"]+)" attachment should work$/
     */
    public function downloadLinkForAttachmentShouldWork($text)
    {
        /** @var AttachmentItem $attachmentItem */
        $attachmentItem = $this->elementFactory->findElementContains('AttachmentItem', $text);
        self::assertTrue($attachmentItem->isValid(), sprintf('Attachment with "%s" text not found', $text));

        $attachmentItem->checkDownloadLink();
    }

    /**
     * Example: And I should see "UiDialog" with elements:
     *            | Title        | Dialog title   |
     *            | Content      | Dialog content |
     *            | okButton     | Yes, Confirm   |
     *            | cancelButton | Cancel         |
     *
     * @When /^(?:|I )should see "(?P<dialogName>[^"]*)" with elements:$/
     */
    public function iShouldSeeModalWithElements($dialogName, TableNode $table)
    {
        $modals = $this->elementFactory->findAllElements($dialogName);

        $dialog = null;

        foreach ($modals as $modal) {
            if ($modal->isValid() && $modal->isVisible()) {
                $dialog = $modal;
                break;
            }
        }

        self::assertNotNull($dialog, 'There is no modal on page at this moment');

        foreach ($table->getRows() as $row) {
            list($elementName, $expectedTitle) = $row;

            $element = $dialog->findElementContains(sprintf('%s %s', $dialogName, $elementName), $expectedTitle);
            self::assertTrue($element->isValid(), sprintf('Element with "%s" text not found', $expectedTitle));
        }
    }

    /**
     * Example: And I should see "My Link" button with attributes:
     *            | title | Button title |
     *            | alt   | Button alt   |
     *
     * @When /^(?:|I )should see "(?P<buttonName>[^"]*)" button with attributes:$/
     */
    public function iShouldSeeButtonWithAttributes($buttonName, TableNode $table)
    {
        $button = $this->getSession()->getPage()->findButton($buttonName);
        if (null === $button) {
            $button = $this->getSession()->getPage()->findLink($buttonName);
        }
        if (null === $button) {
            /* @var $driver OroSelenium2Driver */
            $driver = $this->getSession()->getDriver();

            throw new ElementNotFoundException($driver, 'button', 'id|name|title|alt|value', $buttonName);
        }

        foreach ($table->getRows() as $row) {
            list($attributeName, $expectedValue) = $row;
            $attribute = $button->getAttribute($attributeName);

            self::assertNotNull($attribute, sprintf("Attribute with name '%s' not found", $attributeName));
            self::assertContains($expectedValue, $attribute);
        }
    }

    /**
     * Click on button or link
     * Example: Given I click "Edit"
     * Example: When I click "Save and Close"
     *
     * @When /^(?:|I )click "(?P<button>(?:[^"]|\\")*)"$/
     */
    public function pressButton($button)
    {
        for ($i = 0; $i < 2; $i++) {
            try {
                parent::pressButton($button);
                break;
            } catch (ElementNotFoundException $e) {
                if ($this->getSession()->getPage()->hasLink($button)) {
                    $this->clickLink($button);
                    break;
                }

                if ($this->elementFactory->hasElement($button)) {
                    $this->elementFactory->createElement($button)->click();
                    break;
                }

                throw $e;
            } catch (StaleElementReference $e) {
            }
        }
    }

    /**
     * Example: Given I wait 1 second
     * Example: Given I wait 2 seconds
     *
     * @When /^(?:|I )wait (?P<timeout>\d) second(s){0,1}.*$/
     *
     * @param int $timeout
     */
    public function iWait($timeout = 1)
    {
        $this->getSession()->wait($timeout * 1000);
    }

    /**
     * {@inheritdoc}
     */
    public function assertElementContainsText($element, $text)
    {
        $elementObject = $this->createElement($element);
        self::assertTrue($elementObject->isIsset(), sprintf('Element "%s" not found', $element));
        self::assertContains($text, $elementObject->getText());
    }

    /**
     * {@inheritdoc}
     */
    public function assertElementNotContainsText($element, $text)
    {
        $elementObject = $this->createElement($element);
        self::assertTrue($elementObject->isIsset(), sprintf('Element "%s" not found', $element));
        self::assertNotContains($text, $elementObject->getText());
    }

    /**
     * Example: When I scroll to top
     * @When /^I scroll to top$/
     */
    public function scrollTop()
    {
        $this->getSession()->executeScript('window.scrollTo(0,0);');
    }

    /**
     * Click on button in modal window
     * Example: Given I click "Edit" in modal window
     * Example: When I click "Save and Close" in modal window
     * @When /^(?:|I )click "(?P<button>(?:[^"]|\\")*)" in modal window$/
     */
    public function pressButtonInModalWindow($button)
    {
        $modalWindow = $this->getPage()->findVisible('css', 'div.modal, div[role="dialog"]');
        self::assertNotNull($modalWindow, 'There is no visible modal window on page at this moment');
        try {
            $button = $this->fixStepArgument($button);
            $modalWindow->pressButton($button);
        } catch (ElementNotFoundException $e) {
            if ($modalWindow->hasLink($button)) {
                $modalWindow->clickLink($button);
            } else {
                throw $e;
            }
        }
    }

    /**
     * Navigate through menu navigation
     * Every menu link must be separated by slash symbol "/"
     * Example: Given I go to System/ Channels
     * Example: And go to System/ User Management/ Users
     *
     * @Given /^(?:|I )go to (?P<path>(?:(?!([nN]ewer|[oO]lder) activities)(?!.*page)([^"]*)))$/
     */
    public function iOpenTheMenuAndClick($path)
    {
        /** @var MainMenu $mainMenu */
        $mainMenu = $this->createElement('MainMenu');
        $mainMenu->openAndClick($path);
    }

    /**
     * Select top submenu item in the side menu
     * Example: Given I select "System" in the side menu
     * Example: And select "System" in the side menu
     *
     * @Given /^(?:|I )select "(?P<submenu>[^\"]+)" in the side menu$/
     */
    public function iSelectSideSubmenu(string $submenu)
    {
        /** @var MainMenu $mainMenu */
        $mainMenu = $this->createElement('MainMenu');
        $mainMenu->selectSideSubmenu($submenu);
    }

    /**
     * Assert current page
     * Example: Then I should be on Search Result page
     * Example: Then I should be on Default Calendar View page
     *
     * @Given /^(?:|I )should be on (?P<page>[\w\s\/]+) page$/
     */
    public function assertPage($page)
    {
        $urlPath = parse_url($this->getSession()->getCurrentUrl(), PHP_URL_PATH);
        $urlPath = preg_replace('/^.*\.php/', '', $urlPath);
        $route = $this->getContainer()->get('router')->match($urlPath);

        self::assertEquals($this->getPage($page)->getRoute(), $route['_route']);
    }

    /**
     * Assert current page with its title
     *
     * @Given /^(?:|I )should be on "(?P<entityTitle>[\w\s\/]+)" (?P<page>[\w\s\/]+) ((v|V)iew) page$/
     */
    public function assertViewPage($page, $entityTitle)
    {
        $urlPath = parse_url($this->getSession()->getCurrentUrl(), PHP_URL_PATH);
        $route = $this->getContainer()->get('router')->match($urlPath);

        self::assertEquals($this->getPage($page . ' View')->getRoute(), $route['_route']);

        $actualEntityTitle = $this->getSession()->getPage()->find('css', 'h1.user-name');
        self::assertNotNull($actualEntityTitle, sprintf('Entity title not found on "%s" view page', $page));
        self::assertEquals($entityTitle, $actualEntityTitle->getText());
    }

    /**
     * Example: Given I open Opportunity Create page
     * Example: Given I open Account Index page
     *
     * @Given /^(?:|I )open (?P<pageName>[\w\s\/]+) page$/
     */
    public function openPage($pageName)
    {
        $this->getPage($pageName)->open();
    }

    /**
     * Example: Given I open "Charlie" Account edit page
     * Example: When I open "Supper sale" opportunity edit page
     *
     * @Given /^(?:|I )open "(?P<title>[\w\s]+)" (?P<entity>[\w\s]+) edit page$/
     */
    public function openEntityEditPage($title, $entity)
    {
        $pageName = preg_replace('/\s+/', ' ', ucwords($entity)) . ' Edit';
        $this->getPage($pageName)->open(['title' => $title]);
    }

    /**
     * Example: Given I open "Charlie" Account view page
     * Example: When I open "Supper sale" opportunity view page
     *
     * @Given /^(?:|I )open "(?P<title>[\w\s]+)" (?P<entity>[\w\s]+) view page$/
     */
    public function openEntityViewPage($title, $entity)
    {
        $pageName = preg_replace('/\s+/', ' ', ucwords($entity)) . ' View';
        $this->getPage($pageName)->open(['title' => $title]);
    }

    /**
     * @When updated date must be grater then created date
     */
    public function updatedDateMustBeGraterThenCreatedDate()
    {
        /** @var NodeElement[] $records */
        $records = $this->getSession()->getPage()->findAll('css', 'div.navigation div.customer-content ul li');
        $createdDate = new \DateTime(
            str_replace('Created At: ', '', $records[0]->getText())
        );
        $updatedDate = new \DateTime(
            str_replace('Updated At: ', '', $records[1]->getText())
        );

        self::assertGreaterThan($updatedDate, $createdDate);
    }

    /**
     * Assert entity owner
     * Example: And Harry Freeman should be an owner
     * Example: And Todd Greene should be an owner
     *
     * @When /^([\w\s]*) should be an owner$/
     */
    public function userShouldBeAnOwner($owner)
    {
        self::assertEquals(
            $owner,
            $this->getSession()->getPage()->find('css', '.user-info-state li a')->getText()
        );
    }

    /**
     * Click on empty space
     * Example: When I click on empty space
     *
     * @When /^(?:|I )click on empty space$/
     */
    public function clickOnEmptySpace()
    {
        $this->getPage()->find('css', '#container')->click();
    }

    /**
     * Assert text by label in page.
     * Example: Then I should see call with:
     *            | Subject             | Proposed Charlie to star in new film |
     *            | Additional comments | Charlie was in a good mood           |
     *            | Call date & time    | Aug 24, 2017, 11:00 AM               |
     *            | Phone number        | (310) 475-0859                       |
     *            | Direction           | Outgoing                             |
     *            | Duration            | 5:30                                 |
     *
     * @Then /^(?:|I )should see (?P<entity>[\w\s]+) with:$/
     */
    public function assertValuesByLabels($entity, TableNode $table)
    {
        $page = $this->getSession()->getPage();

        foreach ($table->getRows() as $row) {
            list($label, $value) = $row;
            $labelElement = $this->findElementContains('Label', $label);
            $labels = $page->findAll('xpath', $labelElement->getXpath());

            self::assertNotCount(0, $labels, sprintf('Can\'t find "%s" label', $label));

            /** @var NodeElement $labelElement */
            foreach ($labels as $labelElement) {
                $controlLabel = $labelElement->getParent()->find('css', 'div.controls div.control-label');

                if ($controlLabel === null) {
                    continue;
                }

                /** @var ControlGroup $controlLabel */
                $controlLabel = $this->elementFactory->wrapElement(
                    'ControlGroup',
                    $controlLabel
                );

                if (true === $controlLabel->compareValues(Form::normalizeValue($value, $label))) {
                    continue 2;
                }
            }

            self::fail(
                sprintf('Found %s "%s" labels, but no one has "%s" value', count($labels), $label, $value)
            );
        }
    }

    /**
     * {@inheritdoc}
     */
    public function selectOption($select, $option)
    {
        $select = $this->fixStepArgument($select);
        $option = $this->fixStepArgument($option);
        $this->createOroForm()->selectFieldOption($select, $option);
    }

    /**
     * Example: Then I should see "Address Select" with options:
     *            | Value     |
     *            | Address 1 |
     * Example: Then I should see "User Address Select" with options:
     *            | Value                | Type   |
     *            | Organization Address | Group  |
     *            | Address 1            | Option |
     *            | Address 2            | Option |
     *            | User Address         | Group  |
     *            | User Address 1       | Option |
     *
     * @When /^(?:|I )should see "(?P<select>[^"]+)" with options:$/
     */
    public function shouldSeeSelectWithOptions($select, TableNode $options)
    {
        $field = $this->createElement($select);
        $this->assertTrue($field->isValid(), sprintf('Select "%s" not found on page', $select));

        foreach ($options as $option) {
            if (isset($option['Type']) && $option['Type'] === 'Group') {
                $opt = $field->find('named', ['optgroup', $option['Value']]);
                $this->assertNotNull($opt, sprintf('Optgroup with value|text "%s" not found', $option['Value']));
            } else {
                $opt = $field->find('named', ['option', $option['Value']]);
                $this->assertNotNull($opt, sprintf('Options with value|text "%s" not found', $option['Value']));
            }
        }
    }

    /**
     * {@inheritdoc}
     */
    public function fillField($field, $value)
    {
        $field = $this->fixStepArgument($field);
        $value = $this->fixStepArgument($value);
        $value = $this->createOroForm()->normalizeValue($value);

        if ($this->elementFactory->hasElement($field)) {
            $this->elementFactory->createElement($field)->setValue($value);

            return;
        }

        $this->createOroForm()->fillField($field, $value);
    }

    /**
     * {@inheritdoc}
     */
    public function assertElementOnPage($element)
    {
        $isVisible = $this->spin(function (OroMainContext $context) use ($element) {
            return $context->createElement($element)->isVisible();
        }, 3);

        self::assertTrue(
            $isVisible,
            sprintf('Element "%s" is not visible, or not present on the page', $element)
        );
    }

    /**
     * {@inheritdoc}
     */
    public function assertElementNotOnPage($element)
    {
        $elementOnPage = $this->createElement($element);
        $result = $this->spin(function (OroMainContext $context) use ($elementOnPage, $element) {
            try {
                return !$elementOnPage->isVisible();
            } catch (NoSuchElement $e) {
                return true;
            }
        }, 3);

        self::assertTrue(
            $result,
            sprintf('Element "%s" is present when it should not', $element)
        );
    }

    /**
     * Scrolls page to first element with given text
     *
     * @When /^(?:|I )scroll to text "(?P<text>(?:[^"]|\\")*)"$/
     */
    public function iScrollToText($text)
    {
        $this->assertPageContainsText($text);
        $element = $this->getPage()->find('named', ['content', $text]);
        if ($element) {
            $element->focus();
        }
    }

    /**
     * Presses button with specified id|name|title|alt|value in some named section
     * Example: When I press "Add" in "General Information" section
     * Example: And I press "Add" in "General Information" section
     *
     * @When /^(?:|I )press "(?P<button>(?:[^"]|\\")*)" in "(?P<section>[^"]+)" section$/
     */
    public function pressButtonInSection($button, $section)
    {
        $button = $this->fixStepArgument($button);
        $section = $this->fixStepArgument($section);
        $page = $this->getSession()->getPage();

        $sectionContainer = $page->find('xpath', '//h4[text()="' . $section . '"]')->getParent();

        if ($sectionContainer->hasButton($button)) {
            $sectionContainer->pressButton($button);
        } else {
            $sectionContainer->clickLink($button);
        }
    }

    /**
     * Remove collection's element in a specified row
     * Example: I remove element in row #2 from Product Price collection
     *
     * @When /^(?:|I )remove element in row #(?P<rowNumber>\d+) from (?P<collectionFieldName>[^"]+) collection$/
     *
     * @param string $collectionFieldName
     * @param int $rowNumber
     */
    public function removeCollectionElement($collectionFieldName, $rowNumber)
    {
        /** @var CollectionField $collection */
        $collection = $this->createOroForm()->findField($collectionFieldName);

        $collection->removeRow($rowNumber);
    }

    /**.
     * @return OroForm
     */
    protected function createOroForm()
    {
        return $this->createElement('OroForm');
    }

    /**
     * @Then /^"([^"]*)" button is disabled$/
     */
    public function buttonIsDisabled($button)
    {
        $element = $this->getSession()->getPage()->findButton($button);
        //Try to find link element with such name if no button found
        if ($element === null) {
            $element = $this->getSession()->getPage()->findLink($button);
        }
        self::assertTrue($element->hasClass('disabled'));
    }

    /**
     * @Then /^"([^"]*)" button is not disabled$/
     */
    public function buttonIsNotDisabled($button)
    {
        $element = $this->getSession()->getPage()->findButton($button);
        //Try to find link element with such name if no button found
        if ($element === null) {
            $element = $this->getSession()->getPage()->findLink($button);
        }
        self::assertFalse($element->hasClass('disabled'));
    }

    /**
     * @Given /^I should see "(?P<string>[^"]*)" in "(?P<elementName>[^"]*)" under "(?P<parentElementName>[^"]*)"$/
     */
    public function iShouldSeeStringInElementUnderElements($string, $elementName, $parentElementName)
    {
        static::assertTrue($this->stringFoundInElements($string, $elementName, $parentElementName), sprintf(
            '`%s` has not been found in any of `%s` elements',
            $string,
            $elementName
        ));
    }

    /**
     * @Given /^I should not see "(?P<string>[^"]*)" in "(?P<elementName>[^"]*)" under "(?P<parentElementName>[^"]*)"$/
     */
    public function iShouldNotSeeStringInElementUnderElements($string, $elementName, $parentElementName)
    {
        static::assertFalse($this->stringFoundInElements($string, $elementName, $parentElementName), sprintf(
            '`%s` has been found in one of `%s` elements',
            $string,
            $elementName
        ));
    }

    /**
     * @param string $string
     * @param string $elementName
     * @param string $parentElementName
     * @return bool
     */
    private function stringFoundInElements($string, $elementName, $parentElementName)
    {
        $allElements = $this->findAllElements($parentElementName);

        $found = false;
        foreach ($allElements as $elementRow) {
            $element = $elementRow->findElementContains($elementName, $string);
            if ($element->isIsset() && strpos(trim($element->getText()), trim($string)) !== false) {
                $found = true;
            }
        }

        return $found;
    }

    /**
     * @param int|string $count
     * @return int
     */
    protected function getCount($count)
    {
        switch (trim($count)) {
            case '':
                return 1;
            case 'one':
                return 1;
            case 'two':
                return 2;
            default:
                return (int)$count;
        }
    }

    /**
     * Sets aliases to the correspond sessions
     * Example: Given sessions:
     * | First User  | first_session  |
     * | Second User | second_session |
     *
     * @Given sessions active:
     * @Given sessions:
     * @Given sessions has aliases:
     * @param TableNode $table
     */
    public function sessionsInit(TableNode $table)
    {
        $mink = $this->getMink();
        foreach ($table->getRows() as list($alias, $name)) {
            $this->sessionAliasProvider->setSessionAlias($mink, $name, $alias);
        }
    }

    /**
     * @Given /^(I |)operate as "(?P<actor>[^"]*)" under "(?P<session>[^"]*)"$/
     * @Given /^here is the "(?P<actor>[^"]*)" under "(?P<session>[^"]*)"$/
     *
     * @param string $actor
     * @param string $session
     */
    public function iOperateAsActorUnderSession($actor, $session)
    {
        $mink = $this->getMink();
        $this->sessionAliasProvider->setSessionAlias($mink, $session, $actor);
        $this->sessionAliasProvider->switchSessionByAlias($mink, $actor);
    }

    /**
     * Switch to named session window (aliases must be initialized earlier)
     * @see \Oro\Bundle\TestFrameworkBundle\Tests\Behat\Context\OroMainContext::iOperateAsActorUnderSession
     * @see \Oro\Bundle\TestFrameworkBundle\Tests\Behat\Context\OroMainContext::sessionsInit
     * @see \Oro\Bundle\TestFrameworkBundle\Tests\Behat\Context\OroMainContext::loginAsUserWithPasswordInSession
     * To define session aliases
     *
     * Example1: I operate as the Manager
     * Example2: I act like a boss
     * Example3: I continue as the Accountant
     * Example4: I proceed as the User
     * Example5: I switch to the "Beginning" session
     *
     * @Then /^I operate as the (\w+)$/
     * @Then /^I act like a (\w+)$/
     * @Then /^I continue as the (\w+)$/
     * @Then /^I proceed as the ([^"]*)$/
     * @Then /^I switch to the "([^"]*)" session$/
     *
     * @param string $sessionAlias
     */
    public function switchToActorWindowSession($sessionAlias)
    {
        $this->sessionAliasProvider->switchSessionByAlias($this->getMink(), $sessionAlias);
        $this->getSession()->resizeWindow(1920, 1080, 'current');
    }

    /**
     * @param int $time
     */
    protected function waitForAjax($time = 60000)
    {
        return $this->getSession()->getDriver()->waitForAjax($time);
    }

    /**
     * Unselect a value in the multiselect box
     * Example: And unselect "Color" option from "Attributes"
     * Example: When I unselect "Color" option from "Attributes"
     *
     * @When /^(?:|I )unselect "(?P<option>(?:[^"]|\\")*)" option from "(?P<select>(?:[^"]|\\")*)"$/
     */
    public function unselectOption($select, $option)
    {
        /** @var OroSelenium2Driver $driver */
        $driver = $this->getSession()->getDriver();

        $field = $this->elementFactory->createElement($select);

        $selectOptionXpath = '//option[contains(.,"%s")]';
        $selectOption = $field->find(
            'xpath',
            sprintf($selectOptionXpath, $option)
        );

        if (null === $selectOption) {
            throw new ElementNotFoundException(
                $driver,
                'select option',
                'id|name|label|value|placeholder',
                sprintf($selectOptionXpath, $option)
            );
        }

        $optionValue = $selectOption->getValue();

        $values = $field->getValue();
        if ($values !== null && is_array($values)) {
            foreach ($values as $key => $value) {
                if ($value === $optionValue) {
                    unset($values[$key]);
                    break;
                }
            }

            $field->setValue(array_values($values));
        }
    }

    /**
     * Confirm schema update and wait for success message
     * Example: And I confirm schema update
     *
     * @Then /^(?:|I )confirm schema update$/
     */
    public function iConfirmSchemaUpdate()
    {
        try {
            $this->pressButton('Update schema');
            $this->assertPageContainsText('Schema update confirmation');
            $this->pressButton('Yes, Proceed');
            $this->iShouldSeeFlashMessage('Schema updated', 'Flash Message', 120);
        } catch (\Exception $e) {
            throw $e;
        }
    }

    /**
     * Checks that element on page exists and visible
     *
     * @param string $selector
     * @return bool
     */
    public function isNodeVisible($selector)
    {
        $element = $this->getPage()->findVisible('css', $selector);

        return !is_null($element);
    }

    /**
     * Drag and Drop one element before another
     * Example: When I drag and drop "Products" before "Clearance"
     *
     * @When /^(?:|I )drag and drop "(?P<elementName>[\w\s]+)" before "(?P<dropZoneName>[\w\s]+)"$/
     * @param string $elementName
     * @param string $dropZoneName
     */
    public function iDragAndDropElementBeforeAnotherOne($elementName, $dropZoneName)
    {
        $this->dragAndDropElementToAnotherOne($elementName, $dropZoneName, 1, 1);
    }

    /**
     * Drag and Drop one element on another
     * Example: When I drag and drop "Field Condition" on "Drop condition here"
     *
     * @When /^(?:|I )drag and drop "(?P<elementName>[\w\s]+)" on "(?P<dropZoneName>[\w\s]+)"$/
     * @param string $elementName
     * @param string $dropZoneName
     */
    public function iDragAndDropElementOnAnotherOne($elementName, $dropZoneName)
    {
        $this->dragAndDropElementToAnotherOne($elementName, $dropZoneName);
    }

    /**
     * @param string $elementName
     * @param string $dropZoneName
     * @param int $xOffset
     * @param int $yOffset
     */
    public function dragAndDropElementToAnotherOne($elementName, $dropZoneName, $xOffset = null, $yOffset = null)
    {
        /** @var Selenium2Driver $driver */
        $driver = $this->getSession()->getDriver();
        $webDriverSession = $driver->getWebDriverSession();

        $element = $this->createElement($elementName);
        $source = $webDriverSession->element('xpath', $element->getXpath());

        $webDriverSession->moveto([
            'element' => $source->getID()
        ]);
        $webDriverSession->buttondown();

        $moveToOptions = ['element' => null];

        if ($dropZoneName) {
            $dropZone = $this->createElement($dropZoneName);
            $destination = $webDriverSession->element('xpath', $dropZone->getXpath());

            $moveToOptions['element'] = $destination->getID();
        }

        if (!is_null($xOffset)) {
            $moveToOptions['xoffset'] = $xOffset;
        }
        if (!is_null($yOffset)) {
            $moveToOptions['yoffset'] = $yOffset;
        }
        $this->waitForAjax();
        $webDriverSession->moveto($moveToOptions);
        $webDriverSession->buttonup();
    }

    /**
     * @Given /^I check element "(?P<elementName>[\w\s]+)" has width "(?P<width>[\w\s]+)"$/
     */
    public function checkElementWidth($elementName, $width = 0)
    {
        /** @var Selenium2Driver $driver */
        $driver = $this->getSession()->getDriver();
        $xpath = $this->createElement($elementName)->getXpath();
        $javascipt = <<<JS
return jQuery(
    document.evaluate("{$xpath}", document, null, XPathResult.FIRST_ORDERED_NODE_TYPE, null).singleNodeValue
).outerWidth();
JS;
        self::assertEquals($width, $driver->evaluateScript($javascipt));
    }

    /**
     * Expand node of JS Tree detected by given title
     * Example: When I expand "Retail Supplies" in tree
     *
     * @When /^(?:|I )expand "(?P<nodeTitle>[\w\s]+)" in tree$/
     * @param string $nodeTitle
     */
    public function iExpandNodeInTree($nodeTitle)
    {
        $page = $this->getSession()->getPage();
        $nodeStateControl = $page->find(
            'xpath',
            '//a[contains(., "' . $nodeTitle . '")]/parent::li[contains(@class, "jstree-closed")]'
            . '/i[contains(@class, "jstree-ocl")]'
        );
        if (null !== $nodeStateControl) {
            $nodeStateControl->click();
        }
    }

    /**
     * Check that some JS Tree node located right after another one node
     * Example: Then I see "By Brand" after "New Arrivals" in tree
     *
     * @Then /^(?:|I )should see "(?P<nodeTitle>[\w\s]+)" after "(?P<anotherNodeTitle>[\w\s]+)" in tree$/
     * @param string $nodeTitle
     * @param string $anotherNodeTitle
     */
    public function iSeeNodeAfterAnotherOneInTree($nodeTitle, $anotherNodeTitle)
    {
        $page = $this->getSession()->getPage();
        $resultElement = $page->find(
            'xpath',
            '//a[contains(., "' . $anotherNodeTitle . '")]/parent::li[contains(@class, "jstree-node")]'
            . '/following-sibling::li[contains(@class, "jstree-node")]/a[contains(., "' . $nodeTitle . '")]'
        );

        self::assertNotNull($resultElement, sprintf(
            'Node "%s" not found after "%s" in tree.',
            $nodeTitle,
            $anotherNodeTitle
        ));
    }

    /**
     * @Then /^Page title equals to "(?P<pageTitle>[\w\s-]+)"$/
     *
     * @param string $pageTitle
     */
    public function assertPageTitle($pageTitle)
    {
        $title = $this->getSession()->getPage()->find('css', 'title');

        static::assertNotNull($title, 'Cannot find title element for the page');

        static::assertEquals($pageTitle, $title->getHtml());
    }

    /**
     * Presses enter key for specified id|name|title|alt|value
     * Example: When I focus on "Some" field and press Enter key
     * Example: And I focus on "Some" field and press Enter key
     *
     * @When /^(?:|I )focus on "(?P<fieldName>[^"]*)" field and press Enter key$/
     * @param string $fieldName
     */
    public function focusOnFieldAndPressEnterKey($fieldName)
    {
        $field = $this->createOroForm()->findField($fieldName);
        $field->focus();
        $field->keyDown(13);
        $field->keyUp(13);
        $this->waitForAjax();
    }

    /**
     * @Then /^(?:|I )should see "(?P<title>[\w\s]*)" button$/
     */
    public function iShouldSeeButton($title)
    {
        $button = $this->getPage()->findButton($title);

        if ($button) {
            return;
        }

        $link = $this->getPage()->findLink($title);

        if ($link && $link->hasClass('btn')) {
            return;
        }

        self::fail(sprintf('Could not find button with "%s" title', $title));
    }

    /**
     * Use this action only for debugging
     *
     * This method should be used only for debug
     * @When /^I wait for action$/
     */
    public function iWaitForAction()
    {
        fwrite(STDOUT, "Press [RETURN] to continue...");
        fgets(STDIN, 1024);
    }

    /**
     * Example: Given I set window size to 320x640
     *
     * @Given /^(?:|I )set window size to (?P<width>\d+)x(?P<height>\d+)$/
     * @param int $width
     * @param int $height
     */
    public function iSetWindowSize(int $width = 1920, int $height = 1080)
    {
        $this->getSession()->resizeWindow($width, $height, 'current');
    }

    /**
     * Ensures that given iframe is fully loaded and ready.
     *
     * @Given /^(?:|I )wait for iframe "(?P<iframeElement>[\w\s]*)" to load$/
     *
     * @param string $iframeElement
     *
     * @throws ElementNotFoundException
     */
    public function waitForIframeToLoad($iframeElement)
    {
        $iframeId = $this->elementFactory->createElement($iframeElement)->getAttribute('id');
        $driver = $this->getSession()->getDriver();

        $driver->switchToIFrame($iframeId);
        $driver->waitPageToLoad();
        $driver->switchToWindow();
    }

    /**
     * Example: Then I should see "Map container" element inside "Default Addresses" element
     *
     * @Then I should see :childElementName element inside :parentElementName element
     * @param string $parentElementName
     * @param string $childElementName
     */
    public function iShouldSeeElementInsideElement($childElementName, $parentElementName)
    {
        $parentElement = $this->createElement($parentElementName);
        self::assertTrue($parentElement->isIsset() && $parentElement->isVisible(), sprintf(
            'Parent element "%s" not found on page',
            $parentElementName
        ));

        $childElement = $parentElement->getElement($childElementName);
        self::assertTrue($childElement->isIsset(), sprintf(
            'Element "%s" not found inside element "%s"',
            $childElementName,
            $parentElementName
        ));
        self::assertTrue($childElement->isVisible(), sprintf(
            'Element "%s" found inside element "%s", but it\'s not visible',
            $childElementName,
            $parentElementName
        ));
    }

    /**
     * Example: Then I should not see "Map container" element inside "Default Addresses" element
     *
     * @Then I should not see :childElementName element inside :parentElementName element
     * @param string $parentElementName
     * @param string $childElementName
     */
    public function iShouldNotSeeElementInsideElement($childElementName, $parentElementName)
    {
        $parentElement = $this->createElement($parentElementName);
        self::assertTrue($parentElement->isIsset() && $parentElement->isVisible(), sprintf(
            'Parent element "%s" not found on page',
            $parentElementName
        ));

        $childElement = $parentElement->getElement($childElementName);
        self::assertTrue(!$childElement->isIsset() || !$childElement->isVisible(), sprintf(
            'Element "%s" exists inside element "%s" when it should not',
            $childElementName,
            $parentElementName
        ));
    }

    /**
     * Example: Then I should see "Map container" element inside "Default Addresses" iframe
     *
     * @Then I should see :childElementName element inside :iframeName iframe
     * @param string $iframeName
     * @param string $childElementName
     */
    public function iShouldSeeElementInsideIframe($childElementName, $iframeName)
    {
        $iframeElement = $this->createElement($iframeName);
        self::assertTrue($iframeElement->isIsset() && $iframeElement->isVisible(), sprintf(
            'Iframe element "%s" not found on page',
            $iframeName
        ));

        /** @var OroSelenium2Driver $driver */
        $driver = $this->getSession()->getDriver();
        $driver->switchToIFrameByElement($iframeElement);

        $iframeBody = $this->getSession()->getPage()->find('css', 'body');
        $childElement = $this->elementFactory->createElement($childElementName, $iframeBody);
        self::assertTrue($childElement->isIsset(), sprintf(
            'Element "%s" not found inside iframe',
            $childElementName,
            $iframeName
        ));
        self::assertTrue($childElement->isVisible(), sprintf(
            'Element "%s" found inside iframe, but it\'s not visible',
            $childElementName,
            $iframeName
        ));

        $driver->switchToWindow();
    }

    /**
     * Example: Then I should see "Map container" element with text "Address" inside "Default Addresses" element
     *
     * @Then I should see :childElementName element with text :text inside :parentElementName element
     * @param string $parentElementName
     * @param string $childElementName
     * @param string $text
     */
    public function iShouldSeeElementWithTextInsideElement($childElementName, $parentElementName, $text)
    {
        $parentElement = $this->createElement($parentElementName);
        self::assertTrue($parentElement->isIsset() && $parentElement->isVisible(), sprintf(
            'Parent element "%s" not found on page',
            $parentElementName
        ));

        $childElement = $parentElement->findElementContains($childElementName, $text);
        self::assertTrue($childElement->isIsset(), sprintf(
            'Element "%s" with text "%s" not found inside element "%s"',
            $childElementName,
            $text,
            $parentElementName
        ));
        self::assertTrue($childElement->isVisible(), sprintf(
            'Element "%s" with text "%s" found inside element "%s", but it\'s not visible',
            $childElementName,
            $text,
            $parentElementName
        ));
    }

    /**
     * Example: Then I should not see "Map container" element with text "Address" inside "Default Addresses" element
     *
     * @Then I should not see :childElementName element with text :text inside :parentElementName element
     * @param string $parentElementName
     * @param string $childElementName
     * @param string $text
     */
    public function iShouldNotSeeElementWithTextInsideElement($childElementName, $parentElementName, $text)
    {
        $parentElement = $this->createElement($parentElementName);
        self::assertTrue($parentElement->isIsset() && $parentElement->isVisible(), sprintf(
            'Parent element "%s" not found on page',
            $parentElementName
        ));

        $childElement = $parentElement->findElementContains($childElementName, $text);
        self::assertTrue(!$childElement->isIsset() || !$childElement->isVisible(), sprintf(
            'Element "%s" with text "%s" exists inside element "%s" when it should not',
            $childElementName,
            $text,
            $parentElementName
        ));
    }

    /**
     * Assert link existing on current page
     *
     * @Then /^I should see following buttons:$/
     */
    public function iShouldSeeFollowingButtons(TableNode $table)
    {
        foreach ($table->getRows() as $item) {
            $item = reset($item);
            self::assertNotNull(
                $this->getPage()->findLink($item),
                "Button with name $item not found (link selector, actually)"
            );
        }
    }

    /**
     * Assert that links are not present on current page
     *
     * @Then /^I should not see following buttons:$/
     */
    public function iShouldNotSeeFollowingButtons(TableNode $table)
    {
        foreach ($table->getRows() as $item) {
            $item = reset($item);
            self::assertNull(
                $this->getPage()->findLink($item),
                "Button with name $item still present on page (link selector, actually)"
            );
        }
    }

    /**
     * Scroll element info viewport
     *
     * @When /^(?:|I )scroll to "(?P<elementName>(?:[^"]|\\")*)"$/
     * @When /^(?:|I )focus on "(?P<elementName>(?:[^"]|\\")*)"$/
     */
    public function iScrollToElement($elementName)
    {
        $element = $this->elementFactory->createElement($elementName);
        $element->focus();
    }

    /**
     * Asserts status badge on entity view page
     *
     * Examples: Then I should see "Closed Lost" gray status
     *           Then I should see "Open" green status
     *
     * @Then /^I should see "(?P<status>[^"]+)" (?P<color>(green|gray)) status$/
     */
    public function iShouldSeeColoredStatus($status, $color)
    {
        /** @var EntityStatus $element */
        $element = $this->createElement('Entity Status');

        self::assertEquals($status, $element->getText());
        self::assertEquals($color, $element->getColor());
    }

    /**
     * {@inheritdoc}
     */
    public function assertPageAddress($page)
    {
        $this->spin(function () use ($page) {
            parent::assertPageAddress($page);
        }, 10);

        parent::assertPageAddress($page);
    }

    /**
     * Returns the name of the current and the last browser tab as an array.
     *
     * @return array [$currentTab, $lastTab]
     */
    public function getCurrentAndLastTabNames()
    {
        $currentTab = $this->getSession()->getWindowName();
        $windowNames = $this->getSession()->getWindowNames();
        $lastTab = end($windowNames);
        return [$currentTab, $lastTab];
    }

    /**
     * Check if the browser opened a new tab.
     *
     * It is based on the assumption that the current window was the last tab before a new tab was opened.
     *
     * Example: Then a new browser tab is opened
     * @Then /^a new browser tab is opened$/
     */
    public function newBrowserTabIsOpened()
    {
        list($currentTab, $lastTab) = $this->getCurrentAndLastTabNames();
        if ($lastTab === $currentTab) {
            self::fail('No new browser tabs detected after the current one');
        }
    }

    /**
     * Check if the browser opened a new tab, and switch to this tab if it is.
     *
     * It is based on the assumption that the current window was the last tab before a new tab was opened.
     *
     * Example: Then a new browser tab is opened and I switch to it
     * @Then /^a new browser tab is opened and I switch to it$/
     */
    public function newBrowserTabIsOpenedAndISwitchToIt()
    {
        list($currentTab, $lastTab) = $this->getCurrentAndLastTabNames();
        if ($lastTab === $currentTab) {
            self::fail('No new browser tabs detected after the current one');
        }
        $this->getSession()->switchToWindow($lastTab);
    }

    /**
     * Asserts that checkbox is checked
     *
     * @Then /^The "(?P<elementName>(?:[^"]|\\")*)" checkbox should be checked$/
     * @param string $elementName
     */
    public function checkboxShouldBeChecked($elementName)
    {
        $element = $this->createElement($elementName);
        self::assertTrue($element->isChecked());
    }

    /**
     * Asserts that checkbox is checked
     *
     * @Then /^The "(?P<elementName>(?:[^"]|\\")*)" checkbox should be unchecked$/
     * @param string $elementName
     */
    public function checkboxShouldBeUnchecked($elementName)
    {
        $element = $this->createElement($elementName);
        self::assertFalse($element->isChecked());
    }

    /**
     * Checks, that form field specified by the element has specified value
     * Example: Then the "username" field element should contain "bwayne"
     * Example: And the "username" field element should contain "bwayne"
     *
     * @Then /^the "(?P<fieldName>(?:[^"]|\\")*)" field element should contain "(?P<value>(?:[^"]|\\")*)"$/
     * @Then /^the "(?P<fieldName>(?:[^"]|\\")*)" field element should contain:$/
     */
    public function assertFieldElementContains($fieldName, $value)
    {
        $fieldName = $this->fixStepArgument($fieldName);
        $value = $this->fixStepArgument($value);

        $field = $this->createElement($fieldName);
        self::assertTrue($field->isIsset(), sprintf(
            'Element "%s" not found on page',
            $fieldName
        ));

        $actual = $field->getValue();
        $regex = '/^'.preg_quote($value, '/').'$/ui';

        $message = sprintf('The field "%s" value is "%s", but "%s" expected.', $fieldName, $actual, $value);

        self::assertTrue((bool) preg_match($regex, $actual), $message);
    }

    /**
     * @param string $title
     * @param string $flashMessageElement
     * @param string $timeLimit
     * @param bool $assertExist
     */
    protected function assertFlashMessageByTitle($title, $flashMessageElement, $timeLimit, $assertExist = true)
    {
        $actualFlashMessages = [];
        /** @var Element|null $flashMessage */
        $flashMessage = $this->spin(
            function (OroMainContext $context) use ($title, &$actualFlashMessages, $flashMessageElement) {
                $flashMessages = $context->findAllElements($flashMessageElement);

                foreach ($flashMessages as $flashMessage) {
                    if ($flashMessage->isValid() && $flashMessage->isVisible()) {
                        $actualFlashMessageText = $flashMessage->getText();
                        $actualFlashMessages[$actualFlashMessageText] = $flashMessage;

                        if (false !== stripos($actualFlashMessageText, $title)) {
                            return $flashMessage;
                        }
                    }
                }

                return null;
            },
            $timeLimit
        );

        if ($assertExist) {
            self::assertNotCount(0, $actualFlashMessages, 'No flash messages founded on page');
            self::assertNotNull($flashMessage, sprintf(
                'Expected "%s" message but got "%s" messages',
                $title,
                implode(',', array_keys($actualFlashMessages))
            ));
        } else {
            self::assertNull($flashMessage, sprintf(
                'Expected that message "%s" won\'t appear.',
                $title
            ));
        }

        if ($flashMessage) {
            try {
                /** @var NodeElement $closeButton */
                $closeButton = $flashMessage->find('css', 'button.close');
                $closeButton->press();
            } catch (\Throwable $e) {
                //No worries, flash message can disappeared till time next call
            } catch (\Exception $e) {
                //No worries, flash message can disappeared till time next call
            }
        }
    }
}<|MERGE_RESOLUTION|>--- conflicted
+++ resolved
@@ -262,11 +262,29 @@
      */
     public function iShouldSeeFlashMessage($title, $flashMessageElement = 'Flash Message', $timeLimit = 15)
     {
-        $this->assertFlashMessageByTitle($title, $flashMessageElement, $timeLimit);
-    }
-
-<<<<<<< HEAD
-        return $flashMessage;
+        $flashMessage = $this->getFlashMessage($title, $flashMessageElement, $timeLimit);
+
+        self::assertNotNull($flashMessage, sprintf(
+            'Expected "%s" message didn\'t appear',
+            $title
+        ));
+    }
+
+    /**
+     * Example: Then I should not see "Attachment created successfully" flash message
+     * Example: Then I should not see "The email was sent" flash message
+     *
+     * @Then /^(?:|I )should not see "(?P<title>[^"]+)" flash message$/
+     * @Then /^(?:|I )should not see '(?P<title>[^']+)' flash message$/
+     */
+    public function iShouldNotSeeFlashMessage($title, $flashMessageElement = 'Flash Message', $timeLimit = 15)
+    {
+        $flashMessage = $this->getFlashMessage($title, $flashMessageElement, $timeLimit);
+
+        self::assertNull($flashMessage, sprintf(
+            'Expected that message "%s" won\'t appear',
+            $title
+        ));
     }
 
     /**
@@ -278,23 +296,43 @@
      */
     public function iShouldSeeFlashMessageAndCloseIt($title, $flashMessageElement = 'Flash Message', $timeLimit = 15)
     {
-        $flashMessage = $this->iShouldSeeFlashMessage($title, $flashMessageElement, $timeLimit);
+        $flashMessage = $this->getFlashMessage($title, $flashMessageElement, $timeLimit);
+
+        self::assertNotNull($flashMessage, sprintf(
+            'Expected "%s" message didn\'t appear',
+            $title
+        ));
 
         /** @var NodeElement $closeButton */
         $closeButton = $flashMessage->find('css', '[data-dismiss="alert"]');
         $closeButton->press();
-=======
-    /**
-     * Example: Then I should not see "Attachment created successfully" flash message
-     * Example: Then I should not see "The email was sent" flash message
-     *
-     * @Then /^(?:|I )should not see "(?P<title>[^"]+)" flash message$/
-     * @Then /^(?:|I )should not see '(?P<title>[^']+)' flash message$/
-     */
-    public function iShouldNotSeeFlashMessage($title, $flashMessageElement = 'Flash Message', $timeLimit = 15)
-    {
-        $this->assertFlashMessageByTitle($title, $flashMessageElement, $timeLimit, false);
->>>>>>> f4bc701d
+    }
+
+    /**
+     * @param string $title
+     * @param string $flashMessageElement
+     * @param string $timeLimit
+     * @return Element|null
+     */
+    protected function getFlashMessage($title, $flashMessageElement, $timeLimit)
+    {
+        return $this->spin(
+            function (OroMainContext $context) use ($title, $flashMessageElement) {
+                $flashMessages = $context->findAllElements($flashMessageElement);
+
+                foreach ($flashMessages as $flashMessage) {
+                    if ($flashMessage->isValid() && $flashMessage->isVisible()) {
+                        $text = $flashMessage->getText();
+                        if (false !== stripos($text, $title)) {
+                            return $flashMessage;
+                        }
+                    }
+                }
+
+                return null;
+            },
+            $timeLimit
+        );
     }
 
     /**
@@ -2062,61 +2100,4 @@
 
         self::assertTrue((bool) preg_match($regex, $actual), $message);
     }
-
-    /**
-     * @param string $title
-     * @param string $flashMessageElement
-     * @param string $timeLimit
-     * @param bool $assertExist
-     */
-    protected function assertFlashMessageByTitle($title, $flashMessageElement, $timeLimit, $assertExist = true)
-    {
-        $actualFlashMessages = [];
-        /** @var Element|null $flashMessage */
-        $flashMessage = $this->spin(
-            function (OroMainContext $context) use ($title, &$actualFlashMessages, $flashMessageElement) {
-                $flashMessages = $context->findAllElements($flashMessageElement);
-
-                foreach ($flashMessages as $flashMessage) {
-                    if ($flashMessage->isValid() && $flashMessage->isVisible()) {
-                        $actualFlashMessageText = $flashMessage->getText();
-                        $actualFlashMessages[$actualFlashMessageText] = $flashMessage;
-
-                        if (false !== stripos($actualFlashMessageText, $title)) {
-                            return $flashMessage;
-                        }
-                    }
-                }
-
-                return null;
-            },
-            $timeLimit
-        );
-
-        if ($assertExist) {
-            self::assertNotCount(0, $actualFlashMessages, 'No flash messages founded on page');
-            self::assertNotNull($flashMessage, sprintf(
-                'Expected "%s" message but got "%s" messages',
-                $title,
-                implode(',', array_keys($actualFlashMessages))
-            ));
-        } else {
-            self::assertNull($flashMessage, sprintf(
-                'Expected that message "%s" won\'t appear.',
-                $title
-            ));
-        }
-
-        if ($flashMessage) {
-            try {
-                /** @var NodeElement $closeButton */
-                $closeButton = $flashMessage->find('css', 'button.close');
-                $closeButton->press();
-            } catch (\Throwable $e) {
-                //No worries, flash message can disappeared till time next call
-            } catch (\Exception $e) {
-                //No worries, flash message can disappeared till time next call
-            }
-        }
-    }
 }