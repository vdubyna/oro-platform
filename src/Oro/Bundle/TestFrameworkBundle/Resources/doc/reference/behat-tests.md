# Behat Tests

### Before you start

***Behavior-driven development (BDD)*** is a software development process that emerged from test-driven development (TDD).
Behavior-driven development combines the general techniques and principles of TDD 
with ideas from domain-driven design and object-oriented analysis and design to provide software development and management teams 
with shared tools and a shared process to collaborate on software development. [Read more at Wiki](https://en.wikipedia.org/wiki/Behavior-driven_development)

***Behat*** is a Behavior Driven Development framework for PHP. [See more at behat documentation](http://docs.behat.org/en/v3.0/)

***Mink*** is an open source browser controller/emulator for web applications, written in PHP. [Mink documentation](http://mink.behat.org/en/latest/)


***Page Object Extension*** provides tools for implementing [page object pattern](http://www.seleniumhq.org/docs/06_test_design_considerations.jsp#page-object-design-pattern).
Also see [Page Object Extension documentation](http://behat-page-object-extension.readthedocs.org/en/latest/index.html)

***Symfony2 Extension*** provides integration with Symfony2. [See Symfony2 Extension documentation](https://github.com/Behat/Symfony2Extension/blob/master/doc/index.rst)

***@OroTestFrameworkBundle\Behat\ServiceContainer\OroTestFrameworkExtension*** provides integration with Oro BAP based applications. 

***Selenium2Driver*** Selenium2Driver provides a bridge for the Selenium2 (webdriver) tool. See [Driver Feature Support](http://mink.behat.org/en/latest/guides/drivers.html)

***Selenium2*** browser automation tool with object oriented API. 

***PhantomJS*** is a headless WebKit scriptable with a JavaScript API. 
It has fast and native support for various web standards: DOM handling, CSS selector, JSON, Canvas, and SVG.

### Installing

Install behat dependencies:

```php
composer require behat/behat:3.1.0 behat/mink-extension:^2.0 behat/mink-selenium2-driver:1.* sensiolabs/behat-page-object-extension:dev-master bossa/phpspec2-expect:~1.0 behat/symfony2-extension:2.1.1
```

### Run tests

For execute features you need browser emulator demon (Selenium2 or PhantomJs) runing.

For PhantomJs:

```bash
wget https://bitbucket.org/ariya/phantomjs/downloads/phantomjs-2.1.1-linux-x86_64.tar.bz2 -O $HOME/travis-phantomjs/phantomjs-2.1.1-linux-x86_64.tar.bz2
tar -xvf $HOME/travis-phantomjs/phantomjs-2.1.1-linux-x86_64.tar.bz2 -C $HOME/travis-phantomjs
ln -s $HOME/travis-phantomjs/phantomjs-2.1.1-linux-x86_64/bin/phantomjs /usr/bin/phantomjs
```

Run PhantomJs:

```bash
phantomjs --webdriver=8643 > /tmp/phantomjs.log 2>&1 &
```

For Selenium2

```bash
curl -L http://selenium-release.storage.googleapis.com/2.52/selenium-server-standalone-2.52.0.jar > $HOME/selenium-server-standalone-2.52.0/selenium.jar
```

Run Selenium2:

```bash
java -jar $HOME/selenium-server-standalone-2.52.0/selenium.jar -log /tmp/webdriver.log > /tmp/webdriver_output.txt 2>&1 &
```

Now run tests:

```bash
vendor/bin/behat
```

### Architecture

Mink provide ```MinkContext``` with basic feature steps.
```OroMainContext``` is extended from ```MinkContext``` and add many additional steps for features. 
```OroMainContext``` it's a shared context that present in every test suite.

To look the all available feature steps:

```bash
bin/behat -dl -s OroUserBundle
```

Every bundle has its own test suite and can be run separately:

 ```bash
 bin/behat -s OroUserBundle
 ```

For building testing suites ```Oro\Bundle\TestFrameworkBundle\Behat\ServiceContainer\OroTestFrameworkExtension``` is used.
During initialization, Extension will create test suite with bundle name if any ```Tests/Behat/Features``` directory exits.
Thus, if bundle has no Features directory - no test suite would be crated for it.

If you need some specific feature steps for your bundle you should create ```Tests/Behat/Context/FeatureContext``` class.
Instead of ```OroMainContext``` FeatureContext will be used for bundle test suite.
Perhaps FeatureContext may be extended from OroMainContext for reload some feature steps.

Page Object Extension provide ```PageObjectAware``` interface for injecting PageObjectFactory that know about all pages and elements in application.
Read more about ([how using the page object factory](http://behat-page-object-extension.readthedocs.org/en/latest/guide/working_with_page_objects.html#using-the-page-object-factory))


![Test suite](../images/test-suite.png)


### Configuration

Base configuration is holded by [behat.yml.dist](../../config/behat.yml.dist).
Use it by parameter ```-c``` for example:

```bash
bin/behat -s OroUserBundle -c ./src/Oro/src/Oro/Bundle/TestFrameworkBundle/Resources/config/behat.yml.dist
```

You can copy it to behat.yml to the root of project and edit it for your needs.
Every bundle that configured symfony_bundle suite type will not be autoloaded by ```OroTestFrameworkExtension```. 
See ***Architecture*** reference above

### Write your first feature

Every bundle should hold its own features at ```{BundleName}/Tests/Behat/Features/``` directory
Every feature it's a single file with ```.feature``` extension and some specific syntax (See more at [Cucumber doc reference](https://cucumber.io/docs/reference))

A feature has three basic elements—the Feature: keyword, a name (on the same line) 
and an optional (but highly recommended) description that can span multiple lines.

A scenario is a concrete example that illustrates a business rule. It consists of a list of steps.
In addition to being a specification and documentation, a scenario is also a test. 
As a whole, your scenarios are an executable specification of the system.

A step typically starts with ***Given***, ***When*** or ***Then***. 
If there are multiple Given or When steps underneath each other, you can use ***And*** or ***But***. 
Cucumber does not differentiate between the keywords, but choosing the right one is important for the readability of the scenario as a whole.

Get look at login.feature in OroUserBundle - [UserBundle/Tests/Behat/Features/login.feature](../../../../UserBundle/Tests/Behat/Features/login.feature)

```gherkin
Feature: User login
  In order to login in application
  As an OroCRM admin
  I need to be able to authenticate

Scenario: Success login
  Given I open "Login" page
  And I fill "Login Form" with:
      | Username | admin |
      | Password | admin |
  And I press "Log in"
  And I should be on "Home" page

Scenario: Fail login
  Given I open "Login" page
  And I fill "Login Form" with:
      | Username | user |
      | Password | pass |
  And I press "Log in"
  And I should be on "Login" page
  And I should see "Invalid user name or password."
```

1. ```Feature: User login``` starts the feature and gives it a title.
2. Behat does not parse the next 3 lines of text. (In order to... As an... I need to...). 
These lines simply provide context to the people reading your feature, 
and describe the business value derived from the inclusion of the feature in your software.
3. ```Scenario: Success login``` starts the scenario, 
and contains a description of the scenario.
4. The next 6 lines are the scenario steps, each of which is matched to a regular expression defined in Context. 
<<<<<<< HEAD
5. ```Scenario: Fail login``` starts the next scenario, and so on.

### Run tests

For execute features you need browser emulator demon (Selenium2 or PhantomJs) runing.

For PhantomJs:

```bash
wget https://bitbucket.org/ariya/phantomjs/downloads/phantomjs-2.1.1-linux-x86_64.tar.bz2 -O $HOME/travis-phantomjs/phantomjs-2.1.1-linux-x86_64.tar.bz2
tar -xvf $HOME/travis-phantomjs/phantomjs-2.1.1-linux-x86_64.tar.bz2 -C $HOME/travis-phantomjs
ln -s $HOME/travis-phantomjs/phantomjs-2.1.1-linux-x86_64/bin/phantomjs /usr/bin/phantomjs
```

Run PhantomJs:

```bash
phantomjs --webdriver=8643 > /tmp/phantomjs.log 2>&1 &
```

For Selenium2

```bash
curl -L http://selenium-release.storage.googleapis.com/2.52/selenium-server-standalone-2.52.0.jar > $HOME/selenium-server-standalone-2.52.0/selenium.jar
```

Run Selenium2:

```bash
java -jar $HOME/selenium-server-standalone-2.52.0/selenium.jar -log /tmp/webdriver.log > /tmp/webdriver_output.txt 2>&1 &
```

Now run tests:

```bash
vendor/bin/behat -p selenium2
```
=======
5. ```Scenario: Fail login``` starts the next scenario, and so on.
>>>>>>> 571d8999
<|MERGE_RESOLUTION|>--- conflicted
+++ resolved
@@ -38,7 +38,7 @@
 
 For execute features you need browser emulator demon (Selenium2 or PhantomJs) runing.
 
-For PhantomJs:
+Install PhantomJs:
 
 ```bash
 wget https://bitbucket.org/ariya/phantomjs/downloads/phantomjs-2.1.1-linux-x86_64.tar.bz2 -O $HOME/travis-phantomjs/phantomjs-2.1.1-linux-x86_64.tar.bz2
@@ -52,7 +52,7 @@
 phantomjs --webdriver=8643 > /tmp/phantomjs.log 2>&1 &
 ```
 
-For Selenium2
+Install Selenium2
 
 ```bash
 curl -L http://selenium-release.storage.googleapis.com/2.52/selenium-server-standalone-2.52.0.jar > $HOME/selenium-server-standalone-2.52.0/selenium.jar
@@ -64,10 +64,16 @@
 java -jar $HOME/selenium-server-standalone-2.52.0/selenium.jar -log /tmp/webdriver.log > /tmp/webdriver_output.txt 2>&1 &
 ```
 
-Now run tests:
+Run tests with Selenium and Firefox:
 
 ```bash
-vendor/bin/behat
+vendor/bin/behat -p selenium2 -c app/behat.yml
+```
+
+Run tests with PhantomJs
+
+```bash
+vendor/bin/behat -p selenium2
 ```
 
 ### Architecture
@@ -79,13 +85,13 @@
 To look the all available feature steps:
 
 ```bash
-bin/behat -dl -s OroUserBundle
+bin/behat -dl -s OroUserBundle -c app/behat.yml
 ```
 
 Every bundle has its own test suite and can be run separately:
 
  ```bash
- bin/behat -s OroUserBundle
+ bin/behat -s OroUserBundle -c app/behat.yml
  ```
 
 For building testing suites ```Oro\Bundle\TestFrameworkBundle\Behat\ServiceContainer\OroTestFrameworkExtension``` is used.
@@ -106,10 +112,11 @@
 ### Configuration
 
 Base configuration is holded by [behat.yml.dist](../../config/behat.yml.dist).
-Use it by parameter ```-c``` for example:
+You can copy and edit it if you needed.
+Use it by parameter ```-c``` for use your custom config:
 
 ```bash
-bin/behat -s OroUserBundle -c ./src/Oro/src/Oro/Bundle/TestFrameworkBundle/Resources/config/behat.yml.dist
+bin/behat -s OroUserBundle -c ~/config/behat.yml.dist
 ```
 
 You can copy it to behat.yml to the root of project and edit it for your needs.
@@ -165,44 +172,4 @@
 3. ```Scenario: Success login``` starts the scenario, 
 and contains a description of the scenario.
 4. The next 6 lines are the scenario steps, each of which is matched to a regular expression defined in Context. 
-<<<<<<< HEAD
-5. ```Scenario: Fail login``` starts the next scenario, and so on.
-
-### Run tests
-
-For execute features you need browser emulator demon (Selenium2 or PhantomJs) runing.
-
-For PhantomJs:
-
-```bash
-wget https://bitbucket.org/ariya/phantomjs/downloads/phantomjs-2.1.1-linux-x86_64.tar.bz2 -O $HOME/travis-phantomjs/phantomjs-2.1.1-linux-x86_64.tar.bz2
-tar -xvf $HOME/travis-phantomjs/phantomjs-2.1.1-linux-x86_64.tar.bz2 -C $HOME/travis-phantomjs
-ln -s $HOME/travis-phantomjs/phantomjs-2.1.1-linux-x86_64/bin/phantomjs /usr/bin/phantomjs
-```
-
-Run PhantomJs:
-
-```bash
-phantomjs --webdriver=8643 > /tmp/phantomjs.log 2>&1 &
-```
-
-For Selenium2
-
-```bash
-curl -L http://selenium-release.storage.googleapis.com/2.52/selenium-server-standalone-2.52.0.jar > $HOME/selenium-server-standalone-2.52.0/selenium.jar
-```
-
-Run Selenium2:
-
-```bash
-java -jar $HOME/selenium-server-standalone-2.52.0/selenium.jar -log /tmp/webdriver.log > /tmp/webdriver_output.txt 2>&1 &
-```
-
-Now run tests:
-
-```bash
-vendor/bin/behat -p selenium2
-```
-=======
-5. ```Scenario: Fail login``` starts the next scenario, and so on.
->>>>>>> 571d8999
+5. ```Scenario: Fail login``` starts the next scenario, and so on.