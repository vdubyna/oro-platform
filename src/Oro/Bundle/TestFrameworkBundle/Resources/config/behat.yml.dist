# behat.yml
default: &default
    extensions:
        Behat\MinkExtension:
            base_url: 'http://localhost.com/'
            default_session: 'selenium2'
            selenium2:
                wd_host: "http://localhost:8643/wd/hub"
<<<<<<< HEAD
        SensioLabs\Behat\PageObjectExtension:
            namespaces:
                page: [Oro\Bundle\UserBundle\Tests\Behat\Page]
                element: [Oro\Bundle\UserBundle\Tests\Behat\Page\Element]
=======
        Behat\Symfony2Extension:
            kernel:
                env: 'prod'
            context:
                path_suffix: 'Tests/Behat/Features'
                class_suffix: 'Tests\Behat\Context\FeatureContext'
        Oro\Bundle\TestFrameworkBundle\Behat\ServiceContainer\OroTestFrameworkExtension:
            shared_contexts: ['Oro\Bundle\TestFrameworkBundle\Tests\Behat\Context\OroMainContext']
>>>>>>> 15e43d42
    autoload:
            - %paths.base%/../vendor/autoload.php
    suites:
        OroUserBundle:
            settings:
                paths:    [ %paths.base%/../../../UserBundle/Tests/Behat/Features ]
                contexts: ['Oro\Bundle\TestFrameworkBundle\Tests\Behat\Context\OroMainContext']

selenium2:
    <<: *default
    extensions:
        Behat\MinkExtension:
            selenium2:
                wd_host: 'http://localhost:4444/wd/hub'<|MERGE_RESOLUTION|>--- conflicted
+++ resolved
@@ -6,21 +6,14 @@
             default_session: 'selenium2'
             selenium2:
                 wd_host: "http://localhost:8643/wd/hub"
-<<<<<<< HEAD
-        SensioLabs\Behat\PageObjectExtension:
-            namespaces:
-                page: [Oro\Bundle\UserBundle\Tests\Behat\Page]
-                element: [Oro\Bundle\UserBundle\Tests\Behat\Page\Element]
-=======
-        Behat\Symfony2Extension:
-            kernel:
-                env: 'prod'
-            context:
-                path_suffix: 'Tests/Behat/Features'
-                class_suffix: 'Tests\Behat\Context\FeatureContext'
+#        Behat\Symfony2Extension:
+#            kernel:
+#                env: 'prod'
+#            context:
+#                path_suffix: 'Tests/Behat/Features'
+#                class_suffix: 'Tests\Behat\Context\FeatureContext'
         Oro\Bundle\TestFrameworkBundle\Behat\ServiceContainer\OroTestFrameworkExtension:
             shared_contexts: ['Oro\Bundle\TestFrameworkBundle\Tests\Behat\Context\OroMainContext']
->>>>>>> 15e43d42
     autoload:
             - %paths.base%/../vendor/autoload.php
     suites:
