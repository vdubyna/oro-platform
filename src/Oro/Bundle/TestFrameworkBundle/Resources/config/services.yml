--- conflicted
+++ resolved
@@ -121,17 +121,11 @@
         arguments:
             - '%oro_embedded_form.csrf_token_lifetime%'
 
-<<<<<<< HEAD
-    oro_security.wsse_nonce_cache:
-        parent: oro.cache.abstract
-        abstract: true
-=======
     oro_wsse_authentication.nonce_cache:
         abstract: true
         class: Symfony\Component\Cache\Simple\ArrayCache
         arguments:
             - '<lifetime>' # set in WsseNonceCachePass
->>>>>>> 46fe8e64
 
     oro_test.transport_provider:
         class: Oro\Bundle\TestFrameworkBundle\Provider\TestTransportProvider
