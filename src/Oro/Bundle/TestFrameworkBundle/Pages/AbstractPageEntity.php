<?php

namespace Oro\Bundle\TestFrameworkBundle\Pages;

/**
 * Class AbstractPageEntity
 *
 * @package Oro\Bundle\TestFrameworkBundle\Pages
 * {@inheritdoc}
 */
abstract class AbstractPageEntity extends AbstractPage
{
    use FilteredGridTrait;

    /** @var string */
    protected $owner;

    /** @var string */
    protected $organization;

    /** @var  \PHPUnit_Extensions_Selenium2TestCase_Element */
    protected $tags;

    /**
     * @param string $fieldId Original field id
     * @param string $content
     * @return $this
     */
    public function setContentToTinymceElement($fieldId, $content)
    {
        $iframeElement = $this->test->byXPath(
            "//iframe[starts-with(@id,'" . $fieldId . "')]"
        );
        $this->test->frame($iframeElement);
        $bodyElement = $this->test->byTag('body');
        $bodyElement->clear();
        $this->test->frame(null);
        $iframeElement->click();
        $this->test->keys($content);
        return $this;
    }

    /**
     * Save entity
     * @param string $button Default name of save button
     * @return $this
     */
    public function save($button = 'Save and Close')
    {
        $this->test->byXPath("//button[normalize-space(.) = '{$button}']")->click();
        sleep(1);
        $this->waitPageToLoad();
        $this->waitForAjax();
        return $this;
    }

    /**
     * Return to grid from entity view page
     *
     * @return $this
     */
    public function toGrid()
    {
        $this->test->byXPath("//div[@class='customer-content']/div[1]//a")->click();
        $this->waitPageToLoad();
        $this->waitForAjax();

        return $this;
    }

    /**
     * @param bool $redirect
     *
     * @return mixed
     */
    public function close($redirect = false)
    {
        $class = get_class($this);
        if (substr($class, -1) === 'y') {
            $class = substr($class, 0, strlen($class) - 1) . 'ies';
        } else {
            $class .= 's';
        }

        return new $class($this->test, $redirect);
    }

    /**
     * Verify tag
     *
     * @param $tag
     *
     * @return $this
     * @throws \Exception
     */
    public function verifyTag($tag)
    {
        if ($this->isElementPresent("//div[starts-with(@id,'s2id_orocrm_contact_form_tags_autocomplete')]")) {
            $tagsPath = $this->test
                ->byXPath("//div[starts-with(@id,'s2id_orocrm_contact_form_tags_autocomplete')]//input");
            $tagsPath->click();
            $tagsPath->value(substr($tag, 0, (strlen($tag)-1)));
            $this->waitForAjax();
            $this->assertElementPresent(
                "//div[@id='select2-drop']//div[contains(., '{$tag}')]",
                "Tag's autocomplete doesn't return entity"
            );
            $tagsPath->clear();
        } else {
            if ($this->isElementPresent("//div[contains(@class, 'tags-holder')]")) {
                $this->assertElementPresent(
                    "//div[contains(@class, 'tags-holder')]//li[contains(., '{$tag}')]",
                    'Tag is not assigned to entity'
                );
            } else {
                throw new \Exception("Tag field can't be found");
            }
        }
        return $this;
    }

    /**
     * Set tag
     *
     * @param $tag
     * @return $this
     * @throws \Exception
     */
    public function setTag($tag)
    {
        if ($this->isElementPresent("//div[starts-with(@id,'s2id_orocrm_contact_form_tags_autocomplete')]")) {
            $tagsPath = $this->test
                ->byXPath("//div[starts-with(@id,'s2id_orocrm_contact_form_tags_autocomplete')]//input");
            $tagsPath->click();
            $tagsPath->value($tag);
            $this->waitForAjax();
            $this->assertElementPresent(
                "//div[@id='select2-drop']//div[contains(., '{$tag}')]",
                "Tag's autocomplete doesn't return entity"
            );
            $this->test->byXPath("//div[@id='select2-drop']//div[contains(., '{$tag}')]")->click();

            return $this;
        } else {
            throw new \Exception("Tag field can't be found");
        }
    }

    /**
     * @param $paramName
     *
     * @return mixed
     */
    public function getParam($paramName)
    {
        $url = $this->test->url();
        $path = parse_url($url)['path'];
        $str = explode('/', $path);

        $found_index = array_search($paramName, $str);
        if ($found_index !== false) {
            return $str[$found_index+1];
        }

        return null;
    }

    public function getId($paramName = 'view')
    {
        return $this->getParam($paramName);
    }

    /**
     * @param $owner
     *
     * @return $this
     */
    public function setOwner($owner)
    {
        if (isset($this->owner)) {
            $ownerObject = $this->test->byXPath($this->owner);
            $ownerObject->click();
            $this->waitForAjax();
            $this->test->byXPath("//div[@id='select2-drop']/div/input")->value($owner);
            $this->waitForAjax();
            $this->assertElementPresent(
                "//div[@id='select2-drop']//div[contains(., '{$owner}')]",
                "Owner autocomplete doesn't return search value"
            );
            $this->test->byXPath("//div[@id='select2-drop']//div[contains(., '{$owner}')]")->click();
        }
        return $this;
    }

    /**
     * @param $organization
     *
     * @return $this
     */
    public function setOrganization($organization)
    {
        if (isset($this->organization)) {
            $element = $this->test->select($this->test->byXPath($this->organization));
            $this->test->moveto($element);
            $element->selectOptionByLabel($organization);
        }
        return $this;
    }

    public function getOrganization()
    {
        $element = $this->test->select($this->test->byXPath($this->organization));
        return trim($element->selectedLabel());
    }

    /**
     * @param array $actions
     * @param bool $exist
     * @return $this
     */
    public function checkActionInGroup(array $actions, $exist = true)
    {
        foreach ($actions as $action) {
            $this->test->byXPath("//div[@class='pull-right']//a[@class='btn dropdown-toggle']")->click();
            $this->waitForAjax();
            if (!$exist) {
                $this->assertElementNotPresent(
                    "//div[@class='pull-right']//a[contains(., '{$action}')]",
                    "Action {$action} exists but not expected"
                );
            } else {
                $this->assertElementPresent(
                    "//div[@class='pull-right']//a[contains(., '{$action}')]",
                    "Action {$action} does not exist"
                );
            }
        }

        return $this;
    }

    public function runActionInGroup($action)
    {
        $this->test->byXPath("//div[@class='pull-right']//a[@class='btn dropdown-toggle']")->click();
        $this->waitForAjax();
        $this->test->byXPath("//div[@class='pull-right']//a[contains(., '{$action}')]")->click();
        $this->waitPageToLoad();
        $this->waitForAjax();

        return $this;
    }

    /**
     * @param string $fieldName
     * @param string $value
     * @return $this
     */
    public function checkEntityFieldData($fieldName, $value)
    {
        $this->assertElementPresent(
            "//div[contains(@class,'control-group')]/label[contains(., '{$fieldName}')]".
            "/following-sibling::div/div",
            "Field '{$fieldName}' is not found"
        );
        $actualValue = $this->test->byXPath(
            "//div[contains(@class,'control-group')]/label[contains(., '{$fieldName}')]".
            "/following-sibling::div/div"
        )->text();

        \PHPUnit_Framework_Assert::assertEquals($value, $actualValue, "Field '{$fieldName}' has incorrect value");
        return $this;
    }

    /**
     * Method is verifying activity in activity list by activity name and activity type
     * @param $activityType
     * @param $activityName
     * @return $this
     */
    public function verifyActivity($activityType, $activityName)
    {
        $this->test->moveto($this->test->byXPath("//*[@class='container-fluid accordion']"));
        $this->filterByMultiselect('Activity Type', [$activityType]);

        $this->assertElementPresent(
<<<<<<< HEAD
            "//*[@class='container-fluid accordion']".
            "//*[@class='message-item message'][contains(., '{$activityName}')]".
            "/parent::div[@class='extra-info']/parent::div".
            "/*[@class='details'][contains(., '{$activityType}')]",
=======
            "//div[@class='container-fluid accordion']//div[contains(@class, 'accordion-heading')]" .
            "[//div[@class='details'][contains(.,'{$activityType}')]]" .
            "[//div[@class='message-item message'][contains(., '{$activityName}')]]",
>>>>>>> 281930f1
            "{$activityType} '{$activityName}' not found"
        );

        return $this;
    }

    /**
     * @param $filterName
     * @param $entityName
     * @return $this
     */
    public function assignEntityFromEmbeddedGrid($filterName, $entityName)
    {
        $this->filterBy($filterName, $entityName);
        $this->assertElementPresent(
            "//div[@class='container-fluid grid-scrollable-container']//td[contains(., '{$entityName}')]".
            "//preceding-sibling::td/input",
            "{$entityName} is not found in embedded grid"
        );
        $this->test->byXPath(
            "//div[@class='container-fluid grid-scrollable-container']//td[contains(., '{$entityName}')]".
            "//preceding-sibling::td/input"
        )->click();

        return $this;
    }


    /**
     * Method implement entity pagination switching
     * Method can get 'Next', 'Previous', 'Last', 'First' as values
     * @param string $value
     * @return $this
     */
    public function switchEntityPagination($value)
    {
        $this->assertElementPresent("//div[@id='entity-pagination']", 'Pagination not available at entity view page');
        switch ($value) {
            case 'Next':
                $this->test->byXPath("//div[@class='pagination']//i[@class='icon-chevron-right hide-text']")->click();
                break;
            case 'Previous':
                $this->test->byXPath("//div[@class='pagination']//i[@class='icon-chevron-left hide-text']")->click();
                break;
            case 'Last':
                $this->test->byXPath("//div[@class='pagination']//a[normalize-space()='Last']")->click();
                break;
            case 'First':
                $this->test->byXPath("//div[@class='pagination']//a[normalize-space()='First']")->click();
                break;
        }
        $this->waitPageToLoad();
        $this->waitForAjax();
        return $this;
    }
}<|MERGE_RESOLUTION|>--- conflicted
+++ resolved
@@ -283,16 +283,10 @@
         $this->filterByMultiselect('Activity Type', [$activityType]);
 
         $this->assertElementPresent(
-<<<<<<< HEAD
             "//*[@class='container-fluid accordion']".
             "//*[@class='message-item message'][contains(., '{$activityName}')]".
             "/parent::div[@class='extra-info']/parent::div".
             "/*[@class='details'][contains(., '{$activityType}')]",
-=======
-            "//div[@class='container-fluid accordion']//div[contains(@class, 'accordion-heading')]" .
-            "[//div[@class='details'][contains(.,'{$activityType}')]]" .
-            "[//div[@class='message-item message'][contains(., '{$activityName}')]]",
->>>>>>> 281930f1
             "{$activityType} '{$activityName}' not found"
         );
 
