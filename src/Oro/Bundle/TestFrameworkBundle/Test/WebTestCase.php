<?php

namespace Oro\Bundle\TestFrameworkBundle\Test;

use Doctrine\Common\DataFixtures\ReferenceRepository;
use Doctrine\ORM\EntityManagerInterface;
use Oro\Bundle\NavigationBundle\Event\ResponseHashnavListener;
use Oro\Bundle\OrganizationBundle\Tests\Unit\Fixture\Entity\Organization;
use Oro\Bundle\SearchBundle\Tests\Functional\SearchExtensionTrait;
use Oro\Bundle\SecurityBundle\Authentication\Token\UsernamePasswordOrganizationToken;
use Oro\Bundle\TestFrameworkBundle\Test\DataFixtures\AliceFixtureFactory;
use Oro\Bundle\TestFrameworkBundle\Test\DataFixtures\AliceFixtureIdentifierResolver;
use Oro\Bundle\TestFrameworkBundle\Test\DataFixtures\AliceFixtureLoader;
use Oro\Bundle\TestFrameworkBundle\Test\DataFixtures\DataFixturesExecutor;
use Oro\Bundle\TestFrameworkBundle\Test\DataFixtures\DataFixturesLoader;
use Oro\Bundle\UserBundle\Entity\User;
use Oro\Component\PhpUtils\ArrayUtil;
use Oro\Component\Testing\DbIsolationExtension;
use Symfony\Bundle\FrameworkBundle\Console\Application;
use Symfony\Bundle\FrameworkBundle\Test\WebTestCase as BaseWebTestCase;
use Symfony\Component\BrowserKit\Cookie;
use Symfony\Component\Console\Input\ArgvInput;
use Symfony\Component\Console\Output\StreamOutput;
use Symfony\Component\DependencyInjection\ContainerInterface;
use Symfony\Component\Finder\Finder;
use Symfony\Component\HttpFoundation\Response;
use Symfony\Component\HttpKernel\KernelInterface;
use Symfony\Component\Routing\Generator\UrlGeneratorInterface;
use Symfony\Component\Security\Core\Authentication\Token\UsernamePasswordToken;
use Symfony\Component\Security\Csrf\CsrfToken;
use Symfony\Component\Yaml\Yaml;

/**
 * Abstract class for functional and integration tests
 *
 * @SuppressWarnings(PHPMD.ExcessiveClassComplexity)
 * @SuppressWarnings(PHPMD.ExcessiveClassLength)
 */
abstract class WebTestCase extends BaseWebTestCase
{
    use DbIsolationExtension;

    /** Annotation names */
    const DB_ISOLATION_PER_TEST_ANNOTATION = 'dbIsolationPerTest';

    /**
     * Use to avoid transaction rollbacks with Connection::transactional and missing on conflict in Doctrine
     * SQLSTATE[25P02] current transaction is aborted, commands ignored until end of transaction block
     */
    const NEST_TRANSACTIONS_WITH_SAVEPOINTS = 'nestTransactionsWithSavepoints';

    /** Default WSSE credentials */
    const USER_NAME = 'admin';
    const USER_PASSWORD = 'admin_api_key';

    /**  Default user name and password */
    const AUTH_USER = 'admin@example.com';
    const AUTH_PW = 'admin';
    const AUTH_ORGANIZATION = 1;

    /**
     * @var bool[]
     */
    private static $dbIsolationPerTest = [];

    /**
     * @var bool[]
     */
    private static $nestTransactionsWithSavepoints = [];

    /**
     * @var Client
     */
    private static $clientInstance;

    /**
     * @var Client
     */
    private static $soapClientInstance;

    /**
     * @var array
     */
    protected static $loadedFixtures = [];

    /** @var Client */
    protected $client;

    /** @var Client */
    protected $soapClient;

    /** @var callable */
    private static $resetCallback;

    /**
     * @var ReferenceRepository
     */
    private static $referenceRepository;

    protected function setUp()
    {
    }

    /**
     * In order to disable kernel shutdown
     * @see \Symfony\Bundle\FrameworkBundle\Test\KernelTestCase::tearDown
     */
    protected function tearDown()
    {
    }

    /**
     * @before
     * @internal
     */
    protected function beforeTest()
    {
        if (!self::$resetCallback) {
            $self = $this;
            self::$resetCallback = function () use ($self) {
                $self->client = null;
                $self->soapClient = null;
            };
        }
    }

    /**
     * @after
     * @internal
     */
    protected function afterTest()
    {
        if (self::getDbIsolationPerTestSetting()) {
            $this->rollbackTransaction();
            self::$loadedFixtures = [];
            self::$referenceRepository = null;

            self::resetClient();
        }
    }

    /**
     * @beforeClass
     * @internal
     */
    public static function beforeClass()
    {
        /**
         * In case we have isolated test we should have clean env before run it,
         * so we will not have next problem:
         * - Data provider in phpunit called before tests (even before this method) and can start a client
         *   for not isolated tests (ex. GetRestJsonApiTest),
         *   so we will have client without transaction started in our test
         */
        self::resetClient();
    }

    /**
     * @afterClass
     * @internal
     */
    public static function afterClass()
    {
        self::rollbackTransaction();
        self::$loadedFixtures = [];
        self::$referenceRepository = null;

        if (self::$resetCallback) {
            call_user_func(self::$resetCallback);
            self::$resetCallback = null;
        }

        self::resetClient();
    }

    /**
     * Creates a Client.
     *
     * @param array $options An array of options to pass to the createKernel class
     * @param array $server An array of server parameters
     * @param bool $force If this option - true, will reset client on each initClient call
     *
     * @return Client A Client instance
     */
    protected function initClient(array $options = [], array $server = [], $force = false)
    {
        if (self::isClassHasAnnotation(get_called_class(), 'dbIsolation')) {
            throw new \RuntimeException(
                sprintf(
                    '@dbIsolation is default behavior now, please remove annotation from %s',
                    get_called_class()
                )
            );
        }

        if ($force) {
            throw new \RuntimeException(
                sprintf(
                    '%s::initClient asked to do force reset, use @%s instead',
                    get_called_class(),
                    self::DB_ISOLATION_PER_TEST_ANNOTATION
                )
            );
        }

        if (!self::$clientInstance) {
            self::$clientInstance = static::createClient($options, $server);

            if (self::isClassHasAnnotation(get_called_class(), 'dbReindex')) {
                throw new \RuntimeException(
                    sprintf(
                        '%s::initClient asked to do reindex, use %s instead and add tearDown method',
                        get_called_class(),
                        SearchExtensionTrait::class
                    )
                );
            }

            $this->startTransaction(self::hasNestTransactionsWithSavepoints());
        } else {
            self::$clientInstance->setServerParameters($server);
        }

        return $this->client = self::$clientInstance;
    }

    /** {@inheritdoc} */
    protected static function createKernel(array $options = array())
    {
        $options['debug'] = false;

        return parent::createKernel($options);
    }

    /**
     * @param string $tokenId
     * @return CsrfToken
     */
    protected function getCsrfToken($tokenId)
    {
        return $this->getContainer()->get('security.csrf.token_manager')->getToken($tokenId);
    }

    /**
     * @param string $login
     */
    protected function loginUser($login)
    {
        if ('' !== $login) {
            self::$clientInstance->setServerParameters(static::generateBasicAuthHeader($login, $login));
        } else {
            self::$clientInstance->setServerParameters([]);
            self::$clientInstance->getCookieJar()->clear();
        }
    }

    /**
     * @param string $email
     */
    protected function updateUserSecurityToken($email)
    {
        $user = $this->getUser($email);
        $token = new UsernamePasswordToken($user, false, 'k', $user->getRoles());
        $this->getContainer()->get('security.token_storage')->setToken($token);
    }

    /**
     * @param string $email
     * @param string $userClass
     * @return object
     */
    private function getUser($email, $userClass = User::class)
    {
        return $this->getContainer()->get('doctrine')->getRepository($userClass)->findOneBy(['email' => $email]);
    }

    /**
     * Reset client and rollback transaction
     */
    protected static function resetClient()
    {
        if (self::$clientInstance) {
            self::$clientInstance = null;
        }

        if (self::$soapClientInstance) {
            self::$soapClientInstance = null;
        }

        static::ensureKernelShutdown();
    }

    /**
     * {@inheritdoc}
     */
    protected static function getKernelClass()
    {
        if (isset($_SERVER['KERNEL_DIR'])) {
            $dir = $_SERVER['KERNEL_DIR'];

            if (!is_dir($dir)) {
                $phpUnitDir = static::getPhpUnitXmlDir();
                if (is_dir("$phpUnitDir/$dir")) {
                    $dir = "$phpUnitDir/$dir";
                }
            }
        } else {
            $dir = static::getPhpUnitXmlDir();
        }

        $finder = new Finder();
        $finder->name('AppKernel.php')->depth(0)->in($dir);
        $results = iterator_to_array($finder);
        if (!count($results)) {
            throw new \RuntimeException(
                'Either set KERNEL_DIR in your phpunit.xml according to' .
                ' https://symfony.com/doc/current/book/testing.html#your-first-functional-test' .
                ' or override the WebTestCase::createKernel() method.'
            );
        }

        $file = current($results);
        $class = $file->getBasename('.php');

        require_once $file;

        return $class;
    }

    /**
     * Process and replace all references and functions to values
     *
     * @param  array|string $data Can be path to yml template file or array
     * @return array|string
     */
    protected static function processTemplateData($data)
    {
        if (!self::$referenceRepository) {
            return $data;
        }

        /** @var AliceFixtureLoader $aliceLoader */
        $aliceLoader = self::getContainer()->get('oro_test.alice_fixture_loader');
        $aliceLoader->setReferences(self::$referenceRepository->getReferences());

        if (is_string($data)) {
            try {
                $file = $aliceLoader->locateFile($data);
                if (is_file($file)) {
                    $data = Yaml::parse(file_get_contents($file));
                }
            } catch (\InvalidArgumentException $e) {
            }
        }

        if (is_array($data)) {
            array_walk_recursive($data, function (&$item) use ($aliceLoader) {
                $item = $aliceLoader->getProcessor()->process($item, [], null);
            });
        } elseif (is_int($data) || is_string($data)) {
            $data = $aliceLoader->getProcessor()->process($data, [], null);
        } else {
            throw new \InvalidArgumentException(
                sprintf('Expected argument of type "array or string", "%s" given.', gettype($data))
            );
        }

        return $data;
    }

    /**
     * Get value of dbIsolationPerTest option from annotation of called class
     *
     * @return bool
     */
    private static function getDbIsolationPerTestSetting()
    {
        $calledClass = get_called_class();
        if (!isset(self::$dbIsolationPerTest[$calledClass])) {
            self::$dbIsolationPerTest[$calledClass] = self::isClassHasAnnotation(
                $calledClass,
                self::DB_ISOLATION_PER_TEST_ANNOTATION
            );
        }

        return self::$dbIsolationPerTest[$calledClass];
    }

    /**
     * @return bool
     */
    private static function hasNestTransactionsWithSavepoints()
    {
        $calledClass = get_called_class();
        if (!isset(self::$nestTransactionsWithSavepoints[$calledClass])) {
            self::$nestTransactionsWithSavepoints[$calledClass] =
                self::isClassHasAnnotation($calledClass, self::NEST_TRANSACTIONS_WITH_SAVEPOINTS);
        }

        return self::$nestTransactionsWithSavepoints[$calledClass];
    }

    /**
     * @param string $className
     * @param string $annotationName
     *
     * @return bool
     */
    private static function isClassHasAnnotation($className, $annotationName)
    {
        $annotations = \PHPUnit_Util_Test::parseTestMethodAnnotations($className);
        return isset($annotations['class'][$annotationName]);
    }

    /**
     * @param string $wsdl
     * @param array $options
     * @param bool $force
     *
     * @return SoapClient
     * @throws \Exception
     */
    protected function initSoapClient($wsdl = null, array $options = [], $force = false)
    {
        if (!self::$soapClientInstance || $force) {
            if ($wsdl === null) {
                $wsdl = "http://localhost/api/soap";
            }

            $options = array_merge(
                [
                    'location' => $wsdl,
                    'soap_version' => SOAP_1_2
                ],
                $options
            );

            $client = $this->getClientInstance();
            if ($options['soap_version'] == SOAP_1_2) {
                $contentType = 'application/soap+xml';
            } else {
                $contentType = 'text/xml';
            }
            $client->request('GET', $wsdl, [], [], ['CONTENT_TYPE' => $contentType]);
            $status = $client->getResponse()->getStatusCode();
            $wsdl = $client->getResponse()->getContent();
            if ($status >= 400) {
                throw new \Exception($wsdl, $status);
            }
            //save to file
            $file = tempnam(sys_get_temp_dir(), date("Ymd") . '_') . '.xml';
            $fl = fopen($file, 'bw');
            fwrite($fl, $wsdl);
            fclose($fl);

            self::$soapClientInstance = new SoapClient($file, $options, $client);

            unlink($file);
        }

        return $this->soapClient = self::$soapClientInstance;
    }

    /**
     * Builds up the environment to run the given command.
     *
     * @param string $name
     * @param array $params
     * @param bool $cleanUp strip new lines and multiple spaces, removes dependency on terminal columns
     * @param bool $exceptionOnError
     *
     * @return string
     */
    protected static function runCommand($name, array $params = [], $cleanUp = true, $exceptionOnError = false)
    {
        /** @var KernelInterface $kernel */
        $kernel = self::getContainer()->get('kernel');

        $application = new Application($kernel);
        $application->setAutoExit(false);
        $application->setTerminalDimensions(120, 50);

        $params['--no-ansi'] = true;

        $args = ['application', $name];
        foreach ($params as $k => $v) {
            if (is_bool($v)) {
                if ($v) {
                    $args[] = $k;
                }
            } else {
                if (!is_int($k)) {
                    $args[] = $k;
                }
                $args[] = $v;
            }
        }
        $input = new ArgvInput($args);
        $input->setInteractive(false);

        $fp = fopen('php://temp/maxmemory:' . (1024 * 1024 * 1), 'br+');
        $output = new StreamOutput($fp);

        $exitCode = $application->run($input, $output);

        rewind($fp);

        $content = stream_get_contents($fp);

        if ($exceptionOnError && $exitCode !== 0) {
            throw new \RuntimeException($content);
        }

        if ($cleanUp) {
            $content = preg_replace(['/\s{2,}\n\s{2,}/', '/(\n|\s{2,})+/'], ['', ' '], $content);
        }

        return trim($content);
    }

    /**
     * @param string[] $fixtures Each fixture can be a class name or a path to nelmio/alice file
     * @param bool     $force    Load fixtures even if its was loaded
     *
     * @link https://github.com/nelmio/alice
     */
    protected function loadFixtures(array $fixtures, $force = false)
    {
        if ($force) {
            throw new \RuntimeException(
                sprintf(
                    '%s::loadFixtures asked to do force load, use @%s instead',
                    get_called_class(),
                    self::DB_ISOLATION_PER_TEST_ANNOTATION
                )
            );
        }

        $container = $this->getContainer();
        $fixtureIdentifierResolver = new AliceFixtureIdentifierResolver($container->get('kernel'));

        $filteredFixtures = $this->filterFixtures($fixtures, $force);
        if (!$filteredFixtures) {
            return;
        }

        $loader = new DataFixturesLoader(new AliceFixtureFactory(), $fixtureIdentifierResolver, $container);
        foreach ($filteredFixtures as $fixture) {
            $loader->addFixture($fixture);
        }

        $executor = new DataFixturesExecutor($this->getDataFixturesExecutorEntityManager());
        $executor->execute($loader->getFixtures(), true);
        self::$referenceRepository = $executor->getReferenceRepository();
        $this->postFixtureLoad();
    }

    /**
     * @return EntityManagerInterface
     */
    protected function getDataFixturesExecutorEntityManager()
    {
        return $this->getContainer()->get('doctrine')->getManager();
    }

    /**
     * @param array  $fixtures Existing references that will be filtered
     * @param bool   $force    Load fixtures even if its was loaded
     * @return array
     */
    protected function filterFixtures(array $fixtures, $force = false)
    {
        $container = $this->getContainer();
        $fixtureIdentifierResolver = new AliceFixtureIdentifierResolver($container->get('kernel'));
        $filteredFixtures = [];

        foreach ($fixtures as $fixture) {
            $filteredFixtures[$fixtureIdentifierResolver->resolveId($fixture)] = $fixture;
        }

        if (!$force) {
            $removeLoadedFixturesCallback = function ($fixtureId) {
                return !in_array($fixtureId, self::$loadedFixtures, true);
            };

            $filteredFixtures = array_filter($filteredFixtures, $removeLoadedFixturesCallback, ARRAY_FILTER_USE_KEY);
        }

        self::$loadedFixtures = array_merge(self::$loadedFixtures, array_keys($filteredFixtures));

        return $filteredFixtures;
    }

    /**
     * @param string $name
     *
     * @return object|mixed
     */
    protected function getReference($name)
    {
        return $this->getReferenceRepository()->getReference($name);
    }

    /**
     * @param string $name
     * @return bool
     */
    protected function hasReference($name)
    {
        return $this->getReferenceRepository()->hasReference($name);
    }

    /**
     * @return ReferenceRepository|null
     */
    protected function getReferenceRepository()
    {
        if (false == self::$referenceRepository) {
            throw new \LogicException('The reference repository is not set. Have you loaded fixtures?');
        }

        return self::$referenceRepository;
    }

    /**
     * Callback function to be executed after fixture load.
     */
    protected function postFixtureLoad()
    {
    }

    /**
     * Creates a mock object of a service identified by its id.
     *
     * @param string $id
     *
     * @return \PHPUnit_Framework_MockObject_MockBuilder
     */
    protected function getServiceMockBuilder($id)
    {
        $service = $this->getContainer()->get($id);
        $class = get_class($service);
        return $this->getMockBuilder($class)->disableOriginalConstructor();
    }

    /**
     * Generates a URL or path for a specific route based on the given parameters.
     *
     * @param string $name
     * @param array $parameters
     * @param bool|int $absolute
     *
     * @return string
     */
    protected function getUrl($name, $parameters = [], $absolute = false)
    {
<<<<<<< HEAD
        if (is_bool($absolute)) {
            $referenceType = $absolute ? UrlGeneratorInterface::ABSOLUTE_URL : UrlGeneratorInterface::ABSOLUTE_PATH;
        } else {
            $referenceType = $absolute;
        }
=======
        $referenceType = $absolute ? UrlGeneratorInterface::ABSOLUTE_URL : UrlGeneratorInterface::ABSOLUTE_PATH;
>>>>>>> 8bb46f7b

        return self::getContainer()->get('router')->generate($name, $parameters, $referenceType);
    }

    /**
     * Get an instance of the dependency injection container.
     *
     * @return ContainerInterface
     */
    protected static function getContainer()
    {
        return static::getClientInstance()->getContainer();
    }

    /**
     * @return Client
     * @throws \BadMethodCallException
     */
    public static function getClientInstance()
    {
        if (!self::$clientInstance) {
            throw new \BadMethodCallException('Client instance is not initialized.');
        }

        return self::$clientInstance;
    }

    /**
     * Add value from 'oro_default' route to the url
     *
     * @param array $data
     * @param string $urlParameterKey
     */
    public function addOroDefaultPrefixToUrlInParameterArray(&$data, $urlParameterKey)
    {
        $oroDefaultPrefix = $this->getUrl('oro_default');

        $replaceOroDefaultPrefixCallback = function (&$value) use ($oroDefaultPrefix, $urlParameterKey) {
            if (!is_null($value[$urlParameterKey])) {
                $value[$urlParameterKey] = str_replace(
                    '%oro_default_prefix%',
                    $oroDefaultPrefix,
                    $value[$urlParameterKey]
                );
            }
        };

        array_walk(
            $data,
            $replaceOroDefaultPrefixCallback
        );
    }

    /**
     * Data provider for REST/SOAP API tests
     *
     * @param string $folder
     *
     * @return array
     */
    public static function getApiRequestsData($folder)
    {
        static $randomString;

        // generate unique value
        if (!$randomString) {
            $randomString = self::generateRandomString(5);
        }

        $parameters = [];
        $testFiles = new \RecursiveDirectoryIterator($folder, \RecursiveDirectoryIterator::SKIP_DOTS);
        foreach ($testFiles as $fileName => $object) {
            $parameters[$fileName] = Yaml::parse(file_get_contents($fileName)) ?: [];
            if (is_null($parameters[$fileName]['response'])) {
                unset($parameters[$fileName]['response']);
            }
        }

        $replaceCallback = function (&$value) use ($randomString) {
            if (!is_null($value)) {
                $value = str_replace('%str%', $randomString, $value);
            }
        };

        foreach ($parameters as $key => $value) {
            array_walk(
                $parameters[$key]['request'],
                $replaceCallback,
                $randomString
            );
            array_walk(
                $parameters[$key]['response'],
                $replaceCallback,
                $randomString
            );
        }

        return $parameters;
    }

    /**
     * @param int $length
     *
     * @return string
     */
    public static function generateRandomString($length = 10)
    {
        $random = "";
        mt_srand((double)microtime() * 1000000);
        $char_list = "ABCDEFGHIJKLMNOPQRSTUVWXYZ";
        $char_list .= "abcdefghijklmnopqrstuvwxyz";
        $char_list .= "1234567890_";

        for ($i = 0; $i < $length; $i++) {
            $random .= substr($char_list, (mt_rand() % (strlen($char_list))), 1);
        }

        return $random;
    }

    /**
     * Generate WSSE authorization header
     *
     * @param string $userName
     * @param string $userPassword
     * @param string|null $nonce
     *
     * @return array
     */
    public static function generateWsseAuthHeader(
        $userName = self::USER_NAME,
        $userPassword = self::USER_PASSWORD,
        $nonce = null
    ) {
        if (null === $nonce) {
            $nonce = uniqid('nonce', true);
        }

        $created = date('c');
        $digest = base64_encode(sha1(base64_decode($nonce) . $created . $userPassword, true));
        $wsseHeader = [
            'CONTENT_TYPE' => 'application/json',
            'HTTP_Authorization' => 'WSSE profile="UsernameToken"',
            'HTTP_X-WSSE' => sprintf(
                'UsernameToken Username="%s", PasswordDigest="%s", Nonce="%s", Created="%s"',
                $userName,
                $digest,
                $nonce,
                $created
            )
        ];

        return $wsseHeader;
    }

    /**
     * Generate Basic  authorization header
     *
     * @param string $userName
     * @param string $userPassword
     * @param int $userOrganization
     *
     * @return array
     */
    public static function generateBasicAuthHeader(
        $userName = self::AUTH_USER,
        $userPassword = self::AUTH_PW,
        $userOrganization = self::AUTH_ORGANIZATION
    ) {
        return [
            'PHP_AUTH_USER' => $userName,
            'PHP_AUTH_PW' => $userPassword,
            'PHP_AUTH_ORGANIZATION' => $userOrganization
        ];
    }

    /**
     * @return array
     */
    public static function generateNoHashNavigationHeader()
    {
        return ['HTTP_' . strtoupper(ResponseHashnavListener::HASH_NAVIGATION_HEADER) => 0];
    }

    /**
     * Convert value to array
     *
     * @param mixed $value
     *
     * @return array
     */
    public static function valueToArray($value)
    {
        return self::jsonToArray(json_encode($value));
    }

    /**
     * Convert json to array
     *
     * @param string $json
     *
     * @return array
     */
    public static function jsonToArray($json)
    {
        return (array)json_decode($json, true);
    }

    /**
     * Checks json response status code and return content as array
     *
     * @param Response $response
     * @param int $statusCode
     * @param string|int $message
     *
     * @return array
     */
    public static function getJsonResponseContent(Response $response, $statusCode, $message = null)
    {
        self::assertJsonResponseStatusCodeEquals($response, $statusCode, $message);
        return self::jsonToArray($response->getContent());
    }

    /**
     * Assert response is json and has status code
     *
     * @param Response $response
     * @param int $statusCode
     * @param string|null $message
     */
    public static function assertEmptyResponseStatusCodeEquals(Response $response, $statusCode, $message = null)
    {
        self::assertResponseStatusCodeEquals($response, $statusCode, $message);
        self::assertEmpty(
            $response->getContent(),
            sprintf('HTTP response with code %d must have empty body', $statusCode)
        );
    }

    /**
     * Assert response is json and has status code
     *
     * @param Response $response
     * @param int $statusCode
     * @param string|null $message
     */
    public static function assertJsonResponseStatusCodeEquals(Response $response, $statusCode, $message = null)
    {
        self::assertResponseStatusCodeEquals($response, $statusCode, $message);
        self::assertResponseContentTypeEquals($response, 'application/json', $message);
    }

    /**
     * Assert response is html and has status code
     *
     * @param Response $response
     * @param int $statusCode
     * @param string|null $message
     */
    public static function assertHtmlResponseStatusCodeEquals(Response $response, $statusCode, $message = null)
    {
        self::assertResponseStatusCodeEquals($response, $statusCode, $message);
        self::assertResponseContentTypeEquals($response, 'text/html; charset=UTF-8', $message);
    }

    /**
     * Assert response status code equals
     *
     * @param Response $response
     * @param int $statusCode
     * @param string|null $message
     */
    public static function assertResponseStatusCodeEquals(Response $response, $statusCode, $message = null)
    {
        try {
            \PHPUnit_Framework_TestCase::assertEquals($statusCode, $response->getStatusCode(), $message);
        } catch (\PHPUnit_Framework_ExpectationFailedException $e) {
            if ($statusCode < 400
                && $response->getStatusCode() >= 400
                && $response->headers->contains('Content-Type', 'application/json')
            ) {
                $content = self::jsonToArray($response->getContent());
                if (!empty($content['message'])) {
                    $errors = null;
                    if (!empty($content['errors'])) {
                        $errors = is_array($content['errors'])
                            ? json_encode($content['errors'])
                            : $content['errors'];
                    }
                    $e = new \PHPUnit_Framework_ExpectationFailedException(
                        $e->getMessage()
                        . ' Error message: ' . $content['message']
                        . ($errors ? '. Errors: ' . $errors : ''),
                        $e->getComparisonFailure()
                    );
                } else {
                    $e = new \PHPUnit_Framework_ExpectationFailedException(
                        $e->getMessage() . ' Response content: ' . $response->getContent(),
                        $e->getComparisonFailure()
                    );
                }
            }
            throw $e;
        }
    }

    /**
     * Assert response content type equals
     *
     * @param Response $response
     * @param string $contentType
     * @param string|null $message
     */
    public static function assertResponseContentTypeEquals(Response $response, $contentType, $message = null)
    {
        $message = $message ? $message . PHP_EOL : '';
        $message .= sprintf('Failed asserting response has header "Content-Type: %s":', $contentType);
        $message .= PHP_EOL . $response->headers;

        \PHPUnit_Framework_TestCase::assertTrue($response->headers->contains('Content-Type', $contentType), $message);
    }

    /**
     * Assert that intersect of $actual with $expected equals $expected
     *
     * @param array $expected
     * @param array $actual
     * @param string $message
     */
    public static function assertArrayIntersectEquals(array $expected, array $actual, $message = null)
    {
        $actualIntersect = self::getRecursiveArrayIntersect($actual, $expected);
        \PHPUnit_Framework_TestCase::assertEquals(
            $expected,
            $actualIntersect,
            $message
        );
    }

    /**
     * Get intersect of $target array with values of keys in $source array.
     * If key is an array in both places then the value of this key will be returned as intersection as well.
     * Not associative arrays will be returned completely
     *
     * @param array $source
     * @param array $target
     * @return array
     */
    public static function getRecursiveArrayIntersect(array $target, array $source)
    {
        $result = [];

        $isSourceAssociative = ArrayUtil::isAssoc($source);
        $isTargetAssociative = ArrayUtil::isAssoc($target);
        if (!$isSourceAssociative || !$isTargetAssociative) {
            foreach ($target as $key => $value) {
                if (array_key_exists($key, $source) && is_array($value) && is_array($source[$key])) {
                    $result[$key] = self::getRecursiveArrayIntersect($value, $source[$key]);
                } else {
                    $result[$key] = $value;
                }
            }
        } else {
            foreach (array_keys($source) as $key) {
                if (array_key_exists($key, $target)) {
                    if (is_array($target[$key]) && is_array($source[$key])) {
                        $result[$key] = self::getRecursiveArrayIntersect($target[$key], $source[$key]);
                    } else {
                        $result[$key] = $target[$key];
                    }
                }
            }
        }


        return $result;
    }

    /**
     * Sorts array by key recursively. This method is used to output failures of array response comparison in
     * a more comprehensive way.
     *
     * @param array $array
     */
    protected static function sortArrayByKeyRecursively(array &$array)
    {
        ksort($array);

        foreach ($array as $key => &$value) {
            if (is_array($value)) {
                self::sortArrayByKeyRecursively($value);
            }
        }
    }

    /**
     * {@inheritdoc}
     *
     * @return Client
     */
    protected function getClient()
    {
        return self::getClientInstance();
    }

    /**
     * @return Client
     */
    protected function getSoapClient()
    {
        if (!self::$soapClientInstance) {
            throw new \LogicException('Client is not initialized, call "initSoapClient" method first');
        }

        return self::$soapClientInstance;
    }

    /**
     * @return string
     */
    protected function getCurrentDir()
    {
        return dirname((new \ReflectionClass($this))->getFileName());
    }

    /**
     * @param string $folderName
     * @param string $fileName
     *
     * @return string
     */
    protected function getTestResourcePath($folderName, $fileName)
    {
        if (!$folderName) {
            return $this->getCurrentDir() . DIRECTORY_SEPARATOR . $fileName;
        }

        return $this->getCurrentDir() . DIRECTORY_SEPARATOR .  $folderName . DIRECTORY_SEPARATOR . $fileName;
    }

    /**
     * @param string $path
     *
     * @return bool
     */
    protected function isRelativePath($path)
    {
        return
            0 !== strpos($path, '/')
            && 0 !== strpos($path, '@')
            && false === strpos($path, ':');
    }
}<|MERGE_RESOLUTION|>--- conflicted
+++ resolved
@@ -654,15 +654,10 @@
      */
     protected function getUrl($name, $parameters = [], $absolute = false)
     {
-<<<<<<< HEAD
+        $referenceType = $absolute;
         if (is_bool($absolute)) {
             $referenceType = $absolute ? UrlGeneratorInterface::ABSOLUTE_URL : UrlGeneratorInterface::ABSOLUTE_PATH;
-        } else {
-            $referenceType = $absolute;
-        }
-=======
-        $referenceType = $absolute ? UrlGeneratorInterface::ABSOLUTE_URL : UrlGeneratorInterface::ABSOLUTE_PATH;
->>>>>>> 8bb46f7b
+        }
 
         return self::getContainer()->get('router')->generate($name, $parameters, $referenceType);
     }
