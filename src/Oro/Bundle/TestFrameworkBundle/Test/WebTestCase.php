--- conflicted
+++ resolved
@@ -4,10 +4,7 @@
 
 use Doctrine\Common\DataFixtures\ReferenceRepository;
 
-<<<<<<< HEAD
-=======
 use Oro\Bundle\SearchBundle\Tests\Functional\SearchExtensionTrait;
->>>>>>> ff1513a3
 use Oro\Bundle\TestFrameworkBundle\Test\DataFixtures\AliceFixtureLoader;
 use Symfony\Component\Console\Output\StreamOutput;
 use Symfony\Component\Finder\Finder;
@@ -288,50 +285,6 @@
 
     /**
      * Process and replace all references and functions to values
-<<<<<<< HEAD
-     *
-     * @param  array|string $data Can be path to yml template file or array
-     * @return array|string
-     */
-    protected static function processTemplateData($data)
-    {
-        if (!self::$referenceRepository) {
-            return $data;
-        }
-
-        /** @var AliceFixtureLoader $aliceLoader */
-        $aliceLoader = self::getContainer()->get('oro_test.alice_fixture_loader');
-        $aliceLoader->setReferences(self::$referenceRepository->getReferences());
-
-        if (is_string($data)) {
-            try {
-                $file = $aliceLoader->locateFile($data);
-                if (is_file($file)) {
-                    $data = Yaml::parse(file_get_contents($file));
-                }
-            } catch (\InvalidArgumentException $e) {
-            }
-        }
-
-        if (is_array($data)) {
-            array_walk_recursive($data, function (&$item) use ($aliceLoader) {
-                $item = $aliceLoader->getProcessor()->process($item, [], null);
-            });
-        } elseif (is_int($data) || is_string($data)) {
-            $data = $aliceLoader->getProcessor()->process($data, [], null);
-        } else {
-            throw new \InvalidArgumentException(
-                sprintf('Expected argument of type "array or string", "%s" given.', gettype($data))
-            );
-        }
-
-        return $data;
-    }
-
-    /**
-     * Get value of dbIsolation option from annotation of called class
-=======
->>>>>>> ff1513a3
      *
      * @param  array|string $data Can be path to yml template file or array
      * @return array|string
