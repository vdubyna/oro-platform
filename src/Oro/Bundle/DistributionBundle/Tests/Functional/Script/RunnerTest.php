<?php
namespace Oro\Bundle\DistributionBundle\Tests\Functional\Script;

use Composer\Installer\InstallationManager;
use Composer\Package\PackageInterface;
use Psr\Log\LoggerInterface;

use Oro\Bundle\TestFrameworkBundle\Test\Client;
use Oro\Bundle\DistributionBundle\Script\Runner;
use Oro\Bundle\TestFrameworkBundle\Test\WebTestCase;

class RunnerTest extends WebTestCase
{
<<<<<<< HEAD
=======
    /**
     * @var Client
     */
    protected $client;

    /**
     * @var string
     */
    protected $applicationRootDir;

    public function setUp()
    {
        $this->client = static::createClient();
        $this->applicationRootDir = $this->client->getKernel()->getRootDir();
    }
>>>>>>> 6c4d5730

    /**
     * @test
     */
    public function shouldBeConstructedWithInstallationManager()
    {
<<<<<<< HEAD
        new Runner($this->createInstallationManagerMock(), $this->createLoggerMock(), 'path/to/application/root/dir');
=======
        new Runner($this->createInstallationManagerMock(), 'path/to/application/root/dir', 'test');
>>>>>>> 6c4d5730
    }

    /**
     * @test
     */
    public function shouldRunValidInstallScriptOfPackageAndReturnOutput()
    {
        $package = $this->createPackageMock();
        $targetDir = __DIR__ . '/../Fixture/Script/valid';
        $logger = $this->createLoggerMock();
        $logger->expects($this->exactly(2))
            ->method('info');

        $runner = $this->createRunner($package, $targetDir, $logger);
        $expectedOutput = $this->formatExpectedResult(
            'Valid install script',
            $targetDir . '/install.php',
            'The install script was executed'
        );

        $this->assertEquals($expectedOutput, $runner->install($package));
    }

    /**
     * @test
     */
    public function shouldDoNothingWhenInstallScriptIsAbsent()
    {
        $package = $this->createPackageMock();
        $logger = $this->createLoggerMock();
        $logger->expects($this->once())
            ->method('info')
            ->with($this->stringContains('There is no '));
        $runner = $this->createRunner($package, __DIR__ . '/../Fixture/Script/empty', $logger);

        $this->assertNull($runner->install($package));
    }

    /**
     * @test
     *
     * @expectedException \Symfony\Component\Process\Exception\ProcessFailedException
     * @expectedExceptionMessage The command
     */
    public function throwExceptionWhenProcessFailed()
    {
        $package = $this->createPackageMock();
        $logger = $this->createLoggerMock();
        $logger->expects($this->once())
            ->method('error')
            ->with($this->stringContains('The command '));
        $runner = $this->createRunner($package, __DIR__ . '/../Fixture/Script/invalid', $logger);

        $runner->install($package);
    }

    /**
     * @test
     */
    public function shouldRunValidUninstallScriptOfPackageAndReturnOutput()
    {
        $package = $this->createPackageMock();
        $targetDir = __DIR__ . '/../Fixture/Script/valid';
        $logger = $this->createLoggerMock();
        $logger->expects($this->exactly(2))
            ->method('info');
        $runner = $this->createRunner($package, $targetDir, $logger);
        $expectedOutput = $this->formatExpectedResult(
            'Valid uninstall script',
            $targetDir . '/uninstall.php',
            'The uninstall script was executed'
        );

        $this->assertEquals($expectedOutput, $runner->uninstall($package));
    }

    /**
     * @test
     */
    public function shouldDoNothingWhenUninstallScriptIsAbsent()
    {
        $package = $this->createPackageMock();
        $logger = $this->createLoggerMock();
        $logger->expects($this->once())
            ->method('info')
            ->with($this->stringContains('There is no '));
        $runner = $this->createRunner($package, __DIR__ . '/../Fixture/Script/empty', $logger);

        $this->assertNull($runner->uninstall($package));
    }

    /**
     * @test
     *
     * @expectedException \Symfony\Component\Process\Exception\ProcessFailedException
     * @expectedExceptionMessage The command
     */
    public function throwExceptionWhenProcessFailedDuringUninstalling()
    {
        $package = $this->createPackageMock();
        $logger = $this->createLoggerMock();
        $logger->expects($this->once())
            ->method('error')
            ->with($this->stringContains('The command '));
        $runner = $this->createRunner($package, __DIR__ . '/../Fixture/Script/invalid', $logger);

        $runner->uninstall($package);
    }

    /**
     * @test
     */
    public function shouldRunValidUpdateScriptOfPackageAndReturnOutput()
    {
        $package = $this->createPackageMock();
        $targetDir = __DIR__ . '/../Fixture/Script/valid';
        $logger = $this->createLoggerMock();
        $logger->expects($this->exactly(2))
            ->method('info');
        $runner = $this->createRunner($package, $targetDir, $logger);
        $expectedOutput = $this->formatExpectedResult(
            'Valid update script',
            $targetDir . '/update.php',
            'The update script was executed'
        );

        $this->assertEquals($expectedOutput, $runner->update($package, 'any version'));
    }

    /**
     * @test
     */
    public function shouldDoNothingWhenUpdateScriptIsAbsent()
    {
        $package = $this->createPackageMock();
        $logger = $this->createLoggerMock();
        $logger->expects($this->once())
            ->method('info')
            ->with($this->stringContains('There is no '));
        $runner = $this->createRunner($package, __DIR__ . '/../Fixture/Script/empty', $logger);

        $this->assertNull($runner->update($package, 'any version'));
    }

    /**
     * @test
     *
     * @expectedException \Symfony\Component\Process\Exception\ProcessFailedException
     * @expectedExceptionMessage The command
     */
    public function throwExceptionWhenProcessFailedDuringUpdating()
    {
        $package = $this->createPackageMock();
        $logger = $this->createLoggerMock();
        $logger->expects($this->once())
            ->method('error')
            ->with($this->stringContains('The command '));
        $runner = $this->createRunner($package, __DIR__ . '/../Fixture/Script/invalid', $logger);

        $runner->update($package, 'any version');
    }

    /**
     * @test
     */
    public function shouldRunMigrationScriptsUpToCurrentPackageVersionSimple()
    {
        $package = $this->createPackageMock();
        $targetDir = __DIR__ . '/../Fixture/Script/valid/update-migrations/simple';
        $logger = $this->createLoggerMock();
        $logger->expects($this->exactly(4))
            ->method('info');
        $runner = $this->createRunner($package, $targetDir, $logger);
        $expectedRunnerOutput = $this->formatExpectedResult(
            'Simple migration 2 script',
            $targetDir . DIRECTORY_SEPARATOR . 'update_2.php',
            'update 2'
        ) . PHP_EOL . $this->formatExpectedResult(
            'Simple migration 3 script',
            $targetDir . DIRECTORY_SEPARATOR . 'update_3.php',
            'update 3'
        );

        $this->assertEquals($expectedRunnerOutput, $runner->update($package, '1'));
    }

    /**
     * @test
     */
    public function shouldRunMigrationScriptsUpToCurrentPackageVersionComplex()
    {
        $package = $this->createPackageMock();
        $targetDir = __DIR__ . '/../Fixture/Script/valid/update-migrations/complex';
        $logger = $this->createLoggerMock();
        $logger->expects($this->exactly(4))
            ->method('info');
        $runner = $this->createRunner($package, $targetDir, $logger);
        $expectedRunnerOutput = $this->formatExpectedResult(
            'Complex migration 0_1_9_1 script',
            $targetDir . DIRECTORY_SEPARATOR . 'update_0.1.9.1.php',
            'update 0.1.9.1'
        ) . PHP_EOL . $this->formatExpectedResult(
            'Complex migration 0_1_10 script',
            $targetDir . DIRECTORY_SEPARATOR . 'update_0.1.10.php',
            'update 0.1.10'
        );

        $this->assertEquals($expectedRunnerOutput, $runner->update($package, '0.1.9'));
    }

    /**
     * @test
     */
    public function shouldRunUpdatePlatformCommandWithoutErrors()
    {
        $logger = $this->createLoggerMock();
        $logger->expects($this->exactly(2))
            ->method('info');
        $runner = $this->createRunner(null, null, $logger);

        $runner->runPlatformUpdate();
    }

    /**
     * @test
     */
    public function shouldRemoveCachedFiles()
    {
        $tempDir = sys_get_temp_dir() . '/platform-app-tmp';
        if (is_dir($tempDir)) {
            rmdir($tempDir);
        }
        mkdir($tempDir);

        $bundlesFileName = $tempDir . '/bundles.php';
        $containerFileName = $tempDir . '/' . uniqid() . 'ProjectContainer.php';
        touch($bundlesFileName);
        touch($containerFileName);

        //guard
        $this->assertFileExists($bundlesFileName);
        $this->assertFileExists($containerFileName);

        $runner = $this->createRunner(null, null, $tempDir);
        $runner->removeCachedFiles();

        $this->assertFileNotExists($bundlesFileName);
        $this->assertFileNotExists($containerFileName);
    }

    /**
     * @return \PHPUnit_Framework_MockObject_MockObject|PackageInterface
     */
    protected function createPackageMock()
    {
        return $this->getMock('Composer\Package\PackageInterface');
    }

    /**
     * @param \Composer\Package\PackageInterface $package
     * @param string $targetDir
     *
     * @return \PHPUnit_Framework_MockObject_MockObject|InstallationManager
     */
    protected function createInstallationManagerMock(PackageInterface $package = null, $targetDir = null)
    {
        $im = $this->getMock('Composer\Installer\InstallationManager');
        if ($package) {
            $im->expects($this->any())
                ->method('getInstallPath')
                ->with($package)
                ->will($this->returnValue($targetDir));
        }

        return $im;
    }

    /**
     * @param $annotationLabel
     * @param $pathToFile
     * @param $scriptOutput
     *
     * @return string
     */
    protected function formatExpectedResult($annotationLabel, $pathToFile, $scriptOutput)
    {
        $format = <<<OUTPUT
Launching "%s" (%s) script
%s

OUTPUT;

        return sprintf($format, $annotationLabel, $pathToFile, $scriptOutput);
    }

    /**
     * @param PackageInterface $package
     * @param string $targetDir
<<<<<<< HEAD
     * @param LoggerInterface $logger
     *
     * @return Runner
     */
    protected function createRunner(PackageInterface $package = null, $targetDir = null, LoggerInterface $logger=null)
    {
        if (!$logger) {
            $logger = $this->createLoggerMock();
        }
        return new Runner($this->createInstallationManagerMock($package, $targetDir), $logger, '.');
    }

    /**
     * @return \PHPUnit_Framework_MockObject_MockObject|LoggerInterface
     */
    protected function createLoggerMock()
    {
        return $this->getMock('Psr\Log\LoggerInterface');
=======
     * @param string $applicationRootDir
     * @return Runner
     */
    protected function createRunner($package = null, $targetDir = null, $applicationRootDir = null)
    {
        return new Runner(
            $this->createInstallationManagerMock($package, $targetDir),
            $applicationRootDir ? $applicationRootDir : $this->applicationRootDir,
            'test'
        );
>>>>>>> 6c4d5730
    }
}<|MERGE_RESOLUTION|>--- conflicted
+++ resolved
@@ -11,8 +11,6 @@
 
 class RunnerTest extends WebTestCase
 {
-<<<<<<< HEAD
-=======
     /**
      * @var Client
      */
@@ -28,18 +26,13 @@
         $this->client = static::createClient();
         $this->applicationRootDir = $this->client->getKernel()->getRootDir();
     }
->>>>>>> 6c4d5730
 
     /**
      * @test
      */
     public function shouldBeConstructedWithInstallationManager()
     {
-<<<<<<< HEAD
-        new Runner($this->createInstallationManagerMock(), $this->createLoggerMock(), 'path/to/application/root/dir');
-=======
-        new Runner($this->createInstallationManagerMock(), 'path/to/application/root/dir', 'test');
->>>>>>> 6c4d5730
+        new Runner($this->createInstallationManagerMock(), $this->createLoggerMock(), 'path/to/application/root/dir', 'test');
     }
 
     /**
@@ -53,7 +46,7 @@
         $logger->expects($this->exactly(2))
             ->method('info');
 
-        $runner = $this->createRunner($package, $targetDir, $logger);
+        $runner = $this->createRunner($package, $logger, $targetDir);
         $expectedOutput = $this->formatExpectedResult(
             'Valid install script',
             $targetDir . '/install.php',
@@ -73,7 +66,7 @@
         $logger->expects($this->once())
             ->method('info')
             ->with($this->stringContains('There is no '));
-        $runner = $this->createRunner($package, __DIR__ . '/../Fixture/Script/empty', $logger);
+        $runner = $this->createRunner($package, $logger, __DIR__ . '/../Fixture/Script/empty');
 
         $this->assertNull($runner->install($package));
     }
@@ -91,7 +84,7 @@
         $logger->expects($this->once())
             ->method('error')
             ->with($this->stringContains('The command '));
-        $runner = $this->createRunner($package, __DIR__ . '/../Fixture/Script/invalid', $logger);
+        $runner = $this->createRunner($package, $logger, __DIR__ . '/../Fixture/Script/invalid');
 
         $runner->install($package);
     }
@@ -106,7 +99,7 @@
         $logger = $this->createLoggerMock();
         $logger->expects($this->exactly(2))
             ->method('info');
-        $runner = $this->createRunner($package, $targetDir, $logger);
+        $runner = $this->createRunner($package, $logger, $targetDir);
         $expectedOutput = $this->formatExpectedResult(
             'Valid uninstall script',
             $targetDir . '/uninstall.php',
@@ -126,7 +119,7 @@
         $logger->expects($this->once())
             ->method('info')
             ->with($this->stringContains('There is no '));
-        $runner = $this->createRunner($package, __DIR__ . '/../Fixture/Script/empty', $logger);
+        $runner = $this->createRunner($package, $logger, __DIR__ . '/../Fixture/Script/empty');
 
         $this->assertNull($runner->uninstall($package));
     }
@@ -144,7 +137,7 @@
         $logger->expects($this->once())
             ->method('error')
             ->with($this->stringContains('The command '));
-        $runner = $this->createRunner($package, __DIR__ . '/../Fixture/Script/invalid', $logger);
+        $runner = $this->createRunner($package, $logger, __DIR__ . '/../Fixture/Script/invalid');
 
         $runner->uninstall($package);
     }
@@ -159,7 +152,7 @@
         $logger = $this->createLoggerMock();
         $logger->expects($this->exactly(2))
             ->method('info');
-        $runner = $this->createRunner($package, $targetDir, $logger);
+        $runner = $this->createRunner($package, $logger, $targetDir);
         $expectedOutput = $this->formatExpectedResult(
             'Valid update script',
             $targetDir . '/update.php',
@@ -179,7 +172,7 @@
         $logger->expects($this->once())
             ->method('info')
             ->with($this->stringContains('There is no '));
-        $runner = $this->createRunner($package, __DIR__ . '/../Fixture/Script/empty', $logger);
+        $runner = $this->createRunner($package, $logger, __DIR__ . '/../Fixture/Script/empty');
 
         $this->assertNull($runner->update($package, 'any version'));
     }
@@ -197,7 +190,7 @@
         $logger->expects($this->once())
             ->method('error')
             ->with($this->stringContains('The command '));
-        $runner = $this->createRunner($package, __DIR__ . '/../Fixture/Script/invalid', $logger);
+        $runner = $this->createRunner($package, $logger, __DIR__ . '/../Fixture/Script/invalid');
 
         $runner->update($package, 'any version');
     }
@@ -212,7 +205,7 @@
         $logger = $this->createLoggerMock();
         $logger->expects($this->exactly(4))
             ->method('info');
-        $runner = $this->createRunner($package, $targetDir, $logger);
+        $runner = $this->createRunner($package, $logger, $targetDir);
         $expectedRunnerOutput = $this->formatExpectedResult(
             'Simple migration 2 script',
             $targetDir . DIRECTORY_SEPARATOR . 'update_2.php',
@@ -236,7 +229,7 @@
         $logger = $this->createLoggerMock();
         $logger->expects($this->exactly(4))
             ->method('info');
-        $runner = $this->createRunner($package, $targetDir, $logger);
+        $runner = $this->createRunner($package, $logger, $targetDir);
         $expectedRunnerOutput = $this->formatExpectedResult(
             'Complex migration 0_1_9_1 script',
             $targetDir . DIRECTORY_SEPARATOR . 'update_0.1.9.1.php',
@@ -258,7 +251,7 @@
         $logger = $this->createLoggerMock();
         $logger->expects($this->exactly(2))
             ->method('info');
-        $runner = $this->createRunner(null, null, $logger);
+        $runner = $this->createRunner(null, $logger);
 
         $runner->runPlatformUpdate();
     }
@@ -283,7 +276,7 @@
         $this->assertFileExists($bundlesFileName);
         $this->assertFileExists($containerFileName);
 
-        $runner = $this->createRunner(null, null, $tempDir);
+        $runner = $this->createRunner(null, null, null, $tempDir);
         $runner->removeCachedFiles();
 
         $this->assertFileNotExists($bundlesFileName);
@@ -336,38 +329,28 @@
     }
 
     /**
+     * @return \PHPUnit_Framework_MockObject_MockObject|LoggerInterface
+     */
+    protected function createLoggerMock()
+    {
+        return $this->getMock('Psr\Log\LoggerInterface');
+    }
+
+    /**
      * @param PackageInterface $package
+     * @param LoggerInterface $logger
      * @param string $targetDir
-<<<<<<< HEAD
-     * @param LoggerInterface $logger
+     * @param string $applicationRootDir
      *
      * @return Runner
      */
-    protected function createRunner(PackageInterface $package = null, $targetDir = null, LoggerInterface $logger=null)
-    {
-        if (!$logger) {
-            $logger = $this->createLoggerMock();
-        }
-        return new Runner($this->createInstallationManagerMock($package, $targetDir), $logger, '.');
-    }
-
-    /**
-     * @return \PHPUnit_Framework_MockObject_MockObject|LoggerInterface
-     */
-    protected function createLoggerMock()
-    {
-        return $this->getMock('Psr\Log\LoggerInterface');
-=======
-     * @param string $applicationRootDir
-     * @return Runner
-     */
-    protected function createRunner($package = null, $targetDir = null, $applicationRootDir = null)
+    protected function createRunner(PackageInterface $package = null, LoggerInterface $logger=null, $targetDir = null, $applicationRootDir = null)
     {
         return new Runner(
             $this->createInstallationManagerMock($package, $targetDir),
+            $logger?:$this->createLoggerMock(),
             $applicationRootDir ? $applicationRootDir : $this->applicationRootDir,
             'test'
         );
->>>>>>> 6c4d5730
     }
 }