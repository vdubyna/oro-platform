--- conflicted
+++ resolved
@@ -1,12 +1,7 @@
 parameters:
-<<<<<<< HEAD
-    oro_activity.entity_extend.dumper_extension.class:    Oro\Bundle\ActivityBundle\Tools\ActivityExtendConfigDumperExtension
-    oro_activity.entity_extend.generator_extension.class: Oro\Bundle\ActivityBundle\Tools\ActivityExtendEntityGeneratorExtension
-
-=======
->>>>>>> 8ab7b507
     oro_activity.manager.class:                         Oro\Bundle\ActivityBundle\Entity\Manager\ActivityManager
     oro_activity.entity_extend.dumper_extension.class:  Oro\Bundle\ActivityBundle\Tools\ActivityExtendConfigDumperExtension
+    oro_activity.entity_extend.generator_extension.class: Oro\Bundle\ActivityBundle\Tools\ActivityExtendEntityGeneratorExtension
     oro_activity.migration.extension.activity.class:    Oro\Bundle\ActivityBundle\Migration\Extension\ActivityExtension
     oro_activity.widget_provider.class:                 Oro\Bundle\ActivityBundle\Provider\ChainActivityWidgetProvider
     oro_activity.widget_provider.main.class:            Oro\Bundle\ActivityBundle\Provider\ActivityWidgetProvider
