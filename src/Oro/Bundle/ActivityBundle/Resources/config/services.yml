parameters:
<<<<<<< HEAD
    oro_activity.entity_extend.dumper_extension.class:  Oro\Bundle\ActivityBundle\Tools\ActivityExtendConfigDumperExtension
    oro_activity.migration.extension.activity.class:    Oro\Bundle\ActivityBundle\Migration\Extension\ActivityExtension

services:
    oro_activity.entity_extend.dumper_extension:
        class: %oro_activity.entity_extend.dumper_extension.class%
        parent: oro_entity_extend.config_dumper_extension
        tags:
            - { name: oro_entity_extend.dumper_extension }
=======
    oro_activity.activity_helper.class:                 Oro\Bundle\ActivityBundle\Tools\ActivityHelper
    oro_activity.migration.extension.activity.class:    Oro\Bundle\ActivityBundle\Migration\Extension\ActivityExtension

services:
    oro_activity.activity_helper:
        class: %oro_activity.activity_helper.class%
        arguments:
            - @oro_entity.doctrine_helper
            - @oro_entity.orm.entity_class_resolver
>>>>>>> 0c2f9d6f

    oro_activity.migration.extension.activity:
        class: %oro_activity.migration.extension.activity.class%
        tags:
            - { name: oro_migration.extension, extension_name: activity }<|MERGE_RESOLUTION|>--- conflicted
+++ resolved
@@ -1,7 +1,7 @@
 parameters:
-<<<<<<< HEAD
     oro_activity.entity_extend.dumper_extension.class:  Oro\Bundle\ActivityBundle\Tools\ActivityExtendConfigDumperExtension
     oro_activity.migration.extension.activity.class:    Oro\Bundle\ActivityBundle\Migration\Extension\ActivityExtension
+    oro_activity.activity_helper.class:                 Oro\Bundle\ActivityBundle\Tools\ActivityHelper
 
 services:
     oro_activity.entity_extend.dumper_extension:
@@ -9,17 +9,12 @@
         parent: oro_entity_extend.config_dumper_extension
         tags:
             - { name: oro_entity_extend.dumper_extension }
-=======
-    oro_activity.activity_helper.class:                 Oro\Bundle\ActivityBundle\Tools\ActivityHelper
-    oro_activity.migration.extension.activity.class:    Oro\Bundle\ActivityBundle\Migration\Extension\ActivityExtension
 
-services:
     oro_activity.activity_helper:
         class: %oro_activity.activity_helper.class%
         arguments:
             - @oro_entity.doctrine_helper
             - @oro_entity.orm.entity_class_resolver
->>>>>>> 0c2f9d6f
 
     oro_activity.migration.extension.activity:
         class: %oro_activity.migration.extension.activity.class%
