parameters:
    oro_activity.manager.class:                         Oro\Bundle\ActivityBundle\Manager\ActivityManager
    oro_activity.entity_config_dumper.extension.class:  Oro\Bundle\ActivityBundle\Tools\ActivityEntityConfigDumperExtension
    oro_activity.entity_generator.extension.class:      Oro\Bundle\ActivityBundle\Tools\ActivityEntityGeneratorExtension
    oro_activity.migration.extension.activity.class:    Oro\Bundle\ActivityBundle\Migration\Extension\ActivityExtension
    oro_activity.widget_provider.activities.class:      Oro\Bundle\UIBundle\Provider\ChainWidgetProvider
    oro_activity.widget_provider.activities.main.class: Oro\Bundle\ActivityBundle\Provider\ActivityWidgetProvider
    oro_activity.widget_provider.activities.menu.class: Oro\Bundle\UIBundle\Provider\TabMenuWidgetProvider
    oro_activity.widget_provider.actions.class:         Oro\Bundle\ActivityBundle\Provider\ActivityActionWidgetProvider
    oro_activity.manager.activity.api.class:            Oro\Bundle\ActivityBundle\Entity\Manager\ActivityApiEntityManager
    oro_activity.manager.activity_search.api.class:     Oro\Bundle\ActivityBundle\Entity\Manager\ActivitySearchApiEntityManager
    oro_activity.manager.activity_entity.api.class:     Oro\Bundle\ActivityBundle\Entity\Manager\ActivityEntityApiEntityManager
    oro_activity.handler.delete.activity_entity.class:  Oro\Bundle\ActivityBundle\Entity\Manager\ActivityEntityDeleteHandler
    oro_activity.form.handler.activity_entity.api.class:  Oro\Bundle\ActivityBundle\Form\Handler\ActivityEntityApiHandler
    oro_activity.manager.activity_target.api.class:     Oro\Bundle\ActivityBundle\Entity\Manager\ActivityTargetApiEntityManager
    oro_activity.listener.datagrid.context.class: Oro\Bundle\ActivityBundle\EventListener\Datagrid\ContextGridListener
services:
    oro_activity.manager:
        class: %oro_activity.manager.class%
        arguments:
            - @oro_entity.doctrine_helper
            - @oro_entity.orm.entity_class_resolver
            - @oro_entity_config.provider.activity
            - @oro_entity_config.provider.grouping
            - @oro_entity_config.provider.entity
            - @oro_entity_config.provider.extend
            - @oro_entity_extend.association_manager
        calls:
            - [setEventDispatcher, [@event_dispatcher]]

    oro_activity.entity_config_dumper.extension:
        class: %oro_activity.entity_config_dumper.extension.class%
        parent: oro_entity_extend.entity_config_dumper.extension.association
        tags:
            - { name: oro_entity_extend.entity_config_dumper_extension }

    oro_activity.entity_generator.extension:
        class: %oro_activity.entity_generator.extension.class%
        arguments:
            - @oro_entity_config.provider.grouping
        tags:
            - { name: oro_entity_extend.entity_generator_extension }

    oro_activity.migration.extension.activity:
        class: %oro_activity.migration.extension.activity.class%
        tags:
            - { name: oro_migration.extension, extension_name: activity }

    oro_activity.widget_provider.activities:
        class: %oro_activity.widget_provider.activities.class%

    oro_activity.widget_provider.activities.main:
        class: %oro_activity.widget_provider.activities.main.class%
        arguments:
            - @oro_activity.manager
            - @oro_security.security_facade
            - @translator
            - @oro_entity.entity_identifier_accessor
            - @oro_entity.routing_helper
        tags:
            - { name: oro_activity.activity_widget_provider }

    oro_activity.widget_provider.actions:
        class: %oro_activity.widget_provider.actions.class%
        arguments:
            - @oro_activity.manager
            - @oro_ui.placeholder.provider
        tags:
            - { name: oro_ui.view_action_provider, group: activity }
            - { name: oro_ui.update_action_provider, group: activity }

    oro_activity.routing.options_resolver.activity_association:
        class: Oro\Bundle\ActivityBundle\Routing\ActivityAssociationRouteOptionsResolver
        public: false
        arguments:
            - @oro_entity_config.provider.grouping
            - @oro_entity.entity_alias_resolver
        tags:
            - { name: routing.options_resolver }

    oro_activity.manager.activity.api:
        class: %oro_activity.manager.activity.api.class%
        parent: oro_soap.manager.entity_manager.abstract
        arguments:
            - @doctrine.orm.entity_manager
            - @oro_activity.manager

    oro_activity.manager.activity_entity.api:
        class: %oro_activity.manager.activity_entity.api.class%
        parent: oro_soap.manager.entity_manager.abstract
        arguments:
            - @doctrine.orm.entity_manager
            - @oro_activity.manager

    oro_activity.manager.activity_search.api:
        class: %oro_activity.manager.activity_search.api.class%
        parent: oro_soap.manager.entity_manager.abstract
        arguments:
            - @doctrine.orm.entity_manager
            - @oro_activity.manager
            - @oro_search.index

    oro_activity.handler.delete.activity_entity:
        class: %oro_activity.handler.delete.activity_entity.class%
        parent: oro_soap.handler.delete.abstract
        calls:
            - [setSecurityFacade, [@oro_security.security_facade]]

    oro_activity.form.handler.autocomplete:
        class: Oro\Bundle\ActivityBundle\Autocomplete\ContextSearchHandler
        arguments:
            - @security.token_storage
            - @translator
            - @oro_search.index
            - @oro_activity.manager
            - @oro_entity_config.config_manager
            - @oro_entity.entity_class_name_helper
            - @oro_entity.entity_name_resolver
            - @doctrine.orm.entity_manager
            - @oro_search.mapper

    oro_activity.form.handler.activity_entity.api:
        class: %oro_activity.form.handler.activity_entity.api.class%
        scope: request
        arguments:
            - @oro_activity.form.activity_entity.api
            - @request
            - @doctrine.orm.entity_manager
            - @oro_activity.manager

    oro_activity.form.activity_entity.api:
        class: Symfony\Component\Form\Form
        factory_method: createNamed
        factory_service: form.factory
        arguments:
            - targets
            - 'oro_related_entity_standalone_collection_api'
            - ~
            - constraints:
                - Count:
                    min: 1
                    minMessage: "The 'targets' collection should contain at least one element"

    oro_activity.manager.activity_target.api:
        class: %oro_activity.manager.activity_target.api.class%
        parent: oro_soap.manager.entity_manager.abstract
        arguments:
            - @doctrine.orm.entity_manager
            - @oro_activity.manager

    oro_activity.manager.activity_context.api:
        class: Oro\Bundle\ActivityBundle\Entity\Manager\ActivityContextApiEntityManager
        parent: oro_soap.manager.entity_manager.abstract
        arguments:
            - @doctrine.orm.entity_manager
            - @oro_activity.manager
            - @security.token_storage
            - @oro_entity_config.config_manager
            - @router
            - @oro_entity.entity_alias_resolver
<<<<<<< HEAD
=======
            - @oro_search.mapper
            - @translator
            - @oro_entity.doctrine_helper
>>>>>>> 67f83b58
<|MERGE_RESOLUTION|>--- conflicted
+++ resolved
@@ -158,9 +158,6 @@
             - @oro_entity_config.config_manager
             - @router
             - @oro_entity.entity_alias_resolver
-<<<<<<< HEAD
-=======
             - @oro_search.mapper
             - @translator
-            - @oro_entity.doctrine_helper
->>>>>>> 67f83b58
+            - @oro_entity.doctrine_helper