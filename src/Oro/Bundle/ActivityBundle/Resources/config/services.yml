parameters:
<<<<<<< HEAD
    oro_activity.entity_extend.dumper_extension.class:  Oro\Bundle\ActivityBundle\Tools\ActivityExtendConfigDumperExtension
    oro_activity.migration.extension.activity.class:    Oro\Bundle\ActivityBundle\Migration\Extension\ActivityExtension
    oro_activity.activity_helper.class:                 Oro\Bundle\ActivityBundle\Tools\ActivityHelper

services:
    oro_activity.entity_extend.dumper_extension:
        class: %oro_activity.entity_extend.dumper_extension.class%
        parent: oro_entity_extend.config_dumper_extension
        tags:
            - { name: oro_entity_extend.dumper_extension }

    oro_activity.activity_helper:
        class: %oro_activity.activity_helper.class%
=======
    oro_activity.manager.class:                         Oro\Bundle\ActivityBundle\Entity\Manager\ActivityManager
    oro_activity.migration.extension.activity.class:    Oro\Bundle\ActivityBundle\Migration\Extension\ActivityExtension
    oro_activity.widget_provider.class:                 Oro\Bundle\ActivityBundle\Provider\ChainActivityWidgetProvider
    oro_activity.widget_provider.main.class:            Oro\Bundle\ActivityBundle\Provider\ActivityWidgetProvider
    oro_activity.widget_provider.menu.class:            Oro\Bundle\ActivityBundle\Provider\MenuActivityWidgetProvider

services:
    oro_activity.manager:
        class: %oro_activity.manager.class%
>>>>>>> e96ba898
        arguments:
            - @oro_entity.doctrine_helper
            - @oro_entity.orm.entity_class_resolver
            - @oro_entity_config.provider.activity
            - @oro_entity_config.provider.entity

    oro_activity.migration.extension.activity:
        class: %oro_activity.migration.extension.activity.class%
        tags:
            - { name: oro_migration.extension, extension_name: activity }

    oro_activity.widget_provider:
        class: %oro_activity.widget_provider.class%

    oro_activity.widget_provider.main:
        class: %oro_activity.widget_provider.main.class%
        arguments:
            - @oro_activity.manager
            - @oro_security.security_facade
            - @translator
            - @oro_entity.routing_helper
        tags:
            - { name: oro_activity.widget_provider }<|MERGE_RESOLUTION|>--- conflicted
+++ resolved
@@ -1,8 +1,11 @@
 parameters:
-<<<<<<< HEAD
     oro_activity.entity_extend.dumper_extension.class:  Oro\Bundle\ActivityBundle\Tools\ActivityExtendConfigDumperExtension
+    oro_activity.manager.class:                         Oro\Bundle\ActivityBundle\Entity\Manager\ActivityManager
     oro_activity.migration.extension.activity.class:    Oro\Bundle\ActivityBundle\Migration\Extension\ActivityExtension
-    oro_activity.activity_helper.class:                 Oro\Bundle\ActivityBundle\Tools\ActivityHelper
+    oro_activity.widget_provider.class:                 Oro\Bundle\ActivityBundle\Provider\ChainActivityWidgetProvider
+    oro_activity.widget_provider.main.class:            Oro\Bundle\ActivityBundle\Provider\ActivityWidgetProvider
+    oro_activity.widget_provider.menu.class:            Oro\Bundle\ActivityBundle\Provider\MenuActivityWidgetProvider
+
 
 services:
     oro_activity.entity_extend.dumper_extension:
@@ -11,19 +14,8 @@
         tags:
             - { name: oro_entity_extend.dumper_extension }
 
-    oro_activity.activity_helper:
-        class: %oro_activity.activity_helper.class%
-=======
-    oro_activity.manager.class:                         Oro\Bundle\ActivityBundle\Entity\Manager\ActivityManager
-    oro_activity.migration.extension.activity.class:    Oro\Bundle\ActivityBundle\Migration\Extension\ActivityExtension
-    oro_activity.widget_provider.class:                 Oro\Bundle\ActivityBundle\Provider\ChainActivityWidgetProvider
-    oro_activity.widget_provider.main.class:            Oro\Bundle\ActivityBundle\Provider\ActivityWidgetProvider
-    oro_activity.widget_provider.menu.class:            Oro\Bundle\ActivityBundle\Provider\MenuActivityWidgetProvider
-
-services:
     oro_activity.manager:
         class: %oro_activity.manager.class%
->>>>>>> e96ba898
         arguments:
             - @oro_entity.doctrine_helper
             - @oro_entity.orm.entity_class_resolver
