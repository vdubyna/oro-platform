parameters:
    oro_activity.manager.class:                         Oro\Bundle\ActivityBundle\Entity\Manager\ActivityManager
    oro_activity.entity_extend.dumper_extension.class:  Oro\Bundle\ActivityBundle\Tools\ActivityExtendConfigDumperExtension
    oro_activity.entity_extend.generator_extension.class: Oro\Bundle\ActivityBundle\Tools\ActivityExtendEntityGeneratorExtension
    oro_activity.migration.extension.activity.class:    Oro\Bundle\ActivityBundle\Migration\Extension\ActivityExtension
    oro_activity.widget_provider.activities.class:      Oro\Bundle\UIBundle\Provider\ChainWidgetProvider
    oro_activity.widget_provider.activities.main.class: Oro\Bundle\ActivityBundle\Provider\ActivityWidgetProvider
    oro_activity.widget_provider.activities.menu.class: Oro\Bundle\UIBundle\Provider\TabMenuWidgetProvider


services:
    oro_activity.manager:
        class: %oro_activity.manager.class%
        arguments:
            - @oro_entity.doctrine_helper
            - @oro_entity.orm.entity_class_resolver
            - @oro_entity_config.provider.activity
            - @oro_entity_config.provider.entity

    oro_activity.entity_extend.dumper_extension:
        class: %oro_activity.entity_extend.dumper_extension.class%
        parent: oro_entity_extend.config_dumper_extension
        tags:
            - { name: oro_entity_extend.dumper_extension }

    oro_activity.migration.extension.activity:
        class: %oro_activity.migration.extension.activity.class%
        tags:
            - { name: oro_migration.extension, extension_name: activity }

    oro_activity.widget_provider.activities:
        class: %oro_activity.widget_provider.activities.class%

    oro_activity.widget_provider.activities.main:
        class: %oro_activity.widget_provider.activities.main.class%
        arguments:
            - @oro_activity.manager
            - @oro_security.security_facade
            - @translator
            - @oro_entity.routing_helper
        tags:
<<<<<<< HEAD
            - { name: oro_activity.widget_provider }

    oro_activity.entity_extend.generator_extension:
        class: %oro_activity.entity_extend.generator_extension.class%
        arguments:
        tags:
            - { name: oro_entity_extend.generator_extension }
=======
            - { name: oro_activity.activity_widget_provider }
>>>>>>> 84ab86a2
<|MERGE_RESOLUTION|>--- conflicted
+++ resolved
@@ -39,14 +39,10 @@
             - @translator
             - @oro_entity.routing_helper
         tags:
-<<<<<<< HEAD
             - { name: oro_activity.widget_provider }
 
     oro_activity.entity_extend.generator_extension:
         class: %oro_activity.entity_extend.generator_extension.class%
         arguments:
         tags:
-            - { name: oro_entity_extend.generator_extension }
-=======
-            - { name: oro_activity.activity_widget_provider }
->>>>>>> 84ab86a2
+            - { name: oro_entity_extend.generator_extension }