--- conflicted
+++ resolved
@@ -155,18 +155,10 @@
         $resultCallback = null
     ) {
         if ($this->request->get('_wid')) {
-<<<<<<< HEAD
             $result = $this->getResult($entity, $form, $resultCallback);
             $result['savedId'] = $this->doctrineHelper->getSingleEntityIdentifier($entity);
+
             return $result;
-=======
-            return array(
-                'form'   => $form->createView(),
-                'entity' => $entity,
-                'savedData' => $this->doctrineHelper->getSingleEntityIdentifier($entity),
-                'isWidgetContext' => (bool) $this->request->get('_wid')
-            );
->>>>>>> 206dc14b
         } else {
             $this->session->getFlashBag()->add('success', $saveMessage);
             if (is_callable($saveAndStayRoute)) {
