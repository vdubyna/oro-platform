<?php

namespace Oro\Bundle\FormBundle\Form\DataTransformer;

use Doctrine\ORM\QueryBuilder;

use Symfony\Component\Form\Exception\TransformationFailedException;
use Symfony\Component\Form\Exception\UnexpectedTypeException;

/**
 * Transforms between array of entities and array of ids
 */
class EntitiesToIdsTransformer extends EntityToIdTransformer
{
    /**
     * {@inheritdoc}
     */
    public function transform($value)
    {
        if (null === $value || array() === $value) {
            return array();
        }

        if (!is_array($value) && !$value instanceof \Traversable) {
            throw new UnexpectedTypeException($value, 'array');
        }

        $result = array();
        foreach ($value as $entity) {
            $id = $this->propertyAccessor->getValue($entity, $this->propertyPath);
            $result[] = $id;
        }

        return $result;
    }

    /**
     * {@inheritdoc}
     */
    public function reverseTransform($value)
    {
<<<<<<< HEAD
=======
        if (!is_array($value) && !$value instanceof \Traversable) {
            throw new UnexpectedTypeException($value, 'array');
        }
        // The filtration fixes transformation from empty string to array with empty string.
        // The case is affected by Genemu\Bundle\FormBundle\Form\JQuery\DataTransformer::reverseTransform()
        // Example: explode(',', '') => array(0=>'').
        // @todo remove after vendor fixation
        $value = array_filter(
            $value,
            function ($val) {
                return $val !== '';
            }
        );

>>>>>>> 9f17be99
        if (!$value) {
            return array();
        }

        if (!is_array($value) && !$value instanceof \Traversable) {
            throw new UnexpectedTypeException($value, 'array');
        }

        $entities = $this->loadEntitiesByIds($value);

        return $entities;
    }

    /**
     * Load entities by array of ids
     *
     * @param array $ids
     * @return array
     * @throws UnexpectedTypeException if query builder callback returns invalid type
     * @throws TransformationFailedException if values not matched given $ids
     */
    protected function loadEntitiesByIds(array $ids)
    {
        $repository = $this->em->getRepository($this->className);
        if ($this->queryBuilderCallback) {
            /** @var $qb QueryBuilder */
            $qb = call_user_func($this->queryBuilderCallback, $repository, $ids);
            if (!$qb instanceof QueryBuilder) {
                throw new UnexpectedTypeException($qb, 'Doctrine\ORM\QueryBuilder');
            }
        } else {
            $qb = $repository->createQueryBuilder('e');
            $qb->where(sprintf('e.%s IN (:ids)', $this->propertyPath))
                ->setParameter('ids', $ids);
        }

        $result = $qb->getQuery()->execute();

        if (count($result) !== count($ids)) {
            throw new TransformationFailedException('Could not find all entities for the given IDs');
        }

        return $result;
    }
}<|MERGE_RESOLUTION|>--- conflicted
+++ resolved
@@ -39,8 +39,10 @@
      */
     public function reverseTransform($value)
     {
-<<<<<<< HEAD
-=======
+        if (!$value) {
+            return array();
+        }
+        
         if (!is_array($value) && !$value instanceof \Traversable) {
             throw new UnexpectedTypeException($value, 'array');
         }
@@ -54,15 +56,6 @@
                 return $val !== '';
             }
         );
-
->>>>>>> 9f17be99
-        if (!$value) {
-            return array();
-        }
-
-        if (!is_array($value) && !$value instanceof \Traversable) {
-            throw new UnexpectedTypeException($value, 'array');
-        }
 
         $entities = $this->loadEntitiesByIds($value);
 
