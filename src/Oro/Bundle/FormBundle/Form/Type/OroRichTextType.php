<?php

namespace Oro\Bundle\FormBundle\Form\Type;

use Symfony\Component\Form\AbstractType;
use Symfony\Component\Form\FormBuilderInterface;
use Symfony\Component\OptionsResolver\Options;
use Symfony\Component\OptionsResolver\OptionsResolverInterface;
use Symfony\Component\Templating\Asset\PackageInterface;

use Oro\Bundle\ConfigBundle\Config\ConfigManager;
use Oro\Bundle\FormBundle\Form\DataTransformer\SanitizeHTMLTransformer;
use Oro\Bundle\FormBundle\Provider\HtmlTagProvider;

class OroRichTextType extends AbstractType
{
    const NAME = 'oro_rich_text';
    const TOOLBAR_DEFAULT = 'default';
    const TOOLBAR_SMALL = 'small';
    const TOOLBAR_LARGE = 'large';

    /**
     * @var PackageInterface
     */
    protected $assetHelper;

    /**
     * @var ConfigManager
     */
    protected $configManager;

    /**
<<<<<<< HEAD
     * @var HtmlTagProvider
=======
     * @var string
     */
    protected $cacheDir;

    /**
     * List of allowed element.
     *
     * @url http://www.tinymce.com/wiki.php/Configuration:valid_elements
     * @var array
>>>>>>> 78e1dabe
     */
    protected $htmlTagProvider;

    /**
     * @url http://www.tinymce.com/wiki.php/Configuration:toolbar
     * @var array
     */
    protected $toolbars = [
        self::TOOLBAR_SMALL => ['undo redo | bold italic underline | bullist numlist link'],
        self::TOOLBAR_DEFAULT
            => ['undo redo | bold italic underline | forecolor backcolor | bullist numlist | link | code'],
        self::TOOLBAR_LARGE
            => ['undo redo | bold italic underline | forecolor backcolor | bullist numlist | link | code'],
    ];

    /**
<<<<<<< HEAD
     * @param ConfigManager   $configManager
     * @param HtmlTagProvider $htmlTagProvider
     */
    public function __construct(ConfigManager $configManager, HtmlTagProvider $htmlTagProvider)
    {
        $this->configManager   = $configManager;
        $this->htmlTagProvider = $htmlTagProvider;
=======
     * @param ConfigManager $configManager
     * @param string $cacheDir
     */
    public function __construct(ConfigManager $configManager, $cacheDir = null)
    {
        $this->configManager = $configManager;
        $this->cacheDir = $cacheDir;
>>>>>>> 78e1dabe
    }

    /**
     * @param PackageInterface $assetHelper
     */
    public function setAssetHelper(PackageInterface $assetHelper)
    {
        $this->assetHelper = $assetHelper;
    }

    /**
     * {@inheritdoc}
     */
    public function buildForm(FormBuilderInterface $builder, array $options)
    {
        $allowableTags = null;
        if (!empty($options['wysiwyg_options']['valid_elements'])) {
            $allowableTags = $options['wysiwyg_options']['valid_elements'];
        }

        $transformer = new SanitizeHTMLTransformer($allowableTags, $this->cacheDir);
        $builder->addModelTransformer($transformer);
    }

    /**
     * {@inheritdoc}
     */
    public function setDefaultOptions(OptionsResolverInterface $resolver)
    {
        $defaultWysiwygOptions = [
            'plugins' => ['textcolor', 'code', 'link'],
            'toolbar_type' => self::TOOLBAR_DEFAULT,
            'skin_url' => 'bundles/oroform/css/tinymce',
            'valid_elements' => implode(',', $this->htmlTagProvider->getAllowedElements()),
            'menubar' => false,
            'statusbar' => false,
            'relative_urls' => false,
            'remove_script_host' => false,
            'convert_urls' => true,
        ];

        $defaults = [
            'wysiwyg_enabled' => (bool)$this->configManager->get('oro_form.wysiwyg_enabled'),
            'wysiwyg_options' => $defaultWysiwygOptions,
            'page-component' => [
                'module' => 'oroui/js/app/components/view-component',
                'options' => [
                    'view' => 'oroform/js/app/views/wysiwig-editor/wysiwyg-editor-view',
                    'content_css' => 'bundles/oroform/css/wysiwyg-editor.css',
                ]
            ],
        ];

        $resolver->setDefaults($defaults);
        $resolver->setNormalizers(
            [
                'wysiwyg_options' => function (Options $options, $wysiwygOptions) use ($defaultWysiwygOptions) {
                    if (empty($wysiwygOptions['toolbar_type'])
                        || !array_key_exists($wysiwygOptions['toolbar_type'], $this->toolbars)
                    ) {
                        $toolbarType = self::TOOLBAR_DEFAULT;
                    } else {
                        $toolbarType = $wysiwygOptions['toolbar_type'];
                    }
                    $wysiwygOptions['toolbar'] = $this->toolbars[$toolbarType];

                    $wysiwygOptions = array_merge($defaultWysiwygOptions, $wysiwygOptions);
                    unset($wysiwygOptions['toolbar_type']);

                    return $wysiwygOptions;
                },
                'attr' => function (Options $options, $attr) {
                    $pageComponent = $options->get('page-component');
                    $wysiwygOptions = (array)$options->get('wysiwyg_options');

                    if ($this->assetHelper) {
                        if (!empty($pageComponent['options']['content_css'])) {
                            $pageComponent['options']['content_css'] = $this->assetHelper
                                ->getUrl($pageComponent['options']['content_css']);
                        }
                        if (!empty($wysiwygOptions['skin_url'])) {
                            $wysiwygOptions['skin_url'] = $this->assetHelper->getUrl($wysiwygOptions['skin_url']);
                        }
                    }
                    $pageComponent['options'] = array_merge($pageComponent['options'], $wysiwygOptions);
                    $pageComponent['options']['enabled'] = (bool)$options->get('wysiwyg_enabled');

                    $attr['data-page-component-module'] = $pageComponent['module'];
                    $attr['data-page-component-options'] = json_encode($pageComponent['options']);

                    return $attr;
                }
            ]
        );
    }

    /**
     * {@inheritdoc}
     */
    public function getName()
    {
        return self::NAME;
    }

    /**
     * {@inheritdoc}
     */
    public function getParent()
    {
        return 'textarea';
    }
}<|MERGE_RESOLUTION|>--- conflicted
+++ resolved
@@ -30,21 +30,14 @@
     protected $configManager;
 
     /**
-<<<<<<< HEAD
      * @var HtmlTagProvider
-=======
+     */
+    protected $htmlTagProvider;
+
+    /**
      * @var string
      */
     protected $cacheDir;
-
-    /**
-     * List of allowed element.
-     *
-     * @url http://www.tinymce.com/wiki.php/Configuration:valid_elements
-     * @var array
->>>>>>> 78e1dabe
-     */
-    protected $htmlTagProvider;
 
     /**
      * @url http://www.tinymce.com/wiki.php/Configuration:toolbar
@@ -59,23 +52,16 @@
     ];
 
     /**
-<<<<<<< HEAD
-     * @param ConfigManager   $configManager
+     * @param ConfigManager $configManager
      * @param HtmlTagProvider $htmlTagProvider
+     * @param string $cacheDir
      */
-    public function __construct(ConfigManager $configManager, HtmlTagProvider $htmlTagProvider)
+    public function __construct(ConfigManager $configManager, HtmlTagProvider $htmlTagProvider, $cacheDir = null)
     {
         $this->configManager   = $configManager;
         $this->htmlTagProvider = $htmlTagProvider;
-=======
-     * @param ConfigManager $configManager
-     * @param string $cacheDir
-     */
-    public function __construct(ConfigManager $configManager, $cacheDir = null)
-    {
         $this->configManager = $configManager;
         $this->cacheDir = $cacheDir;
->>>>>>> 78e1dabe
     }
 
     /**
