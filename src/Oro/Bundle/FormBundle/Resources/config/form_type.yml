parameters:
<<<<<<< HEAD
    oro_form.type.date.class:                       Oro\Bundle\FormBundle\Form\Type\OroDateType
    oro_form.type.datetime.class:                   Oro\Bundle\FormBundle\Form\Type\OroDateTimeType
    oro_form.type.combobox_local.class:             Oro\Bundle\FormBundle\Form\Type\OroComboboxLocalType
    oro_form.type.entity_identifier.class:          Oro\Bundle\FormBundle\Form\Type\EntityIdentifierType
    oro_form.type.jqueryselect2_hidden.class:       Oro\Bundle\FormBundle\Form\Type\OroJquerySelect2HiddenType
    oro_form.extension.data_block.class:            Oro\Bundle\FormBundle\Form\Extension\DataBlockExtension
    oro_form.type.translatable_entity.class:        Oro\Bundle\FormBundle\Form\Type\TranslatableEntityType
=======
    oro_form.type.date.class:                 Oro\Bundle\FormBundle\Form\Type\OroDateType
    oro_form.type.datetime.class:             Oro\Bundle\FormBundle\Form\Type\OroDateTimeType
    oro_form.type.combobox_local.class:       Oro\Bundle\FormBundle\Form\Type\OroComboboxLocalType
    oro_form.type.entity_identifier.class:    Oro\Bundle\FormBundle\Form\Type\EntityIdentifierType
    oro_form.type.jqueryselect2_hidden.class: Oro\Bundle\FormBundle\Form\Type\OroJquerySelect2HiddenType
>>>>>>> 3e39fb16

services:
    # Form types
    oro_form.type.date:
        class: %oro_form.type.date.class%
        tags:
            - { name: form.type, alias: oro_date }

    oro_form.type.datetime:
        class: %oro_form.type.datetime.class%
        tags:
            - { name: form.type, alias: oro_datetime }

    oro_form.type.entity_identifier:
        class: %oro_form.type.entity_identifier.class%
        arguments: ["@doctrine"]
        tags:
            - { name: form.type, alias: oro_entity_identifier }

    oro_form.type.jqueryselect2_hidden:
        class: %oro_form.type.jqueryselect2_hidden.class%
        arguments:
            - @doctrine.orm.entity_manager
            - @oro_form.autocomplete.search_registry
        tags:
<<<<<<< HEAD
            - { name: form.type, alias: oro_jqueryselect2_hidden }

    oro_form.extension.data_block:
        class: %oro_form.extension.data_block.class%
        tags:
            - { name: form.type_extension, alias: form }

    oro_form.type.translatable_entity:
        class: %oro_form.type.translatable_entity.class%
        arguments: ["@doctrine"]
        tags:
            - { name: form.type, alias: translatable_entity }

    oro_form.type.jqueryselect2_translatable_entity:
        parent: genemu.form.jquery.type.select2
        arguments: ["translatable_entity"]
        tags:
            - { name: form.type, alias: genemu_jqueryselect2_translatable_entity }
=======
            - { name: form.type, alias: oro_jqueryselect2_hidden }
>>>>>>> 3e39fb16
<|MERGE_RESOLUTION|>--- conflicted
+++ resolved
@@ -1,19 +1,10 @@
 parameters:
-<<<<<<< HEAD
     oro_form.type.date.class:                       Oro\Bundle\FormBundle\Form\Type\OroDateType
     oro_form.type.datetime.class:                   Oro\Bundle\FormBundle\Form\Type\OroDateTimeType
     oro_form.type.combobox_local.class:             Oro\Bundle\FormBundle\Form\Type\OroComboboxLocalType
     oro_form.type.entity_identifier.class:          Oro\Bundle\FormBundle\Form\Type\EntityIdentifierType
     oro_form.type.jqueryselect2_hidden.class:       Oro\Bundle\FormBundle\Form\Type\OroJquerySelect2HiddenType
     oro_form.extension.data_block.class:            Oro\Bundle\FormBundle\Form\Extension\DataBlockExtension
-    oro_form.type.translatable_entity.class:        Oro\Bundle\FormBundle\Form\Type\TranslatableEntityType
-=======
-    oro_form.type.date.class:                 Oro\Bundle\FormBundle\Form\Type\OroDateType
-    oro_form.type.datetime.class:             Oro\Bundle\FormBundle\Form\Type\OroDateTimeType
-    oro_form.type.combobox_local.class:       Oro\Bundle\FormBundle\Form\Type\OroComboboxLocalType
-    oro_form.type.entity_identifier.class:    Oro\Bundle\FormBundle\Form\Type\EntityIdentifierType
-    oro_form.type.jqueryselect2_hidden.class: Oro\Bundle\FormBundle\Form\Type\OroJquerySelect2HiddenType
->>>>>>> 3e39fb16
 
 services:
     # Form types
@@ -39,25 +30,9 @@
             - @doctrine.orm.entity_manager
             - @oro_form.autocomplete.search_registry
         tags:
-<<<<<<< HEAD
             - { name: form.type, alias: oro_jqueryselect2_hidden }
 
     oro_form.extension.data_block:
         class: %oro_form.extension.data_block.class%
         tags:
-            - { name: form.type_extension, alias: form }
-
-    oro_form.type.translatable_entity:
-        class: %oro_form.type.translatable_entity.class%
-        arguments: ["@doctrine"]
-        tags:
-            - { name: form.type, alias: translatable_entity }
-
-    oro_form.type.jqueryselect2_translatable_entity:
-        parent: genemu.form.jquery.type.select2
-        arguments: ["translatable_entity"]
-        tags:
-            - { name: form.type, alias: genemu_jqueryselect2_translatable_entity }
-=======
-            - { name: form.type, alias: oro_jqueryselect2_hidden }
->>>>>>> 3e39fb16
+            - { name: form.type_extension, alias: form }