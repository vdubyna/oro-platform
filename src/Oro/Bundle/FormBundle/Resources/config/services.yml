--- conflicted
+++ resolved
@@ -43,14 +43,12 @@
         arguments:
             - '@event_dispatcher'
 
-<<<<<<< HEAD
-    oro_form.registry.form_template_data_provider:
-        class: Oro\Bundle\FormBundle\Model\FormTemplateDataProviderRegistry
-=======
     oro_form.doctrine.orm.validator_initializer:
         class: Oro\Bundle\FormBundle\Validator\DoctrineInitializer
         public: false
         decorates: doctrine.orm.validator_initializer
         arguments:
             - '@oro_form.doctrine.orm.validator_initializer.inner'
->>>>>>> 4a1a18d2
+
+    oro_form.registry.form_template_data_provider:
+        class: Oro\Bundle\FormBundle\Model\FormTemplateDataProviderRegistry