--- conflicted
+++ resolved
@@ -44,16 +44,10 @@
         arguments:
             - '@oro_form.doctrine.orm.validator_initializer.inner'
 
-<<<<<<< HEAD
-    oro_form.update_builder:
-        class: Oro\Bundle\FormBundle\Model\UpdateBuilder
-        arguments:
-=======
     oro_form.update_factory:
         class: Oro\Bundle\FormBundle\Model\UpdateFactory
         arguments:
             - '@form.factory'
->>>>>>> ccfb680a
             - '@oro_form.registry.form_handler'
             - '@oro_form.registry.form_template_data_provider'
 
@@ -64,11 +58,7 @@
             - '@session'
             - '@oro_ui.router'
             - '@oro_entity.doctrine_helper'
-<<<<<<< HEAD
-            - '@oro_form.update_builder'
-=======
             - '@oro_form.update_factory'
->>>>>>> ccfb680a
 
     oro_form.provider.from_template_data.default:
         class: Oro\Bundle\FormBundle\Provider\FromTemplateDataProvider
