"Choose Existing": Choose Existing
"Choose Another": Choose Another
Choose: Choose
"Create New": Create New
Cancel: Cancel
<<<<<<< HEAD
oro.form.tooltip.read_more: Read more
"Please select": "Please select"
oro:
  form:
    color:
        custom:         Custom color...
        bold_blue:      Bold blue
        blue:           Blue
        turquoise:      Turquoise
        green:          Green
        bold_green:     Bold green
        yellow:         Yellow
        orange:         Orange
        red:            Red
        bold_red:       Bold red
        purple:         Purple
        gray:           Gray
=======
"Please select": "Please select"
oro:
    form:
        choose_value: Choose a value...
        click_here_to_select: Click here to select...
        tooltip.read_more: Read more
        icon_select:
            adjust: adjust
            anchor: anchor
            archive: archive
            asterisk: asterisk
            ban-circle: ban circle
            bar-chart: bar chart
            barcode: barcode
            beaker: beaker
            beer: beer
            bell: bell
            bell-alt: bell alt
            bolt: bolt
            book: book
            bookmark: bookmark
            bookmark-empty: bookmark empty
            briefcase: briefcase
            bug: bug
            building: building
            bullhorn: bullhorn
            bullseye: bullseye
            calendar: calendar
            calendar-empty: calendar empty
            camera: camera
            camera-retro: camera retro
            certificate: certificate
            check: check
            check-empty: check empty
            check-minus: check minus
            check-sign: check sign
            circle: circle
            circle-blank: circle blank
            cloud: cloud
            cloud-download: cloud download
            cloud-upload: cloud upload
            code: code
            code-fork: code fork
            coffee: coffee
            cog: cog
            cogs: cogs
            collapse: collapse
            collapse-alt: collapse alt
            collapse-top: collapse top
            comment: comment
            comment-alt: comment alt
            comments: comments
            comments-alt: comments alt
            compass: compass
            credit-card: credit card
            crop: crop
            dashboard: dashboard
            desktop: desktop
            download: download
            download-alt: download alt
            edit: edit
            edit-sign: edit sign
            ellipsis-horizontal: ellipsis horizontal
            ellipsis-vertical: ellipsis vertical
            envelope: envelope
            envelope-alt: envelope alt
            eraser: eraser
            exchange: exchange
            exclamation: exclamation
            exclamation-sign: exclamation sign
            expand: expand
            expand-alt: expand alt
            external-link: external link
            external-link-sign: external link sign
            eye-close: eye close
            eye-open: eye open
            facetime-video: facetime video
            female: female
            fighter-jet: fighter jet
            film: film
            filter: filter
            fire: fire
            fire-extinguisher: fire extinguisher
            flag: flag
            flag-alt: flag alt
            flag-checkered: flag checkered
            folder-close: folder close
            folder-close-alt: folder close alt
            folder-open: folder open
            folder-open-alt: folder open alt
            food: food
            frown: frown
            gamepad: gamepad
            gear: gear
            gears: gears
            gift: gift
            glass: glass
            globe: globe
            group: group
            hdd: hdd
            headphones: headphones
            heart: heart
            heart-empty: heart empty
            home: home
            inbox: inbox
            info: info
            info-sign: info sign
            key: key
            keyboard: keyboard
            laptop: laptop
            leaf: leaf
            legal: legal
            lemon: lemon
            level-down: level down
            level-up: level up
            lightbulb: lightbulb
            list-alt: list alt
            location-arrow: location arrow
            lock: lock
            magic: magic
            magnet: magnet
            mail-forward: mail forward
            mail-reply: mail reply
            mail-reply-all: mail reply all
            male: male
            map-marker: map marker
            meh: meh
            microphone: microphone
            microphone-off: microphone off
            minus: minus
            minus-sign: minus sign
            minus-sign-alt: minus sign alt
            mobile-phone: mobile phone
            money: money
            moon: moon
            move: move
            music: music
            off: off
            ok: ok
            ok-circle: ok circle
            ok-sign: ok sign
            pencil: pencil
            phone: phone
            phone-sign: phone sign
            picture: picture
            plane: plane
            plus: plus
            plus-sign: plus sign
            plus-sign-alt: plus sign alt
            power-off: power off
            print: print
            pushpin: pushpin
            puzzle-piece: puzzle piece
            qrcode: qrcode
            question: question
            question-sign: question sign
            quote-left: quote left
            quote-right: quote right
            random: random
            refresh: refresh
            remove: remove
            remove-circle: remove circle
            remove-sign: remove sign
            reorder: reorder
            reply: reply
            reply-all: reply all
            resize-horizontal: resize horizontal
            resize-vertical: resize vertical
            retweet: retweet
            road: road
            rocket: rocket
            rss: rss
            rss-sign: rss sign
            screenshot: screenshot
            search: search
            share: share
            share-alt: share alt
            share-sign: share sign
            shield: shield
            shopping-cart: shopping cart
            sign-blank: sign blank
            signal: signal
            signin: signin
            signout: signout
            sitemap: sitemap
            smile: smile
            sort: sort
            sort-by-alphabet: sort by alphabet
            sort-by-alphabet-alt: sort by alphabet alt
            sort-by-attributes: sort by attributes
            sort-by-attributes-alt: sort by attributes alt
            sort-by-order: sort by order
            sort-by-order-alt: sort by order alt
            sort-down: sort down
            sort-up: sort up
            spinner: spinner
            star: star
            star-empty: star empty
            star-half: star half
            star-half-empty: star half empty
            star-half-full: star half full
            subscript: subscript
            suitcase: suitcase
            sun: sun
            superscript: superscript
            tablet: tablet
            tag: tag
            tags: tags
            tasks: tasks
            terminal: terminal
            thumbs-down: thumbs down
            thumbs-down-alt: thumbs down alt
            thumbs-up: thumbs up
            thumbs-up-alt: thumbs up alt
            ticket: ticket
            time: time
            tint: tint
            trash: trash
            trophy: trophy
            truck: truck
            umbrella: umbrella
            unchecked: unchecked
            unlock: unlock
            unlock-alt: unlock alt
            upload: upload
            upload-alt: upload alt
            user: user
            volume-down: volume down
            volume-off: volume off
            volume-up: volume up
            warning-sign: warning sign
            wrench: wrench
            zoom-in: zoom in
            zoom-out: zoom out
>>>>>>> aa186713
<|MERGE_RESOLUTION|>--- conflicted
+++ resolved
@@ -3,31 +3,25 @@
 Choose: Choose
 "Create New": Create New
 Cancel: Cancel
-<<<<<<< HEAD
-oro.form.tooltip.read_more: Read more
-"Please select": "Please select"
-oro:
-  form:
-    color:
-        custom:         Custom color...
-        bold_blue:      Bold blue
-        blue:           Blue
-        turquoise:      Turquoise
-        green:          Green
-        bold_green:     Bold green
-        yellow:         Yellow
-        orange:         Orange
-        red:            Red
-        bold_red:       Bold red
-        purple:         Purple
-        gray:           Gray
-=======
 "Please select": "Please select"
 oro:
     form:
         choose_value: Choose a value...
         click_here_to_select: Click here to select...
         tooltip.read_more: Read more
+        color:
+            custom:         Custom color...
+            bold_blue:      Bold blue
+            blue:           Blue
+            turquoise:      Turquoise
+            green:          Green
+            bold_green:     Bold green
+            yellow:         Yellow
+            orange:         Orange
+            red:            Red
+            bold_red:       Bold red
+            purple:         Purple
+            gray:           Gray
         icon_select:
             adjust: adjust
             anchor: anchor
@@ -255,5 +249,4 @@
             warning-sign: warning sign
             wrench: wrench
             zoom-in: zoom in
-            zoom-out: zoom out
->>>>>>> aa186713
+            zoom-out: zoom out