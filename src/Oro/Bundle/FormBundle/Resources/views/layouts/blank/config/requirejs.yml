--- conflicted
+++ resolved
@@ -9,11 +9,6 @@
         'oroform/js/extend/validate':
             'jquery.validate': 'jquery.validate'
     paths:
-<<<<<<< HEAD
         'jquery.validate': 'bundles/bowerassets/jquery-validate/dist/jquery.validate.js'
         'oroform/js/app/views/form-validate-view': 'bundles/oroform/js/app/views/form-validate-view.js'
-=======
-        'jquery.validate': 'bundles/bowerassets/jquery-validate/jquery.validate.js'
-        'oroform/js/app/views/form-validate-view': 'bundles/oroform/js/app/views/form-validate-view.js'
-        'oro/select2-component': 'bundles/oroform/js/app/components/select2-component.js'
->>>>>>> 388808b1
+        'oro/select2-component': 'bundles/oroform/js/app/components/select2-component.js'