.oro-select2 {
    display: inline-block;

    background: get-color('additional', 'ultra');

    font-size: $base-font-size;
    line-height: 1;

    border: 1px solid get-color(additional, 'light');
    border-radius: 5px;

    padding: 0 !important; //TODO: After remove .input classes from select delete !important

    // Update styles for select2 from platform styles
    a.select2-choice {
        height: auto;

        padding: $oro-select2-size-l;

        line-height: inherit;

        .select2-arrow {
            // TODO: Remove !important when it possible
            top: 50% !important;
            right: $oro-select2-size-l;

            height: $oro-select2-arrow-height;
            width: $oro-select2-arrow-size * 2;

            margin-top: -($oro-select2-arrow-height / 2);

            overflow: inherit;


            transition: transform .2s linear;

            &:before {
                top: 50%;

                margin-top: -($oro-select2-arrow-size - 2);

                border-top: ($oro-select2-arrow-size + 1) solid get-color('additional', 'dark');
                border-left: $oro-select2-arrow-size solid transparent;
                border-right: $oro-select2-arrow-size solid transparent;

                @include after;
            }
        }

        .select2-chosen {
            max-width: inherit;

            margin-right: 4px;
            padding: 0 12px 0 0;
        }
    }

    .select2-choices {
        min-height: 18px;
    }

    .select2-search-choice {
        margin: 3px 5px 3px 5px;
    }

    .select2-search-field input {
        padding: 0;
    }

    .select2-search input {
        padding: 11px 9px;

        font-size: $base-font-size;
        line-height: 1;

        border: 1px solid get-color(additional, 'light');
        border-radius: 5px;
    }

    .select2-search-choice-close:before{
        top: -1px;
    }

    &__dropdown {
        margin-top: -4px;

        font-size: 13px;

        border: 0.1rem solid get-color(additional, 'light');
        border-top-color: transparent;
        box-shadow: 0 3px 5px rgba(0,0,0,.15);

        .select2-results {
            margin: 0;
            padding: 0;

            color: get-color('additional', 'dark');
        }

        .select2-no-results {
            padding: 0 ($offset-x-m / 2) ($offset-y-m / 2);
        }

        .select2-highlighted {
            background-color: get-color('ui', 'focus');
        }

        .select2-result-label {
            padding: 5px 14px;

            line-height: 24px;

            white-space: nowrap;
        }

        // Open up
        &.select2-drop-above {
            border-top-color: get-color(additional, 'light');
            border-bottom-color: transparent;
            box-shadow: 0 -3px 5px rgba(0,0,0,0.15)
        }

        // Search block
        .select2-search {
            padding: 0 ($offset-x-m / 2) ($offset-y-m / 2);
            margin-bottom: ($offset-y-m /2);

            border-bottom: 0.1rem solid get-color('additional', 'light');
        }

        .select2-input {
            @include element-state('focus') {
                border-color: get-color('ui', 'normal');
                box-shadow: inset 0 0.1rem 0.1rem rgba(0, 0, 0, 0.075),
                                  0 0 0.8rem rgba(102, 175, 233, 0.6);

                outline: 0;
            }

            @include element-state('error') {
                border: .1rem solid get-color('ui', 'error-dark');;
                box-shadow: 0 .1rem .7rem 0 rgba(223,96,96,.6);
            }

            @include element-state('warning') {
<<<<<<< HEAD
                border: .1rem solid $color-warning;
=======
                border: .1rem solid get-color('secondary', 'dark');
>>>>>>> a999e57b
                box-shadow: 0 .1rem .7rem 0 rgba(126,166,164,.35);
            }

            @include element-state('success') {
                border: .1rem solid get-color('secondary', 'light');
            }

            font-size: $base-font-size;
            line-height: 1;

            border: 1px solid get-color(additional, 'light');
            border-radius: 5px;

            padding: 6px 8px;

            &--full,
            &.full {
                width: 100%;
            }
        }
    }

    &--size {
        &-m {
            // Update styles for select2 from platform styles
            a.select2-choice {
                padding: $oro-select2-size-m;

                .select2-arrow {
                    right: $oro-select2-size-m;
                }
            }
            .select2-chosen {
                padding-right: 16px !important;
            }
        }

        &-s {
            // Update styles for select2 from platform styles
            a.select2-choice {
                padding: $oro-select2-size-s;

                .select2-arrow {
                    right: $oro-select2-size-s;
                }
            }
            .select2-chosen {
                padding-right: 16px !important;
            }
        }
    }

    &.error {
        border-color: get-color('ui', 'error-dark');;

        color: get-color('additional', 'dark');
    }

    // Open select
    &.select2-container-active {
        border: 1px solid get-color(additional, 'light');
        box-shadow: 0 1px 5px rgba(0,0,0,.15);
    }

    &.select2-dropdown-open {


        .select2-arrow {
            transform: rotate(180deg);
        }
    }
}<|MERGE_RESOLUTION|>--- conflicted
+++ resolved
@@ -30,7 +30,6 @@
             margin-top: -($oro-select2-arrow-height / 2);
 
             overflow: inherit;
-
 
             transition: transform .2s linear;
 
@@ -143,11 +142,7 @@
             }
 
             @include element-state('warning') {
-<<<<<<< HEAD
                 border: .1rem solid $color-warning;
-=======
-                border: .1rem solid get-color('secondary', 'dark');
->>>>>>> a999e57b
                 box-shadow: 0 .1rem .7rem 0 rgba(126,166,164,.35);
             }
 
