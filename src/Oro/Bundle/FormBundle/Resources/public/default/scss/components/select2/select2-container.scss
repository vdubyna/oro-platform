/* @theme: default; */

.select2-container {
    display: inline-block;
    width: 100%;
    padding: 0;

    background: $select2-container-background;

    font-size: $base-font-size;
    font-weight: $base-font-weight;
    line-height: $base-ui-element-line-height;

    border: $select2-container-border;
    border-radius: $select2-container-border-radius;

    outline: none;

    vertical-align: middle;

    @include element-state('hover') {
        border-color: $input-border-color-hover-state;
    }

    // Select2 might be initialized on input element
    &.input {
        padding: 0;
    }

    .form-horizontal & {
        width: auto;
    }

    .select2-choice {
        position: relative;

        display: flex;
        padding: $select2-container-size-l;

        text-decoration: none;

        color: $select2-container-color;

        white-space: nowrap;

        overflow: hidden;

        user-select: none;

        .select2-arrow {
            position: absolute;
            top: $select2-arrow-top;
            right: $select2-arrow-right;
            transform: translateY(-50%);

            height: $select2-arrow-size;
            width: $select2-arrow-size;

            background: $select-bg-url;
        }

        span {
            display: block;

            overflow: hidden;

            white-space: nowrap;

            text-overflow: ellipsis;
        }

        .select2-chosen-extra {
            padding-inline-end: $select-inline-label-gap;
            color: $select-inline-label-color;
            overflow: initial;
        }
    }

    .select2-chosen {
        max-width: inherit;
    }

    &.error {
        border-color: $select2-container-border-color;
        color: $select2-container-color;
    }

    // Open select
    &.select2-container-active {
        border-color: $select-border-color-focus-state;
        box-shadow: $base-ui-element-focus-visible-style;
    }

    &.select2-dropdown-open {
        .select2-arrow {
            background: $select-bg-open-url;
        }
    }

    &.select2-container-disabled {
        pointer-events: none;

        .select2-choice {
            background-color: $select2-container-disabled-choice-background-color;
            cursor: default;
        }
    }

<<<<<<< HEAD
    // Hide select2 if its select is invisible
    &:has(~ .select.invisible) {
        display: none;
=======
    &.select2-chosen-slash-prefix {
        .select2-chosen::before {
            content: '/';
        }
>>>>>>> 0ddef831
    }
}

.select2-drop {
    position: absolute;
    z-index: z('popup') + 100;

    width: auto;
    margin-top: spacing('xs');
    padding: spacing('sm') 0;

    background-color: $select2-drop-background-color;
    border-radius: $select2-drop-border-radius;
    box-shadow: $select2-drop-box-shadow;

    .select2-highlighted,
    .select2-result.active {
        position: relative;

        background-color: $select2-drop-result-active-background-color;

        &::before {
            content: '';
            position: absolute;
            top: 0;
            bottom: 0;
            left: 0;
            width: $select2-drop-result-active-size-before;
            border-radius: $select2-drop-result-active-border-radius;
            background-color: $select2-drop-result-active-bg-color-before;
        }
    }

    &.select2-drop-auto-width {
        width: auto;
    }

    &.select2-drop-above {
        border-bottom-color: transparent;
        box-shadow: $select2-container-drop-above-box-shadow;

        margin-top: - spacing('xs');
    }
}

.select2-search {
    position: relative;

    padding: spacing('sm') spacing('base') spacing('base');
}

.select2-input {
    width: 100%;

    font-size: $base-font-size;
    line-height: $base-ui-element-line-height;

    border: $select2-container-input-border;
    border-radius: $select2-container-border-radius;

    margin: 0;
    padding: $select2-container-input-inner-offset;

    @include element-state('hover') {
        border-color: $input-border-color-hover-state;
    }

    @include element-state('focus') {
        border-color: $input-border-color-focus-state;
    }

    @include element-state('error') {
        border-color: $input-border-color-error-state;
        background-color: $input-bg-color-error-state;
    }
}

.select2-input-single {
    background: $input-search-icon;
    padding-left: $base-ui-element-icon-size;
}

.select2-no-results,
.select2-searching {
    padding: 0 spacing('base') 0;
}

.select2-result-label {
    display: block;
    padding: $select2-result-label-padding;

    line-height: $base-ui-element-line-height;

    white-space: nowrap;
}

.select2-drop-undermask,
.select2-drop-mask {
    position: fixed;
    top: 0;
    right: 0;
    bottom: 0;
    left: 0;
    z-index: z('popup') + 99;
}

.select2-results {
    max-height: 300px;

    overflow-x: hidden;
    overflow-y: auto;

    list-style: none;

    .select2-result-selectable {
        cursor: pointer;
    }

    .select2-disabled {
        background: $select2-results-disabled-background;
        display: list-item;
        cursor: default;
    }

    .select2-selected {
        display: $select2-results-selected-disabled-display;
    }
}

.select2-more-results {
    background: $select2-more-results-background;
    padding: $select2-result-label-padding;
}

.select2-offscreen,
.select2-offscreen:focus {
    /* stylelint-disable declaration-no-important */
    position: absolute !important;
    left: 0;

    width: 1px !important;
    height: 1px !important;
    margin: 0 !important;
    padding: 0 !important;
    /* stylelint-enable declaration-no-important */

    border: none;

    overflow: hidden;

    outline: 0;

    clip: rect(0 0 0 0);
}

.select2-display-none {
    display: none;
}

@include breakpoint('mobile') {
    .select2-result-label {
        white-space: normal;
    }
}<|MERGE_RESOLUTION|>--- conflicted
+++ resolved
@@ -106,16 +106,15 @@
         }
     }
 
-<<<<<<< HEAD
+    &.select2-chosen-slash-prefix {
+        .select2-chosen::before {
+            content: '/';
+        }
+    }
+
     // Hide select2 if its select is invisible
     &:has(~ .select.invisible) {
         display: none;
-=======
-    &.select2-chosen-slash-prefix {
-        .select2-chosen::before {
-            content: '/';
-        }
->>>>>>> 0ddef831
     }
 }
 
