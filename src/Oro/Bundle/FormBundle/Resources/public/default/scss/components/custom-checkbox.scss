.custom-checkbox {
    &__input {
<<<<<<< HEAD
=======
        &:focus {
            ~ .custom-checkbox__icon {
                outline: $checkbox-outline-checked-focus-state;
                outline-offset: $checkbox-outline-offset-checked-focus-state;
            }
        }

>>>>>>> a8abbe2c
        &:checked {
            ~ .custom-checkbox__icon,
            ~ .custom-checkbox .custom-checkbox__icon {
                &:before {
<<<<<<< HEAD
                    content: '';

                    position: absolute;
                    top: $checkbox-icon-check-position-top;
                    left: $checkbox-icon-check-position-left;
                    transform: $checkbox-icon-check-transform-translate $checkbox-icon-check-transform-rotate;

                    width: $checkbox-icon-check-width;
                    height: $checkbox-icon-check-height;

                    border-left: $checkbox-icon-check-thickness solid $checkbox-icon-check-color;
                    border-bottom: $checkbox-icon-check-thickness solid $checkbox-icon-check-color;
=======
                    content: '\e834';
>>>>>>> a8abbe2c
                }
            }
        }
    }

    &__icon {
        position: relative;

        border-radius: 3px;
    }

    &__text {
        margin-left: $offset-x-s;
    }
}<|MERGE_RESOLUTION|>--- conflicted
+++ resolved
@@ -1,7 +1,5 @@
 .custom-checkbox {
     &__input {
-<<<<<<< HEAD
-=======
         &:focus {
             ~ .custom-checkbox__icon {
                 outline: $checkbox-outline-checked-focus-state;
@@ -9,12 +7,10 @@
             }
         }
 
->>>>>>> a8abbe2c
         &:checked {
             ~ .custom-checkbox__icon,
             ~ .custom-checkbox .custom-checkbox__icon {
                 &:before {
-<<<<<<< HEAD
                     content: '';
 
                     position: absolute;
@@ -27,9 +23,6 @@
 
                     border-left: $checkbox-icon-check-thickness solid $checkbox-icon-check-color;
                     border-bottom: $checkbox-icon-check-thickness solid $checkbox-icon-check-color;
-=======
-                    content: '\e834';
->>>>>>> a8abbe2c
                 }
             }
         }
