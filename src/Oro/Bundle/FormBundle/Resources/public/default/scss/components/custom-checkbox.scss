--- conflicted
+++ resolved
@@ -49,33 +49,25 @@
 
         color: get-color('additional', 'ultra');
 
+      &--circle {
+        @include fa-icon($checkbox-icon-circle-unchecked);
+      }
+
+      &--size-l {
+        &:before {
+          font-size: $checkbox-icon-font-size--l;
+        }
+      }
+
         &:before {
             position: absolute;
             top: $checkbox-icon-check-top;
             left: $checkbox-icon-check-left;
             transform: $checkbox-icon-check-transform;
 
-<<<<<<< HEAD
-            font-size: $checkbox-icon-font-size;
-            line-height: 1;
-        }
-
-        @include fa-icon($checkbox-icon-unchecked);
-
-        &--circle {
-            @include fa-icon($checkbox-icon-circle-unchecked);
-        }
-
-        &--size-l {
-            &:before {
-                font-size: $checkbox-icon-font-size--l;
-            }
-        }
-=======
             font-size: $checkbox-icon-check-size;
             line-height: 1;
         }
->>>>>>> 437afd09
     }
 
     &__text {
