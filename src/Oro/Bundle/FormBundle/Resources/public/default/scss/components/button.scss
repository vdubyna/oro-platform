--- conflicted
+++ resolved
@@ -96,11 +96,7 @@
 
     &--size {
         &-s {
-<<<<<<< HEAD
-            padding: 2px 5px;
-=======
             padding: 3px 10px;
->>>>>>> 3bbd61a4
 
             line-height: 24px;
         }
