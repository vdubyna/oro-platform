--- conflicted
+++ resolved
@@ -35,7 +35,6 @@
         }
     }
 
-<<<<<<< HEAD
     &--default {
         border-color: get-color('additional', 'light');
         background-color: get-color('additional', 'ultra');
@@ -49,7 +48,9 @@
 
         @include element-state('focus') {
             border-color: darken(get-color('additional', 'light'), 5%);
-=======
+        }
+    }
+
     &--create {
         border-color: get-color('primary', 'base');
         background-color: get-color('primary', 'base');
@@ -72,7 +73,6 @@
 
         &.no-icon:before {
             display: none;
->>>>>>> 4fa0373b
         }
     }
 
