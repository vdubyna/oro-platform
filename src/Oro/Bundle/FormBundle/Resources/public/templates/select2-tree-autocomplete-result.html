<<<<<<< HEAD
<% if (treePath.length > 3) { %>
   <%= getLabel(treePath[0], highlight) %>
=======
<% if (typeof treePath === 'undefined') { %>
<%= name %>
<% } else if (treePath.length > 3) { %>
   <%= getLabel(treePath[0]) %>
>>>>>>> f3302c55
   <span class="select2-tree-result-item-divider">/</span>
   <span class="select2-tree-result-item-more-path" title="<%  for (var i = 1; i < treePath.length - 1; i++) { %><%= getLabel(treePath[i], highlight) %><% if (i !== treePath.length - 2) { %> / <% } %><% } %>">...</span>
   <span class="select2-tree-result-item-divider">/</span>
   <%= getLabel(treePath[treePath.length - 1], highlight) %>
<% } else { %>
   <%  for (var i = 0; i < treePath.length; i++) { %>
       <%= getLabel(treePath[i], highlight) %>
       <% if (i !== treePath.length - 1) { %>
           <span class="select2-tree-result-item-divider">/</span>
       <% } %>
   <% } %>
<% } %>
<% if (id === null) { %>
    <span class="select2__result-entry-info"><%= _.__(newKey) %></span>
<% } %><|MERGE_RESOLUTION|>--- conflicted
+++ resolved
@@ -1,12 +1,7 @@
-<<<<<<< HEAD
-<% if (treePath.length > 3) { %>
+<% if (typeof treePath === 'undefined') { %>
+    <%= name %>
+<% } else if (treePath.length > 3) { %>
    <%= getLabel(treePath[0], highlight) %>
-=======
-<% if (typeof treePath === 'undefined') { %>
-<%= name %>
-<% } else if (treePath.length > 3) { %>
-   <%= getLabel(treePath[0]) %>
->>>>>>> f3302c55
    <span class="select2-tree-result-item-divider">/</span>
    <span class="select2-tree-result-item-more-path" title="<%  for (var i = 1; i < treePath.length - 1; i++) { %><%= getLabel(treePath[i], highlight) %><% if (i !== treePath.length - 2) { %> / <% } %><% } %>">...</span>
    <span class="select2-tree-result-item-divider">/</span>
