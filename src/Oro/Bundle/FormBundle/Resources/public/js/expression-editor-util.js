<<<<<<< HEAD
define(function(require) {
    'use strict';

    var ExpressionEditorUtil;
    var _ = require('underscore');
    var BaseClass = require('oroui/js/base-class');
    var ExpressionOperandTypeValidator = require('oroform/js/expression-operand-type-validator');
    var ExpressionLanguageLibrary = require('oroexpressionlanguage/js/expression-language-library');
    var Token = ExpressionLanguageLibrary.Token;
    var ExpressionLanguage = ExpressionLanguageLibrary.ExpressionLanguage;

=======
import _ from 'underscore';
import BaseClass from 'oroui/js/base-class';
import Token from 'oroexpressionlanguage/js/extend/token';
import ExpressionLanguage from 'oroexpressionlanguage/js/extend/expression-language';
import ExpressionOperandTypeValidator from 'oroform/js/expression-operand-type-validator';

/**
 * @typedef {Object} AutocompleteData
 * @poperty {string} expression - full expression
 * @poperty {number} position - cursor position
 * @poperty {number} replaceFrom - start part of expression that will be replaced by selected item,
 * @poperty {number} replaceTo - end part of expression that will be replaced by selected item,
 * @poperty {string} query - part of expression before cursor that recognized like part of an autocomplete item
 * @poperty {string} itemsType - one of: `entities`, `operations`, `datasource`
 * @poperty {Object} items - list of items for autocomplete
 * @poperty {string} dataSourceKey -  key of data source if item is data source
 * @poperty {string} dataSourceValue - value of data source if item is data source
 */

/**
 * @typedef {Object} FieldChain
 * @poperty {Token} entity - Token with name type that contains entity name
 * @poperty {Token} [dataSourceOpenBracket] - Token with punctuation type, is presented when entity has a datasource
 * @poperty {Token} [dataSourceValue] - Token with constant type
 * @poperty {Token} [dataSourceCloseBracket] - Token with punctuation type
 * @poperty {Array.<Token>} fields
 * @poperty {Token} lastToken
 */

const ExpressionEditorUtil = BaseClass.extend({
>>>>>>> c40a0ddb
    /**
     * Constants, used for expression build
     */
    strings: {
        childSeparator: '.',
        itemSeparator: ' '
    },

    /**
     * Default options
     */
    defaultOptions: {
        itemLevelLimit: 3,
        allowedOperations: ['math', 'bool', 'equality', 'compare', 'inclusion', 'like'],
        operations: {
            math: ['+', '-', '%', '*', '/'],
            bool: ['and', 'or'],
            equality: ['==', '!='],
            compare: ['>', '<', '<=', '>='],
            inclusion: ['in', 'not in'],
            like: ['matches']
        },
        rootEntities: []
    },

<<<<<<< HEAD
        /**
         * Default options
         */
        defaultOptions: {
            itemLevelLimit: 3,
            allowedOperations: ['math', 'bool', 'equality', 'compare', 'inclusion', 'like'],
            operations: {
                math: ['+', '-', '%', '*', '/'],
                bool: ['and', 'or'],
                equality: ['==', '!='],
                compare: ['>', '<', '<=', '>='],
                inclusion: ['in', 'not in'],
                like: ['matches']
            },
            supportedNames: []
        },
=======
    /**
     * Generated list of operations autocomplete items
     */
    operationsItems: null,
>>>>>>> c40a0ddb

    /**
     * Generated list of available data sources
     */
    dataSourceNames: null,

<<<<<<< HEAD
        /**
         * Initialize util
         *
         * @param {Object} options
         */
        initialize: function(options) {
            if (!options.entityDataProvider) {
                throw new Error('Option "entityDataProvider" is required');
            }
            if ('itemLevelLimit' in options && (!_.isNumber(options.itemLevelLimit) || options.itemLevelLimit < 2)) {
                throw new Error('Option "itemLevelLimit" can\'t be smaller than 2');
            }
            _.extend(this, _.pick(options, 'entityDataProvider', 'dataSourceNames'));
            this.options = _.defaults(_.pick(options, _.keys(this.defaultOptions)), this.defaultOptions);
            this.expressionLanguage = new ExpressionLanguage(
                options.expressionParserCache || void 0,
                options.expressionFunctionProviders || []
            );
            this._prepareOperationsItems();
            this._createValidator();
            this.listenTo(this.entityDataProvider, 'root-entity-change', this.onRootEntityChanged);
            ExpressionEditorUtil.__super__.initialize.call(this, options);
        },

        dispose: function() {
            if (this.disposed) {
                return;
            }

            [
                'entityDataProvider', 'expressionOperandTypeValidator', 'dataSourceNames', 'options',
                'expressionLanguage', 'operationsItems'
            ].forEach(function(key) {
                delete this[key];
            }.bind(this));

            ExpressionEditorUtil.__super__.dispose.call(this);
        },

        /**
         * Prepares options and creates instance of ExpressionOperandTypeValidator
         *
         * @protected
         */
        _createValidator: function() {
            var entities = this._getSupportedNames().map(function(entityName) {
                return {
                    isCollection: this.dataSourceNames.indexOf(entityName) !== -1,
                    name: entityName,
                    fields: this.entityDataProvider.getEntityTreeNodeByPropertyPath(entityName)
                };
            }.bind(this));
            var validatorOptions = {
                entities: entities,
                itemLevelLimit: this.options.itemLevelLimit,
                operations: this.operationsItems,
                isConditionalNodeAllowed: false
            };
            this.expressionOperandTypeValidator = new ExpressionOperandTypeValidator(validatorOptions);
        },

        /**
         * Rebuild validator instance when supported names are changed
         */
        onRootEntityChanged: function() {
            this._createValidator();
        },

        /**
         * Validate expression syntax
         *
         * @param {string} expression
         * @return {boolean}
         */
        validate: function(expression) {
            var isValid = true;
            try {
                var parsedExpression = this.expressionLanguage.parse(expression, this._getSupportedNames());
                this.expressionOperandTypeValidator.expectValid(parsedExpression);
            } catch (ex) {
                isValid = false;
            }
=======
    /**
     * Instance of ExpressionLanguage that can parse an expression
     */
    expressionLanguage: null,

    /**
     * Instance of EntityStructureDataProvider that contains data about entity fields
     */
    entityDataProvider: null,
>>>>>>> c40a0ddb

    /**
     * Instance of ExpressionOperandTypeValidator that can check allowed operations, type of operands, and presence
     * used fields in an entity structure
     */
    expressionOperandTypeValidator: null,

    constructor: function ExpressionEditorUtil(options) {
        ExpressionEditorUtil.__super__.constructor.call(this, options);
    },

    /**
     * Initialize util
     *
     * @param {Object} options
     */
    initialize(options) {
        if (!options.entityDataProvider) {
            throw new Error('Option "entityDataProvider" is required');
        }
        if ('itemLevelLimit' in options && (!_.isNumber(options.itemLevelLimit) || options.itemLevelLimit < 2)) {
            throw new Error('Option "itemLevelLimit" can\'t be smaller than 2');
        }
        _.extend(this, _.pick(options, 'entityDataProvider', 'dataSourceNames'));
        this.options = _.defaults(_.pick(options, _.keys(this.defaultOptions)), this.defaultOptions);
        this.expressionLanguage = new ExpressionLanguage();
        this._prepareOperationsItems();
        const entities = this.options.rootEntities.map(entityName => {
            return {
                isCollection: this.dataSourceNames.indexOf(entityName) !== -1,
                name: entityName,
                fields: this.entityDataProvider.getEntityTreeNodeByPropertyPath(entityName)
            };
        });
        const validatorOptions = {
            entities: entities,
            itemLevelLimit: this.options.itemLevelLimit,
            operations: this.operationsItems,
            isConditionalNodeAllowed: false
        };
        this.expressionOperandTypeValidator = new ExpressionOperandTypeValidator(validatorOptions);
        ExpressionEditorUtil.__super__.initialize.call(this, options);
    },

<<<<<<< HEAD
            var tokens = this.expressionLanguage.getLexer().tokenizeForce(expression).tokens;
            var currentTokenIndex = this._findCurrentTokenIndex(tokens, position);
            if (currentTokenIndex === -1) {
                this._fillEntityNamesOptions(autocompleteData);
                return autocompleteData;
            }
            var fieldChain = this.findFieldChain(tokens, currentTokenIndex, this._getSupportedNames());
            var currentToken = tokens[currentTokenIndex];
            if (fieldChain) {
                if (this.dataSourceNames.indexOf(fieldChain.entity.value) !== -1) {
                    var entityWithDataSource = _.values(_.pick(fieldChain, 'entity', 'dataSourceOpenBracket',
                        'dataSourceValue', 'dataSourceCloseBracket'));
                    if (entityWithDataSource.length >= 3 && entityWithDataSource.indexOf(currentToken) !== -1) {
                        this._fillDataSourceOptions(autocompleteData, fieldChain);
                        return autocompleteData;
                    }
                }
                this._fillEntityFieldOptions(autocompleteData, fieldChain);
            } else if (currentToken.test(Token.OPERATOR_TYPE)) {
                this._fillOperatorsOptions(autocompleteData, currentToken);
            } else if (currentToken.test(Token.NAME_TYPE)) {
                this._fillEntityNamesOptions(autocompleteData, currentToken);
            } else if (currentToken.test(Token.EOF_TYPE)) {
                var prevToken = currentTokenIndex === 0 ? null : tokens[currentTokenIndex - 1];
                if (!prevToken || prevToken.test(Token.OPERATOR_TYPE) || prevToken.test(Token.PUNCTUATION_TYPE, '(')) {
                    this._fillEntityNamesOptions(autocompleteData, currentToken);
                } else {
                    this._fillOperatorsOptions(autocompleteData);
                }
            }
=======
    /**
     * Validate expression syntax
     *
     * @param {string} expression
     * @return {boolean}
     */
    validate(expression) {
        let isValid = true;
        try {
            const parsedExpression = this.expressionLanguage.parse(expression, this.options.rootEntities);
            this.expressionOperandTypeValidator.expectValid(parsedExpression);
        } catch (ex) {
            isValid = false;
        }
>>>>>>> c40a0ddb

        return isValid;
    },

<<<<<<< HEAD
        /**
         * Returns array of supported entity names including provider root entity name
         *
         * @return {Array.<string>}
         * @private
         */
        _getSupportedNames: function() {
            var names = _.clone(this.options.supportedNames);
            var rootEntityName = this.entityDataProvider.rootEntity && this.entityDataProvider.rootEntity.get('alias');
            if (rootEntityName && names.indexOf(rootEntityName) === -1) {
                names.push(rootEntityName);
            }
            return names;
        },

        /**
         * Fill autocomplete data with supported entity names items
         *
         * @param {AutocompleteData} autocompleteData
         * @param {Token} [currentToken]
         * @private
         */
        _fillEntityNamesOptions: function(autocompleteData, currentToken) {
            autocompleteData.itemsType = 'entities';
            autocompleteData.items = {};
            _.each(this._getSupportedNames(), function(alias) {
                autocompleteData.items[alias] = {
                    item: alias,
                    hasChildren: true
                };
            }, this);
            if (currentToken && currentToken.test(Token.NAME_TYPE)) {
                autocompleteData.query = currentToken.value;
                autocompleteData.replaceFrom = currentToken.cursor - 1;
                autocompleteData.replaceTo = currentToken.cursor + currentToken.length;
=======
    /**
     * Build autocomplete data by expression and cursor position
     *
     * @param {string} expression
     * @param {number} position
     * @return {AutocompleteData}
     */
    getAutocompleteData(expression, position) {
        const autocompleteData = {
            expression: expression,
            position: position,
            replaceFrom: position,
            replaceTo: position,
            query: '',
            items: {},
            itemsType: '',
            dataSourceKey: '',
            dataSourceValue: ''
        };

        const tokens = this.expressionLanguage.getLexer().tokenizeForce(expression).tokens;
        const currentTokenIndex = this._findCurrentTokenIndex(tokens, position);
        if (currentTokenIndex === -1) {
            this._fillRootEntitiesOptions(autocompleteData);
            return autocompleteData;
        }
        const fieldChain = this.findFieldChain(tokens, currentTokenIndex, this.options.rootEntities);
        const currentToken = tokens[currentTokenIndex];
        if (fieldChain) {
            if (this.dataSourceNames.indexOf(fieldChain.entity.value) !== -1) {
                const entityWithDataSource = _.values(_.pick(fieldChain, 'entity', 'dataSourceOpenBracket',
                    'dataSourceValue', 'dataSourceCloseBracket'));
                if (entityWithDataSource.length >= 3 && entityWithDataSource.indexOf(currentToken) !== -1) {
                    this._fillDataSourceOptions(autocompleteData, fieldChain);
                    return autocompleteData;
                }
>>>>>>> c40a0ddb
            }
            this._fillEntityFieldOptions(autocompleteData, fieldChain);
        } else if (currentToken.test(Token.OPERATOR_TYPE)) {
            this._fillOperatorsOptions(autocompleteData, currentToken);
        } else if (currentToken.test(Token.NAME_TYPE)) {
            this._fillRootEntitiesOptions(autocompleteData, currentToken);
        } else if (currentToken.test(Token.EOF_TYPE)) {
            const prevToken = currentTokenIndex === 0 ? null : tokens[currentTokenIndex - 1];
            if (!prevToken || prevToken.test(Token.OPERATOR_TYPE) || prevToken.test(Token.PUNCTUATION_TYPE, '(')) {
                this._fillRootEntitiesOptions(autocompleteData, currentToken);
            } else {
                this._fillOperatorsOptions(autocompleteData);
            }
        }

        return autocompleteData;
    },

    /**
     * Fill autocomplete data with root entities items
     *
     * @param {AutocompleteData} autocompleteData
     * @param {Token} [currentToken]
     * @private
     */
    _fillRootEntitiesOptions(autocompleteData, currentToken) {
        autocompleteData.itemsType = 'entities';
        autocompleteData.items = {};
        _.each(this.options.rootEntities, alias => {
            autocompleteData.items[alias] = {
                item: alias,
                hasChildren: true
            };
        });
        if (currentToken && currentToken.test(Token.NAME_TYPE)) {
            autocompleteData.query = currentToken.value;
            autocompleteData.replaceFrom = currentToken.cursor - 1;
            autocompleteData.replaceTo = currentToken.cursor + currentToken.length;
        }
    },

    /**
     * Fill autocomplete data with data source options
     *
     * @param {AutocompleteData} autocompleteData
     * @param {FieldChain} fieldChain
     * @private
     */
    _fillDataSourceOptions(autocompleteData, fieldChain) {
        autocompleteData.itemsType = 'datasource';
        autocompleteData.dataSourceKey = fieldChain.entity.value;
        if (fieldChain.dataSourceValue) {
            autocompleteData.dataSourceValue = fieldChain.dataSourceValue.value;
            autocompleteData.replaceFrom = fieldChain.dataSourceValue.cursor - 1;
            autocompleteData.replaceTo =
                autocompleteData.replaceFrom + fieldChain.dataSourceValue.length;
        } else {
            autocompleteData.replaceFrom =
                autocompleteData.replaceTo = fieldChain.dataSourceCloseBracket.cursor - 1;
        }
        autocompleteData.position = fieldChain.lastToken.cursor - 1 + fieldChain.lastToken.length;
    },

    /**
     * Fill autocomplete data with entity fields items
     *
     * @param {AutocompleteData} autocompleteData
     * @param {FieldChain} fieldChain
     * @private
     */
    _fillEntityFieldOptions(autocompleteData, fieldChain) {
        autocompleteData.itemsType = 'entities';
        if (fieldChain.lastToken.test(Token.PUNCTUATION_TYPE, '.')) {
            autocompleteData.replaceFrom = fieldChain.lastToken.cursor - 1 + fieldChain.lastToken.length;
            autocompleteData.replaceTo = autocompleteData.replaceFrom;
        } else if (fieldChain.fields.length !== 0) {
            const lastToken = fieldChain.fields.pop();
            autocompleteData.query = lastToken.value;
            autocompleteData.replaceFrom = fieldChain.lastToken.cursor - 1;
            autocompleteData.replaceTo = autocompleteData.replaceFrom + fieldChain.lastToken.length;
        }
        const parts = _.pluck(fieldChain.fields, 'value');
        parts.unshift(fieldChain.entity.value);
        const omitRelationFields = this.options.itemLevelLimit <= parts.length + 1;
        const levelLimit = this.options.itemLevelLimit - parts.length;
        const treeNode = this.entityDataProvider
            .getEntityTreeNodeByPropertyPath(parts.join(this.strings.childSeparator));
        if (levelLimit > 0 && treeNode && treeNode.__isEntity) {
            _.each(treeNode, node => {
                const isEntity = node.__isEntity;
                if (isEntity && (omitRelationFields || !node.__hasScalarFieldsInSubtree(levelLimit - 1))) {
                    return;
                }
                const item = _.extend(_.pick(node.__field, 'label', 'type', 'name'), {
                    hasChildren: isEntity
                });
                autocompleteData.items[item.name] = item;
            });
        }
    },

    /**
     * Fill autocomplete data with operations items
     *
     * @param {AutocompleteData} autocompleteData
     * @param {Token} [currentToken]
     * @private
     */
    _fillOperatorsOptions(autocompleteData, currentToken) {
        autocompleteData.itemsType = 'operations';
        autocompleteData.items = this.operationsItems;
        if (currentToken !== void 0) {
            autocompleteData.query = currentToken.value;
            autocompleteData.replaceFrom = currentToken.cursor - 1;
            autocompleteData.replaceTo = currentToken.cursor + currentToken.length;
        }
    },

    /**
     * Update autocomplete expression by item parts
     *
     * @param {AutocompleteData} autocompleteData
     * @param {string} value - string that is selected in autocomplete widget
     * @private
     */
    _updateAutocompleteExpression(autocompleteData, value) {
        autocompleteData.expression = autocompleteData.expression.substr(0, autocompleteData.replaceFrom) +
            value + autocompleteData.expression.substr(autocompleteData.replaceTo);
    },

    /**
     * Insert into autocomplete data new item
     *
     * @param {AutocompleteData} autocompleteData
     * @param {string} item - selected value in autocomplete widget
     */
    updateAutocompleteItem(autocompleteData, item) {
        let positionModifier = 0;
        if (autocompleteData.itemsType === 'entities') {
            const hasChildren = autocompleteData.items[item].hasChildren;
            if (this.dataSourceNames.indexOf(item) !== -1) {
                item += '[]';
                positionModifier = hasChildren ? -2 : -1;
            }

            item += hasChildren ? this.strings.childSeparator : this.strings.itemSeparator;
        } else {
            item += this.strings.itemSeparator;
        }

        this._updateAutocompleteExpression(autocompleteData, item);

        autocompleteData.position = autocompleteData.replaceFrom + item.length + positionModifier;
    },

    /**
     * Set new data source value into autocomplete data
     *
     * @param {AutocompleteData} autocompleteData
     * @param {string} dataSourceValue - selected value in datasource widget
     */
    updateDataSourceValue(autocompleteData, dataSourceValue) {
        const diff = autocompleteData.replaceTo - autocompleteData.replaceFrom - dataSourceValue.length;
        this._updateAutocompleteExpression(autocompleteData, dataSourceValue);
        autocompleteData.position -= diff;
    },

    /**
     * Generate list of operations autocomplete items from initialize options
     *
     * @private
     */
    _prepareOperationsItems() {
        this.operationsItems = {};
        _.each(this.options.allowedOperations, type => {
            _.each(this.options.operations[type], item => {
                this.operationsItems[item] = {
                    type: type,
                    item: item
                };
            });
        });
    },

    /**
     * Finds index of token that corresponds to current cursor position.
     *
     * @param {Array.<Token>} tokens
     * @param {number} position
     * @return {number} - if token is not found returns -1
     * @private
     */
    _findCurrentTokenIndex(tokens, position) {
        for (let i = 0; i < tokens.length; i++) {
            if (tokens[i].cursor - 1 <= position && tokens[i].cursor + tokens[i].length > position) {
                return i;
            }
        }
        return -1;
    },

    /**
     * Creates field chain that current token is contained in.
     *
     * @param {Array.<Token>} tokens
     * @param {number} currentTokenIndex
     * @param {Array.<string>} names - names that can be used as start of a chain
     * @return {FieldChain|null}
     */
    findFieldChain(tokens, currentTokenIndex, names) {
        let chain = null;
        let i = 0;
        while (i < tokens.length && i <= currentTokenIndex) {
            // looking for start of field chain
            if (!tokens[i].test(Token.NAME_TYPE) || names.indexOf(tokens[i].value) === -1) {
                i++;
                continue;
            }
            chain = {
                entity: tokens[i],
                fields: []
            };
            i++;
            if (tokens[i].test(Token.PUNCTUATION_TYPE, '[')) {
                chain.dataSourceOpenBracket = tokens[i];
                i++;
                if (tokens[i].test(Token.NUMBER_TYPE)) {
                    chain.dataSourceValue = tokens[i];
                    i++;
                }
                if (tokens[i].test(Token.PUNCTUATION_TYPE, ']')) {
                    chain.dataSourceCloseBracket = tokens[i];
                    i++;
                } else {
                    chain = null;
                    continue;
                }
            }

            // collect separators and field names that should alternate one after another
            while (tokens[i].test(Token.PUNCTUATION_TYPE, '.')) {
                i++;
                if (tokens[i].test(Token.NAME_TYPE)) {
                    chain.fields.push(tokens[i]);
                    i++;
                } else {
                    break;
                }
            }

            chain.lastToken = tokens[i - 1];

            // if last chain member located before current token in the token array then try to find another chain
            if (i <= currentTokenIndex || chain.lastToken === chain.entity) {
                chain = null;
            }
            i++;
        }

        return chain;
    }
});

export default ExpressionEditorUtil;<|MERGE_RESOLUTION|>--- conflicted
+++ resolved
@@ -1,21 +1,7 @@
-<<<<<<< HEAD
-define(function(require) {
-    'use strict';
-
-    var ExpressionEditorUtil;
-    var _ = require('underscore');
-    var BaseClass = require('oroui/js/base-class');
-    var ExpressionOperandTypeValidator = require('oroform/js/expression-operand-type-validator');
-    var ExpressionLanguageLibrary = require('oroexpressionlanguage/js/expression-language-library');
-    var Token = ExpressionLanguageLibrary.Token;
-    var ExpressionLanguage = ExpressionLanguageLibrary.ExpressionLanguage;
-
-=======
 import _ from 'underscore';
 import BaseClass from 'oroui/js/base-class';
-import Token from 'oroexpressionlanguage/js/extend/token';
-import ExpressionLanguage from 'oroexpressionlanguage/js/extend/expression-language';
 import ExpressionOperandTypeValidator from 'oroform/js/expression-operand-type-validator';
+import {Token, ExpressionLanguage} from 'oroexpressionlanguage/js/expression-language-library';
 
 /**
  * @typedef {Object} AutocompleteData
@@ -41,7 +27,6 @@
  */
 
 const ExpressionEditorUtil = BaseClass.extend({
->>>>>>> c40a0ddb
     /**
      * Constants, used for expression build
      */
@@ -59,127 +44,24 @@
         operations: {
             math: ['+', '-', '%', '*', '/'],
             bool: ['and', 'or'],
-            equality: ['==', '!='],
+            equality: ['=', '==', '!='], // @todo '==' or '=' ?
             compare: ['>', '<', '<=', '>='],
             inclusion: ['in', 'not in'],
             like: ['matches']
         },
-        rootEntities: []
-    },
-
-<<<<<<< HEAD
-        /**
-         * Default options
-         */
-        defaultOptions: {
-            itemLevelLimit: 3,
-            allowedOperations: ['math', 'bool', 'equality', 'compare', 'inclusion', 'like'],
-            operations: {
-                math: ['+', '-', '%', '*', '/'],
-                bool: ['and', 'or'],
-                equality: ['==', '!='],
-                compare: ['>', '<', '<=', '>='],
-                inclusion: ['in', 'not in'],
-                like: ['matches']
-            },
-            supportedNames: []
-        },
-=======
+        supportedNames: []
+    },
+
     /**
      * Generated list of operations autocomplete items
      */
     operationsItems: null,
->>>>>>> c40a0ddb
 
     /**
      * Generated list of available data sources
      */
     dataSourceNames: null,
 
-<<<<<<< HEAD
-        /**
-         * Initialize util
-         *
-         * @param {Object} options
-         */
-        initialize: function(options) {
-            if (!options.entityDataProvider) {
-                throw new Error('Option "entityDataProvider" is required');
-            }
-            if ('itemLevelLimit' in options && (!_.isNumber(options.itemLevelLimit) || options.itemLevelLimit < 2)) {
-                throw new Error('Option "itemLevelLimit" can\'t be smaller than 2');
-            }
-            _.extend(this, _.pick(options, 'entityDataProvider', 'dataSourceNames'));
-            this.options = _.defaults(_.pick(options, _.keys(this.defaultOptions)), this.defaultOptions);
-            this.expressionLanguage = new ExpressionLanguage(
-                options.expressionParserCache || void 0,
-                options.expressionFunctionProviders || []
-            );
-            this._prepareOperationsItems();
-            this._createValidator();
-            this.listenTo(this.entityDataProvider, 'root-entity-change', this.onRootEntityChanged);
-            ExpressionEditorUtil.__super__.initialize.call(this, options);
-        },
-
-        dispose: function() {
-            if (this.disposed) {
-                return;
-            }
-
-            [
-                'entityDataProvider', 'expressionOperandTypeValidator', 'dataSourceNames', 'options',
-                'expressionLanguage', 'operationsItems'
-            ].forEach(function(key) {
-                delete this[key];
-            }.bind(this));
-
-            ExpressionEditorUtil.__super__.dispose.call(this);
-        },
-
-        /**
-         * Prepares options and creates instance of ExpressionOperandTypeValidator
-         *
-         * @protected
-         */
-        _createValidator: function() {
-            var entities = this._getSupportedNames().map(function(entityName) {
-                return {
-                    isCollection: this.dataSourceNames.indexOf(entityName) !== -1,
-                    name: entityName,
-                    fields: this.entityDataProvider.getEntityTreeNodeByPropertyPath(entityName)
-                };
-            }.bind(this));
-            var validatorOptions = {
-                entities: entities,
-                itemLevelLimit: this.options.itemLevelLimit,
-                operations: this.operationsItems,
-                isConditionalNodeAllowed: false
-            };
-            this.expressionOperandTypeValidator = new ExpressionOperandTypeValidator(validatorOptions);
-        },
-
-        /**
-         * Rebuild validator instance when supported names are changed
-         */
-        onRootEntityChanged: function() {
-            this._createValidator();
-        },
-
-        /**
-         * Validate expression syntax
-         *
-         * @param {string} expression
-         * @return {boolean}
-         */
-        validate: function(expression) {
-            var isValid = true;
-            try {
-                var parsedExpression = this.expressionLanguage.parse(expression, this._getSupportedNames());
-                this.expressionOperandTypeValidator.expectValid(parsedExpression);
-            } catch (ex) {
-                isValid = false;
-            }
-=======
     /**
      * Instance of ExpressionLanguage that can parse an expression
      */
@@ -189,7 +71,6 @@
      * Instance of EntityStructureDataProvider that contains data about entity fields
      */
     entityDataProvider: null,
->>>>>>> c40a0ddb
 
     /**
      * Instance of ExpressionOperandTypeValidator that can check allowed operations, type of operands, and presence
@@ -215,9 +96,36 @@
         }
         _.extend(this, _.pick(options, 'entityDataProvider', 'dataSourceNames'));
         this.options = _.defaults(_.pick(options, _.keys(this.defaultOptions)), this.defaultOptions);
-        this.expressionLanguage = new ExpressionLanguage();
+        this.expressionLanguage = new ExpressionLanguage(
+            options.expressionParserCache || void 0,
+            options.expressionFunctionProviders || []
+        );
         this._prepareOperationsItems();
-        const entities = this.options.rootEntities.map(entityName => {
+        this._createValidator();
+        this.listenTo(this.entityDataProvider, 'root-entity-change', this.onRootEntityChanged);
+        ExpressionEditorUtil.__super__.initialize.call(this, options);
+    },
+
+    dispose() {
+        if (this.disposed) {
+            return;
+        }
+
+        [
+            'entityDataProvider', 'expressionOperandTypeValidator', 'dataSourceNames', 'options',
+            'expressionLanguage', 'operationsItems'
+        ].forEach(key=> delete this[key]);
+
+        ExpressionEditorUtil.__super__.dispose.call(this);
+    },
+
+    /**
+     * Prepares options and creates instance of ExpressionOperandTypeValidator
+     *
+     * @protected
+     */
+    _createValidator() {
+        const entities = this._getSupportedNames().map(entityName => {
             return {
                 isCollection: this.dataSourceNames.indexOf(entityName) !== -1,
                 name: entityName,
@@ -231,41 +139,15 @@
             isConditionalNodeAllowed: false
         };
         this.expressionOperandTypeValidator = new ExpressionOperandTypeValidator(validatorOptions);
-        ExpressionEditorUtil.__super__.initialize.call(this, options);
-    },
-
-<<<<<<< HEAD
-            var tokens = this.expressionLanguage.getLexer().tokenizeForce(expression).tokens;
-            var currentTokenIndex = this._findCurrentTokenIndex(tokens, position);
-            if (currentTokenIndex === -1) {
-                this._fillEntityNamesOptions(autocompleteData);
-                return autocompleteData;
-            }
-            var fieldChain = this.findFieldChain(tokens, currentTokenIndex, this._getSupportedNames());
-            var currentToken = tokens[currentTokenIndex];
-            if (fieldChain) {
-                if (this.dataSourceNames.indexOf(fieldChain.entity.value) !== -1) {
-                    var entityWithDataSource = _.values(_.pick(fieldChain, 'entity', 'dataSourceOpenBracket',
-                        'dataSourceValue', 'dataSourceCloseBracket'));
-                    if (entityWithDataSource.length >= 3 && entityWithDataSource.indexOf(currentToken) !== -1) {
-                        this._fillDataSourceOptions(autocompleteData, fieldChain);
-                        return autocompleteData;
-                    }
-                }
-                this._fillEntityFieldOptions(autocompleteData, fieldChain);
-            } else if (currentToken.test(Token.OPERATOR_TYPE)) {
-                this._fillOperatorsOptions(autocompleteData, currentToken);
-            } else if (currentToken.test(Token.NAME_TYPE)) {
-                this._fillEntityNamesOptions(autocompleteData, currentToken);
-            } else if (currentToken.test(Token.EOF_TYPE)) {
-                var prevToken = currentTokenIndex === 0 ? null : tokens[currentTokenIndex - 1];
-                if (!prevToken || prevToken.test(Token.OPERATOR_TYPE) || prevToken.test(Token.PUNCTUATION_TYPE, '(')) {
-                    this._fillEntityNamesOptions(autocompleteData, currentToken);
-                } else {
-                    this._fillOperatorsOptions(autocompleteData);
-                }
-            }
-=======
+    },
+
+    /**
+     * Rebuild validator instance when supported names are changed
+     */
+    onRootEntityChanged() {
+        this._createValidator();
+    },
+
     /**
      * Validate expression syntax
      *
@@ -275,53 +157,15 @@
     validate(expression) {
         let isValid = true;
         try {
-            const parsedExpression = this.expressionLanguage.parse(expression, this.options.rootEntities);
+            const parsedExpression = this.expressionLanguage.parse(expression, this._getSupportedNames());
             this.expressionOperandTypeValidator.expectValid(parsedExpression);
         } catch (ex) {
             isValid = false;
         }
->>>>>>> c40a0ddb
 
         return isValid;
     },
 
-<<<<<<< HEAD
-        /**
-         * Returns array of supported entity names including provider root entity name
-         *
-         * @return {Array.<string>}
-         * @private
-         */
-        _getSupportedNames: function() {
-            var names = _.clone(this.options.supportedNames);
-            var rootEntityName = this.entityDataProvider.rootEntity && this.entityDataProvider.rootEntity.get('alias');
-            if (rootEntityName && names.indexOf(rootEntityName) === -1) {
-                names.push(rootEntityName);
-            }
-            return names;
-        },
-
-        /**
-         * Fill autocomplete data with supported entity names items
-         *
-         * @param {AutocompleteData} autocompleteData
-         * @param {Token} [currentToken]
-         * @private
-         */
-        _fillEntityNamesOptions: function(autocompleteData, currentToken) {
-            autocompleteData.itemsType = 'entities';
-            autocompleteData.items = {};
-            _.each(this._getSupportedNames(), function(alias) {
-                autocompleteData.items[alias] = {
-                    item: alias,
-                    hasChildren: true
-                };
-            }, this);
-            if (currentToken && currentToken.test(Token.NAME_TYPE)) {
-                autocompleteData.query = currentToken.value;
-                autocompleteData.replaceFrom = currentToken.cursor - 1;
-                autocompleteData.replaceTo = currentToken.cursor + currentToken.length;
-=======
     /**
      * Build autocomplete data by expression and cursor position
      *
@@ -345,10 +189,10 @@
         const tokens = this.expressionLanguage.getLexer().tokenizeForce(expression).tokens;
         const currentTokenIndex = this._findCurrentTokenIndex(tokens, position);
         if (currentTokenIndex === -1) {
-            this._fillRootEntitiesOptions(autocompleteData);
+            this._fillEntityNamesOptions(autocompleteData);
             return autocompleteData;
         }
-        const fieldChain = this.findFieldChain(tokens, currentTokenIndex, this.options.rootEntities);
+        const fieldChain = this.findFieldChain(tokens, currentTokenIndex, this._getSupportedNames());
         const currentToken = tokens[currentTokenIndex];
         if (fieldChain) {
             if (this.dataSourceNames.indexOf(fieldChain.entity.value) !== -1) {
@@ -358,17 +202,16 @@
                     this._fillDataSourceOptions(autocompleteData, fieldChain);
                     return autocompleteData;
                 }
->>>>>>> c40a0ddb
             }
             this._fillEntityFieldOptions(autocompleteData, fieldChain);
         } else if (currentToken.test(Token.OPERATOR_TYPE)) {
             this._fillOperatorsOptions(autocompleteData, currentToken);
         } else if (currentToken.test(Token.NAME_TYPE)) {
-            this._fillRootEntitiesOptions(autocompleteData, currentToken);
+            this._fillEntityNamesOptions(autocompleteData, currentToken);
         } else if (currentToken.test(Token.EOF_TYPE)) {
             const prevToken = currentTokenIndex === 0 ? null : tokens[currentTokenIndex - 1];
             if (!prevToken || prevToken.test(Token.OPERATOR_TYPE) || prevToken.test(Token.PUNCTUATION_TYPE, '(')) {
-                this._fillRootEntitiesOptions(autocompleteData, currentToken);
+                this._fillEntityNamesOptions(autocompleteData, currentToken);
             } else {
                 this._fillOperatorsOptions(autocompleteData);
             }
@@ -378,16 +221,31 @@
     },
 
     /**
-     * Fill autocomplete data with root entities items
+     * Returns array of supported entity names including provider root entity name
+     *
+     * @return {Array.<string>}
+     * @private
+     */
+    _getSupportedNames() {
+        const names = _.clone(this.options.supportedNames);
+        const rootEntityName = this.entityDataProvider.rootEntity && this.entityDataProvider.rootEntity.get('alias');
+        if (rootEntityName && names.indexOf(rootEntityName) === -1) {
+            names.push(rootEntityName);
+        }
+        return names;
+    },
+
+    /**
+     * Fill autocomplete data with supported entity names items
      *
      * @param {AutocompleteData} autocompleteData
      * @param {Token} [currentToken]
      * @private
      */
-    _fillRootEntitiesOptions(autocompleteData, currentToken) {
+    _fillEntityNamesOptions(autocompleteData, currentToken) {
         autocompleteData.itemsType = 'entities';
         autocompleteData.items = {};
-        _.each(this.options.rootEntities, alias => {
+        this._getSupportedNames().forEach(alias => {
             autocompleteData.items[alias] = {
                 item: alias,
                 hasChildren: true
