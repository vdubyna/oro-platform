--- conflicted
+++ resolved
@@ -196,20 +196,6 @@
             var nextSeparator = i + 1;
             var nextItem = nextSeparator + 1;
 
-<<<<<<< HEAD
-=======
-            var groupedItem = item + this.strings.itemSeparator + items[nextItem];
-            if (items[nextItem] && this.allItems[groupedItem]) {
-                // items with whitespaces, for example: `not in`
-                item = groupedItem;
-                items[nextItem] = '';
-                items[nextSeparator] = '';
-
-                nextSeparator = nextItem + 1;
-                nextItem = nextSeparator + 1;
-            }
-
->>>>>>> d23e9b75
             var nativeJS = this._getNativeJS(item);
             if (nativeJS === item) {
                 items[i] = nativeJS;
@@ -264,15 +250,9 @@
             // check all items
             for (var i = 0; i < items.length; i++) {
                 item = items[i];
-<<<<<<< HEAD
-                //check all data sources in item
+                // check all data sources in item
                 for (var j = 0; j < this.dataSourceNames.length; j++) {
                     item = item.split(new RegExp('(' + this.dataSourceNames[j] + ')'));
-=======
-                // check all data sources in item
-                for (var j = 0; j < dataSources.length; j++) {
-                    item = item.split(new RegExp('(' + dataSources[j] + ')'));
->>>>>>> d23e9b75
                     if (item.length < 2 || item[0] !== '') {
                         // data source not found in item or not in item beginning
                         continue;
@@ -477,49 +457,6 @@
         },
 
         /**
-<<<<<<< HEAD
-=======
-         * Generate list of all autocomplete items from initialize options
-         *
-         * @private
-         */
-        _prepareItems: function() {
-            this.allItems = {};
-            this.operationsItems = {};
-            this.entitiesItems = {};
-
-            this._prepareEntitiesItems();
-            this._prepareOperationsItems();
-        },
-
-        /**
-         * Add new autocomplete item
-         *
-         * @param {String} group
-         * @param {Object} items
-         * @param {String} item
-         * @param {Object} itemInfo
-         * @private
-         */
-        _addItem: function(group, items, item, itemInfo) {
-            if (itemInfo.child !== undefined && _.isEmpty(itemInfo.child)) {
-                // item is collection without child
-                return;
-            }
-
-            itemInfo.group = group;
-            if (itemInfo.parentItem) {
-                itemInfo.item = itemInfo.parentItem + this.strings.childSeparator + item;
-            } else {
-                itemInfo.item = item;
-            }
-
-            this.allItems[itemInfo.item] = itemInfo;
-            items[item] = itemInfo;
-        },
-
-        /**
->>>>>>> d23e9b75
          * Generate list of operations autocomplete items from initialize options
          *
          * @private
@@ -545,7 +482,6 @@
          */
         _prepareAutocompleteData: function(expression, position) {
             var autocompleteData = {
-<<<<<<< HEAD
                 expression: expression,//full expression
                 position: position,//cursor position
                 item: '',//item under cursor or just "item"
@@ -560,22 +496,6 @@
                 items: {},//list of items for autocomplete
                 dataSourceKey: '',//key of data source if item is data source
                 dataSourceValue: ''//value of data source if item is data source
-=======
-                expression: expression, // full expression
-                position: position, // cursor position
-                item: '', // item under cursor or just "item"
-                beforeItem: '', // part of expression before item
-                afterItem: '', // part of expression after item
-                itemChild: [], // child of item
-                itemLastChildIndex: 0, // index of last child of item
-                itemLastChild: '', // last child of item
-                itemCursorIndex: 0, // index of an item child under cursor
-                itemCursorChild: '', // item child under cursor
-                group: '', // group of items for autocomplete
-                items: {}, // list of items for autocomplete
-                dataSourceKey: '', // key of data source if item is data source
-                dataSourceValue: ''// value of data source if item is data source
->>>>>>> d23e9b75
             };
 
             this._setAutocompleteItem(autocompleteData);
