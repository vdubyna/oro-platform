define(function(require) {
    'use strict';

    var Select2Component;
    var $ = require('jquery');
    var _ = require('underscore');
    var tools = require('oroui/js/tools');
    var Select2View = require('oroform/js/app/views/select2-view');
    var BaseComponent = require('oroui/js/app/components/base/component');

    Select2Component = BaseComponent.extend({

        url: '',
        perPage: 10,
        excluded: [],
        view: null,
        ViewType: Select2View,

        /**
         * @constructor
         * @param {Object} options
         */
        initialize: function(options) {
            var config = options.configs;
            this.perPage = _.result(config, 'per_page') || this.perPage;
            this.url = _.result(options, 'url') || '';
            this.excluded = _.result(options, 'excluded') || this.excluded;
            config = this.preConfig(config);
            config = this.setConfig(config);
            if (options._sourceElement.is('select') || config.query || config.ajax || config.data || config.tags) {
                this.view = new this.ViewType({el: options._sourceElement, select2Config: config});
            }
        },

        preConfig: function(config) {
            var that = this;
            if (this.url) {
                config.ajax = {
                    url: this.url,
                    data: function(query, page) {
                        return {
                            page: page,
                            per_page: that.perPage,
                            name: config.autocomplete_alias,
                            query: that.makeQuery(query, config)
                        };
                    },
                    results: function(data, page) {
                        return data;
                    }
                };
            }

            if (!config.hasOwnProperty('createSearchChoice') &&
                config.hasOwnProperty('ajax') &&
                config.hasOwnProperty('tags')
            ) {
                config.createSearchChoice = function(term, data) {
                    if (!dataHasText(data, term)) {
                        return {
                            id: term,
                            text: term
                        };
                    }
                };
            }

            return config;
        },

        setConfig: function(config) {
            var that = this;
            // configure AJAX object if it exists
            if (config.ajax !== undefined) {
<<<<<<< HEAD
                if (!config.minimumInputLength) {
                    config.minimumInputLength = 0;
                }
=======
                config.minimumInputLength = _.result(config, 'minimumInputLength', 0);
>>>>>>> 0a172b87
                config.initSelection = _.result(config, 'initSelection') || _.partial(initSelection, config);
                if (that.excluded) {
                    config.ajax.results = _.wrap(config.ajax.results, function(func, data, page) {
                        var response = func.call(this, data, page);
                        response.results = _.filter(response.results, function(item) {
                            return !item.hasOwnProperty('id') || _.indexOf(that.excluded, item.id) < 0;
                        });
                        return response;
                    });
                }
                config.ajax.quietMillis = _.result(config.ajax, 'quietMillis') || 700;
            } else {
                // configure non AJAX based Select2
                if (config.minimumResultsForSearch === undefined) {
                    config.minimumResultsForSearch = 7;
                }
                config.sortResults = function(results, container, query) {
                    if (!query.term || query.term.length < 1) {
                        return results;
                    }
                    var expression = tools.safeRegExp(query.term, 'im');

                    var sortIteratorDelegate = function(first, second) {
                        var inFirst = first.text.search(expression);
                        var inSecond = second.text.search(expression);

                        if (inFirst === -1 || inSecond === -1) {
                            return inSecond - inFirst;
                        }

                        return inFirst - inSecond;
                    };

                    return results.sort(sortIteratorDelegate);
                };
            }
            // set default values for other Select2 options
            if (config.formatResult === undefined) {
                config.formatResult = formatFabric(config, config.result_template || false);
            }
            if (config.formatSelection === undefined) {
                config.formatSelection = formatFabric(config, config.selection_template || false);
            }
            _.defaults(config, {
                escapeMarkup: function(m) { return m; },
                dropdownAutoWidth: true,
                openOnEnter: null
            });

            return config;
        },

        makeQuery: function(query, configs) {
            return query;
        }
    });

    function initSelection(config, element, callback) {

        function handleResults(data) {
            if (config.multiple === true) {
                callback(data);
            } else {
                callback(data.pop());
            }
        }

        function setSelect2ValueById(id) {
            var ids = _.isArray(id) ? id.join(config.separator) : id;
            var select2Obj = element.data('select2');
            var ajaxOptions = select2Obj.opts.ajax;
            var searchData = ajaxOptions.data(ids, 1, true);
            var url = _.isFunction(ajaxOptions.url) ? ajaxOptions.url.call(select2Obj, ids, 1) : ajaxOptions.url;

            searchData.search_by_id = true;
            element.trigger('select2-data-request');
            $.ajax({
                url: url,
                data: searchData,
                success: function(response) {
                    if (_.isFunction(ajaxOptions.results)) {
                        response = ajaxOptions.results.call(select2Obj, response, 1);
                    }
                    if (typeof response.results !== 'undefined') {
                        handleResults(response.results);
                    }
                    element.trigger('select2-data-loaded');
                }
            });
        }

        var selectedData;
        var dataIds;
        var currentValue = tools.ensureArray(element.select2('val'));

        if (config.forceSelectedData && element.data('selected-data')) {
            var data = element.data('selected-data');
            var result = [];
            if (!_.isObject(data)) {
                _.each(data.split(config.separator), function(item) {
                    result.push(JSON.parse(item));
                });
            }
            handleResults(result.length > 0 ? result : data);
            return;
        }

        selectedData = _.filter(
            tools.ensureArray(element.data('selected-data')),
            function(item) {
                return _.isObject(item);
            }
        );

        if (selectedData.length > 0) {
            dataIds = _.map(selectedData, function(item) {
                return item.id;
            });

            // handle case when creation of new item allowed and value should be restored (f.e. validation failed)
            dataIds = _.compact(dataIds);

            if (dataIds.length === 0 ||
                dataIds.sort().join(config.separator) === currentValue.sort().join(config.separator)) {
                handleResults(selectedData);
                return;
            }
        }
        setSelect2ValueById(currentValue);
    }
    function highlightSelection(str, selection) {
        return str && selection && selection.term ?
            str.replace(tools.safeRegExp(selection.term, 'ig'), '<span class="select2-match">$&</span>') : str;
    }

    function getTitle(data, properties) {
        var title = '';
        var result;
        if (data) {
            if (properties === undefined) {
                if (data.text !== undefined) {
                    title = data.text;
                }
            } else {
                result = [];
                _.each(properties, function(property) {
                    result.push(data[property]);
                });
                title = result.join(' ');
            }
        }
        return title;
    }

    function formatFabric(config, jsTemplate) {
        // pre-compile template if it exists
        if (jsTemplate) {
            jsTemplate = _.template(jsTemplate);
        }

        return function(object, container, query) {
            if ($.isEmptyObject(object)) {
                return undefined;
            }
            var result = '';
            var highlight = function(str) {
                    return object.children ? str : highlightSelection(str, query);
                };
            if (object._html !== undefined) {
                result = _.escape(object._html);
            } else if (jsTemplate) {
                object = _.clone(object);
                object.highlight = highlight;
                if (config.formatContext !== undefined) {
                    object.context = config.formatContext();
                }
                result = jsTemplate(object);
            } else {
                result = highlight(_.escape(getTitle(object, config.properties)));
            }
            return result;
        };
    }

    function dataHasText(data, text) {
        return _.some(data, function(row) {
            if (!row.hasOwnProperty('children')) {
                return row.text.localeCompare(text) === 0;
            }

            return dataHasText(row.children, text);
        });
    }

    return Select2Component;
});<|MERGE_RESOLUTION|>--- conflicted
+++ resolved
@@ -72,13 +72,7 @@
             var that = this;
             // configure AJAX object if it exists
             if (config.ajax !== undefined) {
-<<<<<<< HEAD
-                if (!config.minimumInputLength) {
-                    config.minimumInputLength = 0;
-                }
-=======
                 config.minimumInputLength = _.result(config, 'minimumInputLength', 0);
->>>>>>> 0a172b87
                 config.initSelection = _.result(config, 'initSelection') || _.partial(initSelection, config);
                 if (that.excluded) {
                     config.ajax.results = _.wrap(config.ajax.results, function(func, data, page) {
