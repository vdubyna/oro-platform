--- conflicted
+++ resolved
@@ -38,13 +38,7 @@
             WysiwygEditorView.__super__.initialize.apply(this, arguments);
         },
 
-<<<<<<< HEAD
         render: function() {
-            var loadingMaskContainer,
-                self = this;
-=======
-        render: function () {
->>>>>>> 274ad572
             if (this.tinymceConnected) {
                 if (!this.tinymceInstance) {
                     throw new Error('Cannot disable tinyMCE before its instance is created');
@@ -61,56 +55,7 @@
                 this.tinymceConnected = false;
             }
             if (this.enabled) {
-<<<<<<< HEAD
-                loadingMaskContainer = this.$el.parents('.ui-dialog');
-                if (!loadingMaskContainer.length) {
-                    loadingMaskContainer = this.$el.parent();
-                }
-                this.subview('loadingMask', new LoadingMask({
-                    container: loadingMaskContainer
-                }));
-                this.subview('loadingMask').show();
-                if (!this.firstRender) {
-                    if (this.htmlValue && this.$el.val() === this.strippedValue) {
-                        // if content is not modified, return html representation back
-                        this.$el.val(this.htmlValue);
-                    } else {
-                        this.$el.val(txtHtmlTransformer.text2html(this.$el.val()));
-                    }
-                }
-                this.renderDeferred = $.Deferred();
-                var options = this.options;
-                if ($(this.$el).prop('disabled')) {
-                    options.readonly = true;
-                }
-                this.$el.tinymce(_.extend({
-                    init_instance_callback: function(editor) {
-                        /**
-                         * fix of https://magecore.atlassian.net/browse/BAP-7130
-                         * "WYSWING editor does not work with IE"
-                         * Please check if it's still required after tinyMCE update
-                         */
-                        setTimeout(function() {
-                            var focusedElement = $(':focus');
-                            editor.focus();
-                            focusedElement.focus();
-                        }, 0);
-
-                        self.removeSubview('loadingMask');
-                        self.tinymceInstance = editor;
-                        _.defer(function() {
-                            /**
-                             * fixes jumping dialog on refresh page
-                             * (promise should be resolved in a separate process)
-                             */
-                            self.renderDeferred.resolve();
-                        });
-                    }
-                }, options));
-                this.tinymceConnected = true;
-=======
                 this.connectTinyMCE();
->>>>>>> 274ad572
                 this.$el.attr('data-focusable', true);
             } else {
                 this.$el.removeAttr('data-focusable');
@@ -119,10 +64,7 @@
             this.trigger('resize');
         },
 
-<<<<<<< HEAD
-        setEnabled: function(enabled) {
-=======
-        connectTinyMCE: function () {
+        connectTinyMCE: function() {
             var loadingMaskContainer,
                 self = this;
             loadingMaskContainer = this.$el.parents('.ui-dialog');
@@ -173,8 +115,7 @@
             this.tinymceConnected = true;
         },
 
-        setEnabled: function (enabled) {
->>>>>>> 274ad572
+        setEnabled: function(enabled) {
             if (this.enabled === enabled) {
                 return;
             }
@@ -192,12 +133,8 @@
             return this.$el.parent().height();
         },
 
-<<<<<<< HEAD
         setHeight: function(newHeight) {
-=======
-        setHeight: function (newHeight) {
             var currentToolbarHeight;
->>>>>>> 274ad572
             if (this.tinymceConnected) {
                 currentToolbarHeight = this.$el.parent().find('.mce-toolbar-grp').outerHeight();
                 this.$el.parent().find('iframe').height(newHeight - currentToolbarHeight - this.TINYMCE_UI_HEIGHT);
