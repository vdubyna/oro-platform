--- conflicted
+++ resolved
@@ -1,116 +1,95 @@
-define(function(require) {
-    'use strict';
+import $ from 'jquery';
+import _ from 'underscore';
+import loadModules from 'oroui/js/app/services/load-modules';
+import ExpressionEditorView from 'oroform/js/app/views/expression-editor-view';
+import EntityStructureDataProvider from 'oroentity/js/app/services/entity-structure-data-provider';
+import ExpressionEditorUtil from 'oroform/js/expression-editor-util';
+import BaseComponent from 'oroui/js/app/components/base/component';
 
-<<<<<<< HEAD
-    var ExpressionEditorComponent;
-    var $ = require('jquery');
-    var _ = require('underscore');
-    var tools = require('oroui/js/tools');
-    var ExpressionEditorView = require('oroform/js/app/views/expression-editor-view');
-    var EntityStructureDataProvider = require('oroentity/js/app/services/entity-structure-data-provider');
-    var ExpressionEditorUtil = require('oroform/js/expression-editor-util');
-    var BaseComponent = require('oroui/js/app/components/base/component');
-=======
-    const _ = require('underscore');
-    const ExpressionEditorView = require('oroform/js/app/views/expression-editor-view');
-    const EntityStructureDataProvider = require('oroentity/js/app/services/entity-structure-data-provider');
-    const BaseComponent = require('oroui/js/app/components/base/component');
->>>>>>> c40a0ddb
+const ExpressionEditorComponent = BaseComponent.extend({
+    /**
+     * @inheritDoc
+     */
+    constructor: function ExpressionEditorComponent(options) {
+        ExpressionEditorComponent.__super__.constructor.call(this, options);
+    },
 
-    const ExpressionEditorComponent = BaseComponent.extend({
-        /**
-         * @inheritDoc
-         */
-        constructor: function ExpressionEditorComponent(options) {
-            ExpressionEditorComponent.__super__.constructor.call(this, options);
-        },
+    /**
+     * @param {Object} options
+     * @param {Object} options.dataProviderConfig
+     * @param {Array<string>} options.expressionFunctionProviderModules
+     */
+    initialize(options) {
+        this._deferredInit();
+        $.when(
+            this.initEntityStructureDataProvider(options),
+            this.loadExpressionFunctionProviders(options)
+        )
+            .then(this._init.bind(this, options))
+            .then(this._resolveDeferredInit.bind(this));
 
-        /**
-         * @param {Object} options
-         * @param {Object} options.dataProviderConfig
-         * @param {Array<string>} options.expressionFunctionProviderModules
-         */
-        initialize: function(options) {
-            this._deferredInit();
-            $.when(
-                this.initEntityStructureDataProvider(options),
-                this.loadExpressionFunctionProviders(options)
-            )
-                .then(this._init.bind(this, options))
-                .then(this._resolveDeferredInit.bind(this));
+        ExpressionEditorComponent.__super__.initialize.call(this, options);
+    },
 
-            ExpressionEditorComponent.__super__.initialize.call(this, options);
-        },
+    /**
+     * Initializes entity structure data provider
+     *
+     * @param {Object} options
+     * @return {Promise<EntityStructureDataProvider>}
+     */
+    initEntityStructureDataProvider(options) {
+        return EntityStructureDataProvider
+            .createDataProvider(options.dataProviderConfig, this);
+    },
 
-        /**
-         * Initializes entity structure data provider
-         *
-         * @param {Object} options
-         * @return {Promise<EntityStructureDataProvider>}
-         */
-        initEntityStructureDataProvider: function(options) {
-            return EntityStructureDataProvider
-                .createDataProvider(options.dataProviderConfig, this);
-        },
+    /**
+     * Loads FunctionProviders if modules are declared in options
+     *
+     * @return {Promise<[ExpressionFunctionProviderInterface]>|undefined}
+     */
+    loadExpressionFunctionProviders(options) {
+        if (options.expressionFunctionProviderModules) {
+            return loadModules(options.expressionFunctionProviderModules);
+        }
+    },
 
-        /**
-         * Loads FunctionProviders if modules are declared in options
-         *
-         * @return {Promise<[ExpressionFunctionProviderInterface]>|undefined}
-         */
-<<<<<<< HEAD
-        loadExpressionFunctionProviders: function(options) {
-            if (options.expressionFunctionProviderModules) {
-                return tools.loadModules(options.expressionFunctionProviderModules)
-                    .then(function() {
-                        // combines separate providers from arguments to single array of providers
-                        return _.values(arguments);
-                    });
-            }
-        },
+    /**
+     * Continue initialization once all promises are resolved
+     *
+     * @param {Object} options
+     * @param {EntityStructureDataProvider} entityStructureDataProvider
+     * @param {Array<ExpressionFunctionProviderInterface>} [expressionFunctionProviders]
+     */
+    _init(options, entityStructureDataProvider, expressionFunctionProviders) {
+        if (this.disposed) {
+            return;
+        }
 
-        /**
-         * Continue initialization once all promises are resolved
-         *
-         * @param {Object} options
-         * @param {EntityStructureDataProvider} entityStructureDataProvider
-         * @param {Array<ExpressionFunctionProviderInterface>} [expressionFunctionProviders]
-         */
-        _init: function(options, entityStructureDataProvider, expressionFunctionProviders) {
-            if (this.disposed) {
-                return;
-            }
+        this.entityStructureDataProvider = entityStructureDataProvider;
 
-            this.entityStructureDataProvider = entityStructureDataProvider;
+        const utilOptions = _.extend({
+            dataSourceNames: _.keys(options.dataSource),
+            entityDataProvider: entityStructureDataProvider,
+            expressionFunctionProviders: expressionFunctionProviders
+        }, _.pick(options, 'itemLevelLimit', 'allowedOperations', 'operations', 'supportedNames'));
+        this.expressionEditorUtil = new ExpressionEditorUtil(utilOptions);
 
-            var utilOptions = _.extend({
-                dataSourceNames: _.keys(options.dataSource),
-                entityDataProvider: entityStructureDataProvider,
-                expressionFunctionProviders: expressionFunctionProviders
-            }, _.pick(options, 'itemLevelLimit', 'allowedOperations', 'operations', 'supportedNames'));
-            this.expressionEditorUtil = new ExpressionEditorUtil(utilOptions);
+        const viewOptions = _.extend({
+            el: options._sourceElement,
+            autoRender: true,
+            util: this.expressionEditorUtil
+        }, _.pick(options, 'dataSource'));
+        this.view = new ExpressionEditorView(viewOptions);
+    },
 
-            var viewOptions = _.extend({
-=======
-        initExpressionEditorView: function(options, provider) {
-            const viewOptions = _.extend({
->>>>>>> c40a0ddb
-                el: options._sourceElement,
-                autoRender: true,
-                util: this.expressionEditorUtil
-            }, _.pick(options, 'dataSource'));
-            this.view = new ExpressionEditorView(viewOptions);
-        },
+    /**
+     * Sets root entity in instance EntityStructureDataProvider
+     *
+     * @param {string} entityClassName
+     */
+    setEntity(entityClassName) {
+        this.entityStructureDataProvider.setRootEntityClassName(entityClassName);
+    }
+});
 
-        /**
-         * Sets root entity in instance EntityStructureDataProvider
-         *
-         * @param {string} entityClassName
-         */
-        setEntity: function(entityClassName) {
-            this.entityStructureDataProvider.setRootEntityClassName(entityClassName);
-        }
-    });
-
-    return ExpressionEditorComponent;
-});+export default ExpressionEditorComponent;