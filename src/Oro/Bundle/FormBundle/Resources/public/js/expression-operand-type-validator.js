import ASTNodeWrapper from 'oroexpressionlanguage/js/ast-node-wrapper';
import ConditionalNode from 'oroexpressionlanguage/js/library/node/conditional-node';
import GetAttrNode from 'oroexpressionlanguage/js/library/node/get-attr-node';
import NameNode from 'oroexpressionlanguage/js/library/node/name-node';

<<<<<<< HEAD
    var _ = require('underscore');
    var ASTNodeWrapper = require('oroexpressionlanguage/js/ast-node-wrapper');
    var ExpressionLanguageLibrary = require('oroexpressionlanguage/js/expression-language-library');
    var ConditionalNode = ExpressionLanguageLibrary.ConditionalNode;
    var GetAttrNode = ExpressionLanguageLibrary.GetAttrNode;
    var NameNode = ExpressionLanguageLibrary.NameNode;
=======
/**
 * @typedef {Object} EntityInfo
 * @poperty {boolean} isCollection - says if entity has to be used like collection
 * @poperty {string} name - alias or className of entity
 * @poperty {EntityTreeNode} fields - node of entityTree that contains its fields
 */
>>>>>>> c40a0ddb

/**
 * @typedef {Object} OperationInfo
 * @poperty {string} item - an operator (e.g. '+', '*')
 * @poperty {string} type - type of operator (e.g. 'math', 'equal')
 */

class ExpressionOperandTypeValidator {
    /**
<<<<<<< HEAD
     * @typedef {Object} EntityInfo
     * @property {boolean} isCollection - says if entity has to be used like collection
     * @property {string} name - alias or className of entity
     * @property {EntityTreeNode} fields - node of entityTree that contains its fields
=======
     * @param {Object} options
     * @param {Array.<EntityInfo>?} options.entities - array with objects that contain information about root entities
     * @param {Object.<string, OperationInfo>?} options.operations - keys are strings of operators (e.g. '+', '*')
     * @param {number=} options.itemLevelLimit - says how deep in entityTree can be used a field
     * @param {boolean=} options.isConditionalNodeAllowed - when false an exeption is thrown if conditional node is used
>>>>>>> c40a0ddb
     */
    constructor({entities = null, operations = null, itemLevelLimit = 3, isConditionalNodeAllowed = true}) {
        Object.assign(this, {entities, itemLevelLimit, operations, isConditionalNodeAllowed});
    }

    /**
<<<<<<< HEAD
     * @typedef {Object} OperationInfo
     * @property {string} item - an operator (e.g. '+', '*')
     * @property {string} type - type of operator (e.g. 'math', 'equal')
=======
     * Tests a parsed expression.
     *
     * @param {ParsedExpression} parsedExpression - instance of ParsedExpression that created by ExpressionLanguage
     * @throws {TypeError} if the expression contains wrong entity fields or operations
>>>>>>> c40a0ddb
     */
    expectValid(parsedExpression) {
        const astNodeWrapper = new ASTNodeWrapper(parsedExpression.getNodes());
        if (!this.isConditionalNodeAllowed) {
            this._expectWithoutConditionals(astNodeWrapper);
        }
        if (this.operations) {
            this._expectAllowedOperators(astNodeWrapper);
        }
        if (this.entities) {
            this._expectValidPropertyPath(astNodeWrapper);
        }
    }

    /**
     * @param {ASTNodeWrapper} astNodeWrapper - instance of ASTNodeWrapper that wraps nodes created by
     *                                          ExpressionLanguage
     * @throws {TypeError} if node tree contains conditionals nodes
     * @protected
     */
    _expectWithoutConditionals(astNodeWrapper) {
        if (astNodeWrapper.findInstancesOf(ConditionalNode).length !== 0) {
            throw new TypeError('Forbidden conditional construction is used in expression.');
        }
    }

    /**
     * @param {ASTNodeWrapper} astNodeWrapper - instance of ASTNodeWrapper that wraps nodes created by
     *                                          ExpressionLanguage
     * @throws {TypeError} if node tree contains forbidden operators
     * @protected
     */
    _expectAllowedOperators(astNodeWrapper) {
        const forbiddenOperatorNodes = astNodeWrapper.findAll(node => {
            const operator = node.attr('operator');
            return operator !== void 0 && !(operator in this.operations);
        });
        if (forbiddenOperatorNodes.length !== 0) {
            let message;
            const operators = forbiddenOperatorNodes
                .map(node => node.attr('operator'))
                .filter((val, i, arr) => arr.indexOf(val) === i);
            if (operators.length === 1) {
                message = `Forbidden operator \`${forbiddenOperatorNodes[0].attr('operator')}\` is used in expression.`;
            } else {
                message = `Forbidden operators \`${operators.join('`, `')}\` are used in expression.`;
            }
            throw new TypeError(message);
        }
    }

    /**
     * @param {ASTNodeWrapper} astNodeWrapper - instance of ASTNodeWrapper that wraps nodes created by
     *                                          ExpressionLanguage
     * @throws {TypeError} if node tree contains invalid property paths
     * @protected
     */
    _expectValidPropertyPath(astNodeWrapper) {
        this.entities.forEach(entity => {
            const nameNodes = astNodeWrapper
                .findAll(node => node.instanceOf(NameNode) && node.attr('name') === entity.name);

            nameNodes.forEach(node => {
                if (node.parent === null || !node.parent.instanceOf(GetAttrNode)) {
                    throw new TypeError(`Attempt using \`${entity.name}\` entity like a variable.`);
                }
                let source = entity.name;
                if (entity.isCollection) {
                    if (node.parent.attr('type') !== GetAttrNode.ARRAY_CALL) {
                        throw new TypeError(`Attempt using \`${entity.name}\` collection like a single entity.`);
                    }
                    source += '[' + node.parent.child(1).attr('value') + ']';
                    node = node.parent;
                } else if (node.parent.attr('type') !== GetAttrNode.PROPERTY_CALL) {
                    throw new TypeError(`Attempt using \`${entity.name}\` entity like a collection.`);
                }
                node = node.parent;
                let fieldName;
                let level = 1;
                let field = entity.fields;
                while (node && node.instanceOf(GetAttrNode)) {
                    level++;
                    fieldName = node.child(1).attr('value');
                    field = field[fieldName];
                    if (!field) {
                        throw new TypeError(`Field \`${fieldName}\` isn\'t presented in \`${source}\`.`);
                    } else if (level > this.itemLevelLimit) {
                        throw new TypeError(`Attempt using \`${fieldName}\` field of \`${source}\`` +
                            ` exceeds the deep level limit.`);
                    }
                    node = node.parent;
                    source += '.' + fieldName;
                }
                if (!field.__isField) {
                    throw new TypeError(`The \`${source}\` can't be used as field.`);
                }
            });
        });
    }
}

export default ExpressionOperandTypeValidator;<|MERGE_RESOLUTION|>--- conflicted
+++ resolved
@@ -1,60 +1,36 @@
 import ASTNodeWrapper from 'oroexpressionlanguage/js/ast-node-wrapper';
-import ConditionalNode from 'oroexpressionlanguage/js/library/node/conditional-node';
-import GetAttrNode from 'oroexpressionlanguage/js/library/node/get-attr-node';
-import NameNode from 'oroexpressionlanguage/js/library/node/name-node';
+import {ConditionalNode, GetAttrNode, NameNode} from 'oroexpressionlanguage/js/expression-language-library';
 
-<<<<<<< HEAD
-    var _ = require('underscore');
-    var ASTNodeWrapper = require('oroexpressionlanguage/js/ast-node-wrapper');
-    var ExpressionLanguageLibrary = require('oroexpressionlanguage/js/expression-language-library');
-    var ConditionalNode = ExpressionLanguageLibrary.ConditionalNode;
-    var GetAttrNode = ExpressionLanguageLibrary.GetAttrNode;
-    var NameNode = ExpressionLanguageLibrary.NameNode;
-=======
 /**
  * @typedef {Object} EntityInfo
- * @poperty {boolean} isCollection - says if entity has to be used like collection
- * @poperty {string} name - alias or className of entity
- * @poperty {EntityTreeNode} fields - node of entityTree that contains its fields
+ * @property {boolean} isCollection - says if entity has to be used like collection
+ * @property {string} name - alias or className of entity
+ * @property {EntityTreeNode} fields - node of entityTree that contains its fields
  */
->>>>>>> c40a0ddb
 
 /**
  * @typedef {Object} OperationInfo
- * @poperty {string} item - an operator (e.g. '+', '*')
- * @poperty {string} type - type of operator (e.g. 'math', 'equal')
+ * @property {string} item - an operator (e.g. '+', '*')
+ * @property {string} type - type of operator (e.g. 'math', 'equal')
  */
 
 class ExpressionOperandTypeValidator {
     /**
-<<<<<<< HEAD
-     * @typedef {Object} EntityInfo
-     * @property {boolean} isCollection - says if entity has to be used like collection
-     * @property {string} name - alias or className of entity
-     * @property {EntityTreeNode} fields - node of entityTree that contains its fields
-=======
      * @param {Object} options
      * @param {Array.<EntityInfo>?} options.entities - array with objects that contain information about root entities
      * @param {Object.<string, OperationInfo>?} options.operations - keys are strings of operators (e.g. '+', '*')
      * @param {number=} options.itemLevelLimit - says how deep in entityTree can be used a field
      * @param {boolean=} options.isConditionalNodeAllowed - when false an exeption is thrown if conditional node is used
->>>>>>> c40a0ddb
      */
     constructor({entities = null, operations = null, itemLevelLimit = 3, isConditionalNodeAllowed = true}) {
         Object.assign(this, {entities, itemLevelLimit, operations, isConditionalNodeAllowed});
     }
 
     /**
-<<<<<<< HEAD
-     * @typedef {Object} OperationInfo
-     * @property {string} item - an operator (e.g. '+', '*')
-     * @property {string} type - type of operator (e.g. 'math', 'equal')
-=======
      * Tests a parsed expression.
      *
      * @param {ParsedExpression} parsedExpression - instance of ParsedExpression that created by ExpressionLanguage
      * @throws {TypeError} if the expression contains wrong entity fields or operations
->>>>>>> c40a0ddb
      */
     expectValid(parsedExpression) {
         const astNodeWrapper = new ASTNodeWrapper(parsedExpression.getNodes());
