<?php

namespace Oro\Bundle\FormBundle\Autocomplete;

use Doctrine\Common\Persistence\ManagerRegistry;
use Doctrine\Common\Persistence\ObjectManager;
use Doctrine\ORM\EntityRepository;
use Doctrine\ORM\QueryBuilder;

use Oro\Bundle\SearchBundle\Engine\Indexer;
use Oro\Bundle\SecurityBundle\ORM\Walker\AclHelper;

class SearchHandler implements SearchHandlerInterface
{
    /**
     * @var Indexer
     */
    protected $indexer;

    /**
     * @var EntityRepository
     */
    protected $entityRepository;

    /**
     * @var string
     */
    protected $entityName;

    /**
     * @var string
     */
    protected $entitySearchAlias;

    /**
     * @var string
     */
    protected $idFieldName;

    /**
     * @var array
     */
    protected $properties;

    /**
     * @var ObjectManager
     */
    protected $objectManager;

    /**
     * @var AclHelper $aclHelper
     */
    protected $aclHelper;

    /**
     * @param string $entityName
     * @param array  $properties
     */
    public function __construct($entityName, array $properties)
    {
        $this->entityName = $entityName;
        $this->properties = $properties;
    }

    /**
     * {@inheritdoc}
     */
    public function getProperties()
    {
        return $this->properties;
    }

    /**
     * @param Indexer $indexer
     * @param array   $config
     * @throws \RuntimeException
     */
    public function initSearchIndexer(Indexer $indexer, array $config)
    {
        $this->indexer = $indexer;
        if (empty($config[$this->entityName]['alias'])) {
            throw new \RuntimeException(sprintf('Cannot init search alias for entity "%s".', $this->entityName));
        }
        $this->entitySearchAlias = $config[$this->entityName]['alias'];
    }

    /**
     * @param ManagerRegistry $managerRegistry
     * @throws \RuntimeException
     */
    public function initDoctrinePropertiesByManagerRegistry(ManagerRegistry $managerRegistry)
    {
        $objectManager = $managerRegistry->getManagerForClass($this->entityName);
        if (!$objectManager instanceof ObjectManager) {
            throw new \RuntimeException(
                sprintf(
                    'Object manager for "%s" expected to be an instance of "%s".',
                    $this->entityName,
                    'Doctrine\ORM\ObjectManager'
                )
            );
        }
        $this->initDoctrinePropertiesByEntityManager($objectManager);
    }

    /**
     * @param ObjectManager $objectManager
     */
    public function initDoctrinePropertiesByEntityManager(ObjectManager $objectManager)
    {
        /** @var $metadata \Doctrine\ORM\Mapping\ClassMetadata */
        $metadata = $objectManager->getMetadataFactory()->getMetadataFor($this->entityName);

        $this->entityRepository = $objectManager->getRepository($this->entityName);
        $this->idFieldName      = $metadata->getSingleIdentifierFieldName();
        $this->objectManager    = $objectManager;
    }

    /**
     * {@inheritdoc}
     */
    public function search($query, $page, $perPage, $searchById = false)
    {
        $this->checkAllDependenciesInjected();

        $page    = (int)$page > 0 ? (int)$page : 1;
        $perPage = (int)$perPage > 0 ? (int)$perPage : 10;
        $firstResult = ($page - 1) * $perPage;
        $perPage += 1;

        if ($searchById) {
            $items = $this->findById($query);
        } else {
            $items = $this->searchEntities($query, $firstResult, $perPage);
        }

        $hasMore = count($items) == $perPage;
        if ($hasMore) {
            $items = array_slice($items, 0, $perPage - 1);
        }

        return [
            'results' => $this->convertItems($items),
            'more'    => $hasMore
        ];
    }

    /**
     * @throws \RuntimeException
     */
    protected function checkAllDependenciesInjected()
    {
        if (!$this->indexer || !$this->entitySearchAlias || !$this->entityRepository || !$this->idFieldName) {
            throw new \RuntimeException('Search handler is not fully configured');
        }
    }

    /**
     * Search and return entities
     *
     * @param string $search
     * @param int    $firstResult
     * @param int    $maxResults
     * @return array
     */
    protected function searchEntities($search, $firstResult, $maxResults)
    {
        $entityIds = $this->searchIds($search, $firstResult, $maxResults);

        $resultEntities = [];

        if ($entityIds) {
<<<<<<< HEAD
            $resultEntities = $this->getEntitiesByIds($entityIds);
=======
            /** @var QueryBuilder $queryBuilder */
            $queryBuilder = $this->entityRepository->createQueryBuilder('e');
            $queryBuilder->where($queryBuilder->expr()->in('e.' . $this->idFieldName, $entityIds));
            $query = $this->aclHelper->apply($queryBuilder, 'VIEW');
            $resultEntities = $query->getResult();
>>>>>>> 72a74827
        }

        return $resultEntities;
    }

    /**
     * @param array $entityIds
     * @return array
     */
    protected function getEntitiesByIds(array $entityIds)
    {
        /** @var QueryBuilder $queryBuilder */
        $queryBuilder = $this->entityRepository->createQueryBuilder('e');
        $queryBuilder->where($queryBuilder->expr()->in('e.' . $this->idFieldName, $entityIds));
        $query = $this->aclHelper->apply($queryBuilder, 'VIEW');

        return $query->getResult();
    }

    /**
     * @param string $search
     * @param int    $firstResult
     * @param int    $maxResults
     * @return array
     */
    protected function searchIds($search, $firstResult, $maxResults)
    {
        $result   = $this->indexer->simpleSearch($search, $firstResult, $maxResults, $this->entitySearchAlias);
        $elements = $result->getElements();

        $ids = [];
        foreach ($elements as $element) {
            $ids[] = $element->getRecordId();
        }

        return $ids;
    }

    /**
     * Get search results data by id
     *
     * @param int $query
     *
     * @return array
     */
    protected function findById($query)
    {
        return $this->getEntitiesByIds(explode(',', $query));
    }


    /**
     * @param array $items
     * @return array
     */
    protected function convertItems(array $items)
    {
        $result = [];
        foreach ($items as $item) {
            $result[] = $this->convertItem($item);
        }
        return $result;
    }

    /**
     * {@inheritdoc}
     */
    public function convertItem($item)
    {
        $result = [];

        if ($this->idFieldName) {
            $result[$this->idFieldName] = $this->getPropertyValue($this->idFieldName, $item);
        }

        foreach ($this->properties as $property) {
            $result[$property] = $this->getPropertyValue($property, $item);
        }

        return $result;
    }

    /**
     * @param string $name
     * @param object|array $item
     * @return mixed
     */
    protected function getPropertyValue($name, $item)
    {
        $result = null;

        if (is_object($item)) {
            $method = 'get' . str_replace(' ', '', str_replace('_', ' ', ucwords($name)));
            if (method_exists($item, $method)) {
                $result = $item->$method();
            } elseif (isset($item->$name)) {
                $result = $item->$name;
            }
        } elseif (is_array($item) && array_key_exists($name, $item)) {
            $result = $item[$name];
        }

        return $result;
    }

    /**
     * {@inheritdoc}
     */
    public function getEntityName()
    {
        return $this->entityName;
    }

    /**
     * @param AclHelper $aclHelper
     */
    public function setAclHelper(AclHelper $aclHelper)
    {
        $this->aclHelper = $aclHelper;
    }
}<|MERGE_RESOLUTION|>--- conflicted
+++ resolved
@@ -170,15 +170,7 @@
         $resultEntities = [];
 
         if ($entityIds) {
-<<<<<<< HEAD
             $resultEntities = $this->getEntitiesByIds($entityIds);
-=======
-            /** @var QueryBuilder $queryBuilder */
-            $queryBuilder = $this->entityRepository->createQueryBuilder('e');
-            $queryBuilder->where($queryBuilder->expr()->in('e.' . $this->idFieldName, $entityIds));
-            $query = $this->aclHelper->apply($queryBuilder, 'VIEW');
-            $resultEntities = $query->getResult();
->>>>>>> 72a74827
         }
 
         return $resultEntities;
