<?php

namespace Oro\Bundle\FormBundle\Tests\Unit\Form\Type;

use Symfony\Component\Form\FormView;
use Symfony\Component\OptionsResolver\OptionsResolver;

use Oro\Bundle\FormBundle\Form\Type\CollectionType;

class CollectionTypeTest extends \PHPUnit_Framework_TestCase
{
    /**
     * @var CollectionType
     */
    protected $type;

    /**
     * Setup test env
     */
    protected function setUp()
    {
        $this->type = new CollectionType();
    }

    public function testBuildForm()
    {
        $builder = $this->getMock('Symfony\Component\Form\Test\FormBuilderInterface');

        $builder->expects($this->once())
            ->method('addEventSubscriber')
            ->with($this->isInstanceOf('Oro\Bundle\FormBundle\Form\EventListener\CollectionTypeSubscriber'));

        $options = array();
        $this->type->buildForm($builder, $options);
    }

    /**
     * @dataProvider buildViewDataProvider
     */
    public function testBuildView($options, $expectedVars)
    {
        $form = $this->getMock('Symfony\Component\Form\Test\FormInterface');
        $view = new FormView();

        $this->type->buildView($view, $form, $options);

        foreach ($expectedVars as $key => $val) {
            $this->assertArrayHasKey($key, $view->vars);
            $this->assertEquals($val, $view->vars[$key]);
        }
    }

    public function buildViewDataProvider()
    {
        return [
            [
                'options'      => [
                    'handle_primary'       => false,
                    'show_form_when_empty' => false,
                    'prototype_name'       => '__name__',
                    'add_label'            => 'Add',
                    'allow_add_after'      => false,
<<<<<<< HEAD
                    'row_count_initial'            => 1,
=======
                    'row_count_initial'    => 1,
>>>>>>> 602f3e1d
                ],
                'expectedVars' => [
                    'handle_primary'       => false,
                    'show_form_when_empty' => false,
                    'prototype_name'       => '__name__',
                    'add_label'            => 'Add',
<<<<<<< HEAD
                    'row_count_initial'            => 1,
=======
                    'row_count_initial'    => 1,
>>>>>>> 602f3e1d
                ],
            ],
            [
                'options'      => [
                    'handle_primary'       => true,
                    'show_form_when_empty' => true,
                    'prototype_name'       => '__custom_name__',
                    'add_label'            => 'Test Label',
                    'allow_add_after'      => false,
<<<<<<< HEAD
                    'row_count_initial'            => 5,
=======
                    'row_count_initial'    => 5,
>>>>>>> 602f3e1d
                ],
                'expectedVars' => [
                    'handle_primary'       => true,
                    'show_form_when_empty' => true,
                    'prototype_name'       => '__custom_name__',
                    'add_label'            => 'Test Label',
<<<<<<< HEAD
                    'row_count_initial'            => 5,
=======
                    'row_count_initial'    => 5,
>>>>>>> 602f3e1d
                ],
            ],
        ];
    }

    /**
     * @expectedException \Symfony\Component\OptionsResolver\Exception\MissingOptionsException
     * @expectedExceptionMessage The required option "type" is missing.
     */
    public function testSetDefaultOptionsWithoutType()
    {
        $resolver = $this->getOptionsResolver();
        $this->type->setDefaultOptions($resolver);
        $resolver->resolve([]);
    }

    public function testSetDefaultOptions()
    {
        $resolver = $this->getOptionsResolver();
        $this->type->setDefaultOptions($resolver);

        $options = [
            'type' => 'test_type'
        ];
        $resolvedOptions = $resolver->resolve($options);
        $this->assertEquals(
            [
                'type'                 => 'test_type',
                'allow_add'            => true,
                'allow_delete'         => true,
                'by_reference'         => false,
                'prototype'            => true,
                'prototype_name'       => '__name__',
                'extra_fields_message' => 'This form should not contain extra fields: "{{ extra_fields }}"',
                'handle_primary'       => true,
                'show_form_when_empty' => true,
                'add_label'            => '',
                'allow_add_after'      => false,
<<<<<<< HEAD
                'row_count_initial'            => 1,
=======
                'row_count_initial'    => 1,
>>>>>>> 602f3e1d
            ],
            $resolvedOptions
        );
    }

    public function testSetDefaultOptionsDisableAdd()
    {
        $resolver = $this->getOptionsResolver();
        $this->type->setDefaultOptions($resolver);

        $options = [
            'type'      => 'test_type',
            'allow_add' => false
        ];
        $resolvedOptions = $resolver->resolve($options);
        $this->assertEquals(
            [
                'type'                 => 'test_type',
                'allow_add'            => false,
                'allow_delete'         => true,
                'by_reference'         => false,
                'prototype'            => true,
                'prototype_name'       => '__name__',
                'extra_fields_message' => 'This form should not contain extra fields: "{{ extra_fields }}"',
                'handle_primary'       => true,
                'show_form_when_empty' => false,
                'add_label'            => '',
                'allow_add_after'      => false,
<<<<<<< HEAD
                'row_count_initial'            => 1,
=======
                'row_count_initial'    => 1,
>>>>>>> 602f3e1d
            ],
            $resolvedOptions
        );
    }

    public function testSetDefaultOptionsDisableShowFormWhenEmpty()
    {
        $resolver = $this->getOptionsResolver();
        $this->type->setDefaultOptions($resolver);

        $options = [
            'type'                 => 'test_type',
            'show_form_when_empty' => false
        ];
        $resolvedOptions = $resolver->resolve($options);
        $this->assertEquals(
            [
                'type'                 => 'test_type',
                'allow_add'            => true,
                'allow_delete'         => true,
                'by_reference'         => false,
                'prototype'            => true,
                'prototype_name'       => '__name__',
                'extra_fields_message' => 'This form should not contain extra fields: "{{ extra_fields }}"',
                'handle_primary'       => true,
                'show_form_when_empty' => false,
                'add_label'            => '',
                'allow_add_after'      => false,
<<<<<<< HEAD
                'row_count_initial'            => 1,
=======
                'row_count_initial'    => 1,
>>>>>>> 602f3e1d
            ],
            $resolvedOptions
        );
    }

    public function testSetDefaultOptionsCustomAddLabel()
    {
        $resolver = $this->getOptionsResolver();
        $this->type->setDefaultOptions($resolver);

        $options = [
            'type'                 => 'test_type',
            'add_label'            => 'Test Label'
        ];
        $resolvedOptions = $resolver->resolve($options);
        $this->assertEquals(
            [
                'type'                 => 'test_type',
                'allow_add'            => true,
                'allow_delete'         => true,
                'by_reference'         => false,
                'prototype'            => true,
                'prototype_name'       => '__name__',
                'extra_fields_message' => 'This form should not contain extra fields: "{{ extra_fields }}"',
                'handle_primary'       => true,
                'show_form_when_empty' => true,
                'add_label'            => 'Test Label',
                'allow_add_after'      => false,
<<<<<<< HEAD
                'row_count_initial'            => 1,
=======
                'row_count_initial'    => 1,
>>>>>>> 602f3e1d
            ],
            $resolvedOptions
        );
    }

    public function testGetParent()
    {
        $this->assertEquals('collection', $this->type->getParent());
    }

    public function testGetName()
    {
        $this->assertEquals('oro_collection', $this->type->getName());
    }

    /**
     * @return OptionsResolver
     */
    protected function getOptionsResolver()
    {
        $resolver = new OptionsResolver();
        $resolver->setDefaults(
            [
            ]
        );

        return $resolver;
    }
}<|MERGE_RESOLUTION|>--- conflicted
+++ resolved
@@ -60,22 +60,14 @@
                     'prototype_name'       => '__name__',
                     'add_label'            => 'Add',
                     'allow_add_after'      => false,
-<<<<<<< HEAD
-                    'row_count_initial'            => 1,
-=======
                     'row_count_initial'    => 1,
->>>>>>> 602f3e1d
                 ],
                 'expectedVars' => [
                     'handle_primary'       => false,
                     'show_form_when_empty' => false,
                     'prototype_name'       => '__name__',
                     'add_label'            => 'Add',
-<<<<<<< HEAD
-                    'row_count_initial'            => 1,
-=======
                     'row_count_initial'    => 1,
->>>>>>> 602f3e1d
                 ],
             ],
             [
@@ -85,22 +77,14 @@
                     'prototype_name'       => '__custom_name__',
                     'add_label'            => 'Test Label',
                     'allow_add_after'      => false,
-<<<<<<< HEAD
-                    'row_count_initial'            => 5,
-=======
                     'row_count_initial'    => 5,
->>>>>>> 602f3e1d
                 ],
                 'expectedVars' => [
                     'handle_primary'       => true,
                     'show_form_when_empty' => true,
                     'prototype_name'       => '__custom_name__',
                     'add_label'            => 'Test Label',
-<<<<<<< HEAD
-                    'row_count_initial'            => 5,
-=======
                     'row_count_initial'    => 5,
->>>>>>> 602f3e1d
                 ],
             ],
         ];
@@ -139,11 +123,7 @@
                 'show_form_when_empty' => true,
                 'add_label'            => '',
                 'allow_add_after'      => false,
-<<<<<<< HEAD
-                'row_count_initial'            => 1,
-=======
-                'row_count_initial'    => 1,
->>>>>>> 602f3e1d
+                'row_count_initial'    => 1,
             ],
             $resolvedOptions
         );
@@ -172,11 +152,7 @@
                 'show_form_when_empty' => false,
                 'add_label'            => '',
                 'allow_add_after'      => false,
-<<<<<<< HEAD
-                'row_count_initial'            => 1,
-=======
-                'row_count_initial'    => 1,
->>>>>>> 602f3e1d
+                'row_count_initial'    => 1,
             ],
             $resolvedOptions
         );
@@ -205,11 +181,7 @@
                 'show_form_when_empty' => false,
                 'add_label'            => '',
                 'allow_add_after'      => false,
-<<<<<<< HEAD
-                'row_count_initial'            => 1,
-=======
-                'row_count_initial'    => 1,
->>>>>>> 602f3e1d
+                'row_count_initial'    => 1,
             ],
             $resolvedOptions
         );
@@ -238,11 +210,7 @@
                 'show_form_when_empty' => true,
                 'add_label'            => 'Test Label',
                 'allow_add_after'      => false,
-<<<<<<< HEAD
-                'row_count_initial'            => 1,
-=======
-                'row_count_initial'    => 1,
->>>>>>> 602f3e1d
+                'row_count_initial'    => 1,
             ],
             $resolvedOptions
         );
