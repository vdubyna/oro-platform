<?php

namespace Oro\Bundle\FormBundle\Tests\Unit\Form\Type;

use Symfony\Component\Form\Test\FormIntegrationTestCase;

use Oro\Bundle\FormBundle\Form\Type\OroRichTextType;

class OroRichTextTypeTest extends FormIntegrationTestCase
{
    /**
     * @var OroRichTextType
     */
    protected $formType;

    /**
     * @var \PHPUnit_Framework_MockObject_MockObject
     */
    protected $configManager;

    /**
     * @var \PHPUnit_Framework_MockObject_MockObject
     */
    protected $assetsHelper;

    protected function setUp()
    {
        parent::setUp();

        $this->configManager = $this->getMockBuilder('Oro\Bundle\ConfigBundle\Config\ConfigManager')
            ->disableOriginalConstructor()
            ->getMock();
        $this->assetsHelper = $this->getMock('Symfony\Component\Templating\Asset\PackageInterface');
        $this->formType = new OroRichTextType($this->configManager);
        $this->formType->setAssetHelper($this->assetsHelper);
    }

    protected function tearDown()
    {
        parent::tearDown();
        unset($this->formType, $this->configManager);
    }

    public function testGetParent()
    {
        $this->assertEquals('textarea', $this->formType->getParent());
    }

    public function testGetName()
    {
        $this->assertEquals('oro_rich_text', $this->formType->getName());
    }

    /**
     * @dataProvider optionsDataProvider
     * @param array $options
     * @param bool $globalEnable
     * @param array $viewData
     * @param bool $expectedEnable
     */
    public function testBuildForm(array $options, $globalEnable, array $viewData, $expectedEnable = true)
    {
        $data = 'test';

        $this->configManager->expects($this->once())
            ->method('get')
            ->with('oro_form.wysiwyg_enabled')
            ->will($this->returnValue($globalEnable));

        $this->assetsHelper->expects($this->exactly(2))
            ->method('getUrl')
            ->will(
                $this->returnCallback(
                    function ($data) {
                        return '/prefix/' . $data;
                    }
                )
            );

        $viewData['attr']['data-page-component-options']['content_css']
            = '/prefix/' . $viewData['attr']['data-page-component-options']['content_css'];
        $viewData['attr']['data-page-component-options']['skin_url']
            = '/prefix/' . $viewData['attr']['data-page-component-options']['skin_url'];
        $viewData['attr']['data-page-component-options']['enabled'] = $expectedEnable;
        $viewData['attr']['data-page-component-options'] = json_encode(
            $viewData['attr']['data-page-component-options']
        );

        $form = $this->factory->create($this->formType, $data, $options);
        $view = $form->createView();

        foreach ($viewData as $key => $value) {
            $this->assertArrayHasKey($key, $view->vars);
            $this->assertEquals($value['data-page-component-module'], $view->vars[$key]['data-page-component-module']);
            $this->assertEquals(
                json_decode($value['data-page-component-options'], true),
                json_decode($view->vars[$key]['data-page-component-options'], true)
            );
        }
    }

    /**
     * @return array
     */
    public function optionsDataProvider()
    {
<<<<<<< HEAD
        $toolbar = ['undo redo | bold italic underline | forecolor backcolor | bullist numlist | link | code'];
        $elements = 'a[href|target=_blank],ul,ol,li,em[style],strong,b,p,font[color],i,br[data-mce-bogus]';
=======
        $toolbar = ['undo redo | bold italic underline | forecolor backcolor | bullist numlist | code | link'];
        $elements = [
            'a[href|target=_blank]',
            'ul',
            'ol',
            'li',
            'em[style]',
            'strong',
            'b',
            'p',
            'font[color]',
            'i',
            'br[data-mce-bogus]',
            'span[style|data-mce-style]'
        ];
>>>>>>> a77251b3

        $defaultAttrs = [
            'data-page-component-module' => 'oroui/js/app/components/view-component',
            'data-page-component-options' => [
                'view' => 'oroform/js/app/views/wysiwig-editor/wysiwyg-editor-view',
                'content_css' => 'bundles/oroform/css/wysiwyg-editor.css',
                'skin_url' => 'bundles/oroform/css/tinymce',
                'plugins' => ['textcolor', 'code', 'link'],
                'toolbar' => $toolbar,
                'valid_elements' => implode(',', $elements),
                'menubar' => false,
                'statusbar' => false
            ]
        ];

        return [
            'default options options' => [
                [],
                true,
                [
                    'attr' => $defaultAttrs
                ]
            ],
            'default options global disabled' => [
                [],
                false,
                [
                    'attr' => $defaultAttrs
                ],
                false,
            ],
            'global enabled local disabled' => [
                ['wysiwyg_enabled' => false],
                true,
                [
                    'attr' => $defaultAttrs
                ],
                false,
            ],
            'wysiwyg_options' => [
                [
                    'wysiwyg_options' => [
                        'plugins' => ['textcolor'],
                        'menubar' => true,
                        'statusbar' => false
                    ]
                ],
                true,
                [
                    'attr' => [
                        'data-page-component-module' => 'oroui/js/app/components/view-component',
                        'data-page-component-options' => array_merge(
                            [
                                'view' => 'oroform/js/app/views/wysiwig-editor/wysiwyg-editor-view',
                                'content_css' => 'bundles/oroform/css/wysiwyg-editor.css',
                                'skin_url' => 'bundles/oroform/css/tinymce',
                                'plugins' => ['textcolor', 'code', 'link'],
                                'toolbar' => $toolbar,
                                'valid_elements' => implode(',', $elements),
                                'menubar' => false,
                                'statusbar' => false
                            ],
                            [
                                'plugins' => ['textcolor'],
                                'menubar' => true,
                                'statusbar' => false
                            ]
                        )
                    ]
                ]
            ],
        ];
    }
}<|MERGE_RESOLUTION|>--- conflicted
+++ resolved
@@ -104,11 +104,7 @@
      */
     public function optionsDataProvider()
     {
-<<<<<<< HEAD
         $toolbar = ['undo redo | bold italic underline | forecolor backcolor | bullist numlist | link | code'];
-        $elements = 'a[href|target=_blank],ul,ol,li,em[style],strong,b,p,font[color],i,br[data-mce-bogus]';
-=======
-        $toolbar = ['undo redo | bold italic underline | forecolor backcolor | bullist numlist | code | link'];
         $elements = [
             'a[href|target=_blank]',
             'ul',
@@ -123,7 +119,6 @@
             'br[data-mce-bogus]',
             'span[style|data-mce-style]'
         ];
->>>>>>> a77251b3
 
         $defaultAttrs = [
             'data-page-component-module' => 'oroui/js/app/components/view-component',
