--- conflicted
+++ resolved
@@ -4,14 +4,11 @@
 
 use Oro\Bundle\ConfigBundle\Config\ConfigManager;
 use Oro\Bundle\FormBundle\Form\Type\OroRichTextType;
-<<<<<<< HEAD
+use Oro\Bundle\FormBundle\Provider\HtmlTagProvider;
 use Oro\Component\Testing\Unit\PreloadedExtension;
-use Symfony\Component\Form\Extension\Core\Type\TextareaType;
-=======
-use Oro\Bundle\FormBundle\Provider\HtmlTagProvider;
 use Symfony\Component\Asset\Packages;
 use Symfony\Component\Asset\PathPackage;
->>>>>>> cca2ade3
+use Symfony\Component\Form\Extension\Core\Type\TextareaType;
 use Symfony\Component\Form\Test\FormIntegrationTestCase;
 
 class OroRichTextTypeTest extends FormIntegrationTestCase
@@ -30,22 +27,10 @@
 
     protected function setUp()
     {
-<<<<<<< HEAD
-        $this->configManager = $this->getMockBuilder('Oro\Bundle\ConfigBundle\Config\ConfigManager')
-            ->disableOriginalConstructor()
-            ->getMock();
-        $this->assetsHelper = $this->getMockBuilder('Symfony\Component\Asset\Packages')
-            ->disableOriginalConstructor()
-            ->getMock();
-        $this->htmlTagProvider = $this->createMock('Oro\Bundle\FormBundle\Provider\HtmlTagProvider');
-=======
-        parent::setUp();
-
         $this->configManager = $this->createMock(ConfigManager::class);
         $this->assetsHelper = $this->createMock(Packages::class);
         $this->htmlTagProvider = $this->createMock(HtmlTagProvider::class);
 
->>>>>>> cca2ade3
         $this->formType = new OroRichTextType($this->configManager, $this->htmlTagProvider);
         $this->formType->setAssetHelper($this->assetsHelper);
         parent::setUp();
