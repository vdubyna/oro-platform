import BaseView from 'oroui/js/app/views/base/view';
import ExpressionEditorView from 'oroform/js/app/views/expression-editor-view';
import DataProviderMock from './Fixture/entity-structure-data-provider-mock.js';

<<<<<<< HEAD
    var _ = require('underscore');
    var BaseView = require('oroui/js/app/views/base/view');
    var ExpressionEditorView = require('oroform/js/app/views/expression-editor-view');
    var ExpressionEditorUtil = require('oroform/js/expression-editor-util');
    var DataProviderMock = require('./Fixture/entity-structure-data-provider-mock.js');
=======
// fixtures
import entitiesData from './Fixture/entities-data.json';
import html from 'text-loader!./Fixture/expression-editor-template.html';
import dataSource from 'text-loader!./Fixture/data-source.html';
// import 'jasmine-jquery';
>>>>>>> c40a0ddb

// variables
let expressionEditorView = null;
let typeahead = null;

function createEditorOptions(customOptions) {
    return Object.assign({
        autoRender: true,
        el: '#expression-editor',
        entityDataProvider: new DataProviderMock(entitiesData),
        dataSource: {
            pricelist: dataSource
        },
        rootEntities: ['pricelist', 'product']
    }, customOptions);
}

describe('oroform/js/app/views/expression-editor-view', () => {
    beforeEach(() => {
        window.setFixtures(html);
        const options = createEditorOptions({itemLevelLimit: 3});
        expressionEditorView = new ExpressionEditorView(options);
        typeahead = expressionEditorView.typeahead;
    });

<<<<<<< HEAD
    function createEditorOptions(customOptions) {
        var utilOptions = _.result(customOptions, 'util');
        var viewOptions = _.omit(customOptions, 'util');
        _.defaults(viewOptions, {
            autoRender: true,
            el: '#expression-editor',
            dataSource: {
                pricelist: dataSource
            }
        });
        if (utilOptions !== null) {
            viewOptions.util = new ExpressionEditorUtil(_.defaults(utilOptions || {}, {
                entityDataProvider: new DataProviderMock(entitiesData),
                dataSourceNames: ['pricelist'],
                supportedNames: ['pricelist', 'product'],
                itemLevelLimit: 3
            }));
        }
        return viewOptions;
    }

    describe('oroform/js/app/views/expression-editor-view', function() {
        beforeEach(function() {
            window.setFixtures(html);
=======
    afterEach(() => {
        expressionEditorView.dispose();
        expressionEditorView = null;
        typeahead = null;
    });

    describe('check initialization', () => {
        it('view is defined and instance of BaseView', () => {
            expect(expressionEditorView).toEqual(jasmine.any(BaseView));
>>>>>>> c40a0ddb
        });
        it('util throw an exeption when required options is missed', () => {
            expect(() => {
                const options = createEditorOptions({entityDataProvider: null});
                expressionEditorView = new ExpressionEditorView(options);
            }).toThrowError();
        });
        it('util throw an exeption when "itemLevelLimit" option is too small', () => {
            expect(() => {
                const options = createEditorOptions({itemLevelLimit: 1});
                expressionEditorView = new ExpressionEditorView(options);
            }).toThrowError();
        });
    });

<<<<<<< HEAD
        afterEach(function() {
            expressionEditorView.dispose();
        });

        describe('check initialization', function() {
            beforeEach(function() {
                var options = createEditorOptions();
                expressionEditorView = new ExpressionEditorView(options);
                typeahead = expressionEditorView.typeahead;
            });

            it('view is defined and instance of BaseView', function() {
                expect(expressionEditorView).toEqual(jasmine.any(BaseView));
            });

            it('view throw an exception when util options is missed', function() {
                expect(function() {
                    var options = createEditorOptions({util: null});
                    expressionEditorView = new ExpressionEditorView(options);
                }).toThrowError();
            });
        });

        describe('check autocomplete logic', function() {
            beforeEach(function() {
                var options = createEditorOptions();
                expressionEditorView = new ExpressionEditorView(options);
                typeahead = expressionEditorView.typeahead;
            });

            it('chain select', function() {
                expressionEditorView.el.value = 'pro';
                typeahead.lookup();
                typeahead.select();
                expect(expressionEditorView.el.value).toEqual('product.');
=======
    describe('check autocomplete logic', () => {
        it('chain select', () => {
            expressionEditorView.el.value = 'pro';
            typeahead.lookup();
            typeahead.select();
            expect(expressionEditorView.el.value).toEqual('product.');
            typeahead.lookup();
            typeahead.select();
            expect(expressionEditorView.el.value).toEqual('product.brand.');
            typeahead.lookup();
            typeahead.select();
            expect(expressionEditorView.el.value).toEqual('product.brand.id ');
            typeahead.lookup();
            typeahead.select();
            expect(expressionEditorView.el.value).toEqual('product.brand.id != ');
            typeahead.lookup();
            typeahead.select();
            expect(expressionEditorView.el.value).toEqual('product.brand.id != pricelist[].');
        });

        it('check suggested items for "product.category."', () => {
            expressionEditorView.el.value = 'product.category.';
            typeahead.lookup();

            expect(typeahead.source()).toEqual([
                'id',
                'updatedAt'
            ]);
        });

        it('check suggested items if previous item is entity or scalar(not operation)', () => {
            const values = ['product.featured', '1', '1 in [1,2,3]', '(1 == 1)'];
            values.forEach(value => {
                expressionEditorView.el.value = value + ' ';
                expressionEditorView.el.selectionStart = expressionEditorView.el.value.length;
>>>>>>> c40a0ddb
                typeahead.lookup();

                expect(typeahead.source()).toContain('!=');
            });
        });

        it('check suggested items if previous item is operation', () => {
            const values = ['', '+', '(1 =='];
            values.forEach(value => {
                expressionEditorView.el.value = value + ' ';
                expressionEditorView.el.selectionStart = expressionEditorView.el.value.length;
                typeahead.lookup();

                expect(typeahead.source()).toEqual([
                    'pricelist',
                    'product'
                ]);
            });
        });
    });

    describe('check value update after inserting selected value', () => {
        it('inserting in the field start', () => {
            expressionEditorView.el.value = 'pro';
            expressionEditorView.el.selectionStart = 2;
            typeahead.lookup();
            typeahead.select();
            expect(expressionEditorView.el.value).toEqual('product.');

            expressionEditorView.el.value = 'product. == 10';
            expressionEditorView.el.selectionStart = 8;
            typeahead.lookup();
            typeahead.select();
            expect(expressionEditorView.el.value).toEqual('product.brand. == 10');

            expressionEditorView.el.value = 'product.id !';
            expressionEditorView.el.selectionStart = 12;
            typeahead.lookup();
            typeahead.select();
            expect(expressionEditorView.el.value).toEqual('product.id != ');
        });
    });

<<<<<<< HEAD
        describe('check value update after inserting selected value', function() {
            beforeEach(function() {
                var options = createEditorOptions();
                expressionEditorView = new ExpressionEditorView(options);
                typeahead = expressionEditorView.typeahead;
            });

            it('inserting in the field start', function() {
                expressionEditorView.el.value = 'pro';
                expressionEditorView.el.selectionStart = 2;
                typeahead.lookup();
                typeahead.select();
                expect(expressionEditorView.el.value).toEqual('product.');
=======
    describe('check data source render', () => {
        it('shown if type pricel', () => {
            expressionEditorView.el.value = 'pricel';
            typeahead.lookup();
            typeahead.select();
            const $dataSource = expressionEditorView.getDataSource('pricelist').$widget;
>>>>>>> c40a0ddb

            expect($dataSource.is(':visible')).toBeTruthy();

            expressionEditorView.el.value = 'pricelist[1].id + product.id';
            expressionEditorView.el.selectionStart = 27;
            typeahead.lookup();

<<<<<<< HEAD
        describe('check data source render', function() {
            beforeEach(function() {
                var options = createEditorOptions();
                expressionEditorView = new ExpressionEditorView(options);
                typeahead = expressionEditorView.typeahead;
            });

            it('shown if type pricel', function() {
                expressionEditorView.el.value = 'pricel';
                typeahead.lookup();
                typeahead.select();
                var $dataSource = expressionEditorView.getDataSource('pricelist').$widget;
=======
            expect($dataSource.is(':visible')).toBeFalsy();
        });
    });
});
>>>>>>> c40a0ddb

describe('oroform/js/app/views/expression-editor-view', () => {
    describe('when limit is `2`', () => {
        beforeEach(() => {
            window.setFixtures(html);
            const options = createEditorOptions({itemLevelLimit: 2});
            expressionEditorView = new ExpressionEditorView(options);
            typeahead = expressionEditorView.typeahead;
        });

        afterEach(() => {
            expressionEditorView.dispose();
            expressionEditorView = null;
            typeahead = null;
        });
        it('second level is present', () => {
            expressionEditorView.el.value = 'pro';
            typeahead.lookup();
            typeahead.select();
            expect(expressionEditorView.el.value).toEqual('product.');
            expect(typeahead.source()).toEqual([
                'id',
                'status'
            ]);
        });

        it('third level is missed', () => {
            expressionEditorView.el.value = 'pro';
            typeahead.lookup();
            expect(typeahead.source()).toContain('product');
            typeahead.select();
            expect(expressionEditorView.el.value).toEqual('product.');
            expect(typeahead.source()).toContain('id');
            typeahead.select();
            expect(typeahead.source()).toContain('!=');
        });
<<<<<<< HEAD

        describe('when allowed operations configured', function() {
            it('only math operations is accessible', function() {
                var options = createEditorOptions({
                    util: {
                        allowedOperations: ['math'],
                        itemLevelLimit: 2
                    }
                });
                expressionEditorView = new ExpressionEditorView(options);
                typeahead = expressionEditorView.typeahead;
                expressionEditorView.el.value = 'pro';
                typeahead.lookup();
                typeahead.select();
                expect(expressionEditorView.el.value).toEqual('product.');
                typeahead.select();
                expect(expressionEditorView.el.value).toEqual('product.id ');
                expect(typeahead.source()).toContain('+');
                expect(typeahead.source()).not.toContain('!=');
                expect(typeahead.source()).not.toContain('and');
                expect(typeahead.source()).not.toContain('match');
            });

            it('only equality and compare operations are accessible', function() {
                var options = createEditorOptions({
                    util: {
                        allowedOperations: ['equality', 'compare'],
                        itemLevelLimit: 2
                    }
                });
                expressionEditorView = new ExpressionEditorView(options);
                typeahead = expressionEditorView.typeahead;
                expressionEditorView.el.value = 'pro';
                typeahead.lookup();
                typeahead.select();
                expect(expressionEditorView.el.value).toEqual('product.');
                typeahead.select();
                expect(expressionEditorView.el.value).toEqual('product.id ');
                expect(typeahead.source()).toContain('<');
                expect(typeahead.source()).toContain('!=');
                expect(typeahead.source()).not.toContain('+');
=======
    });

    describe('when limit is `4`', () => {
        beforeEach(() => {
            window.setFixtures(html);
            const options = createEditorOptions({itemLevelLimit: 4});
            expressionEditorView = new ExpressionEditorView(options);
            typeahead = expressionEditorView.typeahead;
        });

        afterEach(() => {
            expressionEditorView.dispose();
            expressionEditorView = null;
            typeahead = null;
        });

        it('fourth level is present', () => {
            expressionEditorView.el.value = 'pro';
            typeahead.lookup();
            expect(typeahead.source()).toContain('product');
            typeahead.select();
            expect(expressionEditorView.el.value).toEqual('product.');
            expressionEditorView.el.value += 'cat';
            typeahead.lookup();
            typeahead.select();
            expect(expressionEditorView.el.value).toEqual('product.category.');
            expressionEditorView.el.value += 'par';
            typeahead.lookup();
            typeahead.select();
            expect(expressionEditorView.el.value).toEqual('product.category.parentCategory.');
            typeahead.select();
            expect(expressionEditorView.el.value).toEqual('product.category.parentCategory.id ');
        });

        it('fifth level is missed', () => {
            expressionEditorView.el.value = 'pro';
            typeahead.lookup();
            expect(typeahead.source()).toContain('product');
            typeahead.select();
            expect(expressionEditorView.el.value).toEqual('product.');
            expressionEditorView.el.value += 'cat';
            typeahead.lookup();
            typeahead.select();
            expect(expressionEditorView.el.value).toEqual('product.category.');
            expressionEditorView.el.value += 'par';
            typeahead.lookup();
            typeahead.select();
            expect(expressionEditorView.el.value).toEqual('product.category.parentCategory.');
            expect(typeahead.source()).not.toContain('parentCategory');
        });
    });

    describe('when allowed operations configured', () => {
        beforeEach(() => {
            window.setFixtures(html);
        });

        afterEach(() => {
            expressionEditorView.dispose();
            expressionEditorView = null;
            typeahead = null;
        });

        it('only math operations is accessible', () => {
            const options = createEditorOptions({
                allowedOperations: ['math'],
                itemLevelLimit: 2
            });
            expressionEditorView = new ExpressionEditorView(options);
            typeahead = expressionEditorView.typeahead;
            expressionEditorView.el.value = 'pro';
            typeahead.lookup();
            typeahead.select();
            expect(expressionEditorView.el.value).toEqual('product.');
            typeahead.select();
            expect(expressionEditorView.el.value).toEqual('product.id ');
            expect(typeahead.source()).toContain('+');
            expect(typeahead.source()).not.toContain('!=');
            expect(typeahead.source()).not.toContain('and');
            expect(typeahead.source()).not.toContain('match');
        });

        it('only equality and compare operations are accessible', () => {
            const options = createEditorOptions({
                allowedOperations: ['equality', 'compare'],
                itemLevelLimit: 2
>>>>>>> c40a0ddb
            });
            expressionEditorView = new ExpressionEditorView(options);
            typeahead = expressionEditorView.typeahead;
            expressionEditorView.el.value = 'pro';
            typeahead.lookup();
            typeahead.select();
            expect(expressionEditorView.el.value).toEqual('product.');
            typeahead.select();
            expect(expressionEditorView.el.value).toEqual('product.id ');
            expect(typeahead.source()).toContain('<');
            expect(typeahead.source()).toContain('!=');
            expect(typeahead.source()).not.toContain('+');
        });
    });
});<|MERGE_RESOLUTION|>--- conflicted
+++ resolved
@@ -1,134 +1,75 @@
+import _ from 'underscore';
 import BaseView from 'oroui/js/app/views/base/view';
 import ExpressionEditorView from 'oroform/js/app/views/expression-editor-view';
+import ExpressionEditorUtil from 'oroform/js/expression-editor-util';
 import DataProviderMock from './Fixture/entity-structure-data-provider-mock.js';
 
-<<<<<<< HEAD
-    var _ = require('underscore');
-    var BaseView = require('oroui/js/app/views/base/view');
-    var ExpressionEditorView = require('oroform/js/app/views/expression-editor-view');
-    var ExpressionEditorUtil = require('oroform/js/expression-editor-util');
-    var DataProviderMock = require('./Fixture/entity-structure-data-provider-mock.js');
-=======
 // fixtures
 import entitiesData from './Fixture/entities-data.json';
 import html from 'text-loader!./Fixture/expression-editor-template.html';
 import dataSource from 'text-loader!./Fixture/data-source.html';
-// import 'jasmine-jquery';
->>>>>>> c40a0ddb
+import 'jasmine-jquery';
 
 // variables
 let expressionEditorView = null;
 let typeahead = null;
 
 function createEditorOptions(customOptions) {
-    return Object.assign({
+    const utilOptions = _.result(customOptions, 'util');
+    let viewOptions = _.omit(customOptions, 'util');
+    viewOptions = Object.assign({
         autoRender: true,
         el: '#expression-editor',
-        entityDataProvider: new DataProviderMock(entitiesData),
         dataSource: {
             pricelist: dataSource
-        },
-        rootEntities: ['pricelist', 'product']
-    }, customOptions);
+        }
+    }, viewOptions);
+    if (utilOptions !== null) {
+        viewOptions.util = new ExpressionEditorUtil(Object.assign({
+            entityDataProvider: new DataProviderMock(entitiesData),
+            dataSourceNames: ['pricelist'],
+            supportedNames: ['pricelist', 'product'],
+            itemLevelLimit: 3
+        }, utilOptions || {}));
+    }
+    return viewOptions;
 }
 
 describe('oroform/js/app/views/expression-editor-view', () => {
     beforeEach(() => {
         window.setFixtures(html);
-        const options = createEditorOptions({itemLevelLimit: 3});
-        expressionEditorView = new ExpressionEditorView(options);
-        typeahead = expressionEditorView.typeahead;
-    });
-
-<<<<<<< HEAD
-    function createEditorOptions(customOptions) {
-        var utilOptions = _.result(customOptions, 'util');
-        var viewOptions = _.omit(customOptions, 'util');
-        _.defaults(viewOptions, {
-            autoRender: true,
-            el: '#expression-editor',
-            dataSource: {
-                pricelist: dataSource
-            }
-        });
-        if (utilOptions !== null) {
-            viewOptions.util = new ExpressionEditorUtil(_.defaults(utilOptions || {}, {
-                entityDataProvider: new DataProviderMock(entitiesData),
-                dataSourceNames: ['pricelist'],
-                supportedNames: ['pricelist', 'product'],
-                itemLevelLimit: 3
-            }));
-        }
-        return viewOptions;
-    }
-
-    describe('oroform/js/app/views/expression-editor-view', function() {
-        beforeEach(function() {
-            window.setFixtures(html);
-=======
-    afterEach(() => {
+    });
+
+    afterEach(() =>{
         expressionEditorView.dispose();
-        expressionEditorView = null;
-        typeahead = null;
     });
 
     describe('check initialization', () => {
-        it('view is defined and instance of BaseView', () => {
+        beforeEach(() => {
+            const options = createEditorOptions();
+            expressionEditorView = new ExpressionEditorView(options);
+            typeahead = expressionEditorView.typeahead;
+        });
+
+        it('view is defined and instance of BaseView', () =>{
             expect(expressionEditorView).toEqual(jasmine.any(BaseView));
->>>>>>> c40a0ddb
-        });
-        it('util throw an exeption when required options is missed', () => {
+        });
+
+        it('view throw an exception when util options is missed', () => {
             expect(() => {
-                const options = createEditorOptions({entityDataProvider: null});
+                const options = createEditorOptions({util: null});
                 expressionEditorView = new ExpressionEditorView(options);
             }).toThrowError();
         });
-        it('util throw an exeption when "itemLevelLimit" option is too small', () => {
-            expect(() => {
-                const options = createEditorOptions({itemLevelLimit: 1});
-                expressionEditorView = new ExpressionEditorView(options);
-            }).toThrowError();
-        });
-    });
-
-<<<<<<< HEAD
-        afterEach(function() {
-            expressionEditorView.dispose();
-        });
-
-        describe('check initialization', function() {
-            beforeEach(function() {
-                var options = createEditorOptions();
-                expressionEditorView = new ExpressionEditorView(options);
-                typeahead = expressionEditorView.typeahead;
-            });
-
-            it('view is defined and instance of BaseView', function() {
-                expect(expressionEditorView).toEqual(jasmine.any(BaseView));
-            });
-
-            it('view throw an exception when util options is missed', function() {
-                expect(function() {
-                    var options = createEditorOptions({util: null});
-                    expressionEditorView = new ExpressionEditorView(options);
-                }).toThrowError();
-            });
-        });
-
-        describe('check autocomplete logic', function() {
-            beforeEach(function() {
-                var options = createEditorOptions();
-                expressionEditorView = new ExpressionEditorView(options);
-                typeahead = expressionEditorView.typeahead;
-            });
-
-            it('chain select', function() {
-                expressionEditorView.el.value = 'pro';
-                typeahead.lookup();
-                typeahead.select();
-                expect(expressionEditorView.el.value).toEqual('product.');
-=======
-    describe('check autocomplete logic', () => {
+    });
+
+    describe('check autocomplete logic', () =>{
+        beforeEach(() =>{
+            const options = createEditorOptions();
+            expressionEditorView = new ExpressionEditorView(options);
+            typeahead = expressionEditorView.typeahead;
+        });
+
         it('chain select', () => {
             expressionEditorView.el.value = 'pro';
             typeahead.lookup();
@@ -163,7 +104,6 @@
             values.forEach(value => {
                 expressionEditorView.el.value = value + ' ';
                 expressionEditorView.el.selectionStart = expressionEditorView.el.value.length;
->>>>>>> c40a0ddb
                 typeahead.lookup();
 
                 expect(typeahead.source()).toContain('!=');
@@ -186,6 +126,12 @@
     });
 
     describe('check value update after inserting selected value', () => {
+        beforeEach(() => {
+            const options = createEditorOptions();
+            expressionEditorView = new ExpressionEditorView(options);
+            typeahead = expressionEditorView.typeahead;
+        });
+
         it('inserting in the field start', () => {
             expressionEditorView.el.value = 'pro';
             expressionEditorView.el.selectionStart = 2;
@@ -207,28 +153,18 @@
         });
     });
 
-<<<<<<< HEAD
-        describe('check value update after inserting selected value', function() {
-            beforeEach(function() {
-                var options = createEditorOptions();
-                expressionEditorView = new ExpressionEditorView(options);
-                typeahead = expressionEditorView.typeahead;
-            });
-
-            it('inserting in the field start', function() {
-                expressionEditorView.el.value = 'pro';
-                expressionEditorView.el.selectionStart = 2;
-                typeahead.lookup();
-                typeahead.select();
-                expect(expressionEditorView.el.value).toEqual('product.');
-=======
     describe('check data source render', () => {
+        beforeEach(() => {
+            const options = createEditorOptions();
+            expressionEditorView = new ExpressionEditorView(options);
+            typeahead = expressionEditorView.typeahead;
+        });
+
         it('shown if type pricel', () => {
             expressionEditorView.el.value = 'pricel';
             typeahead.lookup();
             typeahead.select();
             const $dataSource = expressionEditorView.getDataSource('pricelist').$widget;
->>>>>>> c40a0ddb
 
             expect($dataSource.is(':visible')).toBeTruthy();
 
@@ -236,171 +172,17 @@
             expressionEditorView.el.selectionStart = 27;
             typeahead.lookup();
 
-<<<<<<< HEAD
-        describe('check data source render', function() {
-            beforeEach(function() {
-                var options = createEditorOptions();
-                expressionEditorView = new ExpressionEditorView(options);
-                typeahead = expressionEditorView.typeahead;
-            });
-
-            it('shown if type pricel', function() {
-                expressionEditorView.el.value = 'pricel';
-                typeahead.lookup();
-                typeahead.select();
-                var $dataSource = expressionEditorView.getDataSource('pricelist').$widget;
-=======
             expect($dataSource.is(':visible')).toBeFalsy();
         });
     });
-});
->>>>>>> c40a0ddb
-
-describe('oroform/js/app/views/expression-editor-view', () => {
-    describe('when limit is `2`', () => {
-        beforeEach(() => {
-            window.setFixtures(html);
-            const options = createEditorOptions({itemLevelLimit: 2});
-            expressionEditorView = new ExpressionEditorView(options);
-            typeahead = expressionEditorView.typeahead;
-        });
-
-        afterEach(() => {
-            expressionEditorView.dispose();
-            expressionEditorView = null;
-            typeahead = null;
-        });
-        it('second level is present', () => {
-            expressionEditorView.el.value = 'pro';
-            typeahead.lookup();
-            typeahead.select();
-            expect(expressionEditorView.el.value).toEqual('product.');
-            expect(typeahead.source()).toEqual([
-                'id',
-                'status'
-            ]);
-        });
-
-        it('third level is missed', () => {
-            expressionEditorView.el.value = 'pro';
-            typeahead.lookup();
-            expect(typeahead.source()).toContain('product');
-            typeahead.select();
-            expect(expressionEditorView.el.value).toEqual('product.');
-            expect(typeahead.source()).toContain('id');
-            typeahead.select();
-            expect(typeahead.source()).toContain('!=');
-        });
-<<<<<<< HEAD
-
-        describe('when allowed operations configured', function() {
-            it('only math operations is accessible', function() {
-                var options = createEditorOptions({
-                    util: {
-                        allowedOperations: ['math'],
-                        itemLevelLimit: 2
-                    }
-                });
-                expressionEditorView = new ExpressionEditorView(options);
-                typeahead = expressionEditorView.typeahead;
-                expressionEditorView.el.value = 'pro';
-                typeahead.lookup();
-                typeahead.select();
-                expect(expressionEditorView.el.value).toEqual('product.');
-                typeahead.select();
-                expect(expressionEditorView.el.value).toEqual('product.id ');
-                expect(typeahead.source()).toContain('+');
-                expect(typeahead.source()).not.toContain('!=');
-                expect(typeahead.source()).not.toContain('and');
-                expect(typeahead.source()).not.toContain('match');
-            });
-
-            it('only equality and compare operations are accessible', function() {
-                var options = createEditorOptions({
-                    util: {
-                        allowedOperations: ['equality', 'compare'],
-                        itemLevelLimit: 2
-                    }
-                });
-                expressionEditorView = new ExpressionEditorView(options);
-                typeahead = expressionEditorView.typeahead;
-                expressionEditorView.el.value = 'pro';
-                typeahead.lookup();
-                typeahead.select();
-                expect(expressionEditorView.el.value).toEqual('product.');
-                typeahead.select();
-                expect(expressionEditorView.el.value).toEqual('product.id ');
-                expect(typeahead.source()).toContain('<');
-                expect(typeahead.source()).toContain('!=');
-                expect(typeahead.source()).not.toContain('+');
-=======
-    });
-
-    describe('when limit is `4`', () => {
-        beforeEach(() => {
-            window.setFixtures(html);
-            const options = createEditorOptions({itemLevelLimit: 4});
-            expressionEditorView = new ExpressionEditorView(options);
-            typeahead = expressionEditorView.typeahead;
-        });
-
-        afterEach(() => {
-            expressionEditorView.dispose();
-            expressionEditorView = null;
-            typeahead = null;
-        });
-
-        it('fourth level is present', () => {
-            expressionEditorView.el.value = 'pro';
-            typeahead.lookup();
-            expect(typeahead.source()).toContain('product');
-            typeahead.select();
-            expect(expressionEditorView.el.value).toEqual('product.');
-            expressionEditorView.el.value += 'cat';
-            typeahead.lookup();
-            typeahead.select();
-            expect(expressionEditorView.el.value).toEqual('product.category.');
-            expressionEditorView.el.value += 'par';
-            typeahead.lookup();
-            typeahead.select();
-            expect(expressionEditorView.el.value).toEqual('product.category.parentCategory.');
-            typeahead.select();
-            expect(expressionEditorView.el.value).toEqual('product.category.parentCategory.id ');
-        });
-
-        it('fifth level is missed', () => {
-            expressionEditorView.el.value = 'pro';
-            typeahead.lookup();
-            expect(typeahead.source()).toContain('product');
-            typeahead.select();
-            expect(expressionEditorView.el.value).toEqual('product.');
-            expressionEditorView.el.value += 'cat';
-            typeahead.lookup();
-            typeahead.select();
-            expect(expressionEditorView.el.value).toEqual('product.category.');
-            expressionEditorView.el.value += 'par';
-            typeahead.lookup();
-            typeahead.select();
-            expect(expressionEditorView.el.value).toEqual('product.category.parentCategory.');
-            expect(typeahead.source()).not.toContain('parentCategory');
-        });
-    });
 
     describe('when allowed operations configured', () => {
-        beforeEach(() => {
-            window.setFixtures(html);
-        });
-
-        afterEach(() => {
-            expressionEditorView.dispose();
-            expressionEditorView = null;
-            typeahead = null;
-        });
-
         it('only math operations is accessible', () => {
             const options = createEditorOptions({
-                allowedOperations: ['math'],
-                itemLevelLimit: 2
+                util: {
+                    allowedOperations: ['math'],
+                    itemLevelLimit: 2
+                }
             });
             expressionEditorView = new ExpressionEditorView(options);
             typeahead = expressionEditorView.typeahead;
@@ -418,9 +200,10 @@
 
         it('only equality and compare operations are accessible', () => {
             const options = createEditorOptions({
-                allowedOperations: ['equality', 'compare'],
-                itemLevelLimit: 2
->>>>>>> c40a0ddb
+                util: {
+                    allowedOperations: ['equality', 'compare'],
+                    itemLevelLimit: 2
+                }
             });
             expressionEditorView = new ExpressionEditorView(options);
             typeahead = expressionEditorView.typeahead;
