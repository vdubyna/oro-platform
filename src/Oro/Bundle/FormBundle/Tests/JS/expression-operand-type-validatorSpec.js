--- conflicted
+++ resolved
@@ -1,36 +1,16 @@
-import ParsedExpression from 'oroexpressionlanguage/js/library/parsed-expression';
 import ExpressionOperandTypeValidator from 'oroform/js/expression-operand-type-validator';
 import DataProviderMock from './Fixture/entity-structure-data-provider-mock.js';
 import entitiesData from './Fixture/entities-data.json';
-import BinaryNode from 'oroexpressionlanguage/js/library/node/binary-node';
-import GetAttrNode from 'oroexpressionlanguage/js/library/node/get-attr-node';
-import ConstantNode from 'oroexpressionlanguage/js/library/node/constant-node';
-import NameNode from 'oroexpressionlanguage/js/library/node/name-node';
-import ArgumentsNode from 'oroexpressionlanguage/js/library/node/arguments-node';
-import ConditionalNode from 'oroexpressionlanguage/js/library/node/conditional-node';
-import ArrayNode from 'oroexpressionlanguage/js/library/node/array-node';
-
-<<<<<<< HEAD
-    var _ = require('underscore');
-    var ExpressionOperandTypeValidator = require('oroform/js/expression-operand-type-validator');
-    var DataProviderMock = require('./Fixture/entity-structure-data-provider-mock.js');
-    var entitiesData = JSON.parse(require('text!./Fixture/entities-data.json'));
-    var ExpressionLanguageLibrary = require('oroexpressionlanguage/js/expression-language-library');
-    var ParsedExpression = ExpressionLanguageLibrary.ParsedExpression;
-    var BinaryNode = ExpressionLanguageLibrary.BinaryNode;
-    var GetAttrNode = ExpressionLanguageLibrary.GetAttrNode;
-    var ConstantNode = ExpressionLanguageLibrary.ConstantNode;
-    var NameNode = ExpressionLanguageLibrary.NameNode;
-    var ArgumentsNode = ExpressionLanguageLibrary.ArgumentsNode;
-    var ConditionalNode = ExpressionLanguageLibrary.ConditionalNode;
-    var createArrayNode = ExpressionLanguageLibrary.tools.createArrayNode;
-=======
+import {ParsedExpression, BinaryNode, GetAttrNode, ConstantNode, NameNode,
+    ArgumentsNode, ConditionalNode, tools} from 'oroexpressionlanguage/js/expression-language-library';
+
+const {createArrayNode} = tools;
+
 // pre-calculated object to using in `createValidatorOptions` function only
 const _operationsValidatorOption = Object.fromEntries(
     ['+', '-', '%', '*', '/', 'and', 'or', '==', '!=', '>', '<', '<=', '>=', 'in', 'not in', 'matches']
         .map(val => [val, {item: val}])
 );
->>>>>>> c40a0ddb
 
 function createValidatorOptions(customOptions) {
     const entityDataProvider = new DataProviderMock(entitiesData);
@@ -68,12 +48,6 @@
         });
 
         describe('check correct expression', () => {
-            function createArrayNode(values) {
-                const node = new ArrayNode();
-                values.forEach(value => node.addElement(new ConstantNode(value)));
-                return node;
-            }
-
             const correctCases = {
                 '1': new ConstantNode(1),
                 '1 == 1': new BinaryNode('==', new ConstantNode(1), new ConstantNode(1)),
@@ -100,25 +74,6 @@
                 )
             };
 
-<<<<<<< HEAD
-            describe('check correct expression', function() {
-                var correctCases = {
-                    '1': new ConstantNode(1),
-                    '1 == 1': new BinaryNode('==', new ConstantNode(1), new ConstantNode(1)),
-                    '1 < 2': new BinaryNode('<', new ConstantNode(1), new ConstantNode(2)),
-                    '1 + 1': new BinaryNode('+', new ConstantNode(1), new ConstantNode(1)),
-                    'product.id': new GetAttrNode(
-                        new NameNode('product'), new ConstantNode('id'), new ArgumentsNode(), 1
-                    ),
-                    'pricelist[1].id': new GetAttrNode(
-                        new GetAttrNode(new NameNode('pricelist'), new ConstantNode(1), new ArgumentsNode(), 3),
-                        new ConstantNode('id'),
-                        new ArgumentsNode(),
-                        1
-                    ),
-                    'product.category.id': new GetAttrNode(
-                        new GetAttrNode(new NameNode('product'), new ConstantNode('category'), new ArgumentsNode(), 1),
-=======
             Object.entries(correctCases).forEach(([expression, nodes]) => {
                 it('`' + expression + '` shouldn\'t throw an error', () => {
                     const parsedExpression = new ParsedExpression(expression, nodes);
@@ -159,7 +114,6 @@
                     'product[1].id',
                     new GetAttrNode(
                         new GetAttrNode(new NameNode('product'), new ConstantNode(1), new ArgumentsNode(), 3),
->>>>>>> c40a0ddb
                         new ConstantNode('id'),
                         new ArgumentsNode(),
                         1
