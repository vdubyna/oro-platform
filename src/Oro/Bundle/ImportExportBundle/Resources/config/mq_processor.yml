--- conflicted
+++ resolved
@@ -74,20 +74,6 @@
             - '@oro_importexport.async.import_export_result_summarizer'
             - '@oro_config.user'
             - '@doctrine'
-<<<<<<< HEAD
-            - '@oro_message_queue.job.dependent_job_service'
-
-    oro_importexport.async.preparing_http_import_validation:
-        class: 'Oro\Bundle\ImportExportBundle\Async\Import\PreparingHttpImportValidationMessageProcessor'
-        parent: oro_importexport.async.abstract_preparing_http_import
-        tags:
-            - { name: 'oro_message_queue.client.message_processor' }
-
-    oro_importexport.async.preparing_http_import:
-        class: Oro\Bundle\ImportExportBundle\Async\Import\PreparingHttpImportMessageProcessor
-        parent: oro_importexport.async.abstract_preparing_http_import
-=======
->>>>>>> 38cfb52d
         tags:
             - { name: 'oro_message_queue.client.message_processor' }
 
