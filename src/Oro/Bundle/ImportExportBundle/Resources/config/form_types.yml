parameters:
    oro_importexport.form.type.import.class: Oro\Bundle\ImportExportBundle\Form\Type\ImportType

services:
    oro_importexport.form.type.import:
        class: %oro_importexport.form.type.import.class%
        arguments: [@oro_importexport.processor.registry]
        tags:
<<<<<<< HEAD
            - { name: form.type, alias: oro_importexport_import }

    oro_importexport.form.type.full_option:
        class: %oro_importexport.form.type.full_option.class%
        arguments:
            - @oro_entity_extend.extend.field_type_helper
        tags:
            - { name: form.type, alias: oro_importexport_full_option }
=======
            - { name: form.type, alias: oro_importexport_import }
>>>>>>> b92d356e
<|MERGE_RESOLUTION|>--- conflicted
+++ resolved
@@ -6,15 +6,4 @@
         class: %oro_importexport.form.type.import.class%
         arguments: [@oro_importexport.processor.registry]
         tags:
-<<<<<<< HEAD
-            - { name: form.type, alias: oro_importexport_import }
-
-    oro_importexport.form.type.full_option:
-        class: %oro_importexport.form.type.full_option.class%
-        arguments:
-            - @oro_entity_extend.extend.field_type_helper
-        tags:
-            - { name: form.type, alias: oro_importexport_full_option }
-=======
-            - { name: form.type, alias: oro_importexport_import }
->>>>>>> b92d356e
+            - { name: form.type, alias: oro_importexport_import }