--- conflicted
+++ resolved
@@ -7,11 +7,7 @@
     oro_importexport.template_fixture.entity_registry:
         class: %oro_importexport.template_fixture.entity_registry.class%
         calls:
-<<<<<<< HEAD
-            - [setDispatcher,  ['@event_dispatcher']]
-=======
             - [setDispatcher, ['@event_dispatcher']]
->>>>>>> cc95d8f6
 
     oro_importexport.template_fixture.manager:
         class: %oro_importexport.template_fixture.manager.class%
