--- conflicted
+++ resolved
@@ -55,11 +55,8 @@
         arguments:
             - '@router'
             - '@oro_config.global'
-<<<<<<< HEAD
             - '@oro_email.email_renderer'
             - '@doctrine'
-=======
 
     oro_importexport.writer.writer_chain:
-        class: Oro\Bundle\ImportExportBundle\Writer\WriterChain
->>>>>>> 0bac41b6
+        class: Oro\Bundle\ImportExportBundle\Writer\WriterChain