--- conflicted
+++ resolved
@@ -11,11 +11,7 @@
             - '@translator'
             - '@oro_importexport.field.field_helper'
         calls:
-<<<<<<< HEAD
-            - [setConfigProvider,  ['@oro_entity_config.provider.extend']]
-=======
             - [setConfigProvider, ['@oro_entity_config.provider.extend']]
->>>>>>> cc95d8f6
 
     oro_importexport.strategy.add:
         abstract: true
