--- conflicted
+++ resolved
@@ -18,11 +18,7 @@
     oro_importexport.serializer.datetime_normalizer:
         class: %oro_importexport.serializer.datetime_normalizer.class%
         calls:
-<<<<<<< HEAD
-            - [setFormatter,  ['@oro_importexport.formatter.excel_datetime']]
-=======
             - [setFormatter, ['@oro_importexport.formatter.excel_datetime']]
->>>>>>> cc95d8f6
         tags:
             - { name: oro_importexport.normalizer, priority: -10 }
 
@@ -36,10 +32,6 @@
         arguments:
             - '@oro_importexport.field.field_helper'
         calls:
-<<<<<<< HEAD
-            - [setDispatcher,  ['@event_dispatcher']]
-=======
             - [setDispatcher, ['@event_dispatcher']]
->>>>>>> cc95d8f6
         tags:
             - { name: oro_importexport.normalizer, priority: -10 }