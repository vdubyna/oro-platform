--- conflicted
+++ resolved
@@ -47,18 +47,8 @@
     }
 
     /**
-<<<<<<< HEAD
-     * @Route("/export/instant/{entityName}/{processorAlias}", name="oro_importexport_export_instant")
-     * @AclAncestor("oro_importexport_export")
-=======
      * @Route("/export/instant/{processorAlias}", name="oro_importexport_export_instant")
-     * @Acl(
-     *      id="oro_importexport_export_instant",
-     *      name="Instant entity export",
-     *      description="Instant entity export",
-     *      parent="oro_importexport"
-     * )
->>>>>>> c8a141e4
+     * @AclAncestor("oro_importexport_import")
      */
     public function instantExportAction($processorAlias)
     {
@@ -121,12 +111,7 @@
 
     /**
      * @Route("/export/download/{fileName}", name="oro_importexport_export_download")
-     * @Acl(
-     *      id="oro_importexport_export_download",
-     *      name="Download export result file",
-     *      description="Download export result file",
-     *      parent="oro_importexport"
-     * )
+     * @AclAncestor("oro_importexport_export")
      */
     public function downloadExportResultAction($fileName)
     {
