<?php

namespace Oro\Bundle\ImportExportBundle\Field;

use Symfony\Component\PropertyAccess\PropertyAccess;
use Symfony\Component\PropertyAccess\PropertyAccessor;

use Doctrine\Common\Util\ClassUtils;

use Oro\Bundle\EntityConfigBundle\Config\Config;
use Oro\Bundle\EntityBundle\Provider\EntityFieldProvider;
use Oro\Bundle\EntityConfigBundle\Provider\ConfigProviderInterface;
use Oro\Bundle\EntityExtendBundle\Extend\FieldTypeHelper;

class FieldHelper
{
    /** @var ConfigProviderInterface */
    protected $configProvider;

    /** @var EntityFieldProvider */
    protected $fieldProvider;

    /** @var FieldTypeHelper */
    protected $fieldTypeHelper;

<<<<<<< HEAD
    /** @var PropertyAccessor */
    protected $propertyAccessor;
=======
    /** @var array */
    protected $fieldsCache = array();
>>>>>>> 5754277a

    /**
     * @param EntityFieldProvider     $fieldProvider
     * @param ConfigProviderInterface $configProvider
     * @param FieldTypeHelper         $fieldTypeHelper
     */
    public function __construct(
        EntityFieldProvider $fieldProvider,
        ConfigProviderInterface $configProvider,
        FieldTypeHelper $fieldTypeHelper
    ) {
        $this->fieldProvider   = $fieldProvider;
        $this->configProvider  = $configProvider;
        $this->fieldTypeHelper = $fieldTypeHelper;
    }

    /**
     * @param string $entityName
     * @param bool   $withRelations
     * @param bool   $withVirtualFields
     * @param bool   $withEntityDetails
     * @param bool   $withUnidirectional
     * @param bool   $applyExclusions
     * @param bool   $translate
     * @return array
     */
    public function getFields(
        $entityName,
        $withRelations = false,
        $withVirtualFields = false,
        $withEntityDetails = false,
        $withUnidirectional = false,
        $applyExclusions = false,
        $translate = true
    ) {
        $args = func_get_args();
        $cacheKey = implode(':', $args);
        if (!array_key_exists($cacheKey, $this->fieldsCache)) {
            $this->fieldsCache[$cacheKey] = $this->fieldProvider->getFields(
                $entityName,
                $withRelations,
                $withVirtualFields,
                $withEntityDetails,
                $withUnidirectional,
                $applyExclusions,
                $translate
            );
        }

        return $this->fieldsCache[$cacheKey];
    }

    /**
     * @param string $entityName
     * @param string $fieldName
     * @param string $parameter
     * @param mixed  $default
     * @return mixed|null
     */
    public function getConfigValue($entityName, $fieldName, $parameter, $default = null)
    {
        if (!$this->configProvider->hasConfig($entityName, $fieldName)) {
            return $default;
        }

        $fieldConfig = $this->configProvider->getConfig($entityName, $fieldName);
        if (!$fieldConfig->has($parameter)) {
            return $default;
        }

        return $fieldConfig->get($parameter);
    }

    /**
     * @param string      $className
     * @param null|string $fieldName
     * @return bool
     */
    public function hasConfig($className, $fieldName = null)
    {
        return $this->configProvider->hasConfig($className, $fieldName);
    }

    /**
     * @param array $field
     * @return bool
     */
    public function isRelation(array $field)
    {
        return !empty($field['relation_type']) && !empty($field['related_entity_name']);
    }

    /**
     * @param string $className
     * @param string $fieldName
     *
     * @return bool
     */
    public function processRelationAsScalar($className, $fieldName)
    {
        /** @var Config $fieldConfig */
        $fieldConfig = $this->configProvider->getConfig($className, $fieldName);

        return $fieldConfig->is('process_as_scalar');
    }

    /**
     * @param array $field
     * @return bool
     */
    public function isSingleRelation(array $field)
    {
        return
            $this->isRelation($field)
            && in_array(
                $this->fieldTypeHelper->getUnderlyingType($field['relation_type']),
                array('ref-one', 'manyToOne')
            );
    }

    /**
     * @param array $field
     * @return bool
     */
    public function isMultipleRelation(array $field)
    {
        return
            $this->isRelation($field)
            && in_array(
                $this->fieldTypeHelper->getUnderlyingType($field['relation_type']),
                array('ref-many', 'oneToMany', 'manyToMany')
            );
    }

    /**
     * @param array $field
     * @return bool
     */
    public function isDateTimeField(array $field)
    {
        return !empty($field['type']) && in_array($field['type'], array('datetime', 'date', 'time'));
    }

    /**
     * @param object $object
     * @param string $fieldName
     * @return mixed
     * @throws \Exception
     */
    public function getObjectValue($object, $fieldName)
    {
        try {
            return $this->getPropertyAccessor()->getValue($object, $fieldName);
        } catch (\Exception $e) {
            $class = ClassUtils::getClass($object);
            if (property_exists($class, $fieldName)) {
                $reflection = new \ReflectionProperty($class, $fieldName);
                $reflection->setAccessible(true);
                return $reflection->getValue($object);
            } else {
                throw $e;
            }
        }
    }

    /**
     * @param object $object
     * @param string $fieldName
     * @param mixed  $value
     * @throws \Exception
     */
    public function setObjectValue($object, $fieldName, $value)
    {
        try {
            $this->getPropertyAccessor()->setValue($object, $fieldName, $value);
        } catch (\Exception $e) {
            $class = ClassUtils::getClass($object);
            if (property_exists($class, $fieldName)) {
                $reflection = new \ReflectionProperty($class, $fieldName);
                $reflection->setAccessible(true);
                $reflection->setValue($object, $value);
            } else {
                throw $e;
            }
        }
    }

    /**
     * @param mixed $data
     * @param string $fieldName
     * @return array
     */
    public function getItemData($data, $fieldName = null)
    {
        if (!is_array($data)) {
            return array();
        }

        if (null === $fieldName) {
            return $data;
        }

        return !empty($data[$fieldName]) ? $data[$fieldName] : array();
    }

    /**
     * @param object $entity
     * @param array $fields
     * @return array
     */
    public function getIdentityValues($entity, array $fields)
    {
        $entityName = ClassUtils::getClass($entity);

        $identityValues = array();
        foreach ($fields as $field) {
            $fieldName = $field['name'];
            if (!$this->getConfigValue($entityName, $fieldName, 'excluded', false)
                && $this->getConfigValue($entityName, $fieldName, 'identity', false)
            ) {
                $identityValues[$fieldName] = $this->getObjectValue($entity, $fieldName);
            }
        }

        return $identityValues;
    }

    /**
     * @return PropertyAccessor
     */
    protected function getPropertyAccessor()
    {
        if (!$this->propertyAccessor) {
            $this->propertyAccessor = PropertyAccess::createPropertyAccessor();
        }

        return $this->propertyAccessor;
    }
}<|MERGE_RESOLUTION|>--- conflicted
+++ resolved
@@ -23,13 +23,11 @@
     /** @var FieldTypeHelper */
     protected $fieldTypeHelper;
 
-<<<<<<< HEAD
     /** @var PropertyAccessor */
     protected $propertyAccessor;
-=======
+
     /** @var array */
     protected $fieldsCache = array();
->>>>>>> 5754277a
 
     /**
      * @param EntityFieldProvider     $fieldProvider
