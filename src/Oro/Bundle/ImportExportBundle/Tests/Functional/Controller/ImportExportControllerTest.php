<?php
namespace Oro\Bundle\ImportExportBundle\Tests\Functional\Controller;

use Oro\Bundle\ImportExportBundle\Async\Topics;
use Oro\Bundle\ImportExportBundle\Job\JobExecutor;
use Oro\Bundle\MessageQueueBundle\Test\Functional\MessageQueueExtension;
use Oro\Bundle\TestFrameworkBundle\Test\WebTestCase;

class ImportExportControllerTest extends WebTestCase
{
    use MessageQueueExtension;

    protected function setUp()
    {
        $this->initClient([], $this->generateBasicAuthHeader());
        $this->client->useHashNavigation(true);
    }

    public function testShouldSendExportMessageOnInstantExportActionWithDefaultParameters()
    {
        $this->client->request(
            'GET',
            $this->getUrl('oro_importexport_export_instant', ['processorAlias' => 'oro_account'])
        );

        $this->assertJsonResponseSuccess();

        $organization = $this->getSecurityFacade()->getOrganization();
        $organizationId = $organization ? $organization->getId() : null;

        $this->assertMessageSent(Topics::EXPORT, [
            'jobName' => JobExecutor::JOB_EXPORT_TO_CSV,
            'processorAlias' => 'oro_account',
            'outputFilePrefix' => null,
            'options' => [],
            'userId' => $this->getCurrentUser()->getId(),
            'organizationId' => $organizationId,
        ]);
    }

    public function testShouldSendExportMessageOnInstantExportActionWithPassedParameters()
    {
        $this->client->request(
            'GET',
            $this->getUrl('oro_importexport_export_instant', [
                'processorAlias' => 'oro_account',
                'exportJob' => JobExecutor::JOB_EXPORT_TEMPLATE_TO_CSV,
                'filePrefix' => 'prefix',
                'options' => [
                    'first' => 'first value',
                    'second' => 'second value',
                ]
            ])
        );

        $this->assertJsonResponseSuccess();

        $organization = $this->getSecurityFacade()->getOrganization();
        $organizationId = $organization ? $organization->getId() : null;

        $this->assertMessageSent(Topics::EXPORT, [
            'jobName' => JobExecutor::JOB_EXPORT_TEMPLATE_TO_CSV,
            'processorAlias' => 'oro_account',
            'outputFilePrefix' => 'prefix',
            'options' => [
                'first' => 'first value',
                'second' => 'second value',
            ],
            'userId' => $this->getCurrentUser()->getId(),
            'organizationId' => $organizationId,
        ]);
    }

    public function testImportProcessAction()
    {
        $options = [
            'first' => 'first value',
            'second' => 'second value',
        ];
        $this->client->request(
            'GET',
            $this->getUrl(
                'oro_importexport_import_process',
                [
                    'processorAlias' => 'oro_account',
                    'importJob' => JobExecutor::JOB_IMPORT_FROM_CSV,
                    'fileName' => 'test_file',
                    'originFileName' => 'test_file_original',
                    'options' => $options,
                ]
            )
        );

        $this->assertJsonResponseSuccess();

        $this->assertMessageSent(
<<<<<<< HEAD
            Topics::IMPORT_HTTP_PREPARING,
            [
                'jobName' => JobExecutor::JOB_IMPORT_FROM_CSV,
                'processorAlias' => 'oro_account',
                'filePath' => 'test_file',
=======
            Topics::PRE_HTTP_IMPORT,
            [
                'jobName' => JobExecutor::JOB_IMPORT_FROM_CSV,
                'process' => 'import',
                'processorAlias' => 'oro_account',
                'fileName' => 'test_file',
>>>>>>> 38cfb52d
                'originFileName' => 'test_file_original',
                'options' => $options,
                'userId' => $this->getCurrentUser()->getId(),
            ]
        );
    }

    public function testImportValidateAction()
    {
        $options = [
            'first' => 'first value',
            'second' => 'second value',
        ];
        $this->client->request(
            'GET',
            $this->getUrl(
                'oro_importexport_import_validate',
                [
                    'processorAlias' => 'oro_account',
<<<<<<< HEAD
                    'importValidateJob' => JobExecutor::JOB_VALIDATE_IMPORT_FROM_CSV,
=======
                    'importValidateJob' => JobExecutor::JOB_IMPORT_VALIDATION_FROM_CSV,
>>>>>>> 38cfb52d
                    'fileName' => 'test_file',
                    'originFileName' => 'test_file_original',
                    'options' => $options,
                ]
            )
        );

        $this->assertJsonResponseSuccess();

        $this->assertMessageSent(
<<<<<<< HEAD
            Topics::IMPORT_HTTP_VALIDATION_PREPARING,
            [
                'jobName' => JobExecutor::JOB_VALIDATE_IMPORT_FROM_CSV,
                'processorAlias' => 'oro_account',
                'filePath' => 'test_file',
=======
            Topics::PRE_HTTP_IMPORT,
            [
                'jobName' => JobExecutor::JOB_IMPORT_VALIDATION_FROM_CSV,
                'processorAlias' => 'oro_account',
                'process' => 'import_validation',
                'fileName' => 'test_file',
>>>>>>> 38cfb52d
                'originFileName' => 'test_file_original',
                'options' => $options,
                'userId' => $this->getCurrentUser()->getId(),
            ]
        );
    }

    /**
     * @return object
     */
    private function getSecurityFacade()
    {
        return $this->getContainer()->get('oro_security.security_facade');
    }

    /**
     * @return mixed
     */
    private function getCurrentUser()
    {
        return $this->getContainer()->get('security.token_storage')->getToken()->getUser();
    }

    private function assertJsonResponseSuccess()
    {
        $result = $this->getJsonResponseContent($this->client->getResponse(), 200);

        $this->assertNotEmpty($result);
        $this->assertCount(1, $result);
        $this->assertTrue($result['success']);
    }
}<|MERGE_RESOLUTION|>--- conflicted
+++ resolved
@@ -94,20 +94,12 @@
         $this->assertJsonResponseSuccess();
 
         $this->assertMessageSent(
-<<<<<<< HEAD
-            Topics::IMPORT_HTTP_PREPARING,
-            [
-                'jobName' => JobExecutor::JOB_IMPORT_FROM_CSV,
-                'processorAlias' => 'oro_account',
-                'filePath' => 'test_file',
-=======
             Topics::PRE_HTTP_IMPORT,
             [
                 'jobName' => JobExecutor::JOB_IMPORT_FROM_CSV,
                 'process' => 'import',
                 'processorAlias' => 'oro_account',
                 'fileName' => 'test_file',
->>>>>>> 38cfb52d
                 'originFileName' => 'test_file_original',
                 'options' => $options,
                 'userId' => $this->getCurrentUser()->getId(),
@@ -127,11 +119,7 @@
                 'oro_importexport_import_validate',
                 [
                     'processorAlias' => 'oro_account',
-<<<<<<< HEAD
-                    'importValidateJob' => JobExecutor::JOB_VALIDATE_IMPORT_FROM_CSV,
-=======
                     'importValidateJob' => JobExecutor::JOB_IMPORT_VALIDATION_FROM_CSV,
->>>>>>> 38cfb52d
                     'fileName' => 'test_file',
                     'originFileName' => 'test_file_original',
                     'options' => $options,
@@ -142,20 +130,12 @@
         $this->assertJsonResponseSuccess();
 
         $this->assertMessageSent(
-<<<<<<< HEAD
-            Topics::IMPORT_HTTP_VALIDATION_PREPARING,
-            [
-                'jobName' => JobExecutor::JOB_VALIDATE_IMPORT_FROM_CSV,
-                'processorAlias' => 'oro_account',
-                'filePath' => 'test_file',
-=======
             Topics::PRE_HTTP_IMPORT,
             [
                 'jobName' => JobExecutor::JOB_IMPORT_VALIDATION_FROM_CSV,
                 'processorAlias' => 'oro_account',
                 'process' => 'import_validation',
                 'fileName' => 'test_file',
->>>>>>> 38cfb52d
                 'originFileName' => 'test_file_original',
                 'options' => $options,
                 'userId' => $this->getCurrentUser()->getId(),
