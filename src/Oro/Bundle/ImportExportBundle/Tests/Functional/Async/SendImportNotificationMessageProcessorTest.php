--- conflicted
+++ resolved
@@ -213,22 +213,15 @@
             'oro:import:http:oro_test.add_or_replace:test_import_message:chunk.2',
             $rootJob
         );
+
+        $childJob1->setData($resultOfImportJob1);
         $childJob2->setData($resultOfImportJob2);
-<<<<<<< HEAD
-        $this->getJobStorage()->saveJob($childJob2);
-
-        $messageData = [
-            'rootImportJobId' => $rootJob->getId(),
-            'filePath' => 'path/import.csv',
-            'originFileName' => 'import.csv',
-=======
 
         $em = $this->getContainer()->get('doctrine.orm.entity_manager');
         $em->refresh($rootJob);
         $messageData = [
             'rootImportJobId' => $rootJob->getId(),
             'originFileName' => 'import.csv' ,
->>>>>>> 38cfb52d
             'userId' => '1',
             'process' => ProcessorRegistry::TYPE_IMPORT,
         ];
