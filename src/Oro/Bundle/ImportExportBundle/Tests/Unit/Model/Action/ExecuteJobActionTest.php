<?php
namespace Oro\Bundle\ImportExportBundle\Tests\Unit\Model\Action;

use Symfony\Component\EventDispatcher\EventDispatcher;
use Symfony\Component\PropertyAccess\PropertyPath;

use Oro\Bundle\ImportExportBundle\Job\JobExecutor;
use Oro\Bundle\ImportExportBundle\Model\Action\ExecuteJobAction;
<<<<<<< HEAD
use Oro\Component\ConfigExpression\Model\ContextAccessor;
=======
use Oro\Component\Action\Model\ContextAccessor;
>>>>>>> 6f75191e

class ExecuteJobActionTest extends \PHPUnit_Framework_TestCase
{
    /**
     * @var ContextAccessor
     */
    protected $contextAccessor;

    /**
     * @var \PHPUnit_Framework_MockObject_MockObject|JobExecutor
     */
    protected $jobExecutor;

    /**
     * @var ExecuteJobAction
     */
    protected $action;

    protected function setUp()
    {
        $this->contextAccessor = new ContextAccessor();
        $this->jobExecutor = $this->getMockBuilder('Oro\Bundle\ImportExportBundle\Job\JobExecutor')
            ->disableOriginalConstructor()
            ->getMock();

        $this->action = new ExecuteJobAction($this->contextAccessor, $this->jobExecutor);

        /** @var \PHPUnit_Framework_MockObject_MockObject|EventDispatcher $dispatcher */
        $dispatcher = $this->getMockBuilder('Symfony\Component\EventDispatcher\EventDispatcher')
            ->disableOriginalConstructor()
            ->getMock();
        $this->action->setDispatcher($dispatcher);
    }

    protected function tearDown()
    {
        unset($this->contextAccessor, $this->jobExecutor, $this->action);
    }

    /**
     * @dataProvider invalidOptionsDataProvider
     * @param array $options
     * @param string $expectedExceptionMessage
     */
    public function testInitializeErrors(array $options, $expectedExceptionMessage)
    {
        $this->setExpectedException(
<<<<<<< HEAD
            'Oro\Component\ConfigExpression\Exception\InvalidParameterException',
=======
            'Oro\Component\Action\Exception\InvalidParameterException',
>>>>>>> 6f75191e
            $expectedExceptionMessage
        );
        $this->action->initialize($options);
    }

    /**
     * @return array
     */
    public function invalidOptionsDataProvider()
    {
        return [
            [[], 'Parameter "jobType" is required.'],
            [['jobType' => ''], 'Parameter "jobType" is required.'],
            [
                [
                    'jobType' => 'a',
                ],
                'Parameter "jobName" is required.'
            ],
            [
                [
                    'jobType' => 'a',
                    'jobName' => 'b'
                ],
                'Parameter "configuration" is required.'
            ],
            [
                [
                    'jobType' => 'a',
                    'jobName' => 'b',
                    'configuration' => []
                ],
                'Parameter "attribute" is required.'
            ],
        ];
    }

    public function testInitialize()
    {
        $options = [
            'jobType' => 'a',
            'jobName' => 'b',
            'configuration' => [],
            'attribute' => 'c'
        ];
        $this->assertSame($this->action, $this->action->initialize($options));
    }

    /**
     * @dataProvider invalidExecuteOptionsDataProvider
     * @param array $options
     * @param mixed $context
     * @param string $expectedExceptionMessage
     */
    public function testExecuteExceptions(array $options, $context, $expectedExceptionMessage)
    {
        $this->setExpectedException(
<<<<<<< HEAD
            'Oro\Component\ConfigExpression\Exception\InvalidParameterException',
=======
            'Oro\Component\Action\Exception\InvalidParameterException',
>>>>>>> 6f75191e
            $expectedExceptionMessage
        );
        $this->action->initialize($options);
        $this->action->execute($context);
    }

    /**
     * @return array
     */
    public function invalidExecuteOptionsDataProvider()
    {
        return [
            'invalid jobType' => [
                [
                    'jobType' => new \DateTime('now'),
                    'jobName' => 'b',
                    'configuration' => [],
                    'attribute' => 'c'
                ],
                [],
                'Action "execute_job" expects string in parameter "jobType", DateTime is given.'
            ],
            'invalid jobName' => [
                [
                    'jobType' => 'type',
                    'jobName' => new \DateTime('now'),
                    'configuration' => [],
                    'attribute' => 'c'
                ],
                [],
                'Action "execute_job" expects string in parameter "jobName", DateTime is given.'
            ],
            'invalid configuration' => [
                [
                    'jobType' => 'type',
                    'jobName' => 'name',
                    'configuration' => 'config',
                    'attribute' => 'c'
                ],
                [],
                'Action "execute_job" expects array in parameter "configuration", string is given.'
            ],
            // Property path calls check
            'invalid jobType by PropertyPath' => [
                [
                    'jobType' => new PropertyPath('[a]'),
                    'jobName' => 'b',
                    'configuration' => [],
                    'attribute' => 'c'
                ],
                [
                    'a' => new \DateTime('now')
                ],
                'Action "execute_job" expects string in parameter "jobType", DateTime is given.'
            ],
            'invalid jobName by PropertyPath' => [
                [
                    'jobType' => 'type',
                    'jobName' => new PropertyPath('[a]'),
                    'configuration' => [],
                    'attribute' => 'c'
                ],
                [
                    'a' => new \DateTime('now')
                ],
                'Action "execute_job" expects string in parameter "jobName", DateTime is given.'
            ],
            'invalid configuration by PropertyPath' => [
                [
                    'jobType' => 'type',
                    'jobName' => 'name',
                    'configuration' => new PropertyPath('[a]'),
                    'attribute' => 'c'
                ],
                [
                    'a' => new \DateTime('now')
                ],
                'Action "execute_job" expects array in parameter "configuration", DateTime is given.'
            ]
        ];
    }

    public function testExecute()
    {
        $options = [
            'jobType' => 'type',
            'jobName' => new PropertyPath('a'),
            'configuration' => ['c' => new PropertyPath('c'), 'd' => 'e'],
            'attribute' => new PropertyPath('attr')
        ];
        $context = new \stdClass();
        $context->a = 'name';
        $context->c = 'test';
        $context->attr = null;
        $jobResult = $this->getMockBuilder('Oro\Bundle\ImportExportBundle\Job\JobResult')
            ->disableOriginalConstructor()
            ->getMock();
        $this->jobExecutor->expects($this->once())
            ->method('executeJob')
            ->with('type', 'name', ['c' => 'test', 'd' => 'e'])
            ->will($this->returnValue($jobResult));
        $this->action->initialize($options);
        $this->action->execute($context);
        $expectedContext = new \stdClass();
        $expectedContext->a = 'name';
        $expectedContext->c = 'test';
        $expectedContext->attr = $jobResult;
        $this->assertEquals($expectedContext, $context);
    }
}<|MERGE_RESOLUTION|>--- conflicted
+++ resolved
@@ -6,11 +6,7 @@
 
 use Oro\Bundle\ImportExportBundle\Job\JobExecutor;
 use Oro\Bundle\ImportExportBundle\Model\Action\ExecuteJobAction;
-<<<<<<< HEAD
-use Oro\Component\ConfigExpression\Model\ContextAccessor;
-=======
 use Oro\Component\Action\Model\ContextAccessor;
->>>>>>> 6f75191e
 
 class ExecuteJobActionTest extends \PHPUnit_Framework_TestCase
 {
@@ -58,11 +54,7 @@
     public function testInitializeErrors(array $options, $expectedExceptionMessage)
     {
         $this->setExpectedException(
-<<<<<<< HEAD
-            'Oro\Component\ConfigExpression\Exception\InvalidParameterException',
-=======
             'Oro\Component\Action\Exception\InvalidParameterException',
->>>>>>> 6f75191e
             $expectedExceptionMessage
         );
         $this->action->initialize($options);
@@ -120,11 +112,7 @@
     public function testExecuteExceptions(array $options, $context, $expectedExceptionMessage)
     {
         $this->setExpectedException(
-<<<<<<< HEAD
-            'Oro\Component\ConfigExpression\Exception\InvalidParameterException',
-=======
             'Oro\Component\Action\Exception\InvalidParameterException',
->>>>>>> 6f75191e
             $expectedExceptionMessage
         );
         $this->action->initialize($options);
