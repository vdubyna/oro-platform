--- conflicted
+++ resolved
@@ -21,10 +21,7 @@
         $loader->load('serializer.yml');
         $loader->load('converter.yml');
         $loader->load('strategy.yml');
-<<<<<<< HEAD
+        $loader->load('reader.yml');
         $loader->load('processor.yml');
-=======
-        $loader->load('reader.yml');
->>>>>>> 88ec74f3
     }
 }