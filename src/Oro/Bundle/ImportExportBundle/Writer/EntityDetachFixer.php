--- conflicted
+++ resolved
@@ -25,11 +25,6 @@
      */
     protected $registry;
 
-<<<<<<< HEAD
-    public function __construct(ManagerRegistry $registry)
-    {
-        $this->registry = $registry;
-=======
     /**
      * @var EntityFieldProvider
      */
@@ -39,11 +34,10 @@
      * @param EntityManager       $entityManager
      * @param EntityFieldProvider $entityFieldProvider
      */
-    public function __construct(EntityManager $entityManager, EntityFieldProvider $entityFieldProvider)
+    public function __construct(ManagerRegistry $registry, EntityFieldProvider $entityFieldProvider)
     {
-        $this->entityManager = $entityManager;
+        $this->registry = $registry;
         $this->entityFieldProvider = $entityFieldProvider;
->>>>>>> 1ae16f10
     }
 
     /**
@@ -57,15 +51,6 @@
         if ($level < 0) {
             return;
         }
-<<<<<<< HEAD
-        $entityClass = ClassUtils::getClass($entity);
-        /** @var EntityManager $entityManager */
-        $entityManager = $this->registry->getManagerForClass($entityClass);
-        $metadata = $entityManager->getClassMetadata($entityClass);
-        foreach ($metadata->getAssociationMappings() as $associationMapping) {
-            $fieldName = $associationMapping['fieldName'];
-            $value = PropertyAccess::createPropertyAccessor()->getValue($entity, $fieldName);
-=======
 
         // we should use entityFieldProvider to get relations data to avoid deleted relations in result list
         $relations = $this->entityFieldProvider->getRelations(ClassUtils::getClass($entity));
@@ -78,7 +63,6 @@
             $fieldName = $associationMapping['name'];
             $value = $propertyAccessor->getValue($entity, $fieldName);
 
->>>>>>> 1ae16f10
             if ($value && is_object($value)) {
                 if ($value instanceof Collection) {
                     $this->fixCollectionField($value, $level);
