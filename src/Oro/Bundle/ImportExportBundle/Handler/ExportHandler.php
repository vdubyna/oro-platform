<?php

namespace Oro\Bundle\ImportExportBundle\Handler;

use Oro\Bundle\ConfigBundle\Config\ConfigManager;
use Oro\Bundle\ImportExportBundle\MimeType\MimeTypeGuesser;
use Oro\Bundle\ImportExportBundle\Processor\ProcessorRegistry;
use Symfony\Component\HttpFoundation\BinaryFileResponse;
use Symfony\Component\HttpFoundation\JsonResponse;

use Symfony\Component\HttpFoundation\Response;
<<<<<<< HEAD
use Symfony\Component\HttpFoundation\ResponseHeaderBag;
use Symfony\Component\Routing\RouterInterface;

=======
use Symfony\Component\Routing\RouterInterface;

use Oro\Bundle\ConfigBundle\Config\ConfigManager;
use Oro\Bundle\ImportExportBundle\File\FileManager;
use Oro\Bundle\ImportExportBundle\Processor\ProcessorRegistry;
use Oro\Bundle\ImportExportBundle\MimeType\MimeTypeGuesser;

>>>>>>> 38cfb52d
class ExportHandler extends AbstractHandler
{
    /**
     * @var MimeTypeGuesser
     */
    protected $mimeTypeGuesser;

    /**
     * @var RouterInterface
     */
    protected $router;

    /**
     * @var ConfigManager
     */
    protected $configManager;

    /**
     * @var FileManager
     */
    protected $fileManager;

    /**
     * @param FileManager $fileManager
     */
    public function setFileManager(FileManager $fileManager)
    {
        $this->fileManager = $fileManager;
    }

    /**
     * @param MimeTypeGuesser $mimeTypeGuesser
     */
    public function setMimeTypeGuesser(MimeTypeGuesser $mimeTypeGuesser)
    {
        $this->mimeTypeGuesser = $mimeTypeGuesser;
    }

    /**
     * @param RouterInterface $router
     */
    public function setRouter(RouterInterface $router)
    {
        $this->router = $router;
    }

    /**
     * @param ConfigManager $configManager
     */
    public function setConfigManager(ConfigManager $configManager)
    {
        $this->configManager = $configManager;
    }

    /**
     * Get export result
     *
     * @param string $jobName
     * @param string $processorAlias
     * @param string $processorType
     * @param string $outputFormat
     * @param string $outputFilePrefix
     * @param array $options
     * @return array
     */
    public function getExportResult(
        $jobName,
        $processorAlias,
        $processorType = ProcessorRegistry::TYPE_EXPORT,
        $outputFormat = 'csv',
        $outputFilePrefix = null,
        array $options = []
    ) {
        if ($outputFilePrefix === null) {
            $outputFilePrefix = $processorAlias;
        }
        $fileName = FileManager::generateFileName($outputFilePrefix, $outputFormat);
        $filePath = FileManager::generateTmpFilePath($fileName);
        $entityName = $this->processorRegistry->getProcessorEntityName(
            $processorType,
            $processorAlias
        );

        $configuration = [
            $processorType =>
                array_merge(
                    [
                        'processorAlias' => $processorAlias,
                        'entityName'     => $entityName,
                        'filePath'       => $filePath
                    ],
                    $options
                )
        ];

        $url         = null;
        $errorsCount = 0;
        $readsCount  = 0;

        $jobResult = $this->jobExecutor->executeJob(
            $processorType,
            $jobName,
            $configuration
        );

        $url = $this->configManager->get('oro_ui.application_url');
        $this->fileManager->writeFileToStorage($filePath, $fileName);
        unlink($filePath);
        if ($jobResult->isSuccessful()) {
            $url .= $this->router->generate('oro_importexport_export_download', ['fileName' => basename($fileName)]);
            $context = $jobResult->getContext();
            if ($context) {
                $readsCount = $context->getReadCount();
            }
        } else {
            $url .= $this->router->generate('oro_importexport_error_log', ['jobCode' => $jobResult->getJobCode()]);
            $errorsCount = count($jobResult->getFailureExceptions());
        }

        return [
            'success' => $jobResult->isSuccessful(),
            'url' => $url,
            'readsCount' => $readsCount,
            'errorsCount' => $errorsCount,
            'entities' => $this->getEntityPluralName($entityName)
        ];
    }

    /**
     * Handles export action
     *
     * @param string $jobName
     * @param string $processorAlias
     * @param string $exportType
     * @param string $outputFormat
     * @param string $outputFilePrefix
     * @param array $options
     * @return JsonResponse
     */
    public function handleExport(
        $jobName,
        $processorAlias,
        $exportType = ProcessorRegistry::TYPE_EXPORT,
        $outputFormat = 'csv',
        $outputFilePrefix = null,
        array $options = []
    ) {
        return new JsonResponse(
            $this->getExportResult(
                $jobName,
                $processorAlias,
                $exportType,
                $outputFormat,
                $outputFilePrefix,
                $options
            )
        );
    }

    /**
     * Handles download export file action
     *
     * @param $fileName
     * @return Response
     */
    public function handleDownloadExportResult($fileName)
    {
<<<<<<< HEAD
        $fullFileName = $this->fileSystemOperator
            ->getTemporaryFile($fileName, true)
            ->getRealPath();

=======
        $content = $this->fileManager->getContent($fileName);
>>>>>>> 38cfb52d
        $headers     = [];
        $contentType = $this->getFileContentType($fileName);
        if ($contentType !== null) {
            $headers['Content-Type'] = $contentType;
        }

        $response = new Response($content, 200, $headers);

        return $response;
    }

    /**
     * Tries to guess MIME type of the given file
     *
     * @param string $fileName
     * @return string|null
     */
    protected function getFileContentType($fileName)
    {
        $extension = pathinfo($fileName, PATHINFO_EXTENSION);

        return $this->mimeTypeGuesser->guessByFileExtension($extension);
    }
}<|MERGE_RESOLUTION|>--- conflicted
+++ resolved
@@ -2,18 +2,8 @@
 
 namespace Oro\Bundle\ImportExportBundle\Handler;
 
-use Oro\Bundle\ConfigBundle\Config\ConfigManager;
-use Oro\Bundle\ImportExportBundle\MimeType\MimeTypeGuesser;
-use Oro\Bundle\ImportExportBundle\Processor\ProcessorRegistry;
-use Symfony\Component\HttpFoundation\BinaryFileResponse;
 use Symfony\Component\HttpFoundation\JsonResponse;
-
 use Symfony\Component\HttpFoundation\Response;
-<<<<<<< HEAD
-use Symfony\Component\HttpFoundation\ResponseHeaderBag;
-use Symfony\Component\Routing\RouterInterface;
-
-=======
 use Symfony\Component\Routing\RouterInterface;
 
 use Oro\Bundle\ConfigBundle\Config\ConfigManager;
@@ -21,7 +11,6 @@
 use Oro\Bundle\ImportExportBundle\Processor\ProcessorRegistry;
 use Oro\Bundle\ImportExportBundle\MimeType\MimeTypeGuesser;
 
->>>>>>> 38cfb52d
 class ExportHandler extends AbstractHandler
 {
     /**
@@ -189,14 +178,7 @@
      */
     public function handleDownloadExportResult($fileName)
     {
-<<<<<<< HEAD
-        $fullFileName = $this->fileSystemOperator
-            ->getTemporaryFile($fileName, true)
-            ->getRealPath();
-
-=======
         $content = $this->fileManager->getContent($fileName);
->>>>>>> 38cfb52d
         $headers     = [];
         $contentType = $this->getFileContentType($fileName);
         if ($contentType !== null) {
