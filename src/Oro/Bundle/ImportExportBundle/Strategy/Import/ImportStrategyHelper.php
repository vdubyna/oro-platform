--- conflicted
+++ resolved
@@ -97,9 +97,6 @@
 
         foreach ($importedEntityProperties as $propertyName) {
             $importedValue = $this->fieldHelper->getObjectValue($importedEntity, $propertyName);
-<<<<<<< HEAD
-            $this->fieldHelper->setObjectValue($basicEntity, $propertyName, $importedValue);
-=======
 
             // collections MUST override existing values to avoid dirty data
             if ($importedValue instanceof Collection) {
@@ -110,7 +107,6 @@
             } else {
                 $this->fieldHelper->setObjectValue($basicEntity, $propertyName, $importedValue);
             }
->>>>>>> a2c655b7
         }
     }
 
