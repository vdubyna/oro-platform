--- conflicted
+++ resolved
@@ -106,8 +106,8 @@
 
     /**
      * @param object $entity
-     * @param bool $isFullData
-     * @param bool $isPersistNew
+     * @param bool   $isFullData
+     * @param bool   $isPersistNew
      * @param mixed|array|null $itemData
      * @param array $searchContext
      * @return null|object
@@ -125,7 +125,7 @@
         }
 
         $entityName = ClassUtils::getClass($entity);
-        $fields = $this->getEntityFields($entityName);
+        $fields = $this->fieldHelper->getFields($entityName, true);
 
         // find and cache existing or new entity
         $existingEntity = $this->findExistingEntity($entity, $fields, $searchContext);
@@ -170,7 +170,7 @@
     protected function importExistingEntity(
         $entity,
         $existingEntity,
-        $itemData,
+        $itemData = null,
         array $excludedFields = array()
     ) {
         $entityName = ClassUtils::getClass($entity);
@@ -193,15 +193,6 @@
         }
 
         $this->strategyHelper->importEntity($existingEntity, $entity, $excludedFields);
-    }
-
-    /**
-     * @param string $entityName
-     * @return array
-     */
-    protected function getEntityFields($entityName)
-    {
-        return $this->fieldHelper->getFields($entityName, true);
     }
 
     /**
@@ -278,11 +269,7 @@
      * @param array $searchContext
      * @return null|object
      */
-<<<<<<< HEAD
     protected function findExistingEntity($entity, array $fields, array $searchContext = array())
-=======
-    protected function findExistingEntity($entity, array $fields)
->>>>>>> 5754277a
     {
         $entityName = ClassUtils::getClass($entity);
         $identifier = $this->databaseHelper->getIdentifier($entity);
