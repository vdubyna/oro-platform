<?php

namespace Oro\Bundle\ImportExportBundle\Strategy\Import;

<<<<<<< HEAD
use Doctrine\Common\Collections\ArrayCollection;
=======
use Symfony\Component\EventDispatcher\EventDispatcherInterface;

>>>>>>> 1dd95357
use Doctrine\Common\Collections\Collection;
use Doctrine\Common\Util\ClassUtils;

use Oro\Bundle\ImportExportBundle\Context\ContextAwareInterface;
use Oro\Bundle\ImportExportBundle\Context\ContextInterface;
use Oro\Bundle\ImportExportBundle\Exception\InvalidArgumentException;
use Oro\Bundle\ImportExportBundle\Exception\LogicException;
use Oro\Bundle\ImportExportBundle\Field\FieldHelper;
use Oro\Bundle\ImportExportBundle\Field\DatabaseHelper;
use Oro\Bundle\ImportExportBundle\Processor\EntityNameAwareInterface;
use Oro\Bundle\ImportExportBundle\Strategy\StrategyInterface;
use Oro\Bundle\ImportExportBundle\Event\StrategyEvent;

class ConfigurableAddOrReplaceStrategy implements StrategyInterface, ContextAwareInterface, EntityNameAwareInterface
{
    /**
     * @var string
     */
    protected $entityName;

    /**
     * @var ContextInterface
     */
    protected $context;

    /**
     * @var EventDispatcherInterface
     */
    protected $eventDispatcher;

    /**
     * @var ImportStrategyHelper
     */
    protected $strategyHelper;

    /**
     * @var FieldHelper
     */
    protected $fieldHelper;

    /**
     * @var DatabaseHelper
     */
    protected $databaseHelper;

    /**
     * @var array
     */
    protected $cachedEntities = array();

    /**
     * @param EventDispatcherInterface $eventDispatcher
     * @param ImportStrategyHelper $helper
     * @param FieldHelper $fieldHelper
     * @param DatabaseHelper $databaseHelper
     */
    public function __construct(
        EventDispatcherInterface $eventDispatcher,
        ImportStrategyHelper $helper,
        FieldHelper $fieldHelper,
        DatabaseHelper $databaseHelper
    ) {
        $this->eventDispatcher = $eventDispatcher;
        $this->strategyHelper = $helper;
        $this->fieldHelper = $fieldHelper;
        $this->databaseHelper = $databaseHelper;
    }

    /**
     * {@inheritdoc}
     */
    public function setEntityName($entityName)
    {
        $this->entityName = $entityName;
    }

    /**
     * {@inheritdoc}
     */
    public function setImportExportContext(ContextInterface $context)
    {
        $this->context = $context;
    }

    /**
     * {@inheritdoc}
     */
    public function process($entity)
    {
        $this->assertEnvironment($entity);

        $this->cachedEntities = array();
        $entity = $this->beforeProcessEntity($entity);
        $entity = $this->processEntity($entity, true, true, $this->context->getValue('itemData'));
        $entity = $this->afterProcessEntity($entity);
        $entity = $this->validateAndUpdateContext($entity);

        return $entity;
    }

    /**
     * @param object $entity
     * @param bool   $isFullData
     * @param bool   $isPersistNew
     * @param mixed|array|null $itemData
     * @param array $searchContext
     * @return null|object
     */
    protected function processEntity(
        $entity,
        $isFullData = false,
        $isPersistNew = false,
        $itemData = null,
        array $searchContext = array()
    ) {
        $oid = spl_object_hash($entity);
        if (isset($this->cachedEntities[$oid])) {
            return $entity;
        }

        $entityName = ClassUtils::getClass($entity);
        $fields = $this->fieldHelper->getFields($entityName, true);

        // find and cache existing or new entity
        $existingEntity = $this->findExistingEntity($entity, $fields, $searchContext);
        if ($existingEntity) {
            $existingOid = spl_object_hash($existingEntity);
            if (isset($this->cachedEntities[$existingOid])) {
                return $existingEntity;
            }
            $this->cachedEntities[$existingOid] = $existingEntity;
        } else {
            // if can't find entity and new entity can't be persisted
            if (!$isPersistNew) {
                return null;
            }
            $this->databaseHelper->resetIdentifier($entity);
            $this->cachedEntities[$oid] = $entity;
        }

        // import entity fields
        if ($existingEntity) {
            if ($isFullData) {
                $identifierName = $this->databaseHelper->getIdentifierFieldName($entityName);
                $excludedFields = array($identifierName);

                foreach ($fields as $key => $field) {
                    $fieldName = $field['name'];

                    // exclude fields marked as "excluded" and not specified field
                    // do not exclude identity fields
                    if ($this->fieldHelper->getConfigValue($entityName, $fieldName, 'excluded', false)
                        || $itemData !== null && !array_key_exists($fieldName, $itemData)
                        && !$this->fieldHelper->getConfigValue($entityName, $fieldName, 'identity', false)
                    ) {
                        $excludedFields[] = $fieldName;
                        unset($fields[$key]); // do not update relations for excluded fields
                    }
                }

                $this->strategyHelper->importEntity($existingEntity, $entity, $excludedFields);
            }

            $entity = $existingEntity;
        }

        // update relations
        if ($isFullData) {
            $this->updateRelations($entity, $fields, $itemData);
        }

        return $entity;
    }

    /**
     * @param object $entity
     * @param array $fields
     * @param array|null $itemData
     */
    protected function updateRelations($entity, array $fields, array $itemData = null)
    {
        $entityName = ClassUtils::getClass($entity);

        foreach ($fields as $field) {
            if ($this->fieldHelper->isRelation($field)) {
                $fieldName = $field['name'];
                $isFullRelation = $this->fieldHelper->getConfigValue($entityName, $fieldName, 'full', false);
                $isPersistRelation = $this->databaseHelper->isCascadePersist($entityName, $fieldName);
                $inversedFieldName = $this->databaseHelper->getInversedRelationFieldName($entityName, $fieldName);

                // additional search parameters to find only related entities
                $searchContext = array();
                if ($isPersistRelation && $inversedFieldName
                    && $this->databaseHelper->isSingleInversedRelation($entityName, $fieldName)
                ) {
                    $searchContext[$inversedFieldName] = $entity;
                }

                if ($this->fieldHelper->isSingleRelation($field)) {
                    // single relation
                    $relationEntity = $this->fieldHelper->getObjectValue($entity, $fieldName);
                    if ($relationEntity) {
                        $relationItemData = $this->fieldHelper->getItemData($itemData, $fieldName);
                        $relationEntity = $this->processEntity(
                            $relationEntity,
                            $isFullRelation,
                            $isPersistRelation,
                            $relationItemData,
                            $searchContext
                        );
                    }
                    $this->fieldHelper->setObjectValue($entity, $fieldName, $relationEntity);
                } elseif ($this->fieldHelper->isMultipleRelation($field)) {
                    // multiple relation
                    $relationCollection = $this->fieldHelper->getObjectValue($entity, $fieldName);
                    if ($relationCollection instanceof Collection) {
                        $collectionItemData = $this->fieldHelper->getItemData($itemData, $fieldName);
                        $collectionEntities = array();

                        foreach ($relationCollection as $collectionEntity) {
                            $entityItemData = $this->fieldHelper->getItemData(array_shift($collectionItemData));
                            $collectionEntity = $this->processEntity(
                                $collectionEntity,
                                $isFullRelation,
                                $isPersistRelation,
                                $entityItemData,
                                $searchContext
                            );

                            if ($collectionEntity) {
                                $collectionEntities[] = $collectionEntity;
                            }
                        }

                        $relationCollection->clear();
                        $this->fieldHelper->setObjectValue($entity, $fieldName, $collectionEntities);
                    }
                }
            }
        }
    }

    /**
     * @param object $entity
     * @param array $fields
     * @param array $searchContext
     * @return null|object
     */
    protected function findExistingEntity($entity, array $fields, array $searchContext = array())
    {
        $entityName = ClassUtils::getClass($entity);
        $identifier = $this->databaseHelper->getIdentifier($entity);
        $existingEntity = null;

        // find by identifier
        if ($identifier) {
            $existingEntity = $this->databaseHelper->find($entityName, $identifier);
        }

        // find by identity fields
        if (!$existingEntity
            && (!$searchContext || $this->databaseHelper->getIdentifier(current($searchContext)))
        ) {
            $identityValues = $searchContext;
            $identityValues += $this->fieldHelper->getIdentityValues($entity, $fields);
            $existingEntity = $this->findEntityByIdentityValues($entityName, $identityValues);
        }

        return $existingEntity;
    }

    /**
     * Try to find entity by identity fields if at least one is specified
     *
     * @param string $entityName
     * @param array $identityValues
     * @return null|object
     */
    protected function findEntityByIdentityValues($entityName, array $identityValues)
    {
        foreach ($identityValues as $value) {
            if (null !== $value && '' !== $value) {
                return $this->databaseHelper->findOneBy($entityName, $identityValues);
            }
        }

        return null;
    }

    /**
     * @param object $entity
     * @return null|object
     */
    protected function validateAndUpdateContext($entity)
    {
        // validate entity
        $validationErrors = $this->strategyHelper->validateEntity($entity);
        if ($validationErrors) {
            $this->context->incrementErrorEntriesCount();
            $this->strategyHelper->addValidationErrors($validationErrors, $this->context);
            $this->clearEntityRelations($entity);

            return null;
        }

        // increment context counter
        $identifier = $this->databaseHelper->getIdentifier($entity);
        if ($identifier) {
            $this->context->incrementReplaceCount();
        } else {
            $this->context->incrementAddCount();
        }

        return $entity;
    }

    /**
     * Clear entity multiple relations if entity isn't valid,
     * used to prevent usage of this entity in related collections
     *
     * @param object $entity
     */
    protected function clearEntityRelations($entity)
    {
        $entityName = ClassUtils::getClass($entity);
        $fields = $this->fieldHelper->getFields($entityName, true);

        foreach ($fields as $field) {
            if ($this->fieldHelper->isMultipleRelation($field)) {
                $fieldName = $field['name'];
                $this->fieldHelper->setObjectValue($entity, $fieldName, new ArrayCollection());
            }
        }
    }

    /**
     * @param object $entity
     * @throws InvalidArgumentException
     * @throws LogicException
     */
    protected function assertEnvironment($entity)
    {
        if (!$this->context) {
            throw new LogicException('Strategy must have import/export context');
        }

        if (!$this->entityName) {
            throw new LogicException('Strategy must know about entity name');
        }

        $entityName = $this->entityName;
        if (!$entity instanceof $entityName) {
            throw new InvalidArgumentException(sprintf('Imported entity must be instance of %s', $entityName));
        }
    }

    /**
     * @param object $entity
     * @return object
     */
    protected function beforeProcessEntity($entity)
    {
        $event = new StrategyEvent($this, $entity);
        $this->eventDispatcher->dispatch(StrategyEvent::PROCESS_BEFORE, $event);
        return $event->getEntity();
    }

    /**
     * @param object $entity
     * @return object
     */
    protected function afterProcessEntity($entity)
    {
        $event = new StrategyEvent($this, $entity);
        $this->eventDispatcher->dispatch(StrategyEvent::PROCESS_AFTER, $event);
        return $event->getEntity();
    }
}<|MERGE_RESOLUTION|>--- conflicted
+++ resolved
@@ -2,12 +2,8 @@
 
 namespace Oro\Bundle\ImportExportBundle\Strategy\Import;
 
-<<<<<<< HEAD
-use Doctrine\Common\Collections\ArrayCollection;
-=======
 use Symfony\Component\EventDispatcher\EventDispatcherInterface;
 
->>>>>>> 1dd95357
 use Doctrine\Common\Collections\Collection;
 use Doctrine\Common\Util\ClassUtils;
 
@@ -308,8 +304,6 @@
         if ($validationErrors) {
             $this->context->incrementErrorEntriesCount();
             $this->strategyHelper->addValidationErrors($validationErrors, $this->context);
-            $this->clearEntityRelations($entity);
-
             return null;
         }
 
@@ -325,25 +319,6 @@
     }
 
     /**
-     * Clear entity multiple relations if entity isn't valid,
-     * used to prevent usage of this entity in related collections
-     *
-     * @param object $entity
-     */
-    protected function clearEntityRelations($entity)
-    {
-        $entityName = ClassUtils::getClass($entity);
-        $fields = $this->fieldHelper->getFields($entityName, true);
-
-        foreach ($fields as $field) {
-            if ($this->fieldHelper->isMultipleRelation($field)) {
-                $fieldName = $field['name'];
-                $this->fieldHelper->setObjectValue($entity, $fieldName, new ArrayCollection());
-            }
-        }
-    }
-
-    /**
      * @param object $entity
      * @throws InvalidArgumentException
      * @throws LogicException
