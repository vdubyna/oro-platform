<?php

namespace Oro\Bundle\ImportExportBundle\Strategy\Import;

use Symfony\Component\EventDispatcher\EventDispatcherInterface;

use Doctrine\Common\Collections\Collection;
use Doctrine\Common\Util\ClassUtils;
use Doctrine\Common\Collections\ArrayCollection;

use Oro\Bundle\ImportExportBundle\Context\ContextAwareInterface;
use Oro\Bundle\ImportExportBundle\Context\ContextInterface;
use Oro\Bundle\ImportExportBundle\Exception\InvalidArgumentException;
use Oro\Bundle\ImportExportBundle\Exception\LogicException;
use Oro\Bundle\ImportExportBundle\Field\FieldHelper;
use Oro\Bundle\ImportExportBundle\Field\DatabaseHelper;
use Oro\Bundle\ImportExportBundle\Processor\EntityNameAwareInterface;

class ConfigurableAddOrReplaceStrategy extends AbstractImportStrategy implements
    ContextAwareInterface,
    EntityNameAwareInterface
{
    /**
     * @var string
     */
    protected $entityName;

    /**
     * @var ContextInterface
     */
    protected $context;

    /**
     * @var EventDispatcherInterface
     */
    protected $eventDispatcher;

    /**
     * @var ImportStrategyHelper
     */
    protected $strategyHelper;

    /**
     * @var FieldHelper
     */
    protected $fieldHelper;

    /**
     * @var DatabaseHelper
     */
    protected $databaseHelper;

    /**
     * @var array
     */
    protected $cachedEntities = array();

    /**
     * @param EventDispatcherInterface $eventDispatcher
     * @param ImportStrategyHelper $helper
     * @param FieldHelper $fieldHelper
     * @param DatabaseHelper $databaseHelper
     */
    public function __construct(
        EventDispatcherInterface $eventDispatcher,
        ImportStrategyHelper $helper,
        FieldHelper $fieldHelper,
        DatabaseHelper $databaseHelper
    ) {
        parent::__construct($eventDispatcher);

        $this->strategyHelper = $helper;
        $this->fieldHelper = $fieldHelper;
        $this->databaseHelper = $databaseHelper;
    }

    /**
     * {@inheritdoc}
     */
    public function setEntityName($entityName)
    {
        $this->entityName = $entityName;
    }

    /**
     * {@inheritdoc}
     */
    public function setImportExportContext(ContextInterface $context)
    {
        $this->context = $context;
    }

    /**
     * {@inheritdoc}
     */
    public function process($entity)
    {
        $this->assertEnvironment($entity);

        $this->cachedEntities = array();
        $entity = $this->beforeProcessEntity($entity);
        $entity = $this->processEntity($entity, true, true, $this->context->getValue('itemData'));
        $entity = $this->afterProcessEntity($entity);
        $entity = $this->validateAndUpdateContext($entity);

        return $entity;
    }

    /**
     * @param object $entity
     * @param bool $isFullData
     * @param bool $isPersistNew
     * @param mixed|array|null $itemData
     * @param array $searchContext
     * @return null|object
     */
    protected function processEntity(
        $entity,
        $isFullData = false,
        $isPersistNew = false,
        $itemData = null,
        array $searchContext = array()
    ) {
        $oid = spl_object_hash($entity);
        if (isset($this->cachedEntities[$oid])) {
            return $entity;
        }

        $entityName = ClassUtils::getClass($entity);
        $fields = $this->getEntityFields($entityName);

        // find and cache existing or new entity
        $existingEntity = $this->findExistingEntity($entity, $fields, $searchContext);
        if ($existingEntity) {
            $existingOid = spl_object_hash($existingEntity);
            if (isset($this->cachedEntities[$existingOid])) {
                return $existingEntity;
            }
            $this->cachedEntities[$existingOid] = $existingEntity;
        } else {
            // if can't find entity and new entity can't be persisted
            if (!$isPersistNew) {
                return null;
            }
            $this->databaseHelper->resetIdentifier($entity);
            $this->cachedEntities[$oid] = $entity;
        }

        // import entity fields
        if ($existingEntity) {
            if ($isFullData) {
<<<<<<< HEAD
                $this->importExistingEntity($existingEntity, $entity, $itemData);
=======
                $this->importExistingEntity($entity, $existingEntity, $itemData);
>>>>>>> a2c655b7
            }

            $entity = $existingEntity;
        }

        // update relations
        if ($isFullData) {
            $this->updateRelations($entity, $fields, $itemData);
        }

        return $entity;
    }

    /**
     * @param object $entity
     * @param object $existingEntity
     * @param mixed|array|null $itemData
     * @param array $excludedFields
     */
    protected function importExistingEntity(
        $entity,
        $existingEntity,
<<<<<<< HEAD
        $itemData,
=======
        $itemData = null,
>>>>>>> a2c655b7
        array $excludedFields = array()
    ) {
        $entityName = ClassUtils::getClass($entity);
        $identifierName = $this->databaseHelper->getIdentifierFieldName($entityName);
        $excludedFields[] = $identifierName;
<<<<<<< HEAD
        $fields = $this->getEntityFields($entityName);
=======
        $fields = $this->fieldHelper->getFields($entityName, true);
>>>>>>> a2c655b7

        foreach ($fields as $key => $field) {
            $fieldName = $field['name'];

            // exclude fields marked as "excluded" and not specified field
            // do not exclude identity fields
            if ($this->fieldHelper->getConfigValue($entityName, $fieldName, 'excluded', false)
                || $itemData !== null && !array_key_exists($fieldName, $itemData)
                && !$this->fieldHelper->getConfigValue($entityName, $fieldName, 'identity', false)
            ) {
                $excludedFields[] = $fieldName;
                unset($fields[$key]); // do not update relations for excluded fields
            }
        }

        $this->strategyHelper->importEntity($existingEntity, $entity, $excludedFields);
    }

    /**
<<<<<<< HEAD
     * @param string $entityName
     * @return array
     */
    protected function getEntityFields($entityName)
    {
        return $this->fieldHelper->getFields($entityName, true);
    }

    /**
=======
>>>>>>> a2c655b7
     * @param object $entity
     * @param array $fields
     * @param array|null $itemData
     */
    protected function updateRelations($entity, array $fields, array $itemData = null)
    {
        $entityName = ClassUtils::getClass($entity);

        foreach ($fields as $field) {
            if ($this->fieldHelper->isRelation($field)) {
                $fieldName = $field['name'];
                $isFullRelation = $this->fieldHelper->getConfigValue($entityName, $fieldName, 'full', false);
                $isPersistRelation = $this->databaseHelper->isCascadePersist($entityName, $fieldName);
                $inversedFieldName = $this->databaseHelper->getInversedRelationFieldName($entityName, $fieldName);

                // additional search parameters to find only related entities
                $searchContext = array();
                if ($isPersistRelation && $inversedFieldName
                    && $this->databaseHelper->isSingleInversedRelation($entityName, $fieldName)
                ) {
                    $searchContext[$inversedFieldName] = $entity;
                }

                if ($this->fieldHelper->isSingleRelation($field)) {
                    // single relation
                    $relationEntity = $this->fieldHelper->getObjectValue($entity, $fieldName);
                    if ($relationEntity) {
                        $relationItemData = $this->fieldHelper->getItemData($itemData, $fieldName);
                        $relationEntity = $this->processEntity(
                            $relationEntity,
                            $isFullRelation,
                            $isPersistRelation,
                            $relationItemData,
                            $searchContext
                        );
                    }
                    $this->fieldHelper->setObjectValue($entity, $fieldName, $relationEntity);
                } elseif ($this->fieldHelper->isMultipleRelation($field)) {
                    // multiple relation
                    $relationCollection = $this->fieldHelper->getObjectValue($entity, $fieldName);
                    if ($relationCollection instanceof Collection) {
                        $collectionItemData = $this->fieldHelper->getItemData($itemData, $fieldName);
                        $collectionEntities = new ArrayCollection();

                        foreach ($relationCollection as $collectionEntity) {
                            $entityItemData = $this->fieldHelper->getItemData(array_shift($collectionItemData));
                            $collectionEntity = $this->processEntity(
                                $collectionEntity,
                                $isFullRelation,
                                $isPersistRelation,
                                $entityItemData,
                                $searchContext
                            );

                            if ($collectionEntity) {
                                $collectionEntities->add($collectionEntity);
                            }
                        }

                        $relationCollection->clear();
                        $this->fieldHelper->setObjectValue($entity, $fieldName, $collectionEntities);
                    }
                }
            }
        }
    }

    /**
     * @param object $entity
     * @param array $fields
     * @param array $searchContext
     * @return null|object
     */
<<<<<<< HEAD
    protected function findExistingEntity($entity, array $fields)
=======
    protected function findExistingEntity($entity, array $fields, array $searchContext = array())
>>>>>>> a2c655b7
    {
        $entityName = ClassUtils::getClass($entity);
        $identifier = $this->databaseHelper->getIdentifier($entity);
        $existingEntity = null;

        // find by identifier
        if ($identifier) {
            $existingEntity = $this->databaseHelper->find($entityName, $identifier);
        }

        // find by identity fields
        if (!$existingEntity
            && (!$searchContext || $this->databaseHelper->getIdentifier(current($searchContext)))
        ) {
            $identityValues = $searchContext;
            $identityValues += $this->fieldHelper->getIdentityValues($entity, $fields);
            $existingEntity = $this->findEntityByIdentityValues($entityName, $identityValues);
        }

        return $existingEntity;
    }

    /**
     * Try to find entity by identity fields if at least one is specified
     *
     * @param string $entityName
     * @param array $identityValues
     * @return null|object
     */
    protected function findEntityByIdentityValues($entityName, array $identityValues)
    {
        foreach ($identityValues as $value) {
            if (null !== $value && '' !== $value) {
                return $this->databaseHelper->findOneBy($entityName, $identityValues);
            }
        }

        return null;
    }

    /**
     * @param object $entity
     * @return null|object
     */
    protected function validateAndUpdateContext($entity)
    {
        // validate entity
        $validationErrors = $this->strategyHelper->validateEntity($entity);
        if ($validationErrors) {
            $this->context->incrementErrorEntriesCount();
            $this->strategyHelper->addValidationErrors($validationErrors, $this->context);
            return null;
        }

        // increment context counter
        $identifier = $this->databaseHelper->getIdentifier($entity);
        if ($identifier) {
            $this->context->incrementReplaceCount();
        } else {
            $this->context->incrementAddCount();
        }

        return $entity;
    }

    /**
     * @param object $entity
     * @throws InvalidArgumentException
     * @throws LogicException
     */
    protected function assertEnvironment($entity)
    {
        if (!$this->context) {
            throw new LogicException('Strategy must have import/export context');
        }

        if (!$this->entityName) {
            throw new LogicException('Strategy must know about entity name');
        }

        $entityName = $this->entityName;
        if (!$entity instanceof $entityName) {
            throw new InvalidArgumentException(sprintf('Imported entity must be instance of %s', $entityName));
        }
    }
}<|MERGE_RESOLUTION|>--- conflicted
+++ resolved
@@ -108,8 +108,8 @@
 
     /**
      * @param object $entity
-     * @param bool $isFullData
-     * @param bool $isPersistNew
+     * @param bool   $isFullData
+     * @param bool   $isPersistNew
      * @param mixed|array|null $itemData
      * @param array $searchContext
      * @return null|object
@@ -127,7 +127,7 @@
         }
 
         $entityName = ClassUtils::getClass($entity);
-        $fields = $this->getEntityFields($entityName);
+        $fields = $this->fieldHelper->getFields($entityName, true);
 
         // find and cache existing or new entity
         $existingEntity = $this->findExistingEntity($entity, $fields, $searchContext);
@@ -149,11 +149,7 @@
         // import entity fields
         if ($existingEntity) {
             if ($isFullData) {
-<<<<<<< HEAD
-                $this->importExistingEntity($existingEntity, $entity, $itemData);
-=======
                 $this->importExistingEntity($entity, $existingEntity, $itemData);
->>>>>>> a2c655b7
             }
 
             $entity = $existingEntity;
@@ -176,21 +172,13 @@
     protected function importExistingEntity(
         $entity,
         $existingEntity,
-<<<<<<< HEAD
-        $itemData,
-=======
         $itemData = null,
->>>>>>> a2c655b7
         array $excludedFields = array()
     ) {
         $entityName = ClassUtils::getClass($entity);
         $identifierName = $this->databaseHelper->getIdentifierFieldName($entityName);
         $excludedFields[] = $identifierName;
-<<<<<<< HEAD
-        $fields = $this->getEntityFields($entityName);
-=======
         $fields = $this->fieldHelper->getFields($entityName, true);
->>>>>>> a2c655b7
 
         foreach ($fields as $key => $field) {
             $fieldName = $field['name'];
@@ -210,18 +198,6 @@
     }
 
     /**
-<<<<<<< HEAD
-     * @param string $entityName
-     * @return array
-     */
-    protected function getEntityFields($entityName)
-    {
-        return $this->fieldHelper->getFields($entityName, true);
-    }
-
-    /**
-=======
->>>>>>> a2c655b7
      * @param object $entity
      * @param array $fields
      * @param array|null $itemData
@@ -295,11 +271,7 @@
      * @param array $searchContext
      * @return null|object
      */
-<<<<<<< HEAD
-    protected function findExistingEntity($entity, array $fields)
-=======
     protected function findExistingEntity($entity, array $fields, array $searchContext = array())
->>>>>>> a2c655b7
     {
         $entityName = ClassUtils::getClass($entity);
         $identifier = $this->databaseHelper->getIdentifier($entity);
