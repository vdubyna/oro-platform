<?php

namespace Oro\Bundle\GridBundle\Datagrid;

use Symfony\Component\Translation\TranslatorInterface;
use Symfony\Component\Validator\ValidatorInterface;
use Symfony\Component\Routing\Router;

use Oro\Bundle\GridBundle\Builder\DatagridBuilderInterface;
use Oro\Bundle\GridBundle\Builder\ListBuilderInterface;
use Oro\Bundle\GridBundle\Field\FieldDescriptionInterface;
use Oro\Bundle\GridBundle\Field\FieldDescriptionCollection;
use Oro\Bundle\GridBundle\Property\PropertyInterface;
use Oro\Bundle\GridBundle\Datagrid\ParametersInterface;
use Oro\Bundle\GridBundle\Route\RouteGeneratorInterface;
use Oro\Bundle\GridBundle\Sorter\SorterInterface;
use Oro\Bundle\GridBundle\Action\MassAction\MassActionInterface;
use Oro\Bundle\GridBundle\Field\MassActionFieldDescription;
use Oro\Bundle\GridBundle\Filter\FilterInterface;

/**
 * @SuppressWarnings(PHPMD.ExcessiveClassComplexity)
 * TODO: This class should be refactored  (BAP-969).
 */
abstract class DatagridManager implements DatagridManagerInterface
{
    /**
     * @var DatagridBuilderInterface
     */
    protected $datagridBuilder;

    /**
     * @var ListBuilderInterface
     */
    protected $listBuilder;

    /**
     * @var QueryFactoryInterface
     */
    protected $queryFactory;

    /**
     * @var TranslatorInterface
     */
    protected $translator;

    /**
     * @var string
     */
    protected $translationDomain;

    /**
     * @var ValidatorInterface
     */
    protected $validator;

    /**
     * @var Router
     */
    protected $router;

    /**
     * @var ParametersInterface
     */
    protected $parameters;

    /**
     * @var string
     */
    protected $name;

    /**
     * @var string
     */
    protected $entityHint;

    /**
     * @var RouteGeneratorInterface
     */
    protected $routeGenerator;

    /**
     * @var FieldDescriptionCollection
     */
    private $fieldsCollection;

    /**
<<<<<<< HEAD
     * @var MassActionInterface[]
     */
    private $massActions;
=======
     * @var array
     */
    protected $toolbarOptions = array();
>>>>>>> c5dd3dab

    /**
     * {@inheritDoc}
     */
    public function setDatagridBuilder(DatagridBuilderInterface $datagridBuilder)
    {
        $this->datagridBuilder = $datagridBuilder;
    }

    /**
     * {@inheritDoc}
     */
    public function setListBuilder(ListBuilderInterface $listBuilder)
    {
        $this->listBuilder = $listBuilder;
    }

    /**
     * {@inheritDoc}
     */
    public function setQueryFactory(QueryFactoryInterface $queryManager)
    {
        $this->queryFactory = $queryManager;
    }

    /**
     * {@inheritDoc}
     */
    public function setTranslator(TranslatorInterface $translator)
    {
        $this->translator = $translator;
    }

    /**
     * {@inheritDoc}
     */
    public function setTranslationDomain($translationDomain)
    {
        $this->translationDomain = $translationDomain;
    }

    /**
     * {@inheritDoc}
     */
    public function setValidator(ValidatorInterface $validator)
    {
        $this->validator = $validator;
    }

    /**
     * {@inheritDoc}
     */
    public function setRouter(Router $router)
    {
        $this->router = $router;
    }

    /**
     * {@inheritDoc}
     */
    public function setRouteGenerator(RouteGeneratorInterface $routeGenerator)
    {
        $this->routeGenerator = $routeGenerator;
    }

    /**
     * {@inheritDoc}
     */
    public function setName($name)
    {
        $this->name = $name;
    }

    /**
     * {@inheritDoc}
     */
    public function setEntityHint($entityHint)
    {
        $this->entityHint = $entityHint;
    }

    /**
     * {@inheritDoc}
     */
    public function setParameters(ParametersInterface $parameters)
    {
        $this->parameters = $parameters;
    }

    /**
     * {@inheritDoc}
     */
    public function getDatagrid()
    {
        // add datagrid fields
        $listCollection = $this->listBuilder->getBaseList();

        /** @var $fieldDescription FieldDescriptionInterface */
        foreach ($this->getListFields() as $fieldDescription) {
            $listCollection->add($fieldDescription);
        }

        // merge default parameters
        $parametersArray = $this->parameters->toArray();
        if (empty($parametersArray[$this->name])) {
            foreach ($this->getDefaultParameters() as $type => $value) {
                $this->parameters->set($type, $value);
            }
        }

        // create query
        $query = $this->createQuery();
        $this->applyQueryParameters($query);

        // create datagrid
        $datagrid = $this->datagridBuilder->getBaseDatagrid(
            $query,
            $listCollection,
            $this->routeGenerator,
            $this->parameters,
            $this->name,
            $this->entityHint
        );

        // add properties
        foreach ($this->getProperties() as $property) {
            $this->datagridBuilder->addProperty($datagrid, $property);
        }

        // add datagrid filters
        /** @var $fieldDescription FieldDescriptionInterface */
        foreach ($this->getFilters() as $fieldDescription) {
            $this->datagridBuilder->addFilter($datagrid, $fieldDescription);
        }

        // add datagrid sorters
        /** @var $sorterField FieldDescriptionInterface */
        foreach ($this->getSorters() as $sorterField) {
            $this->datagridBuilder->addSorter($datagrid, $sorterField);
        }

        // add row actions
        foreach ($this->getRowActions() as $actionParameters) {
            $this->datagridBuilder->addRowAction($datagrid, $actionParameters);
        }

<<<<<<< HEAD
        // add mass actions
        foreach ($this->extractMassActions() as $massAction) {
            $this->datagridBuilder->addMassAction($datagrid, $massAction);
        }
=======
        // add toolbar options
        $datagrid->setToolbarOptions($this->getToolBarOptions());
>>>>>>> c5dd3dab

        return $datagrid;
    }

    /**
     * @return ProxyQueryInterface
     */
    protected function createQuery()
    {
        $query = $this->queryFactory->createQuery();
        $this->prepareQuery($query);
        return $query;
    }

    /**
     * @param ProxyQueryInterface $query
     */
    protected function prepareQuery(ProxyQueryInterface $query)
    {
    }

    /**
     * Apply query parameters to query object
     *
     * @param ProxyQueryInterface $query
     */
    protected function applyQueryParameters(ProxyQueryInterface $query)
    {
        foreach ($this->getQueryParameters() as $name => $value) {
            $query->setParameter($name, $value);
        }
    }

    /**
     * Get parameters for query
     *
     * @return array
     */
    protected function getQueryParameters()
    {
        return array();
    }

    protected function getFieldDescriptionCollection()
    {
        if (!$this->fieldsCollection) {
            $this->fieldsCollection = new FieldDescriptionCollection();
            if ($this->extractMassActions()) {
                $this->addMassActionField($this->fieldsCollection);
            }
            $this->configureFields($this->fieldsCollection);
        }

        return $this->fieldsCollection;
    }

    /**
     * Configure collection of field descriptions
     *
     * @param FieldDescriptionCollection $fieldCollection
     */
    protected function configureFields(FieldDescriptionCollection $fieldCollection)
    {
    }

    /**
     * Add mass action field to field collection
     *
     * @param FieldDescriptionCollection $fieldCollection
     */
    protected function addMassActionField(FieldDescriptionCollection $fieldCollection)
    {
        $fieldMassAction = new MassActionFieldDescription();
        $fieldMassAction->setName('mass_action');
        $fieldMassAction->setOptions(
            array(
                'type'        => FieldDescriptionInterface::TYPE_MASS_ACTION,
                'label'       => $this->translate('Selected Rows'),
                'filterable'  => true,
                'show_filter' => true,
                'filter_type' => FilterInterface::TYPE_BOOLEAN,
            )
        );
        $fieldCollection->add($fieldMassAction);
    }

    /**
     * Get Route generator
     *
     * @return RouteGeneratorInterface
     */
    public function getRouteGenerator()
    {
        return $this->routeGenerator;
    }

    /**
     * Get list of datagrid fields
     *
     * @return FieldDescriptionInterface[]
     */
    protected function getListFields()
    {
        return $this->getFieldDescriptionCollection()->getElements();
    }

    /**
     * Get list of properties
     *
     * @return PropertyInterface[]
     */
    protected function getProperties()
    {
        return array();
    }

    /**
     * Get list of datagrid filters
     *
     * @return FieldDescriptionInterface[]
     */
    protected function getFilters()
    {
        $fields = array();
        /** @var $fieldDescription FieldDescriptionInterface */
        foreach ($this->getFieldDescriptionCollection() as $fieldDescription) {
            if ($fieldDescription->isFilterable()) {
                $fields[] = $fieldDescription;
            }
        }

        return $fields;
    }

    /**
     * Get list of datagrid sorters
     *
     * @return array
     */
    protected function getSorters()
    {
        $fields = array();
        /** @var $fieldDescription FieldDescriptionInterface */
        foreach ($this->getFieldDescriptionCollection() as $fieldDescription) {
            if ($fieldDescription->isSortable()) {
                $fields[] = $fieldDescription;
            }
        }

        return $fields;
    }

    /**
     * Get list of row actions
     *
     * @return array
     */
    protected function getRowActions()
    {
        return array();
    }

    /**
     * Extracts mass actions and put them into internal cache to prevent excessive instantiation
     *
     * @return MassActionInterface[]
     */
    private function extractMassActions()
    {
        if (null === $this->massActions) {
            $this->massActions = $this->getMassActions();
        }

        return $this->massActions;
    }

    /**
     * Get list of mass actions
     *
     * @return MassActionInterface[]
     */
    protected function getMassActions()
    {
        return array();
    }

    /**
     * Get default parameters
     *
     * @return array
     */
    protected function getDefaultParameters()
    {
        return array(
            ParametersInterface::FILTER_PARAMETERS => $this->getDefaultFilters(),
            ParametersInterface::SORT_PARAMETERS   => $this->getDefaultSorters(),
            ParametersInterface::PAGER_PARAMETERS  => $this->getDefaultPager()
        );
    }

    /**
     * @return array
     */
    protected function getDefaultSorters()
    {
        $sorters = array();

        // get first sortable field
        $fields = $this->getSorters();
        if (!empty($fields)) {
            /** @var $field FieldDescriptionInterface */
            $field = reset($fields);
            $sorters[$field->getName()] = SorterInterface::DIRECTION_ASC;
        }

        return $sorters;
    }

    /**
     * @return array
     */
    protected function getDefaultFilters()
    {
        return array();
    }

    /**
     * @return array
     */
    protected function getDefaultPager()
    {
        $defaultPager = array();
        $options = $this->getToolBarOptions();

        switch (true) {
            case isset($options['hide']) && $options['hide']:
                $defaultPager['_per_page'] = 0;
                break;
            case isset($options['pagination']['hide']) && $options['pagination']['hide']:
                $defaultPager['_per_page'] = 0;
                break;
            case isset($options['pageSize']['hide']) && $options['pageSize']['hide']:
                $defaultPager['_per_page'] = 0;
                break;
        }

        // add 'all' pageSize
        if (isset($defaultPager['_per_page']) && $defaultPager['_per_page'] == 0) {
            $notExists = true;
            if (isset($options['pageSize']['items']) && is_array($options['pageSize']['items'])) {
                foreach ($options['pageSize']['items'] as $item) {
                    if ($item == 0 || isset($item['size']) && $item['size'] == 0) {
                        $notExists = false;
                        break;
                    }
                }
            }

            if ($notExists) {
                $options['pageSize'] = isset($options['pageSize']) ? $options['pageSize'] : array();
                $options['pageSize']['items'] = isset($options['pageSize']['items']) && is_array($options['pageSize']['items'])
                    ? $options['pageSize']['items']
                    : array();
                $options['pageSize']['items'][] = array(
                    'size' => 0,
                    'label' => $this->translate('oro.grid.datagrid.page_size.all')
                );
                $this->toolbarOptions = $options;
            }
        }

        return $defaultPager;
    }

    /**
     * @param string $id
     * @param array $parameters
     * @param string $domain
     * @return string
     */
    protected function translate($id, array $parameters = array(), $domain = null)
    {
        if (!$domain) {
            $domain = $this->translationDomain;
        }

        return $this->translator->trans($id, $parameters, $domain);
    }

    /**
     * Define grid toolbar options as assoc array
     *
     * @return array
     */
    public function getToolBarOptions()
    {
        return $this->toolbarOptions;
    }
}<|MERGE_RESOLUTION|>--- conflicted
+++ resolved
@@ -85,15 +85,14 @@
     private $fieldsCollection;
 
     /**
-<<<<<<< HEAD
      * @var MassActionInterface[]
      */
     private $massActions;
-=======
+
+    /**
      * @var array
      */
     protected $toolbarOptions = array();
->>>>>>> c5dd3dab
 
     /**
      * {@inheritDoc}
@@ -240,15 +239,12 @@
             $this->datagridBuilder->addRowAction($datagrid, $actionParameters);
         }
 
-<<<<<<< HEAD
         // add mass actions
         foreach ($this->extractMassActions() as $massAction) {
             $this->datagridBuilder->addMassAction($datagrid, $massAction);
         }
-=======
         // add toolbar options
         $datagrid->setToolbarOptions($this->getToolBarOptions());
->>>>>>> c5dd3dab
 
         return $datagrid;
     }
