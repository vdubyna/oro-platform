<?php

namespace Oro\Bundle\GridBundle\Tests\Unit\Builder\ORM;

use Oro\Bundle\GridBundle\Builder\ORM\DatagridBuilder;
use Oro\Bundle\GridBundle\Field\FieldDescription;
use Oro\Bundle\GridBundle\Field\FieldDescriptionCollection;
<<<<<<< HEAD
use Oro\Bundle\GridBundle\Filter\FilterInterface;
=======
use Oro\Bundle\GridBundle\Datagrid\ParametersInterface;
>>>>>>> ebeb34db

class DatagridBuilderTest extends \PHPUnit_Framework_TestCase
{
    /**#@+
     * Test parameters
     */
    const TEST_ENTITY_NAME   = 'test_entity_name';
    const TEST_ENTITY_TYPE   = 'test_entity_type';
    const TEST_ACL_RESOURCE  = 'test_acl_resource';
    /**#@-*/

    /**
     * Datagrid class name
     */
    const DATAGRID_CLASS = 'Oro\Bundle\GridBundle\Datagrid\Datagrid';

    /**
     * @var DatagridBuilder
     */
    protected $model;

    /**
     * @var array
     */
    protected $testFilterOptions = array(
        'option1'     => 'value1',
        'option2'     => 'value2',
        'filter_type' => self::TEST_ENTITY_TYPE
    );

    /**
     * @var array
     */
    protected $testActionOptions = array('key' => 'value');

    protected function tearDown()
    {
        unset($this->model);
    }

    /**
     * @param array $arguments
     */
    protected function initializeDatagridBuilder($arguments = array())
    {
        $defaultArguments = array(
            'formFactory'     => $this->getMockForAbstractClass('Symfony\Component\Form\FormFactoryInterface'),
            'eventDispatcher' => $this->getMockForAbstractClass(
                'Symfony\Component\EventDispatcher\EventDispatcherInterface'
            ),
            'securityFacade'  => $this->getMockBuilder('Oro\Bundle\SecurityBundle\SecurityFacade')
                                 ->disableOriginalConstructor()->getMock(),
            'filterFactory'   => $this->getMockForAbstractClass('Oro\Bundle\GridBundle\Filter\FilterFactoryInterface'),
            'sorterFactory'   => $this->getMockForAbstractClass('Oro\Bundle\GridBundle\Sorter\SorterFactoryInterface'),
            'actionFactory'   => $this->getMockForAbstractClass('Oro\Bundle\GridBundle\Action\ActionFactoryInterface'),
            'className'       => null,
        );

        $arguments = array_merge($defaultArguments, $arguments);

        $this->model = new DatagridBuilder(
            $arguments['formFactory'],
            $arguments['eventDispatcher'],
            $arguments['securityFacade'],
            $arguments['filterFactory'],
            $arguments['sorterFactory'],
            $arguments['actionFactory'],
            $arguments['className']
        );
    }

    public function testAddFilter()
    {
        // test filter
        $testFilter = $this->getMockForAbstractClass('Oro\Bundle\GridBundle\Filter\FilterInterface');

        // field description
        $fieldDescription = new FieldDescription();
        $fieldDescription->setName(self::TEST_ENTITY_NAME);
        $fieldDescription->setOptions($this->testFilterOptions);

        // filter factory
        $filterFactoryMock = $this->getMockForAbstractClass(
            'Oro\Bundle\GridBundle\Filter\FilterFactoryInterface',
            array(),
            '',
            false,
            true,
            true,
            array('create')
        );
        $filterFactoryMock->expects($this->once())
            ->method('create')
            ->with(self::TEST_ENTITY_NAME, self::TEST_ENTITY_TYPE, $fieldDescription->getOptions())
            ->will($this->returnValue($testFilter));

        // datagrid
        $datagridMock = $this->getMockForAbstractClass(
            'Oro\Bundle\GridBundle\Datagrid\DatagridInterface',
            array(),
            '',
            false,
            true,
            true,
            array('addFilter')
        );
        $datagridMock->expects($this->once())
            ->method('addFilter')
            ->with($testFilter);

        // test
        $this->initializeDatagridBuilder(array('filterFactory' => $filterFactoryMock));
        $this->model->addFilter($datagridMock, $fieldDescription);
    }

    public function testAddSelectedRowFilter()
    {
        $testFilter = $this->getMockForAbstractClass('Oro\Bundle\GridBundle\Filter\FilterInterface');

        $options = array();

        // filter factory
        $filterFactoryMock = $this->getMockForAbstractClass(
            'Oro\Bundle\GridBundle\Filter\FilterFactoryInterface',
            array(),
            '',
            false,
            true,
            true,
            array('create')
        );
        $filterFactoryMock->expects($this->once())
            ->method('create')
            ->with(DatagridBuilder::SELECTED_ROW_FILTER_NAME, FilterInterface::TYPE_SELECT_ROW, $options)
            ->will($this->returnValue($testFilter));

        // datagrid
        $datagridMock = $this->getMockForAbstractClass(
            'Oro\Bundle\GridBundle\Datagrid\DatagridInterface',
            array(),
            '',
            false,
            true,
            true,
            array('addFilter')
        );

        $testFilter->expects($this->once())->method('setOption')->with('data_type', FieldDescription::TYPE_INTEGER);

        $datagridMock->expects($this->once())
            ->method('addFilter')
            ->with($testFilter);

        $this->initializeDatagridBuilder(array('filterFactory' => $filterFactoryMock));
        $this->model->addSelectedRowFilter($datagridMock, $options);
    }

    public function testAddSorter()
    {
        // test sorter
        $testSorter = $this->getMockForAbstractClass('Oro\Bundle\GridBundle\Sorter\SorterInterface');

        // field description
        $fieldDescription = new FieldDescription();

        // sorter factory
        $sorterFactoryMock = $this->getMockForAbstractClass(
            'Oro\Bundle\GridBundle\Sorter\SorterFactoryInterface',
            array(),
            '',
            false,
            true,
            true,
            array('create')
        );
        $sorterFactoryMock->expects($this->once())
            ->method('create')
            ->with($fieldDescription)
            ->will($this->returnValue($testSorter));

        // datagrid
        $datagridMock = $this->getMockForAbstractClass(
            'Oro\Bundle\GridBundle\Datagrid\DatagridInterface',
            array(),
            '',
            false,
            true,
            true,
            array('addSorter')
        );
        $datagridMock->expects($this->once())
            ->method('addSorter')
            ->with($testSorter);

        // test
        $this->initializeDatagridBuilder(array('sorterFactory' => $sorterFactoryMock));
        $this->model->addSorter($datagridMock, $fieldDescription);
    }

    /**
     * Data provider for testAddRowAction
     *
     * @return array
     */
    public function addRowActionDataProvider()
    {
        return array(
            'granted_with_minimum_data' => array(
                '$isGranted' => true,
                '$actualParameters' => array(
                    'name' => self::TEST_ENTITY_NAME,
                    'type' => self::TEST_ENTITY_TYPE
                ),
                '$expectedParameters' => array(
                    'name'         => self::TEST_ENTITY_NAME,
                    'type'         => self::TEST_ENTITY_TYPE,
                    'acl_resource' => null,
                    'options'      => array()
                )
            ),
            'not_granted_with_full_data' => array(
                '$isGranted' => false,
                '$actualParameters' => array(
                    'name'         => self::TEST_ENTITY_NAME,
                    'type'         => self::TEST_ENTITY_TYPE,
                    'acl_resource' => self::TEST_ACL_RESOURCE,
                    'options'      => $this->testActionOptions
                ),
                '$expectedParameters' => array(
                    'name'         => self::TEST_ENTITY_NAME,
                    'type'         => self::TEST_ENTITY_TYPE,
                    'acl_resource' => self::TEST_ACL_RESOURCE,
                    'options'      => $this->testActionOptions
                )
            ),
            'granted_with_full_data' => array(
                '$isGranted' => true,
                '$actualParameters' => array(
                    'name'         => self::TEST_ENTITY_NAME,
                    'type'         => self::TEST_ENTITY_TYPE,
                    'acl_resource' => self::TEST_ACL_RESOURCE,
                    'options'      => $this->testActionOptions
                ),
                '$expectedParameters' => array(
                    'name'         => self::TEST_ENTITY_NAME,
                    'type'         => self::TEST_ENTITY_TYPE,
                    'acl_resource' => self::TEST_ACL_RESOURCE,
                    'options'      => $this->testActionOptions
                )
            ),
        );
    }

    /**
     * @param boolean $isGranted
     * @param array $actualParameters
     * @param array $expectedParameters
     *
     * @dataProvider addRowActionDataProvider
     */
    public function testAddRowAction($isGranted, array $actualParameters, array $expectedParameters)
    {
        // ACL manager mock
        $securityFacade = $this->getMockBuilder('Oro\Bundle\SecurityBundle\SecurityFacade')
            ->disableOriginalConstructor()->getMock();
        if (!empty($actualParameters['aclResource'])) {
            $securityFacade->expects($this->once())
                ->method('isGranted')
                ->with($actualParameters['aclResource'])
                ->will($this->returnValue($isGranted));
        }

        // action and action factory mocks
        $actionMock = $this->getMockForAbstractClass('Oro\Bundle\GridBundle\Action\AbstractAction');
        $actionFactoryMock = $this->getMockForAbstractClass(
            'Oro\Bundle\GridBundle\Action\ActionFactoryInterface',
            array(),
            '',
            false,
            true,
            true,
            array('create')
        );
        $actionFactoryMock->expects($this->once())
            ->method('create')
            ->with(
                $expectedParameters['name'],
                $expectedParameters['type'],
                $expectedParameters['acl_resource'],
                $expectedParameters['options']
            )
            ->will($this->returnValue($actionMock));

        // datagrid
        $datagridMock = $this->getMockForAbstractClass(
            'Oro\Bundle\GridBundle\Datagrid\DatagridInterface',
            array(),
            '',
            false,
            true,
            true,
            array('addSorter')
        );
        $isAclResource = !empty($actualParameters['aclResource']);
        if (!$isAclResource || $isAclResource && $isGranted) {
            $datagridMock->expects($this->once())
                ->method('addRowAction')
                ->with($actionMock);
        } else {
            $datagridMock->expects($this->never())
                ->method('addRowAction');
        }

        // test
        $this->initializeDatagridBuilder(
            array('actionFactory' => $actionFactoryMock, 'securityFacade' => $securityFacade)
        );
        $this->model->addRowAction($datagridMock, $actualParameters);
    }

    /**
     * @return array
     */
    public function addMassActionDataProvider()
    {
        return array(
            'no_acl' => array(
                'expectAdd'   => true,
                'aclResource' => null,
                'isGranted'   => false,
            ),
            'acl_not_granted' => array(
                'expectAdd'   => false,
                'aclResource' => self::TEST_ACL_RESOURCE,
                'isGranted'   => false,
            ),
            'acl_granted' => array(
                'expectAdd'   => true,
                'aclResource' => self::TEST_ACL_RESOURCE,
                'isGranted'   => true,
            ),
        );
    }

    /**
     * @param boolean $expectAdd
     * @param string|null $aclResource
     * @param boolean $isGranted
     * @dataProvider addMassActionDataProvider
     */
    public function testAddMassAction($expectAdd, $aclResource, $isGranted)
    {
        $massActionMock = $this->getMockBuilder('Oro\Bundle\GridBundle\Action\MassAction\MassActionInterface')
            ->setMethods(array('getAclResource'))
            ->disableOriginalConstructor()
            ->getMockForAbstractClass();
        $massActionMock->expects($this->any())
            ->method('getAclResource')
            ->will($this->returnValue($aclResource));

        $securityFacade = $this->getMockBuilder('Oro\Bundle\SecurityBundle\SecurityFacade')
            ->disableOriginalConstructor()->getMock();
        if ($aclResource) {
            $securityFacade->expects($this->once())
                ->method('isGranted')
                ->with($aclResource)
                ->will($this->returnValue($isGranted));
        } else {
            $securityFacade->expects($this->never())
                ->method('isGranted');
        }

        $datagridMock = $this->getMockBuilder('Oro\Bundle\GridBundle\Datagrid\DatagridInterface')
            ->setMethods(array('addMassAction'))
            ->disableOriginalConstructor()
            ->getMockForAbstractClass();

        if ($expectAdd) {
            $datagridMock->expects($this->once())
                ->method('addMassAction')
                ->with($massActionMock);
        } else {
            $datagridMock->expects($this->never())
                ->method('addMassAction');
        }

        $this->initializeDatagridBuilder(array('securityFacade' => $securityFacade));
        $this->model->addMassAction($datagridMock, $massActionMock);
    }

    public function testAddProperty()
    {
        $this->initializeDatagridBuilder();

        // property
        $propertyMock = $this->getMockForAbstractClass('Oro\Bundle\GridBundle\Property\PropertyInterface');

        // datagrid
        $datagridMock = $this->getMockBuilder('Oro\Bundle\GridBundle\Datagrid\DatagridInterface')
            ->setMethods(array('addProperty'))
            ->getMockForAbstractClass();

        $datagridMock->expects($this->once())
            ->method('addProperty')
            ->with($propertyMock);

        $this->model->addProperty($datagridMock, $propertyMock);
    }

    public function testGetBaseDatagrid()
    {
        // filter form
        $filterForm = $this->getMock('Symfony\Component\Form\Form', array(), array(), '', false);

        // form builder
        $formBuilderMock = $this->getMock('Symfony\Component\Form\FormBuilder', array('getForm'), array(), '', false);
        $formBuilderMock->expects($this->once())
            ->method('getForm')
            ->will($this->returnValue($filterForm));

        // form factory
        $formFactoryMock = $this->getMockForAbstractClass(
            'Symfony\Component\Form\FormFactoryInterface',
            array(),
            '',
            false,
            true,
            true,
            array('createNamedBuilder')
        );
        $formFactoryMock->expects($this->once())
            ->method('createNamedBuilder')
            ->with(self::TEST_ENTITY_NAME, 'form', array(), array('csrf_protection' => false))
            ->will($this->returnValue($formBuilderMock));
        $eventDispatcherMock = $this->getMockForAbstractClass(
            'Symfony\Component\EventDispatcher\EventDispatcherInterface',
            array(),
            '',
            false
        );

        // datagrid input parameters
        $proxyQueryMock= $this->getMockForAbstractClass('Oro\Bundle\GridBundle\Datagrid\ProxyQueryInterface');
        $fieldDescriptionCollection = new FieldDescriptionCollection();
        $routeGeneratorMock = $this->getMockForAbstractClass('Oro\Bundle\GridBundle\Route\RouteGeneratorInterface');
        $parametersMock = $this->getMockForAbstractClass('Oro\Bundle\GridBundle\Datagrid\ParametersInterface');
        $parametersMock->expects($this->at(0))
            ->method('get')
            ->with(ParametersInterface::FILTER_PARAMETERS)
            ->will($this->returnValue(array()));
        $parametersMock->expects($this->at(1))
            ->method('get')
            ->with(ParametersInterface::PAGER_PARAMETERS)
            ->will($this->returnValue(array()));
        $parametersMock->expects($this->at(2))
            ->method('get')
            ->with(ParametersInterface::SORT_PARAMETERS)
            ->will($this->returnValue(array()));

        // test datagrid
        $this->initializeDatagridBuilder(
            array(
                'formFactory' => $formFactoryMock,
                'eventDispatcher' => $eventDispatcherMock,
                'className' => self::DATAGRID_CLASS
            )
        );

        $datagrid = $this->model->getBaseDatagrid(
            $proxyQueryMock,
            $fieldDescriptionCollection,
            $routeGeneratorMock,
            $parametersMock,
            self::TEST_ENTITY_NAME
        );

        $this->assertInstanceOf(self::DATAGRID_CLASS, $datagrid);
        $this->assertAttributeEquals($proxyQueryMock, 'query', $datagrid);
        $this->assertAttributeEquals($fieldDescriptionCollection, 'columns', $datagrid);
        $this->assertAttributeEquals($formBuilderMock, 'formBuilder', $datagrid);
        $this->assertAttributeEquals($eventDispatcherMock, 'eventDispatcher', $datagrid);
        $this->assertAttributeEquals($routeGeneratorMock, 'routeGenerator', $datagrid);
        $this->assertAttributeEquals($parametersMock, 'parameters', $datagrid);

        // test pager
        $pager = $datagrid->getPager();

        $this->assertInstanceOf('Oro\Bundle\GridBundle\Datagrid\ORM\Pager', $pager);
        $this->assertAttributeEquals($proxyQueryMock, 'query', $pager);
    }
}<|MERGE_RESOLUTION|>--- conflicted
+++ resolved
@@ -5,11 +5,8 @@
 use Oro\Bundle\GridBundle\Builder\ORM\DatagridBuilder;
 use Oro\Bundle\GridBundle\Field\FieldDescription;
 use Oro\Bundle\GridBundle\Field\FieldDescriptionCollection;
-<<<<<<< HEAD
 use Oro\Bundle\GridBundle\Filter\FilterInterface;
-=======
 use Oro\Bundle\GridBundle\Datagrid\ParametersInterface;
->>>>>>> ebeb34db
 
 class DatagridBuilderTest extends \PHPUnit_Framework_TestCase
 {
@@ -396,7 +393,7 @@
                 ->method('addMassAction');
         }
 
-        $this->initializeDatagridBuilder(array('securityFacade' => $securityFacade));
+        $this->initializeDatagridBuilder(array('aclManager' => $aclManager));
         $this->model->addMassAction($datagridMock, $massActionMock);
     }
 
