<?php

namespace Oro\Bundle\GridBundle\Tests\Unit\Datagrid;

use Symfony\Component\HttpFoundation\Request;

use Oro\Bundle\GridBundle\Field\FieldDescriptionInterface;
use Oro\Bundle\GridBundle\Filter\FilterInterface;
use Oro\Bundle\GridBundle\Datagrid\DatagridManager;
use Oro\Bundle\GridBundle\Field\FieldDescription;
use Oro\Bundle\GridBundle\Field\FieldDescriptionCollection;
use Oro\Bundle\GridBundle\Datagrid\ParametersInterface;
use Oro\Bundle\GridBundle\Datagrid\RequestParameters;
use Oro\Bundle\GridBundle\Sorter\SorterInterface;

use Oro\Bundle\GridBundle\Tests\Unit\Datagrid\Stub\StubDatagridManager;

class DatagridManagerTest extends \PHPUnit_Framework_TestCase
{
    /**
     * Test parameters
     */
    const TEST_NAME                      = 'test_name';
    const TEST_HINT                      = 'test_hint';
    const TEST_FILTERABLE_SORTABLE_FIELD = 'test_filterable_sortable_field';
    const TEST_SORTABLE_FIELD            = 'test_sortable_field';
    const TEST_DOMAIN                    = 'someDomain';
    const TEST_IDENTIFIER                = 'some_id';
    const TEST_ALIAS                     = 'some_alias';

    /**
     * @var DatagridManager
     */
    protected $model;

    /**
     * @var array
     */
    protected $testFields = array(
        self::TEST_SORTABLE_FIELD => array(
            'option_2' => 'value_2',
            'sortable' => true
        ),
        self::TEST_FILTERABLE_SORTABLE_FIELD => array(
            'option_3'   => 'value_3',
            'filterable' => 'true',
            'sortable'   => true
        ),
        'simple_field' => array(
            'option_4' => 'value_4'
        )
    );

    protected $testProperties = array();

    /**
     * @var array
     */
    protected $testRowActions = array(
        1 => array('row_1' => 'parameter_1'),
        2 => array('row_2' => 'parameter_2'),
    );

    protected function setUp()
    {
        $this->testFields = $this->createFieldDescriptions($this->testFields);

        $this->testProperties = array(
            $this->getMockForAbstractClass('Oro\Bundle\GridBundle\Property\PropertyInterface')
        );
        $this->model = new StubDatagridManager($this->testFields, $this->testProperties, $this->testRowActions);
    }

    protected function createFieldDescriptions(array $fieldsOptions)
    {
        $result = array();
        // convert fields to field descriptions
        foreach ($fieldsOptions as $fieldName => $fieldOptions) {
            if (is_array($fieldOptions)) {
                $field = new FieldDescription();
                $field->setName($fieldName);
                $field->setOptions($fieldOptions);
                $result[$fieldName] = $field;
            }
        }
        return $result;
    }

    protected function tearDown()
    {
        unset($this->model);
    }

    public function testSetDatagridBuilder()
    {
        $datagridBuilderMock = $this->getMockForAbstractClass('Oro\Bundle\GridBundle\Builder\DatagridBuilderInterface');

        $this->assertAttributeEmpty('datagridBuilder', $this->model);
        $this->model->setDatagridBuilder($datagridBuilderMock);
        $this->assertAttributeEquals($datagridBuilderMock, 'datagridBuilder', $this->model);
    }

    public function testSetListBuilder()
    {
        $listBuilderMock = $this->getMockForAbstractClass('Oro\Bundle\GridBundle\Builder\ListBuilderInterface');

        $this->assertAttributeEmpty('listBuilder', $this->model);
        $this->model->setListBuilder($listBuilderMock);
        $this->assertAttributeEquals($listBuilderMock, 'listBuilder', $this->model);
    }

    public function testSetQueryFactory()
    {
        $queryFactoryMock = $this->getMockForAbstractClass('Oro\Bundle\GridBundle\Datagrid\QueryFactoryInterface');

        $this->assertAttributeEmpty('queryFactory', $this->model);
        $this->model->setQueryFactory($queryFactoryMock);
        $this->assertAttributeEquals($queryFactoryMock, 'queryFactory', $this->model);
    }

    public function testSetTranslator()
    {
        $translatorMock = $this->getMockForAbstractClass('Symfony\Component\Translation\TranslatorInterface');

        $this->assertAttributeEmpty('translator', $this->model);
        $this->model->setTranslator($translatorMock);
        $this->assertAttributeEquals($translatorMock, 'translator', $this->model);
    }

    public function testSetValidator()
    {
        $validatorMock = $this->getMockForAbstractClass('Symfony\Component\Validator\ValidatorInterface');

        $this->assertAttributeEmpty('validator', $this->model);
        $this->model->setValidator($validatorMock);
        $this->assertAttributeEquals($validatorMock, 'validator', $this->model);
    }

    public function testSetRouter()
    {
        $routerMock = $this->getMockBuilder('Symfony\Component\Routing\Router')
            ->disableOriginalConstructor()->getMock();

        $this->assertAttributeEmpty('router', $this->model);
        $this->model->setRouter($routerMock);
        $this->assertAttributeEquals($routerMock, 'router', $this->model);
    }

    public function testSetRouteGenerator()
    {
        $routeGeneratorMock = $this->getMockForAbstractClass('Oro\Bundle\GridBundle\Route\RouteGeneratorInterface');

        $this->assertAttributeEmpty('routeGenerator', $this->model);
        $this->model->setRouteGenerator($routeGeneratorMock);
        $this->assertAttributeEquals($routeGeneratorMock, 'routeGenerator', $this->model);
    }

    public function testSetParameters()
    {
        $parametersMock = $this->getMockForAbstractClass('Oro\Bundle\GridBundle\Datagrid\ParametersInterface');

        $this->assertAttributeEmpty('parameters', $this->model);
        $this->model->setParameters($parametersMock);
        $this->assertAttributeEquals($parametersMock, 'parameters', $this->model);
    }

    public function testSetName()
    {
        $this->assertAttributeEmpty('name', $this->model);
        $this->model->setName(self::TEST_NAME);
        $this->assertAttributeEquals(self::TEST_NAME, 'name', $this->model);
    }

    public function testSetTranslationDomain()
    {
        $this->assertAttributeEmpty('translationDomain', $this->model);
        $this->model->setTranslationDomain(self::TEST_DOMAIN);
        $this->assertAttributeEquals(self::TEST_DOMAIN, 'translationDomain', $this->model);
    }

    public function testSetIdentifierField()
    {
        $this->assertAttributeEmpty('identifierField', $this->model);
        $this->model->setIdentifierField(self::TEST_IDENTIFIER);
        $this->assertAttributeEquals(self::TEST_IDENTIFIER, 'identifierField', $this->model);
    }

    public function testSetEntityHint()
    {
        $this->assertAttributeEmpty('entityHint', $this->model);
        $this->model->setEntityHint(self::TEST_HINT);
        $this->assertAttributeEquals(self::TEST_HINT, 'entityHint', $this->model);
    }

    public function testGetDatagrid()
    {
        $datagridMock       = $this->getMockForAbstractClass('Oro\Bundle\GridBundle\Datagrid\DatagridInterface');
        $queryMock          = $this->getMockForAbstractClass('Oro\Bundle\GridBundle\Datagrid\ProxyQueryInterface');
        $routeGeneratorMock = $this->getMockForAbstractClass('Oro\Bundle\GridBundle\Route\RouteGeneratorInterface');
        $parameters         = $this->createTestParameters();
        $listCollection     = new FieldDescriptionCollection();

        $listBuilderMock = $this->getMockBuilder('Oro\Bundle\GridBundle\Builder\ListBuilderInterface')
            ->disableOriginalConstructor()
            ->setMethods(array('getBaseList'))
            ->getMockForAbstractClass();
        $listBuilderMock->expects($this->once())
            ->method('getBaseList')
            ->will($this->returnValue($listCollection));

        $queryFactoryMock = $this->getMockBuilder('Oro\Bundle\GridBundle\Datagrid\ORM\QueryFactory\EntityQueryFactory')
            ->disableOriginalConstructor()
            ->setMethods(array('createQuery', 'getAlias'))
            ->getMock();
        $queryFactoryMock->expects($this->once())
            ->method('createQuery')
            ->will($this->returnValue($queryMock));
        $queryFactoryMock->expects($this->any())
            ->method('getAlias')->will($this->returnValue(self::TEST_ALIAS));

        $datagridBuilderMock = $this->getMockBuilder('Oro\Bundle\GridBundle\Builder\DatagridBuilderInterface')
            ->setMethods(array('getDatagrid', 'addFilter', 'addSorter', 'addRowAction'))
            ->disableOriginalConstructor()
            ->getMockForAbstractClass();
        $datagridBuilderMock->expects($this->at(0))
            ->method('getBaseDatagrid')
<<<<<<< HEAD
            ->with(
                $queryMock,
                $listCollection,
                $routeGeneratorMock,
                $parameters,
                self::TEST_NAME
            )
=======
            ->with($queryMock, $listCollection, $routeGeneratorMock, $parameters, self::TEST_NAME, self::TEST_HINT)
>>>>>>> 11a1aa41
            ->will($this->returnValue($datagridMock));
        $datagridBuilderMock->expects($this->at(1))
            ->method('addProperty')
            ->with($datagridMock, $this->testProperties[0]);
        $datagridBuilderMock->expects($this->at(2))
            ->method('addFilter')
            ->with($datagridMock, $this->testFields[self::TEST_FILTERABLE_SORTABLE_FIELD]);
        $datagridBuilderMock->expects($this->at(3))
            ->method('addSorter')
            ->with($datagridMock, $this->testFields[self::TEST_SORTABLE_FIELD]);
        $datagridBuilderMock->expects($this->at(4))
            ->method('addSorter')
            ->with($datagridMock, $this->testFields[self::TEST_FILTERABLE_SORTABLE_FIELD]);
        $datagridBuilderMock->expects($this->at(5))
            ->method('addRowAction')
            ->with($datagridMock, $this->testRowActions[1]);
        $datagridBuilderMock->expects($this->at(6))
            ->method('addRowAction')
            ->with($datagridMock, $this->testRowActions[2]);

        $this->model->setDatagridBuilder($datagridBuilderMock);
        $this->model->setListBuilder($listBuilderMock);
        $this->model->setQueryFactory($queryFactoryMock);
        $this->model->setRouteGenerator($routeGeneratorMock);
        $this->model->setParameters($parameters);
        $this->model->setName(self::TEST_NAME);
        $this->model->setEntityHint(self::TEST_HINT);
        $this->model->setIdentifierField(self::TEST_IDENTIFIER);

        $translatorMock = $this->getMockForAbstractClass('Symfony\Component\Translation\TranslatorInterface');
        $this->model->setTranslator($translatorMock);
        $translatorMock->expects($this->at(0))->method('trans')
            ->with(self::TEST_IDENTIFIER, array(), null)
            ->will(
                $this->returnCallback(
                    function ($string, $params, $domain) {
                        return 'trans_' . $string;
                    }
                )
            );
        $this->assertEquals($datagridMock, $this->model->getDatagrid());

        $idField = $this->createFieldDescriptions(
            array(
                self::TEST_IDENTIFIER => array(
                    'field_name'   => self::TEST_IDENTIFIER,
                    'type'         => FieldDescriptionInterface::TYPE_INTEGER,
                    'entity_alias' => self::TEST_ALIAS,
                    'label'        => 'trans_' . self::TEST_IDENTIFIER,
                    'filter_type'  => FilterInterface::TYPE_NUMBER,
                    'show_column'  => false
                )
            )
        );
        $this->testFields = array_merge($this->testFields, $idField);
        $this->assertEquals($this->testFields, $listCollection->getElements());

        $defaultParameters = array(
            self::TEST_NAME => array(
                ParametersInterface::SORT_PARAMETERS => array(
                    self::TEST_SORTABLE_FIELD => SorterInterface::DIRECTION_ASC
                )
            )
        );
        $this->assertEquals($defaultParameters, $parameters->toArray());
    }

    protected function createTestParameters()
    {
        $request = new Request();
        $container = $this->getMockForAbstractClass(
            'Symfony\Component\DependencyInjection\ContainerInterface',
            array(),
            '',
            false,
            true,
            true,
            array('get')
        );
        $container->expects($this->any())
            ->method('get')
            ->with('request')
            ->will($this->returnValue($request));

        return new RequestParameters($container, self::TEST_NAME);
    }

    public function testGetRouteGenerator()
    {
        $routeGenerator = $this->getMockForAbstractClass('Oro\Bundle\GridBundle\Route\RouteGeneratorInterface');
        $this->model->setRouteGenerator($routeGenerator);
        $this->assertEquals($routeGenerator, $this->model->getRouteGenerator());
    }
}<|MERGE_RESOLUTION|>--- conflicted
+++ resolved
@@ -210,31 +210,19 @@
 
         $queryFactoryMock = $this->getMockBuilder('Oro\Bundle\GridBundle\Datagrid\ORM\QueryFactory\EntityQueryFactory')
             ->disableOriginalConstructor()
-            ->setMethods(array('createQuery', 'getAlias'))
+            ->setMethods(array('createQuery'))
             ->getMock();
         $queryFactoryMock->expects($this->once())
             ->method('createQuery')
             ->will($this->returnValue($queryMock));
-        $queryFactoryMock->expects($this->any())
-            ->method('getAlias')->will($this->returnValue(self::TEST_ALIAS));
 
         $datagridBuilderMock = $this->getMockBuilder('Oro\Bundle\GridBundle\Builder\DatagridBuilderInterface')
-            ->setMethods(array('getDatagrid', 'addFilter', 'addSorter', 'addRowAction'))
+            ->setMethods(array('getBaseDatagrid', 'addFilter', 'addSorter', 'addRowAction'))
             ->disableOriginalConstructor()
             ->getMockForAbstractClass();
         $datagridBuilderMock->expects($this->at(0))
             ->method('getBaseDatagrid')
-<<<<<<< HEAD
-            ->with(
-                $queryMock,
-                $listCollection,
-                $routeGeneratorMock,
-                $parameters,
-                self::TEST_NAME
-            )
-=======
-            ->with($queryMock, $listCollection, $routeGeneratorMock, $parameters, self::TEST_NAME, self::TEST_HINT)
->>>>>>> 11a1aa41
+            ->with($queryMock, $listCollection, $routeGeneratorMock, $parameters, self::TEST_NAME)
             ->will($this->returnValue($datagridMock));
         $datagridBuilderMock->expects($this->at(1))
             ->method('addProperty')
@@ -261,6 +249,7 @@
         $this->model->setRouteGenerator($routeGeneratorMock);
         $this->model->setParameters($parameters);
         $this->model->setName(self::TEST_NAME);
+        $this->model->setQueryEntityAlias(self::TEST_ALIAS);
         $this->model->setEntityHint(self::TEST_HINT);
         $this->model->setIdentifierField(self::TEST_IDENTIFIER);
 
