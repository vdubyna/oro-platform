<?php

namespace Oro\Bundle\TagBundle\Grid;

use Oro\Bundle\DataGridBundle\Datagrid\Common\DatagridConfiguration;
use Oro\Bundle\DataGridBundle\Datagrid\Common\ResultsObject;
use Oro\Bundle\DataGridBundle\Datasource\ResultRecordInterface;
use Oro\Bundle\DataGridBundle\Datasource\ResultRecord;
use Oro\Bundle\DataGridBundle\Extension\AbstractExtension;
use Oro\Bundle\EntityBundle\ORM\EntityClassResolver;
use Oro\Bundle\EntityBundle\Tools\EntityRoutingHelper;
use Oro\Bundle\TagBundle\Entity\TagManager;
use Oro\Bundle\TagBundle\Helper\TaggableHelper;
use Oro\Bundle\SecurityBundle\SecurityFacade;

class TagsExtension extends AbstractExtension
{
    const COLUMN_NAME = 'tags';

    const GRID_EXTEND_ENTITY_PATH = '[extended_entity_name]';
    const GRID_FROM_PATH          = '[source][query][from]';
    const GRID_COLUMN_ALIAS_PATH  = '[source][query_config][column_aliases]';
    const GRID_FILTERS_PATH       = '[filters][columns]';
    const GRID_SORTERS_PATH       = '[sorters][columns]';
    const GRID_NAME_PATH          = 'name';
    const FILTER_COLUMN_NAME      = 'tagname';
    const PROPERTY_ID_PATH        = '[properties][id]';

    /** @var TagManager */
    protected $tagManager;

    /** @var TaggableHelper */
    protected $taggableHelper;

    /** @var EntityClassResolver */
    protected $entityClassResolver;

    /** @var EntityRoutingHelper */
    protected $entityRoutingHelper;

    /** @var SecurityFacade */
    protected $securityFacade;

    /**
     * @param TagManager          $tagManager
     * @param TaggableHelper      $helper
     * @param EntityClassResolver $resolver
     * @param EntityRoutingHelper $entityRoutingHelper
     * @param SecurityFacade      $securityFacade
     */
    public function __construct(
        TagManager $tagManager,
        TaggableHelper $helper,
        EntityClassResolver $resolver,
        EntityRoutingHelper $entityRoutingHelper,
        SecurityFacade $securityFacade
    ) {
        $this->tagManager          = $tagManager;
        $this->taggableHelper      = $helper;
        $this->entityClassResolver = $resolver;
        $this->entityRoutingHelper = $entityRoutingHelper;
        $this->securityFacade      = $securityFacade;
    }

    /**
     * {@inheritdoc}
     */
    public function isApplicable(DatagridConfiguration $config)
    {
        return
<<<<<<< HEAD
            $this->securityFacade->getToken() !== null &&
            null !== $config->offsetGetByPath(self::PROPERTY_ID_PATH)
            && $this->taggableHelper->isTaggable($this->getEntityClassName($config));
=======
            null !== $config->offsetGetByPath(self::PROPERTY_ID_PATH) &&
            $this->taggableHelper->isTaggable($this->getEntityClassName($config));
>>>>>>> f6d8adff
    }

    /**
     * {@inheritdoc}
     */
    public function processConfigs(DatagridConfiguration $config)
    {
<<<<<<< HEAD
        // Skip adding column and filter on reports and segments.
        // @todo: Should be refactored and added filter and column in CRM-4731
        if (strpos($config->offsetGetByPath(self::GRID_NAME_PATH), 'oro_report') === 0 ||
            strpos($config->offsetGetByPath(self::GRID_NAME_PATH), 'oro_segment') === 0
        ) {
            return;
        }

        $columns          = $config->offsetGetByPath('[columns]') ?: [];
        $className        = $this->getEntityClassName($config);
        $urlSafeClassName = $this->entityRoutingHelper->getUrlSafeClassName($className);
=======
        $gridName  = $config->offsetGetByPath(self::GRID_NAME_PATH);
        $isReports = strpos($gridName, 'oro_report') === 0 || strpos($gridName, 'oro_segment') === 0;
>>>>>>> f6d8adff

        $filters = $config->offsetGetByPath(self::GRID_FILTERS_PATH, []);

        if (!$isReports && empty($filters)) {
            return;
        }

        $columns = $config->offsetGetByPath('[columns]', []);
        $sorters = $config->offsetGetByPath(self::GRID_SORTERS_PATH, []);
        $column = [self::COLUMN_NAME => $this->getColumnDefinition($config)];
        $filter = $this->getColumnFilterDefinition($config);

        if ($isReports) {
            $aliases = $config->offsetGetByPath(self::GRID_COLUMN_ALIAS_PATH);
            if (isset($aliases['tag_field'])) {
                $tagAlias           = $aliases['tag_field'];
                $filters[$tagAlias] = $filter;
                // Need remove old column, as no needed.
                unset($columns[$tagAlias]);
                unset($sorters[$tagAlias]);
            }
        } else {
            $filters[self::FILTER_COLUMN_NAME] = $filter;
        }

        $config->offsetSetByPath(
            '[columns]',
            array_merge(
                $columns,
<<<<<<< HEAD
                [
                    self::COLUMN_NAME => [
                        'label'          => 'oro.tag.tags_label',
                        'type'           => 'callback',
                        'frontend_type'  => 'tags',
                        'callable'       => function (ResultRecordInterface $record) {
                            return $record->getValue('tags');
                        },
                        'editable'       => false,
                        'translatable'   => true,
                        'renderable'     => $this->taggableHelper->isEnableGridColumn($className),
                        'inline_editing' => [
                            'enable' => $this->securityFacade->isGranted(TagManager::ACL_RESOURCE_ASSIGN_ID_KEY),
                            'editor' => [
                                'view'         => 'orotag/js/app/views/editor/tags-editor-view',
                                'view_options' => [
                                    'permissions' => $permissions
                                ]
                            ],
                            'save_api_accessor'         => [
                                'route'                       => 'oro_api_post_taggable',
                                'http_method'                 => 'POST',
                                'default_route_parameters'    => [
                                    'entity' => $urlSafeClassName
                                ],
                                'route_parameters_rename_map' => [
                                    'id' => 'entityId'
                                ]
                            ],
                            'autocomplete_api_accessor' => [
                                'class'               => 'oroui/js/tools/search-api-accessor',
                                'search_handler_name' => 'tags',
                                'label_field_name'    => 'name'
                            ]
                        ]
                    ]
                ]
            )
        );

        $filters = $config->offsetGetByPath(self::GRID_FILTERS_PATH, []);

        // @todo: Should be refactored and added filter in CRM-4731
        // For reports and segments we need to add filter also if $filters is empty.
        if (empty($filters)) {
            return;
        }

        $filters[self::FILTER_COLUMN_NAME] = [
            'type'      => 'tag',
            'label'     => 'oro.tag.entity_plural_label',
            'data_name' => 'tag.id',
            'enabled'   => $this->taggableHelper->isEnableGridFilter($className),
            'options'   => [
                'field_options' => [
                    'entity_class' => $this->getEntityClassName($config),
                ]
            ]
        ];

=======
                $column
            )
        );
>>>>>>> f6d8adff
        $config->offsetSetByPath(self::GRID_FILTERS_PATH, $filters);
        $config->offsetSetByPath(self::GRID_SORTERS_PATH, $sorters);
    }

    /**
     * {@inheritdoc}
     */
    public function visitResult(DatagridConfiguration $config, ResultsObject $result)
    {
        $rows = (array)$result->offsetGetOr('data', []);
        $ids  = array_map(
            function (ResultRecord $item) {
                return $item->getValue('id');
            },
            $rows
        );

        $tags = array_reduce(
            $this->tagManager->getTagsByEntityIds($this->getEntityClassName($config), $ids),
            function ($entitiesTags, $item) {
                $entitiesTags[$item['entityId']][] = $item;

                return $entitiesTags;
            },
            []
        );

        $result->offsetSet(
            'data',
            array_map(
                function (ResultRecord $item) use ($tags) {
                    $entityTags = [];
                    $id = $item->getValue('id');
<<<<<<< HEAD
                    $data = isset($tags[$id]) ? $tags[$id] : [];
                    $item->addData(['tags' => $data]);

=======
                    if (isset($tags[$id])) {
                        $entityTags = $tags[$id];
                    }
                    $item->addData(['tags' => $entityTags]);
>>>>>>> f6d8adff
                    return $item;
                },
                $rows
            )
        );
    }

    /**
     * @param DatagridConfiguration $config
     *
     * @return array
     */
    protected function getColumnDefinition(DatagridConfiguration $config)
    {
        $className        = $this->getEntityClassName($config);
        $urlSafeClassName = $this->entityRoutingHelper->getUrlSafeClassName($className);

        $permissions = [
            'oro_tag_create'          => $this->securityFacade->isGranted(TagManager::ACL_RESOURCE_CREATE_ID_KEY),
            'oro_tag_unassign_global' => $this->securityFacade->isGranted(TagManager::ACL_RESOURCE_REMOVE_ID_KEY)
        ];

        return [
            'label'          => 'oro.tag.tags_label',
            'type'           => 'callback',
            'frontend_type'  => 'tags',
            'callable'       => function (ResultRecordInterface $record) {
                return $record->getValue('tags');
            },
            'editable'       => false,
            'translatable'   => true,
            'renderable'     => true,
            'inline_editing' => [
                'enable'                    => $this->securityFacade->isGranted(
                    TagManager::ACL_RESOURCE_ASSIGN_ID_KEY
                ),
                'editor'                    => [
                    'view'         => 'orotag/js/app/views/editor/tags-editor-view',
                    'view_options' => [
                        'permissions' => $permissions
                    ]
                ],
                'save_api_accessor'         => [
                    'route'                       => 'oro_api_post_taggable',
                    'http_method'                 => 'POST',
                    'default_route_parameters'    => [
                        'entity' => $urlSafeClassName
                    ],
                    'route_parameters_rename_map' => [
                        'id' => 'entityId'
                    ]
                ],
                'autocomplete_api_accessor' => [
                    'class'               => 'oroui/js/tools/search-api-accessor',
                    'search_handler_name' => 'tags',
                    'label_field_name'    => 'name'
                ]
            ]
        ];
    }

    /**
     * @param DatagridConfiguration $config
     *
     * @return array
     */
    protected function getColumnFilterDefinition(DatagridConfiguration $config)
    {
        return [
            'type'      => 'tag',
            'data_name' => 'tag.id',
            'options'   => [
                'field_options' => [
                    'entity_class' => $this->getEntityClassName($config),
                ]
            ]
        ];
    }

    /**
     * {@inheritdoc}
     */
    public function getPriority()
    {
        return 10;
    }

    /**
     * @param DatagridConfiguration $config
     *
     * @return null|string
     */
    protected function getEntityClassName(DatagridConfiguration $config)
    {
        $entityClassName = $config->offsetGetByPath(self::GRID_EXTEND_ENTITY_PATH);
        if (!$entityClassName) {
            $from = $config->offsetGetByPath(self::GRID_FROM_PATH);
            if (!$from) {
                return null;
            }

            $entityClassName = $this->entityClassResolver->getEntityClass($from[0]['table']);
        }

        return $entityClassName;
    }
}<|MERGE_RESOLUTION|>--- conflicted
+++ resolved
@@ -68,14 +68,9 @@
     public function isApplicable(DatagridConfiguration $config)
     {
         return
-<<<<<<< HEAD
-            $this->securityFacade->getToken() !== null &&
-            null !== $config->offsetGetByPath(self::PROPERTY_ID_PATH)
-            && $this->taggableHelper->isTaggable($this->getEntityClassName($config));
-=======
+            null !== $this->securityFacade->getToken() &&
             null !== $config->offsetGetByPath(self::PROPERTY_ID_PATH) &&
             $this->taggableHelper->isTaggable($this->getEntityClassName($config));
->>>>>>> f6d8adff
     }
 
     /**
@@ -83,22 +78,8 @@
      */
     public function processConfigs(DatagridConfiguration $config)
     {
-<<<<<<< HEAD
-        // Skip adding column and filter on reports and segments.
-        // @todo: Should be refactored and added filter and column in CRM-4731
-        if (strpos($config->offsetGetByPath(self::GRID_NAME_PATH), 'oro_report') === 0 ||
-            strpos($config->offsetGetByPath(self::GRID_NAME_PATH), 'oro_segment') === 0
-        ) {
-            return;
-        }
-
-        $columns          = $config->offsetGetByPath('[columns]') ?: [];
-        $className        = $this->getEntityClassName($config);
-        $urlSafeClassName = $this->entityRoutingHelper->getUrlSafeClassName($className);
-=======
         $gridName  = $config->offsetGetByPath(self::GRID_NAME_PATH);
         $isReports = strpos($gridName, 'oro_report') === 0 || strpos($gridName, 'oro_segment') === 0;
->>>>>>> f6d8adff
 
         $filters = $config->offsetGetByPath(self::GRID_FILTERS_PATH, []);
 
@@ -108,8 +89,8 @@
 
         $columns = $config->offsetGetByPath('[columns]', []);
         $sorters = $config->offsetGetByPath(self::GRID_SORTERS_PATH, []);
-        $column = [self::COLUMN_NAME => $this->getColumnDefinition($config)];
-        $filter = $this->getColumnFilterDefinition($config);
+        $column  = [self::COLUMN_NAME => $this->getColumnDefinition($config, $isReports)];
+        $filter  = $this->getColumnFilterDefinition($config, $isReports);
 
         if ($isReports) {
             $aliases = $config->offsetGetByPath(self::GRID_COLUMN_ALIAS_PATH);
@@ -128,72 +109,9 @@
             '[columns]',
             array_merge(
                 $columns,
-<<<<<<< HEAD
-                [
-                    self::COLUMN_NAME => [
-                        'label'          => 'oro.tag.tags_label',
-                        'type'           => 'callback',
-                        'frontend_type'  => 'tags',
-                        'callable'       => function (ResultRecordInterface $record) {
-                            return $record->getValue('tags');
-                        },
-                        'editable'       => false,
-                        'translatable'   => true,
-                        'renderable'     => $this->taggableHelper->isEnableGridColumn($className),
-                        'inline_editing' => [
-                            'enable' => $this->securityFacade->isGranted(TagManager::ACL_RESOURCE_ASSIGN_ID_KEY),
-                            'editor' => [
-                                'view'         => 'orotag/js/app/views/editor/tags-editor-view',
-                                'view_options' => [
-                                    'permissions' => $permissions
-                                ]
-                            ],
-                            'save_api_accessor'         => [
-                                'route'                       => 'oro_api_post_taggable',
-                                'http_method'                 => 'POST',
-                                'default_route_parameters'    => [
-                                    'entity' => $urlSafeClassName
-                                ],
-                                'route_parameters_rename_map' => [
-                                    'id' => 'entityId'
-                                ]
-                            ],
-                            'autocomplete_api_accessor' => [
-                                'class'               => 'oroui/js/tools/search-api-accessor',
-                                'search_handler_name' => 'tags',
-                                'label_field_name'    => 'name'
-                            ]
-                        ]
-                    ]
-                ]
-            )
-        );
-
-        $filters = $config->offsetGetByPath(self::GRID_FILTERS_PATH, []);
-
-        // @todo: Should be refactored and added filter in CRM-4731
-        // For reports and segments we need to add filter also if $filters is empty.
-        if (empty($filters)) {
-            return;
-        }
-
-        $filters[self::FILTER_COLUMN_NAME] = [
-            'type'      => 'tag',
-            'label'     => 'oro.tag.entity_plural_label',
-            'data_name' => 'tag.id',
-            'enabled'   => $this->taggableHelper->isEnableGridFilter($className),
-            'options'   => [
-                'field_options' => [
-                    'entity_class' => $this->getEntityClassName($config),
-                ]
-            ]
-        ];
-
-=======
                 $column
             )
         );
->>>>>>> f6d8adff
         $config->offsetSetByPath(self::GRID_FILTERS_PATH, $filters);
         $config->offsetSetByPath(self::GRID_SORTERS_PATH, $sorters);
     }
@@ -225,18 +143,10 @@
             'data',
             array_map(
                 function (ResultRecord $item) use ($tags) {
-                    $entityTags = [];
-                    $id = $item->getValue('id');
-<<<<<<< HEAD
+                    $id   = $item->getValue('id');
                     $data = isset($tags[$id]) ? $tags[$id] : [];
                     $item->addData(['tags' => $data]);
 
-=======
-                    if (isset($tags[$id])) {
-                        $entityTags = $tags[$id];
-                    }
-                    $item->addData(['tags' => $entityTags]);
->>>>>>> f6d8adff
                     return $item;
                 },
                 $rows
@@ -246,10 +156,11 @@
 
     /**
      * @param DatagridConfiguration $config
+     * @param bool                  $isReports
      *
      * @return array
      */
-    protected function getColumnDefinition(DatagridConfiguration $config)
+    protected function getColumnDefinition(DatagridConfiguration $config, $isReports)
     {
         $className        = $this->getEntityClassName($config);
         $urlSafeClassName = $this->entityRoutingHelper->getUrlSafeClassName($className);
@@ -268,9 +179,9 @@
             },
             'editable'       => false,
             'translatable'   => true,
-            'renderable'     => true,
+            'renderable'     => $this->taggableHelper->isEnableGridColumn($className) || $isReports,
             'inline_editing' => [
-                'enable'                    => $this->securityFacade->isGranted(
+                'enable' => $this->securityFacade->isGranted(
                     TagManager::ACL_RESOURCE_ASSIGN_ID_KEY
                 ),
                 'editor'                    => [
@@ -300,14 +211,19 @@
 
     /**
      * @param DatagridConfiguration $config
+     * @param bool                  $isReports
      *
      * @return array
      */
-    protected function getColumnFilterDefinition(DatagridConfiguration $config)
-    {
+    protected function getColumnFilterDefinition(DatagridConfiguration $config, $isReports)
+    {
+        $className = $this->getEntityClassName($config);
+
         return [
             'type'      => 'tag',
             'data_name' => 'tag.id',
+            'label'     => 'oro.tag.entity_plural_label',
+            'enabled'   => $this->taggableHelper->isEnableGridFilter($className) || $isReports,
             'options'   => [
                 'field_options' => [
                     'entity_class' => $this->getEntityClassName($config),
@@ -327,7 +243,7 @@
     /**
      * @param DatagridConfiguration $config
      *
-     * @return null|string
+     * @return string|null
      */
     protected function getEntityClassName(DatagridConfiguration $config)
     {
