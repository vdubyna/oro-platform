<?php

namespace Oro\Bundle\TagBundle\Entity;

use Doctrine\ORM\Query\Expr;
use Doctrine\ORM\EntityManager;
use Doctrine\Common\Util\ClassUtils;
use Doctrine\Common\Collections\Collection;
use Doctrine\Common\Collections\ArrayCollection;

use Symfony\Bundle\FrameworkBundle\Routing\Router;

use Oro\Bundle\SecurityBundle\SecurityFacade;
use Oro\Bundle\OrganizationBundle\Entity\Organization;
use Oro\Bundle\UserBundle\Entity\User;
use Oro\Bundle\SearchBundle\Engine\ObjectMapper;
use Oro\Bundle\TagBundle\Entity\Repository\TagRepository;
use Oro\Bundle\EntityConfigBundle\Provider\ConfigProvider;

/**
 * @SuppressWarnings(PHPMD.ExcessiveClassComplexity)
 */
class TagManager
{
    const ACL_RESOURCE_REMOVE_ID_KEY = 'oro_tag_unassign_global';
    const ACL_RESOURCE_CREATE_ID_KEY = 'oro_tag_create';
    const ACL_RESOURCE_ASSIGN_ID_KEY = 'oro_tag_assign_unassign';

    /** @var EntityManager */
    protected $em;

    /** @var string */
    protected $tagClass;

    /** @var string */
    protected $taggingClass;

    /** @var ObjectMapper */
    protected $mapper;

    /** @var SecurityFacade */
    protected $securityFacade;

    /** @var Router */
    protected $router;

    /** @var ConfigProvider */
    protected $tagConfigProvider;

    protected static $storage = [];

    /**
     * @param EntityManager  $em
     * @param string         $tagClass     - FQCN
     * @param string         $taggingClass - FQCN
     * @param ObjectMapper   $mapper
     * @param SecurityFacade $securityFacade
     * @param Router         $router
     * @param ConfigProvider $tagConfigProvider
     */
    public function __construct(
        EntityManager $em,
        $tagClass,
        $taggingClass,
        ObjectMapper $mapper,
        SecurityFacade $securityFacade,
        Router $router,
        ConfigProvider $tagConfigProvider
    ) {
        $this->em                = $em;
        $this->tagClass          = $tagClass;
        $this->taggingClass      = $taggingClass;
        $this->mapper            = $mapper;
        $this->securityFacade    = $securityFacade;
        $this->router            = $router;
        $this->tagConfigProvider = $tagConfigProvider;
    }

    /**
<<<<<<< HEAD
     * @todo: Should be implemented another approach for accessing entity identifier?
     *
     * @param object $entity
     *
     * @return int
     */
    public static function getEntityId($entity)
    {
        return $entity instanceof Taggable ? $entity->getTaggableId() : $entity->getId();
    }

    /**
     * Checks if entity taggable.
=======
     * @param @param string $entityClassName The FQCN of the entity
     * @param array $ids
     *
     * @return array [id, name, entityId]
     */
    public function getTagsByEntityIds($entityClassName, array $ids)
    {
        $repository = $this->getTagsRepository();

        return $repository->getTagsByEntityIds($entityClassName, $ids);
    }

    /**
     * Checks if entity taggable
>>>>>>> 19c2c4a8
     * Entity is taggable if it implements Taggable interface or it configured as taggable.
     *
     * @param string|object $entity
     *
     * @return bool
     */
    public function isTaggable($entity)
    {
        return
            $this->isImplementsTaggable($entity) ||
            ($this->tagConfigProvider->hasConfig($entity) &&
                $this->tagConfigProvider->getConfig($entity)->is('enabled')
            );
    }

    /**
     * Checks if entity immutable.
     * For entities that implements Taggable interface tags are always enabled.
     *
     * @param object|string $entity
     *
     * @return bool
     */
    public function isImmutable($entity)
    {
        return
            $this->tagConfigProvider->getConfig($entity)->is('immutable') ||
            $this->isImplementsTaggable($entity);
    }

    /**
     * Checks if entity class implements Taggable interface
     *
     * @param object|string $entity
     *
     * @return bool
     */
    public function isImplementsTaggable($entity)
    {
        return is_a($entity, 'Oro\Bundle\TagBundle\Entity\Taggable', true);
    }

    /**
     * Sets tags for $entity
     *
     * @param object           $entity
     * @param Collection|Tag[] $tags
     */
    public function setTags($entity, $tags)
    {
        if ($entity instanceof Taggable) {
            $entity->setTags($tags);
        } else {
            self::$storage[ClassUtils::getRealClass($entity)][$this->getEntityId($entity)] = $tags;
        }
    }

    /**
     * Get tags for entity
     *
     * @param object $entity
     *
     * @return Collection|array
     */
    public function getTags($entity)
    {
        if ($entity instanceof Taggable) {
            return $entity->getTags();
        } else {
            if (!isset(self::$storage[ClassUtils::getRealClass($entity)][$this->getEntityId($entity)])) {
                self::$storage[ClassUtils::getRealClass($entity)][$this->getEntityId($entity)] = $this->fetchTags(
                    $entity,
                    null
                );
            }

            return self::$storage[ClassUtils::getRealClass($entity)][$this->getEntityId($entity)];
        }
    }

    /**
     * Adds multiple tags on the given entity
     *
     * @param Collection|Tag[] $tags   Array of Tag objects
     * @param object           $entity entity
     */
    public function addTags($tags, $entity)
    {
        foreach ($tags as $tag) {
            $this->addTag($tag, $entity);
        }
    }

    /**
     * Add tag for entity
     *
     * @param Tag    $tag
     * @param object $entity
     */
    public function addTag(Tag $tag, $entity)
    {
        $tags = $this->getTags($entity);
        if (!$tags->contains($tag)) {
            $tags->add($tag);
        }
    }

    /**
     * Remove tagging related to tags by params
     *
     * @param object                 $entity
     * @param User|null              $owner
     * @param Collection|Tag[]|int[] $tags
     *
     * @return int
     */
    public function deleteTagging($entity, $tags, User $owner = null)
    {
<<<<<<< HEAD
        /** @var TagRepository $repository */
        $repository = $this->em->getRepository($this->tagClass);
        $tagIds     = $this->prepareTagIds($tags);
=======
        $repository = $this->getTagsRepository();
>>>>>>> 19c2c4a8

        return $repository->deleteTaggingByParams(
            $tagIds,
            ClassUtils::getClass($entity),
            self::getEntityId($entity),
            $owner
        );
    }

    /**
     * Remove tagging related to tags by params
     *
     * @param Collection|Tag[]|int[] $tagIds
     * @param string           $entityName
     * @param int              $recordId
     * @param User             $createdBy
     *
     * @return int
     *
     * @deprecated Use {@see deleteTagging} instead
     */
    public function deleteTaggingByParams($tagIds, $entityName, $recordId, $createdBy = null)
    {
        /** @var TagRepository $repository */
        $repository = $this->em->getRepository($this->tagClass);
        $tagIds     = $this->prepareTagIds($tagIds);

        return $repository->deleteTaggingByParams($tagIds, $entityName, $recordId, $createdBy);
    }

    /**
     * Loads or creates tag by name
     *
     * @param string            $name         Name of tag
     * @param Organization|null $organization Current organization if not specified
     *
     * @return Tag[]
     */
    public function loadOrCreateTag($name, Organization $organization = null)
    {
        $tags = $this->loadOrCreateTags([$name], $organization);

        return reset($tags);
    }

    /**
     * Loads or creates multiples tags from a list of tag names
     *
     * @param array             $names        Array of tag names
     * @param Organization|null $organization Current organization if not specified
     *
     * @return Tag[]
     */
    public function loadOrCreateTags(array $names, Organization $organization = null)
    {
        if (empty($names)) {
            return [];
        }

        $usedOrganization = $organization ? : $this->getOrganization();

        $names = array_unique(array_map('trim', $names));
        $tags  = $this->em->getRepository($this->tagClass)->findBy(
            ['name' => $names, 'organization' => $usedOrganization]
        );

        $loadedNames = [];
        /** @var Tag $tag */
        foreach ($tags as $tag) {
            $loadedNames[] = $tag->getName();
        }

        $missingNames = array_udiff($names, $loadedNames, 'strcasecmp');
        if (sizeof($missingNames)) {
            foreach ($missingNames as $name) {
                $tag = $this->createTag($name);

                $tags[] = $tag;
            }
        }

        return $tags;
    }

    /**
     * Prepare array
     *
     * @param object            $entity
     * @param Collection|null   $tags
     * @param Organization|null $organization Current organization if not specified
     *
     * @return array
     */
    public function getPreparedArray($entity, $tags = null, Organization $organization = null)
    {
        if (null === $tags) {
            $this->loadTagging($entity, $organization);
            $tags = $this->getTags($entity);
        }
        $result = [];

        /** @var Tag $tag */
        foreach ($tags as $tag) {
            $entry = [
                'name' => $tag->getName()
            ];
            if (!$tag->getId()) {
                $entry = array_merge(
                    $entry,
                    [
                        'id'    => $tag->getName(),
                        'url'   => false,
                        'owner' => true
                    ]
                );
            } else {
                $entry = array_merge(
                    $entry,
                    [
                        'id'    => $tag->getId(),
                        'url'   => $this->router->generate('oro_tag_search', ['id' => $tag->getId()]),
                        'owner' => false
                    ]
                );
            }

            $taggingCollection = $tag->getTagging()->filter(
                function (Tagging $tagging) use ($entity) {
                    // only use tagging entities that related to current entity
                    return
                        $tagging->getEntityName() === ClassUtils::getClass($entity) &&
                        $tagging->getRecordId() === $this->getEntityId($entity);
                }
            );

            /** @var Tagging $tagging */
            foreach ($taggingCollection as $tagging) {
                if ($owner = $tagging->getOwner()) {
                    if ($this->getUser()->getId() == $owner->getId()) {
                        $entry['owner'] = true;
                    }
                }
            }

            $entry['moreOwners'] = $taggingCollection->count() > 1;

            $result[] = $entry;
        }

        return $result;
    }

    /**
     * Saves tags for the given taggable entity
     *
     * @param object       $entity       entity
     * @param bool         $flush        Whether to flush the changes (default true)
     * @param Organization $organization Current one if not specified
     */
    public function saveTagging($entity, $flush = true, Organization $organization = null)
    {
        $owner = $this->getUser();

        // Tag[]  - assigned to the entity.
        $oldTags = $this->fetchTags($entity, $owner, false, $organization);

<<<<<<< HEAD
        // Modified entity Tags, could contains new tags, or does not contains tags that need to remove.
=======
        // @todo: Should be refactored in CRM-4598.
        // Need to specify tags for update, cause when form submitted, taggable entity contains
        // information about [autocomplete = [], all => Tag[], owner => Tag[]] tags.
>>>>>>> 19c2c4a8
        $newTags = $this->getTags($entity);

        // Taggable submitted form entity contains array of [autocomplete = [], all => Tag[], owner => Tag[]] tags.
        if (isset($newTags['all'], $newTags['owner'])) {
            $newAllTags   = new ArrayCollection($newTags['all']);
            $newOwnerTags = new ArrayCollection($newTags['owner']);
        } else {
            $newAllTags   = $newTags;
            $newOwnerTags = $newTags->filter(
                function (Tag $tag) use ($owner) {
                    return
                        $tag->getOwner() === $owner ||
                        $tag->getId() === null;
                }
            );
        }

        $tagsToAdd    = $newOwnerTags->filter(
            function ($tag) use ($oldTags) {
                return !$oldTags->exists($this->getComparePredicate($tag));
            }
        );
        $tagsToDelete = $oldTags->filter(
            function ($tag) use ($newOwnerTags) {
                return !$newOwnerTags->exists($this->getComparePredicate($tag));
            }
        );

        if (!$tagsToDelete->isEmpty() && $this->securityFacade->isGranted(self::ACL_RESOURCE_ASSIGN_ID_KEY)) {
            $this->deleteTagging($entity, $tagsToDelete, $owner);
        }

        // process if current user allowed to remove other's tag links
        if ($owner && $this->securityFacade->isGranted(self::ACL_RESOURCE_REMOVE_ID_KEY)) {
            // get 'not mine' taggings
            $oldTags      = $this->fetchTags($entity, $owner, true, $organization);
            $tagsToDelete = $oldTags->filter(
                function ($tag) use ($newAllTags) {
                    return !$newAllTags->exists($this->getComparePredicate($tag));
                }
            );
            if (!$tagsToDelete->isEmpty()) {
                $this->deleteTagging($entity, $tagsToDelete);
            }
        }

        if (!$tagsToAdd->isEmpty()) {
            $this->persistTags($entity, $tagsToAdd);
            if ($flush) {
                $this->em->flush();
            }
        }
    }

    /**
     * Loads all tags for the given entity
     *
     * @param object       $entity       entity
     * @param Organization $organization Organization to load tags for or current one if not specified
     *
     * @return $this
     * @throws \Exception
     */
    public function loadTagging($entity, Organization $organization = null)
    {
        $tags = $this->fetchTags($entity, null, false, $organization);
        $this->setTags($entity, $tags);

        return $this;
    }

    /**
<<<<<<< HEAD
=======
     * Remove tagging related to tags by params
     *
     * @param Collection|int[] $tagIds
     * @param string           $entityName
     * @param int              $recordId
     * @param User             $createdBy
     *
     * @return int
     *
     * @deprecated Use {@see deleteEntityTags} instead
     */
    public function deleteTaggingByParams($tagIds, $entityName, $recordId, $createdBy = null)
    {
        $tagIds     = $this->prepareTagIds($tagIds);
        $repository = $this->getTagsRepository();

        return $repository->deleteEntityTags($tagIds, $entityName, $recordId, $createdBy);
    }

    /**
>>>>>>> 19c2c4a8
     * @param Tag $tag
     *
     * @return callable
     *
     * @@deprecated
     */
    public function compareCallback($tag)
    {
        return $this->getComparePredicate($tag);
    }

    /**
     * @param Tag $tag
     *
     * @return \Closure
     */
    protected function getComparePredicate(Tag $tag)
    {
        return function ($index, $item) use ($tag) {
            /** @var Tag $item */
            return $item->getName() === $tag->getName();
        };
    }

    /**
     * @param object           $entity
     * @param Collection|Tag[] $tags
     */
    protected function persistTags($entity, $tags)
    {
        foreach ($tags as $tag) {
            if ($this->getUser() &&
                (!$this->securityFacade->isGranted(self::ACL_RESOURCE_ASSIGN_ID_KEY) ||
                    (!$this->securityFacade->isGranted(self::ACL_RESOURCE_CREATE_ID_KEY) && !$tag->getId())
                )
            ) {
                // skip tags that have not ID because user not granted to create tags
                continue;
            }

            $alias   = $this->mapper->getEntityConfig(ClassUtils::getClass($entity));
            $tagging = $this->createTagging($tag, $entity)->setAlias($alias['alias']);

            $this->em->persist($tag);
            $this->em->persist($tagging);
        }
    }

    /**
     * Creates a new Tag object
     *
     * @param  string $name Tag name
     *
     * @return Tag
     */
    protected function createTag($name)
    {
        return new $this->tagClass($name);
    }

    /**
     * Creates a new Tagging object
     *
     * @param  Tag    $tag    Tag object
     * @param  object $entity entity
     *
     * @return Tagging
     */
    protected function createTagging(Tag $tag, $entity)
    {
        return new $this->taggingClass($tag, $entity);
    }

    /**
     * Fetch tags for the given entity
     *
     * @param object       $entity entity
     * @param User         $owner
     * @param bool         $all
     * @param Organization $organization
     *
     * @return Collection
     */
    protected function fetchTags($entity, $owner, $all = false, Organization $organization = null)
    {
        $repository       = $this->getTagsRepository();
        $usedOrganization = $organization ? : $this->getOrganization();

        $elements = $repository->getTags(
            ClassUtils::getClass($entity),
            self::getEntityId($entity),
            $owner,
            $all,
            $usedOrganization
        );

        return new ArrayCollection($elements);
    }

    /**
     * Return current user
     *
     * @return User
     */
    protected function getUser()
    {
        return $this->securityFacade->getLoggedUser();
    }

    /**
     * Return current organization
     *
     * @return Organization
     */
    protected function getOrganization()
    {
        return $this->securityFacade->getOrganization();
    }

    /**
<<<<<<< HEAD
     * @param Collection|int[] $tagIds
=======
     * @param $tagIds
>>>>>>> 19c2c4a8
     *
     * @return int[]
     */
    protected function prepareTagIds($tagIds)
    {
        if ($tagIds instanceof Collection) {
            return array_map(
                function (Tag $item) {
                    return $item->getId();
                },
                $tagIds->toArray()
            );

        } elseif (!is_array($tagIds)) {
            return [];
        }

        return $tagIds;
    }

    /**
     * @return TagRepository
     */
    protected function getTagsRepository()
    {
        $repository = $this->em->getRepository($this->tagClass);

        return $repository;
    }
}<|MERGE_RESOLUTION|>--- conflicted
+++ resolved
@@ -77,7 +77,6 @@
     }
 
     /**
-<<<<<<< HEAD
      * @todo: Should be implemented another approach for accessing entity identifier?
      *
      * @param object $entity
@@ -90,8 +89,6 @@
     }
 
     /**
-     * Checks if entity taggable.
-=======
      * @param @param string $entityClassName The FQCN of the entity
      * @param array $ids
      *
@@ -105,8 +102,7 @@
     }
 
     /**
-     * Checks if entity taggable
->>>>>>> 19c2c4a8
+     * Checks if entity taggable.
      * Entity is taggable if it implements Taggable interface or it configured as taggable.
      *
      * @param string|object $entity
@@ -117,24 +113,10 @@
     {
         return
             $this->isImplementsTaggable($entity) ||
-            ($this->tagConfigProvider->hasConfig($entity) &&
+            (
+                $this->tagConfigProvider->hasConfig($entity) &&
                 $this->tagConfigProvider->getConfig($entity)->is('enabled')
             );
-    }
-
-    /**
-     * Checks if entity immutable.
-     * For entities that implements Taggable interface tags are always enabled.
-     *
-     * @param object|string $entity
-     *
-     * @return bool
-     */
-    public function isImmutable($entity)
-    {
-        return
-            $this->tagConfigProvider->getConfig($entity)->is('immutable') ||
-            $this->isImplementsTaggable($entity);
     }
 
     /**
@@ -225,13 +207,8 @@
      */
     public function deleteTagging($entity, $tags, User $owner = null)
     {
-<<<<<<< HEAD
-        /** @var TagRepository $repository */
-        $repository = $this->em->getRepository($this->tagClass);
         $tagIds     = $this->prepareTagIds($tags);
-=======
         $repository = $this->getTagsRepository();
->>>>>>> 19c2c4a8
 
         return $repository->deleteTaggingByParams(
             $tagIds,
@@ -398,13 +375,7 @@
         // Tag[]  - assigned to the entity.
         $oldTags = $this->fetchTags($entity, $owner, false, $organization);
 
-<<<<<<< HEAD
         // Modified entity Tags, could contains new tags, or does not contains tags that need to remove.
-=======
-        // @todo: Should be refactored in CRM-4598.
-        // Need to specify tags for update, cause when form submitted, taggable entity contains
-        // information about [autocomplete = [], all => Tag[], owner => Tag[]] tags.
->>>>>>> 19c2c4a8
         $newTags = $this->getTags($entity);
 
         // Taggable submitted form entity contains array of [autocomplete = [], all => Tag[], owner => Tag[]] tags.
@@ -477,29 +448,6 @@
     }
 
     /**
-<<<<<<< HEAD
-=======
-     * Remove tagging related to tags by params
-     *
-     * @param Collection|int[] $tagIds
-     * @param string           $entityName
-     * @param int              $recordId
-     * @param User             $createdBy
-     *
-     * @return int
-     *
-     * @deprecated Use {@see deleteEntityTags} instead
-     */
-    public function deleteTaggingByParams($tagIds, $entityName, $recordId, $createdBy = null)
-    {
-        $tagIds     = $this->prepareTagIds($tagIds);
-        $repository = $this->getTagsRepository();
-
-        return $repository->deleteEntityTags($tagIds, $entityName, $recordId, $createdBy);
-    }
-
-    /**
->>>>>>> 19c2c4a8
      * @param Tag $tag
      *
      * @return callable
@@ -620,11 +568,7 @@
     }
 
     /**
-<<<<<<< HEAD
      * @param Collection|int[] $tagIds
-=======
-     * @param $tagIds
->>>>>>> 19c2c4a8
      *
      * @return int[]
      */
