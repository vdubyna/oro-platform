--- conflicted
+++ resolved
@@ -77,20 +77,6 @@
     }
 
     /**
-     * @param $class
-     *
-     * @return bool
-     */
-    public function isEntityTaggable($class)
-    {
-        if (is_a($class, 'Oro\Bundle\TagBundle\Entity\Taggable', true)) {
-            return true;
-        }
-
-        return $this->tagConfigProvider->getConfig($class)->is('enabled');
-    }
-
-    /**
      * Checks if entity taggable
      * Entity is taggable if it inherit Taggable interface or it configured as taggable.
      *
@@ -101,8 +87,8 @@
     public function isTaggable($className)
     {
         return
-            $this->isInheritTaggable($className) ||
-            $this->tagConfigProvider->getConfig($className)->is('enabled');
+            $this->tagConfigProvider->getConfig($className)->is('enabled') ||
+            $this->isInheritTaggable($className);
     }
 
     /**
@@ -116,9 +102,8 @@
     public function isImmutable($className)
     {
         return
-<<<<<<< HEAD
-            $this->isInheritTaggable($className) ||
-            $this->tagConfigProvider->getConfig($className)->is('immutable');
+            $this->tagConfigProvider->getConfig($className)->is('immutable') ||
+            $this->isInheritTaggable($className);
     }
 
     /**
@@ -131,10 +116,6 @@
     public function isInheritTaggable($className)
     {
         return is_a($className, 'Oro\Bundle\TagBundle\Entity\Taggable', true);
-=======
-            $this->tagConfigProvider->getConfig($entity)->is('enabled') ||
-            $entity instanceof Taggable;
->>>>>>> 02e47232
     }
 
     /**
