--- conflicted
+++ resolved
@@ -77,7 +77,6 @@
     }
 
     /**
-<<<<<<< HEAD
      * @param string $entityClassName
      * @param array  $ids
      *
@@ -92,29 +91,18 @@
 
     /**
      * @param $class
-=======
      * Checks if entity taggable
      * Entity is taggable if it implements Taggable interface or it configured as taggable.
      *
      * @param string|object $className
->>>>>>> fe86b4a5
      *
      * @return bool
      */
     public function isTaggable($className)
     {
-<<<<<<< HEAD
-        if (is_a($class, 'Oro\Bundle\TagBundle\Entity\Taggable', true)) {
-            return true;
-        }
-
-        return $this->tagConfigProvider->hasConfig($class)
-            && $this->tagConfigProvider->getConfig($class)->is('enabled');
-=======
         return
             $this->tagConfigProvider->getConfig($className)->is('enabled') ||
             $this->isImplementsTaggable($className);
->>>>>>> fe86b4a5
     }
 
     /**
