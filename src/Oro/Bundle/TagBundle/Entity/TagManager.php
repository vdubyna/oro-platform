<?php

namespace Oro\Bundle\TagBundle\Entity;

use Doctrine\ORM\Query\Expr;
use Doctrine\ORM\EntityManager;
use Doctrine\Common\Util\ClassUtils;
use Doctrine\Common\Collections\Collection;
use Doctrine\Common\Collections\ArrayCollection;

use Symfony\Bundle\FrameworkBundle\Routing\Router;
use Symfony\Component\Security\Core\Exception\AccessDeniedException;

use Oro\Bundle\SecurityBundle\SecurityFacade;
use Oro\Bundle\OrganizationBundle\Entity\Organization;
use Oro\Bundle\OrganizationBundle\Entity\OrganizationInterface;
use Oro\Bundle\UserBundle\Entity\User;
use Oro\Bundle\TagBundle\Entity\Repository\TagRepository;
use Oro\Bundle\TagBundle\Helper\TaggableHelper;

/**
 * @SuppressWarnings(PHPMD.ExcessiveClassComplexity)
 */
class TagManager
{
    const ACL_RESOURCE_REMOVE_ID_KEY = 'oro_tag_unassign_global';
    const ACL_RESOURCE_CREATE_ID_KEY = 'oro_tag_create';
    const ACL_RESOURCE_ASSIGN_ID_KEY = 'oro_tag_assign_unassign';

    /** @var EntityManager */
    protected $em;

    /** @var string */
    protected $tagClass;

    /** @var string */
    protected $taggingClass;

    /** @var SecurityFacade */
    protected $securityFacade;

    /** @var Router */
    protected $router;

    /** @var array */
    protected $storage = [];

    /**
     * @param EntityManager  $em
     * @param string         $tagClass     - FQCN
     * @param string         $taggingClass - FQCN
     * @param SecurityFacade $securityFacade
     * @param Router         $router
     */
    public function __construct(
        EntityManager $em,
        $tagClass,
        $taggingClass,
        SecurityFacade $securityFacade,
        Router $router
    ) {
        $this->em             = $em;
        $this->tagClass       = $tagClass;
        $this->taggingClass   = $taggingClass;
        $this->securityFacade = $securityFacade;
        $this->router         = $router;
    }

    /**
     * @param @param string $entityClassName The FQCN of the entity
     * @param array $ids
     *
     * @return array [id, name, entityId, owner]
     */
    public function getTagsByEntityIds($entityClassName, array $ids)
    {
        $repository = $this->getTagsRepository();

        return $repository->getTagsByEntityIds($entityClassName, $ids, $this->getUser());
    }

    /**
     * Sets tags for $entity
     *
     * @param object           $entity
     * @param Collection|Tag[] $tags
     */
    public function setTags($entity, $tags)
    {
        if ($entity instanceof Taggable) {
            $entity->setTags($tags);
        } else {
            $entityClassName = ClassUtils::getClass($entity);
            $entityId        = TaggableHelper::getEntityId($entity);

            $this->storage[$entityClassName][$entityId] = $tags;
        }
    }

    /**
     * Get tags for entity
     *
     * @param object $entity
     *
     * @return Collection|array
     */
    public function getTags($entity)
    {
        if ($entity instanceof Taggable) {
            return $entity->getTags();
        }

        $entityClassName = ClassUtils::getClass($entity);
        $entityId        = TaggableHelper::getEntityId($entity);
        if (!isset($this->storage[$entityClassName][$entityId])) {
            $this->storage[$entityClassName][$entityId] = $this->fetchTags(
                $entity,
                null
            );
        }

        return $this->storage[$entityClassName][$entityId];
    }

    /**
     * Adds multiple tags on the given entity
     *
     * @param Collection|Tag[] $tags   Array of Tag objects
     * @param object           $entity entity
     */
    public function addTags($tags, $entity)
    {
        foreach ($tags as $tag) {
            $this->addTag($tag, $entity);
        }
    }

    /**
     * Add tag for entity
     *
     * @param Tag    $tag
     * @param object $entity
     */
    public function addTag(Tag $tag, $entity)
    {
        $tags = $this->getTags($entity);
        if (!$tags->contains($tag)) {
            $tags->add($tag);
        }
    }

    /**
     * Remove tagging related to tags by params
     *
     * @param object                 $entity
     * @param User|null              $owner
     * @param Collection|Tag[]|int[] $tags
     *
     * @return int
     */
    public function deleteTagging($entity, $tags, User $owner = null)
    {
        $tagIds     = $this->prepareTagIds($tags);
        $repository = $this->getTagsRepository();

        return $repository->deleteTaggingByParams(
            $tagIds,
            ClassUtils::getClass($entity),
            TaggableHelper::getEntityId($entity),
            $owner
        );
    }

    /**
     * Remove tagging related to tags by params
     *
     * @param Collection|Tag[]|int[] $tagIds
     * @param string                 $entityName
     * @param int                    $recordId
     * @param User                   $createdBy
     *
     * @return int
     *
     * @deprecated Use {@see deleteTagging} instead
     */
    public function deleteTaggingByParams($tagIds, $entityName, $recordId, $createdBy = null)
    {
        /** @var TagRepository $repository */
        $repository = $this->em->getRepository($this->tagClass);
        $tagIds     = $this->prepareTagIds($tagIds);

        return $repository->deleteTaggingByParams($tagIds, $entityName, $recordId, $createdBy);
    }

    /**
     * Loads or creates tag by name
     *
     * @param string            $name         Name of tag
     * @param Organization|null $organization Current organization if not specified
     *
     * @return Tag[]
     */
    public function loadOrCreateTag($name, Organization $organization = null)
    {
        $tags = $this->loadOrCreateTags([$name], $organization);

        return reset($tags);
    }

    /**
     * Loads or creates multiples tags from a list of tag names
     *
     * @param array             $names        Array of tag names
     * @param Organization|null $organization Current organization if not specified
     *
     * @return Tag[]
     */
    public function loadOrCreateTags(array $names, Organization $organization = null)
    {
        if (empty($names)) {
            return [];
        }

        $usedOrganization = $organization ?: $this->getOrganization();

        $names = array_unique(array_map('trim', $names));
        $tags  = $this->em->getRepository($this->tagClass)->findBy(
            ['name' => $names, 'organization' => $usedOrganization]
        );

        $loadedNames = [];
        /** @var Tag $tag */
        foreach ($tags as $tag) {
            $loadedNames[] = $tag->getName();
        }

        $missingNames = array_udiff($names, $loadedNames, 'strcasecmp');
        if (sizeof($missingNames)) {
            foreach ($missingNames as $name) {
                $tag = $this->createTag($name);

                $tags[] = $tag;
            }
        }

        return $tags;
    }

    /**
     * Prepare array
     *
     * @param object            $entity
     * @param Collection|null   $tags
     * @param Organization|null $organization Current organization if not specified
     *
     * @return array
     */
    public function getPreparedArray($entity, $tags = null, Organization $organization = null)
    {
        if (null === $tags) {
            $this->loadTagging($entity, $organization);
            $tags = $this->getTags($entity);
        }
        $result = [];

        /** @var Tag $tag */
        foreach ($tags as $tag) {
            $entry = [
                'name' => $tag->getName()
            ];
            if ($tag->getId()) {
                $entry = array_merge(
                    $entry,
                    [
                        'id'    => $tag->getId(),
                        'url'   => $this->router->generate('oro_tag_search', ['id' => $tag->getId()]),
                        'owner' => false
                    ]
                );
            } else {
                $entry = array_merge(
                    $entry,
                    [
                        'id'    => $tag->getName(),
                        'url'   => false,
                        'owner' => true
                    ]
                );
            }

            $taggingCollection = $tag->getTagging()->filter(
                function (Tagging $tagging) use ($entity) {
                    // only use tagging entities that related to current entity
                    return
                        $tagging->getEntityName() === ClassUtils::getClass($entity) &&
                        $tagging->getRecordId() === TaggableHelper::getEntityId($entity);
                }
            );

            /** @var Tagging $tagging */
            foreach ($taggingCollection as $tagging) {
                if ($owner = $tagging->getOwner()) {
                    if ($this->getUser()->getId() == $owner->getId()) {
                        $entry['owner'] = true;
                    }
                }
            }

            $entry['moreOwners'] = $taggingCollection->count() > 1;
            $entry['backgroundColor'] = $tag->getBackgroundColor();

            $result[] = $entry;
        }

        return $result;
    }

    /**
     * Saves tags for the given taggable entity
     *
     * @param object       $entity       entity
     * @param bool         $flush        Whether to flush the changes (default true)
     * @param Organization $organization Current one if not specified
     */
    public function saveTagging($entity, $flush = true, Organization $organization = null)
    {
        // Tags stored for the entity.
        $oldAllTags = $this->fetchTags($entity, null, false, $organization);

        // Actual tags for current entity, could contains new tags, or does not contains tags that need to remove.
        $tags = $this->getTags($entity);

        // Get all tags that should be added
        $tagsToAdd = $tags->filter(
            function ($tag) use ($oldAllTags) {
                return !$oldAllTags->exists($this->getComparePredicate($tag));
            }
        );
        if (!$tagsToAdd->isEmpty()) {
            $this->persistTags($entity, $tagsToAdd);
        }

        // Get all tags that should be deleted
        $tagsToDelete = $oldAllTags->filter(
            function (Tag $tag) use ($tags) {
                return !$tags->exists($this->getComparePredicate($tag));
            }
        );
        if (!$tagsToDelete->isEmpty()) {
            $this->persistDeleteTags($entity, $tagsToDelete);
        }

        if ($flush) {
            $this->em->flush();
        }
    }

    /**
     * @param object     $entity
     * @param Collection $tags
     */
    protected function persistDeleteTags($entity, Collection $tags)
    {
        $owner = $this->getUser();

        // Current assigned tags(taggings) for this owner
        $assignedOwnerTags = $this->fetchTags($entity, $owner, false);

        $ownerTags = $tags->filter(
            function (Tag $tag) use ($assignedOwnerTags) {
                return $assignedOwnerTags->exists($this->getComparePredicate($tag));
            }
        );
        if (!$ownerTags->isEmpty()) {
            if (!$this->securityFacade->isGranted(self::ACL_RESOURCE_ASSIGN_ID_KEY)) {
                throw new AccessDeniedException("User does not have access to assign/unassign tags.");
            }
            $this->deleteTagging($entity, $ownerTags, $owner);
        }

        $anotherTags = $tags->filter(
            function (Tag $tag) use ($assignedOwnerTags) {
                return !$assignedOwnerTags->exists($this->getComparePredicate($tag));
            }
        );
        // Delete 'not mine' taggings
        if (!$anotherTags->isEmpty()) {
            if (!$this->securityFacade->isGranted(self::ACL_RESOURCE_REMOVE_ID_KEY)) {
                throw new AccessDeniedException("User does not have access to remove another's tags.");
            }
            $this->deleteTagging($entity, $anotherTags);
        }
    }

    /**
     * Loads all tags for the given entity
     *
     * @param object       $entity       entity
     * @param Organization $organization Organization to load tags for or current one if not specified
     *
     * @return $this
     * @throws \Exception
     */
    public function loadTagging($entity, Organization $organization = null)
    {
        $tags = $this->fetchTags($entity, null, false, $organization);
        $this->setTags($entity, $tags);

        return $this;
    }

    /**
     * @param Tag $tag
     *
     * @return callable
     *
     * @deprecated Use {@see getComparePredicate} instead
     */
    public function compareCallback($tag)
    {
        return $this->getComparePredicate($tag);
    }

    /**
     * Deletes tags relations for given entity class.
     *
     * @param string $entityClassName
     *
     * @return int
     */
    public function deleteRelations($entityClassName)
    {
        return $this->getTagsRepository()->deleteRelations($entityClassName);
    }

    /**
     * @param Tag $tag
     *
     * @return \Closure
     */
    protected function getComparePredicate(Tag $tag)
    {
        return function ($index, $item) use ($tag) {
            /** @var Tag $item */
            return $item->getName() === $tag->getName();
        };
    }

    /**
     * @param object           $entity
     * @param Collection|Tag[] $tags
     */
    protected function persistTags($entity, $tags)
    {
        if (!$this->securityFacade->isGranted(self::ACL_RESOURCE_ASSIGN_ID_KEY)) {
            throw new AccessDeniedException("User does not have access to assign/unassign tags.");
        }

        foreach ($tags as $tag) {
            if (!$this->securityFacade->isGranted(self::ACL_RESOURCE_CREATE_ID_KEY) && !$tag->getId()) {
                throw new AccessDeniedException("User does not have access to create tags.");
            }

            $tagging = $this->createTagging($tag, $entity);

            $this->em->persist($tag);
            $this->em->persist($tagging);
        }
    }

    /**
     * Creates a new Tag object
     *
     * @param  string $name Tag name
     *
     * @return Tag
     */
    protected function createTag($name)
    {
        return new $this->tagClass($name);
    }

    /**
     * Creates a new Tagging object
     *
     * @param  Tag    $tag    Tag object
     * @param  object $entity entity
     *
     * @return Tagging
     */
    protected function createTagging(Tag $tag, $entity)
    {
        return new $this->taggingClass($tag, $entity);
    }

    /**
     * Fetch tags for the given entity
     *
     * @param object       $entity entity
     * @param User         $owner
     * @param bool         $all
     * @param Organization $organization
     *
     * @return Collection
     */
    protected function fetchTags($entity, $owner, $all = false, Organization $organization = null)
    {
        $repository       = $this->getTagsRepository();
        $usedOrganization = $organization ?: $this->getOrganization();

        $elements = $repository->getTags(
            ClassUtils::getClass($entity),
            TaggableHelper::getEntityId($entity),
            $owner,
            $all,
            $usedOrganization
        );

        return new ArrayCollection($elements);
    }

    /**
     * @return null|OrganizationInterface
     */
    protected function getOrganizationByUser()
    {
        $user = $this->getUser();

        return $user ? $user->getOrganization() : null;
    }

    /**
     * Return current user
     *
     * @return User
     */
    protected function getUser()
    {
        return $this->securityFacade->getLoggedUser();
    }

    /**
     * Return current organization
     *
     * @return OrganizationInterface
     */
    protected function getOrganization()
    {
        return $this->securityFacade->getOrganization()
<<<<<<< HEAD
                    ? $this->securityFacade->getOrganization()
                    : $this->getOrganizationByUser();
=======
                ? $this->securityFacade->getOrganization()
                : $this->getOrganizationByUser();
>>>>>>> 80912e89
    }

    /**
     * @param Collection|int[] $tagIds
     *
     * @return int[]
     */
    protected function prepareTagIds($tagIds)
    {
        if ($tagIds instanceof Collection) {
            return array_map(
                function (Tag $item) {
                    return $item->getId();
                },
                $tagIds->toArray()
            );
        }

        if (is_array($tagIds)) {
            return $tagIds;
        }

        return [];
    }

    /**
     * @return TagRepository
     */
    protected function getTagsRepository()
    {
        $repository = $this->em->getRepository($this->tagClass);

        return $repository;
    }
}<|MERGE_RESOLUTION|>--- conflicted
+++ resolved
@@ -547,13 +547,8 @@
     protected function getOrganization()
     {
         return $this->securityFacade->getOrganization()
-<<<<<<< HEAD
-                    ? $this->securityFacade->getOrganization()
-                    : $this->getOrganizationByUser();
-=======
                 ? $this->securityFacade->getOrganization()
                 : $this->getOrganizationByUser();
->>>>>>> 80912e89
     }
 
     /**
