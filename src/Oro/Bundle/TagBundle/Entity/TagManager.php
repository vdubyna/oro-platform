<?php

namespace Oro\Bundle\TagBundle\Entity;

use Doctrine\ORM\Query\Expr;
use Doctrine\ORM\EntityManager;
use Doctrine\Common\Util\ClassUtils;
use Doctrine\Common\Collections\Collection;
use Doctrine\Common\Collections\ArrayCollection;

use Symfony\Bundle\FrameworkBundle\Routing\Router;

use Oro\Bundle\SecurityBundle\SecurityFacade;
use Oro\Bundle\OrganizationBundle\Entity\Organization;
use Oro\Bundle\UserBundle\Entity\User;
use Oro\Bundle\SearchBundle\Engine\ObjectMapper;
use Oro\Bundle\TagBundle\Entity\Repository\TagRepository;
use Oro\Bundle\EntityConfigBundle\Provider\ConfigProvider;

/**
 * @SuppressWarnings(PHPMD.ExcessiveClassComplexity)
 */
class TagManager
{
    const ACL_RESOURCE_REMOVE_ID_KEY = 'oro_tag_unassign_global';
    const ACL_RESOURCE_CREATE_ID_KEY = 'oro_tag_create';
    const ACL_RESOURCE_ASSIGN_ID_KEY = 'oro_tag_assign_unassign';

    /** @var EntityManager */
    protected $em;

    /** @var string */
    protected $tagClass;

    /** @var string */
    protected $taggingClass;

    /** @var ObjectMapper */
    protected $mapper;

    /** @var SecurityFacade */
    protected $securityFacade;

    /** @var Router */
    protected $router;

    /** @var ConfigProvider */
    protected $tagConfigProvider;

    protected static $storage = [];

    /**
     * @param EntityManager  $em
     * @param string         $tagClass     - FQCN
     * @param string         $taggingClass - FQCN
     * @param ObjectMapper   $mapper
     * @param SecurityFacade $securityFacade
     * @param Router         $router
     * @param ConfigProvider $tagConfigProvider
     */
    public function __construct(
        EntityManager $em,
        $tagClass,
        $taggingClass,
        ObjectMapper $mapper,
        SecurityFacade $securityFacade,
        Router $router,
        ConfigProvider $tagConfigProvider
    ) {
        $this->em                = $em;
        $this->tagClass          = $tagClass;
        $this->taggingClass      = $taggingClass;
        $this->mapper            = $mapper;
        $this->securityFacade    = $securityFacade;
        $this->router            = $router;
        $this->tagConfigProvider = $tagConfigProvider;
    }

    /**
<<<<<<< HEAD
     * @todo: Should be implemented another approach for accessing entity identifier?
     *
     * @param object $entity
     *
     * @return int
     */
    public static function getEntityId($entity)
    {
        return $entity instanceof Taggable ? $entity->getTaggableId() : $entity->getId();
    }

    /**
     * Checks if entity taggable.
=======
     * Checks if entity taggable
>>>>>>> fe86b4a5
     * Entity is taggable if it implements Taggable interface or it configured as taggable.
     *
     * @param string|object $className
     *
     * @return bool
     */
    public function isTaggable($className)
    {
        return
            $this->tagConfigProvider->getConfig($className)->is('enabled') ||
            $this->isImplementsTaggable($className);
    }

    /**
<<<<<<< HEAD
     * Checks if entity immutable.
=======
     * Checks if entity immutable
>>>>>>> fe86b4a5
     * For entities that implements Taggable interface tags are always enabled.
     *
     * @param object|string $className
     *
     * @return bool
     */
    public function isImmutable($className)
    {
        return
            $this->tagConfigProvider->getConfig($className)->is('immutable') ||
            $this->isImplementsTaggable($className);
    }

    /**
<<<<<<< HEAD
     * Checks if entity class implements Taggable interface.
=======
     * Checks if entity class implements Taggable interface
>>>>>>> fe86b4a5
     *
     * @param object|string $className
     *
     * @return bool
     */
    public function isImplementsTaggable($className)
    {
        return is_a($className, 'Oro\Bundle\TagBundle\Entity\Taggable', true);
    }

    /**
     * Sets tags for $entity
     *
     * @param object           $entity
     * @param Collection|Tag[] $tags
     */
    public function setTags($entity, $tags)
    {
        if ($entity instanceof Taggable) {
            $entity->setTags($tags);
        } else {
            self::$storage[ClassUtils::getRealClass($entity)][$this->getEntityId($entity)] = $tags;
        }
    }

    /**
     * Get tags for entity
     *
     * @param object $entity
     *
     * @return Collection|array
     */
    public function getTags($entity)
    {
        if ($entity instanceof Taggable) {
            return $entity->getTags();
        } else {
            if (!isset(self::$storage[ClassUtils::getRealClass($entity)][$this->getEntityId($entity)])) {
                self::$storage[ClassUtils::getRealClass($entity)][$this->getEntityId($entity)] = $this->fetchTags(
                    $entity,
                    null
                );
            }

            return self::$storage[ClassUtils::getRealClass($entity)][$this->getEntityId($entity)];
        }
    }

    /**
     * Adds multiple tags on the given entity
     *
     * @param Collection|Tag[] $tags   Array of Tag objects
     * @param object           $entity entity
     */
    public function addTags($tags, $entity)
    {
        foreach ($tags as $tag) {
            $this->addTag($tag, $entity);
        }
    }

    /**
     * Add tag for entity
     *
     * @param Tag    $tag
     * @param object $entity
     */
    public function addTag(Tag $tag, $entity)
    {
        $tags = $this->getTags($entity);
        if (!$tags->contains($tag)) {
            $tags->add($tag);
        }
    }

    /**
     * Remove tagging related to tags by params
     *
     * @param object                 $entity
     * @param User|null              $owner
     * @param Collection|Tag[]|int[] $tags
     *
     * @return int
     */
    public function deleteTagging($entity, $tags, User $owner = null)
    {
        /** @var TagRepository $repository */
        $repository = $this->em->getRepository($this->tagClass);
        $tagIds     = $this->prepareTagIds($tags);

        return $repository->deleteTaggingByParams(
            $tagIds,
            ClassUtils::getClass($entity),
            self::getEntityId($entity),
            $owner
        );
    }

    /**
     * Remove tagging related to tags by params
     *
     * @param Collection|Tag[]|int[] $tagIds
     * @param string           $entityName
     * @param int              $recordId
     * @param User             $createdBy
     *
     * @return int
     *
     * @deprecated Use {@see deleteTagging} instead
     */
    public function deleteTaggingByParams($tagIds, $entityName, $recordId, $createdBy = null)
    {
        /** @var TagRepository $repository */
        $repository = $this->em->getRepository($this->tagClass);
        $tagIds     = $this->prepareTagIds($tagIds);

        return $repository->deleteTaggingByParams($tagIds, $entityName, $recordId, $createdBy);
    }

    /**
     * Loads or creates tag by name
     *
     * @param string            $name         Name of tag
     * @param Organization|null $organization Current organization if not specified
     *
     * @return Tag[]
     */
    public function loadOrCreateTag($name, Organization $organization = null)
    {
        $tags = $this->loadOrCreateTags([$name], $organization);

        return reset($tags);
    }

    /**
     * Loads or creates multiples tags from a list of tag names
     *
     * @param array             $names        Array of tag names
     * @param Organization|null $organization Current organization if not specified
     *
     * @return Tag[]
     */
    public function loadOrCreateTags(array $names, Organization $organization = null)
    {
        if (empty($names)) {
            return [];
        }

        $usedOrganization = $organization ?: $this->getOrganization();

        $names = array_unique(array_map('trim', $names));
        $tags  = $this->em->getRepository($this->tagClass)->findBy(
            ['name' => $names, 'organization' => $usedOrganization]
        );

        $loadedNames = [];
        /** @var Tag $tag */
        foreach ($tags as $tag) {
            $loadedNames[] = $tag->getName();
        }

        $missingNames = array_udiff($names, $loadedNames, 'strcasecmp');
        if (sizeof($missingNames)) {
            foreach ($missingNames as $name) {
                $tag = $this->createTag($name);

                $tags[] = $tag;
            }
        }

        return $tags;
    }

    /**
     * Prepare array
     *
     * @param object            $entity
     * @param Collection|null   $tags
     * @param Organization|null $organization Current organization if not specified
     *
     * @return array
     */
    public function getPreparedArray($entity, $tags = null, Organization $organization = null)
    {
        if (null === $tags) {
            $this->loadTagging($entity, $organization);
            $tags = $this->getTags($entity);
        }
        $result = [];

        /** @var Tag $tag */
        foreach ($tags as $tag) {
            $entry = [
                'name' => $tag->getName()
            ];
            if (!$tag->getId()) {
                $entry = array_merge(
                    $entry,
                    [
                        'id'    => $tag->getName(),
                        'url'   => false,
                        'owner' => true
                    ]
                );
            } else {
                $entry = array_merge(
                    $entry,
                    [
                        'id'    => $tag->getId(),
                        'url'   => $this->router->generate('oro_tag_search', ['id' => $tag->getId()]),
                        'owner' => false
                    ]
                );
            }

            $taggingCollection = $tag->getTagging()->filter(
                function (Tagging $tagging) use ($entity) {
                    // only use tagging entities that related to current entity
                    return
                        $tagging->getEntityName() === ClassUtils::getClass($entity) &&
                        $tagging->getRecordId() === $this->getEntityId($entity);
                }
            );

            /** @var Tagging $tagging */
            foreach ($taggingCollection as $tagging) {
                if ($owner = $tagging->getOwner()) {
                    if ($this->getUser()->getId() == $owner->getId()) {
                        $entry['owner'] = true;
                    }
                }
            }

            $entry['moreOwners'] = $taggingCollection->count() > 1;

            $result[] = $entry;
        }

        return $result;
    }

    /**
     * Saves tags for the given taggable entity
     *
     * @param object       $entity       entity
     * @param bool         $flush        Whether to flush the changes (default true)
     * @param Organization $organization Current one if not specified
     */
    public function saveTagging($entity, $flush = true, Organization $organization = null)
    {
        $owner = $this->getUser();

        // Tag[]  - assigned to the entity.
        $oldTags = $this->fetchTags($entity, $owner, false, $organization);

        // Modified entity Tags, could contains new tags, or does not contains tags that need to remove.
        $newTags = $this->getTags($entity);

        // Taggable submitted form entity contains array of [autocomplete = [], all => Tag[], owner => Tag[]] tags.
        if (isset($newTags['all'], $newTags['owner'])) {
            $newAllTags   = new ArrayCollection($newTags['all']);
            $newOwnerTags = new ArrayCollection($newTags['owner']);
        } else {
            $newAllTags   = $newTags;
            $newOwnerTags = $newTags->filter(
                function (Tag $tag) use ($owner) {
                    return
                        $tag->getOwner() === $owner ||
                        $tag->getId() === null;
                }
            );
        }

        $tagsToAdd    = $newOwnerTags->filter(
            function ($tag) use ($oldTags) {
                return !$oldTags->exists($this->getComparePredicate($tag));
            }
        );
        $tagsToDelete = $oldTags->filter(
            function ($tag) use ($newOwnerTags) {
                return !$newOwnerTags->exists($this->getComparePredicate($tag));
            }
        );

        if (!$tagsToDelete->isEmpty() && $this->securityFacade->isGranted(self::ACL_RESOURCE_ASSIGN_ID_KEY)) {
            $this->deleteTagging($entity, $tagsToDelete, $owner);
        }

        // process if current user allowed to remove other's tag links
        if ($owner && $this->securityFacade->isGranted(self::ACL_RESOURCE_REMOVE_ID_KEY)) {
            // get 'not mine' taggings
            $oldTags      = $this->fetchTags($entity, $owner, true, $organization);
            $tagsToDelete = $oldTags->filter(
                function ($tag) use ($newAllTags) {
                    return !$newAllTags->exists($this->getComparePredicate($tag));
                }
            );
            if (!$tagsToDelete->isEmpty()) {
                $this->deleteTagging($entity, $tagsToDelete);
            }
        }

        if (!$tagsToAdd->isEmpty()) {
            $this->persistTags($entity, $tagsToAdd);
            if ($flush) {
                $this->em->flush();
            }
        }
    }

    /**
     * Loads all tags for the given entity
     *
     * @param object       $entity       entity
     * @param Organization $organization Organization to load tags for or current one if not specified
     *
     * @return $this
     * @throws \Exception
     */
    public function loadTagging($entity, Organization $organization = null)
    {
        $tags = $this->fetchTags($entity, null, false, $organization);
        $this->setTags($entity, $tags);

        return $this;
    }

    /**
     * @param Tag $tag
     *
     * @return callable
     *
     * @@deprecated
     */
    public function compareCallback($tag)
    {
        return $this->getComparePredicate($tag);
    }

    /**
     * @param Tag $tag
     *
     * @return \Closure
     */
    protected function getComparePredicate(Tag $tag)
    {
        return function ($index, $item) use ($tag) {
            /** @var Tag $item */
            return $item->getName() === $tag->getName();
        };
    }

    /**
     * @param object           $entity
     * @param Collection|Tag[] $tags
     */
    protected function persistTags($entity, $tags)
    {
        foreach ($tags as $tag) {
            if ($this->getUser() &&
                (!$this->securityFacade->isGranted(self::ACL_RESOURCE_ASSIGN_ID_KEY) ||
                    (!$this->securityFacade->isGranted(self::ACL_RESOURCE_CREATE_ID_KEY) && !$tag->getId())
                )
            ) {
                // skip tags that have not ID because user not granted to create tags
                continue;
            }

            $alias   = $this->mapper->getEntityConfig(ClassUtils::getClass($entity));
            $tagging = $this->createTagging($tag, $entity)->setAlias($alias['alias']);

            $this->em->persist($tag);
            $this->em->persist($tagging);
        }
    }

    /**
     * Creates a new Tag object
     *
     * @param  string $name Tag name
     *
     * @return Tag
     */
    protected function createTag($name)
    {
        return new $this->tagClass($name);
    }

    /**
     * Creates a new Tagging object
     *
     * @param  Tag    $tag    Tag object
     * @param  object $entity entity
     *
     * @return Tagging
     */
    protected function createTagging(Tag $tag, $entity)
    {
        return new $this->taggingClass($tag, $entity);
    }

    /**
     * Fetch tags for the given entity
     *
     * @param object       $entity entity
     * @param User         $owner
     * @param bool         $all
     * @param Organization $organization
     *
     * @return Collection
     */
    protected function fetchTags($entity, $owner, $all = false, Organization $organization = null)
    {
        /** @var TagRepository $repository */
        $repository       = $this->em->getRepository($this->tagClass);
        $usedOrganization = $organization ?: $this->getOrganization();

        $elements = $repository->getTags(
            ClassUtils::getClass($entity),
            self::getEntityId($entity),
            $owner,
            $all,
            $usedOrganization
        );

        return new ArrayCollection($elements);
    }

    /**
     * Return current user
     *
     * @return User
     */
    protected function getUser()
    {
        return $this->securityFacade->getLoggedUser();
    }

    /**
     * Return current organization
     *
     * @return Organization
     */
    protected function getOrganization()
    {
        return $this->securityFacade->getOrganization();
    }

    /**
     * @param Collection|int[] $tagIds
     *
     * @return int[]
     */
    protected function prepareTagIds($tagIds)
    {
        if ($tagIds instanceof Collection) {
            return array_map(
                function (Tag $item) {
                    return $item->getId();
                },
                $tagIds->toArray()
            );

        } elseif (!is_array($tagIds)) {
            return [];
        }

        return $tagIds;
    }

    /**
     * @param Tag[] $all
     * @param Tag[] $owner
     *
     * @return Tag[]
     */
    protected function mergeTags($all, $owner)
    {
        if (empty($owner)) {
            return $all;
        }

        if (empty($all)) {
            return $owner;
        }

        $result = $owner;
        foreach ($owner as $ownerTag) {
            foreach ($all as $allTag) {
                if ($ownerTag->getName() === $allTag->getName()) {
                    continue;
                }
                $result[] = $allTag;
            }
        }

        return $result;
    }
}<|MERGE_RESOLUTION|>--- conflicted
+++ resolved
@@ -77,7 +77,6 @@
     }
 
     /**
-<<<<<<< HEAD
      * @todo: Should be implemented another approach for accessing entity identifier?
      *
      * @param object $entity
@@ -91,9 +90,6 @@
 
     /**
      * Checks if entity taggable.
-=======
-     * Checks if entity taggable
->>>>>>> fe86b4a5
      * Entity is taggable if it implements Taggable interface or it configured as taggable.
      *
      * @param string|object $className
@@ -108,11 +104,7 @@
     }
 
     /**
-<<<<<<< HEAD
      * Checks if entity immutable.
-=======
-     * Checks if entity immutable
->>>>>>> fe86b4a5
      * For entities that implements Taggable interface tags are always enabled.
      *
      * @param object|string $className
@@ -127,11 +119,7 @@
     }
 
     /**
-<<<<<<< HEAD
-     * Checks if entity class implements Taggable interface.
-=======
      * Checks if entity class implements Taggable interface
->>>>>>> fe86b4a5
      *
      * @param object|string $className
      *
@@ -601,33 +589,4 @@
 
         return $tagIds;
     }
-
-    /**
-     * @param Tag[] $all
-     * @param Tag[] $owner
-     *
-     * @return Tag[]
-     */
-    protected function mergeTags($all, $owner)
-    {
-        if (empty($owner)) {
-            return $all;
-        }
-
-        if (empty($all)) {
-            return $owner;
-        }
-
-        $result = $owner;
-        foreach ($owner as $ownerTag) {
-            foreach ($all as $allTag) {
-                if ($ownerTag->getName() === $allTag->getName()) {
-                    continue;
-                }
-                $result[] = $allTag;
-            }
-        }
-
-        return $result;
-    }
 }