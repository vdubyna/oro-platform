/** @lends TagsEditorView */
define(function(require) {
    'use strict';

    /**
     * Tags-select content editor. Please note that it requires column data format
     * corresponding to tags-cell.
     *
     * ### Column configuration samples:
     * ``` yml
     * datagrid:
     *   {grid-uid}:
     *     inline_editing:
     *       enable: true
     *     # <grid configuration> goes here
     *     columns:
     *       # Sample 1. Full configuration
     *       {column-name-1}:
     *         inline_editing:
     *           editor:
     *             view: orodatagrid/js/app/views/editor/tags-editor-view
     *             view_options:
     *               placeholder: '<placeholder>'
     *               css_class_name: '<class-name>'
     *               maximumSelectionLength: 3
     *           validation_rules:
     *             NotBlank: true
     * ```
     *
     * ### Options in yml:
     *
     * Column option name                                  | Description
     * :---------------------------------------------------|:-----------
     * inline_editing.editor.view_options.placeholder      | Optional. Placeholder translation key for an empty element
     * inline_editing.editor.view_options.placeholder_raw  | Optional. Raw placeholder value
     * inline_editing.editor.view_options.css_class_name   | Optional. Additional css class name for editor view DOM el
     * inline_editing.editor.view_options.maximumSelectionLength | Optional. Maximum selection length
     * inline_editing.editor.validation_rules | Optional. Validation rules. See [documentation](https://goo.gl/j9dj4Y)
     *
     * ### Constructor parameters
     *
     * @class
     * @param {Object} options - Options container
     * @param {Object} options.model - Current row model
     * @param {string} options.fieldName - Field name to edit in model
     * @param {string} options.metadata - Editor metadata
     * @param {string} options.placeholder - Placeholder translation key for an empty element
     * @param {string} options.placeholder_raw - Raw placeholder value. It overrides placeholder translation key
     * @param {string} options.maximumSelectionLength - Maximum selection length
     * @param {Object} options.validationRules - Validation rules. See [documentation here](https://goo.gl/j9dj4Y)
     *
     * @augments [AbstractRelationEditorView](./abstract-relation-editor-view.md)
     * @exports TagsEditorView
     */
    var TagsEditorView;
    var AbstractRelationEditorView = require('oroform/js/app/views/editor/abstract-relation-editor-view');
    var _ = require('underscore');
    var __ = require('orotranslation/js/translator');
    var $ = require('jquery');

    TagsEditorView = AbstractRelationEditorView.extend(/** @exports TagsEditorView.prototype */{
        className: 'tags-select-editor',
        DEFAULT_PER_PAGE: 20,

        initialize: function(options) {
            TagsEditorView.__super__.initialize.apply(this, arguments);
            this.canCreate = options.canCreate;
            this.canEditGlobal = options.canEditGlobal;
        },

        getInitialResultItem: function() {
            var _this = this;
            return this.getModelValue().map(function(item) {
                return _this.applyPermissionsToTag({
                    id: item.id,
                    label: item.name,
                    owner: item.owner
                });
            });
        },

        applyPermissionsToTag: function(tag) {
            var isOwner = tag.owner === void 0 ? true : tag.owner;
            tag.locked = this.canEditGlobal ? false : !isOwner;
            return tag;
        },

        getSelect2Options: function() {
            var _this = this;
            _this.currentData = null;
            _this.firstPageData = {
                results: [],
                more: false,
                isDummy: true
            };
            return {
                placeholder: this.placeholder || ' ',
                allowClear: true,
                openOnEnter: false,
                selectOnBlur: false,
                multiple: true,
                id: 'label',
                formatSelection: function(item) {
                    return item.label;
                },
                formatResult: function(item) {
                    return item.label + (item.isNew ?
                            (' <span class="select2__result-entry-info">(' +
                            __('oro.tag.inline_editing.new_tag') + ')</span>') :
                            '');
                },
                formatNoMatches: function() {
                    // no matches appears in following two cases only
                    // we use this message not for its original mission
                    return _this.isLoading ?
                        __('oro.tag.inline_editing.loading') :
                        __('oro.tag.inline_editing.existing_tag');
                },
                initSelection: function(element, callback) {
                    callback(_this.getInitialResultItem());
                },
                query: function(options) {
                    _this.currentTerm = options.term;
                    _this.currentPage = options.page;
                    _this.currentCallback = options.callback;
                    _this.isLoading = true;
                    if (options.page === 1) {
                        // immediately show first item
                        _this.showResults();
                    }
                    options.callback = function(data) {
                        _this.currentData = data;
                        if (data.page === 1) {
                            _this.firstPageData = data;
                        }
                        _this.isLoading = false;
                        _this.showResults();
                    };
                    if (_this.currentRequest && _this.currentRequest.term !== '' &&
                        _this.currentRequest.state() !== 'resolved') {
                        _this.currentRequest.abort();
                    }
                    var autoCompleteUrlParameters = _.extend(_this.model.toJSON(), {
                        term: options.term,
                        page: options.page,
                        per_page: _this.perPage
                    });
                    if (options.term !== '' &&
                        !_this.autocompleteApiAccessor.isCacheExistsFor(autoCompleteUrlParameters)) {
                        _this.debouncedMakeRequest(options, autoCompleteUrlParameters);
                    } else {
                        _this.makeRequest(options, autoCompleteUrlParameters);
                    }
                }
            };
        },

        showResults: function() {
            var data;
            if (this.currentPage === 1) {
                data = $.extend({}, this.firstPageData);
                data.results = this.filterTermFromResults(this.currentTerm, data.results);
                if (this.currentPage === 1) {
                    if (this.isValidTerm(this.currentTerm)) {
<<<<<<< HEAD
                        data.results.unshift(this.applyPermissionsToTag({
                            id: this.currentTerm,
                            label: this.currentTerm,
                            owner: true
                        }));
=======
                        if (this.firstPageData.term === this.currentTerm) {
                            data.results.unshift({
                                id: this.currentTerm,
                                label: this.currentTerm,
                                isNew: true
                            });
                        }
>>>>>>> 9472fa62
                    } else {
                        if (this.firstPageData.isDummy) {
                            // do not update list until choices will be loaded
                            return;
                        }
                    }
                }
                data.results.sort(_.bind(this.tagSortCallback, this));
            } else {
                data = $.extend({}, this.currentData);
                data.results = this.filterTermFromResults(this.currentTerm, data.results);
            }
            this.currentCallback(data);
        },

        filterTermFromResults: function(term, results) {
            results = _.clone(results);
            for (var i = 0; i < results.length; i++) {
                var result = results[i];
                if (result.label === term) {
                    results.splice(i, 1);
                    break;
                }
            }
            return results;
        },

        tagSortCallback: function(a, b) {
            return this.getTermSimilarity(a.label) - this.getTermSimilarity(b.label);
        },

        getTermSimilarity: function(term) {
            var lowerCaseTerm = term.toLowerCase();
            var index = lowerCaseTerm.indexOf(this.currentTerm.toLowerCase());
            if (index === -1) {
                return 1000;
            }
            return index;
        },

        isValidTerm: function(term) {
            return _.isString(term) && term.length > 0;
        },

        getModelValue: function() {
            return this.model.get(this.fieldName) || [];
        },

        getFormattedValue: function() {
            return this.getModelValue().map(function(item) {
                return item.id;
            }).join(',');
        },

        isChanged: function() {
            return this.getValue() !== this.getModelValue().map(function(item) {
                return item.id;
            }).join(',');
        },

        getServerUpdateData: function() {
            var data = {};
            var select2Data = this.$('.select2-container').select2('data');
            data[this.fieldName] = select2Data.map(function(item) {
                return {
                    name: item.label
                };
            });
            return data;
        },

        getModelUpdateData: function() {
            var data = {};
            var select2Data = this.$('.select2-container').select2('data');
            data[this.fieldName] = select2Data.map(function(item) {
                return {
                    id: item.id,
                    name: item.label,
                    owner: item.owner === void 0 ? true : item.owner
                };
            });
            return data;
        }
    }, {
        processMetadata: AbstractRelationEditorView.processMetadata
    });

    return TagsEditorView;
});<|MERGE_RESOLUTION|>--- conflicted
+++ resolved
@@ -162,21 +162,14 @@
                 data.results = this.filterTermFromResults(this.currentTerm, data.results);
                 if (this.currentPage === 1) {
                     if (this.isValidTerm(this.currentTerm)) {
-<<<<<<< HEAD
-                        data.results.unshift(this.applyPermissionsToTag({
-                            id: this.currentTerm,
-                            label: this.currentTerm,
-                            owner: true
-                        }));
-=======
                         if (this.firstPageData.term === this.currentTerm) {
                             data.results.unshift({
                                 id: this.currentTerm,
                                 label: this.currentTerm,
-                                isNew: true
+                                isNew: true,
+                                owner: true
                             });
                         }
->>>>>>> 9472fa62
                     } else {
                         if (this.firstPageData.isDummy) {
                             // do not update list until choices will be loaded
