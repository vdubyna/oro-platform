define(function() {
    'use strict';

<<<<<<< HEAD
=======
    const $ = require('jquery');
    const _ = require('underscore');

>>>>>>> c40a0ddb
    /**
     * Resolves filter options
     *
     * @param {Object} filterOptions - object with options which will be enhanced
     * @param {FieldSignature} fieldSignature - information about field that filter will be applied to
     */
<<<<<<< HEAD
    return function(filterOptions, fieldSignature) {
        filterOptions.filterParams = {
            'class': fieldSignature.relatedEntityName,
            'entityClass': fieldSignature.entity
        };
=======
    return function(filterOptions, context) {
        const className = _.last(context).field.relatedEntityName;
        const entityClass = _.last(context).field.parentEntity.className;
        filterOptions.filterParams = {'class': className, 'entityClass': entityClass};
        return $.when(filterOptions);
>>>>>>> c40a0ddb
    };
});<|MERGE_RESOLUTION|>--- conflicted
+++ resolved
@@ -1,30 +1,12 @@
-define(function() {
-    'use strict';
-
-<<<<<<< HEAD
-=======
-    const $ = require('jquery');
-    const _ = require('underscore');
-
->>>>>>> c40a0ddb
-    /**
-     * Resolves filter options
-     *
-     * @param {Object} filterOptions - object with options which will be enhanced
-     * @param {FieldSignature} fieldSignature - information about field that filter will be applied to
-     */
-<<<<<<< HEAD
-    return function(filterOptions, fieldSignature) {
-        filterOptions.filterParams = {
-            'class': fieldSignature.relatedEntityName,
-            'entityClass': fieldSignature.entity
-        };
-=======
-    return function(filterOptions, context) {
-        const className = _.last(context).field.relatedEntityName;
-        const entityClass = _.last(context).field.parentEntity.className;
-        filterOptions.filterParams = {'class': className, 'entityClass': entityClass};
-        return $.when(filterOptions);
->>>>>>> c40a0ddb
+/**
+ * Resolves filter options
+ *
+ * @param {Object} filterOptions - object with options which will be enhanced
+ * @param {FieldSignature} fieldSignature - information about field that filter will be applied to
+ */
+export default (filterOptions, fieldSignature) => {
+    filterOptions.filterParams = {
+        'class': fieldSignature.relatedEntityName,
+        'entityClass': fieldSignature.entity
     };
-});+};