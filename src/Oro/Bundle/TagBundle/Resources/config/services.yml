parameters:
    oro_tag.tag.entity.class: Oro\Bundle\TagBundle\Entity\Tag
    oro_tag.tagging.entity.class: Oro\Bundle\TagBundle\Entity\Tagging
    oro_tag.tag_listener.class: Oro\Bundle\TagBundle\EventListener\TagListener

    oro_tag.tag.form.type.tag.class: Oro\Bundle\TagBundle\Form\Type\TagType
    oro_tag.tag.form.type.tag.api.class: Oro\Bundle\TagBundle\Form\Type\TagApiType
    oro_tag.tag.form.handler.tag.class: Oro\Bundle\TagBundle\Form\Handler\TagHandler

    oro_tag.tag.manager.api.class:  Oro\Bundle\SoapBundle\Entity\Manager\ApiEntityManager
    oro_tag.tag.manager.class:  Oro\Bundle\TagBundle\Entity\TagManager

    oro_tag.autocomplete.tag.search_handler.class: Oro\Bundle\FormBundle\Autocomplete\SearchHandler
    oro_tag.form.type.entity_tags_selector.class: Oro\Bundle\TagBundle\Form\Type\EntityTagsSelectType
    oro_tag.form.type.tag_select.class: Oro\Bundle\TagBundle\Form\Type\TagSelectType
    oro_tag.form.type.tag_autocomplete.class: Oro\Bundle\TagBundle\Form\Type\TagAutocompleteType
    oro_tag.form.type.entity_tags_filter.class: Oro\Bundle\TagBundle\Form\Type\EntityTagsFilterType
    oro_tag.form.subscriber.tag_select.class: Oro\Bundle\TagBundle\Form\EventSubscriber\TagSubscriber
    oro_tag.form.transformer.tag_select.class: Oro\Bundle\TagBundle\Form\Transformer\TagTransformer

    oro_tag.provider.search_provider.class: Oro\Bundle\TagBundle\Provider\SearchProvider
    oro_tag.provider.virtual_relation.tags.class: Oro\Bundle\TagBundle\Provider\TagVirtualRelationProvider
    oro_tag.security_provider.class: Oro\Bundle\TagBundle\Security\SecurityProvider

    oro_tag.twig.tag.extension.class: Oro\Bundle\TagBundle\Twig\TagExtension
    oro_tag.event_listener.search_results_grid_listener.class: Oro\Bundle\TagBundle\EventListener\TagSearchResultsGridListener

    oro_tag.owner_assignment_checker.tag.class: Oro\Bundle\TagBundle\Ownership\TagOwnerAssignmentChecker

    oro_tag.event_listener.merge_listener.class: Oro\Bundle\TagBundle\EventListener\MergeListener

    oro_tag.grid.extension.tag_filter.class: Oro\Bundle\TagBundle\EventListener\TagsGridListener

    oro_tag.filter.tags.class: Oro\Bundle\TagBundle\Filter\TagsFilter

services:
    oro_tag.tag.manager:
        class: %oro_tag.tag.manager.class%
        arguments:
            - @doctrine.orm.entity_manager
            - %oro_tag.tag.entity.class%
            - %oro_tag.tagging.entity.class%
            - @oro_search.mapper
            - @oro_security.security_facade
            - @router
            - @oro_entity_config.provider.tag

    oro_tag.docrine.event.listener:
        class: %oro_tag.tag_listener.class%
        calls:
            - [ setContainer, [ @service_container ] ]
        tags:
            - { name: doctrine.event_listener, event: preRemove }

    oro_tag.form.tag:
        class: Symfony\Component\Form\Form
        factory_method: createNamed
        factory_service: form.factory
        arguments: ["oro_tag_tag_form", "oro_tag_tag"]

    oro_tag.form.handler.tag:
        class: %oro_tag.tag.form.handler.tag.class%
        scope: request
        arguments:
            - @oro_tag.form.tag
            - @request
            - @doctrine.orm.entity_manager

    oro_tag.form.type.tag:
        class: %oro_tag.tag.form.type.tag.class%
        tags:
            - { name: form.type, alias: oro_tag_tag }

    oro_tag.form.type.tag_config_choice:
        class: Oro\Bundle\TagBundle\Form\Type\TagConfigChoiceType
        arguments:
            - @oro_entity_extend.association_type_helper
            - @oro_tag.tag.manager
        tags:
            - { name: form.type, alias: oro_tag_config_choice }

    oro_tag.provider.search_provider:
        class: %oro_tag.provider.search_provider.class%
        arguments:
            - @doctrine.orm.entity_manager
            - @oro_search.mapper
            - @oro_tag.security_provider
            - @oro_search.index
            - @oro_entity_config.config_manager
            - @translator

    # Tag API
    oro_tag.tag.manager.api:
        class: %oro_tag.tag.manager.api.class%
        parent: oro_soap.manager.entity_manager.abstract
        arguments:
            - %oro_tag.tag.entity.class%
            - @doctrine.orm.entity_manager

    oro_tag.form.type.tag.api:
        class: %oro_tag.tag.form.type.tag.api.class%
        tags:
            - { name: form.type, alias: oro_tag_tag }

    oro_tag.form.tag.api:
        class: Symfony\Component\Form\Form
        factory_method: createNamed
        factory_service: form.factory
        arguments: ["oro_tag_tag_form", "oro_tag_tag", null]

    oro_tag.form.handler.api:
        class: %oro_tag.tag.form.handler.tag.class%
        scope: request
        arguments:
            - @oro_tag.form.type.tag.api
            - @request
            - @doctrine.orm.entity_manager

    # Autocomplete search handler
    oro_tag.autocomplete.tag.search_handler:
        class: %oro_tag.autocomplete.tag.search_handler.class%
        parent: oro_form.autocomplete.search_handler
        arguments:
            - %oro_tag.tag.entity.class%
            - ["name"]
        tags:
            - { name: oro_form.autocomplete.search_handler, alias: tags, acl_resource: oro_tag_assign_unassign }

    # Autocomplete form type
    oro_tag.form.type.tag_autocomplete:
        class: %oro_tag.form.type.tag_autocomplete.class%
        arguments:
            - @oro_security.security_facade
        tags:
            - { name: form.type, alias: oro_tag_autocomplete }

    oro_tag.form.type.tag_select:
        class: %oro_tag.form.type.tag_select.class%
        arguments:
            - @oro_tag.form.subscriber.tag_select
            - @oro_tag.form.transformer.tag_select
        tags:
            - { name: form.type, alias: oro_tag_select }

    oro_tag.form.subscriber.tag_select:
        class: %oro_tag.form.subscriber.tag_select.class%
        arguments:
            - @oro_tag.tag.manager
            - @oro_tag.form.transformer.tag_select

    oro_tag.form.transformer.tag_select:
        class: %oro_tag.form.transformer.tag_select.class%
        arguments: [@oro_tag.tag.manager]

    # Twig extension
    oro_tag.twig.tag.extension:
        class: %oro_tag.twig.tag.extension.class%
        arguments:
            - @oro_tag.tag.manager
        tags:
            - { name: twig.extension }

    oro_tag.security_provider:
        class: %oro_tag.security_provider.class%
        arguments:
            - @oro_search.security_provider

    oro_tag.event_listener.search_results_grid_listener:
        class: %oro_tag.event_listener.search_results_grid_listener.class%
        arguments:
          - @oro_tag.security_provider
          - @oro_entity.entity_alias_resolver
        tags:
          - { name: kernel.event_listener, event: oro_datagrid.datagrid.build.after.tag-results-grid, method: onBuildAfter }

    oro_tag.owner_assignment_checker.tag:
        class: %oro_tag.owner_assignment_checker.tag.class%
        tags:
            - { name: oro_organization.owner_assignment_checker, entity: Oro\Bundle\TagBundle\Entity\Tag }

    # Merge listener
    oro_tag.event_listener.merge_listener:
        class: %oro_tag.event_listener.merge_listener.class%
        arguments:
          - @oro_tag.tag.manager
        tags:
          - { name: kernel.event_listener, event: oro.entity_merge.build_metadata, method: onBuildMetadata }
          - { name: kernel.event_listener, event: oro.entity_merge.create_entity_data, method: onCreateEntityData }
          - { name: kernel.event_listener, event: oro.entity_merge.after_merge_entity, method: afterMergeEntity }

    oro_tag.form.type.entity_tags_selector:
        class: %oro_tag.form.type.entity_tags_selector.class%
        arguments:
            - @oro_security.acl_helper
            - @doctrine
        tags:
            - { name: form.type, alias: oro_tag_entity_tags_selector }

    oro_tag.form.type.entity_tags_filter:
        class: %oro_tag.form.type.entity_tags_filter.class%
        tags:
            - { name: form.type, alias: oro_type_tag_filter }

    oro_tag.provider.virtual_relation.tags:
        class: %oro_tag.provider.virtual_relation.tags.class%
        tags:
            - { name: oro_entity.virtual_relation_provider, priority: 150 }

    oro_tag.filter.tags:
        class: %oro_tag.filter.tags.class%
        arguments:
            - @form.factory
            - @oro_filter.filter_utility
            - @doctrine
            - @oro_security.acl_helper
        tags:
            - { name: oro_filter.extension.orm_filter.filter, type: tag }

<<<<<<< HEAD
    oro_tag.extension.grid.formatter.tag_search_result_property:
        class: Oro\Bundle\TagBundle\Grid\Formatter\TagSearchResultProperty
        arguments:
            - @twig
            - @oro_entity_config.provider.entity
            - OroTagBundle:Search:searchResultItem.html.twig
        calls:
            - [setMappingProvider, [@oro_search.provider.search_mapping]]
        tags:
            - { name:  oro_datagrid.extension.formatter.property, type: tag-search-result }

    oro_tag.provider.statistic:
        class: Oro\Bundle\TagBundle\Provider\StatisticProvider
        arguments:
            - @doctrine.orm.entity_manager
            - @oro_tag.security_provider
            - @oro_entity_config.provider.entity
            - @oro_entity.entity_alias_resolver


    oro_tag.extension.tag_search_results:
        class: Oro\Bundle\TagBundle\Grid\Extension\TagSearchResultsExtension
        arguments:
            - @oro_search.formatter.result_formatter
            - @doctrine.orm.entity_manager
            - @oro_search.mapper
            - @event_dispatcher
=======
    oro_tag.grid.tags_extension:
        class: Oro\Bundle\TagBundle\Grid\TagsExtension
        arguments:
            - @oro_tag.tag.manager
            - @oro_entity.orm.entity_class_resolver
>>>>>>> 19c2c4a8
        tags:
            - { name: oro_datagrid.extension }<|MERGE_RESOLUTION|>--- conflicted
+++ resolved
@@ -216,7 +216,14 @@
         tags:
             - { name: oro_filter.extension.orm_filter.filter, type: tag }
 
-<<<<<<< HEAD
+    oro_tag.grid.tags_extension:
+        class: Oro\Bundle\TagBundle\Grid\TagsExtension
+        arguments:
+            - @oro_tag.tag.manager
+            - @oro_entity.orm.entity_class_resolver
+        tags:
+            - { name: oro_datagrid.extension }
+
     oro_tag.extension.grid.formatter.tag_search_result_property:
         class: Oro\Bundle\TagBundle\Grid\Formatter\TagSearchResultProperty
         arguments:
@@ -244,12 +251,5 @@
             - @doctrine.orm.entity_manager
             - @oro_search.mapper
             - @event_dispatcher
-=======
-    oro_tag.grid.tags_extension:
-        class: Oro\Bundle\TagBundle\Grid\TagsExtension
-        arguments:
-            - @oro_tag.tag.manager
-            - @oro_entity.orm.entity_class_resolver
->>>>>>> 19c2c4a8
         tags:
             - { name: oro_datagrid.extension }