parameters:
    oro_tag.tag.entity.class: Oro\Bundle\TagBundle\Entity\Tag
    oro_tag.tagging.entity.class: Oro\Bundle\TagBundle\Entity\Tagging
    oro_tag.tag_listener.class: Oro\Bundle\TagBundle\EventListener\TagListener

    oro_tag.tag.manager.api.class:  Oro\Bundle\SoapBundle\Entity\Manager\ApiEntityManager
    oro_tag.tag.manager.class:  Oro\Bundle\TagBundle\Entity\TagManager

    oro_tag.provider.search_provider.class: Oro\Bundle\TagBundle\Provider\SearchProvider
    oro_tag.provider.virtual_relation.tags.class: Oro\Bundle\TagBundle\Provider\TagVirtualRelationProvider
    oro_tag.security_provider.class: Oro\Bundle\TagBundle\Security\SecurityProvider

    oro_tag.twig.tag.extension.class: Oro\Bundle\TagBundle\Twig\TagExtension
    oro_tag.event_listener.search_results_grid_listener.class: Oro\Bundle\TagBundle\EventListener\TagSearchResultsGridListener

    oro_tag.owner_assignment_checker.tag.class: Oro\Bundle\TagBundle\Ownership\TagOwnerAssignmentChecker

    oro_tag.event_listener.merge_listener.class: Oro\Bundle\TagBundle\EventListener\MergeListener

    oro_tag.workflow.action.copy_tagging.class: Oro\Bundle\TagBundle\Workflow\Action\CopyTagging

    oro_tag.event_listener.import_export_tags_subscriber.class: Oro\Bundle\TagBundle\EventListener\ImportExportTagsSubscriber
    oro_tag.tag_import.manager.class: Oro\Bundle\TagBundle\Manager\TagImportManager

services:
    oro_tag.tag.manager:
        class: %oro_tag.tag.manager.class%
        arguments:
            - @doctrine.orm.entity_manager
            - %oro_tag.tag.entity.class%
            - %oro_tag.tagging.entity.class%
            - @oro_security.security_facade
            - @router

    oro_tag.docrine.event.listener:
        class: %oro_tag.tag_listener.class%
        arguments:
            - @oro_tag.helper.taggable_helper
        calls:
            - [setContainer, [@service_container]]
        tags:
            - { name: doctrine.event_listener, event: preRemove }

    oro_tag.provider.search_provider:
        class: %oro_tag.provider.search_provider.class%
        arguments:
            - @doctrine.orm.entity_manager
            - @oro_search.mapper
            - @oro_tag.security_provider
            - @oro_search.index
            - @oro_entity_config.config_manager
            - @translator

    # Tag API
    oro_tag.tag.manager.api:
        class: %oro_tag.tag.manager.api.class%
        parent: oro_soap.manager.entity_manager.abstract
        arguments:
            - %oro_tag.tag.entity.class%
            - @doctrine.orm.entity_manager

    # Twig extension
    oro_tag.twig.tag.extension:
        class: %oro_tag.twig.tag.extension.class%
        arguments:
            - @oro_tag.tag.manager
            - @oro_tag.helper.taggable_helper
        tags:
            - { name: twig.extension }

    oro_tag.security_provider:
        class: %oro_tag.security_provider.class%
        arguments:
            - @oro_search.security_provider

    oro_tag.event_listener.search_results_grid_listener:
        class: %oro_tag.event_listener.search_results_grid_listener.class%
        arguments:
          - @oro_tag.security_provider
          - @oro_entity.entity_alias_resolver
        tags:
          - { name: kernel.event_listener, event: oro_datagrid.datagrid.build.after.tag-results-grid, method: onBuildAfter }

    oro_tag.owner_assignment_checker.tag:
        class: %oro_tag.owner_assignment_checker.tag.class%
        tags:
            - { name: oro_organization.owner_assignment_checker, entity: Oro\Bundle\TagBundle\Entity\Tag }

    # Merge listener
    oro_tag.event_listener.merge_listener:
        class: %oro_tag.event_listener.merge_listener.class%
        arguments:
          - @oro_tag.tag.manager
          - @oro_tag.helper.taggable_helper
        tags:
          - { name: kernel.event_listener, event: oro.entity_merge.build_metadata, method: onBuildMetadata }
          - { name: kernel.event_listener, event: oro.entity_merge.create_entity_data, method: onCreateEntityData }
          - { name: kernel.event_listener, event: oro.entity_merge.after_merge_entity, method: afterMergeEntity }

    oro_tag.provider.virtual_relation.tags:
        class: %oro_tag.provider.virtual_relation.tags.class%
        arguments:
            - @oro_tag.helper.taggable_helper
            - @oro_entity.doctrine_helper
        tags:
            - { name: oro_entity.virtual_relation_provider, priority: 150 }

    oro_tag.virtual_field_provider:
        class: Oro\Bundle\TagBundle\Provider\TagVirtualFieldProvider
        arguments:
            - @oro_tag.helper.taggable_helper
            - @oro_entity.doctrine_helper
        tags:
            - { name: oro_entity.virtual_field_provider, priority: 150 }

    oro_tag.filter.tags:
        class: Oro\Bundle\TagBundle\Filter\EntityTagsFilter
        arguments:
            - @form.factory
            - @oro_filter.filter_utility
            - @doctrine
            - @oro_security.acl_helper
        tags:
            - { name: oro_filter.extension.orm_filter.filter, type: tag }

    oro_tag.grid.tags_extension:
        class: Oro\Bundle\TagBundle\Grid\TagsExtension
        arguments:
            - @oro_tag.tag.manager
            - @oro_datagrid.grid_configuration.helper
            - @oro_tag.helper.taggable_helper
            - @oro_entity.routing_helper
            - @oro_security.security_facade
        tags:
            - { name: oro_datagrid.extension }

    oro_tag.grid.tags_report_extension:
        class: Oro\Bundle\TagBundle\Grid\TagsReportExtension
        arguments:
            - @oro_tag.tag.manager
            - @oro_datagrid.grid_configuration.helper
            - @oro_tag.helper.taggable_helper
            - @oro_entity.routing_helper
        tags:
            - { name: oro_datagrid.extension }

    oro_tag.extension.grid.formatter.tag_search_result_property:
        class: Oro\Bundle\TagBundle\Grid\Formatter\TagSearchResultProperty
        arguments:
            - @twig
            - @oro_entity_config.provider.entity
            - OroTagBundle:Search:searchResultItem.html.twig
        calls:
            - [setMappingProvider, [@oro_search.provider.search_mapping]]
        tags:
            - { name:  oro_datagrid.extension.formatter.property, type: tag-search-result }

    oro_tag.provider.statistic:
        class: Oro\Bundle\TagBundle\Provider\StatisticProvider
        arguments:
            - @doctrine.orm.entity_manager
            - @oro_tag.security_provider
            - @oro_entity_config.provider.entity
            - @oro_entity.entity_alias_resolver

    oro_tag.extension.tag_search_results:
        class: Oro\Bundle\TagBundle\Grid\Extension\TagSearchResultsExtension
        arguments:
            - @oro_search.formatter.result_formatter
            - @doctrine.orm.entity_manager
            - @oro_search.mapper
            - @event_dispatcher
        tags:
            - { name: oro_datagrid.extension }

    oro_tag.view.eventlistener.tag_field:
        class: Oro\Bundle\TagBundle\EventListener\TagFieldListener
        arguments:
            - @oro_tag.helper.taggable_helper
        tags:
            - { name: kernel.event_listener, event: entity_view.render.before, method: addTagField }

    oro_tag.model.accessor.tag_merge:
        class: Oro\Bundle\TagBundle\Model\Accessor\TagMergeAccessor
        arguments:
            - @oro_tag.tag.manager
            - @oro_tag.helper.taggable_helper
        tags:
            - { name: oro_entity_merge.accessor }

    oro_tag.helper.taggable_helper:
        class: Oro\Bundle\TagBundle\Helper\TaggableHelper
        arguments:
            - @oro_entity_config.provider.tag

    oro_tag.eventlistener.entity_config:
        class: Oro\Bundle\TagBundle\EventListener\EntityConfigListener
        arguments:
            - @oro_tag.tag.manager
        tags:
            - { name: kernel.event_listener, event: oro.entity_config.post_flush, method: postFlush }

    oro_tag.formatter.tags_formatter:
        class: Oro\Bundle\TagBundle\Formatter\TagsTypeFormatter
        tags:
            - { name: oro_importexport.formatter.formatter, data_type: tags, format_type: excel }

    oro_tag.filter.tags_report:
        class: Oro\Bundle\TagBundle\Filter\TagsReportFilter
        arguments:
            - @form.factory
            - @oro_filter.filter_utility
            - @doctrine
            - @oro_security.acl_helper
        tags:
            - { name: oro_filter.extension.orm_filter.filter, type: tags-report }

    oro_tag.workflow.action.copy_tagging.class:
        class: %oro_tag.workflow.action.copy_tagging.class%
        arguments:
            - @oro_action.context_accessor
            - @oro_tag.tag.manager
            - @oro_tag.helper.taggable_helper
        tags:
            - { name: oro_workflow.action, alias: copy_tagging }
<<<<<<< HEAD
            - { name: oro_action.action, alias: copy_tagging }
=======
            - { name: oro_action.function, alias: copy_tagging }

    oro_tag.event_listener.import_export_tags_subscriber:
        class: %oro_tag.event_listener.import_export_tags_subscriber.class%
        arguments:
            - @oro_tag.link.tag_import.manager
        tags:
            - { name: kernel.event_subscriber }
            - { name: doctrine.event_listener, event: onFlush }
            - { name: doctrine.event_listener, event: postFlush }

    oro_tag.link.tag_import.manager:
        tags:
            - { name: oro_service_link, service: oro_tag.tag_import.manager }

    oro_tag.tag_import.manager:
        class: %oro_tag.tag_import.manager.class%
        arguments:
            - @oro_tag.tag.manager
            - @oro_tag.helper.taggable_helper
>>>>>>> 512c24b4
<|MERGE_RESOLUTION|>--- conflicted
+++ resolved
@@ -223,10 +223,7 @@
             - @oro_tag.helper.taggable_helper
         tags:
             - { name: oro_workflow.action, alias: copy_tagging }
-<<<<<<< HEAD
             - { name: oro_action.action, alias: copy_tagging }
-=======
-            - { name: oro_action.function, alias: copy_tagging }
 
     oro_tag.event_listener.import_export_tags_subscriber:
         class: %oro_tag.event_listener.import_export_tags_subscriber.class%
@@ -245,5 +242,4 @@
         class: %oro_tag.tag_import.manager.class%
         arguments:
             - @oro_tag.tag.manager
-            - @oro_tag.helper.taggable_helper
->>>>>>> 512c24b4
+            - @oro_tag.helper.taggable_helper