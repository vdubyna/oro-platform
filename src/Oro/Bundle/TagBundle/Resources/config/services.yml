parameters:
    oro_tag.tag.entity.class: Oro\Bundle\TagBundle\Entity\Tag
    oro_tag.tagging.entity.class: Oro\Bundle\TagBundle\Entity\Tagging
    oro_tag.tag_listener.class: Oro\Bundle\TagBundle\EventListener\TagListener

    oro_tag.tag.manager.api.class:  Oro\Bundle\SoapBundle\Entity\Manager\ApiEntityManager
    oro_tag.tag.manager.class:  Oro\Bundle\TagBundle\Entity\TagManager

    oro_tag.provider.search_provider.class: Oro\Bundle\TagBundle\Provider\SearchProvider
    oro_tag.provider.virtual_relation.tags.class: Oro\Bundle\TagBundle\Provider\TagVirtualRelationProvider
    oro_tag.security_provider.class: Oro\Bundle\TagBundle\Security\SecurityProvider

    oro_tag.twig.tag.extension.class: Oro\Bundle\TagBundle\Twig\TagExtension
    oro_tag.event_listener.search_results_grid_listener.class: Oro\Bundle\TagBundle\EventListener\TagSearchResultsGridListener

    oro_tag.owner_assignment_checker.tag.class: Oro\Bundle\TagBundle\Ownership\TagOwnerAssignmentChecker

    oro_tag.event_listener.merge_listener.class: Oro\Bundle\TagBundle\EventListener\MergeListener

    oro_tag.filter.tags.class: Oro\Bundle\TagBundle\Filter\TagsFilter

services:
    oro_tag.tag.manager:
        class: %oro_tag.tag.manager.class%
        arguments:
            - @doctrine.orm.entity_manager
            - %oro_tag.tag.entity.class%
            - %oro_tag.tagging.entity.class%
            - @oro_security.security_facade
            - @router

    oro_tag.docrine.event.listener:
        class: %oro_tag.tag_listener.class%
        arguments:
            - @oro_tag.helper.taggable_helper
        calls:
            - [setContainer, [@service_container]]
        tags:
            - { name: doctrine.event_listener, event: preRemove }

    oro_tag.provider.search_provider:
        class: %oro_tag.provider.search_provider.class%
        arguments:
            - @doctrine.orm.entity_manager
            - @oro_search.mapper
            - @oro_tag.security_provider
            - @oro_search.index
            - @oro_entity_config.config_manager
            - @translator

    # Tag API
    oro_tag.tag.manager.api:
        class: %oro_tag.tag.manager.api.class%
        parent: oro_soap.manager.entity_manager.abstract
        arguments:
            - %oro_tag.tag.entity.class%
            - @doctrine.orm.entity_manager

    # Twig extension
    oro_tag.twig.tag.extension:
        class: %oro_tag.twig.tag.extension.class%
        arguments:
            - @oro_tag.tag.manager
            - @oro_tag.helper.taggable_helper
        tags:
            - { name: twig.extension }

    oro_tag.security_provider:
        class: %oro_tag.security_provider.class%
        arguments:
            - @oro_search.security_provider

    oro_tag.event_listener.search_results_grid_listener:
        class: %oro_tag.event_listener.search_results_grid_listener.class%
        arguments:
          - @oro_tag.security_provider
          - @oro_entity.entity_alias_resolver
        tags:
          - { name: kernel.event_listener, event: oro_datagrid.datagrid.build.after.tag-results-grid, method: onBuildAfter }

    oro_tag.owner_assignment_checker.tag:
        class: %oro_tag.owner_assignment_checker.tag.class%
        tags:
            - { name: oro_organization.owner_assignment_checker, entity: Oro\Bundle\TagBundle\Entity\Tag }

    # Merge listener
    oro_tag.event_listener.merge_listener:
        class: %oro_tag.event_listener.merge_listener.class%
        arguments:
          - @oro_tag.tag.manager
          - @oro_tag.helper.taggable_helper
        tags:
          - { name: kernel.event_listener, event: oro.entity_merge.build_metadata, method: onBuildMetadata }
          - { name: kernel.event_listener, event: oro.entity_merge.create_entity_data, method: onCreateEntityData }
          - { name: kernel.event_listener, event: oro.entity_merge.after_merge_entity, method: afterMergeEntity }

    oro_tag.provider.virtual_relation.tags:
        class: %oro_tag.provider.virtual_relation.tags.class%
        arguments:
            - @oro_tag.helper.taggable_helper
        tags:
            - { name: oro_entity.virtual_relation_provider, priority: 150 }

    oro_tag.virtual_field_provider:
        class: Oro\Bundle\TagBundle\Provider\TagVirtualFieldProvider
        arguments:
            - @oro_tag.helper.taggable_helper
        tags:
            - { name: oro_entity.virtual_field_provider, priority: 150 }

    oro_tag.filter.tags:
        class: %oro_tag.filter.tags.class%
        arguments:
            - @form.factory
            - @oro_filter.filter_utility
            - @doctrine
            - @oro_security.acl_helper
        tags:
            - { name: oro_filter.extension.orm_filter.filter, type: tag }

    oro_tag.grid.tags_extension:
        class: Oro\Bundle\TagBundle\Grid\TagsExtension
        arguments:
            - @oro_tag.tag.manager
            - @oro_tag.helper.taggable_helper
            - @oro_entity.orm.entity_class_resolver
            - @oro_entity.routing_helper
<<<<<<< HEAD
=======
            - @oro_security.security_facade
>>>>>>> d92ec1ea
        tags:
            - { name: oro_datagrid.extension }

    oro_tag.extension.grid.formatter.tag_search_result_property:
        class: Oro\Bundle\TagBundle\Grid\Formatter\TagSearchResultProperty
        arguments:
            - @twig
            - @oro_entity_config.provider.entity
            - OroTagBundle:Search:searchResultItem.html.twig
        calls:
            - [setMappingProvider, [@oro_search.provider.search_mapping]]
        tags:
            - { name:  oro_datagrid.extension.formatter.property, type: tag-search-result }

    oro_tag.provider.statistic:
        class: Oro\Bundle\TagBundle\Provider\StatisticProvider
        arguments:
            - @doctrine.orm.entity_manager
            - @oro_tag.security_provider
            - @oro_entity_config.provider.entity
            - @oro_entity.entity_alias_resolver

    oro_tag.extension.tag_search_results:
        class: Oro\Bundle\TagBundle\Grid\Extension\TagSearchResultsExtension
        arguments:
            - @oro_search.formatter.result_formatter
            - @doctrine.orm.entity_manager
            - @oro_search.mapper
            - @event_dispatcher
        tags:
            - { name: oro_datagrid.extension }

    oro_tag.view.eventlistener.tag_field:
        class: Oro\Bundle\TagBundle\EventListener\TagFieldListener
        arguments:
            - @oro_tag.helper.taggable_helper
        tags:
            - { name: kernel.event_listener, event: entity_view.render.before, method: addTagField }

    oro_tag.model.accessor.tag_merge:
        class: Oro\Bundle\TagBundle\Model\Accessor\TagMergeAccessor
        arguments:
            - @oro_tag.tag.manager
            - @oro_tag.helper.taggable_helper
        tags:
            - { name: oro_entity_merge.accessor }

    oro_tag.helper.taggable_helper:
        class: Oro\Bundle\TagBundle\Helper\TaggableHelper
        arguments:
            - @oro_entity_config.provider.tag

    oro_tag.eventlistener.entity_config:
        class: Oro\Bundle\TagBundle\EventListener\EntityConfigListener
        arguments:
            - @oro_tag.tag.manager
        tags:
            - { name: kernel.event_listener, event: oro.entity_config.post_flush, method: postFlush }

    oro_tag.formatter.tags_formatter:
        class: Oro\Bundle\TagBundle\Formatter\TagsTypeFormatter
        tags:
            - { name: oro_importexport.formatter.formatter, data_type: tags, format_type: excel }<|MERGE_RESOLUTION|>--- conflicted
+++ resolved
@@ -125,10 +125,7 @@
             - @oro_tag.helper.taggable_helper
             - @oro_entity.orm.entity_class_resolver
             - @oro_entity.routing_helper
-<<<<<<< HEAD
-=======
             - @oro_security.security_facade
->>>>>>> d92ec1ea
         tags:
             - { name: oro_datagrid.extension }
 
