--- conflicted
+++ resolved
@@ -28,9 +28,6 @@
      */
     public function up(Schema $schema, QueryBag $queries)
     {
-        $this->createOroWorkflowTransTriggerTable($schema);
-        $this->addOroWorkflowTransTriggerForeignKeys($schema);
-
         $preSchema = clone $schema;
 
         $table = $preSchema->getTable('oro_workflow_definition');
@@ -100,50 +97,6 @@
     }
 
     /**
-<<<<<<< HEAD
-     * Create oro_workflow_trans_trigger table
-     *
-     * @param Schema $schema
-     */
-    protected function createOroWorkflowTransTriggerTable(Schema $schema)
-    {
-        $table = $schema->createTable('oro_workflow_trans_trigger');
-        $table->addColumn('id', 'integer', ['autoincrement' => true]);
-        $table->addColumn('workflow_name', 'string', ['length' => 255]);
-        $table->addColumn('entity_class', 'string', ['notnull' => false, 'length' => 255]);
-        $table->addColumn('queued', 'boolean', []);
-        $table->addColumn('transition_name', 'string', ['length' => 255]);
-        $table->addColumn('created_at', 'datetime', []);
-        $table->addColumn('updated_at', 'datetime', []);
-        $table->addColumn('type', 'string', ['length' => 255]);
-        $table->addColumn('cron', 'string', ['notnull' => false, 'length' => 100]);
-        $table->addColumn('filter', 'text', ['notnull' => false]);
-        $table->addColumn('event', 'string', ['notnull' => false, 'length' => 255]);
-        $table->addColumn('field', 'string', ['notnull' => false, 'length' => 255]);
-        $table->addColumn('require', 'text', ['notnull' => false]);
-        $table->addColumn('relation', 'text', ['notnull' => false]);
-        $table->setPrimaryKey(['id']);
-    }
-
-    /**
-     * Add oro_workflow_trans_trigger foreign keys.
-     *
-     * @param Schema $schema
-     */
-    protected function addOroWorkflowTransTriggerForeignKeys(Schema $schema)
-    {
-        $table = $schema->getTable('oro_workflow_trans_trigger');
-        $table->addForeignKeyConstraint(
-            $schema->getTable('oro_workflow_definition'),
-            ['workflow_name'],
-            ['name'],
-            ['onDelete' => 'CASCADE', 'onUpdate' => null]
-        );
-    }
-
-    /**
-=======
->>>>>>> a9650947
      * @param QueryBag $queries
      */
     protected function removeScheduledTransitions(QueryBag $queries)
