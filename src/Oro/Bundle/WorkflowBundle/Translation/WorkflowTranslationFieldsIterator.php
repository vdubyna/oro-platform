--- conflicted
+++ resolved
@@ -70,11 +70,7 @@
                     'workflow_name' => $workflowName,
                     'attribute_name' => $attributeName
                 ];
-<<<<<<< HEAD
-                yield $this->makeKey(AttributeLabelTemplate::class, $data) => $rawAttribute['label'];
-=======
-                yield $this->makeKey(WorkflowAttributeLabelTemplate::class, $data) => $attributeConfig['label'];
->>>>>>> 6b48420f
+                yield $this->makeKey(WorkflowAttributeLabelTemplate::class, $data) => $rawAttribute['label'];
             }
             unset($rawAttribute);
         }
