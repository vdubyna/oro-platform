--- conflicted
+++ resolved
@@ -73,11 +73,7 @@
                     'workflow_name' => $workflowName,
                     'attribute_name' => $this->resolveName($rawAttribute, $attributeKey)
                 ];
-<<<<<<< HEAD
-                yield $this->makeKey(WorkflowAttributeLabelTemplate::class, $data) => $attributeConfig['label'];
-=======
                 yield $this->makeKey(WorkflowAttributeLabelTemplate::class, $data) => $rawAttribute['label'];
->>>>>>> 7aa4aa60
             }
             unset($rawAttribute);
         }
@@ -133,12 +129,8 @@
         if ($this->hasArrayNode(WorkflowConfiguration::NODE_ATTRIBUTES, $configuration)) {
             foreach ($configuration[WorkflowConfiguration::NODE_ATTRIBUTES] as $attributeKey => $attributeConfig) {
                 $key = $this->makeKey(
-<<<<<<< HEAD
-                    WorkflowAttributeLabelTemplate::class, [
-=======
                     WorkflowAttributeLabelTemplate::class,
                     [
->>>>>>> 7aa4aa60
                         'workflow_name' => $workflowName,
                         'attribute_name' => $this->resolveName($attributeConfig, $attributeKey)
                     ]
