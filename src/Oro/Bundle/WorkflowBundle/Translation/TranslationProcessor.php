--- conflicted
+++ resolved
@@ -8,10 +8,6 @@
 use Oro\Bundle\WorkflowBundle\Configuration\WorkflowDefinitionBuilderExtensionInterface;
 use Oro\Bundle\WorkflowBundle\Event\WorkflowChangesEvent;
 use Oro\Bundle\WorkflowBundle\Event\WorkflowEvents;
-<<<<<<< HEAD
-use Symfony\Component\EventDispatcher\EventSubscriberInterface;
-=======
->>>>>>> b87ed0c8
 
 class TranslationProcessor implements
     ConfigurationHandlerInterface,
@@ -95,12 +91,9 @@
         }
     }
 
-<<<<<<< HEAD
-=======
     /**
      * @param WorkflowChangesEvent $changesEvent
      */
->>>>>>> b87ed0c8
     public function clearTranslationKeys(WorkflowChangesEvent $changesEvent)
     {
 
