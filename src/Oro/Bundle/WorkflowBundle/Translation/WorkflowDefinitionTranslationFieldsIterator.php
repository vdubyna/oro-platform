<?php

namespace Oro\Bundle\WorkflowBundle\Translation;

use Oro\Bundle\WorkflowBundle\Configuration\WorkflowConfiguration;
use Oro\Bundle\WorkflowBundle\Entity\WorkflowDefinition;
use Oro\Bundle\WorkflowBundle\Translation\KeyTemplate\StepLabelTemplate;
use Oro\Bundle\WorkflowBundle\Translation\KeyTemplate\WorkflowLabelTemplate;
use Oro\Bundle\WorkflowBundle\Translation\KeyTemplate\WorkflowVariableLabelTemplate;

class WorkflowDefinitionTranslationFieldsIterator extends AbstractWorkflowTranslationFieldsIterator
{
    /**
     * @var WorkflowDefinition
     */
    private $workflowDefinition;

    /**
     * @var bool
     */
    private $configModified = false;

    /**
     * @param WorkflowDefinition $workflowDefinition
     */
    public function __construct(WorkflowDefinition $workflowDefinition)
    {
        $this->workflowDefinition = $workflowDefinition;
    }

    /**
     * {@inheritdoc}
     *
     * @SuppressWarnings(PHPMD.NPathComplexity)
     */
    public function getIterator()
    {
        $context = new \ArrayObject([]);
        $context['workflow_name'] = $this->workflowDefinition->getName();

        yield $this->makeKey(WorkflowLabelTemplate::class, $context) => $this->workflowDefinition->getLabel();

        if ($this->hasChanges()) {
            $this->workflowDefinition->setLabel($this->pickChangedValue());
        }

        $configuration = $this->workflowDefinition->getConfiguration();

        foreach ($this->attributeFields($configuration, $context) as $key => &$attrField) {
            yield $key => $attrField;
            $this->getUpdatedValue($attrField);
        }
        unset($attrField);

        foreach ($this->transitionFields($configuration, $context) as $key => &$transitionField) {
            yield $key => $transitionField;
            $this->getUpdatedValue($transitionField);
        }
        unset($transitionField);

        foreach ($this->workflowDefinition->getSteps() as $step) {
            $context['step_name'] = $step->getName();

            yield $this->makeKey(StepLabelTemplate::class, $context) => $step->getLabel();
            if ($this->hasChanges()) {
                $this->configModified = true;
                $newValue = $this->pickChangedValue();
                $step->setLabel($newValue);
                $this->setStepField($configuration, $step->getName(), 'label', $newValue);
            }

            unset($context['step_name']);
        }

        foreach ($this->variableFields($configuration, $context) as $key => &$varField) {
            yield $key => $varField;
<<<<<<< HEAD
            if ($this->hasChanges()) {
                $configModified = true;
                $varField = $this->pickChangedValue();
            }
        }
        unset($varField);

        if ($configModified) {
=======
            $this->getUpdatedValue($varField);
        }
        unset($varField);

        if ($this->configModified) {
>>>>>>> e9fe9377
            $this->workflowDefinition->setConfiguration($configuration);
        }
    }

    /**
     * @param $field
     */
    private function getUpdatedValue(&$field)
    {
        if ($this->hasChanges()) {
            $this->configModified = true;
            $field = $this->pickChangedValue();
        }
    }

    /**
     * @param array $configuration
     * @param string $stepName
     * @param string $fieldName
     * @param mixed $value
     */
    private function setStepField(array &$configuration, $stepName, $fieldName, $value)
    {
        if (isset($configuration[WorkflowConfiguration::NODE_STEPS][$stepName])
            && is_array($configuration[WorkflowConfiguration::NODE_STEPS][$stepName])
        ) {
            $configuration[WorkflowConfiguration::NODE_STEPS][$stepName][$fieldName] = $value;
        }
    }
}<|MERGE_RESOLUTION|>--- conflicted
+++ resolved
@@ -30,8 +30,6 @@
 
     /**
      * {@inheritdoc}
-     *
-     * @SuppressWarnings(PHPMD.NPathComplexity)
      */
     public function getIterator()
     {
@@ -74,22 +72,11 @@
 
         foreach ($this->variableFields($configuration, $context) as $key => &$varField) {
             yield $key => $varField;
-<<<<<<< HEAD
-            if ($this->hasChanges()) {
-                $configModified = true;
-                $varField = $this->pickChangedValue();
-            }
-        }
-        unset($varField);
-
-        if ($configModified) {
-=======
             $this->getUpdatedValue($varField);
         }
         unset($varField);
 
         if ($this->configModified) {
->>>>>>> e9fe9377
             $this->workflowDefinition->setConfiguration($configuration);
         }
     }
