<?php

namespace Oro\Bundle\WorkflowBundle\Twig;

use Oro\Bundle\EntityConfigBundle\Provider\ConfigProviderInterface;
use Oro\Bundle\WorkflowBundle\Entity\WorkflowItem;
use Oro\Bundle\WorkflowBundle\Model\Step;
use Oro\Bundle\WorkflowBundle\Model\Workflow;
use Oro\Bundle\WorkflowBundle\Model\WorkflowManager;
use Oro\Bundle\WorkflowBundle\Model\WorkflowRegistry;
use Symfony\Component\Security\Core\Util\ClassUtils;

class WorkflowExtension extends \Twig_Extension
{
    const NAME = 'oro_workflow';

    /**
     * @var WorkflowRegistry
     */
    protected $workflowRegistry;

    /**
     * @var WorkflowManager
     */
    protected $workflowManager;

    /**
     * @var ConfigProviderInterface
     */
    protected $configProvider;

    public function __construct(
        WorkflowRegistry $workflowRegistry,
        WorkflowManager $workflowManager,
        ConfigProviderInterface $configProvider
    ) {
        $this->workflowRegistry = $workflowRegistry;
        $this->workflowManager = $workflowManager;
        $this->configProvider = $configProvider;
    }

    /**
     * {@inheritdoc}
     */
    public function getFunctions()
    {
        return array(
            new \Twig_SimpleFunction('has_workflows', array($this, 'hasWorkflows')),
<<<<<<< HEAD
=======
            new \Twig_SimpleFunction('has_workflow_items', array($this, 'hasWorkflowItems')),
>>>>>>> 8c0cf255
            new \Twig_SimpleFunction('get_workflow', array($this, 'getWorkflow')),
            new \Twig_SimpleFunction('get_workflow_item_current_step', array($this, 'getWorkflowItemCurrentStep')),
            new \Twig_SimpleFunction('get_primary_workflow_name', array($this, 'getPrimaryWorkflowName')),
            new \Twig_SimpleFunction('get_primary_workflow_item', array($this, 'getPrimaryWorkflowItem')),
        );
    }

    /**
     * Check for workflow instances
     *
     * @param string $entityClass
     * @return bool
     */
    public function hasWorkflows($entityClass)
    {
        return count($this->workflowRegistry->getWorkflowsByEntityClass($entityClass)) > 0;
    }

    /**
<<<<<<< HEAD
=======
     * Check for started workflow instances.
     *
     * @param object $entity
     * @param bool $skipPrimary
     * @return bool
     */
    public function hasWorkflowItems($entity, $skipPrimary = true)
    {
        $skippedWorkflowName = null;
        if ($skipPrimary) {
            $skippedWorkflowName = $this->getPrimaryWorkflowName(ClassUtils::getRealClass($entity));
        }
        return $this->workflowManager->checkWorkflowItemsByEntity($entity, $skippedWorkflowName);
    }

    /**
>>>>>>> 8c0cf255
     * Get primary workflow item by entity.
     *
     * @param object $entity
     * @return null|WorkflowItem
     */
    public function getPrimaryWorkflowItem($entity)
    {
        $className = ClassUtils::getRealClass($entity);
        $primaryWorkflowName = $this->getPrimaryWorkflowName($className);
        if ($primaryWorkflowName) {
            $workflowItems = $this->workflowManager->getWorkflowItemsByEntity($entity, $primaryWorkflowName);
            if (count($workflowItems) > 0) {
                $workflowItem = $workflowItems[0];
            } else {
                $workflowItem = $this
                    ->getWorkflow($primaryWorkflowName)
                    ->createWorkflowItem();
            }
            return $workflowItem;
        }

        return null;
    }

    /**
     * Get primary workflow name.
     *
     * @param string $className
     * @return string|null
     */
    public function getPrimaryWorkflowName($className)
    {
        if ($this->configProvider->hasConfig($className)) {
            $entityConfiguration = $this->configProvider->getConfig($className);
            return $entityConfiguration->get('primary');
        }

        return null;
    }

    /**
     * Get workflow by workflow identifier
     *
     * @param string|Workflow|WorkflowItem $workflowIdentifier
     * @return Workflow
     */
    public function getWorkflow($workflowIdentifier)
    {
        return $this->workflowManager->getWorkflow($workflowIdentifier);
    }

    /**
     * Get current step by workflow item.
     *
     * @param WorkflowItem $workflowItem
     * @return Step
     */
    public function getWorkflowItemCurrentStep(WorkflowItem $workflowItem)
    {
        $workflow = $this->getWorkflow($workflowItem);
        return $workflow->getStepManager()->getStep($workflowItem->getCurrentStepName());
    }

    /**
     * {@inheritdoc}
     */
    public function getName()
    {
        return self::NAME;
    }
}<|MERGE_RESOLUTION|>--- conflicted
+++ resolved
@@ -46,10 +46,7 @@
     {
         return array(
             new \Twig_SimpleFunction('has_workflows', array($this, 'hasWorkflows')),
-<<<<<<< HEAD
-=======
             new \Twig_SimpleFunction('has_workflow_items', array($this, 'hasWorkflowItems')),
->>>>>>> 8c0cf255
             new \Twig_SimpleFunction('get_workflow', array($this, 'getWorkflow')),
             new \Twig_SimpleFunction('get_workflow_item_current_step', array($this, 'getWorkflowItemCurrentStep')),
             new \Twig_SimpleFunction('get_primary_workflow_name', array($this, 'getPrimaryWorkflowName')),
@@ -69,8 +66,6 @@
     }
 
     /**
-<<<<<<< HEAD
-=======
      * Check for started workflow instances.
      *
      * @param object $entity
@@ -87,7 +82,6 @@
     }
 
     /**
->>>>>>> 8c0cf255
      * Get primary workflow item by entity.
      *
      * @param object $entity
