--- conflicted
+++ resolved
@@ -2,7 +2,6 @@
 
 namespace Oro\Bundle\WorkflowBundle\Helper;
 
-use Oro\Bundle\TranslationBundle\Entity\Translation;
 use Oro\Bundle\TranslationBundle\Translation\KeySource\TranslationKeySource;
 use Oro\Bundle\TranslationBundle\Helper\TranslationHelper;
 use Oro\Bundle\TranslationBundle\Manager\TranslationManager;
@@ -52,7 +51,10 @@
      */
     public function prepareTranslations($workflowName)
     {
-        $translationKeySource = new TranslationKeySource(new WorkflowTemplate(), ['workflow_name' => $workflowName]);
+        $translationKeySource = new TranslationKeySource(
+            new WorkflowTemplate(),
+            ['workflow_name' => $workflowName]
+        );
 
         $this->translationHelper->prepareValues(
             $this->getTranslationKeyGenerator()->generate($translationKeySource),
@@ -67,7 +69,7 @@
      */
     public function findTranslation($key)
     {
-        return $this->findValue($key, $this->translator->getLocale());
+        return $this->translationHelper->findValue($key, $this->translator->getLocale(), self::TRANSLATION_DOMAIN);
     }
 
     /**
@@ -82,19 +84,11 @@
     /**
      * @param string $key
      * @param string $value
+     *
      */
     public function saveTranslation($key, $value)
     {
-        $currentLocale = $this->translator->getLocale();
-        $this->saveValue($key, $value, $currentLocale);
-
-        if ($currentLocale !== Translation::DEFAULT_LOCALE) {
-            $existingValue = $this->findValue($key);
-
-            if ($existingValue === $key) {
-                $this->saveValue($key, $value);
-            }
-        }
+        $this->translationManager->saveValue($key, $value, $this->translator->getLocale(), self::TRANSLATION_DOMAIN);
     }
 
     /**
@@ -135,25 +129,6 @@
     }
 
     /**
-<<<<<<< HEAD
-     * @param string $key
-     * @param string $value
-     * @param string $locale
-     */
-    private function saveValue($key, $value, $locale = Translation::DEFAULT_LOCALE)
-    {
-        $this->translationManager->saveValue($key, $value, $locale, self::TRANSLATION_DOMAIN, Translation::SCOPE_UI);
-    }
-
-    /**
-     * @param string $key
-     * @param string $locale
-     * @return string
-     */
-    private function findValue($key, $locale = Translation::DEFAULT_LOCALE)
-    {
-        return $this->translationHelper->findValue($key, $locale, self::TRANSLATION_DOMAIN);
-=======
      * @return WorkflowTranslationFieldsIterator
      */
     private function getWorkflowTranslationFieldsIterator()
@@ -177,6 +152,5 @@
         }
 
         return $this->translationKeyGenerator;
->>>>>>> bb5d9a26
     }
 }