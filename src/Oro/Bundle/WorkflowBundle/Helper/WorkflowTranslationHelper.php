--- conflicted
+++ resolved
@@ -117,15 +117,8 @@
         $currentLocale = $this->translator->getLocale();
         $this->saveValue($key, $value, $currentLocale);
 
-<<<<<<< HEAD
-        if ($currentLocale !== Translation::DEFAULT_LOCALE) {
-            if (null === ($existingValue = $this->findValue($key))) {
-                $this->saveValue($key, $value);
-            }
-=======
         if ($currentLocale !== Translator::DEFAULT_LOCALE && null === $this->findValue($key)) {
             $this->saveValue($key, $value);
->>>>>>> c186f93f
         }
     }
 
