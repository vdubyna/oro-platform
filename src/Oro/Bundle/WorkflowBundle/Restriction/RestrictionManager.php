<?php

namespace Oro\Bundle\WorkflowBundle\Restriction;

use Doctrine\Common\Util\ClassUtils;

use Oro\Bundle\EntityBundle\ORM\DoctrineHelper;
use Oro\Bundle\WorkflowBundle\Entity\Repository\WorkflowRestrictionRepository;
use Oro\Bundle\WorkflowBundle\Entity\WorkflowItem;
use Oro\Bundle\WorkflowBundle\Entity\WorkflowRestriction;
use Oro\Bundle\WorkflowBundle\Entity\WorkflowRestrictionIdentity;
use Oro\Bundle\WorkflowBundle\Exception\WorkflowException;
use Oro\Bundle\WorkflowBundle\Model\WorkflowManager;

class RestrictionManager
{
    /**
     * @var array [$entityClass => WorkflowRestriction[], ...]
     */
    protected $restrictions = [];

    /**
     * @var array [$entityClass => [$workflowName => $workflowData, ...], ...]
     */
    protected $workflows = [];

    /**
     * @var array [id, ...]
     */
    protected $activeRestrictions = [];

    /**
     * @var WorkflowRestrictionRepository
     */
    protected $restrictionRepository;

    /**
     * @var DoctrineHelper
     */
    protected $doctrineHelper;

    /**
     * @var WorkflowManager
     */
    protected $workflowManager;

    /**
     * @param WorkflowManager $workflowManager
     * @param DoctrineHelper $doctrineHelper
     */
    public function __construct(WorkflowManager $workflowManager, DoctrineHelper $doctrineHelper)
    {
        $this->doctrineHelper = $doctrineHelper;
        $this->workflowManager = $workflowManager;
    }

    /**
     * @param string $entityClass
     * @param bool $activeWorkflows
     *
     * @return bool
     */
    public function hasEntityClassRestrictions($entityClass, $activeWorkflows = true)
    {
        $this->loadClassRestrictions($entityClass);
        $restrictions = $this->restrictions[$entityClass];

        if ($activeWorkflows) {
            $restrictions = $this->filterByActiveWorkflows($restrictions);
        }

        return !empty($restrictions);
    }

    /**
     * @param string $entityClass
     * @param array $identifiers
     *
     * @return array [['field' => $field, 'mode' => $mode, 'values' => $values, 'ids' => $ids], ...]
     *
     */
    public function getRestrictionsByClassAndIdentifiers($entityClass, array $identifiers = [])
    {
        if (!$this->doctrineHelper->isManageableEntity($entityClass) || count($identifiers) === 0) {
            return [];
        }
        $this->loadClassRestrictions($entityClass);

        return $this->filterByActiveWorkflows(
            $this->getRestrictionsForEntityIds($entityClass, $identifiers)
        );
    }

    /**
     * @param object $entity
     *
     * @return array [['field' => $field, 'mode' => $mode, 'values' => $values, ?'ids' => $ids], ...]
     */
    public function getEntityRestrictions($entity)
    {
        if (!$this->doctrineHelper->isManageableEntity($entity)) {
            return [];
        }
        $class = ClassUtils::getClass($entity);
        $id = $this->doctrineHelper->getSingleEntityIdentifier($entity);

        $this->loadClassRestrictions($class);

        $restrictions = $id
            ? $this->getRestrictionsForEntityIds($class, [$id])
            : $this->filterNewEntityRestrictions($this->restrictions[$class]);

        return $this->filterByActiveWorkflows($restrictions);
    }

    /**
     * @param WorkflowItem $workflowItem
     *
     * @return WorkflowItem
     * @throws WorkflowException
     */
    public function updateEntityRestrictions(WorkflowItem $workflowItem)
    {
        $definition = $workflowItem->getDefinition();
        $currentStepName = $workflowItem->getCurrentStep()->getName();

        $restrictionIdentities = [];
        foreach ($definition->getRestrictions() as $restriction) {
            if ($restriction->getStep() && $restriction->getStep()->getName() === $currentStepName) {
                $attributeName = $restriction->getAttribute();
                $entity = $workflowItem->getData()->get($attributeName);
                if (!$entity) {
                    continue;
                }

                if (!is_object($entity)) {
                    throw new WorkflowException(sprintf('Value of attribute "%s" must be an object', $attributeName));
                }

                $restrictionIdentity = new WorkflowRestrictionIdentity();
                $restrictionIdentity->setRestriction($restriction)
                    ->setEntityId($this->doctrineHelper->getSingleEntityIdentifier($entity));

                $restrictionIdentities[] = $restrictionIdentity;
            }
        }

        $workflowItem->setRestrictionIdentities($restrictionIdentities);

        return $workflowItem;
    }

    /**
     * @param string $entityClass
     * @param array $entityIds
     *
     * @return array
     */
    protected function getRestrictionsForEntityIds($entityClass, array $entityIds)
    {
        $entitiesRestrictionsData = $this->getRestrictionRepository()->getEntitiesRestrictionsData(
            $entityClass,
            $entityIds
        );

        return array_map(
            function ($item) {
                $item['ids'] = explode(',', $item['ids']);

                return $item;
            },
            $entitiesRestrictionsData
        );
    }

    /**
     * @param array $restrictions
     *
     * @return array
     */
    protected function filterNewEntityRestrictions(array $restrictions)
    {
        return array_filter(
            $restrictions,
            function (array $restriction) {
                return !$restriction['step'];
            }
        );
    }

    /**
<<<<<<< HEAD
     * @param array[] $restrictions raw WorkflowRestriction array
     *
     * @return array[]
=======
     * @param array $restrictions raw WorkflowRestriction array
     *
     * @return array
>>>>>>> a5f9e6fd
     */
    protected function filterByActiveWorkflows(array $restrictions)
    {
        return array_filter(
            $restrictions,
            function (array $restriction) {
                return in_array($restriction['id'], $this->activeRestrictions);
            }
        );
    }

    /**
     * @return WorkflowRestrictionRepository
     */
    protected function getRestrictionRepository()
    {
        if (null === $this->restrictionRepository) {
            $this->restrictionRepository = $this->doctrineHelper
                ->getEntityRepositoryForClass('OroWorkflowBundle:WorkflowRestriction');
        }

        return $this->restrictionRepository;
    }

    /**
     * @param string $entityClass
     */
    protected function loadClassRestrictions($entityClass)
    {
        if (!array_key_exists($entityClass, $this->restrictions)) {
            $classRestrictions = $this->getRestrictionRepository()->getClassRestrictions($entityClass);
            foreach ($classRestrictions as $classRestriction) {
                $workflowName = $classRestriction['workflowName'];
                if (!isset($this->workflows[$entityClass][$workflowName])) {
                    $workflows = $this->workflowManager->getApplicableWorkflows(
                        $classRestriction['relatedEntity']
                    );

                    $this->workflows[$entityClass][$workflowName] = ['is_active' => false];

                    foreach ($workflows as $workflow) {
                        $this->workflows[$entityClass][$workflow->getName()] = ['is_active' => true];
                    }
                }

                if (!empty($this->workflows[$entityClass][$workflowName]['is_active'])) {
                    $this->activeRestrictions[] = $classRestriction['id'];
                }
            }
            $this->restrictions[$entityClass] = $classRestrictions;
        }
    }
}<|MERGE_RESOLUTION|>--- conflicted
+++ resolved
@@ -189,15 +189,9 @@
     }
 
     /**
-<<<<<<< HEAD
-     * @param array[] $restrictions raw WorkflowRestriction array
-     *
-     * @return array[]
-=======
      * @param array $restrictions raw WorkflowRestriction array
      *
      * @return array
->>>>>>> a5f9e6fd
      */
     protected function filterByActiveWorkflows(array $restrictions)
     {
