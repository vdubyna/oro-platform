<?php

namespace Oro\Bundle\WorkflowBundle\Form\Type;

use Symfony\Component\EventDispatcher\EventDispatcherInterface;
use Symfony\Component\Form\AbstractType;
use Symfony\Component\Form\Exception\InvalidConfigurationException;
use Symfony\Component\Form\FormBuilderInterface;
use Symfony\Component\OptionsResolver\OptionsResolverInterface;
use Symfony\Component\OptionsResolver\Options;
use Symfony\Component\PropertyAccess\PropertyPath;
use Symfony\Component\Translation\TranslatorInterface;

use Oro\Bundle\ActionBundle\Model\Attribute;
use Oro\Bundle\ActionBundle\Model\AttributeGuesser;
use Oro\Bundle\SecurityBundle\Util\PropertyPathSecurityHelper;
use Oro\Bundle\WorkflowBundle\Form\EventListener\DefaultValuesListener;
use Oro\Bundle\WorkflowBundle\Form\EventListener\FormInitListener;
use Oro\Bundle\WorkflowBundle\Form\EventListener\RequiredAttributesListener;
use Oro\Bundle\WorkflowBundle\Helper\WorkflowTranslationHelper;
use Oro\Bundle\WorkflowBundle\Model\Workflow;
use Oro\Bundle\WorkflowBundle\Model\WorkflowData;
use Oro\Bundle\WorkflowBundle\Model\WorkflowRegistry;
use Oro\Bundle\WorkflowBundle\Event\TransitionsAttributeEvent;

use Oro\Component\Action\Model\ContextAccessor;

class WorkflowAttributesType extends AbstractType
{
    const NAME = 'oro_workflow_attributes';

    /**
     * @var WorkflowRegistry
     */
    protected $workflowRegistry;

    /**
     * @var AttributeGuesser
     */
    protected $attributeGuesser;

    /**
     * @var DefaultValuesListener
     */
    protected $defaultValuesListener;

    /**
     * @var FormInitListener
     */
    protected $formInitListener;

    /**
     * @var RequiredAttributesListener
     */
    protected $requiredAttributesListener;

    /**
     * @var ContextAccessor
     */
    protected $contextAccessor;

    /**
     * @var EventDispatcherInterface
     */
    protected $dispatcher;

    /**
     * @var PropertyPathSecurityHelper
     */
    protected $propertyPathSecurityHelper;

    /**
     * @var TranslatorInterface
     */
    protected $translator;

    /**
     * @param WorkflowRegistry $workflowRegistry
     * @param AttributeGuesser $attributeGuesser ,
     * @param DefaultValuesListener $defaultValuesListener
     * @param FormInitListener $formInitListener
     * @param RequiredAttributesListener $requiredAttributesListener
     * @param ContextAccessor $contextAccessor
     * @param EventDispatcherInterface $dispatcher
     * @param PropertyPathSecurityHelper $propertyPathSecurityHelper
<<<<<<< HEAD
=======
     * @param TranslatorInterface $translator
>>>>>>> c186f93f
     */
    public function __construct(
        WorkflowRegistry $workflowRegistry,
        AttributeGuesser $attributeGuesser,
        DefaultValuesListener $defaultValuesListener,
        FormInitListener $formInitListener,
        RequiredAttributesListener $requiredAttributesListener,
        ContextAccessor $contextAccessor,
        EventDispatcherInterface $dispatcher,
        PropertyPathSecurityHelper $propertyPathSecurityHelper,
        TranslatorInterface $translator
    ) {
        $this->workflowRegistry = $workflowRegistry;
        $this->attributeGuesser = $attributeGuesser;
        $this->defaultValuesListener = $defaultValuesListener;
        $this->formInitListener = $formInitListener;
        $this->requiredAttributesListener = $requiredAttributesListener;
        $this->contextAccessor = $contextAccessor;
        $this->dispatcher = $dispatcher;
        $this->propertyPathSecurityHelper = $propertyPathSecurityHelper;
        $this->translator = $translator;
    }

    /**
     * {@inheritDoc}
     */
    public function buildForm(FormBuilderInterface $builder, array $options)
    {
        $this->addEventListeners($builder, $options);
        $this->addAttributes($builder, $options);
    }

    /**
     * Adds required event listeners
     *
     * @param FormBuilderInterface $builder
     * @param array $options
     */
    protected function addEventListeners(FormBuilderInterface $builder, array $options)
    {
        if (!empty($options['attribute_default_values'])) {
            $this->defaultValuesListener->initialize(
                $options['workflow_item'],
                $options['attribute_default_values']
            );
            $builder->addEventSubscriber($this->defaultValuesListener);
        }

        if (!empty($options['form_init'])) {
            $this->formInitListener->initialize(
                $options['workflow_item'],
                $options['form_init']
            );
            $builder->addEventSubscriber($this->formInitListener);
        }

        if (!empty($options['attribute_fields'])) {
            $this->requiredAttributesListener->initialize(array_keys($options['attribute_fields']));
            $builder->addEventSubscriber($this->requiredAttributesListener);
        }
    }

    /**
     * Add attributes to form
     *
     * @param FormBuilderInterface $builder
     * @param array $options
     * @throws InvalidConfigurationException When attribute is not found in given Workflow
     */
    protected function addAttributes(FormBuilderInterface $builder, array $options)
    {
        /** @var Workflow $workflow */
        $workflow = $options['workflow'];
        $attributes = [];
        $config = $workflow->getDefinition()->getConfiguration();
        if (isset($config['attributes'])) {
            $attributes = $workflow->getDefinition()->getConfiguration()['attributes'];
        }
        $entity = null;
        if (isset($options['data'])) {
            /** @var WorkflowData $data */
            $data = $options['data'];
            $entity = $data->get($workflow->getDefinition()->getEntityAttributeName());
        }

        foreach ($options['attribute_fields'] as $attributeName => $attributeOptions) {
            $attribute = $workflow->getAttributeManager()->getAttribute($attributeName);
            if (!$attribute) {
                throw new InvalidConfigurationException(
                    sprintf(
                        'Invalid reference to unknown attribute "%s" of workflow "%s".',
                        $attributeName,
                        $workflow->getName()
                    )
                );
            }
            if (null === $attributeOptions) {
                $attributeOptions = array();
            }
            $fieldName = $attribute->getName();
            if (isset($attributes[$fieldName])) {
                $attributeConfiguration = $attributes[$fieldName];
                if (array_key_exists('property_path', $attributeConfiguration)
                    && $attributeConfiguration['property_path']
                ) {
                    $fieldName = $attributeConfiguration['property_path'];
                }
            }
            if (!$entity || $this->isEditableField($entity, $fieldName)) {
                $this->addAttributeField($builder, $attribute, $attributeOptions, $options);
            }
        }
    }

    /**
     * @param object $entity
     * @param string $fieldName
     *
     * @return bool
     */
    protected function isEditableField($entity, $fieldName)
    {
        $propertyPath = new PropertyPath($fieldName);
        $pathElements = array_values($propertyPath->getElements());
        if ($propertyPath->getLength() >= 2) {
            array_shift($pathElements);
            $fieldName = implode('.', $pathElements);
        }

        return $this->propertyPathSecurityHelper->isGrantedByPropertyPath(
            $entity,
            $fieldName,
            'EDIT'
        );
    }

    /**
     * Adds form type of attribute to form builder
     *
     * @param FormBuilderInterface $builder
     * @param Attribute $attribute
     * @param array $attributeOptions
     * @param array $options
     */
    protected function addAttributeField(
        FormBuilderInterface $builder,
        Attribute $attribute,
        array $attributeOptions,
        array $options
    ) {
        $attributeOptions = $this->prepareAttributeOptions($attribute, $attributeOptions, $options);

        $event = new TransitionsAttributeEvent($attribute, $attributeOptions, $options);
        $this->dispatcher->dispatch(TransitionsAttributeEvent::BEFORE_ADD, $event);
        $attributeOptions = $event->getAttributeOptions();

        $builder->add($attribute->getName(), $attributeOptions['form_type'], $attributeOptions['options']);
    }

    /**
     * Prepares options of attribute need to add corresponding form type
     *
     * @param Attribute $attribute
     * @param array $attributeOptions
     * @param array $options
     * @return array
     * @throws InvalidConfigurationException
     */
    protected function prepareAttributeOptions(Attribute $attribute, array $attributeOptions, array $options)
    {
        /** @var Workflow $workflow */
        $workflow = $options['workflow'];

        // set default form options
        if (!isset($attributeOptions['options'])) {
            $attributeOptions['options'] = array();
        }

        // try to guess form type and form options
        $attributeOptions = $this->guessAttributeOptions($workflow, $attribute, $attributeOptions);

        // ensure that attribute has form_type
        if (empty($attributeOptions['form_type'])) {
            throw new InvalidConfigurationException(
                sprintf(
                    'Parameter "form_type" must be defined for attribute "%s" in workflow "%s".',
                    $attribute->getName(),
                    $workflow->getName()
                )
            );
        }

        // update form label
        if (isset($attributeOptions['label'])) {
            $attributeOptions['options']['label'] = $attributeOptions['label'];
        } elseif (isset($attributeOptions['options']['label'])) {
            if (is_array($attributeOptions['options']['label'])) {
                $attributeOptions['options']['label'] = array_shift($attributeOptions['options']['label']);
            }

            $domain = WorkflowTranslationHelper::TRANSLATION_DOMAIN;
            $label = $attributeOptions['options']['label'];
            if ($this->translator->trans($label, [], $domain) === $label) {
                $attributeOptions['options']['label'] = $attribute->getLabel();
            } else {
                $attributeOptions['options']['translation_domain'] = $domain;
            }
        } else {
            $attributeOptions['options']['label'] = $attribute->getLabel();
        }

        // update required option
        if (!array_key_exists('required', $attributeOptions['options'])) {
            $attributeOptions['options']['required'] = false;
        }

        // set disabled option
        if ($options['disable_attribute_fields']) {
            $attributeOptions['options']['disabled'] = true;
        }

        return $this->resolveContextValue($options['workflow_item'], $attributeOptions);
    }

    /**
     * This method is used instead of `array_walk_recursive`,
     * because `array_walk_recursive` moves array pointer to the end. So `current` function returns false.
     *
     * @param $context
     * @param mixed $option
     * @return array|mixed
     */
    protected function resolveContextValue($context, $option)
    {
        if (is_array($option)) {
            return array_map(function ($value) use ($context) {
                return $this->resolveContextValue($context, $value);
            }, $option);
        } else {
            return $this->contextAccessor->getValue($context, $option);
        }
    }

    /**
     * Custom options:
     * - "attribute_fields"         - required, list of attributes form types options
     * - "workflow_item"            - optional, instance of WorkflowItem entity
     * - "workflow"                 - optional, instance of Workflow
     * - "disable_attribute_fields" - optional, a flag to disable all attributes fields
     *
     * @param OptionsResolverInterface $resolver
     */
    public function setDefaultOptions(OptionsResolverInterface $resolver)
    {
        $resolver->setRequired(array('workflow_item'));

        $resolver->setDefaults(
            array(
                'workflow' => function (Options $options, $workflow) {
                    if (!$workflow) {
                        $workflowName = $options['workflow_item']->getWorkflowName();
                        $workflow = $this->workflowRegistry->getWorkflow($workflowName);
                    }
                    return $workflow;
                }
            )
        );
        $resolver->setOptional(
            array(
                'attribute_fields',
                'attribute_default_values',
                'form_init',
                'workflow'
            )
        );

        $resolver->setDefaults(
            array(
                'data_class' => 'Oro\Bundle\WorkflowBundle\Model\WorkflowData',
                'disable_attribute_fields' => false,
                'attribute_fields' => array(),
                'attribute_default_values' => array()
            )
        );

        $resolver->setAllowedTypes(
            array(
                'workflow_item' => 'Oro\Bundle\WorkflowBundle\Entity\WorkflowItem',
                'workflow' => 'Oro\Bundle\WorkflowBundle\Model\Workflow',
                'attribute_fields' => 'array',
                'attribute_default_values' => 'array',
                'form_init' => 'Oro\Component\Action\Action\ActionInterface',
            )
        );
    }

    /**
     * @param Workflow $workflow
     * @param Attribute $attribute
     * @param array $attributeOptions
     * @return array
     */
    protected function guessAttributeOptions(Workflow $workflow, Attribute $attribute, array $attributeOptions)
    {
        if (!empty($attributeOptions['form_type'])) {
            return $attributeOptions;
        }

        $relatedEntity = $workflow->getDefinition()->getRelatedEntity();
        $typeGuess = $this->attributeGuesser->guessClassAttributeForm($relatedEntity, $attribute);
        if (!$typeGuess) {
            return $attributeOptions;
        }

        $attributeOptions['form_type'] = $typeGuess->getType();
        $attributeOptions['options'] = array_merge_recursive($attributeOptions['options'], $typeGuess->getOptions());

        return $attributeOptions;
    }

    /**
     * {@inheritDoc}
     */
    public function getName()
    {
        return $this->getBlockPrefix();
    }

    /**
     * {@inheritdoc}
     */
    public function getBlockPrefix()
    {
        return self::NAME;
    }
}<|MERGE_RESOLUTION|>--- conflicted
+++ resolved
@@ -83,10 +83,7 @@
      * @param ContextAccessor $contextAccessor
      * @param EventDispatcherInterface $dispatcher
      * @param PropertyPathSecurityHelper $propertyPathSecurityHelper
-<<<<<<< HEAD
-=======
      * @param TranslatorInterface $translator
->>>>>>> c186f93f
      */
     public function __construct(
         WorkflowRegistry $workflowRegistry,
