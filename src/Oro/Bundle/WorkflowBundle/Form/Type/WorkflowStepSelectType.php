<?php

namespace Oro\Bundle\WorkflowBundle\Form\Type;

use Doctrine\ORM\EntityManager;
use Doctrine\ORM\QueryBuilder;

use Symfony\Component\Form\AbstractType;
use Symfony\Component\Form\ChoiceList\View\ChoiceView;
use Symfony\Component\Form\FormInterface;
use Symfony\Component\Form\FormView;
use Symfony\Component\OptionsResolver\Options;
use Symfony\Component\OptionsResolver\OptionsResolver;

use Oro\Bundle\WorkflowBundle\Entity\WorkflowStep;
use Oro\Bundle\WorkflowBundle\Model\Workflow;
use Oro\Bundle\WorkflowBundle\Model\WorkflowManager;

class WorkflowStepSelectType extends AbstractType
{
    const NAME = 'oro_workflow_step_select';

    /** @var WorkflowManager */
    protected $workflowManager;

    /**
     * @param WorkflowManager $workflowManager
     */
    public function __construct(WorkflowManager $workflowManager)
    {
        $this->workflowManager = $workflowManager;
    }

    /**
     * {@inheritdoc}
     */
    public function configureOptions(OptionsResolver $resolver)
    {
        $resolver->setDefined(['workflow_entity_class', 'workflow_name']);
        $resolver->setDefaults(
            [
                'class' => 'OroWorkflowBundle:WorkflowStep',
                'property' => 'label'
            ]
        );

        $resolver->setNormalizer(
            'query_builder',
            function (Options $options, $qb) {
                if (!$qb) {
                    $qb = $this->getQueryBuilder(
                        $options['em'],
                        $options['class'],
                        array_map(
                            function (Workflow $workflow) {
                                return $workflow->getDefinition();
                            },
                            $this->getWorkflows($options)
                        )
                    );
                }

                return $qb;
            }
        );
    }

    /**
     * {@inheritdoc}
     */
    public function finishView(FormView $view, FormInterface $form, array $options)
    {
        if (count($this->getWorkflows($options)) > 1) {
            /** @var ChoiceView $choiceView */
            foreach ($view->vars['choices'] as $choiceView) {
                /** @var WorkflowStep $step */
                $step = $choiceView->data;

                $choiceView->label = sprintf('%s: %s', $step->getDefinition()->getLabel(), $choiceView->label);
            }
        }
    }

    /**
     * {@inheritdoc}
     */
    public function getName()
    {
<<<<<<< HEAD
=======
        return $this->getBlockPrefix();
    }

    /**
     * {@inheritdoc}
     */
    public function getBlockPrefix()
    {
>>>>>>> a209595f
        return self::NAME;
    }

    /**
     * {@inheritdoc}
     */
    public function getParent()
    {
        return 'entity';
    }

    /**
     * @param EntityManager $em
     * @param string $className
     * @param array $definitions
     * @return QueryBuilder
     */
    protected function getQueryBuilder(EntityManager $em, $className, array $definitions)
    {
        $qb = $em->getRepository($className)->createQueryBuilder('ws');

        return $qb->where($qb->expr()->in('ws.definition', ':workflowDefinitions'))
            ->setParameter('workflowDefinitions', $definitions)
            ->orderBy('ws.definition', 'ASC')
            ->orderBy('ws.stepOrder', 'ASC')
            ->orderBy('ws.label', 'ASC');
    }

    /**
     * @param array|Options $options
     * @return array
     */
    protected function getWorkflows($options)
    {
        if (isset($options['workflow_name'])) {
            $workflowName = $options['workflow_name'];
            $workflows = [$this->workflowManager->getWorkflow($workflowName)];
        } elseif (isset($options['workflow_entity_class'])) {
            $workflows = array_values(
                $this->workflowManager->getApplicableWorkflows($options['workflow_entity_class'])
            );
        } else {
            throw new \InvalidArgumentException('Either "workflow_name" or "workflow_entity_class" must be set');
        }

        return $workflows;
    }
}<|MERGE_RESOLUTION|>--- conflicted
+++ resolved
@@ -86,8 +86,6 @@
      */
     public function getName()
     {
-<<<<<<< HEAD
-=======
         return $this->getBlockPrefix();
     }
 
@@ -96,7 +94,6 @@
      */
     public function getBlockPrefix()
     {
->>>>>>> a209595f
         return self::NAME;
     }
 
