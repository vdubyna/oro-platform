<?php

namespace Oro\Bundle\WorkflowBundle\Form\Type;

use Symfony\Component\Form\AbstractType;
use Symfony\Component\OptionsResolver\OptionsResolver;
use Symfony\Component\OptionsResolver\Options;

use Oro\Bundle\WorkflowBundle\Validator\Constraints\TransitionIsAllowed;

class WorkflowTransitionType extends AbstractType
{
    const NAME = 'oro_workflow_transition';

    /**
     * {@inheritDoc}
     */
    public function getName()
    {
        return $this->getBlockPrefix();
    }

    /**
     * {@inheritdoc}
     */
    public function getBlockPrefix()
    {
        return self::NAME;
    }

    /**
     * {@inheritDoc}
     */
    public function getParent()
    {
        return WorkflowAttributesType::NAME;
    }

    /**
     * Custom options:
     * - "workflow_item" - required, instance of WorkflowItem entity
     * - "transition_name" - required, name of transition
     *
<<<<<<< HEAD
     * {@inheritdoc}
     * @throws \Symfony\Component\OptionsResolver\Exception\AccessException
     * @throws \Symfony\Component\OptionsResolver\Exception\UndefinedOptionsException
=======
     * @param OptionsResolver $resolver
>>>>>>> 59fe4206
     */
    public function configureOptions(OptionsResolver $resolver)
    {
        $resolver->setRequired(array('workflow_item', 'transition_name'));

        $resolver->setAllowedTypes(
            array(
                'transition_name' => 'string',
            )
        );

<<<<<<< HEAD
        $resolver->setNormalizer('constraints', function (Options $options, $constraints) {
            if (!$constraints) {
                $constraints = array();
            }

            $constraints[] = new TransitionIsAllowed(
                $options['workflow_item'],
                $options['transition_name']
            );

            return $constraints;
        });
=======
        $resolver->setNormalizer(
            'constraints',
            function (Options $options, $constraints) {
                if (!$constraints) {
                    $constraints = array();
                }

                $constraints[] = new TransitionIsAllowed(
                    $options['workflow_item'],
                    $options['transition_name']
                );

                return $constraints;
            }
        );
>>>>>>> 59fe4206
    }
}<|MERGE_RESOLUTION|>--- conflicted
+++ resolved
@@ -41,13 +41,7 @@
      * - "workflow_item" - required, instance of WorkflowItem entity
      * - "transition_name" - required, name of transition
      *
-<<<<<<< HEAD
      * {@inheritdoc}
-     * @throws \Symfony\Component\OptionsResolver\Exception\AccessException
-     * @throws \Symfony\Component\OptionsResolver\Exception\UndefinedOptionsException
-=======
-     * @param OptionsResolver $resolver
->>>>>>> 59fe4206
      */
     public function configureOptions(OptionsResolver $resolver)
     {
@@ -59,25 +53,11 @@
             )
         );
 
-<<<<<<< HEAD
-        $resolver->setNormalizer('constraints', function (Options $options, $constraints) {
-            if (!$constraints) {
-                $constraints = array();
-            }
-
-            $constraints[] = new TransitionIsAllowed(
-                $options['workflow_item'],
-                $options['transition_name']
-            );
-
-            return $constraints;
-        });
-=======
         $resolver->setNormalizer(
             'constraints',
             function (Options $options, $constraints) {
                 if (!$constraints) {
-                    $constraints = array();
+                    $constraints = [];
                 }
 
                 $constraints[] = new TransitionIsAllowed(
@@ -88,6 +68,5 @@
                 return $constraints;
             }
         );
->>>>>>> 59fe4206
     }
 }