<?php

namespace Oro\Bundle\WorkflowBundle\Form\Type;

use Doctrine\Common\Persistence\ManagerRegistry;

use Symfony\Component\Form\AbstractType;
<<<<<<< HEAD
use Symfony\Component\OptionsResolver\Options;
use Symfony\Component\OptionsResolver\OptionsResolver;

use Doctrine\Common\Persistence\ManagerRegistry;
=======
use Symfony\Component\Form\ChoiceList\View\ChoiceView;
use Symfony\Component\Form\FormInterface;
use Symfony\Component\Form\FormView;
use Symfony\Component\OptionsResolver\OptionsResolver;
use Symfony\Component\OptionsResolver\Options;
use Symfony\Component\Translation\TranslatorInterface;
>>>>>>> 59fe4206

use Oro\Bundle\EntityConfigBundle\Config\Id\ConfigIdInterface;
use Oro\Bundle\WorkflowBundle\Entity\WorkflowDefinition;
use Oro\Bundle\WorkflowBundle\Helper\WorkflowTranslationHelper;

class WorkflowSelectType extends AbstractType
{
    /**
     * @var ManagerRegistry
     */
    protected $registry;

    /** @var TranslatorInterface */
    protected $translator;

    /**
     * @param ManagerRegistry $registry
     * @param TranslatorInterface $translator
     */
    public function __construct(ManagerRegistry $registry, TranslatorInterface $translator)
    {
        $this->registry = $registry;
        $this->translator = $translator;
    }

    /**
     * {@inheritDoc}
     */
    public function getName()
    {
        return $this->getBlockPrefix();
    }

    /**
     * {@inheritdoc}
     */
    public function getBlockPrefix()
    {
        return 'oro_workflow_select';
    }

    /**
     * {@inheritDoc}
     */
    public function getParent()
    {
        return 'choice';
    }

    /**
     * {@inheritdoc}
     */
    public function configureOptions(OptionsResolver $resolver)
    {
        $resolver->setDefaults(
            [
                'entity_class' => null,
                'config_id' => null, // can be extracted from parent form
            ]
        );

        $resolver->setNormalizer(
            'choices',
            function (Options $options, $value) {
                if (!empty($value)) {
                    return $value;
                }

                $entityClass = $options['entity_class'];
<<<<<<< HEAD
                if (!$entityClass && $options->offsetExists('config_id')) {
=======
                if (!$entityClass && $options->has('config_id')) {
>>>>>>> 59fe4206
                    $configId = $options['config_id'];
                    if ($configId && $configId instanceof ConfigIdInterface) {
                        $entityClass = $configId->getClassName();
                    }
                }

                $choices = [];
                if ($entityClass) {
                    /** @var WorkflowDefinition[] $definitions */
<<<<<<< HEAD
                    $definitions = $this->registry->getRepository(WorkflowDefinition::class)
=======
                    $definitions = $this->registry->getRepository('OroWorkflowBundle:WorkflowDefinition')
>>>>>>> 59fe4206
                        ->findBy(['relatedEntity' => $entityClass]);

                    foreach ($definitions as $definition) {
                        $name = $definition->getName();
                        $label = $definition->getLabel();
                        $choices[$name] = $label;
                    }
                }

                return $choices;
            }
        );
    }

    /**
     * {@inheritdoc}
     */
    public function finishView(FormView $view, FormInterface $form, array $options)
    {
        /** @var ChoiceView $choiceView */
        foreach ($view->vars['choices'] as $choiceView) {
            $choiceView->label = $this->translator->trans(
                $choiceView->label,
                [],
                WorkflowTranslationHelper::TRANSLATION_DOMAIN
            );
        }
    }
}<|MERGE_RESOLUTION|>--- conflicted
+++ resolved
@@ -5,19 +5,14 @@
 use Doctrine\Common\Persistence\ManagerRegistry;
 
 use Symfony\Component\Form\AbstractType;
-<<<<<<< HEAD
-use Symfony\Component\OptionsResolver\Options;
-use Symfony\Component\OptionsResolver\OptionsResolver;
-
-use Doctrine\Common\Persistence\ManagerRegistry;
-=======
 use Symfony\Component\Form\ChoiceList\View\ChoiceView;
 use Symfony\Component\Form\FormInterface;
 use Symfony\Component\Form\FormView;
+use Symfony\Component\OptionsResolver\Options;
 use Symfony\Component\OptionsResolver\OptionsResolver;
-use Symfony\Component\OptionsResolver\Options;
 use Symfony\Component\Translation\TranslatorInterface;
->>>>>>> 59fe4206
+
+use Doctrine\Common\Persistence\ManagerRegistry;
 
 use Oro\Bundle\EntityConfigBundle\Config\Id\ConfigIdInterface;
 use Oro\Bundle\WorkflowBundle\Entity\WorkflowDefinition;
@@ -87,11 +82,7 @@
                 }
 
                 $entityClass = $options['entity_class'];
-<<<<<<< HEAD
-                if (!$entityClass && $options->offsetExists('config_id')) {
-=======
                 if (!$entityClass && $options->has('config_id')) {
->>>>>>> 59fe4206
                     $configId = $options['config_id'];
                     if ($configId && $configId instanceof ConfigIdInterface) {
                         $entityClass = $configId->getClassName();
@@ -101,11 +92,7 @@
                 $choices = [];
                 if ($entityClass) {
                     /** @var WorkflowDefinition[] $definitions */
-<<<<<<< HEAD
                     $definitions = $this->registry->getRepository(WorkflowDefinition::class)
-=======
-                    $definitions = $this->registry->getRepository('OroWorkflowBundle:WorkflowDefinition')
->>>>>>> 59fe4206
                         ->findBy(['relatedEntity' => $entityClass]);
 
                     foreach ($definitions as $definition) {
