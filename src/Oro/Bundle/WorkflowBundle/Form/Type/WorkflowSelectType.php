--- conflicted
+++ resolved
@@ -8,17 +8,9 @@
 use Symfony\Component\Form\ChoiceList\View\ChoiceView;
 use Symfony\Component\Form\FormInterface;
 use Symfony\Component\Form\FormView;
-<<<<<<< HEAD
-use Symfony\Component\OptionsResolver\OptionsResolverInterface;
-use Symfony\Component\OptionsResolver\Options;
-use Symfony\Component\Translation\TranslatorInterface;
-
-use Doctrine\Common\Persistence\ManagerRegistry;
-=======
 use Symfony\Component\OptionsResolver\OptionsResolver;
 use Symfony\Component\OptionsResolver\Options;
 use Symfony\Component\Translation\TranslatorInterface;
->>>>>>> c186f93f
 
 use Oro\Bundle\EntityConfigBundle\Config\Id\ConfigIdInterface;
 use Oro\Bundle\WorkflowBundle\Entity\WorkflowDefinition;
@@ -77,11 +69,7 @@
             [
                 'entity_class' => null,
                 'config_id' => null, // can be extracted from parent form
-<<<<<<< HEAD
-            )
-=======
             ]
->>>>>>> c186f93f
         );
 
         $resolver->setNormalizer(
