--- conflicted
+++ resolved
@@ -53,24 +53,14 @@
      */
     public function configureOptions(OptionsResolver $resolver)
     {
-<<<<<<< HEAD
         $resolver->setDefaults(['apply_exclusions' => false]);
 
-        $resolver->setNormalizers(
-            array(
-                'choices' => function (Options $options, $choices) {
-                    foreach ($choices as $class => $item) {
-                        if (!$this->isClassApplicable($class)) {
-                            unset($choices[$class]);
-                        }
-=======
         $resolver->setNormalizer(
             'choices',
             function (Options $options, $choices) {
                 foreach ($choices as $class => $item) {
                     if (!$this->entityConnector->isApplicableEntity($class)) {
                         unset($choices[$class]);
->>>>>>> bc33559e
                     }
                 }
 
