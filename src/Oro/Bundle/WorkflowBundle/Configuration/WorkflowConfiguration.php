--- conflicted
+++ resolved
@@ -102,13 +102,10 @@
             ->arrayNode(WorkflowDefinition::CONFIG_SCOPES)
                 ->prototype('variable')->end()
             ->end()
-<<<<<<< HEAD
             ->arrayNode(WorkflowDefinition::CONFIG_DATAGRIDS)
                 ->prototype('scalar')->end()
             ->end()
-=======
             ->append($this->getDisableOperationsNode())
->>>>>>> 2ae3ae2a
             ->append($this->getStepsNode())
             ->append($this->getAttributesNode())
             ->append($this->getTransitionsNode())
