<?php

namespace Oro\Bundle\WorkflowBundle\Configuration;

use Oro\Bundle\WorkflowBundle\Entity\WorkflowDefinition;
use Oro\Bundle\WorkflowBundle\Entity\WorkflowEntityAcl;
use Oro\Bundle\WorkflowBundle\Entity\WorkflowStep;
use Oro\Bundle\WorkflowBundle\Model\Workflow;
use Oro\Bundle\WorkflowBundle\Model\WorkflowAssembler;

class WorkflowDefinitionConfigurationBuilder extends AbstractConfigurationBuilder
{
    /**
     * @var WorkflowAssembler
     */
    protected $workflowAssembler;

    /**
     * @param WorkflowAssembler $workflowAssembler
     */
    public function __construct(WorkflowAssembler $workflowAssembler)
    {
        $this->workflowAssembler = $workflowAssembler;
    }

    /**
     * @param array $configurationData
     * @return WorkflowDefinition[]
     */
    public function buildFromConfiguration(array $configurationData)
    {
        $workflowDefinitions = array();
        foreach ($configurationData as $workflowName => $workflowConfiguration) {
<<<<<<< HEAD
            $workflowDefinitions[] = $this->buildOneFromConfiguration($workflowName, $workflowConfiguration);
=======
            $this->assertConfigurationOptions($workflowConfiguration, array('label', 'entity'));

            $enabled = $this->getConfigurationOption($workflowConfiguration, 'enabled', true);
            $startStepName = $this->getConfigurationOption($workflowConfiguration, 'start_step', null);
            $entityAttributeName = $this->getConfigurationOption(
                $workflowConfiguration,
                'entity_attribute',
                WorkflowConfiguration::DEFAULT_ENTITY_ATTRIBUTE
            );
            $stepsDisplayOrdered = $this->getConfigurationOption(
                $workflowConfiguration,
                'steps_display_ordered',
                false
            );

            $workflowDefinition = new WorkflowDefinition();
            $workflowDefinition
                ->setName($workflowName)
                ->setLabel($workflowConfiguration['label'])
                ->setRelatedEntity($workflowConfiguration['entity'])
                ->setStepsDisplayOrdered($stepsDisplayOrdered)
                ->setEnabled($enabled)
                ->setEntityAttributeName($entityAttributeName)
                ->setConfiguration($workflowConfiguration);

            $workflow = $this->workflowAssembler->assemble($workflowDefinition, false);

            $this->setSteps($workflowDefinition, $workflow);
            $workflowDefinition->setStartStep($workflowDefinition->getStepByName($startStepName));

            $this->setEntityAcls($workflowDefinition, $workflow);

            $workflowDefinitions[] = $workflowDefinition;
>>>>>>> 803af18f
        }

        return $workflowDefinitions;
    }

    /**
     * @param string $name
     * @param array $configuration
     * @return WorkflowDefinition
     */
    public function buildOneFromConfiguration($name, array $configuration)
    {
        $this->assertConfigurationOptions($configuration, array('label', 'entity'));

        $enabled = $this->getConfigurationOption($configuration, 'enabled', true);
        $system = $this->getConfigurationOption($configuration, 'is_system', false);
        $startStepName = $this->getConfigurationOption($configuration, 'start_step', null);
        $entityAttributeName = $this->getConfigurationOption(
            $configuration,
            'entity_attribute',
            WorkflowConfiguration::DEFAULT_ENTITY_ATTRIBUTE
        );
        $stepsDisplayOrdered = $this->getConfigurationOption(
            $configuration,
            'steps_display_ordered',
            false
        );

        $workflowDefinition = new WorkflowDefinition();
        $workflowDefinition
            ->setName($name)
            ->setLabel($configuration['label'])
            ->setRelatedEntity($configuration['entity'])
            ->setStepsDisplayOrdered($stepsDisplayOrdered)
            ->setEnabled($enabled)
            ->setSystem($system)
            ->setEntityAttributeName($entityAttributeName)
            ->setConfiguration($configuration);

        $workflow = $this->workflowAssembler->assemble($workflowDefinition);

        $this->setSteps($workflowDefinition, $workflow);
        $workflowDefinition->setStartStep($workflowDefinition->getStepByName($startStepName));

        $this->setEntityAcls($workflowDefinition, $workflow);

        return $workflowDefinition;
    }

    /**
     * @param WorkflowDefinition $workflowDefinition
     * @param Workflow $workflow
     */
    protected function setSteps(WorkflowDefinition $workflowDefinition, Workflow $workflow)
    {
        $workflowSteps = array();
        foreach ($workflow->getStepManager()->getSteps() as $step) {
            $workflowStep = new WorkflowStep();
            $workflowStep
                ->setName($step->getName())
                ->setLabel($step->getLabel())
                ->setStepOrder($step->getOrder())
                ->setFinal($step->isFinal());

            $workflowSteps[] = $workflowStep;
        }

        $workflowDefinition->setSteps($workflowSteps);
    }

    protected function setEntityAcls(WorkflowDefinition $workflowDefinition, Workflow $workflow)
    {
        $entityAcls = array();
        foreach ($workflow->getAttributeManager()->getEntityAttributes() as $attribute) {
            foreach ($workflow->getStepManager()->getSteps() as $step) {
                $updatable = $attribute->isEntityUpdateAllowed()
                    && $step->isEntityUpdateAllowed($attribute->getName());
                $deletable = $attribute->isEntityDeleteAllowed()
                    && $step->isEntityDeleteAllowed($attribute->getName());

                if (!$updatable || !$deletable) {
                    $entityAcl = new WorkflowEntityAcl();
                    $entityAcl
                        ->setAttribute($attribute->getName())
                        ->setStep($workflowDefinition->getStepByName($step->getName()))
                        ->setEntityClass($attribute->getOption('class'))
                        ->setUpdatable($updatable)
                        ->setDeletable($deletable);
                    $entityAcls[] = $entityAcl;
                }
            }
        }

        $workflowDefinition->setEntityAcls($entityAcls);
    }
}<|MERGE_RESOLUTION|>--- conflicted
+++ resolved
@@ -31,43 +31,7 @@
     {
         $workflowDefinitions = array();
         foreach ($configurationData as $workflowName => $workflowConfiguration) {
-<<<<<<< HEAD
             $workflowDefinitions[] = $this->buildOneFromConfiguration($workflowName, $workflowConfiguration);
-=======
-            $this->assertConfigurationOptions($workflowConfiguration, array('label', 'entity'));
-
-            $enabled = $this->getConfigurationOption($workflowConfiguration, 'enabled', true);
-            $startStepName = $this->getConfigurationOption($workflowConfiguration, 'start_step', null);
-            $entityAttributeName = $this->getConfigurationOption(
-                $workflowConfiguration,
-                'entity_attribute',
-                WorkflowConfiguration::DEFAULT_ENTITY_ATTRIBUTE
-            );
-            $stepsDisplayOrdered = $this->getConfigurationOption(
-                $workflowConfiguration,
-                'steps_display_ordered',
-                false
-            );
-
-            $workflowDefinition = new WorkflowDefinition();
-            $workflowDefinition
-                ->setName($workflowName)
-                ->setLabel($workflowConfiguration['label'])
-                ->setRelatedEntity($workflowConfiguration['entity'])
-                ->setStepsDisplayOrdered($stepsDisplayOrdered)
-                ->setEnabled($enabled)
-                ->setEntityAttributeName($entityAttributeName)
-                ->setConfiguration($workflowConfiguration);
-
-            $workflow = $this->workflowAssembler->assemble($workflowDefinition, false);
-
-            $this->setSteps($workflowDefinition, $workflow);
-            $workflowDefinition->setStartStep($workflowDefinition->getStepByName($startStepName));
-
-            $this->setEntityAcls($workflowDefinition, $workflow);
-
-            $workflowDefinitions[] = $workflowDefinition;
->>>>>>> 803af18f
         }
 
         return $workflowDefinitions;
@@ -107,7 +71,7 @@
             ->setEntityAttributeName($entityAttributeName)
             ->setConfiguration($configuration);
 
-        $workflow = $this->workflowAssembler->assemble($workflowDefinition);
+        $workflow = $this->workflowAssembler->assemble($workflowDefinition, false);
 
         $this->setSteps($workflowDefinition, $workflow);
         $workflowDefinition->setStartStep($workflowDefinition->getStepByName($startStepName));
