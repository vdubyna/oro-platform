define(function(require){
    'use strict';
    require('./path-finder');
    var JsPlumbOverlayManager = require('./jsplumb-overlay-manager');

    function matchEndpoints(paintInfo1, paintInfo2) {
        var keys = ['sx', 'sy', 'tx', 'ty'];
        return _.isEqual(_.pick(paintInfo1, keys), _.pick(paintInfo2, keys));
    }

    function JsPlumbSmartlineManager(jsPlumbInstance) {
        this.jsPlumbInstance = jsPlumbInstance;
        this.jsPlumbOverlayManager = new JsPlumbOverlayManager(this);
        this.cache = {
            state: {},
            connections: {}
        };
        this.debouncedCalculateOverlays = _.debounce(_.bind(this.jsPlumbOverlayManager.calculate,
            this.jsPlumbOverlayManager), 50);
    }

    window.getLastRequest = function () {
        return JSON.stringify(JsPlumbSmartlineManager.lastRequest);
    }

    JsPlumbSmartlineManager.prototype = {

        isCacheValid: function () {
            return _.isEqual(this.getState(), this.cache.state)
        },

        getConnectionPath: function (connector) {
            if (!this.isCacheValid()) {
                this.refreshCache();
            }

            var cacheRecord = this.cache.connections[connector.getId()];
            if (!cacheRecord) {
                return [];
            }
            return _.clone(cacheRecord.points);
        },

        getNaivePathLength: function (fromRect, toRect) {
            if (fromRect == toRect) {
                return 0;
            }
            return Math.abs(fromRect.bottom - toRect.top)
                + Math.max(0, fromRect.left - toRect.right, toRect.left - fromRect.right)
                + ((fromRect.bottom - toRect.top > 0) ? 1200 : 0);
        },


        getState: function () {
            var state = {
                    rectangles: [],
                    connections: []
                },
                hasRect = {}
            _.each(this.jsPlumbInstance.sourceEndpointDefinitions, function(endPoint, id) {
                var el = document.getElementById(id);
                if (el) {
                    hasRect[id] = true;
                    state.rectangles.push([id, el.offsetLeft, el.offsetTop, el.offsetWidth, el.offsetHeight]);
                }
            });

            _.each(this.jsPlumbInstance.getConnections(), function (conn) {
                if (conn.sourceId in hasRect && conn.targetId in hasRect) {
                    state.connections.push([conn.connector.getId(), conn.sourceId, conn.targetId]);
                }
            }, this);

            return state;
        },

        refreshCache: function () {
            var _this = this;
            var connections = [];
            var rects = {};
            var graph = new Graph();
<<<<<<< HEAD
=======

            this.cache.state = this.getState();

>>>>>>> 2383237f
            _.each(this.jsPlumbInstance.sourceEndpointDefinitions, function(endPoint, id) {
                var clientRect;
                var el = document.getElementById(id);
                if (el) {
                    clientRect = new Rectangle(el.offsetLeft, el.offsetTop, el.offsetWidth, el.offsetHeight);
                    rects[id] = clientRect;
                    clientRect.cid = id;
                    graph.rectangles.push(clientRect);
                }
            });

            if (graph.rectangles.length < 1) {
                this.cache.connections = {};
                return;
            }

            graph.build();

            _.each(this.jsPlumbInstance.getConnections(), function (conn) {
                if (conn.sourceId in rects && conn.targetId in rects) {
                    connections.push([conn.sourceId, conn.targetId, this.getNaivePathLength(rects[conn.sourceId], rects[conn.targetId]), conn]);
                }
            }, this);

            connections.sort(function (a, b) {
                return a[2] - b[2];
            });

            _.each(connections, function (conn) {
                var finder = new Finder(graph);

                finder.addTo(graph.getPathFromCid(conn[1], Direction2d.BOTTOM_TO_TOP));
                finder.addFrom(graph.getPathFromCid(conn[0], Direction2d.TOP_TO_BOTTOM));

                var path = finder.find();
                if (!path) {
                    console.warn("Cannot find path");
                } else {
                    graph.updateWithPath(path);
                    _this.cache.connections[conn[3].connector.getId()] = {
                        connection: conn[3],
                        path: path
                    };
                }
            });

            _.each(this.cache.connections, function (item) {
                item.points = item.path.points.reverse();
            });

            // console.log("Cache refresh: " + _.keys(this.cache.connections).join(', '));

            this.jsPlumbInstance.repaintEverything();
            this.debouncedCalculateOverlays();

            // debug code
            JsPlumbSmartlineManager.lastRequest = {
                sources: graph.rectangles.map(function (item) {
                    return [item.cid, item.left, item.top, item.width, item.height];
                }),
                connections: connections.map(function (item) {return item.slice(0,2);})
            };

        }
    };

    return JsPlumbSmartlineManager;
});<|MERGE_RESOLUTION|>--- conflicted
+++ resolved
@@ -79,12 +79,7 @@
             var connections = [];
             var rects = {};
             var graph = new Graph();
-<<<<<<< HEAD
-=======
-
             this.cache.state = this.getState();
-
->>>>>>> 2383237f
             _.each(this.jsPlumbInstance.sourceEndpointDefinitions, function(endPoint, id) {
                 var clientRect;
                 var el = document.getElementById(id);
