--- conflicted
+++ resolved
@@ -168,19 +168,7 @@
             return userSuppliedSegments || segments;
         };
 
-<<<<<<< HEAD
         function getAdjustment(el, point, direction) {
-=======
-        function getAdjustment(el, point) {
-            var dx;
-            var style = window.getComputedStyle(el);
-            var borderRadius = 0;
-            if (style.borderRadius) {
-                borderRadius = parseInt(style.borderRadius) || 0;
-            }
-            borderRadius = Math.min(borderRadius, el.offsetWidth / 2, el.offsetHeight / 2);
-
->>>>>>> 3e31013a
             var realX = point.x - el.offsetLeft;
             if (realX < 1 || realX > el.offsetWidth - 1) {
                 return 0;
