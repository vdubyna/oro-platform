<<<<<<< HEAD
/* jslint ignore:start */
define(['jsplumb', 'underscore', './jsplumb-smartline-manager'], function (_jp, _, JsPlumbSmartlineManager) {
    "use strict";
    var Smartline = function (params) {
        this.type = "Smartline";
=======
define(function(require) {
    'use strict';

    var jsPlumb = require('jsplumb');
    var _ = require('underscore');

    function Smartline(params) {
        this.type = 'Smartline';
>>>>>>> cfb6a1b3
        params = params || {};
        params.stub = params.stub === null || params.stub === void 0 ? 30 : params.stub;
        var segments;
        var _super = jsPlumb.Connectors.AbstractConnector.apply(this, arguments);
        var midpoint = params.midpoint === null || params.midpoint === void 0 ? 0.5 : params.midpoint;
        var alwaysRespectStubs = params.alwaysRespectStubs === true;
        var userSuppliedSegments = null;
        var lastx = null;
        var lasty = null;
        var lastOrientation;
        var cornerRadius = params.cornerRadius !== null && params.midpoint !== void 0 ? params.cornerRadius : 0;
        var showLoopback = params.showLoopback !== false;
        var sgn = function(n) {
            return n < 0 ? -1 : n === 0 ? 0 : 1;
        };
        /**
         * helper method to add a segment.
         */
        var addSegment = function(segments, x, y, paintInfo) {
            if (lastx === x && lasty === y) {
                return;
            }
            var lx = lastx === null ? paintInfo.sx : lastx;
            var ly = lasty === null ? paintInfo.sy : lasty;
            var o = lx === x ? 'v' : 'h';
            var sgnx = sgn(x - lx);
            var sgny = sgn(y - ly);

            lastx = x;
            lasty = y;
            segments.push([lx, ly, x, y, o, sgnx, sgny]);
        };
        var segLength = function(s) {
            return Math.sqrt(Math.pow(s[0] - s[2], 2) + Math.pow(s[1] - s[3], 2));
        };
        var _cloneArray = function(a) {
            var _a = [];
            _a.push.apply(_a, a);
            return _a;
        };
        var writeSegments = function(conn, segments, paintInfo) {
            var current = null;
            var next;
            for (var i = 0; i < segments.length - 1; i++) {

                current = current || _cloneArray(segments[i]);
                next = _cloneArray(segments[i + 1]);
                if (cornerRadius > 0 && current[4] !== next[4]) {
                    var radiusToUse = Math.min(cornerRadius, segLength(current), segLength(next));
                    // right angle. adjust current segment's end point, and next segment's start point.
                    current[2] -= current[5] * radiusToUse;
                    current[3] -= current[6] * radiusToUse;
                    next[0] += next[5] * radiusToUse;
                    next[1] += next[6] * radiusToUse;
                    var ac = (current[6] === next[5] && next[5] === 1) ||
                            ((current[6] === next[5] && next[5] === 0) && current[5] !== next[6]) ||
                            (current[6] === next[5] && next[5] === -1);
                    var sgny = next[1] > current[3] ? 1 : -1;
                    var sgnx = next[0] > current[2] ? 1 : -1;
                    var sgnEqual = sgny === sgnx;
                    var cx = (sgnEqual && ac || (!sgnEqual && !ac)) ? next[0] : current[2];
                    var cy = (sgnEqual && ac || (!sgnEqual && !ac)) ? current[3] : next[1];

                    _super.addSegment(conn, 'Straight', {
                        x1: current[0], y1: current[1], x2: current[2], y2: current[3]
                    });

                    _super.addSegment(conn, 'Arc', {
                        r: radiusToUse,
                        x1: current[2],
                        y1: current[3],
                        x2: next[0],
                        y2: next[1],
                        cx: cx,
                        cy: cy,
                        ac: ac
                    });
                } else {
                    // dx + dy are used to adjust for line width.
                    var dx = (current[2] === current[0]) ? 0 :
                        (current[2] > current[0]) ? (paintInfo.lw / 2) : -(paintInfo.lw / 2);
                    var dy = (current[3] === current[1]) ? 0 :
                        (current[3] > current[1]) ? (paintInfo.lw / 2) : -(paintInfo.lw / 2);
                    _super.addSegment(conn, 'Straight', {
                        x1: current[0] - dx, y1: current[1] - dy, x2: current[2] + dx, y2: current[3] + dy
                    });
                }
                current = next;
            }
            if (next) {
                // last segment
                _super.addSegment(conn, 'Straight', {
                    x1: next[0], y1: next[1], x2: next[2], y2: next[3]
                });
            }
        };

        this.setSegments = function(s) {
            userSuppliedSegments = s;
        };

        this.getSegs = function() {
            return segments;
        };

        this.getAbsSegments = function(conn) {
            var i;
            var j;
            var cur;
            var rect1 = conn.endpoints[0].canvas.getBoundingClientRect();
            var rect2 = conn.endpoints[1].canvas.getBoundingClientRect();
            var x = Math.min((rect1.left + rect1.right), (rect2.left + rect2.right)) / 2;
            var y = Math.min((rect1.top + rect1.bottom), (rect2.top + rect2.bottom)) / 2;
            var result = [];
            for (i = 0; i < segments.length; i++) {
                cur = [segments[i][0] + x, segments[i][1] + y, segments[i][2] + x, segments[i][3] + y, segments[i][4]];
                if (i > 0) {
                    j = result.length - 1;
                    if (cur[4] === 'v' && result[j][4] === 'v') {
                        if (cur[1] === result[j][3]) {
                            result[j][3] = cur[3];
                            continue;
                        } else if (cur[3] === result[j][1]) {
                            result[j][1] = cur[1];
                            continue;
                        }
                    } else if (cur[4] === 'h' && result[j][4] === 'h') {
                        if (cur[0] === result[j][2]) {
                            result[j][2] = cur[2];
                            continue;
                        } else if (cur[2] === result[j][0]) {
                            result[j][0] = cur[0];
                            continue;
                        }
                    }
                }
                result.push(cur);
            }
            return result;
        };

        this.isEditable = function() {
            return true;
        };

        /*
         Function: getOriginalSegments
         Gets the segments before the addition of rounded corners. This is used by the flowchart
         connector editor, since it only wants to concern itself with the original segments.
         */
        this.getOriginalSegments = function() {
            return userSuppliedSegments || segments;
        };

<<<<<<< HEAD
        this.ensureSmartlineManager = function () {
            if (!this._jsPlumb.smartlineManager) {
                this._jsPlumb.smartlineManager = new JsPlumbSmartlineManager(this._jsPlumb);
            }
        };

        this._compute = function (paintInfo, params) {

            if (params.clearEdits)
=======
        this._compute = function(paintInfo, params) {
            if (params.clearEdits) {
>>>>>>> cfb6a1b3
                userSuppliedSegments = null;
            }

            if (userSuppliedSegments !== null) {
                writeSegments(this, userSuppliedSegments, paintInfo);
                return;
            }

            lastx = null;
            lasty = null;
            lastOrientation = null;

<<<<<<< HEAD
            segments = [];

            // compute the rest of the line
            this.ensureSmartlineManager();
            var points = this._jsPlumb.smartlineManager.getConnectionPath(this);
            if (points.length == 0) {
                // leave everything as is
                return;
            }
            // set valid archors
            var sourceRect = params.sourceEndpoint.element.getBoundingClientRect(),
                targetRect = params.targetEndpoint.element.getBoundingClientRect(),
                sourcePoint = points.shift(),
                targetPoint = points.pop(),
                connectionWidth = 16,
                correction;
            params.sourceEndpoint.anchor.x = (sourcePoint.x - sourceRect.left)/ sourceRect.width;
            params.sourceEndpoint.anchor.y = (sourcePoint.y - 16 - sourceRect.top)/ sourceRect.height;
            params.targetEndpoint.anchor.x = (targetPoint.x - targetRect.left)/ targetRect.width;
            params.targetEndpoint.anchor.y = (targetPoint.y + 16 - targetRect.top)/ targetRect.height;
            correction = {
                x: Math.min(sourcePoint.x, targetPoint.x),
                y: Math.min(sourcePoint.y - 16, targetPoint.y + 16)
            }

            if (points.length) {
                for (var i = 0; i < points.length; i++) {
                    addSegment(segments, points[i].x - correction.x, points[i].y - correction.y, paintInfo);
=======
            if (showLoopback && (params.sourceEndpoint.elementId === params.targetEndpoint.elementId)) {
                (function(segments, paintInfo) {
                    if (paintInfo.so[1] > 0) {
                        addSegment(segments, paintInfo.sx, paintInfo.sy + paintInfo.startStubY, paintInfo);
                        addSegment(segments, paintInfo.tx + paintInfo.endStubX,
                            paintInfo.sy + paintInfo.startStubY, paintInfo);
                        addSegment(segments, paintInfo.tx + paintInfo.endStubX, paintInfo.ty, paintInfo);
                        addSegment(segments, paintInfo.tx, paintInfo.ty, paintInfo);
                    } else {
                        addSegment(segments, paintInfo.sx + paintInfo.startStubX, paintInfo.sy, paintInfo);
                        addSegment(segments, paintInfo.sx + paintInfo.startStubX,
                            paintInfo.ty + paintInfo.endStubY, paintInfo);
                        addSegment(segments, paintInfo.tx, paintInfo.ty + paintInfo.endStubY, paintInfo);
                        addSegment(segments, paintInfo.tx, paintInfo.ty, paintInfo);
                    }
                })(segments, paintInfo);
                writeSegments(this, segments, paintInfo);
                return;
            }

            var midx = paintInfo.startStubX + ((paintInfo.endStubX - paintInfo.startStubX) * midpoint);
            var midy = paintInfo.startStubY + ((paintInfo.endStubY - paintInfo.startStubY) * midpoint);

            var orientations = {x: [0, 1], y: [1, 0]};
            var commonStubCalculator = function() {
                return [paintInfo.startStubX, paintInfo.startStubY, paintInfo.endStubX, paintInfo.endStubY];
            };
            var stubCalculators = {
                perpendicular: commonStubCalculator,
                orthogonal: commonStubCalculator,
                opposite: function(axis) {
                    var pi = paintInfo;
                    var idx = axis === 'x' ? 0 : 1;
                    var areInProximity = {
                        x: function() {
                            return ((pi.so[idx] === 1 && (
                                ((pi.startStubX > pi.endStubX) && (pi.tx > pi.startStubX)) ||
                                ((pi.sx > pi.endStubX) && (pi.tx > pi.sx))))) ||

                                ((pi.so[idx] === -1 && (
                                    ((pi.startStubX < pi.endStubX) && (pi.tx < pi.startStubX)) ||
                                    ((pi.sx < pi.endStubX) && (pi.tx < pi.sx)))));
                        },
                        y: function() {
                            return ((pi.so[idx] === 1 && (
                                ((pi.startStubY > pi.endStubY) && (pi.ty > pi.startStubY)) ||
                                ((pi.sy > pi.endStubY) && (pi.ty > pi.sy))))) ||

                                ((pi.so[idx] === -1 && (
                                    ((pi.startStubY < pi.endStubY) && (pi.ty < pi.startStubY)) ||
                                    ((pi.sy < pi.endStubY) && (pi.ty < pi.sy)))));
                        }
                    };

                    if (!alwaysRespectStubs && areInProximity[axis]()) {
                        return {
                            x: [(paintInfo.sx + paintInfo.tx) / 2, paintInfo.startStubY,
                                (paintInfo.sx + paintInfo.tx) / 2, paintInfo.endStubY],
                            y: [paintInfo.startStubX, (paintInfo.sy + paintInfo.ty) / 2,
                                paintInfo.endStubX, (paintInfo.sy + paintInfo.ty) / 2]
                        }[axis];
                    } else {
                        return [paintInfo.startStubX, paintInfo.startStubY, paintInfo.endStubX, paintInfo.endStubY];
                    }
                }
            };
            var lineCalculators = {
                perpendicular: function(axis) {
                    var pi = paintInfo;
                    var sis = {
                        x: [
                            [[1, 2, 3, 4], null, [2, 1, 4, 3]],
                            null,
                            [[4, 3, 2, 1], null, [3, 4, 1, 2]]
                        ],
                        y: [
                            [[3, 2, 1, 4], null, [2, 3, 4, 1]],
                            null,
                            [[4, 1, 2, 3], null, [1, 4, 3, 2]]
                        ]
                    };
                    var stubs = {
                        x: [[pi.startStubX, pi.endStubX], null, [pi.endStubX, pi.startStubX]],
                        y: [[pi.startStubY, pi.endStubY], null, [pi.endStubY, pi.startStubY]]
                    };
                    var midLines = {
                        x: [[midx, pi.startStubY], [midx, pi.endStubY]],
                        y: [[pi.startStubX, midy], [pi.endStubX, midy]]
                    };
                    var linesToEnd = {
                        x: [[pi.endStubX, pi.startStubY]],
                        y: [[pi.startStubX, pi.endStubY]]
                    };
                    var startToEnd = {
                        x: [[pi.startStubX, pi.endStubY], [pi.endStubX, pi.endStubY]],
                        y: [[pi.endStubX, pi.startStubY], [pi.endStubX, pi.endStubY]]
                    };
                    var startToMidToEnd = {
                        x: [[pi.startStubX, midy], [pi.endStubX, midy], [pi.endStubX, pi.endStubY]],
                        y: [[midx, pi.startStubY], [midx, pi.endStubY], [pi.endStubX, pi.endStubY]]
                    };
                    var otherStubs = {
                        x: [pi.startStubY, pi.endStubY],
                        y: [pi.startStubX, pi.endStubX]
                    };
                    var soIdx = orientations[axis][0];
                    var toIdx = orientations[axis][1];
                    var _so = pi.so[soIdx] + 1;
                    var _to = pi.to[toIdx] + 1;
                    var otherFlipped = (pi.to[toIdx] === -1 && (otherStubs[axis][1] < otherStubs[axis][0])) ||
                            (pi.to[toIdx] === 1 && (otherStubs[axis][1] > otherStubs[axis][0]));
                    var stub1 = stubs[axis][_so][0];
                    var stub2 = stubs[axis][_so][1];
                    var segmentIndexes = sis[axis][_so][_to];

                    if (pi.segment === segmentIndexes[3] || (pi.segment === segmentIndexes[2] && otherFlipped)) {
                        return midLines[axis];
                    } else if (pi.segment === segmentIndexes[2] && stub2 < stub1) {
                        return linesToEnd[axis];
                    } else if ((pi.segment === segmentIndexes[2] && stub2 >= stub1) ||
                        (pi.segment === segmentIndexes[1] && !otherFlipped)) {
                        return startToMidToEnd[axis];
                    } else if (pi.segment === segmentIndexes[0] || (pi.segment === segmentIndexes[1] && otherFlipped)) {
                        return startToEnd[axis];
                    }
                },
                orthogonal: function(axis, startStub, otherStartStub, endStub, otherEndStub) {
                    var pi = paintInfo;
                    var extent = {
                        x: pi.so[0] === -1 ? Math.min(startStub, endStub) : Math.max(startStub, endStub),
                        y: pi.so[1] === -1 ? Math.min(startStub, endStub) : Math.max(startStub, endStub)
                    }[axis];

                    return {
                        x: [
                            [extent, otherStartStub],
                            [extent, otherEndStub],
                            [endStub, otherEndStub]
                        ],
                        y: [
                            [otherStartStub, extent],
                            [otherEndStub, extent],
                            [otherEndStub, endStub]
                        ]
                    }[axis];
                },
                opposite: function(axis, ss, oss, es) {
                    var pi = paintInfo;
                    var otherAxis = {x: 'y', y: 'x'}[axis];
                    var dim = {x: 'height', y: 'width'}[axis];
                    var comparator = pi['is' + axis.toUpperCase() + 'GreaterThanStubTimes2'];

                    if (params.sourceEndpoint.elementId === params.targetEndpoint.elementId) {
                        var _val = oss;
                        if (otherAxis in params.sourceEndpoint.anchor) {
                            _val += ((1 - params.sourceEndpoint.anchor[otherAxis]) * params.sourceInfo[dim]) +
                                _super.maxStub;
                        }
                        return {
                            x: [
                                [ss, 30],
                                [es, 80]
                            ],
                            y: [
                                [_val, ss],
                                [_val, es]
                            ]
                        }[axis];

                    } else if (!comparator || (pi.so[idx] === 1 && ss > es) || (pi.so[idx] === -1 && ss < es)) {
                        return {
                            x: [
                                [ss, midy],
                                [es, midy]
                            ],
                            y: [
                                [midx, ss],
                                [midx, es]
                            ]
                        }[axis];
                    } else if ((pi.so[idx] === 1 && ss < es) || (pi.so[idx] === -1 && ss > es)) {
                        return {
                            x: [
                                [midx, pi.sy],
                                [midx, pi.ty]
                            ],
                            y: [
                                [pi.sx, midy],
                                [pi.tx, midy]
                            ]
                        }[axis];
                    }
                }
            };

            var stubs = stubCalculators[paintInfo.anchorOrientation](paintInfo.sourceAxis);
            var idx = paintInfo.sourceAxis === 'x' ? 0 : 1;
            var oidx = paintInfo.sourceAxis === 'x' ? 1 : 0;
            var ss = stubs[idx];
            var oss = stubs[oidx];
            var es = stubs[idx + 2];
            var oes = stubs[oidx + 2];

            // add the start stub segment.
            addSegment(segments, stubs[0], stubs[1], paintInfo);

            // compute the rest of the line
            var p = lineCalculators[paintInfo.anchorOrientation](paintInfo.sourceAxis, ss, oss, es, oes);
            if (p) {
                for (var i = 0; i < p.length; i++) {
                    addSegment(segments, p[i][0], p[i][1], paintInfo);
>>>>>>> cfb6a1b3
                }
            } else {
                addSegment(segments, sourcePoint.x - correction.x, sourcePoint.y - correction.y, paintInfo);
            }

            // addSegment(segments, points[i].x - targetPoint.x, points[i].y - targetPoint.y, paintInfo);

            // end stub to end
            addSegment(segments, targetPoint.x - correction.x, targetPoint.y + 16 - correction.y, paintInfo);

            writeSegments(this, segments, paintInfo);
        };

        this.getPath = function() {
            var _last = null;
            var _lastAxis = null;
            var s = [];
            var segs = userSuppliedSegments || segments;
            var seg;
            var axis;
            var axisIndex;
            for (var i = 0; i < segs.length; i++) {
                seg = segs[i];
                axis = seg[4];
                axisIndex = (axis === 'v' ? 3 : 2);
                if (_last !== null && _lastAxis === axis) {
                    _last[axisIndex] = seg[axisIndex];
                } else {
                    if (seg[0] !== seg[2] || seg[1] !== seg[3]) {
                        s.push({
                            start: [seg[0], seg[1]],
                            end: [seg[2], seg[3]]
                        });
                        _last = seg;
                        _lastAxis = seg[4];
                    }
                }
            }
            return s;
        };

        this.setPath = function(path) {
            userSuppliedSegments = [];
            for (var i = 0; i < path.length; i++) {
                var lx = path[i].start[0];
                var ly = path[i].start[1];
                var x = path[i].end[0];
                var y = path[i].end[1];
                var o = lx === x ? 'v' : 'h';
                var sgnx = sgn(x - lx);
                var sgny = sgn(y - ly);

                userSuppliedSegments.push([lx, ly, x, y, o, sgnx, sgny]);
            }
        };
    }

    function juExtend(child, parent, _protoFn) {
        var i;
        parent = Object.prototype.toString.call(parent) === '[object Array]' ? parent : [parent];

        for (i = 0; i < parent.length; i++) {
            for (var j in parent[i].prototype) {
                if (parent[i].prototype.hasOwnProperty(j)) {
                    child.prototype[j] = parent[i].prototype[j];
                }
            }
        }

        var _makeFn = function(name, protoFn) {
            return function() {
                for (i = 0; i < parent.length; i++) {
                    if (parent[i].prototype[name]) {
                        parent[i].prototype[name].apply(this, arguments);
                    }
                }
                return protoFn.apply(this, arguments);
            };
        };

        var _oneSet = function(fns) {
            for (var k in fns) {
                if (fns.hasOwnProperty(k)) {
                    child.prototype[k] = _makeFn(k, fns[k]);
                }
            }
        };

        if (arguments.length > 2) {
            for (i = 2; i < arguments.length; i++) {
                _oneSet(arguments[i]);
            }
        }

        return child;
    }

    juExtend(Smartline, jsPlumb.Connectors.AbstractConnector);
    jsPlumb.registerConnectorType(Smartline, 'Smartline');
    _.each(jsPlumb.getRenderModes(), function(renderer) {
        jsPlumb.Connectors[renderer].Smartline = function() {
            Smartline.apply(this, arguments);
            jsPlumb.ConnectorRenderers[renderer].apply(this, arguments);
        };
        juExtend(jsPlumb.Connectors[renderer].Smartline, [Smartline, jsPlumb.ConnectorRenderers[renderer]]);
    });

    return Smartline;

<<<<<<< HEAD
})
/* jslint ignore:end */
=======
});
>>>>>>> cfb6a1b3
<|MERGE_RESOLUTION|>--- conflicted
+++ resolved
@@ -1,19 +1,12 @@
-<<<<<<< HEAD
-/* jslint ignore:start */
-define(['jsplumb', 'underscore', './jsplumb-smartline-manager'], function (_jp, _, JsPlumbSmartlineManager) {
-    "use strict";
-    var Smartline = function (params) {
-        this.type = "Smartline";
-=======
 define(function(require) {
     'use strict';
 
     var jsPlumb = require('jsplumb');
     var _ = require('underscore');
+    var JsPlumbSmartlineManager = require('./jsplumb-smartline-manager');
 
     function Smartline(params) {
         this.type = 'Smartline';
->>>>>>> cfb6a1b3
         params = params || {};
         params.stub = params.stub === null || params.stub === void 0 ? 30 : params.stub;
         var segments;
@@ -168,20 +161,14 @@
             return userSuppliedSegments || segments;
         };
 
-<<<<<<< HEAD
         this.ensureSmartlineManager = function () {
             if (!this._jsPlumb.smartlineManager) {
                 this._jsPlumb.smartlineManager = new JsPlumbSmartlineManager(this._jsPlumb);
             }
         };
 
-        this._compute = function (paintInfo, params) {
-
-            if (params.clearEdits)
-=======
         this._compute = function(paintInfo, params) {
             if (params.clearEdits) {
->>>>>>> cfb6a1b3
                 userSuppliedSegments = null;
             }
 
@@ -194,7 +181,6 @@
             lasty = null;
             lastOrientation = null;
 
-<<<<<<< HEAD
             segments = [];
 
             // compute the rest of the line
@@ -223,219 +209,6 @@
             if (points.length) {
                 for (var i = 0; i < points.length; i++) {
                     addSegment(segments, points[i].x - correction.x, points[i].y - correction.y, paintInfo);
-=======
-            if (showLoopback && (params.sourceEndpoint.elementId === params.targetEndpoint.elementId)) {
-                (function(segments, paintInfo) {
-                    if (paintInfo.so[1] > 0) {
-                        addSegment(segments, paintInfo.sx, paintInfo.sy + paintInfo.startStubY, paintInfo);
-                        addSegment(segments, paintInfo.tx + paintInfo.endStubX,
-                            paintInfo.sy + paintInfo.startStubY, paintInfo);
-                        addSegment(segments, paintInfo.tx + paintInfo.endStubX, paintInfo.ty, paintInfo);
-                        addSegment(segments, paintInfo.tx, paintInfo.ty, paintInfo);
-                    } else {
-                        addSegment(segments, paintInfo.sx + paintInfo.startStubX, paintInfo.sy, paintInfo);
-                        addSegment(segments, paintInfo.sx + paintInfo.startStubX,
-                            paintInfo.ty + paintInfo.endStubY, paintInfo);
-                        addSegment(segments, paintInfo.tx, paintInfo.ty + paintInfo.endStubY, paintInfo);
-                        addSegment(segments, paintInfo.tx, paintInfo.ty, paintInfo);
-                    }
-                })(segments, paintInfo);
-                writeSegments(this, segments, paintInfo);
-                return;
-            }
-
-            var midx = paintInfo.startStubX + ((paintInfo.endStubX - paintInfo.startStubX) * midpoint);
-            var midy = paintInfo.startStubY + ((paintInfo.endStubY - paintInfo.startStubY) * midpoint);
-
-            var orientations = {x: [0, 1], y: [1, 0]};
-            var commonStubCalculator = function() {
-                return [paintInfo.startStubX, paintInfo.startStubY, paintInfo.endStubX, paintInfo.endStubY];
-            };
-            var stubCalculators = {
-                perpendicular: commonStubCalculator,
-                orthogonal: commonStubCalculator,
-                opposite: function(axis) {
-                    var pi = paintInfo;
-                    var idx = axis === 'x' ? 0 : 1;
-                    var areInProximity = {
-                        x: function() {
-                            return ((pi.so[idx] === 1 && (
-                                ((pi.startStubX > pi.endStubX) && (pi.tx > pi.startStubX)) ||
-                                ((pi.sx > pi.endStubX) && (pi.tx > pi.sx))))) ||
-
-                                ((pi.so[idx] === -1 && (
-                                    ((pi.startStubX < pi.endStubX) && (pi.tx < pi.startStubX)) ||
-                                    ((pi.sx < pi.endStubX) && (pi.tx < pi.sx)))));
-                        },
-                        y: function() {
-                            return ((pi.so[idx] === 1 && (
-                                ((pi.startStubY > pi.endStubY) && (pi.ty > pi.startStubY)) ||
-                                ((pi.sy > pi.endStubY) && (pi.ty > pi.sy))))) ||
-
-                                ((pi.so[idx] === -1 && (
-                                    ((pi.startStubY < pi.endStubY) && (pi.ty < pi.startStubY)) ||
-                                    ((pi.sy < pi.endStubY) && (pi.ty < pi.sy)))));
-                        }
-                    };
-
-                    if (!alwaysRespectStubs && areInProximity[axis]()) {
-                        return {
-                            x: [(paintInfo.sx + paintInfo.tx) / 2, paintInfo.startStubY,
-                                (paintInfo.sx + paintInfo.tx) / 2, paintInfo.endStubY],
-                            y: [paintInfo.startStubX, (paintInfo.sy + paintInfo.ty) / 2,
-                                paintInfo.endStubX, (paintInfo.sy + paintInfo.ty) / 2]
-                        }[axis];
-                    } else {
-                        return [paintInfo.startStubX, paintInfo.startStubY, paintInfo.endStubX, paintInfo.endStubY];
-                    }
-                }
-            };
-            var lineCalculators = {
-                perpendicular: function(axis) {
-                    var pi = paintInfo;
-                    var sis = {
-                        x: [
-                            [[1, 2, 3, 4], null, [2, 1, 4, 3]],
-                            null,
-                            [[4, 3, 2, 1], null, [3, 4, 1, 2]]
-                        ],
-                        y: [
-                            [[3, 2, 1, 4], null, [2, 3, 4, 1]],
-                            null,
-                            [[4, 1, 2, 3], null, [1, 4, 3, 2]]
-                        ]
-                    };
-                    var stubs = {
-                        x: [[pi.startStubX, pi.endStubX], null, [pi.endStubX, pi.startStubX]],
-                        y: [[pi.startStubY, pi.endStubY], null, [pi.endStubY, pi.startStubY]]
-                    };
-                    var midLines = {
-                        x: [[midx, pi.startStubY], [midx, pi.endStubY]],
-                        y: [[pi.startStubX, midy], [pi.endStubX, midy]]
-                    };
-                    var linesToEnd = {
-                        x: [[pi.endStubX, pi.startStubY]],
-                        y: [[pi.startStubX, pi.endStubY]]
-                    };
-                    var startToEnd = {
-                        x: [[pi.startStubX, pi.endStubY], [pi.endStubX, pi.endStubY]],
-                        y: [[pi.endStubX, pi.startStubY], [pi.endStubX, pi.endStubY]]
-                    };
-                    var startToMidToEnd = {
-                        x: [[pi.startStubX, midy], [pi.endStubX, midy], [pi.endStubX, pi.endStubY]],
-                        y: [[midx, pi.startStubY], [midx, pi.endStubY], [pi.endStubX, pi.endStubY]]
-                    };
-                    var otherStubs = {
-                        x: [pi.startStubY, pi.endStubY],
-                        y: [pi.startStubX, pi.endStubX]
-                    };
-                    var soIdx = orientations[axis][0];
-                    var toIdx = orientations[axis][1];
-                    var _so = pi.so[soIdx] + 1;
-                    var _to = pi.to[toIdx] + 1;
-                    var otherFlipped = (pi.to[toIdx] === -1 && (otherStubs[axis][1] < otherStubs[axis][0])) ||
-                            (pi.to[toIdx] === 1 && (otherStubs[axis][1] > otherStubs[axis][0]));
-                    var stub1 = stubs[axis][_so][0];
-                    var stub2 = stubs[axis][_so][1];
-                    var segmentIndexes = sis[axis][_so][_to];
-
-                    if (pi.segment === segmentIndexes[3] || (pi.segment === segmentIndexes[2] && otherFlipped)) {
-                        return midLines[axis];
-                    } else if (pi.segment === segmentIndexes[2] && stub2 < stub1) {
-                        return linesToEnd[axis];
-                    } else if ((pi.segment === segmentIndexes[2] && stub2 >= stub1) ||
-                        (pi.segment === segmentIndexes[1] && !otherFlipped)) {
-                        return startToMidToEnd[axis];
-                    } else if (pi.segment === segmentIndexes[0] || (pi.segment === segmentIndexes[1] && otherFlipped)) {
-                        return startToEnd[axis];
-                    }
-                },
-                orthogonal: function(axis, startStub, otherStartStub, endStub, otherEndStub) {
-                    var pi = paintInfo;
-                    var extent = {
-                        x: pi.so[0] === -1 ? Math.min(startStub, endStub) : Math.max(startStub, endStub),
-                        y: pi.so[1] === -1 ? Math.min(startStub, endStub) : Math.max(startStub, endStub)
-                    }[axis];
-
-                    return {
-                        x: [
-                            [extent, otherStartStub],
-                            [extent, otherEndStub],
-                            [endStub, otherEndStub]
-                        ],
-                        y: [
-                            [otherStartStub, extent],
-                            [otherEndStub, extent],
-                            [otherEndStub, endStub]
-                        ]
-                    }[axis];
-                },
-                opposite: function(axis, ss, oss, es) {
-                    var pi = paintInfo;
-                    var otherAxis = {x: 'y', y: 'x'}[axis];
-                    var dim = {x: 'height', y: 'width'}[axis];
-                    var comparator = pi['is' + axis.toUpperCase() + 'GreaterThanStubTimes2'];
-
-                    if (params.sourceEndpoint.elementId === params.targetEndpoint.elementId) {
-                        var _val = oss;
-                        if (otherAxis in params.sourceEndpoint.anchor) {
-                            _val += ((1 - params.sourceEndpoint.anchor[otherAxis]) * params.sourceInfo[dim]) +
-                                _super.maxStub;
-                        }
-                        return {
-                            x: [
-                                [ss, 30],
-                                [es, 80]
-                            ],
-                            y: [
-                                [_val, ss],
-                                [_val, es]
-                            ]
-                        }[axis];
-
-                    } else if (!comparator || (pi.so[idx] === 1 && ss > es) || (pi.so[idx] === -1 && ss < es)) {
-                        return {
-                            x: [
-                                [ss, midy],
-                                [es, midy]
-                            ],
-                            y: [
-                                [midx, ss],
-                                [midx, es]
-                            ]
-                        }[axis];
-                    } else if ((pi.so[idx] === 1 && ss < es) || (pi.so[idx] === -1 && ss > es)) {
-                        return {
-                            x: [
-                                [midx, pi.sy],
-                                [midx, pi.ty]
-                            ],
-                            y: [
-                                [pi.sx, midy],
-                                [pi.tx, midy]
-                            ]
-                        }[axis];
-                    }
-                }
-            };
-
-            var stubs = stubCalculators[paintInfo.anchorOrientation](paintInfo.sourceAxis);
-            var idx = paintInfo.sourceAxis === 'x' ? 0 : 1;
-            var oidx = paintInfo.sourceAxis === 'x' ? 1 : 0;
-            var ss = stubs[idx];
-            var oss = stubs[oidx];
-            var es = stubs[idx + 2];
-            var oes = stubs[oidx + 2];
-
-            // add the start stub segment.
-            addSegment(segments, stubs[0], stubs[1], paintInfo);
-
-            // compute the rest of the line
-            var p = lineCalculators[paintInfo.anchorOrientation](paintInfo.sourceAxis, ss, oss, es, oes);
-            if (p) {
-                for (var i = 0; i < p.length; i++) {
-                    addSegment(segments, p[i][0], p[i][1], paintInfo);
->>>>>>> cfb6a1b3
                 }
             } else {
                 addSegment(segments, sourcePoint.x - correction.x, sourcePoint.y - correction.y, paintInfo);
@@ -544,10 +317,4 @@
     });
 
     return Smartline;
-
-<<<<<<< HEAD
-})
-/* jslint ignore:end */
-=======
-});
->>>>>>> cfb6a1b3
+});