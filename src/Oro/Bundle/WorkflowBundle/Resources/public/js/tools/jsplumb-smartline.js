define(function(require) {
    'use strict';

    var jsPlumb = require('jsplumb');
    var _ = require('underscore');
    var JsPlumbSmartlineManager = require('./jsplumb-smartline-manager');

    function ensureSmartLineManager(jsPlumbInstance) {
        if (!jsPlumbInstance.__smartLineManager) {
            jsPlumbInstance.__smartLineManager = new JsPlumbSmartlineManager(jsPlumbInstance);
        }
        return jsPlumbInstance.__smartLineManager;
    }

    function Smartline(params) {
        this.type = 'Smartline';
        this.idPrefix = 'smartline-connector-';
        params = params || {};
        params.stub = params.stub === null || params.stub === void 0 ? 30 : params.stub;
        var segments;
        var _super = jsPlumb.Connectors.AbstractConnector.apply(this, arguments);
        this.smartlineManager = ensureSmartLineManager(params._jsPlumb);
        var midpoint = params.midpoint === null || params.midpoint === void 0 ? 0.5 : params.midpoint;
        var alwaysRespectStubs = params.alwaysRespectStubs === true;
        var userSuppliedSegments = null;
        var lastx = null;
        var lasty = null;
        var lastOrientation;
        var cornerRadius = params.cornerRadius !== null && params.midpoint !== void 0 ? params.cornerRadius : 0;
        var showLoopback = params.showLoopback !== false;
        var sgn = function(n) {
            return n < 0 ? -1 : n === 0 ? 0 : 1;
        };
        /**
         * helper method to add a segment.
         */
        var addSegment = function(segments, x, y, paintInfo) {
            if (lastx === x && lasty === y) {
                return;
            }
            var lx = lastx === null ? paintInfo.sx : lastx;
            var ly = lasty === null ? paintInfo.sy : lasty;
            var o = lx === x ? 'v' : 'h';
            var sgnx = sgn(x - lx);
            var sgny = sgn(y - ly);

            lastx = x;
            lasty = y;
            segments.push([lx, ly, x, y, o, sgnx, sgny]);
        };
        var segLength = function(s) {
            return Math.sqrt(Math.pow(s[0] - s[2], 2) + Math.pow(s[1] - s[3], 2));
        };
        var _cloneArray = function(a) {
            var _a = [];
            _a.push.apply(_a, a);
            return _a;
        };
        var writeSegments = function(conn, segments, paintInfo) {
            var current = null;
            var next;
            for (var i = 0; i < segments.length - 1; i++) {
                current = current || _cloneArray(segments[i]);
                next = _cloneArray(segments[i + 1]);
                if (cornerRadius > 0 && current[4] !== next[4]) {
                    var radiusToUse = Math.min(cornerRadius, segLength(current), segLength(next));
                    // right angle. adjust current segment's end point, and next segment's start point.
                    current[2] -= current[5] * radiusToUse;
                    current[3] -= current[6] * radiusToUse;
                    next[0] += next[5] * radiusToUse;
                    next[1] += next[6] * radiusToUse;
                    var ac = (current[6] === next[5] && next[5] === 1) ||
                            ((current[6] === next[5] && next[5] === 0) && current[5] !== next[6]) ||
                            (current[6] === next[5] && next[5] === -1);
                    var sgny = next[1] > current[3] ? 1 : -1;
                    var sgnx = next[0] > current[2] ? 1 : -1;
                    var sgnEqual = sgny === sgnx;
                    var cx = (sgnEqual && ac || (!sgnEqual && !ac)) ? next[0] : current[2];
                    var cy = (sgnEqual && ac || (!sgnEqual && !ac)) ? current[3] : next[1];

                    _super.addSegment(conn, 'Straight', {
                        x1: current[0], y1: current[1], x2: current[2], y2: current[3]
                    });

                    _super.addSegment(conn, 'Arc', {
                        r: radiusToUse,
                        x1: current[2],
                        y1: current[3],
                        x2: next[0],
                        y2: next[1],
                        cx: cx,
                        cy: cy,
                        ac: ac
                    });
                } else {
                    // dx + dy are used to adjust for line width.
                    var dx = (current[2] === current[0]) ? 0 :
                        (current[2] > current[0]) ? (paintInfo.lw / 2) : -(paintInfo.lw / 2);
                    var dy = (current[3] === current[1]) ? 0 :
                        (current[3] > current[1]) ? (paintInfo.lw / 2) : -(paintInfo.lw / 2);
                    _super.addSegment(conn, 'Straight', {
                        x1: current[0] - dx, y1: current[1] - dy, x2: current[2] + dx, y2: current[3] + dy
                    });
                }
                current = next;
            }
            if (next) {
                // last segment
                _super.addSegment(conn, 'Straight', {
                    x1: next[0], y1: next[1], x2: next[2], y2: next[3]
                });
            }
        };

        this.setSegments = function(s) {
            userSuppliedSegments = s;
        };

        this.getSegs = function() {
            return segments;
        };

        this.getAbsSegments = function(conn) {
            var i;
            var j;
            var cur;
            var rect1 = conn.endpoints[0].canvas.getBoundingClientRect();
            var rect2 = conn.endpoints[1].canvas.getBoundingClientRect();
            var x = Math.min((rect1.left + rect1.right), (rect2.left + rect2.right)) / 2;
            var y = Math.min((rect1.top + rect1.bottom), (rect2.top + rect2.bottom)) / 2;
            var result = [];
            for (i = 0; i < segments.length; i++) {
                cur = [segments[i][0] + x, segments[i][1] + y, segments[i][2] + x, segments[i][3] + y, segments[i][4]];
                if (i > 0) {
                    j = result.length - 1;
                    if (cur[4] === 'v' && result[j][4] === 'v') {
                        if (cur[1] === result[j][3]) {
                            result[j][3] = cur[3];
                            continue;
                        } else if (cur[3] === result[j][1]) {
                            result[j][1] = cur[1];
                            continue;
                        }
                    } else if (cur[4] === 'h' && result[j][4] === 'h') {
                        if (cur[0] === result[j][2]) {
                            result[j][2] = cur[2];
                            continue;
                        } else if (cur[2] === result[j][0]) {
                            result[j][0] = cur[0];
                            continue;
                        }
                    }
                }
                result.push(cur);
            }
            return result;
        };

        this.isEditable = function() {
            return true;
        };

        /*
         Function: getOriginalSegments
         Gets the segments before the addition of rounded corners. This is used by the flowchart
         connector editor, since it only wants to concern itself with the original segments.
         */
        this.getOriginalSegments = function() {
            return userSuppliedSegments || segments;
        };

<<<<<<< HEAD
        this._compute = function(paintInfo, params) {
            var existingConnection = _.find(this._jsPlumb.instance.getConnections(), function (connection) {
                return connection.connector === this;
            }, this);
            if (_.isUndefined(existingConnection)) {
                return this._flowchartConnectionCompute.apply(this, arguments);
            }
            if (params.clearEdits) {
                userSuppliedSegments = null;
=======
        function getAdjustment(el, point) {
            var style = window.getComputedStyle(el),
                borderRadius = 0,
                dx;
            if (style.borderRadius) {
                borderRadius = parseInt(style.borderRadius) || 0;
>>>>>>> 2383237f
            }
            borderRadius = Math.min(borderRadius, el.offsetWidth / 2, el.offsetHeight / 2);

            var realX = point.x - el.offsetLeft;
            if (realX < 1 || realX > el.offsetWidth - 1) {
                return 0;
            }
            if (realX < borderRadius) {
                dx = borderRadius - realX;
                return Math.sqrt(borderRadius * borderRadius - dx * dx) - 1;
            } else if (realX > el.offsetWidth - borderRadius) {
                dx = realX - (el.offsetWidth - borderRadius);
                return Math.sqrt(borderRadius * borderRadius - dx * dx) - 1;
            }

            return el.offsetHeight / 2 - 1;
        }

        this._compute = function(paintInfo, params) {
            // compute the rest of the line
            var points = this.smartlineManager.getConnectionPath(this, paintInfo);
            if (points.length == 0) {
                // leave everything as is
                return;
            }

            var sourcePoint = points.shift().clone(),
                targetPoint = points.pop().clone(),
                correction,
                ENDPOINT_SPACE_TO_LINE = 4;

            // adjust source anf target points
            sourcePoint.y += getAdjustment(params.sourceEndpoint.element, sourcePoint);
            targetPoint.y -= getAdjustment(params.targetEndpoint.element, targetPoint);

            // find required correction
            correction = {
                x: Math.min(sourcePoint.x, targetPoint.x),
                y: Math.min(sourcePoint.y, targetPoint.y)
            };

            // that will be starting point of line
            paintInfo.sx = sourcePoint.x - correction.x;
            paintInfo.sy += ENDPOINT_SPACE_TO_LINE + 1;

            // set valid archors
            var oldAnchorX = params.sourceEndpoint.anchor.x,
                oldAnchorY = params.sourceEndpoint.anchor.y;
            params.sourceEndpoint.anchor.x = (sourcePoint.x - params.sourceEndpoint.element.offsetLeft)/ params.sourceEndpoint.element.offsetWidth;
            params.sourceEndpoint.anchor.y = (sourcePoint.y - params.sourceEndpoint.element.offsetTop)/ params.sourceEndpoint.element.offsetHeight;
            params.targetEndpoint.anchor.x = (targetPoint.x - params.targetEndpoint.element.offsetLeft)/ params.targetEndpoint.element.offsetWidth;
            params.targetEndpoint.anchor.y = (targetPoint.y - params.targetEndpoint.element.offsetTop)/ params.targetEndpoint.element.offsetHeight;

            if (oldAnchorX !== params.sourceEndpoint.anchor.x) {
                paintInfo.points[0] += (params.sourceEndpoint.anchor.x - oldAnchorX) * params.sourceEndpoint.element.offsetWidth;
            }
            if (oldAnchorY !== params.sourceEndpoint.anchor.y) {
                paintInfo.points[1] += (params.sourceEndpoint.anchor.y - oldAnchorY) * params.sourceEndpoint.element.offsetHeight;
            }

            // build segments
            lastx = null;
            lasty = null;
            lastOrientation = null;
            segments = [];

            if (points.length) {
                for (var i = 0; i < points.length; i++) {
                    addSegment(segments, points[i].x - correction.x, points[i].y - correction.y, paintInfo);
                }
            } else {
                addSegment(segments, sourcePoint.x - correction.x, sourcePoint.y - correction.y, paintInfo);
            }

            // end stub to end
            addSegment(segments, targetPoint.x - correction.x, targetPoint.y - correction.y - ENDPOINT_SPACE_TO_LINE, paintInfo);

            writeSegments(this, segments, paintInfo);
        };

        this.getPath = function() {
            var _last = null;
            var _lastAxis = null;
            var s = [];
            var segs = userSuppliedSegments || segments;
            var seg;
            var axis;
            var axisIndex;
            for (var i = 0; i < segs.length; i++) {
                seg = segs[i];
                axis = seg[4];
                axisIndex = (axis === 'v' ? 3 : 2);
                if (_last !== null && _lastAxis === axis) {
                    _last[axisIndex] = seg[axisIndex];
                } else {
                    if (seg[0] !== seg[2] || seg[1] !== seg[3]) {
                        s.push({
                            start: [seg[0], seg[1]],
                            end: [seg[2], seg[3]]
                        });
                        _last = seg;
                        _lastAxis = seg[4];
                    }
                }
            }
            return s;
        };

        this.setPath = function(path) {
            userSuppliedSegments = [];
            for (var i = 0; i < path.length; i++) {
                var lx = path[i].start[0];
                var ly = path[i].start[1];
                var x = path[i].end[0];
                var y = path[i].end[1];
                var o = lx === x ? 'v' : 'h';
                var sgnx = sgn(x - lx);
                var sgny = sgn(y - ly);

                userSuppliedSegments.push([lx, ly, x, y, o, sgnx, sgny]);
            }
        };


        this._flowchartConnectionCompute = function (paintInfo, params) {

            if (params.clearEdits)
                userSuppliedSegments = null;

            if (userSuppliedSegments != null) {
                writeSegments(this, userSuppliedSegments, paintInfo);
                return;
            }

            segments = [];
            lastx = null;
            lasty = null;
            lastOrientation = null;

            var midx = paintInfo.startStubX + ((paintInfo.endStubX - paintInfo.startStubX) * midpoint),
                midy = paintInfo.startStubY + ((paintInfo.endStubY - paintInfo.startStubY) * midpoint);

            var orientations = { x: [ 0, 1 ], y: [ 1, 0 ] },
                commonStubCalculator = function () {
                    return [ paintInfo.startStubX, paintInfo.startStubY, paintInfo.endStubX, paintInfo.endStubY ];
                },
                stubCalculators = {
                    perpendicular: commonStubCalculator,
                    orthogonal: commonStubCalculator,
                    opposite: function (axis) {
                        var pi = paintInfo,
                            idx = axis == "x" ? 0 : 1,
                            areInProximity = {
                                "x": function () {
                                    return ( (pi.so[idx] == 1 && (
                                        ( (pi.startStubX > pi.endStubX) && (pi.tx > pi.startStubX) ) ||
                                        ( (pi.sx > pi.endStubX) && (pi.tx > pi.sx))))) ||

                                        ( (pi.so[idx] == -1 && (
                                        ( (pi.startStubX < pi.endStubX) && (pi.tx < pi.startStubX) ) ||
                                        ( (pi.sx < pi.endStubX) && (pi.tx < pi.sx)))));
                                },
                                "y": function () {
                                    return ( (pi.so[idx] == 1 && (
                                        ( (pi.startStubY > pi.endStubY) && (pi.ty > pi.startStubY) ) ||
                                        ( (pi.sy > pi.endStubY) && (pi.ty > pi.sy))))) ||

                                        ( (pi.so[idx] == -1 && (
                                        ( (pi.startStubY < pi.endStubY) && (pi.ty < pi.startStubY) ) ||
                                        ( (pi.sy < pi.endStubY) && (pi.ty < pi.sy)))));
                                }
                            };

                        if (!alwaysRespectStubs && areInProximity[axis]()) {
                            return {
                                "x": [(paintInfo.sx + paintInfo.tx) / 2, paintInfo.startStubY, (paintInfo.sx + paintInfo.tx) / 2, paintInfo.endStubY],
                                "y": [paintInfo.startStubX, (paintInfo.sy + paintInfo.ty) / 2, paintInfo.endStubX, (paintInfo.sy + paintInfo.ty) / 2]
                            }[axis];
                        }
                        else {
                            return [ paintInfo.startStubX, paintInfo.startStubY, paintInfo.endStubX, paintInfo.endStubY ];
                        }
                    }
                },
                lineCalculators = {
                    perpendicular: function (axis) {
                        var pi = paintInfo,
                            sis = {
                                x: [
                                    [ [ 1, 2, 3, 4 ], null, [ 2, 1, 4, 3 ] ],
                                    null,
                                    [ [ 4, 3, 2, 1 ], null, [ 3, 4, 1, 2 ] ]
                                ],
                                y: [
                                    [ [ 3, 2, 1, 4 ], null, [ 2, 3, 4, 1 ] ],
                                    null,
                                    [ [ 4, 1, 2, 3 ], null, [ 1, 4, 3, 2 ] ]
                                ]
                            },
                            stubs = {
                                x: [ [ pi.startStubX, pi.endStubX ], null, [ pi.endStubX, pi.startStubX ] ],
                                y: [ [ pi.startStubY, pi.endStubY ], null, [ pi.endStubY, pi.startStubY ] ]
                            },
                            midLines = {
                                x: [ [ midx, pi.startStubY ], [ midx, pi.endStubY ] ],
                                y: [ [ pi.startStubX, midy ], [ pi.endStubX, midy ] ]
                            },
                            linesToEnd = {
                                x: [ [ pi.endStubX, pi.startStubY ] ],
                                y: [ [ pi.startStubX, pi.endStubY ] ]
                            },
                            startToEnd = {
                                x: [ [ pi.startStubX, pi.endStubY ], [ pi.endStubX, pi.endStubY ] ],
                                y: [ [ pi.endStubX, pi.startStubY ], [ pi.endStubX, pi.endStubY ] ]
                            },
                            startToMidToEnd = {
                                x: [ [ pi.startStubX, midy ], [ pi.endStubX, midy ], [ pi.endStubX, pi.endStubY ] ],
                                y: [ [ midx, pi.startStubY ], [ midx, pi.endStubY ], [ pi.endStubX, pi.endStubY ] ]
                            },
                            otherStubs = {
                                x: [ pi.startStubY, pi.endStubY ],
                                y: [ pi.startStubX, pi.endStubX ]
                            },
                            soIdx = orientations[axis][0], toIdx = orientations[axis][1],
                            _so = pi.so[soIdx] + 1,
                            _to = pi.to[toIdx] + 1,
                            otherFlipped = (pi.to[toIdx] == -1 && (otherStubs[axis][1] < otherStubs[axis][0])) || (pi.to[toIdx] == 1 && (otherStubs[axis][1] > otherStubs[axis][0])),
                            stub1 = stubs[axis][_so][0],
                            stub2 = stubs[axis][_so][1],
                            segmentIndexes = sis[axis][_so][_to];

                        if (pi.segment == segmentIndexes[3] || (pi.segment == segmentIndexes[2] && otherFlipped)) {
                            return midLines[axis];
                        }
                        else if (pi.segment == segmentIndexes[2] && stub2 < stub1) {
                            return linesToEnd[axis];
                        }
                        else if ((pi.segment == segmentIndexes[2] && stub2 >= stub1) || (pi.segment == segmentIndexes[1] && !otherFlipped)) {
                            return startToMidToEnd[axis];
                        }
                        else if (pi.segment == segmentIndexes[0] || (pi.segment == segmentIndexes[1] && otherFlipped)) {
                            return startToEnd[axis];
                        }
                    },
                    orthogonal: function (axis, startStub, otherStartStub, endStub, otherEndStub) {
                        var pi = paintInfo,
                            extent = {
                                "x": pi.so[0] == -1 ? Math.min(startStub, endStub) : Math.max(startStub, endStub),
                                "y": pi.so[1] == -1 ? Math.min(startStub, endStub) : Math.max(startStub, endStub)
                            }[axis];

                        return {
                            "x": [
                                [ extent, otherStartStub ],
                                [ extent, otherEndStub ],
                                [ endStub, otherEndStub ]
                            ],
                            "y": [
                                [ otherStartStub, extent ],
                                [ otherEndStub, extent ],
                                [ otherEndStub, endStub ]
                            ]
                        }[axis];
                    },
                    opposite: function (axis, ss, oss, es) {
                        var pi = paintInfo,
                            otherAxis = {"x": "y", "y": "x"}[axis],
                            dim = {"x": "height", "y": "width"}[axis],
                            comparator = pi["is" + axis.toUpperCase() + "GreaterThanStubTimes2"];

                        if (params.sourceEndpoint.elementId == params.targetEndpoint.elementId) {
                            var _val = oss + ((1 - params.sourceEndpoint.anchor[otherAxis]) * params.sourceInfo[dim]) + _super.maxStub;
                            return {
                                "x": [
                                    [ ss, _val ],
                                    [ es, _val ]
                                ],
                                "y": [
                                    [ _val, ss ],
                                    [ _val, es ]
                                ]
                            }[axis];

                        }
                        else if (!comparator || (pi.so[idx] == 1 && ss > es) || (pi.so[idx] == -1 && ss < es)) {
                            return {
                                "x": [
                                    [ ss, midy ],
                                    [ es, midy ]
                                ],
                                "y": [
                                    [ midx, ss ],
                                    [ midx, es ]
                                ]
                            }[axis];
                        }
                        else if ((pi.so[idx] == 1 && ss < es) || (pi.so[idx] == -1 && ss > es)) {
                            return {
                                "x": [
                                    [ midx, pi.sy ],
                                    [ midx, pi.ty ]
                                ],
                                "y": [
                                    [ pi.sx, midy ],
                                    [ pi.tx, midy ]
                                ]
                            }[axis];
                        }
                    }
                };

            var stubs = stubCalculators[paintInfo.anchorOrientation](paintInfo.sourceAxis),
                idx = paintInfo.sourceAxis == "x" ? 0 : 1,
                oidx = paintInfo.sourceAxis == "x" ? 1 : 0,
                ss = stubs[idx],
                oss = stubs[oidx],
                es = stubs[idx + 2],
                oes = stubs[oidx + 2];

            // add the start stub segment.
            addSegment(segments, stubs[0], stubs[1], paintInfo);

            // compute the rest of the line
            var p = lineCalculators[paintInfo.anchorOrientation](paintInfo.sourceAxis, ss, oss, es, oes);
            if (p) {
                for (var i = 0; i < p.length; i++) {
                    addSegment(segments, p[i][0], p[i][1], paintInfo);
                }
            }

            // line to end stub
            addSegment(segments, stubs[2], stubs[3], paintInfo);

            // end stub to end
            addSegment(segments, paintInfo.tx, paintInfo.ty, paintInfo);

            writeSegments(this, segments, paintInfo);
        };
    }

    function juExtend(child, parent, _protoFn) {
        var i;
        parent = Object.prototype.toString.call(parent) === '[object Array]' ? parent : [parent];

        for (i = 0; i < parent.length; i++) {
            for (var j in parent[i].prototype) {
                if (parent[i].prototype.hasOwnProperty(j)) {
                    child.prototype[j] = parent[i].prototype[j];
                }
            }
        }

        var _makeFn = function(name, protoFn) {
            return function() {
                for (i = 0; i < parent.length; i++) {
                    if (parent[i].prototype[name]) {
                        parent[i].prototype[name].apply(this, arguments);
                    }
                }
                return protoFn.apply(this, arguments);
            };
        };

        var _oneSet = function(fns) {
            for (var k in fns) {
                if (fns.hasOwnProperty(k)) {
                    child.prototype[k] = _makeFn(k, fns[k]);
                }
            }
        };

        if (arguments.length > 2) {
            for (i = 2; i < arguments.length; i++) {
                _oneSet(arguments[i]);
            }
        }

        return child;
    }

    juExtend(Smartline, jsPlumb.Connectors.AbstractConnector);
    jsPlumb.registerConnectorType(Smartline, 'Smartline');
    _.each(jsPlumb.getRenderModes(), function(renderer) {
        jsPlumb.Connectors[renderer].Smartline = function() {
            Smartline.apply(this, arguments);
            jsPlumb.ConnectorRenderers[renderer].apply(this, arguments);
        };
        juExtend(jsPlumb.Connectors[renderer].Smartline, [Smartline, jsPlumb.ConnectorRenderers[renderer]]);
    });

    return Smartline;
});<|MERGE_RESOLUTION|>--- conflicted
+++ resolved
@@ -169,24 +169,12 @@
             return userSuppliedSegments || segments;
         };
 
-<<<<<<< HEAD
-        this._compute = function(paintInfo, params) {
-            var existingConnection = _.find(this._jsPlumb.instance.getConnections(), function (connection) {
-                return connection.connector === this;
-            }, this);
-            if (_.isUndefined(existingConnection)) {
-                return this._flowchartConnectionCompute.apply(this, arguments);
-            }
-            if (params.clearEdits) {
-                userSuppliedSegments = null;
-=======
         function getAdjustment(el, point) {
             var style = window.getComputedStyle(el),
                 borderRadius = 0,
                 dx;
             if (style.borderRadius) {
                 borderRadius = parseInt(style.borderRadius) || 0;
->>>>>>> 2383237f
             }
             borderRadius = Math.min(borderRadius, el.offsetWidth / 2, el.offsetHeight / 2);
 
@@ -206,6 +194,13 @@
         }
 
         this._compute = function(paintInfo, params) {
+            var existingConnection = _.find(this._jsPlumb.instance.getConnections(), function (connection) {
+                return connection.connector === this;
+            }, this);
+            if (_.isUndefined(existingConnection)) {
+                // if current connection is new one and hasn't a target yet using jsPlumb Flowchart connector behaviour
+                return this._flowchartConnectorCompute.apply(this, arguments);
+            }
             // compute the rest of the line
             var points = this.smartlineManager.getConnectionPath(this, paintInfo);
             if (points.length == 0) {
@@ -311,7 +306,7 @@
         };
 
 
-        this._flowchartConnectionCompute = function (paintInfo, params) {
+        this._flowchartConnectorCompute = function (paintInfo, params) {
 
             if (params.clearEdits)
                 userSuppliedSegments = null;
