--- conflicted
+++ resolved
@@ -1,15 +1,8 @@
 define([
     'jquery',
-<<<<<<< HEAD
     'oroui/js/mediator',
     'oroworkflow/js/transition-event-handlers',
 ], function ($, mediator, TransitionEventHandlers) {
-=======
-    'oroui/js/messenger',
-    'orotranslation/js/translator',
-    'oroui/js/mediator'
-], function($, messenger, __, mediator) {
->>>>>>> a5db7735
     'use strict';
 
     /**
@@ -21,41 +14,7 @@
     return function(element, data) {
         mediator.execute('showLoading');
         $.getJSON(element.data('transition-url'), data ? {'data': data} : null)
-<<<<<<< HEAD
             .done(TransitionEventHandlers.getOnSuccess(element))
             .fail(TransitionEventHandlers.getOnFailure(element));
-=======
-            .done(function(response) {
-                mediator.execute('hideLoading');
-                function doRedirect(redirectUrl) {
-                    mediator.execute('redirectTo', {url: redirectUrl});
-                }
-                function doReload() {
-                    mediator.execute('refreshPage');
-                }
-
-                /** Handle redirectUrl result parameter for RedirectAction */
-                element.one('transitions_success', function(e, response) {
-                    if (
-                        response.workflowItem &&
-                            response.workflowItem.result &&
-                            response.workflowItem.result.redirectUrl
-                    ) {
-                        e.stopImmediatePropagation();
-                        doRedirect(response.workflowItem.result.redirectUrl);
-                    }
-                });
-                /** By default reload page */
-                element.one('transitions_success', doReload);
-                element.trigger('transitions_success', [response]);
-            })
-            .fail(function(jqxhr, textStatus, error) {
-                mediator.execute('hideLoading');
-                element.one('transitions_failure', function() {
-                    messenger.notificationFlashMessage('error', __('Could not perform transition'));
-                });
-                element.trigger('transitions_failure', [jqxhr, textStatus, error]);
-            });
->>>>>>> a5db7735
     };
 });