--- conflicted
+++ resolved
@@ -1,21 +1,12 @@
-define(function(require) {
+define(function (require) {
     'use strict';
 
-<<<<<<< HEAD
-    var FlowchartJsPlubmBoxView = require('../jsplumb/box-view');
-    var $ = require('jquery');
-    var _ = require('underscore');
-    var __ = require('orotranslation/js/translator');
-    var mediator = require('oroui/js/mediator');
-    var FlowchartViewerStepView;
-=======
     var FlowchartJsPlumbBoxView = require('../jsplumb/box-view'),
         $ = require('jquery'),
         _ = require('underscore'),
         mediator = require('oroui/js/mediator'),
         __ = require('orotranslation/js/translator'),
         FlowchartViewerStepView;
->>>>>>> a0f033f1
 
     FlowchartViewerStepView = FlowchartJsPlumbBoxView.extend({
         template: require('tpl!oroworkflow/templates/flowchart/viewer/step.html'),
@@ -45,16 +36,16 @@
             maxConnections: 100
         },
 
-        connect: function() {
+        connect: function () {
             FlowchartViewerStepView.__super__.connect.apply(this, arguments);
             var instance = this.areaView.jsPlumbInstance;
 
-            instance.batch(_.bind(function() {
+            instance.batch(_.bind(function () {
                 // add element as source to jsPlumb
                 if (this.model.get('draggable') !== false) {
                     instance.draggable(this.$el, {
                         containment: 'parent',
-                        stop: _.bind(function(e) {
+                        stop: _.bind(function (e) {
                             // update model position when dragging stops
                             this.model.set({position: e.pos});
                         }, this)
@@ -65,18 +56,18 @@
             }, this));
         },
 
-        makeTarget: function() {
+        makeTarget: function () {
             var instance = this.areaView.jsPlumbInstance;
             instance.makeTarget(this.$el, $.extend(true, {}, _.result(this, 'targetDefaults')));
         },
 
-        makeSource: function() {
+        makeSource: function () {
             var instance = this.areaView.jsPlumbInstance;
             instance.makeSource(this.$el, $.extend(true,
                 {},
                 _.result(this, 'sourceDefaults'),
                 {
-                    onMaxConnections: function(info, e) {
+                    onMaxConnections: function (info, e) {
                         mediator.execute(
                             'showErrorMessage',
                             __('Maximum connections ({{ maxConnections }}) reached', info),
