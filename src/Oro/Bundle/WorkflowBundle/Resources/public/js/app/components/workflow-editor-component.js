--- conflicted
+++ resolved
@@ -1,28 +1,8 @@
+/* global define */
 /** @exports WorkflowEditorComponent */
-define(function(require) {
+define(function (require) {
     'use strict';
 
-<<<<<<< HEAD
-    var WorkflowEditorComponent;
-    var WorkflowViewerComponent = require('./workflow-viewer-component');
-    var FlowchartEditorWorkflowView = require('../views/flowchart/editor/workflow-view');
-    var flowchartTools = require('oroworkflow/js/tools/flowchart-tools');
-    var mediator = require('oroui/js/mediator');
-    var $ = require('jquery');
-    var _ = require('underscore');
-    var __ = require('orotranslation/js/translator');
-    var messenger = require('oroui/js/messenger');
-    var tools = require('oroui/js/tools');
-    var routing = require('routing');
-    var helper = require('oroworkflow/js/tools/workflow-helper');
-    var WorkflowManagementView = require('../views/workflow-management-view');
-    var TransitionModel = require('../models/transition-model');
-    var TransitionEditFormView = require('../views/transition/transition-edit-view');
-    var StepEditView = require('../views/step/step-edit-view');
-    var StepModel = require('../models/step-model');
-    var workflowModelFactory = require('../../tools/workflow-model-factory');
-    var DeleteConfirmation = require('oroui/js/delete-confirmation');
-=======
     var WorkflowEditorComponent,
         WorkflowViewerComponent = require('./workflow-viewer-component'),
         HistoryNavigationComponent = require('oroui/js/app/components/history-navigation-component'),
@@ -41,7 +21,6 @@
         StepModel = require('../models/step-model'),
         workflowModelFactory = require('../../tools/workflow-model-factory'),
         DeleteConfirmation = require('oroui/js/delete-confirmation');
->>>>>>> a0f033f1
 
     /**
      * Builds workflow editor UI.
@@ -49,15 +28,7 @@
      * @class WorkflowEditorComponent
      * @augments WorkflowViewerComponent
      */
-<<<<<<< HEAD
-    WorkflowEditorComponent = WorkflowViewerComponent.extend(
-        /** @lends WorkflowEditorComponent.prototype */{
-
-            initViews: function() {
-            flowchartTools.checkPositions(this.model);
-=======
     WorkflowEditorComponent = WorkflowViewerComponent.extend(/** @lends WorkflowEditorComponent.prototype */{
->>>>>>> a0f033f1
 
         /**
          * @inheritDoc
@@ -77,10 +48,10 @@
             WorkflowEditorComponent.__super__.initViews.apply(this, arguments);
         },
 
-            /**
-             * @inheritDoc
-             */
-            listen: {
+        /**
+         * @inheritDoc
+         */
+        listen: {
             'requestAddTransition model': 'addNewStepTransition',
             'requestAddStep model': 'addNewStep',
             'requestRefreshChart model': 'refreshChart',
@@ -94,15 +65,6 @@
             'saveWorkflow model': 'saveConfiguration'
         },
 
-<<<<<<< HEAD
-            /**
-             * Opens a "Add transition" dialog
-             *
-             * @param {StepModel} stepFrom
-             * @param {StepModel=} stepTo
-             */
-            addNewStepTransition: function(stepFrom, stepTo) {
-=======
         refreshChart: function () {
             this.flowchartView.jsPlumbManager.organizeBlocks();
         },
@@ -114,19 +76,18 @@
          * @param {StepModel=} stepTo
          */
         addNewStepTransition: function (stepFrom, stepTo) {
->>>>>>> a0f033f1
             var transition = new TransitionModel();
             this.openManageTransitionForm(transition, stepFrom, stepTo);
         },
 
-            /**
-             * Opens "Edit transition" dialog
-             *
-             * @param {TransitionModel} transition
-             * @param {StepModel=} stepFrom
-             * @param {StepModel=} stepTo
-             */
-            openManageTransitionForm: function(transition, stepFrom, stepTo) {
+        /**
+         * Opens "Edit transition" dialog
+         *
+         * @param {TransitionModel} transition
+         * @param {StepModel=} stepFrom
+         * @param {StepModel=} stepTo
+         */
+        openManageTransitionForm: function (transition, stepFrom, stepTo) {
             if (this.model.get('steps').length === 1) {
                 this._showModalMessage(__('At least one step should be added to add transition.'), __('Warning'));
                 return;
@@ -148,12 +109,12 @@
             transitionEditView.render();
         },
 
-            /**
-             * Opens "Edit step" dialog
-             *
-             * @param {StepModel} step
-             */
-            openManageStepForm: function(step) {
+        /**
+         * Opens "Edit step" dialog
+         *
+         * @param {StepModel} step
+         */
+        openManageStepForm: function (step) {
             if (!this.workflowManagementView.isEntitySelected()) {
                 this._showModalMessage(__('Related entity must be selected to add step.'), __('Warning'));
                 return;
@@ -168,45 +129,45 @@
             stepEditView.render();
         },
 
-            /**
-             * Utility function, adds step into workflow if it is unique
-             *
-             * @param {StepModel} step
-             */
-            addStep: function(step) {
+        /**
+         * Utility function, adds step into workflow if it is unique
+         *
+         * @param {StepModel} step
+         */
+        addStep: function (step) {
             if (!this.model.get('steps').get(step.cid)) {
                 this.model.get('steps').add(step);
             }
         },
 
-            /**
-             * Opens "Clone step" dialog
-             *
-             * @param {StepModel} step - step to clone
-             */
-            cloneStep: function(step) {
+        /**
+         * Opens "Clone step" dialog
+         *
+         * @param {StepModel} step - step to clone
+         */
+        cloneStep: function (step) {
             var clonedStep = this.model.cloneStep(step, true);
             this.openManageStepForm(clonedStep);
         },
 
-            /**
-             * Opens "Remove step" dialog
-             *
-             * @param {StepModel} step - step to clone
-             */
-            removeStep: function(step) {
+        /**
+         * Opens "Remove step" dialog
+         *
+         * @param {StepModel} step - step to clone
+         */
+        removeStep: function (step) {
             this._removeHandler(step, __('Are you sure you want to delete this step?'));
         },
 
-            /**
-             * Shows message in popup
-             *
-             * @param {string} message
-             * @param {string} title
-             * @param {string} okText
-             * @private
-             */
-            _showModalMessage: function(message, title, okText) {
+        /**
+         * Shows message in popup
+         *
+         * @param {string} message
+         * @param {string} title
+         * @param {string} okText
+         * @private
+         */
+        _showModalMessage: function (message, title, okText) {
             var confirm = new DeleteConfirmation({
                 title: title || '',
                 content: message,
@@ -216,29 +177,29 @@
             confirm.open();
         },
 
-            /**
-             * Handles model removement
-             *
-             * @param {Model} model
-             * @param {string} message - Message to show in confirmation dialog
-             * @private
-             */
-            _removeHandler: function(model, message) {
+        /**
+         * Handles model removement
+         *
+         * @param {Model} model
+         * @param {string} message - Message to show in confirmation dialog
+         * @private
+         */
+        _removeHandler: function (model, message) {
             var confirm = new DeleteConfirmation({
                 content: message
             });
-            confirm.on('ok', function() {
+            confirm.on('ok', function () {
                 model.destroy();
             });
             confirm.open();
         },
 
-            /**
-             * Clean ups workflow model
-             */
-            resetWorkflow: function() {
+        /**
+         * Clean ups workflow model
+         */
+        resetWorkflow: function () {
             //Need to manually destroy collection elements to trigger all appropriate events
-            var resetCollection = function(collection) {
+            var resetCollection = function (collection) {
                 if (collection.length) {
                     for (var i = collection.length - 1; i > -1; i--) {
                         collection.at(i).destroy();
@@ -255,22 +216,22 @@
             workflowModelFactory.addStartingStep(this.model);
         },
 
-            /**
-             * Returns a starting step
-             *
-             * @returns {StepModel}
-             * @private
-             */
-            _getStartingStep: function() {
+        /**
+         * Returns a starting step
+         *
+         * @returns {StepModel}
+         * @private
+         */
+        _getStartingStep: function () {
             return this.model.getStepByName('step:starting_point');
         },
 
-            /**
-             * Event callback for form submit. Saves workflow model to server and navigates out if required
-             *
-             * @param e
-             */
-            saveConfiguration: function(e) {
+        /**
+         * Event callback for form submit. Saves workflow model to server and navigates out if required
+         *
+         * @param e
+         */
+        saveConfiguration: function (e) {
             e.preventDefault();
             if (!this.workflowManagementView.valid()) {
                 return;
@@ -293,29 +254,28 @@
 
             mediator.execute('showLoading');
             this.model.save(null, {
-                'success': _.bind(function() {
+                'success': _.bind(function () {
                     mediator.execute('hideLoading');
 
-                    var redirectUrl = '';
-                    var modelName = this.model.get('name');
-                    var saveAndClose = this.workflowManagementView.submitActor &&
+                    var redirectUrl = '',
+                        modelName = this.model.get('name'),
+                        saveAndClose = this.workflowManagementView.submitActor &&
                             !$(this.workflowManagementView.submitActor).is('[data-action="save_and_stay"]');
                     if (saveAndClose) {
-                        redirectUrl = routing.generate('oro_workflow_definition_view', {name: modelName});
+                        redirectUrl = routing.generate('oro_workflow_definition_view', { name: modelName });
                     } else {
-                        redirectUrl = routing.generate('oro_workflow_definition_update', {name: modelName});
+                        redirectUrl = routing.generate('oro_workflow_definition_update', { name: modelName });
                     }
 
-                    mediator.once('page:afterChange', function() {
+                    mediator.once('page:afterChange', function () {
                         messenger.notificationFlashMessage('success', __('Workflow saved.'));
                     });
                     mediator.execute('redirectTo', {url: redirectUrl});
                 }, this),
-                'error': function(model, response) {
+                'error': function (model, response) {
                     mediator.execute('hideLoading');
                     var jsonResponse = response.responseJSON || {};
 
-                    /*jshint devel:true*/
                     if (tools.debug && !_.isUndefined(console) && !_.isUndefined(jsonResponse.error)) {
                         console.error(jsonResponse.error);
                     }
@@ -324,12 +284,12 @@
             });
         },
 
-            /**
-             * Validates workflow model.
-             *
-             * @returns {boolean} validation result
-             */
-            validateWorkflow: function() {
+        /**
+         * Validates workflow model.
+         *
+         * @returns {boolean} validation result
+         */
+        validateWorkflow: function () {
             // workflow label should be defined
             if (!this.model.get('label')) {
                 messenger.notificationFlashMessage('error', __('Could not save workflow. Please set workflow name.'));
@@ -363,24 +323,24 @@
             return true;
         },
 
-            /**
-             * Opens "clone transition" dialog
-             *
-             * @param {TransitionModel} transition
-             * @param {StepModel} stepFrom
-             */
-            cloneTransition: function(transition, stepFrom) {
+        /**
+         * Opens "clone transition" dialog
+         *
+         * @param {TransitionModel} transition
+         * @param {StepModel} stepFrom
+         */
+        cloneTransition: function (transition, stepFrom) {
             var clonedTransition = this.model.cloneTransition(transition, true);
             this.openManageTransitionForm(clonedTransition, stepFrom);
         },
 
-            /**
-             * Opens "add transition" dialog
-             *
-             * @param {TransitionModel} transition
-             * @param {StepModel} stepFrom
-             */
-            addTransition: function(transition, stepFrom) {
+        /**
+         * Opens "add transition" dialog
+         *
+         * @param {TransitionModel} transition
+         * @param {StepModel} stepFrom
+         */
+        addTransition: function (transition, stepFrom) {
             if (!this.model.get('transitions').get(transition.cid)) {
                 if (_.isString(stepFrom)) {
                     stepFrom = this.model.getStepByName(stepFrom);
@@ -398,23 +358,23 @@
             }
         },
 
-            /**
-             * Opens "Add step" dialog
-             */
-            addNewStep: function() {
+        /**
+         * Opens "Add step" dialog
+         */
+        addNewStep: function () {
             var step = new StepModel();
             this.openManageStepForm(step);
         },
 
-            /**
-             * Opens "Remove step" dialog
-             *
-             * @param {TransitionModel} transition
-             */
-            removeTransition: function(transition) {
+        /**
+         * Opens "Remove step" dialog
+         *
+         * @param {TransitionModel} transition
+         */
+        removeTransition: function (transition) {
             this._removeHandler(transition, __('Are you sure you want to delete this transition?'));
         }
-        });
+    });
 
     return WorkflowEditorComponent;
 });