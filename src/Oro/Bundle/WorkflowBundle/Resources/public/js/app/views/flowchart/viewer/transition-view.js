--- conflicted
+++ resolved
@@ -1,15 +1,9 @@
-define(function(require) {
+define(function (require) {
     'use strict';
 
-<<<<<<< HEAD
-    var _ = require('underscore');
-    var FlowchartJsPlubmBaseView = require('../jsplumb/base-view');
-    var FlowchartViewerTransitionView;
-=======
     var _ = require('underscore'),
         FlowchartJsPlumbBaseView = require('../jsplumb/base-view'),
         FlowchartViewerTransitionView;
->>>>>>> a0f033f1
 
     FlowchartViewerTransitionView = FlowchartJsPlumbBaseView.extend({
         /**
@@ -36,7 +30,7 @@
             };
         },
 
-        initialize: function(options) {
+        initialize: function (options) {
             this.connections = [];
 
             var optionKeysToCopy = ['areaView', 'stepCollection', 'stepCollectionView', 'transitionOverlayView'];
@@ -53,7 +47,7 @@
             FlowchartViewerTransitionView.__super__.initialize.apply(this, arguments);
         },
 
-        render: function() {
+        render: function () {
             this.updateStepTransitions();
             if (!this.isConnected) {
                 this.isConnected = true;
@@ -62,8 +56,8 @@
             return this;
         },
 
-        connect: function() {
-            var debouncedUpdate = _.debounce(_.bind(function() {
+        connect: function () {
+            var debouncedUpdate = _.debounce(_.bind(function () {
                 if (!this.disposed) {
                     this.updateStepTransitions();
                 }
@@ -74,13 +68,13 @@
             this.listenTo(this.stepCollection, 'remove', debouncedUpdate);
         },
 
-        findElByStep: function(step) {
+        findElByStep: function (step) {
             return this.stepCollectionView.getItemView(step).el;
         },
 
-        findConnectionByStartStep: function(startStep) {
-            var connection;
-            for (var i = 0; i < this.connections.length; i++) {
+        findConnectionByStartStep: function (startStep) {
+            var i, connection;
+            for (i = 0; i < this.connections.length; i++) {
                 connection = this.connections[i];
                 if (connection.startStep === startStep) {
                     return connection;
@@ -88,13 +82,6 @@
             }
         },
 
-<<<<<<< HEAD
-        updateStepTransitions: function() {
-            var connection;
-            var startStep;
-            var startSteps = this.model.getStartingSteps();
-            var endStep = this.stepCollection.findWhere({name: this.model.get('step_to')});
-=======
         updateStepTransitions: function () {
             var i, startStep, connection,
                 name = this.model.get('name'),
@@ -102,9 +89,8 @@
                     return item.get('allowed_transitions').indexOf(name) !== -1;
                 }),
                 endStep = this.stepCollection.findWhere({name: this.model.get('step_to')});
->>>>>>> a0f033f1
             this.addStaleMark();
-            for (var i = 0; i < startSteps.length; i++) {
+            for (i = 0; i < startSteps.length; i++) {
                 startStep = startSteps[i];
                 connection = this.findConnectionByStartStep(startStep);
                 if (connection && connection.endStep === endStep) {
@@ -117,17 +103,17 @@
             this.areaView.jsPlumbManager.debounceRecalculateConnections();
         },
 
-        addStaleMark: function() {
-            var connection;
-            for (var i = 0; i < this.connections.length; i++) {
+        addStaleMark: function () {
+            var i, connection;
+            for (i = 0; i < this.connections.length; i++) {
                 connection = this.connections[i];
                 connection.stale = true;
             }
         },
 
-        removeStaleConnections: function() {
-            var connection;
-            for (var i = 0; i < this.connections.length; i++) {
+        removeStaleConnections: function () {
+            var i, connection;
+            for (i = 0; i < this.connections.length; i++) {
                 connection = this.connections[i];
                 if (connection.stale) {
                     this.areaView.jsPlumbInstance.detach(connection.jsplumbConnection);
@@ -140,20 +126,6 @@
             }
         },
 
-<<<<<<< HEAD
-        createConnection: function(startStep, endStep) {
-            var jsplumbConnection;
-            var overlayView;
-            var transitionModel = this.model;
-            var areaView = this.areaView;
-            var endEl = this.findElByStep(endStep);
-            var startEl = this.findElByStep(startStep);
-
-            jsplumbConnection = this.areaView.jsPlumbInstance.connect(_.extend(
-                {},
-                this.defaultConnectionConfiguration,
-                {
-=======
         createConnection: function (startStep, endStep) {
             var jsplumbConnection,
                 overlayView,
@@ -164,7 +136,6 @@
                 startEl = this.findElByStep(startStep),
                 anchors = this.areaView.jsPlumbManager.getAnchors(startEl, endEl),
                 connectionOptions = _.defaults({
->>>>>>> a0f033f1
                     source: startEl,
                     target: endEl,
                     connector: [ "Smartline", { cornerRadius: 5 } ],
@@ -173,15 +144,10 @@
                     anchors: anchors,
                     overlays: [
                         ['Custom', {
-<<<<<<< HEAD
-                            create: _.bind(function() {
-                                overlayView = new this.transitionOverlayView({
-=======
                             id: 'overlay',
                             create: _.bind(function (connection) {
                                 var overlay = connection.getOverlay('overlay');
                                 connection.overlayView = overlayView = new this.transitionOverlayView({
->>>>>>> a0f033f1
                                     model: transitionModel,
                                     overlay: overlay,
                                     areaView: areaView,
@@ -206,7 +172,7 @@
             });
         },
 
-        cleanup: function() {
+        cleanup: function () {
             this.addStaleMark();
             this.removeStaleConnections();
             this.stopListening();
