define(function (require) {
    'use strict';

    var _ = require('underscore'),
<<<<<<< HEAD
        FlowchartJsPlumbBaseView = require('../jsplumb/base-view'),
=======
        //$ = require('jquery'),
        FlowchartJsPlubmBaseView = require('../jsplumb/base-view'),
>>>>>>> 30d9d98c
        FlowchartViewerTransitionView;

    FlowchartViewerTransitionView = FlowchartJsPlumbBaseView.extend({
        /**
         * @type {FlowchartJsPlumbAreaView}
         */
        areaView: null,

        /**
         * @type {Array}
         */
        connections: null,

        /**
<<<<<<< HEAD
         * @type {function(): Object|Object}
=======
         * @type {Object}
         */
        defaultConnectionConfiguration: {
            detachable: false
        },

        /**
         * @type {Object}
         */
        connectorStyle: {
            strokeStyle: '#e8e8ff',// '#4F719A',
            lineWidth: 2,
            outlineColor: 'transparent',
            outlineWidth: 7
        },

        /**
         * @type {Object}
>>>>>>> 30d9d98c
         */
        defaultConnectionOptions: function () {
            return {
                paintStyle: {
                    strokeStyle: '#dcdcdc',
                    lineWidth: 2,
                    outlineColor: 'transparent',
                    outlineWidth: 7
                }
            };
        },

        initialize: function (options) {
            this.connections = [];

            var optionKeysToCopy = ['areaView', 'stepCollection', 'stepCollectionView', 'transitionOverlayView'];
            if (optionKeysToCopy.length !== _.intersection(optionKeysToCopy, _.keys(options)).length) {
                throw new Error(optionKeysToCopy.join(', ') + ' options are required');
            }
            _.extend(this, _.pick(options, optionKeysToCopy));

            this.defaultConnectionOptions = _.extend(
                _.result(this, 'defaultConnectionOptions'),
                options.connectionOptions || {}
            );

            FlowchartViewerTransitionView.__super__.initialize.apply(this, arguments);
        },

        render: function () {
            this.updateStepTransitions();
            if (!this.isConnected) {
                this.isConnected = true;
                this.connect();
            }
            return this;
        },

        connect: function () {
            var debouncedUpdate = _.debounce(_.bind(function () {
                if (!this.disposed) {
                    this.updateStepTransitions();
                }
            }, this), 50);
            this.listenTo(this.model, 'change', debouncedUpdate);
            this.listenTo(this.stepCollection, 'add', debouncedUpdate);
            this.listenTo(this.stepCollection, 'change', debouncedUpdate);
            this.listenTo(this.stepCollection, 'remove', debouncedUpdate);
        },

        findElByStep: function (step) {
            return this.stepCollectionView.getItemView(step).el;
        },

        findConnectionByStartStep: function (startStep) {
            var i, connection;
            for (i = 0; i < this.connections.length; i++) {
                connection = this.connections[i];
                if (connection.startStep === startStep) {
                    return connection;
                }
            }
        },

        updateStepTransitions: function () {
            var i, startStep, connection,
                name = this.model.get('name'),
                startSteps = this.stepCollection.filter(function (item) {
                    return item.get('allowed_transitions').indexOf(name) !== -1;
                }),
                endStep = this.stepCollection.findWhere({name: this.model.get('step_to')});
            this.addStaleMark();
            for (i = 0; i < startSteps.length; i++) {
                startStep = startSteps[i];
                connection = this.findConnectionByStartStep(startStep);
                if (connection && connection.endStep === endStep) {
                    delete connection.stale;
                } else {
                    this.createConnection(startStep, endStep);
                }
            }
            this.removeStaleConnections();
        },

        addStaleMark: function () {
            var i, connection;
            for (i = 0; i < this.connections.length; i++) {
                connection = this.connections[i];
                connection.stale = true;
            }
        },

        removeStaleConnections: function () {
            var i, connection;
            for (i = 0; i < this.connections.length; i++) {
                connection = this.connections[i];
                if (connection.stale) {
                    this.areaView.jsPlumbInstance.detach(connection.jsplumbConnection);
                    if (connection.jsplumbConnection.overlayView) {
                        connection.jsplumbConnection.overlayView.dispose();
                    }
                    this.connections.splice(i, 1);
                    i--;
                }
            }
        },

        createConnection: function (startStep, endStep) {
            var jsplumbConnection,
                transitionModel = this.model,
                areaView = this.areaView,
                overlayIsVisible = areaView.flowchartState.get('transitionLabelsVisible'),
                endEl = this.findElByStep(endStep),
                startEl = this.findElByStep(startStep),
<<<<<<< HEAD
                connectionOptions = _.defaults({
                    source: startEl,
                    target: endEl,
=======
                anchors = this.areaView.jsPlumbManager.getAnchors(startEl, endEl),
                parameters = {
                    source: startEl,
                    target: endEl,
                    connector: [ "Smartline", { cornerRadius: 5 } ],
                    paintStyle: _.result(this, 'connectorStyle'),
                    hoverPaintStyle: _.result(this, 'connectorHoverStyle'),
                    anchors: anchors,
>>>>>>> 30d9d98c
                    overlays: [
                        ['Custom', {
                            id: 'overlay',
                            create: _.bind(function (connection) {
                                var overlayView,
                                    overlay = connection.getOverlay('overlay');
                                connection.overlayView = overlayView = new this.transitionOverlayView({
                                    model: transitionModel,
                                    overlay: overlay,
                                    areaView: areaView,
                                    stepFrom: startStep
                                });
                                overlayView.render();
                                overlay.cssClass = _.result(overlayView, 'className');
                                return overlayView.$el;
                            }, this),
                            visible: overlayIsVisible,
                            location: 0.5
                        }]
                    ]
<<<<<<< HEAD
                }, this.defaultConnectionOptions);

            jsplumbConnection = this.areaView.jsPlumbInstance.connect(connectionOptions);
=======
                };

            jsplumbConnection = this.areaView.jsPlumbInstance.connect(_.extend(
                {},
                this.defaultConnectionConfiguration,
                parameters
            ));
            jsplumbConnection.overlayView = overlayView;
>>>>>>> 30d9d98c
            this.connections.push({
                startStep: startStep,
                endStep: endStep,
                jsplumbConnection: jsplumbConnection
            });
        },

        cleanup: function () {
            this.addStaleMark();
            this.removeStaleConnections();
            this.stopListening();
        }
    });

    return FlowchartViewerTransitionView;
});<|MERGE_RESOLUTION|>--- conflicted
+++ resolved
@@ -2,12 +2,7 @@
     'use strict';
 
     var _ = require('underscore'),
-<<<<<<< HEAD
         FlowchartJsPlumbBaseView = require('../jsplumb/base-view'),
-=======
-        //$ = require('jquery'),
-        FlowchartJsPlubmBaseView = require('../jsplumb/base-view'),
->>>>>>> 30d9d98c
         FlowchartViewerTransitionView;
 
     FlowchartViewerTransitionView = FlowchartJsPlumbBaseView.extend({
@@ -22,28 +17,7 @@
         connections: null,
 
         /**
-<<<<<<< HEAD
          * @type {function(): Object|Object}
-=======
-         * @type {Object}
-         */
-        defaultConnectionConfiguration: {
-            detachable: false
-        },
-
-        /**
-         * @type {Object}
-         */
-        connectorStyle: {
-            strokeStyle: '#e8e8ff',// '#4F719A',
-            lineWidth: 2,
-            outlineColor: 'transparent',
-            outlineWidth: 7
-        },
-
-        /**
-         * @type {Object}
->>>>>>> 30d9d98c
          */
         defaultConnectionOptions: function () {
             return {
@@ -158,20 +132,14 @@
                 overlayIsVisible = areaView.flowchartState.get('transitionLabelsVisible'),
                 endEl = this.findElByStep(endStep),
                 startEl = this.findElByStep(startStep),
-<<<<<<< HEAD
+                anchors = this.areaView.jsPlumbManager.getAnchors(startEl, endEl),
                 connectionOptions = _.defaults({
-                    source: startEl,
-                    target: endEl,
-=======
-                anchors = this.areaView.jsPlumbManager.getAnchors(startEl, endEl),
-                parameters = {
                     source: startEl,
                     target: endEl,
                     connector: [ "Smartline", { cornerRadius: 5 } ],
                     paintStyle: _.result(this, 'connectorStyle'),
                     hoverPaintStyle: _.result(this, 'connectorHoverStyle'),
                     anchors: anchors,
->>>>>>> 30d9d98c
                     overlays: [
                         ['Custom', {
                             id: 'overlay',
@@ -192,20 +160,10 @@
                             location: 0.5
                         }]
                     ]
-<<<<<<< HEAD
                 }, this.defaultConnectionOptions);
 
             jsplumbConnection = this.areaView.jsPlumbInstance.connect(connectionOptions);
-=======
-                };
-
-            jsplumbConnection = this.areaView.jsPlumbInstance.connect(_.extend(
-                {},
-                this.defaultConnectionConfiguration,
-                parameters
-            ));
             jsplumbConnection.overlayView = overlayView;
->>>>>>> 30d9d98c
             this.connections.push({
                 startStep: startStep,
                 endStep: endStep,
