--- conflicted
+++ resolved
@@ -1,20 +1,12 @@
-define(function(require) {
+define(function (require) {
     'use strict';
 
-<<<<<<< HEAD
-    var FlowchartViewerOverlayView = require('../viewer/transition-overlay-view');
-    var FlowChartEditorTransitionOverlayView;
-=======
     var FlowchartViewerOverlayView = require('../viewer/transition-overlay-view'),
         FlowChartEditorTransitionOverlayView;
->>>>>>> a0f033f1
 
     FlowChartEditorTransitionOverlayView = FlowchartViewerOverlayView.extend({
         template: require('tpl!oroworkflow/templates/flowchart/editor/transition.html'),
 
-<<<<<<< HEAD
-        initialize: function(options) {
-=======
         className: function () {
             var classNames = [FlowChartEditorTransitionOverlayView.__super__.className.call(this)];
             classNames.push('dropdown');
@@ -22,7 +14,6 @@
         },
 
         initialize: function (options) {
->>>>>>> a0f033f1
             this.stepFrom = options.stepFrom;
             FlowChartEditorTransitionOverlayView.__super__.initialize.apply(this, arguments);
         },
@@ -34,17 +25,17 @@
             'click .workflow-step-delete': 'triggerDeleteTransition'
         },
 
-        triggerDeleteTransition: function(e) {
+        triggerDeleteTransition: function (e) {
             e.preventDefault();
             this.areaView.model.trigger('requestRemoveTransition', this.model);
         },
 
-        triggerEditTransition: function(e) {
+        triggerEditTransition: function (e) {
             e.preventDefault();
             this.areaView.model.trigger('requestEditTransition', this.model, this.stepFrom);
         },
 
-        triggerCloneTransition: function(e) {
+        triggerCloneTransition: function (e) {
             e.preventDefault();
             this.areaView.model.trigger('requestCloneTransition', this.model, this.stepFrom);
         }
