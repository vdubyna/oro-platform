/** @exports WorkflowViewerComponent */
define(function(require) {
    'use strict';

<<<<<<< HEAD
    var WorkflowViewerComponent;
    var BaseComponent = require('oroui/js/app/components/base/component');
    var workflowModelFactory = require('../../tools/workflow-model-factory');
    var FlowchartViewerWorkflowView = require('../views/flowchart/viewer/workflow-view');
    var flowchartTools = require('oroworkflow/js/tools/flowchart-tools');
=======
    var WorkflowViewerComponent,
        _ = require('underscore'),
        BaseComponent = require('oroui/js/app/components/base/component'),
        workflowModelFactory = require('../../tools/workflow-model-factory'),
        FlowchartViewerWorkflowView = require('../views/flowchart/viewer/workflow-view'),
        FlowchartControlView = require('../views/flowchart/viewer/flowchart-control-view'),
        FlowchartStateModel = require('../models/flowchart-state-model');
>>>>>>> a0f033f1

    /**
     * Builds workflow editor UI.
     *
     * @class WorkflowViewerComponent
     * @augments BaseComponent
     */
    WorkflowViewerComponent = BaseComponent.extend(/** @lends WorkflowViewerComponent.prototype */{

<<<<<<< HEAD
            initialize: function(options) {
                WorkflowViewerComponent.__super__.initialize.apply(this, arguments);
                this._sourceElement = options._sourceElement;
                this.model = workflowModelFactory.createWorkflowModel(options);
                this.initViews();
            },

            initViews: function() {
                flowchartTools.checkPositions(this.model);
                this.flowchartView = new FlowchartViewerWorkflowView({
                    el: this._sourceElement.find('.workflow-flowchart'),
                    model: this.model
                });
=======
        /**
         * @inheritDoc
         */
        initialize: function (options) {
            var flowchartOptions = _.pick(options, ['connectionOptions', 'chartOptions']);
            WorkflowViewerComponent.__super__.initialize.apply(this, arguments);
            this.model = workflowModelFactory.createWorkflowModel(options);
            this.flowchartState = new FlowchartStateModel();
            this.FlowchartWorkflowView = FlowchartViewerWorkflowView;
            this.initViews(options._sourceElement, flowchartOptions);
        },

        /**
         * Initializes related views
         *
         * @param {jQuery} $el root element
         * @param {Object} flowchartOptions options for the flow chart
         *  contain connectionOptions and chartOptions properties
         */
        initViews: function ($el, flowchartOptions) {
            flowchartOptions = _.extend(flowchartOptions, {
                model: this.model,
                el: $el.find('.workflow-flowchart'),
                flowchartState: this.flowchartState
            });
            this.flowchartView = new this.FlowchartWorkflowView(flowchartOptions);
            this.flowchartControlView = new FlowchartControlView({
                model: this.flowchartState,
                el: $el.find('.workflow-flowchart-controls')
            });
        }
>>>>>>> a0f033f1

    });

    return WorkflowViewerComponent;
});<|MERGE_RESOLUTION|>--- conflicted
+++ resolved
@@ -1,14 +1,8 @@
+/* global define */
 /** @exports WorkflowViewerComponent */
-define(function(require) {
+define(function (require) {
     'use strict';
 
-<<<<<<< HEAD
-    var WorkflowViewerComponent;
-    var BaseComponent = require('oroui/js/app/components/base/component');
-    var workflowModelFactory = require('../../tools/workflow-model-factory');
-    var FlowchartViewerWorkflowView = require('../views/flowchart/viewer/workflow-view');
-    var flowchartTools = require('oroworkflow/js/tools/flowchart-tools');
-=======
     var WorkflowViewerComponent,
         _ = require('underscore'),
         BaseComponent = require('oroui/js/app/components/base/component'),
@@ -16,7 +10,6 @@
         FlowchartViewerWorkflowView = require('../views/flowchart/viewer/workflow-view'),
         FlowchartControlView = require('../views/flowchart/viewer/flowchart-control-view'),
         FlowchartStateModel = require('../models/flowchart-state-model');
->>>>>>> a0f033f1
 
     /**
      * Builds workflow editor UI.
@@ -26,21 +19,6 @@
      */
     WorkflowViewerComponent = BaseComponent.extend(/** @lends WorkflowViewerComponent.prototype */{
 
-<<<<<<< HEAD
-            initialize: function(options) {
-                WorkflowViewerComponent.__super__.initialize.apply(this, arguments);
-                this._sourceElement = options._sourceElement;
-                this.model = workflowModelFactory.createWorkflowModel(options);
-                this.initViews();
-            },
-
-            initViews: function() {
-                flowchartTools.checkPositions(this.model);
-                this.flowchartView = new FlowchartViewerWorkflowView({
-                    el: this._sourceElement.find('.workflow-flowchart'),
-                    model: this.model
-                });
-=======
         /**
          * @inheritDoc
          */
@@ -72,7 +50,6 @@
                 el: $el.find('.workflow-flowchart-controls')
             });
         }
->>>>>>> a0f033f1
 
     });
 
