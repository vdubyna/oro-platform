--- conflicted
+++ resolved
@@ -1,15 +1,6 @@
-define(function(require) {
+define(function (require) {
     'use strict';
 
-<<<<<<< HEAD
-    var FlowchartEditorWorkflowView;
-    var _ = require('underscore');
-    var __ = require('orotranslation/js/translator');
-    var mediator = require('oroui/js/mediator');
-    var FlowchartViewerWorkflowView = require('../viewer/workflow-view');
-    var FlowChartEditorTransitionOverlayView = require('./transition-overlay-view');
-    var FlowchartEditorStepView = require('./step-view');
-=======
     var FlowchartEditorWorkflowView,
         $ = require('jquery'),
         _ = require('underscore'),
@@ -18,7 +9,6 @@
         FlowchartViewerWorkflowView = require('../viewer/workflow-view'),
         FlowChartEditorTransitionOverlayView = require('./transition-overlay-view'),
         FlowchartEditorStepView = require('./step-view');
->>>>>>> a0f033f1
 
     FlowchartEditorWorkflowView = FlowchartViewerWorkflowView.extend({
 
@@ -38,21 +28,13 @@
             };
         },
 
-        connect: function() {
+        connect: function () {
             FlowchartEditorWorkflowView.__super__.connect.apply(this, arguments);
             this.jsPlumbInstance.bind('connectionDrag', _.bind(this.onConnectionDragStart, this));
             this.jsPlumbInstance.bind('connectionDragStop', _.bind(this.onConnectionDragStop, this));
             this.jsPlumbInstance.bind('beforeDrop', _.bind(this.onBeforeConnectionDrop, this));
         },
 
-<<<<<<< HEAD
-        onBeforeConnectionDrop: function(data) {
-            var transitionModel;
-            var startingSteps;
-            var suspendedStep;
-            var stepFrom = this.findStepModelByElement(data.connection.source);
-            var stepTo = this.findStepModelByElement(data.connection.target);
-=======
         onConnectionDragStart: function (connection) {
             $('#' + connection.sourceId).addClass('connection-source');
             this.$el.addClass('workflow-drag-connection');
@@ -67,7 +49,6 @@
             var transitionModel, transitionName, startingSteps, suspendedStep,
                 stepFrom = this.findStepModelByElement(data.connection.source),
                 stepTo = this.findStepModelByElement(data.connection.target);
->>>>>>> a0f033f1
             if (data.connection.suspendedElement && !stepTo.get('_is_start')) {
                 transitionModel = data.connection.overlayView.model;
                 transitionName = transitionModel.get('name');
