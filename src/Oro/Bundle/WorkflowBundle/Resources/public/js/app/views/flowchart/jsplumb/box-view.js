define(function (require) {
    'use strict';

    var FlowchartJsPlumbBaseView = require('./base-view'),
        FlowchartJsPlumbAreaView = require('./area-view'),
        FlowchartJsPlumbBoxView;

    FlowchartJsPlumbBoxView = FlowchartJsPlumbBaseView.extend({
        areaView: null,

        className: function () {
            return 'jsplumb-box';
        },

        isConnected: false,

        listen: {
            'change model': 'render',
            'change:position model': 'refreshPosition'
        },

        initialize: function (options) {
            if (!(options.areaView instanceof FlowchartJsPlumbAreaView)) {
                throw new Error('areaView options is required and must be a JsplumbAreaView');
            }
            this.areaView = options.areaView;
<<<<<<< HEAD
            FlowchartJsPlumbBoxView.__super__.initialize.apply(this, arguments);

=======
            FlowchartJsPlubmBoxView.__super__.initialize.apply(this, arguments);
>>>>>>> 30d9d98c
            // append $el to the area view
            this.areaView.$el.append(this.$el);
        },

        connect: function () {
            // set position once, right after render
            // all other changes should be done by jsPlumb
            // or jsPlumb.redraw must be called
            if (this.model.get('position')) {
                this.refreshPosition();
            } else {
                this.model.set('position', this.areaView.jsPlumbManager.getPositionForNew());
            }
        },

        refreshPosition: function () {
            var instance = this.areaView.jsPlumbInstance;
            instance.batch(_.bind(function () {
                this.$el.css({
                    top: this.model.get('position')[1],
                    left: this.model.get('position')[0]
                });
            }, this));
            this.areaView.jsPlumbInstance.repaintEverything();
        },

        cleanup: function () {
            var instance = this.areaView.jsPlumbInstance;
            instance.detach(this.$el);
        }
    });

    return FlowchartJsPlumbBoxView;
});<|MERGE_RESOLUTION|>--- conflicted
+++ resolved
@@ -24,12 +24,8 @@
                 throw new Error('areaView options is required and must be a JsplumbAreaView');
             }
             this.areaView = options.areaView;
-<<<<<<< HEAD
             FlowchartJsPlumbBoxView.__super__.initialize.apply(this, arguments);
 
-=======
-            FlowchartJsPlubmBoxView.__super__.initialize.apply(this, arguments);
->>>>>>> 30d9d98c
             // append $el to the area view
             this.areaView.$el.append(this.$el);
         },
