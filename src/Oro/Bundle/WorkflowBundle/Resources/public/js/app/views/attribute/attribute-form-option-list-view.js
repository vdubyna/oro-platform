--- conflicted
+++ resolved
@@ -61,17 +61,10 @@
         },
 
         addItem: function(data) {
-<<<<<<< HEAD
-            var collection = this.getCollection();
-            var fieldId = this.options.entityFieldsProvider.getPathByRelativePropertyPathSafely(data.property_path);
-            var fieldChoiceView = this.options.fieldsChoiceView;
-            var hasEntityField = this.options.entityFieldsProvider.validatePath(fieldId);
-=======
             const collection = this.getCollection();
-            const fieldId = this.options.entityFieldsProvider.getPathByPropertyPathSafely(data.property_path);
+            const fieldId = this.options.entityFieldsProvider.getPathByRelativePropertyPathSafely(data.property_path);
             const fieldChoiceView = this.options.fieldsChoiceView;
             const hasEntityField = this.options.entityFieldsProvider.validatePath(fieldId);
->>>>>>> 80ffa6f5
             data.isSystemLabel = !data.label;
 
             if (fieldId && hasEntityField) {
