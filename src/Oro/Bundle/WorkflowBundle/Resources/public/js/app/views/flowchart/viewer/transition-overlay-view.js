--- conflicted
+++ resolved
@@ -1,13 +1,8 @@
-define(function(require) {
+define(function (require) {
     'use strict';
 
-<<<<<<< HEAD
-    var FlowchartJsPlumbOverlayView = require('../jsplumb/overlay-view');
-    var FlowchartViewerTransitionOverlayView;
-=======
     var FlowchartJsPlumbOverlayView = require('../jsplumb/overlay-view'),
         FlowchartViewerTransitionOverlayView;
->>>>>>> a0f033f1
 
     FlowchartViewerTransitionOverlayView = FlowchartJsPlumbOverlayView.extend({
         template: require('tpl!oroworkflow/templates/flowchart/viewer/transition.html'),
