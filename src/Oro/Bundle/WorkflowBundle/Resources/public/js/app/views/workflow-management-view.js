define(function(require) {
    'use strict';

    var WorkflowManagementView;
    var _ = require('underscore');
    var $ = require('jquery');
    var __ = require('orotranslation/js/translator');
    var Confirmation = require('oroui/js/delete-confirmation');
    var BaseView = require('oroui/js/app/views/base/view');
    var StepsListView = require('./step/step-list-view');
    require('oroentity/js/fields-loader');

    /**
     * @export  oroworkflow/js/workflow-management
     * @class   oro.WorkflowManagement
     * @extends Backbone.View
     */
    WorkflowManagementView = BaseView.extend({
        events: {
            'click .add-step-btn': 'addNewStep',
            'click .add-transition-btn': 'addNewTransition',
            'click .refresh-btn': 'refreshChart',
            'submit': 'onSubmit',
            'click [type=submit]': 'setSubmitActor'
        },

        options: {
            stepsEl: null,
            model: null,
            entities: []
        },

        initialize: function(options) {
            this.options = _.defaults(options || {}, this.options);

            this.initStartStepSelector();

            this.stepListView = new StepsListView({
                el: this.$(this.options.stepsEl),
                collection: this.model.get('steps'),
                workflow: this.model
            });

            this.$entitySelectEl = this.$('[name$="[related_entity]"]');
            this.initEntityFieldsLoader();
            this.listenTo(this.model.get('steps'), 'destroy ', this.onStepRemove);
        },

        render: function() {
            this.renderSteps();
            return this;
        },

        renderSteps: function() {
            this.stepListView.render();
        },

        onSubmit: function(e) {
            this.model.trigger('saveWorkflow', e);
        },

        setSubmitActor: function(e) {
            this.submitActor = e.target;
        },

        initStartStepSelector: function() {
            var select2Options;
            var getSteps = _.bind(function(query) {
                var steps = [];
                _.each(this.model.get('steps').models, function(step) {
                    // starting point is not allowed to be a start step
                    var stepLabel = step.get('label');
                    if (!step.get('_is_start') &&
                        (!query.term || query.term === stepLabel || _.indexOf(stepLabel, query.term) !== -1)
                    ) {
                        steps.push({
                            'id': step.get('name'),
                            'text': step.get('label')
                        });
                    }
                }, this);

                query.callback({results: steps});
            }, this);

            this.$startStepEl = this.$('[name="start_step"]');

            select2Options = {
                'allowClear': true,
                'query': getSteps,
                'placeholder': __('Choose step...'),
                'initSelection': _.bind(function(element, callback) {
                    var startStep = this.model.getStepByName(element.val());
                    callback({
                        id: startStep.get('name'),
                        text: startStep.get('label')
                    });
                }, this)
            };

            this.$startStepEl.select2(select2Options);
        },

        initEntityFieldsLoader: function() {
            var confirm = new Confirmation({
                title: __('Change Entity Confirmation'),
                okText: __('Yes'),
                content: __('oro.workflow.change_entity_confirmation')
            });
            confirm.on('ok', _.bind(function() {
                this.model.set('entity', this.$entitySelectEl.val());
            }, this));
            confirm.on('cancel', _.bind(function() {
                this.$entitySelectEl.select2('val', this.model.get('entity'));
            }, this));

            this.$entitySelectEl.fieldsLoader({
                router: 'oro_workflow_api_rest_entity_get',
                routingParams: {},
                confirm: confirm,
                requireConfirm: _.bind(function() {
                    return this.model.get('steps').length > 1 &&
                        (this.model.get('transitions').length +
                            this.model.get('transition_definitions').length +
                            this.model.get('attributes').length) > 0;
                }, this)
            });

            this.$entitySelectEl.on('change', _.bind(function() {
                if (!this.model.get('entity')) {
                    this.model.set('entity', this.$entitySelectEl.val());
                }
            }, this));

            this.$entitySelectEl.on('fieldsloadercomplete', _.bind(function(e) {
                this.initEntityFieldsData($(e.target).data('fields'));
            }, this));

            this._preloadEntityFieldsData();
        },

        _preloadEntityFieldsData: function() {
            if (this.$entitySelectEl.val()) {
                var fieldsData = this.$entitySelectEl.fieldsLoader('getFieldsData');
                if (!fieldsData.length) {
                    this.$entitySelectEl.fieldsLoader('loadFields');
                } else {
                    this.initEntityFieldsData(fieldsData);
                }
            }
        },

        addNewTransition: function() {
            this.model.trigger('requestAddTransition');
        },

        addNewStep: function() {
            this.model.trigger('requestAddStep');
        },

<<<<<<< HEAD
        initEntityFieldsData: function(fields) {
=======
        refreshChart: function () {
            this.model.trigger('requestRefreshChart');
        },

        initEntityFieldsData: function (fields) {
>>>>>>> a0f033f1
            this.model.setEntityFieldsData(fields);
        },

        onStepRemove: function(step) {
            //Deselect start_step if it was removed
            if (this.$startStepEl.val() === step.get('name')) {
                this.$startStepEl.select2('val', '');
            }
        },

        isEntitySelected: function() {
            return Boolean(this.$entitySelectEl.val());
        },

        getEntitySelect: function() {
            return this.$entitySelectEl;
        },

        valid: function() {
            return this.$el.valid();
        }
    });

    return WorkflowManagementView;
});<|MERGE_RESOLUTION|>--- conflicted
+++ resolved
@@ -1,13 +1,14 @@
-define(function(require) {
+/* global define */
+define(function (require) {
     'use strict';
 
-    var WorkflowManagementView;
-    var _ = require('underscore');
-    var $ = require('jquery');
-    var __ = require('orotranslation/js/translator');
-    var Confirmation = require('oroui/js/delete-confirmation');
-    var BaseView = require('oroui/js/app/views/base/view');
-    var StepsListView = require('./step/step-list-view');
+    var WorkflowManagementView,
+        _ = require('underscore'),
+        $ = require('jquery'),
+        __ = require('orotranslation/js/translator'),
+        Confirmation = require('oroui/js/delete-confirmation'),
+        BaseView = require('oroui/js/app/views/base/view'),
+        StepsListView = require('./step/step-list-view');
     require('oroentity/js/fields-loader');
 
     /**
@@ -30,7 +31,7 @@
             entities: []
         },
 
-        initialize: function(options) {
+        initialize: function (options) {
             this.options = _.defaults(options || {}, this.options);
 
             this.initStartStepSelector();
@@ -46,28 +47,28 @@
             this.listenTo(this.model.get('steps'), 'destroy ', this.onStepRemove);
         },
 
-        render: function() {
+        render: function () {
             this.renderSteps();
             return this;
         },
 
-        renderSteps: function() {
+        renderSteps: function () {
             this.stepListView.render();
         },
 
-        onSubmit: function(e) {
+        onSubmit: function (e) {
             this.model.trigger('saveWorkflow', e);
         },
 
-        setSubmitActor: function(e) {
+        setSubmitActor: function (e) {
             this.submitActor = e.target;
         },
 
-        initStartStepSelector: function() {
-            var select2Options;
-            var getSteps = _.bind(function(query) {
+        initStartStepSelector: function () {
+            var select2Options,
+                getSteps = _.bind(function (query) {
                 var steps = [];
-                _.each(this.model.get('steps').models, function(step) {
+                _.each(this.model.get('steps').models, function (step) {
                     // starting point is not allowed to be a start step
                     var stepLabel = step.get('label');
                     if (!step.get('_is_start') &&
@@ -89,7 +90,7 @@
                 'allowClear': true,
                 'query': getSteps,
                 'placeholder': __('Choose step...'),
-                'initSelection': _.bind(function(element, callback) {
+                'initSelection' : _.bind(function (element, callback) {
                     var startStep = this.model.getStepByName(element.val());
                     callback({
                         id: startStep.get('name'),
@@ -101,16 +102,16 @@
             this.$startStepEl.select2(select2Options);
         },
 
-        initEntityFieldsLoader: function() {
+        initEntityFieldsLoader: function () {
             var confirm = new Confirmation({
                 title: __('Change Entity Confirmation'),
                 okText: __('Yes'),
                 content: __('oro.workflow.change_entity_confirmation')
             });
-            confirm.on('ok', _.bind(function() {
+            confirm.on('ok', _.bind(function () {
                 this.model.set('entity', this.$entitySelectEl.val());
             }, this));
-            confirm.on('cancel', _.bind(function() {
+            confirm.on('cancel', _.bind(function () {
                 this.$entitySelectEl.select2('val', this.model.get('entity'));
             }, this));
 
@@ -118,7 +119,7 @@
                 router: 'oro_workflow_api_rest_entity_get',
                 routingParams: {},
                 confirm: confirm,
-                requireConfirm: _.bind(function() {
+                requireConfirm: _.bind(function () {
                     return this.model.get('steps').length > 1 &&
                         (this.model.get('transitions').length +
                             this.model.get('transition_definitions').length +
@@ -126,20 +127,20 @@
                 }, this)
             });
 
-            this.$entitySelectEl.on('change', _.bind(function() {
+            this.$entitySelectEl.on('change', _.bind(function () {
                 if (!this.model.get('entity')) {
                     this.model.set('entity', this.$entitySelectEl.val());
                 }
             }, this));
 
-            this.$entitySelectEl.on('fieldsloadercomplete', _.bind(function(e) {
+            this.$entitySelectEl.on('fieldsloadercomplete', _.bind(function (e) {
                 this.initEntityFieldsData($(e.target).data('fields'));
             }, this));
 
             this._preloadEntityFieldsData();
         },
 
-        _preloadEntityFieldsData: function() {
+        _preloadEntityFieldsData: function () {
             if (this.$entitySelectEl.val()) {
                 var fieldsData = this.$entitySelectEl.fieldsLoader('getFieldsData');
                 if (!fieldsData.length) {
@@ -150,42 +151,38 @@
             }
         },
 
-        addNewTransition: function() {
+        addNewTransition: function () {
             this.model.trigger('requestAddTransition');
         },
 
-        addNewStep: function() {
+        addNewStep: function () {
             this.model.trigger('requestAddStep');
         },
 
-<<<<<<< HEAD
-        initEntityFieldsData: function(fields) {
-=======
         refreshChart: function () {
             this.model.trigger('requestRefreshChart');
         },
 
         initEntityFieldsData: function (fields) {
->>>>>>> a0f033f1
             this.model.setEntityFieldsData(fields);
         },
 
-        onStepRemove: function(step) {
+        onStepRemove: function (step) {
             //Deselect start_step if it was removed
             if (this.$startStepEl.val() === step.get('name')) {
                 this.$startStepEl.select2('val', '');
             }
         },
 
-        isEntitySelected: function() {
+        isEntitySelected: function () {
             return Boolean(this.$entitySelectEl.val());
         },
 
-        getEntitySelect: function() {
+        getEntitySelect: function () {
             return this.$entitySelectEl;
         },
 
-        valid: function() {
+        valid: function () {
             return this.$el.valid();
         }
     });
