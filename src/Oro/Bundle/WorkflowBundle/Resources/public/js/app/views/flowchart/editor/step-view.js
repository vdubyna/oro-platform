define(function(require) {
    'use strict';

<<<<<<< HEAD
    var FlowchartViewerStepView = require('../viewer/step-view');
    var FlowchartEditorStepView;
=======
    var FlowchartViewerStepView = require('../viewer/step-view'),
        FlowchartEditorStepView;
>>>>>>> a0f033f1

    FlowchartEditorStepView = FlowchartViewerStepView.extend({
        template: require('tpl!oroworkflow/templates/flowchart/editor/step.html'),

        className: function () {
            var classNames = [FlowchartEditorStepView.__super__.className.call(this)];
            if (!this.model.get('_is_start')) {
                classNames.push('dropdown');
            }
            return classNames.join(' ');
        },

        events: {
            'dblclick': 'triggerEditStep',
            'click .jsplumb-source': 'triggerAddStep',
            'click .workflow-step-edit': 'triggerEditStep',
            'click .workflow-step-clone': 'triggerCloneStep',
            'click .workflow-step-delete': 'triggerRemoveStep'
        },

        triggerEditStep: function(e) {
            e.preventDefault();
            this.areaView.model.trigger('requestEditStep', this.model);
        },

        triggerRemoveStep: function(e) {
            e.preventDefault();
            this.areaView.model.trigger('requestRemoveStep', this.model);
        },

        triggerCloneStep: function(e) {
            e.preventDefault();
            this.areaView.model.trigger('requestCloneStep', this.model);
        },

        triggerAddStep: function() {
            this.areaView.model.trigger('requestAddTransition', this.model);
        }
    });

    return FlowchartEditorStepView;
});<|MERGE_RESOLUTION|>--- conflicted
+++ resolved
@@ -1,13 +1,8 @@
-define(function(require) {
+define(function (require) {
     'use strict';
 
-<<<<<<< HEAD
-    var FlowchartViewerStepView = require('../viewer/step-view');
-    var FlowchartEditorStepView;
-=======
     var FlowchartViewerStepView = require('../viewer/step-view'),
         FlowchartEditorStepView;
->>>>>>> a0f033f1
 
     FlowchartEditorStepView = FlowchartViewerStepView.extend({
         template: require('tpl!oroworkflow/templates/flowchart/editor/step.html'),
@@ -28,22 +23,22 @@
             'click .workflow-step-delete': 'triggerRemoveStep'
         },
 
-        triggerEditStep: function(e) {
+        triggerEditStep: function (e) {
             e.preventDefault();
             this.areaView.model.trigger('requestEditStep', this.model);
         },
 
-        triggerRemoveStep: function(e) {
+        triggerRemoveStep: function (e) {
             e.preventDefault();
             this.areaView.model.trigger('requestRemoveStep', this.model);
         },
 
-        triggerCloneStep: function(e) {
+        triggerCloneStep: function (e) {
             e.preventDefault();
             this.areaView.model.trigger('requestCloneStep', this.model);
         },
 
-        triggerAddStep: function() {
+        triggerAddStep: function () {
             this.areaView.model.trigger('requestAddTransition', this.model);
         }
     });
