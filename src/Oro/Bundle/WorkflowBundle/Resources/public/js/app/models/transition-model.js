define(function(require) {
    'use strict';

    var TransitionModel;
    var _ = require('underscore');
    var BaseModel = require('oroui/js/app/models/base/model');

    TransitionModel = BaseModel.extend({
        defaults: {
            name: null,
            label: null,
            display_type: 'dialog',
            step_to: null,
            is_start: false,
            form_options: null,
            message: null,
            is_unavailable_hidden: true,
            transition_definition: null,
            _is_clone: false
        },

        initialize: function() {
            this.workflow = null;

            if (_.isEmpty(this.get('form_options'))) {
                this.set('form_options', {'attribute_fields': {}});
            }

            if (_.isEmpty(this.get('form_options').attribute_fields)) {
                this.get('form_options').attribute_fields = {};
            }
        },

        setWorkflow: function(workflow) {
            this.workflow = workflow;
        },

        getTransitionDefinition: function() {
            if (this.workflow) {
                return this.workflow.getTransitionDefinitionByName(this.get('transition_definition'));
            }
            return null;
        },

<<<<<<< HEAD
        getStartingSteps: function() {
            var name = this.get('name');
            return this.workflow.get('steps').filter(function(item) {
                return item.get('allowed_transitions').indexOf(name) !== -1;
            });
        },

        destroy: function(options) {
=======
        destroy: function (options) {
>>>>>>> a0f033f1
            var transitionDefinition = this.getTransitionDefinition();
            if (transitionDefinition) {
                transitionDefinition.destroy();
            }

            TransitionModel.__super__.destroy.call(this, options);
        }
    });

    return TransitionModel;
});<|MERGE_RESOLUTION|>--- conflicted
+++ resolved
@@ -1,9 +1,10 @@
+/* global define */
 define(function(require) {
     'use strict';
 
-    var TransitionModel;
-    var _ = require('underscore');
-    var BaseModel = require('oroui/js/app/models/base/model');
+    var TransitionModel,
+        _ = require('underscore'),
+        BaseModel = require('oroui/js/app/models/base/model');
 
     TransitionModel = BaseModel.extend({
         defaults: {
@@ -19,7 +20,7 @@
             _is_clone: false
         },
 
-        initialize: function() {
+        initialize: function () {
             this.workflow = null;
 
             if (_.isEmpty(this.get('form_options'))) {
@@ -31,29 +32,18 @@
             }
         },
 
-        setWorkflow: function(workflow) {
+        setWorkflow: function (workflow) {
             this.workflow = workflow;
         },
 
-        getTransitionDefinition: function() {
+        getTransitionDefinition: function () {
             if (this.workflow) {
                 return this.workflow.getTransitionDefinitionByName(this.get('transition_definition'));
             }
             return null;
         },
 
-<<<<<<< HEAD
-        getStartingSteps: function() {
-            var name = this.get('name');
-            return this.workflow.get('steps').filter(function(item) {
-                return item.get('allowed_transitions').indexOf(name) !== -1;
-            });
-        },
-
-        destroy: function(options) {
-=======
         destroy: function (options) {
->>>>>>> a0f033f1
             var transitionDefinition = this.getTransitionDefinition();
             if (transitionDefinition) {
                 transitionDefinition.destroy();
