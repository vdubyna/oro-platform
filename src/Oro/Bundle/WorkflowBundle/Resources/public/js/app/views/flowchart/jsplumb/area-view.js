--- conflicted
+++ resolved
@@ -1,19 +1,11 @@
 define(function(require) {
     'use strict';
-<<<<<<< HEAD
-    var FlowchartJsPlumbAreaView,
-        _ = require('underscore'),
-        jsPlumb = require('jsplumb'),
-        JPManager = require('../../../../tools/jsplumb-manager'),
-        FlowchartJsPlumbBaseView = require('./base-view');
-=======
 
     var FlowchartJsPlumbAreaView;
     var _ = require('underscore');
     var jsPlumb = require('jsplumb');
     var JPManager = require('../../../../tools/jsplumb-manager');
     var FlowchartJsPlumbBaseView = require('./base-view');
->>>>>>> cfb6a1b3
     require('../../../../tools/jsplumb-smartline');
 
     FlowchartJsPlumbAreaView = FlowchartJsPlumbBaseView.extend({
