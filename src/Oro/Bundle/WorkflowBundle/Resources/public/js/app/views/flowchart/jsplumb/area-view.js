--- conflicted
+++ resolved
@@ -1,19 +1,12 @@
 define(function (require) {
     'use strict';
-<<<<<<< HEAD
-    var _ = require('underscore'),
-        jsPlumb = require('jsplumb'),
-        FlowchartJsPlumbBaseView = require('./base-view'),
-        FlowchartJsPlumbAreaView;
-=======
-    var FlowchartJsPlubmAreaView,
+    var FlowchartJsPlumbAreaView,
         $ = require('jquery'),
         _ = require('underscore'),
         jsPlumb = require('jsplumb'),
         JPManager = require('../../../../tools/jsplumb-manager'),
-        FlowchartJsPlubmBaseView = require('./base-view');
+        FlowchartJsPlumbBaseView = require('./base-view');
     require('../../../../tools/jsplumb-smartline');
->>>>>>> 30d9d98c
 
     FlowchartJsPlumbAreaView = FlowchartJsPlumbBaseView.extend({
 
@@ -88,15 +81,10 @@
         },
 
         connect: function () {
-<<<<<<< HEAD
             var chartOptions = _.defaults({
                 container: this.id()
             }, this.defaultsChartOptions);
             this.jsPlumbInstance = jsPlumb.getInstance(chartOptions);
-=======
-            var options = $.extend(true, {}, _.result(this, 'defaults'));
-            options.Container = this.id();
-            this.jsPlumbInstance = jsPlumb.getInstance(options);
             this.jsPlumbManager = new JPManager(this.jsPlumbInstance, this.model);
             this.jsPlumbManager.organizeBlocks();
             // wait a bit while flowchart renders
@@ -105,7 +93,6 @@
 
         recalculateConnections: function () {
             this.jsPlumbManager.recalculateConnections();
->>>>>>> 30d9d98c
         }
     });
 
