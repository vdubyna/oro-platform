define(function(require) {
    'use strict';
<<<<<<< HEAD

    var $ = require('jquery');
    var _ = require('underscore');
    var jsPlumb = require('jsplumb');
    var FlowchartJsPlubmBaseView = require('./base-view');
    var FlowchartJsPlubmAreaView;
=======
    var FlowchartJsPlumbAreaView,
        $ = require('jquery'),
        _ = require('underscore'),
        jsPlumb = require('jsplumb'),
        JPManager = require('../../../../tools/jsplumb-manager'),
        FlowchartJsPlumbBaseView = require('./base-view');
    require('../../../../tools/jsplumb-smartline');
>>>>>>> a0f033f1

    FlowchartJsPlumbAreaView = FlowchartJsPlumbBaseView.extend({

        /**
         * @type {JsPlumbManager}
         */
        jsPlumbManager: null,

        jsPlumbInstance: null,

        /**
         * @type {function(): Object|Object}
         */
        defaultsChartOptions: function () {
            return {
                detachable: false,
                Endpoint: ['Dot', {
                    radius: 3,
                    cssClass: 'workflow-transition-endpoint',
                    hoverClass: 'workflow-transition-endpoint-hover'
                }],
                PaintStyle: {
                    strokeStyle: '#caa37b',
                    lineWidth: 2,
                    outlineColor: 'transparent',
                    outlineWidth: 7
                },
                HoverPaintStyle: {
                    strokeStyle: '#caa37b'
                },
                EndpointStyle: {
                    fillStyle: '#dcdcdc'
                },
                EndpointHoverStyle: {
                    fillStyle: '#caa37b'
                },
                ConnectionOverlays: [
                    ['Arrow', {
                        location: 1,
                        id: 'arrow',
                        length: 12,
                        width: 10,
                        foldback: 0.7
                    }]
                ]
            };
        },

        /**
         * @inheritDoc
         */
        initialize: function (options) {
            this.defaultsChartOptions = _.extend(
                _.result(this, 'defaultsChartOptions'),
                options.chartOptions || {}
            );
            this.flowchartState = options.flowchartState;
            FlowchartJsPlumbAreaView.__super__.initialize.apply(this, arguments);
        },

        render: function() {
            // do nothing except connect()
            if (!this.isConnected) {
                this.isConnected = true;
                this.connect();
            }
            return this;
        },

<<<<<<< HEAD
        connect: function() {
            var options = $.extend(true, {}, _.result(this, 'defaults'));
            options.Container = this.id();
            this.jsPlumbInstance = jsPlumb.getInstance(options);
=======
        connect: function () {
            var stepWithPosition,
                chartOptions = _.defaults({
                container: this.id()
            }, this.defaultsChartOptions);
            this.jsPlumbInstance = jsPlumb.getInstance(chartOptions);
            this.jsPlumbManager = new JPManager(this.jsPlumbInstance, this.model);
            stepWithPosition = this.model.get('steps').find(function (step) {
                var position = step.get('position');
                return _.isArray(position) && position.length === 2;
            });
            // if positions of step wasn't defined
            if (_.isUndefined(stepWithPosition)) {
                this.jsPlumbManager.organizeBlocks();
            }
            this.jsPlumbManager.debounceRecalculateConnections();
>>>>>>> a0f033f1
        }
    });

    return FlowchartJsPlumbAreaView;
});<|MERGE_RESOLUTION|>--- conflicted
+++ resolved
@@ -1,13 +1,5 @@
-define(function(require) {
+define(function (require) {
     'use strict';
-<<<<<<< HEAD
-
-    var $ = require('jquery');
-    var _ = require('underscore');
-    var jsPlumb = require('jsplumb');
-    var FlowchartJsPlubmBaseView = require('./base-view');
-    var FlowchartJsPlubmAreaView;
-=======
     var FlowchartJsPlumbAreaView,
         $ = require('jquery'),
         _ = require('underscore'),
@@ -15,7 +7,6 @@
         JPManager = require('../../../../tools/jsplumb-manager'),
         FlowchartJsPlumbBaseView = require('./base-view');
     require('../../../../tools/jsplumb-smartline');
->>>>>>> a0f033f1
 
     FlowchartJsPlumbAreaView = FlowchartJsPlumbBaseView.extend({
 
@@ -76,7 +67,7 @@
             FlowchartJsPlumbAreaView.__super__.initialize.apply(this, arguments);
         },
 
-        render: function() {
+        render: function () {
             // do nothing except connect()
             if (!this.isConnected) {
                 this.isConnected = true;
@@ -85,12 +76,6 @@
             return this;
         },
 
-<<<<<<< HEAD
-        connect: function() {
-            var options = $.extend(true, {}, _.result(this, 'defaults'));
-            options.Container = this.id();
-            this.jsPlumbInstance = jsPlumb.getInstance(options);
-=======
         connect: function () {
             var stepWithPosition,
                 chartOptions = _.defaults({
@@ -107,7 +92,6 @@
                 this.jsPlumbManager.organizeBlocks();
             }
             this.jsPlumbManager.debounceRecalculateConnections();
->>>>>>> a0f033f1
         }
     });
 
