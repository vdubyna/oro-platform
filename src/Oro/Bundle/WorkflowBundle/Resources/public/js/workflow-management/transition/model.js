--- conflicted
+++ resolved
@@ -23,12 +23,9 @@
         },
 
         initialize: function() {
-<<<<<<< HEAD
+            this.workflow = null;
+
             if (_.isEmpty(this.get('form_options'))) {
-=======
-            this.workflow = null;
-            if (this.get('form_options') === null) {
->>>>>>> 5c839096
                 this.set('form_options', {'attribute_fields': {}});
             }
 
