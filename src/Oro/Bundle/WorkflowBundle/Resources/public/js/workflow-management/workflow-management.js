/* global define */
define([
    'underscore', 'backbone', 'oroui/js/messenger', 'orotranslation/js/translator',
    'oroworkflow/js/workflow-management/step/view/list',
    'oroworkflow/js/workflow-management/step/model',
    'oroworkflow/js/workflow-management/transition/model',
    'oroworkflow/js/workflow-management/step/view/edit',
    'oroworkflow/js/workflow-management/transition/view/edit',
    'oroworkflow/js/workflow-management/helper',
    'oronavigation/js/navigation',
    'oroui/js/app',
    'oroui/js/mediator',
    'oroui/js/delete-confirmation',
    'oroentity/js/fields-loader'
],
function(_, Backbone, messenger, __,
     StepsListView,
     StepModel,
     TransitionModel,
     StepEditView,
     TransitionEditForm,
     Helper,
     Navigation,
     app,
     mediator,
     Confirmation
) {
    'use strict';

    var $ = Backbone.$;

    /**
     * @export  oroworkflow/js/workflow-management
     * @class   oro.WorkflowManagement
     * @extends Backbone.View
     */
    return Backbone.View.extend({
        events: {
            'click .add-step-btn': 'addNewStep',
            'click .add-transition-btn': 'addNewTransition'
        },

        options: {
            stepsEl: null,
            model: null,
            entities: [],
            backUrl: null
        },

        initialize: function() {
            this.saveAndClose = false;

            _.each(this.model.get('steps').models, this.setWorkflow, this);
            _.each(this.model.get('transitions').models, this.setWorkflow, this);
            this.listenTo(this.model.get('steps'), 'add', this.setWorkflow);
            this.listenTo(this.model.get('transitions'), 'add', this.setWorkflow);

            this.addStartingPoint();
            this.initStartStepSelector();

            this.stepListView = new StepsListView({
                el: this.$(this.options.stepsEl),
                collection: this.model.get('steps'),
                workflow: this.model
            });
            this.$entitySelectEl = this.$('[name$="[related_entity]"]');
            this.initEntityFieldsLoader();
            this.initForm();

            this.listenTo(this.model, 'requestAddTransition', this.addNewStepTransition);
            this.listenTo(this.model, 'requestEditStep', this.openManageStepForm);
            this.listenTo(this.model, 'requestCloneStep', this.cloneStep);
            this.listenTo(this.model, 'requestRemoveStep', this.removeStep);
            this.listenTo(this.model.get('steps'), 'destroy', this.onStepRemove);

            this.listenTo(this.model, 'requestRemoveTransition', this.removeTransition);
            this.listenTo(this.model, 'requestCloneTransition', this.cloneTransition);
            this.listenTo(this.model, 'requestEditTransition', this.openManageTransitionForm);

            this.listenTo(this.model, 'change:entity', this.resetWorkflow);
        },

        initForm: function() {
            this.$el.on('submit', _.bind(this.saveConfiguration, this));
            this.model.url = this.$el.attr('action');

            this.$('[type="submit"]').on('click', _.bind(function() {
                this.saveAndClose = true;
            }, this));
            this.$('[data-action="save_and_stay"]').on('click', _.bind(function() {
                this.saveAndClose = false;
            }, this));
        },

        setWorkflow: function(item) {
            item.setWorkflow(this.model);
        },

        initStartStepSelector: function() {
            var getSteps = _.bind(function(query) {
                var steps = [];
                _.each(this.model.get('steps').models, function(step) {
                    // starting point is not allowed to be a start step
                    var stepLabel = step.get('label');
                    if (!step.get('_is_start')
                        && (!query.term || query.term == stepLabel || _.indexOf(stepLabel, query.term) !== -1)
                    ) {
                        steps.push({
                            'id': step.get('name'),
                            'text': step.get('label')
                        });
                    }
                }, this);

                query.callback({results: steps});
            }, this);

            this.$startStepEl = this.$('[name="start_step"]');

            var select2Options = {
                'allowClear': true,
                'query': getSteps,
                'placeholder': __('Choose step...'),
                'initSelection' : _.bind(function (element, callback) {
                    var startStep = this.model.getStepByName(element.val());
                    callback({
                        id: startStep.get('name'),
                        text: startStep.get('label')
                    });
                }, this)
            };

            this.$startStepEl.select2(select2Options);
        },

        initEntityFieldsLoader: function() {
            var confirm = new Confirmation({
                title: __('Change Entity Confirmation'),
                okText: __('Yes, I Agree'),
                content: __('Are you sure you want to change entity?')
            });
            confirm.on('ok', _.bind(function() {
                this.model.set('entity', this.$entitySelectEl.val());
            }, this));
            confirm.on('cancel', _.bind(function() {
                this.$entitySelectEl.select2('val', this.model.get('entity'));
            }, this));

            this.$entitySelectEl.fieldsLoader({
                router: 'oro_workflow_api_rest_entity_get',
                routingParams: {"with-relations": 1, "with-entity-details": 1, "deep-level": 2},
                confirm: confirm,
                requireConfirm: _.bind(function () {
                     return this.model.get('steps').length > 1 &&
                         (this.model.get('transitions').length
                            + this.model.get('transition_definitions').length
                            + this.model.get('attributes').length) > 0;
                }, this)
            });
            this.$entitySelectEl.on('change', _.bind(function() {
                if (!this.model.get('entity')) {
                    this.model.set('entity', this.$entitySelectEl.val());
                }
            }, this));

            this.$entitySelectEl.on('fieldsloadercomplete', _.bind(function(e) {
                this.createPathMapping($(e.target).data('fields'));
            }, this));
        },

        addStartingPoint: function() {
            this.model.get('steps').add(this._createStartingPoint());
        },

        resetWorkflow: function() {
            //Need to manually destroy collection elements to trigger all appropriate events
            var resetCollection = function(collection) {
                if (collection.length) {
                    for (var i = collection.length -1; i > -1; i--) {
                        collection.at(i).destroy();
                    }
                }
            };

            this.model.set('start_step', null);
            resetCollection(this.model.get('attributes'));
            resetCollection(this.model.get('steps'));
            resetCollection(this.model.get('transition_definitions'));
            resetCollection(this.model.get('transitions'));

            this.addStartingPoint();
        },

        createPathMapping: function(fields) {
            var rootAttributeName = this.model.get('entity_attribute');
            var mapping = {};

            var addMapping = _.bind(function(field, parentPropertyPath, parentFieldId) {
                var propertyPath = parentPropertyPath + '.' + field.name;
                var fieldIdParts = [];

                if (parentFieldId) {
                    fieldIdParts.push(parentFieldId);
                }

                var fieldIdName = field.name;
                if (field.hasOwnProperty('related_entity_name')) {
                    fieldIdName += '+' + field.related_entity_name;
                }
                fieldIdParts.push(fieldIdName);

                if (!field.hasOwnProperty('related_entity_name')) {
                    mapping[propertyPath] = fieldIdParts.join('::');
                }

                if (field.hasOwnProperty('related_entity_fields')) {
                    _.each(field.related_entity_fields, function(relatedField) {
                        addMapping(relatedField, propertyPath, fieldIdParts.join('::'));
                    });
                }
            });

            _.each(fields, function(field) {
                addMapping(field, rootAttributeName, "");
            });

            this.model.setPropertyPathToFieldIdMapping(mapping);
        },

        saveConfiguration: function(e) {
            e.preventDefault();
            if (!this.$el.valid()) {
                return;
            }

            var formData = Helper.getFormData(this.$el);
            formData.steps_display_ordered = formData.hasOwnProperty('steps_display_ordered');

            if (!this.model.get('name')) {
                this.model.set('name', Helper.getNameByString(formData.label, 'workflow_'));
            }
            this.model.set('label', formData.label);
            this.model.set('steps_display_ordered', formData.steps_display_ordered);
            this.model.set('entity', formData.related_entity);
            this.model.set('start_step', formData.start_step);

            if (!this.validateConfiguration()) {
                return;
            }

            var navigation = Navigation.getInstance();
            navigation.showLoading();
            this.model.save(null, {
                'success': _.bind(function() {
                    var renderSuccessMessage = function() {
                        messanger.notificationFlashMessage('success', __('Workflow saved.'));
                    };

                    navigation.hideLoading();
                    if (this.saveAndClose) {
                        navigation.setLocation(this.options.backUrl);
                        mediator.once('hash_navigation_request:complete', renderSuccessMessage);
                    } else {
                        renderSuccessMessage();
                    }
<<<<<<< HEAD

                    messenger.notificationFlashMessage('success', __('Workflow saved.'));
=======
>>>>>>> e67cf141
                }, this),
                'error': function(model, response) {
                    navigation.hideLoading();
                    var jsonResponse = response.responseJSON || {};

                    if (app.debug && !_.isUndefined(console) && !_.isUndefined(jsonResponse.error)) {
                        console.error(jsonResponse.error);
                    }
                    messenger.notificationFlashMessage('error', __('Could not save workflow.'));
                }
            });
        },

        validateConfiguration: function() {
            // workflow label should be defined
            if (!this.model.get('label')) {
                messenger.notificationFlashMessage('error', __('Could not save workflow. Please set workflow name.'));
                return false;
            }

            // related entity should be defined
            if (!this.model.get('entity')) {
                messenger.notificationFlashMessage('error', __('Could not save workflow. Please set related entity.'));
                return false;
            }

            // at least one step and one transition must exist
            if (this.model.get('steps').length <= 1 || this.model.get('transitions').length == 0) {
                messenger.notificationFlashMessage(
                    'error',
                    __('Could not save workflow. Please add at least one step and one transition.')
                );
                return false;
            }

            // should be defined either start step or at least one start transition
            if (!this.model.get('start_step') && _.isEmpty(this._getStartingPoint().get('allowed_transitions'))) {
                messenger.notificationFlashMessage(
                    'error',
                    __('Could not save workflow. Please either set default step or add transitions to starting point.')
                );
                return false;
            }

            return true;
        },

        _createStartingPoint: function() {
            var startStepModel = new StepModel({
                'name': 'step:starting_point',
                'label': __('(Start)'),
                'order': -1,
                '_is_start': true
            });

            startStepModel
                .getAllowedTransitions(this.model)
                .reset(this.model.getStartTransitions());

            return startStepModel;
        },

        _getStartingPoint: function() {
            return this.model.getStepByName('step:starting_point');
        },

        renderSteps: function() {
            this.stepListView.render();
        },

        addNewStep: function() {
            var step = new StepModel();
            this.openManageStepForm(step);
        },

        addNewTransition: function() {
            this.addNewStepTransition(null);
        },

        cloneTransition: function(transition, step) {
            var clonedTransition = this.model.cloneTransition(transition, true);
            this.openManageTransitionForm(clonedTransition, step);
        },

        removeTransition: function(model) {
            this._removeHandler(model, __('Are you sure you want to delete this transition?'));
        },

        _removeHandler: function(model, message) {
            var confirm = new Confirmation({
                content: message
            });
            confirm.on('ok', function () {
                model.destroy();
            });
            confirm.open();
        },

        addNewStepTransition: function(step) {
            var transition = new TransitionModel();
            this.openManageTransitionForm(transition, step);
        },

        _showModalMessage: function(message, title, okText) {
            var confirm = new Confirmation({
                title: title || '',
                content: message,
                okText: okText || __('Ok'),
                allowCancel: false
            });
            confirm.open();
        },

        openManageTransitionForm: function(transition, step_from) {
            if (this.model.get('steps').length == 1) {
                this._showModalMessage(__('At least one step should be added to add transition.'), __('Warning'));
                return;
            }
            if (!this.$entitySelectEl.val()) {
                this._showModalMessage(__('Related entity must be selected to add transition.'), __('Warning'));
                return;
            }

            var transitionEditView = new TransitionEditForm({
                'model': transition,
                'workflow': this.model,
                'step_from': step_from,
                'entity_select_el': this.$entitySelectEl,
                'entities': this.options.entities,
                'workflowContainer': this.$el
            });
            transitionEditView.on('transitionAdd', this.addTransition, this);
            transitionEditView.render();
        },

        addTransition: function(transition, stepFrom) {
            if (!this.model.get('transitions').get(transition.cid)) {
                if (_.isString(stepFrom)) {
                    stepFrom = this.model.getStepByName(stepFrom);
                }
                transition.set('is_start', stepFrom.get('_is_start'));

                this.model
                    .get('transitions')
                    .add(transition);

                stepFrom
                    .getAllowedTransitions(this.model)
                    .add(transition);
            }
        },

        openManageStepForm: function(step) {
            if (!this.$entitySelectEl.val()) {
                this._showModalMessage(__('Related entity must be selected to add step.'), __('Warning'));
                return;
            }

            var stepEditView = new StepEditView({
                'model': step,
                'workflow': this.model,
                'workflowContainer': this.$el
            });
            stepEditView.on('stepAdd', this.addStep, this);
            stepEditView.render();
        },

        cloneStep: function(step) {
            var clonedStep = this.model.cloneStep(step, true);
            this.openManageStepForm(clonedStep);
        },

        addStep: function(step) {
            if (!this.model.get('steps').get(step.cid)) {
                this.model.get('steps').add(step);
            }
        },

        removeStep: function(model) {
            this._removeHandler(model, __('Are you sure you want to delete this step?'));
        },

        onStepRemove: function(step) {
            //Deselect start_step if it was removed
            if (this.$startStepEl.val() == step.get('name')) {
                this.$startStepEl.select2('val', '');
            }
        },

        render: function() {
            this.renderSteps();
            return this;
        }
    });
});<|MERGE_RESOLUTION|>--- conflicted
+++ resolved
@@ -253,7 +253,7 @@
             this.model.save(null, {
                 'success': _.bind(function() {
                     var renderSuccessMessage = function() {
-                        messanger.notificationFlashMessage('success', __('Workflow saved.'));
+                        messenger.notificationFlashMessage('success', __('Workflow saved.'));
                     };
 
                     navigation.hideLoading();
@@ -263,11 +263,6 @@
                     } else {
                         renderSuccessMessage();
                     }
-<<<<<<< HEAD
-
-                    messenger.notificationFlashMessage('success', __('Workflow saved.'));
-=======
->>>>>>> e67cf141
                 }, this),
                 'error': function(model, response) {
                     navigation.hideLoading();
