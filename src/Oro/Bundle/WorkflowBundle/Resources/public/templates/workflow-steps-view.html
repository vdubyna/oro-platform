<% if (typeof stepsData !== 'undefined') { %>
<<<<<<< HEAD
    <% for (var s in stepsData) { %>
        <div class="workflow-step">
            <% var steps = stepsData[s].steps %>
            <% var currentStep = stepsData[s].currentStep %>
            <span class="workflow-step-name"><%= stepsData[s].workflow %></span>
            <ul class="workflow-step-list nav <%= steps.length > 1 ? 'more-than-one-step' : 0 %>">
                <% for (var i = 0; i < steps.length; i++ ) { %>
                    <li class="<%= steps[i].name === currentStep.name ? 'current' : (steps[i].processed ? 'processed' : '') %>">
                        <%= steps[i].label %>
                    </li>
                <% } %>
            </ul>
        </div>
    <% } %>
=======
    <% _.each(stepsData, function(stepData) { %>
        <div class="workflow-step-container">
            <span class="workflow-step-name"><%= stepData.workflow %></span>
            <ul class="workflow-step-list nav <%= stepData.steps.length > 1 ? 'more-than-one-step' : 0 %>">
                <% _.each(stepData.steps, function(step) { %>
                    <li class="<%= step.name === stepData.currentStep.name ? 'current' : (step.processed ? 'processed' : '') %>">
                        <%= step.label %>
                    </li>
                <% }) %>
            </ul>
        </div>
    <% }) %>
>>>>>>> 9541ce65
<% } %><|MERGE_RESOLUTION|>--- conflicted
+++ resolved
@@ -1,20 +1,4 @@
 <% if (typeof stepsData !== 'undefined') { %>
-<<<<<<< HEAD
-    <% for (var s in stepsData) { %>
-        <div class="workflow-step">
-            <% var steps = stepsData[s].steps %>
-            <% var currentStep = stepsData[s].currentStep %>
-            <span class="workflow-step-name"><%= stepsData[s].workflow %></span>
-            <ul class="workflow-step-list nav <%= steps.length > 1 ? 'more-than-one-step' : 0 %>">
-                <% for (var i = 0; i < steps.length; i++ ) { %>
-                    <li class="<%= steps[i].name === currentStep.name ? 'current' : (steps[i].processed ? 'processed' : '') %>">
-                        <%= steps[i].label %>
-                    </li>
-                <% } %>
-            </ul>
-        </div>
-    <% } %>
-=======
     <% _.each(stepsData, function(stepData) { %>
         <div class="workflow-step-container">
             <span class="workflow-step-name"><%= stepData.workflow %></span>
@@ -27,5 +11,4 @@
             </ul>
         </div>
     <% }) %>
->>>>>>> 9541ce65
 <% } %>