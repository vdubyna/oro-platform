"No workflow items are available": "No workflow items are available"
"Disabled": "Disabled"
"Active": "Active"
"Current Step": "Current Step"
"Status": "Status"
"Workflow Name": "Workflow Name"
"Current Step": "Current Step"
"Start Date": "Start Date"
"Are you sure you want to delete this workflow item?": "Are you sure you want to delete this workflow item?"
"Delete workflow item": "Delete workflow item"
"Actions": "Actions"
"Step information saved": "Step information saved"
Update: Update
New: New
Save: Save
'Transition name': 'Transition name'
From step: From step
To step: To step
Warning message: Warning message
Button: Button
Button style: Button style
Button preview: Button preview
Attributes: Attributes
View form: View form
Popup window: Popup window
Separate page: Separate page
Cancel: Cancel
OK: OK
This value should be {{ limit }} or more.: This value should be {{ limit }} or more.
This value should be {{ limit }} or less.: This value should be {{ limit }} or less.
This value should be a valid number.: This value should be a valid number.
Name: Name
Final: Final
Start: Start
Inactive: Inactive
Configuration: Configuration
Transitions: Transitions
Add transition: Add transition
Add transition to this step: Add transition to this step
Step: Step
Position: Position
Update this step: Update this step
Clone this step: Clone this step
Delete this step: Delete this step
Entity field: Entity field
Label: Label
Leave empty for system value: Leave empty for system value
Required: Required
Add: Add
Reset: Reset
Apply: Apply
Info: Info
System: System
Yes: Yes
No: No
Update field: Update field
Delete field: Delete field
Update this transition: Update this transition
Clone this transition: Clone this transition
Delete this transition: Delete this transition
General: General
Add step: Add step
Auto sort: Auto sort
Designer: Designer
Workflow steps and transitions: Workflow steps and transitions
Unmet conditions: Unmet conditions
Submit: Submit
General Information: General Information
Create Workflow: Create Workflow
Workflow activated: Workflow activated
Workflow deactivated: Workflow deactivated
There are no transitions yet.: There are no transitions yet.
Reset workflow data: Reset workflow data
Show Transition Labels: Show Transition Labels

oro:
    workflow:
        action:
            process:
                activate:   Activate
                deactivate: Deactivate

            workflow:
                general:
                    label: Perform workflow transitions
                    description: Reveals workflow transition buttons to the user and allows them to manipulate workflows
                reset_data: Reset workflow "{workflow}"

        block:
            title:
                process_info: Process Information
            view:
                process:
                    trigger:
                        description: %when% after the %after% has been %event%
                        when:
                            immediately: Immediately
                        after:
                            property: property
                            entity:   entity
                        event:
                            create:  created
                            delete:  deleted
                            update:  updated
                        cron.description: 'Cron expression: {{ cron }}'
                workflow:
                    default_step: Default step

        entity_config:
            active_workflow:
                label: 'Active workflow'
                none:  'none'

            show_step_in_grid.choice:
                hide: 'Hide'
                show: 'Show'

            show_step_in_grid.label: 'Workflow step in grid'

        menu:
            process_definition_list.description:  Process management UI
            workflow_definition_list.description: Workflow management UI

        notification:
            process:
                activated:   Process has been activated successfully
                deactivated: Process has been deactivated successfully

        processdefinition:
            entity_label:                 Process
            entity_plural_label:          Processes
            actions_configuration.label:  Actions configuration
            enabled.label:                Enabled
            execution_order.label:        Execution order
            name.label:                   Code
            label.label:                  Name
            related_entity.label:         Related entity
            datagrid.view:                View
            exclude_definitions.label:    Exclude Definitions
            pre_conditions_configuration.label: Pre-conditons configuration

        processtrigger:
            entity_label:         Process Trigger
            entity_plural_label:  Process Triggers
            id.label:             ID
            definition.label:     Process definition
            event.label:          Event
            field.label:          Field
            priority.label:       Priority
            queued.label:         Queued
            time_shift.label:     Time shift
            cron.label:           Cron Expression

        transition:
            start: "Start %workflow%"

        workflowdefinition:
            entity_label:                 Workflow
            entity_plural_label:          Workflows
            label.label:                  Name # this translation has been chosen because it doesn't confuse users
            system.label:                 System
            configuration.label:          Configuration
            entity_acls.label:            Entity ACLs
            entity_attribute_name.label:  Entity attribute name
            name.label:                   Code # this translation has been chosen because it doesn't confuse users
            name.description:             "The name of the workflow"
            related_entity.label:         Related entity
            related_entity.description:   "The related entity is the entity for which the workflow is created. When the workflow is active, it can be launched and executed on the records of its related entity."
            start_step.label:             Default step
            start_step.tooltip:          "When a default step is specified, all newly created records of the Related entity will have a workflow associated to them; and the workflow will be in the default step. If no step is selected, all newly created records will have no workflow associated to them, and it must be launched with one of the starting transitions."
            steps.label:                  Steps
            steps_display_ordered.label:  Display steps ordered
            steps_display_ordered.description: "When this box is selected, all workflow steps will be shown on the Related entity view page so the entire progression path can be seen. Otherwise, only the current step and the past steps of the workflow will be shown.<br/><strong>Note:</strong> We recommend not to check this box for non-linear workflows where two or more steps have the same priority to avoid confusion."
            active.label:                 Active
<<<<<<< HEAD
            priority.label:               "Priority"
            exclusive_active_groups.label: "Exclusive Active Groups"
            exclusive_record_groups.label: "Exclusive Record Groups"
            clone_label_prefix:           'Copy of '
=======
>>>>>>> ea2211ed

            attribute:
                property_path.tooltip:    "This is the field of the workflow entity or its related entities that will be appear on the view form of the transition. Use these if you want user to add or edit some entity data in the transition."
                label.tooltip:            "Use this if you want to re-label the entity field on the view form of the transition. If you leave this field blank, a system value will be used as a label."
                required.tooltip:         "Check this box if you want to require the user to add some information to this entity field. Note that this requirement applies to the view form of transition only, and has no effect on entity attributes."

            transition:
                name.tooltip:             "The name of the transition that will be displayed on its button."
                step_from.tooltip:        "The workflow step, for which the transition button should appear on the entity page."
                step_to.tooltip:          "The step to which the workflow will progress after the transition is performed."
                display_type.tooltip:     "Transition attributes can appear in one of two available forms: In the popup window, which is a default transition behavior suitable for most cases, or on the separate page, which should be used with care and only for attribute-heavy transitions."
                message.tooltip:          "If you want to show a warning popup message to the user before transition is executed, put the text of the warning into this field."
                icon.tooltip:             "An icon that will appear on the transition button before the transition name."
                button_color.tooltip:     "This control specifies the visual style of the transition button."
                button_preview.tooltip:   "This is the live preview of the transition button as it will appear on the entity page."

            step:
                name.tooltip:             "The name of the step that will be displayed on the entity record."
                order.tooltip:            "A number that determines the position of the step in the workflow. The higher is the number, the further is the step from the start"
                is_final.tooltip:         'This option marks the step as the logical "end" or the outcome of the workflow. This is a purely logical property that is needed to distinguish such steps for drawing the funnel charts or creating reports on the workflow data. Marking the step as final has no effect on the flow itself.'

            datagrid:
                view: View
                update: Edit
                delete: Delete
                activate: Activate
                deactivate: Deactivate

            placeholder:
                select_replacement: Select Workflows

            form:
                workflow_to_deactivation_message: "The following workflows will be deactivated automatically according to the exclusive workflow group settings:"
                replace_message: "Optionally you may select workflows to be deactivated. Deactivation will reset workflow data of selected workflows."

        workflowitem:
            entity_label:             Workflow Item
            entity_plural_label:      Workflow Items
            entity_description:       Represents workflow item
            id.label:                 ID
            acl_identities.label:     ACL identities
            current_step.label:       Current step
            definition.label:         Workflow definition
            entity_id.label:          Entity identifier
            entity_class.label:       Entity class
            serialized_data.label:    Serialized data
            transition_records.label: Transition records
            workflow_name.label:      Workflow name

            related_entity.label:       Workflow Item
            related_entity.description: Related field for Workflow Item

        workflowstep:
            entity_label:         Workflow Step
            entity_plural_label:  Workflow Steps
            entity_description:   Represents workflow step
            id.label:             ID
            definition.label:     Workflow definition
            final.label:          Is final
            label.label:          Name # this translation has been chosen because it doesn't confuse users
            name.label:           Code # this translation has been chosen because it doesn't confuse users
            step_order.label:     Step order

            related_entity.label:       Workflow Step
            related_entity.description: Related field for Workflow Step
            grid.label:                 Step

        form:
            name.label: Name
            from_step.label: From step
            to_step.label: To step
            view_form.label: View form
            warning_message.label: Warning message
            button_icon.label: Button icon
            button_style.label: Button style
            button_preview.label: Button preview
            entity_field.label: Entity field
            label.label: Label
            required.label: Required
            name.label: Name
            position.label: Position
            final.label: Final
<|MERGE_RESOLUTION|>--- conflicted
+++ resolved
@@ -172,13 +172,9 @@
             steps_display_ordered.label:  Display steps ordered
             steps_display_ordered.description: "When this box is selected, all workflow steps will be shown on the Related entity view page so the entire progression path can be seen. Otherwise, only the current step and the past steps of the workflow will be shown.<br/><strong>Note:</strong> We recommend not to check this box for non-linear workflows where two or more steps have the same priority to avoid confusion."
             active.label:                 Active
-<<<<<<< HEAD
             priority.label:               "Priority"
             exclusive_active_groups.label: "Exclusive Active Groups"
             exclusive_record_groups.label: "Exclusive Record Groups"
-            clone_label_prefix:           'Copy of '
-=======
->>>>>>> ea2211ed
 
             attribute:
                 property_path.tooltip:    "This is the field of the workflow entity or its related entities that will be appear on the view form of the transition. Use these if you want user to add or edit some entity data in the transition."
