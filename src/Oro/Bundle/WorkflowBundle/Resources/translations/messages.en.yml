--- conflicted
+++ resolved
@@ -76,16 +76,13 @@
 oro:
     workflow:
         translation:
-<<<<<<< HEAD
             workflow.label: Workflow
-=======
             context:
                 workflow_label: 'Workflow "{{ workflow_label }}" -> Name'
                 step_label: 'Workflow "{{ workflow_label }}" -> Step "{{ step_label }}" -> Label'
                 transition_label: 'Workflow "{{ workflow_label }}" -> Transition "{{ transition_label }}" -> Label'
                 transition_warning_message: 'Workflow "{{ workflow_label }}" -> Transition "{{ transition_label }}" -> Warning Message'
                 attribute_label: 'Workflow "{{ workflow_label }}" -> Transition "{{ transition_label }}" -> Attribute "{{ attribute_label }}"'
->>>>>>> 9c0a0873
         action:
             process:
                 activate:   Activate
