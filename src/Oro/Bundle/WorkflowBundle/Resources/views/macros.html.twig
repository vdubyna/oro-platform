--- conflicted
+++ resolved
@@ -41,33 +41,10 @@
         {% endif %}
     {% endif %}
 
-<<<<<<< HEAD
     {% set data = transitionData|merge({
         'page-component-module': 'oroworkflow/js/app/components/button-component',
         'page-component-options': {'displayType': transition.displayType}|json_encode,
     }) %}
-=======
-    {# Transaltions temporary disabled due to BAP-5355 #}
-    <a href="{{ transitionData['transition-url'] }}"
-        {% for key, value in transitionData %}
-            data-{{ key }}="{{ value|e('html_attr')|raw }}"
-        {% endfor %}
-        {% if transition.frontendOptions is defined and transition.frontendOptions.dialog is defined %}
-            data-dialog-options={{ transition.frontendOptions.dialog|json_encode|raw }}
-        {% endif %}
-        title="{{ transition.label|trans({},'workflows') }}"
-        class="btn icons-holder-text workflow-transition-buttons
-            {% if transition.displayType == 'dialog' %}no-hash{% endif %}
-            {% if not transitionData.enabled %}disabled{% endif %}
-            {% if transition.frontendOptions is defined and transition.frontendOptions.class is defined %}{{ transition.frontendOptions.class }}{% endif %}"
-        id="transition-{{ workflow.name }}-{{ transition.name }}">
-        {% if transition.frontendOptions is defined and transition.frontendOptions.icon is defined %}
-            <i class="{{ transition.frontendOptions.icon }}"></i>
-        {%- endif -%}
-        {{ transition.label|trans({},'workflows') }}
-    </a>
-{% endmacro %}
->>>>>>> 825d1bf7
 
     {% if transition.frontendOptions is defined and transition.frontendOptions.dialog is defined %}
         {% set data = data|merge({
@@ -76,7 +53,7 @@
     {% endif %}
 
     {% set class %}
-        btn icons-holder-text
+        btn icons-holder-text workflow-transition-buttons
         {% if transition.displayType == 'dialog' %}no-hash{% endif %}
         {% if not transitionData.enabled %}disabled{% endif %}
         {% if transition.frontendOptions is defined and transition.frontendOptions.class is defined %}{{ transition.frontendOptions.class }}{% endif %}
