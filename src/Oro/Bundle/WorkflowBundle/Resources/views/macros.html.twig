--- conflicted
+++ resolved
@@ -47,13 +47,8 @@
         {% if transition.frontendOptions is defined and transition.frontendOptions.dialog is defined %}
             data-dialog-options={{ transition.frontendOptions.dialog|json_encode|raw }}
         {% endif %}
-<<<<<<< HEAD
-        title="{{ transition.label }}"
+        title="{{ transition.label|trans({},'workflows') }}"
         class="btn icons-holder-text workflow-transition-buttons
-=======
-        title="{{ transition.label|trans({},'workflows') }}"
-        class="btn icons-holder-text
->>>>>>> 816a7e5a
             {% if transition.displayType == 'dialog' %}no-hash{% endif %}
             {% if not transitionData.enabled %}disabled{% endif %}
             {% if transition.frontendOptions is defined and transition.frontendOptions.class is defined %}{{ transition.frontendOptions.class }}{% endif %}"
