--- conflicted
+++ resolved
@@ -15,20 +15,9 @@
     'transition-url': path(executionRoute, routeParams),
 } %}
 
-<<<<<<< HEAD
+{% set transitionData = transition.frontendOptions.data|default({})|merge(transitionData) %}
 {% if hasForm and showDialog %}
     {% set transitionData = transitionData|merge({'dialog-url': path(dialogRoute, routeParams) }) %}
-=======
-{% set transitionData = transition.frontendOptions.data|default({})|merge(transitionData) %}
-
-{% if transition.displayType == 'dialog' %}
-    {% if transition.hasForm() %}
-        {% set transitionData = transitionData|merge({'dialog-url': path(context.formDialogRoute, params) }) %}
-    {% endif %}
-    {% set transitionData = transitionData|merge({'transition-url': path(context.executionRoute, params) }) %}
-{% else %}
-    {% set transitionData = transitionData|merge({'transition-url': path(context.formPageRoute, params) }) %}
->>>>>>> ef5038d7
 {% endif %}
 {% if not onlyLink|default(false) %}<div class="pull-left btn-group icons-holder">{% endif %}
     {{ workflowMacros.renderTransitionButton(
