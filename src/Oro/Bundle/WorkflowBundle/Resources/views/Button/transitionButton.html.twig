{% import 'OroWorkflowBundle::macros.html.twig' as workflowMacros %}

{% set params = {
    workflowName: workflow.name,
    transitionName: transition.name,
    entityClass: context.entityClass,
    entityId: context.entityId,
    route: context.routeName,
    datagrid: context.datagridName,
    group: context.group,
} %}

<<<<<<< HEAD
=======
{% set transitionData = transition.frontendOptions.data|default({})|merge(transitionData) %}
{% if transition.displayType == 'dialog' %}
    {% if transition.hasForm() %}
        {% set transitionData = transitionData|merge({'dialog-url': path(transitionData['dialog-route'], params) }) %}
    {% endif %}
    {% set transitionData = transitionData|merge({'transition-url': path(transitionData['transition-route'], params) }) %}
{% else %}
    {% set transitionData = transitionData|merge({'transition-url': path(transitionData['page-route'], params) }) %}
{% endif %}

>>>>>>> ec041a53
{# Show button for start or transit workflow #}
{% set transitionMessage = transition.message|trans({},'workflows') %}
{% if transitionMessage == transition.message %}
    {# if no translation for message then do not show message #}
    {% set transitionMessage = '' %}
{% endif %}

{% set transitionData = {
    'transition-label': transition.label|trans({},'workflows'),
    'message': transitionMessage|nl2br,
    'transition-condition-messages': context.errors,
    'enabled': context.enabled
} %}

{% if transition.displayType == 'dialog' %}
    {% if transition.hasForm() %}
        {% set transitionData = transitionData|merge({'dialog-url': path(context.formDialogRoute, params) }) %}
    {% endif %}
    {% set transitionData = transitionData|merge({'transition-url': path(context.executionRoute, params) }) %}
{% else %}
    {% set transitionData = transitionData|merge({'transition-url': path(context.formPageRoute, params) }) %}
{% endif %}

{% if not onlyLink|default(false) %}<div class="pull-left btn-group icons-holder">{% endif %}
    {{ workflowMacros.renderTransitionButton(
        workflow,
        transition,
        workflowItem|default(null),
        transitionData,
        onlyLink|default(false),
        noIcon|default(false),
        noIconText|default(false),
        aClass|default('')
    ) }}
{% if not onlyLink|default(false) %}</div>{% endif %}<|MERGE_RESOLUTION|>--- conflicted
+++ resolved
@@ -10,19 +10,8 @@
     group: context.group,
 } %}
 
-<<<<<<< HEAD
-=======
 {% set transitionData = transition.frontendOptions.data|default({})|merge(transitionData) %}
-{% if transition.displayType == 'dialog' %}
-    {% if transition.hasForm() %}
-        {% set transitionData = transitionData|merge({'dialog-url': path(transitionData['dialog-route'], params) }) %}
-    {% endif %}
-    {% set transitionData = transitionData|merge({'transition-url': path(transitionData['transition-route'], params) }) %}
-{% else %}
-    {% set transitionData = transitionData|merge({'transition-url': path(transitionData['page-route'], params) }) %}
-{% endif %}
 
->>>>>>> ec041a53
 {# Show button for start or transit workflow #}
 {% set transitionMessage = transition.message|trans({},'workflows') %}
 {% if transitionMessage == transition.message %}
@@ -45,7 +34,6 @@
 {% else %}
     {% set transitionData = transitionData|merge({'transition-url': path(context.formPageRoute, params) }) %}
 {% endif %}
-
 {% if not onlyLink|default(false) %}<div class="pull-left btn-group icons-holder">{% endif %}
     {{ workflowMacros.renderTransitionButton(
         workflow,
