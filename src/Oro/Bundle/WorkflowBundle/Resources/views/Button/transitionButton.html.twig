{% import 'OroWorkflowBundle::macros.html.twig' as workflowMacros %}

{% set params = {
    workflowName: workflow.name,
    transitionName: transition.name,
    entityClass: context.entityClass,
    entityId: context.entityId,
    route: context.routeName,
    datagrid: context.datagridName,
    group: context.group,
} %}

{% if transition.displayType == 'dialog' %}
    {% if transition.hasForm() %}
        {% set transitionData = transitionData|merge({'dialog-url': path(transitionData['dialog-route'], params) }) %}
    {% endif %}
    {% set transitionData = transitionData|merge({'transition-url': path(transitionData['transition-route'], params) }) %}
{% else %}
    {% set transitionData = transitionData|merge({'transition-url': path(transitionData['page-route'], params) }) %}
{% endif %}

<<<<<<< HEAD
{% if not onlyLink|default(false) %}<div class="pull-left btn-group icons-holder">{% endif %}
    {{ workflowMacros.renderTransitionButton(
        workflow,
        transition,
        workflowItem|default(null),
        transitionData,
        onlyLink|default(false),
        noIcon|default(false),
        noIconText|default(false),
        aClass|default('')
    ) }}
{% if not onlyLink|default(false) %}</div>{% endif %}
=======
{# Show button for start or transit workflow #}
{% set transitionMessage = transition.message|trans({},'workflows') %}
{% if transitionMessage == transition.message %}
    {# if no translation for message then do not show message #}
    {% set transitionMessage = '' %}
{% endif %}

{% set transitionData = transitionData|merge({
    'transition-label': transition.label|trans({},'workflows'),
    'message': transitionMessage|nl2br
}) %}

<div class="pull-left btn-group icons-holder">
    {{ workflowMacros.renderTransitionButton(workflow, transition, null, transitionData) }}
</div>
>>>>>>> 894278bf
<|MERGE_RESOLUTION|>--- conflicted
+++ resolved
@@ -19,20 +19,6 @@
     {% set transitionData = transitionData|merge({'transition-url': path(transitionData['page-route'], params) }) %}
 {% endif %}
 
-<<<<<<< HEAD
-{% if not onlyLink|default(false) %}<div class="pull-left btn-group icons-holder">{% endif %}
-    {{ workflowMacros.renderTransitionButton(
-        workflow,
-        transition,
-        workflowItem|default(null),
-        transitionData,
-        onlyLink|default(false),
-        noIcon|default(false),
-        noIconText|default(false),
-        aClass|default('')
-    ) }}
-{% if not onlyLink|default(false) %}</div>{% endif %}
-=======
 {# Show button for start or transit workflow #}
 {% set transitionMessage = transition.message|trans({},'workflows') %}
 {% if transitionMessage == transition.message %}
@@ -45,7 +31,15 @@
     'message': transitionMessage|nl2br
 }) %}
 
-<div class="pull-left btn-group icons-holder">
-    {{ workflowMacros.renderTransitionButton(workflow, transition, null, transitionData) }}
-</div>
->>>>>>> 894278bf
+{% if not onlyLink|default(false) %}<div class="pull-left btn-group icons-holder">{% endif %}
+    {{ workflowMacros.renderTransitionButton(
+        workflow,
+        transition,
+        workflowItem|default(null),
+        transitionData,
+        onlyLink|default(false),
+        noIcon|default(false),
+        noIconText|default(false),
+        aClass|default('')
+    ) }}
+{% if not onlyLink|default(false) %}</div>{% endif %}