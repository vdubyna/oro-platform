--- conflicted
+++ resolved
@@ -19,7 +19,6 @@
     {% set transitionData = transitionData|merge({'transition-url': path(transitionData['page-route'], params) }) %}
 {% endif %}
 
-<<<<<<< HEAD
 {% if not onlyLink|default(false) %}<div class="pull-left btn-group icons-holder">{% endif %}
     {{ workflowMacros.renderTransitionButton(
         workflow,
@@ -29,8 +28,6 @@
 	    onlyLink|default(false)
     ) }}
 {% if not onlyLink|default(false) %}</div>{% endif %}
-=======
 <div class="pull-left btn-group icons-holder">
     {{ workflowMacros.renderTransitionButton(workflow, transition, null, transitionData) }}
-</div>
->>>>>>> 0aec8931
+</div>