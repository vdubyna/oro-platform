--- conflicted
+++ resolved
@@ -83,11 +83,7 @@
         </span>
     {% endif %}
 
-<<<<<<< HEAD
-    {% if resource_granted('CONFIGURE', entity) %}
-=======
     {% if resource_granted('CONFIGURE', entity) and variables is defined and variables|length %}
->>>>>>> a68c21a8
         {{ UI.button({
             'path' : path('oro_workflow_definition_configure', { 'name': entity.name }),
             'label': 'oro.workflow.workflowdefinition.configuration.label'|trans,
