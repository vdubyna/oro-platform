{% extends 'OroUIBundle:actions:update.html.twig' %}

{% block stats %}
    <li>{{ 'oro.ui.created_at'|trans }}: {{ entity.createdAt ? entity.createdAt|oro_format_datetime : 'N/A' }}</li>
    <li>{{ 'oro.ui.updated_at'|trans }}: {{ entity.updatedAt ? entity.updatedAt|oro_format_datetime : 'N/A' }}</li>
{% endblock stats %}

{% block navButtons %}
<<<<<<< HEAD
    {{ UI.cancelButton(path('oro_workflow_definition_view', {'name': entity.name})) }}
    {{ UI.saveActionButton([path('oro_workflow_definition_configure', {'name': entity.name})]) }}
=======
    {{ UI.saveActionButton([path('oro_workflow_definition_configure', {'name': entity.name})]) }}
    {{ parent() }}
>>>>>>> 249c4177
{% endblock navButtons %}

{% block breadcrumbs %}
    {% set breadcrumbs = {
        'entity': entity,
        'indexPath': path('oro_workflow_definition_index'),
        'indexLabel': 'oro.workflow.workflowdefinition.entity_plural_label'|trans,
        'entityTitle': entity.label
    } %}
<<<<<<< HEAD

=======
    
>>>>>>> 249c4177
    {{ parent() }}

    <div class="pull-left">
        {% if entity.isActive %}
            <div class="badge badge-enabled status-enabled"><i
                    class="icon-status-enabled fa-circle"></i>{{ 'Active'|trans }}</div>
        {% else %}
            <div class="badge badge-disabled status-disabled"><i
                    class="icon-status-disabled fa-circle"></i>{{ 'Inactive'|trans }}</div>
        {% endif %}
    </div>
{% endblock breadcrumbs %}

{% block content_data %}
<<<<<<< HEAD
    {% set data = [] %}
    {% for child in form %}
        {% if child.children %}
            {% set data = data|merge([
                UI.collectionField(child, child.vars.label, 'Add'|trans, {raw: child.vars.tooltip})])
            %}
        {% else %}
            {% set data = data|merge([form_row(child)]) %}
        {% endif %}
    {% endfor %}

    {% set id = 'workflow-variables' %}
    {% set data = {
        'dataBlocks': [{
            'title': 'oro.workflow.workflowdefinition.configuration.label'|trans,
            'class': 'active',
            'subblocks': [{'data': data}]
        }],
=======
    {% set dataBlocks = [{
        'title': 'oro.workflow.workflowdefinition.configuration.label'|trans,
        'class': 'active',
        'subblocks': [{
            'data': [
                form_row(form)
            ]
        }]
    }] %}

    {% set id = 'workflow-variables' %}
    {% set data = {
        'dataBlocks': dataBlocks,
>>>>>>> 249c4177
    } %}
    {{ parent() }}
{% endblock content_data %}<|MERGE_RESOLUTION|>--- conflicted
+++ resolved
@@ -6,13 +6,8 @@
 {% endblock stats %}
 
 {% block navButtons %}
-<<<<<<< HEAD
     {{ UI.cancelButton(path('oro_workflow_definition_view', {'name': entity.name})) }}
     {{ UI.saveActionButton([path('oro_workflow_definition_configure', {'name': entity.name})]) }}
-=======
-    {{ UI.saveActionButton([path('oro_workflow_definition_configure', {'name': entity.name})]) }}
-    {{ parent() }}
->>>>>>> 249c4177
 {% endblock navButtons %}
 
 {% block breadcrumbs %}
@@ -22,11 +17,7 @@
         'indexLabel': 'oro.workflow.workflowdefinition.entity_plural_label'|trans,
         'entityTitle': entity.label
     } %}
-<<<<<<< HEAD
-
-=======
     
->>>>>>> 249c4177
     {{ parent() }}
 
     <div class="pull-left">
@@ -41,7 +32,6 @@
 {% endblock breadcrumbs %}
 
 {% block content_data %}
-<<<<<<< HEAD
     {% set data = [] %}
     {% for child in form %}
         {% if child.children %}
@@ -60,21 +50,6 @@
             'class': 'active',
             'subblocks': [{'data': data}]
         }],
-=======
-    {% set dataBlocks = [{
-        'title': 'oro.workflow.workflowdefinition.configuration.label'|trans,
-        'class': 'active',
-        'subblocks': [{
-            'data': [
-                form_row(form)
-            ]
-        }]
-    }] %}
-
-    {% set id = 'workflow-variables' %}
-    {% set data = {
-        'dataBlocks': dataBlocks,
->>>>>>> 249c4177
     } %}
     {{ parent() }}
 {% endblock content_data %}