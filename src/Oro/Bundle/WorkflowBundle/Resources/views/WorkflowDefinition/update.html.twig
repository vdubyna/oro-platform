--- conflicted
+++ resolved
@@ -4,8 +4,8 @@
 
 {% oro_title_set({params : {"%workflow_definition.label%": entity.label} }) %}
 {% set title = entity.name
-    ? entity.name ~ ' - ' ~ 'Update'|trans ~ ' ' ~ 'oro.workflow.workflowdefinition.entity_label'|trans
-    : 'New'|trans ~ ' ' ~ 'oro.workflow.workflowdefinition.entity_label'|trans
+? entity.name ~ ' - ' ~ 'Update'|trans ~ ' ' ~ 'oro.workflow.workflowdefinition.entity_label'|trans
+: 'New'|trans ~ ' ' ~ 'oro.workflow.workflowdefinition.entity_label'|trans
 %}
 {% set formAction = entity.name ? path('oro_workflow_definition_update', { 'name': entity.name }) : path('oro_workflow_definition_create')  %}
 
@@ -20,12 +20,12 @@
 {% block navButtons %}
     {% if entity.name and resource_granted('DELETE', entity) %}
         {{ UI.deleteButton({
-            'dataUrl': path('oro_api_workflow_definition_delete', {'workflowDefinition': entity.name}),
-            'dataRedirect': path('oro_workflow_definition_index'),
-            'aCss': 'no-hash remove-button',
-            'id': 'btn-remove-workflow',
-            'dataId': entity.name,
-            'entity_label': 'oro.workflow.workflowdefinition.entity_label'|trans
+        'dataUrl': path('oro_api_workflow_definition_delete', {'workflowDefinition': entity.name}),
+        'dataRedirect': path('oro_workflow_definition_index'),
+        'aCss': 'no-hash remove-button',
+        'id': 'btn-remove-workflow',
+        'dataId': entity.name,
+        'entity_label': 'oro.workflow.workflowdefinition.entity_label'|trans
         }) }}
         {{ UI.buttonSeparator() }}
     {% endif %}
@@ -45,10 +45,10 @@
 {% block pageHeader %}
     {% if entity.name %}
         {% set breadcrumbs = {
-            'entity':      entity,
-            'indexPath':   path('oro_workflow_definition_index'),
-            'indexLabel': 'oro.workflow.workflowdefinition.entity_plural_label'|trans,
-            'entityTitle': entity.label
+        'entity':      entity,
+        'indexPath':   path('oro_workflow_definition_index'),
+        'indexLabel': 'oro.workflow.workflowdefinition.entity_plural_label'|trans,
+        'entityTitle': entity.label
         } %}
         {{ parent() }}
     {% else %}
@@ -65,7 +65,7 @@
     {{ QD.query_designer_column_chain_template('entity-column-chain-template') }}
 
     {% set requiredConstraint = {
-        "NotBlank": null
+    "NotBlank": null
     } %}
     <style type="text/css">
         .tab-data {
@@ -93,20 +93,20 @@
                                 </div>
 
                                 <% if(!stepFrom || stepFrom.get('name')) {
-                                    var stepFromName = stepFrom ? stepFrom.get('name') : '';
+                                var stepFromName = stepFrom ? stepFrom.get('name') : '';
                                 %>
                                 <div class="control-group">
                                     <label class="control-label required">{{ "From step"|trans }}  <em>*</em></label>
                                     <div class="controls">
                                         <select name="step_from" data-validation="{{ requiredConstraint|json_encode }}"
-                                            <% if (name) { %>disabled="disabled"<% } %>
+                                        <% if (name) { %>disabled="disabled"<% } %>
                                         >
-                                            <% _.each(allowedStepsFrom, function (step) { %>
-                                            <option
+                                        <% _.each(allowedStepsFrom, function (step) { %>
+                                        <option
                                                 value="<%= step.get('name') %>"
-                                                <% if (step.get('name') == stepFromName) { %>selected="selected"<% } %>
-                                            ><%= step.get('label') %></option>
-                                            <% }); %>
+                                        <% if (step.get('name') == stepFromName) { %>selected="selected"<% } %>
+                                        ><%= step.get('label') %></option>
+                                        <% }); %>
                                         </select>
                                     </div>
                                 </div>
@@ -117,10 +117,10 @@
                                     <div class="controls">
                                         <select name="step_to" data-validation="{{ requiredConstraint|json_encode }}">
                                             <option value=""></value>
-                                            <% _.each(allowedStepsTo, function (step) { %>
+                                                <% _.each(allowedStepsTo, function (step) { %>
                                             <option
-                                                value="<%= step.get('name') %>"
-                                                <% if (step.get('name') == step_to) { %>selected="selected"<% } %>
+                                                    value="<%= step.get('name') %>"
+                                            <% if (step.get('name') == step_to) { %>selected="selected"<% } %>
                                             ><%= step.get('label') %></option>
                                             <% }); %>
                                         </select>
@@ -147,9 +147,9 @@
                                 {{ UI.getApplicableForUnderscore(form_row(form.transition_prototype_icon))|raw }}
 
                                 <% print('<sc' + 'ript>'); %>
-                                    require(['jquery'], function($) {
-                                    $('#{{ form.transition_prototype_icon.vars.id }}').select2('val', '<%= buttonIcon %>');
-                                    });
+                                require(['jquery'], function($) {
+                                $('#{{ form.transition_prototype_icon.vars.id }}').select2('val', '<%= buttonIcon %>');
+                                });
                                 <% print('</sc' + 'ript>'); %>
 
                                 <div class="control-group">
@@ -206,7 +206,7 @@
                 <ul class="nav nav-tabs">
                     <li class="active"><a href="#step-form" data-toggle="tab">{{ 'Info'|trans }}</a></li>
                     <% if (transitionsAllowed) { %>
-                        <li><a href="#step-transitions" data-toggle="tab">{{ 'Transitions'|trans }}</a></li>
+                    <li><a href="#step-transitions" data-toggle="tab">{{ 'Transitions'|trans }}</a></li>
                     <% } %>
                 </ul>
 
@@ -259,24 +259,6 @@
                     </div>
                     <% } %>
                 </div>
-<<<<<<< HEAD
-=======
-
-                <div class="widget-actions">
-                    <button type="reset" class="btn">{{ "Cancel"|trans }}</button>
-                    <button type="submit" class="btn btn-success">{{ "Save"|trans }}</button>
-                </div>
-            </form>
-
-            <div class="transitions-section">
-                <div style="height: 36px">
-                    <h5 style="display: inline">{{ 'Transitions'|trans }}</h5>
-                    <div class="pull-right">
-                        <button type="button" class="btn btn-primary add-transition"><i class="icon-plus"></i> {{ 'Add transition'|trans }}</button>
-                    </div>
-                </div>
-                <div class="transitions-list-container"></div>
->>>>>>> db948264
             </div>
         </div>
     </script>
@@ -284,10 +266,10 @@
     <script type="text/template" id="step-list-template">
         <table class="grid table-hover table table-bordered table-condensed" style="margin-bottom: 10px">
             <thead>
-                <th>{{ "Step name"|trans }}</th>
-                <th>{{ "Transitions"|trans }}</th>
-                <th>{{ "Poisition"|trans }}</th>
-                <th>{{ "Actions"|trans }}</th>
+            <th>{{ "Step name"|trans }}</th>
+            <th>{{ "Transitions"|trans }}</th>
+            <th>{{ "Poisition"|trans }}</th>
+            <th>{{ "Actions"|trans }}</th>
             </thead>
             <tbody></tbody>
         </table>
@@ -296,9 +278,9 @@
     <script type="text/template" id="step-row-template">
         <td class="step-name">
             <% if (_is_start) { %>
-                <%= label %>
+            <%= label %>
             <% } else { %>
-                <a href="#" class="edit-step" title="{{ 'Edit step'|trans}}"><%= label %></a>
+            <a href="#" class="edit-step" title="{{ 'Edit step'|trans}}"><%= label %></a>
             <% } %>
             <% if (is_final) { %>&nbsp;<span class="label">{{ "Final"|trans }}</span><% } %>
         </td>
@@ -307,9 +289,9 @@
         <td class="step-actions">
             <div class="pull-right">
                 <% if (!_is_start) { %>
-                    <a href="#" class="clone-step" title="{{ 'Clone step'|trans}}"><i class="icon-copy"/></a>
-                    <a href="#" class="edit-step" title="{{ 'Edit step'|trans}}"><i class="icon-edit"/></a>
-                    <a href="#" class="delete-step" title="{{ 'Delete step'|trans}}"><i class="icon-remove"/></a>
+                <a href="#" class="clone-step" title="{{ 'Clone step'|trans}}"><i class="icon-copy"/></a>
+                <a href="#" class="edit-step" title="{{ 'Edit step'|trans}}"><i class="icon-edit"/></a>
+                <a href="#" class="delete-step" title="{{ 'Delete step'|trans}}"><i class="icon-remove"/></a>
                 <% } %>
                 <a href="#" class="add-step-transition" title="{{ 'Add transition'|trans}}"><i class="icon-plus-sign"/></a>
             </div>
@@ -369,7 +351,7 @@
         <td>
             <%= entityField %>
             <% if (!is_entity_attribute) { %>
-                <span class="muted">({{ 'System'|trans }})</span>
+            <span class="muted">({{ 'System'|trans }})</span>
             <% } %>
         </td>
         <td>
@@ -397,13 +379,13 @@
             <th>{{ "Actions"|trans }}</th>
             </thead>
             <tbody>
-                <tr class="no-rows-message">
-                    <td colspan="3">
-                        <div style="padding: 10px 0;text-align: center">
+            <tr class="no-rows-message">
+                <td colspan="3">
+                    <div style="padding: 10px 0;text-align: center">
                             {{ 'There are no transitions yet.'|trans }}
                         </div>
-                    </td>
-                </tr>
+                </td>
+            </tr>
             </tbody>
         </table>
     </script>
@@ -423,137 +405,137 @@
     </script>
 
     {% set startStepSelector %}
-        {% set startStep = entity.startStep ? entity.startStep.name : '' %}
-        <div class="control-group">
-            <label class="control-label">{{ "Default step"|trans }} <em></em></label>
-            <div class="controls">
-                <input type="hidden" name="start_step" value="{{ startStep }}"/>
-            </div>
+    {% set startStep = entity.startStep ? entity.startStep.name : '' %}
+    <div class="control-group">
+        <label class="control-label">{{ "Default step"|trans }} <em></em></label>
+        <div class="controls">
+            <input type="hidden" name="start_step" value="{{ startStep }}"/>
         </div>
+    </div>
     {% endset %}
 
     {% set dataBlocks = [{
-        'title': 'General'|trans,
-        'class': 'active',
-        'subblocks': [
-            {
-            'data': [
-                    form_row(form.label),
-                    form_row(form.related_entity),
-                    startStepSelector,
-                    form_row(form.steps_display_ordered)
-                ]
-            }
-        ]
+    'title': 'General'|trans,
+    'class': 'active',
+    'subblocks': [
+    {
+    'data': [
+    form_row(form.label),
+    form_row(form.related_entity),
+    startStepSelector,
+    form_row(form.steps_display_ordered)
+    ]
+    }
+    ]
     }] %}
 
     {% set stepsListWidget %}
-        <div class="clearfix">
-            <div class="workflow-definition-buttons" style="margin-top: -36px;">
-                <div class="pull-right">
-                    <button type="button" class="btn btn-primary add-transition-btn"><i class="icon-plus"></i> {{ 'Add transition'|trans }}</button>
-                    <button type="button" class="btn btn-primary add-step-btn"><i class="icon-plus"></i> {{ 'Add step'|trans }}</button>
-                </div>
+    <div class="clearfix">
+        <div class="workflow-definition-buttons" style="margin-top: -36px;">
+            <div class="pull-right">
+                <button type="button" class="btn btn-primary add-transition-btn"><i class="icon-plus"></i> {{ 'Add transition'|trans }}</button>
+                <button type="button" class="btn btn-primary add-step-btn"><i class="icon-plus"></i> {{ 'Add step'|trans }}</button>
             </div>
         </div>
-        <div class="workflow-definition-steps-list-container"></div>
-
-        <script type="text/javascript">
-            require([
-                'oroworkflow/js/workflow-management',
-                'oroworkflow/js/workflow-management/workflow/model',
-                'oroworkflow/js/workflow-management/step/model',
-                'oroworkflow/js/workflow-management/transition/model',
-                'oroworkflow/js/workflow-management/transition-definition/model',
-                'oroworkflow/js/workflow-management/attribute/model',
-                'oroworkflow/js/workflow-management/step/collection',
-                'oroworkflow/js/workflow-management/transition/collection',
-                'oroworkflow/js/workflow-management/transition-definition/collection',
-                'oroworkflow/js/workflow-management/attribute/collection'
-            ],
-            function(WorkflowManagement, WorkflowModel,
-                StepModel,
-                TransitionModel,
-                TransitionDefinitionModel,
-                AttributeModel,
-                StepCollection,
-                TransitionCollection,
-                TransitionDefinitionCollection,
-                AttributeCollection
-            ) {
-                var steps = new StepCollection(),
-                    transitions = new TransitionCollection(),
-                    transitionDefinitions = new TransitionDefinitionCollection(),
-                    attributes = new AttributeCollection();
-
-                {% if entity.configuration.steps is defined %}
+    </div>
+    <div class="workflow-definition-steps-list-container"></div>
+
+    <script type="text/javascript">
+        require([
+            'oroworkflow/js/workflow-management',
+            'oroworkflow/js/workflow-management/workflow/model',
+            'oroworkflow/js/workflow-management/step/model',
+            'oroworkflow/js/workflow-management/transition/model',
+            'oroworkflow/js/workflow-management/transition-definition/model',
+            'oroworkflow/js/workflow-management/attribute/model',
+            'oroworkflow/js/workflow-management/step/collection',
+            'oroworkflow/js/workflow-management/transition/collection',
+            'oroworkflow/js/workflow-management/transition-definition/collection',
+            'oroworkflow/js/workflow-management/attribute/collection'
+        ],
+                function(WorkflowManagement, WorkflowModel,
+                         StepModel,
+                         TransitionModel,
+                         TransitionDefinitionModel,
+                         AttributeModel,
+                         StepCollection,
+                         TransitionCollection,
+                         TransitionDefinitionCollection,
+                         AttributeCollection
+                        ) {
+                    var steps = new StepCollection(),
+                            transitions = new TransitionCollection(),
+                            transitionDefinitions = new TransitionDefinitionCollection(),
+                            attributes = new AttributeCollection();
+
+                    {% if entity.configuration.steps is defined %}
                     {% for name, config in entity.configuration.steps %}
-                        {% set config = config|merge({name: name}) %}
-                        steps.add(new StepModel({{ config|json_encode|raw }}));
+                    {% set config = config|merge({name: name}) %}
+                    steps.add(new StepModel({{ config|json_encode|raw }}));
                     {% endfor %}
-                {% endif %}
-
-                {% if entity.configuration.transition_definitions is defined %}
+                    {% endif %}
+
+                    {% if entity.configuration.transition_definitions is defined %}
                     {% for name, config in entity.configuration.transition_definitions %}
-                        {% set config = config|merge({name: name}) %}
-                        transitionDefinitions.add(new TransitionDefinitionModel({{ config|json_encode|raw }}));
+                    {% set config = config|merge({name: name}) %}
+                    transitionDefinitions.add(new TransitionDefinitionModel({{ config|json_encode|raw }}));
                     {% endfor %}
-                {% endif %}
-
-                {% if entity.configuration.transitions is defined %}
+                    {% endif %}
+
+                    {% if entity.configuration.transitions is defined %}
                     {% for name, config in entity.configuration.transitions %}
-                        {% set config = config|merge({name: name}) %}
-                        transitions.add(new TransitionModel({{ config|json_encode|raw }}));
+                    {% set config = config|merge({name: name}) %}
+                    transitions.add(new TransitionModel({{ config|json_encode|raw }}));
                     {% endfor %}
-                {% endif %}
-
-                {% if entity.configuration.attributes is defined %}
+                    {% endif %}
+
+                    {% if entity.configuration.attributes is defined %}
                     {% for name, config in entity.configuration.attributes %}
-                        {% set config = config|merge({name: name, translated_label: config.label|trans }) %}
-                        attributes.add(new AttributeModel({{ config|json_encode|raw }}));
+                    {% set config = config|merge({name: name, translated_label: config.label|trans }) %}
+                    attributes.add(new AttributeModel({{ config|json_encode|raw }}));
                     {% endfor %}
-                {% endif %}
-
-                var configuration = {{ entity.configuration|json_encode|raw }};
-                configuration.name = {{ entity.name|json_encode|raw }};
-                configuration.label = {{ entity.label|json_encode|raw }};
-                configuration.entity = {{ entity.relatedEntity|json_encode|raw }};
-                configuration.entity_attribute = {{ entity.entityAttributeName|default('entity')|json_encode|raw }};
-                configuration.start_step = {{ entity.startStep.name|default(null)|json_encode|raw }};
-                configuration.steps_display_ordered = {{ entity.stepsDisplayOrdered|json_encode|raw }};
-                configuration.steps = steps;
-                configuration.transition_definitions = transitionDefinitions;
-                configuration.transitions = transitions;
-                configuration.attributes = attributes;
-
-                var workflowModel = new WorkflowModel(configuration);
-                workflowModel.setSystemEntities({{ system_entities|json_encode|raw }});
-
-                var workflowManagement = new WorkflowManagement({
-                    el: '#{{ form.vars.id }}',
-                    stepsEl: '.workflow-definition-steps-list-container',
-                    saveBtnEl: '#save-btn',
-                    model: workflowModel
+                    {% endif %}
+
+                    var configuration = {{ entity.configuration|json_encode|raw }};
+                    configuration.name = {{ entity.name|json_encode|raw }};
+                    configuration.label = {{ entity.label|json_encode|raw }};
+                    configuration.entity = {{ entity.relatedEntity|json_encode|raw }};
+                    configuration.entity_attribute = {{ entity.entityAttributeName|default('entity')|json_encode|raw }};
+                    configuration.start_step = {{ entity.startStep.name|default(null)|json_encode|raw }};
+                    configuration.steps_display_ordered = {{ entity.stepsDisplayOrdered|json_encode|raw }};
+                    configuration.steps = steps;
+                    configuration.transition_definitions = transitionDefinitions;
+                    configuration.transitions = transitions;
+                    configuration.attributes = attributes;
+
+                    var workflowModel = new WorkflowModel(configuration);
+                    workflowModel.setSystemEntities({{ system_entities|json_encode|raw }});
+
+                    var workflowManagement = new WorkflowManagement({
+                        el: '#{{ form.vars.id }}',
+                        stepsEl: '.workflow-definition-steps-list-container',
+                        saveBtnEl: '#save-btn',
+                        model: workflowModel
+                    });
+
+                    workflowManagement.render();
                 });
-
-                workflowManagement.render();
-            });
-        </script>
+    </script>
     {% endset %}
 
     {% set dataBlocks = dataBlocks|merge([{
-        'title' : 'Designer'|trans,
-            'subblocks': [
-                {
-                    'title': 'Workflow steps and transitions'|trans,
-                    'data': [stepsListWidget]
-                }
-        ]
+    'title' : 'Designer'|trans,
+    'subblocks': [
+    {
+    'title': 'Workflow steps and transitions'|trans,
+    'data': [stepsListWidget]
+    }
+    ]
     }] ) %}
 
     {% set id = 'workflow-designer' %}
     {% set data = {
-        'dataBlocks': dataBlocks,
+    'dataBlocks': dataBlocks,
     } %}
     {{ parent() }}
 {% endblock content_data %}