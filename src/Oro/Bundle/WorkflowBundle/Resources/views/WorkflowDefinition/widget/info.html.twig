--- conflicted
+++ resolved
@@ -17,20 +17,6 @@
                 'oro.workflow.workflowdefinition.steps_display_ordered.label'|trans,
                 entity.stepsDisplayOrdered ? 'Yes'|trans : 'No'|trans
             ) }}
-<<<<<<< HEAD
-            {{ ui.renderProperty(
-                'oro.workflow.workflowdefinition.priority.label'|trans,
-                entity.priority
-            ) }}
-            {{ ui.renderHtmlProperty(
-                'oro.workflow.workflowdefinition.exclusive_active_groups.label'|trans,
-                ui.renderList(entity.exclusiveActiveGroups)
-            ) }}
-            {{ ui.renderHtmlProperty(
-                'oro.workflow.workflowdefinition.exclusive_record_groups.label'|trans,
-                ui.renderList(entity.exclusiveRecordGroups)
-            ) }}
-=======
             {{ UI.renderProperty(
                 'oro.workflow.workflowdefinition.priority.label'|trans,
                 entity.priority
@@ -54,7 +40,6 @@
 
             {{ UI.renderHtmlProperty('oro.workflow.workflowdefinition.exclusive_active_groups.label'|trans, activeGroups) }}
             {{ UI.renderHtmlProperty('oro.workflow.workflowdefinition.exclusive_record_groups.label'|trans, recordGroups) }}
->>>>>>> ee101344
         </div>
     </div>
 </div>