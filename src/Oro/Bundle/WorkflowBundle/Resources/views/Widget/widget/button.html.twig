{% if workflow.transitionsData|length or workflow.resetAllowed|default(false) %}
    {% set blockId = 'entity-transitions-container-' ~ random() %}
    <div class="btn-group" id="{{ blockId }}">
        {% for data in workflow.transitionsData %}
            {# Show button for start or transit workflow #}
            {% set transitionLabel = data.transition.label|trans({},'workflows') %}
            
            {% set frontendMessage = data.transition.frontendOptions.message %}
            
            {% set transitionMessage = frontendMessage.message|trans(frontendMessage.message_parameters, 'workflows') %}
            {% if transitionMessage and transitionMessage != frontendMessage.message %}
                {# if no translation for message then do not show message #}
                {% set message = {
                    content: transitionMessage|nl2br,
                    title: frontendMessage.title|default(transitionLabel),
                } %}
            {% endif %}

            {% set transitionData = {
                'enabled': data.isAllowed,
<<<<<<< HEAD
                'message': transitionMessage|nl2br,
=======
                'transition-label': transitionLabel,
                'message': (message|default({}))|json_encode,
                'confirmation': data.transition.frontendOptions.confirmation|default({})|json_encode,
>>>>>>> 5e8ade15
                'transition-condition-messages': data.errors
            } %}

            {% if data.transition.displayType == 'dialog' %}
                {% if data.workflowItem is not defined %}
                    {% set data = data|merge({'workflowItem': null}) %}
                    {% if data.transition.hasForm() %}
                        {% set transitionData = transitionData|merge({
                            'dialog-url': path(
                                'oro_workflow_widget_start_transition_form',
                                {
                                    workflowName: data.workflow.name,
                                    transitionName: data.transition.name,
                                    entityId: entity_id
                                }
                            ),
                            'jsDialogWidget': constant('Oro\\Bundle\\WorkflowBundle\\Button\\AbstractTransitionButton::TRANSITION_JS_DIALOG_WIDGET')
                        }) %}
                    {% endif %}

                    {# New workflow #}
                    {% set transitionData = transitionData|merge({'transition-url': path(
                        'oro_api_workflow_start',
                        {
                            workflowName: data.workflow.name,
                            transitionName: data.transition.name,
                            entityId: entity_id
                        })
                    }) %}
                {% endif %}
            {% else %}
                {% if data.workflowItem is not defined %}
                    {% set data = data|merge({'workflowItem': null}) %}
                    {% set transitionData = transitionData|merge({'transition-url': path(
                        'oro_workflow_start_transition_form',
                        {
                            workflowName: data.workflow.name,
                            transitionName: data.transition.name,
                            entityId: entity_id,
                            originalUrl: originalUrl
                        })
                    }) %}
                {% else %}
                    {% set transitionData = transitionData|merge({'transition-url': path(
                        'oro_workflow_transition_form',
                        {
                            transitionName: data.transition.name,
                            workflowItemId: data.workflowItem.id,
                            originalUrl: originalUrl
                        })
                    }) %}
                {% endif %}
            {% endif %}

            {{ workflowMacros.renderTransitionButton(
                data.workflow,
                data.transition,
                data.workflowItem,
                transitionData
            ) }}
        {% endfor %}

        {% if workflow.resetAllowed|default(false) and workflow.workflowItem|default(false) %}
            {% set data = {
                'url': path('oro_api_workflow_delete', {workflowItemId: workflow.workflowItem.id}),
                'title': 'oro.workflow.action.workflow.reset_data'|trans({'{workflow}' : workflow.label|trans({},'workflows')}),
                'workflow_item_id': workflow.workflowItem.id,
            } %}

            {{ workflowMacros.renderResetButton(data, blockId) }}
        {% endif %}
    </div>
{% endif %}<|MERGE_RESOLUTION|>--- conflicted
+++ resolved
@@ -18,13 +18,8 @@
 
             {% set transitionData = {
                 'enabled': data.isAllowed,
-<<<<<<< HEAD
-                'message': transitionMessage|nl2br,
-=======
-                'transition-label': transitionLabel,
                 'message': (message|default({}))|json_encode,
                 'confirmation': data.transition.frontendOptions.confirmation|default({})|json_encode,
->>>>>>> 5e8ade15
                 'transition-condition-messages': data.errors
             } %}
 
