{% if workflow.transitionsData|length or workflow.resetAllowed|default(false) %}
    {% set blockId = 'entity-transitions-container-' ~ random() %}
    <div class="btn-group" id="{{ blockId }}">
        {% for data in workflow.transitionsData %}
            {# Show button for start or transit workflow #}
            {% set transitionMessage = data.transition.message|trans({},'workflows') %}
            {% if transitionMessage == data.transition.message %}
                {# if no translation for message then do not show message #}
                {% set transitionMessage = '' %}
            {% endif %}

            {% set transitionData = {
                'enabled': data.isAllowed,
                'transition-label': data.transition.label|trans({},'workflows'),
<<<<<<< HEAD
                'message': data.transition.message|trans({},'workflows')|nl2br,
=======
                'message': transitionMessage|nl2br,
>>>>>>> c186f93f
                'transition-condition-messages': data.errors
            } %}

            {% if data.transition.displayType == 'dialog' %}
                {% if data.workflowItem is not defined %}
                    {% set data = data|merge({'workflowItem': null}) %}
                    {% if data.transition.hasForm() %}
                        {% set transitionData = transitionData|merge({'dialog-url': path(
                            'oro_workflow_widget_start_transition_form',
                            {
                                workflowName: data.workflow.name,
                                transitionName: data.transition.name,
                                entityId: entity_id
                            })
                        }) %}
                    {% endif %}

                    {# New workflow #}
                    {% set transitionData = transitionData|merge({'transition-url': path(
                        'oro_api_workflow_start',
                        {
                            workflowName: data.workflow.name,
                            transitionName: data.transition.name,
                            entityId: entity_id
                        })
                    }) %}
                {% endif %}
            {% else %}
                {% if data.workflowItem is not defined %}
                    {% set data = data|merge({'workflowItem': null}) %}
                    {% set transitionData = transitionData|merge({'transition-url': path(
                        'oro_workflow_start_transition_form',
                        {
                            workflowName: data.workflow.name,
                            transitionName: data.transition.name,
                            entityId: entity_id
                        })
                    }) %}
                {% else %}
                    {% set transitionData = transitionData|merge({'transition-url': path(
                        'oro_workflow_transition_form',
                        {
                            transitionName: data.transition.name,
                            workflowItemId: data.workflowItem.id
                        })
                    }) %}
                {% endif %}
            {% endif %}

            {{ workflowMacros.renderTransitionButton(
                data.workflow,
                data.transition,
                data.workflowItem,
                transitionData
            ) }}
        {% endfor %}

        {% if workflow.resetAllowed|default(false) and workflow.workflowItem|default(false) %}
            {% set data = {
                'url': path('oro_api_workflow_delete', {workflowItemId: workflow.workflowItem.id}),
                'title': 'oro.workflow.action.workflow.reset_data'|trans({'{workflow}' : workflow.label|trans({},'workflows')}),
                'workflow_item_id': workflow.workflowItem.id,
            } %}

            {{ workflowMacros.renderResetButton(data, blockId) }}
        {% endif %}
    </div>

    {{ workflowMacros.renderTransitionsJs(workflow.transitionsData, blockId) }}
{% endif %}<|MERGE_RESOLUTION|>--- conflicted
+++ resolved
@@ -12,11 +12,7 @@
             {% set transitionData = {
                 'enabled': data.isAllowed,
                 'transition-label': data.transition.label|trans({},'workflows'),
-<<<<<<< HEAD
-                'message': data.transition.message|trans({},'workflows')|nl2br,
-=======
                 'message': transitionMessage|nl2br,
->>>>>>> c186f93f
                 'transition-condition-messages': data.errors
             } %}
 
