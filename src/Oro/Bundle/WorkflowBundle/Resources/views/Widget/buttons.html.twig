--- conflicted
+++ resolved
@@ -1,12 +1,8 @@
 {% if entity is defined and entity is not empty %}
     {% set entity_class = oro_class_name(entity) %}
 {% endif %}
-<<<<<<< HEAD
+
 {% if entity_class is defined and has_workflows(entity_class) and resource_granted('oro_workflow') %}
-=======
-
-{% if entity_class is defined and entity is defined and has_workflows(entity) and resource_granted('oro_workflow') %}
->>>>>>> 0f1c3088
     {{
         oro_widget_render({
             'widgetType': 'buttons',
