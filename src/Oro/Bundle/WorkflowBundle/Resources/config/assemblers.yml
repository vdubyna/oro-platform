parameters:
    oro_workflow.attribute_assembler.class: Oro\Bundle\WorkflowBundle\Model\AttributeAssembler
    oro_workflow.step_assembler.class: Oro\Bundle\WorkflowBundle\Model\StepAssembler
    oro_workflow.transition_assembler.class: Oro\Bundle\WorkflowBundle\Model\TransitionAssembler
    oro_workflow.workflow_assembler.class: Oro\Bundle\WorkflowBundle\Model\WorkflowAssembler
    oro_workflow.form_options_assembler.class: Oro\Bundle\WorkflowBundle\Model\FormOptionsAssembler

services:
    oro_workflow.attribute_assembler:
        class: %oro_workflow.attribute_assembler.class%
        arguments:
            - '@oro_action.attribute_guesser'
            - '@translator'

    oro_workflow.variable_assembler:
        class: 'Oro\Bundle\WorkflowBundle\Model\VariableAssembler'
<<<<<<< HEAD
        arguments:
            - '@oro_workflow.serializer.variable.normalizer'
=======
        public: false
        arguments:
            - '@oro_workflow.serializer.variable.normalizer'
        public: false
>>>>>>> e9fe9377

    oro_workflow.step_assembler:
        class: %oro_workflow.step_assembler.class%

    oro_workflow.transition_assembler:
        class: %oro_workflow.transition_assembler.class%
        arguments:
            - '@oro_workflow.form_options_assembler'
            - '@oro_action.expression.factory'
            - '@oro_action.action_factory'

    oro_workflow.workflow_assembler:
        class: %oro_workflow.workflow_assembler.class%
        arguments:
            - '@service_container'
            - '@oro_workflow.attribute_assembler'
            - '@oro_workflow.step_assembler'
            - '@oro_workflow.transition_assembler'
            - '@oro_workflow.restriction_assembler'
            - '@translator'

    oro_workflow.form_options_assembler:
        class: %oro_workflow.form_options_assembler.class%
        arguments:
            - '@oro_action.action_factory'
        calls:
            - [addConfigurationPass,  ['@oro_action.configuration_pass.replace_property_path']]

    oro_workflow.assembler.transition_trigger.cron:
        class: Oro\Bundle\WorkflowBundle\Model\TransitionTrigger\TransitionCronTriggerAssembler
        public: false
        arguments:
            - '@oro_workflow.transition_trigger.trigger_cron_verifier'

    oro_workflow.assembler.transition_trigger.event:
        class: Oro\Bundle\WorkflowBundle\Model\TransitionTrigger\TransitionEventTriggerAssembler
        public: false
        arguments:
            - '@oro_workflow.transition_trigger.trigger_event_verifier'

    oro_workflow.transition_trigger_assembler:
        class: 'Oro\Bundle\WorkflowBundle\Model\WorkflowTransitionTriggersAssembler'
        calls:
            - [registerAssembler, ['@oro_workflow.assembler.transition_trigger.event']]
            - [registerAssembler, ['@oro_workflow.assembler.transition_trigger.cron']]

    oro_workflow.restriction_assembler:
        class: 'Oro\Bundle\WorkflowBundle\Model\RestrictionAssembler'<|MERGE_RESOLUTION|>--- conflicted
+++ resolved
@@ -14,15 +14,10 @@
 
     oro_workflow.variable_assembler:
         class: 'Oro\Bundle\WorkflowBundle\Model\VariableAssembler'
-<<<<<<< HEAD
-        arguments:
-            - '@oro_workflow.serializer.variable.normalizer'
-=======
         public: false
         arguments:
             - '@oro_workflow.serializer.variable.normalizer'
         public: false
->>>>>>> e9fe9377
 
     oro_workflow.step_assembler:
         class: %oro_workflow.step_assembler.class%
