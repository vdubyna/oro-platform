--- conflicted
+++ resolved
@@ -18,13 +18,8 @@
     oro_workflow.serializer.data.serializer:
         class: %oro_workflow.serializer.data.serializer.class%
         arguments:
-<<<<<<< HEAD
-          -  ['@oro_workflow.serializer.data.normalizer']
-          -  ['@serializer.encoder.json']
-=======
           - ['@oro_workflow.serializer.data.normalizer']
           - ['@serializer.encoder.json']
->>>>>>> cc95d8f6
         calls:
           - [setWorkflowRegistry,  ['@oro_workflow.registry']]
 
@@ -75,11 +70,7 @@
               - '@oro_workflow.serializer.process.normalizer.traversable'
               - '@oro_workflow.serializer.process.normalizer.scalar'
 
-<<<<<<< HEAD
-          -  ['@serializer.encoder.json']
-=======
           - ['@serializer.encoder.json']
->>>>>>> cc95d8f6
 
     oro_workflow.serializer.process.normalizer.process_data:
         class: %oro_workflow.serializer.process.normalizer.process_data.class%
