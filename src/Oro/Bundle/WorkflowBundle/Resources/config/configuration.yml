--- conflicted
+++ resolved
@@ -1,7 +1,12 @@
 parameters:
     oro_workflow.configuration.config.workflow_sole.class: Oro\Bundle\WorkflowBundle\Configuration\WorkflowConfiguration
     oro_workflow.configuration.config.workflow_list.class: Oro\Bundle\WorkflowBundle\Configuration\WorkflowListConfiguration
-<<<<<<< HEAD
+
+    oro_workflow.configuration.handler.step.class: Oro\Bundle\WorkflowBundle\Configuration\Handler\StepHandler
+    oro_workflow.configuration.handler.attribute.class: Oro\Bundle\WorkflowBundle\Configuration\Handler\AttributeHandler
+    oro_workflow.configuration.handler.transition.class: Oro\Bundle\WorkflowBundle\Configuration\Handler\TransitionHandler
+    oro_workflow.configuration.handler.workflow.class: Oro\Bundle\WorkflowBundle\Configuration\Handler\WorkflowHandler
+    
     oro_workflow.configuration.config.process_definition_sole.class: Oro\Bundle\WorkflowBundle\Configuration\ProcessDefinitionConfiguration
     oro_workflow.configuration.config.process_definition_list.class: Oro\Bundle\WorkflowBundle\Configuration\ProcessDefinitionListConfiguration
     oro_workflow.configuration.config.process_trigger_sole.class: Oro\Bundle\WorkflowBundle\Configuration\ProcessTriggerConfiguration
@@ -11,19 +16,8 @@
     oro_workflow.configuration.provider.process_config.class: Oro\Bundle\WorkflowBundle\Configuration\ProcessConfigurationProvider
 
     oro_workflow.configuration.builder.workflow_definition.class: Oro\Bundle\WorkflowBundle\Configuration\WorkflowDefinitionConfigurationBuilder
+    oro_workflow.configuration.builder.workflow_definition.handle.class: Oro\Bundle\WorkflowBundle\Configuration\WorkflowDefinitionHandleBuilder
     oro_workflow.configuration.builder.process_configuration.class: Oro\Bundle\WorkflowBundle\Configuration\ProcessConfigurationBuilder
-=======
-
-    oro_workflow.configuration.handler.step.class: Oro\Bundle\WorkflowBundle\Configuration\Handler\StepHandler
-    oro_workflow.configuration.handler.attribute.class: Oro\Bundle\WorkflowBundle\Configuration\Handler\AttributeHandler
-    oro_workflow.configuration.handler.transition.class: Oro\Bundle\WorkflowBundle\Configuration\Handler\TransitionHandler
-    oro_workflow.configuration.handler.workflow.class: Oro\Bundle\WorkflowBundle\Configuration\Handler\WorkflowHandler
-
-    oro_workflow.configuration.provider.workflow_config.class: Oro\Bundle\WorkflowBundle\Configuration\WorkflowConfigurationProvider
-
-    oro_workflow.configuration.builder.workflow_definition.class: Oro\Bundle\WorkflowBundle\Configuration\WorkflowDefinitionConfigurationBuilder
-    oro_workflow.configuration.builder.workflow_definition.handle.class: Oro\Bundle\WorkflowBundle\Configuration\WorkflowDefinitionHandleBuilder
->>>>>>> 14bcb16a
 
 services:
     oro_workflow.configuration.config.workflow_sole:
@@ -34,7 +28,22 @@
         arguments:
             - @oro_workflow.configuration.config.workflow_sole
 
-<<<<<<< HEAD
+    oro_workflow.configuration.handler.step:
+        class: %oro_workflow.configuration.handler.step.class%
+
+    oro_workflow.configuration.handler.attribute:
+        class: %oro_workflow.configuration.handler.attribute.class%
+
+    oro_workflow.configuration.handler.transition:
+        class: %oro_workflow.configuration.handler.transition.class%
+
+    oro_workflow.configuration.handler.workflow:
+        class: %oro_workflow.configuration.handler.workflow.class%
+        calls:
+            - [addHandler, [@oro_workflow.configuration.handler.step]]
+            - [addHandler, [@oro_workflow.configuration.handler.attribute]]
+            - [addHandler, [@oro_workflow.configuration.handler.transition]]
+
     oro_workflow.configuration.config.process_definition_sole:
         class: %oro_workflow.configuration.config.process_definition_sole.class%
 
@@ -50,23 +59,6 @@
         class: %oro_workflow.configuration.config.process_trigger_list.class%
         arguments:
             - @oro_workflow.configuration.config.process_trigger_sole
-=======
-    oro_workflow.configuration.handler.step:
-        class: %oro_workflow.configuration.handler.step.class%
-
-    oro_workflow.configuration.handler.attribute:
-        class: %oro_workflow.configuration.handler.attribute.class%
-
-    oro_workflow.configuration.handler.transition:
-        class: %oro_workflow.configuration.handler.transition.class%
-
-    oro_workflow.configuration.handler.workflow:
-        class: %oro_workflow.configuration.handler.workflow.class%
-        calls:
-            - [addHandler, [@oro_workflow.configuration.handler.step]]
-            - [addHandler, [@oro_workflow.configuration.handler.attribute]]
-            - [addHandler, [@oro_workflow.configuration.handler.transition]]
->>>>>>> 14bcb16a
 
     oro_workflow.configuration.provider.workflow_config:
         class: %oro_workflow.configuration.provider.workflow_config.class%
@@ -83,11 +75,6 @@
 
     oro_workflow.configuration.builder.workflow_definition:
         class: %oro_workflow.configuration.builder.workflow_definition.class%
-<<<<<<< HEAD
-
-    oro_workflow.configuration.builder.process_configuration:
-        class: %oro_workflow.configuration.builder.process_configuration.class%
-=======
         arguments:
             - @oro_workflow.workflow_assembler
             - @oro_workflow.field_generator
@@ -98,4 +85,6 @@
             - @oro_workflow.configuration.handler.workflow
             - @oro_workflow.configuration.config.workflow_sole
             - @oro_workflow.configuration.builder.workflow_definition
->>>>>>> 14bcb16a
+
+    oro_workflow.configuration.builder.process_configuration:
+        class: %oro_workflow.configuration.builder.process_configuration.class%