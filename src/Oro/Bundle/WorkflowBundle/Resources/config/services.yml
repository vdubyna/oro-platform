parameters:
    oro_workflow.attribute_guesser.class: Oro\Bundle\ActionBundle\Model\AttributeGuesser
    oro_workflow.context_accessor.class: Oro\Bundle\WorkflowBundle\Model\ContextAccessor
    oro_workflow.datagrid.action.workflow_activate.class: Oro\Bundle\WorkflowBundle\Datagrid\Action\WorkflowActivateAction
    oro_workflow.entity_connector.class: Oro\Bundle\WorkflowBundle\Model\EntityConnector
    oro_workflow.manager.class: Oro\Bundle\WorkflowBundle\Model\WorkflowManager
    oro_workflow.process_definition.entity.class: Oro\Bundle\WorkflowBundle\Entity\ProcessDefinition
    oro_workflow.process.process_factory.class: Oro\Bundle\WorkflowBundle\Model\ProcessFactory
    oro_workflow.process.process_handler.class: Oro\Bundle\WorkflowBundle\Model\ProcessHandler
    oro_workflow.process.schedule_policy.exclude_definitions.class: Oro\Bundle\WorkflowBundle\Model\ExcludeDefinitionsProcessSchedulePolicy
    oro_workflow.process.logger.class: Oro\Bundle\WorkflowBundle\Model\ProcessLogger
    oro_workflow.registry.class: Oro\Bundle\WorkflowBundle\Model\WorkflowRegistry
    oro_workflow.workflow_definition.entity.class: Oro\Bundle\WorkflowBundle\Entity\WorkflowDefinition
    oro_workflow.workflow_result.class: Oro\Bundle\WorkflowBundle\Model\WorkflowResult
    oro_workflow.handler.transition_helper.class: Oro\Bundle\WorkflowBundle\Handler\Helper\TransitionHelper
    oro_workflow.handler.transition_handler.class: Oro\Bundle\WorkflowBundle\Handler\TransitionHandler
    oro_workflow.handler.start_transition_handler.class: Oro\Bundle\WorkflowBundle\Handler\StartTransitionHandler

services:
    oro_workflow.attribute_guesser:
        class: %oro_workflow.attribute_guesser.class%
        arguments:
            - '@form.registry'
            - '@doctrine'
            - '@oro_entity_config.provider.entity'
            - '@oro_entity_config.provider.form'
        calls:
            # mapping from doctrine type to attribute parameters
            - [addDoctrineTypeMapping, ["string", "string"]]
            - [addDoctrineTypeMapping, ["integer", "integer"]]
            - [addDoctrineTypeMapping, ["smallint", "integer"]]
            - [addDoctrineTypeMapping, ["bigint", "integer"]]
            - [addDoctrineTypeMapping, ["boolean", "boolean"]]
            - [addDoctrineTypeMapping, ["decimal", "float"]]
            - [addDoctrineTypeMapping, ["date", "object", { class: "DateTime" }]]
            - [addDoctrineTypeMapping, ["time", "object", { class: "DateTime" }]]
            - [addDoctrineTypeMapping, ["datetime", "object", { class: "DateTime" }]]
            - [addDoctrineTypeMapping, ["datetimetz", "object", { class: "DateTime" }]]
            - [addDoctrineTypeMapping, ["text", "string"]]
            - [addDoctrineTypeMapping, ["array", "array"]]
            - [addDoctrineTypeMapping, ["simple_array", "array"]]
            - [addDoctrineTypeMapping, ["json_array", "array"]]
            - [addDoctrineTypeMapping, ["float", "float"]]
            - [addDoctrineTypeMapping, ["guid", "string"]]
            # custom types
            - [addDoctrineTypeMapping, ["percent", "float"]]
            - [addDoctrineTypeMapping, ["money", "float"]]
            # mapping from attribute type to form parameters
            - [addFormTypeMapping, ["string", "text"]]
            - [addFormTypeMapping, ["int", "integer", { precision: 0 }]]
            - [addFormTypeMapping, ["integer", "integer", { precision: 0 }]]
            - [addFormTypeMapping, ["bool", "checkbox"]]
            - [addFormTypeMapping, ["boolean", "checkbox"]]
            - [addFormTypeMapping, ["float", "number"]]
        deprecated: The "%service_id%" service is deprecated since since 1.10. Use "oro_action.attribute_guesser" instead

    oro_workflow.context_accessor:
        class: %oro_workflow.context_accessor.class%
        deprecated: The "%service_id%" service is deprecated since since 1.10. Use "oro_action.context_accessor" instead

    oro_workflow.datagrid.action.workflow_activate:
        class: %oro_workflow.datagrid.action.workflow_activate.class%
        scope: prototype
        tags:
            - { name: oro_datagrid.extension.action.type, type: workflow-activate }

    oro_workflow.entity_connector:
        class: %oro_workflow.entity_connector.class%

    oro_workflow.manager:
        class: %oro_workflow.manager.class%
        arguments:
            - '@doctrine'
            - '@oro_workflow.registry'
            - '@oro_entity.doctrine_helper'
            - '@oro_entity_config.config_manager'

    oro_workflow.process.process_factory:
        class: %oro_workflow.process.process_factory.class%
        arguments:
            - '@oro_workflow.action_assembler'
            - '@oro_workflow.expression.factory'

    oro_workflow.process.process_handler:
        class: %oro_workflow.process.process_handler.class%
        arguments:
            - '@oro_workflow.process.process_factory'
            - '@oro_workflow.process.logger'
            - '@event_dispatcher'

    oro_workflow.process.schedule_policy.exclude_definitions:
        class: %oro_workflow.process.schedule_policy.exclude_definitions.class%
        tags:
            - { name: kernel.event_listener, event: oro_workflow.process.handle_before, method: onProcessHandleBefore }
            - { name: kernel.event_listener, event: oro_workflow.process.handle_after_flush, method: onProcessHandleAfterFlush }

    oro_workflow.process.schedule_policy:
        alias: oro_workflow.process.schedule_policy.exclude_definitions

    oro_workflow.process.logger:
        class: %oro_workflow.process.logger.class%
        arguments:
            - '@oro_entity.doctrine_helper'
            - "@?logger"

    oro_workflow.registry:
        class: %oro_workflow.registry.class%
        arguments:
            - '@doctrine'
            - '@oro_workflow.workflow_assembler'
            - '@oro_entity_config.provider.workflow'

    oro_workflow.permission_registry:
        class: Oro\Bundle\WorkflowBundle\Model\WorkflowPermissionRegistry
        arguments:
            - '@oro_entity.doctrine_helper'
            - '@oro_entity_config.provider.workflow'

    oro_workflow.exclusion_provider.workflow_item_step:
        class: Oro\Bundle\WorkflowBundle\Provider\WorkflowExclusionProvider
        public: false
        tags:
            - { name: oro_entity.exclusion_provider.api }

    oro_workflow.handler.transition_helper:
        class: %oro_workflow.handler.transition_helper.class%
        arguments:
            - '@fos_rest.view_handler'
            - '@twig'

    oro_workflow.handler.transition_handler:
        class: %oro_workflow.handler.transition_handler.class%
        arguments:
            - '@oro_workflow.manager'
            - '@oro_workflow.handler.transition_helper'
            - '@logger'

    oro_workflow.handler.start_transition_handler:
        class: %oro_workflow.handler.start_transition_handler.class%
        arguments:
            - '@oro_workflow.manager'
            - '@oro_workflow.serializer.data.serializer'
            - '@oro_workflow.handler.transition_helper'

<<<<<<< HEAD
    oro_workflow.validation_loader:
        class: Oro\Bundle\WorkflowBundle\Validator\WorkflowValidationLoader
        public: false
        arguments:
            - '@oro_entity.doctrine_helper'
            - '@oro_entity_config.provider.workflow'
=======
    oro_workflow.restriction.manager:
        class: Oro\Bundle\WorkflowBundle\Restriction\RestrictionManager
        arguments:
            - '@oro_workflow.manager'
            - '@oro_entity.doctrine_helper'
>>>>>>> 3984bab9
<|MERGE_RESOLUTION|>--- conflicted
+++ resolved
@@ -142,17 +142,15 @@
             - '@oro_workflow.serializer.data.serializer'
             - '@oro_workflow.handler.transition_helper'
 
-<<<<<<< HEAD
     oro_workflow.validation_loader:
         class: Oro\Bundle\WorkflowBundle\Validator\WorkflowValidationLoader
         public: false
         arguments:
             - '@oro_entity.doctrine_helper'
             - '@oro_entity_config.provider.workflow'
-=======
+
     oro_workflow.restriction.manager:
         class: Oro\Bundle\WorkflowBundle\Restriction\RestrictionManager
         arguments:
             - '@oro_workflow.manager'
-            - '@oro_entity.doctrine_helper'
->>>>>>> 3984bab9
+            - '@oro_entity.doctrine_helper'