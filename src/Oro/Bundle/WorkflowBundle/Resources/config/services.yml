--- conflicted
+++ resolved
@@ -141,6 +141,7 @@
     oro_workflow.handler.workflow_definition:
         class: Oro\Bundle\WorkflowBundle\Handler\WorkflowDefinitionHandler
         arguments:
+            - '@oro_workflow.configuration.builder.workflow_definition.handle'
             - '@oro_workflow.workflow_assembler'
             - '@doctrine'
             - '%oro_workflow.workflow_definition.entity.class%'
@@ -176,12 +177,10 @@
             - '@oro_workflow.process.import.triggers'
             - '%oro_workflow.process_definition.entity.class%'
 
-<<<<<<< HEAD
     oro_workflow.generator.process_configuration:
         class: 'Oro\Bundle\WorkflowBundle\Generator\ProcessConfigurationGenerator'
-=======
+
     oro_workflow.transition.schedule_helper:
         class: 'Oro\Bundle\WorkflowBundle\Model\TransitionScheduleHelper'
         arguments:
-            - '@doctrine'
->>>>>>> 41e9dc05
+            - '@doctrine'