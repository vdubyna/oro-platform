parameters:
    oro_workflow.configuration_provider.class: Oro\Bundle\WorkflowBundle\Configuration\ConfigurationProvider
<<<<<<< HEAD
    oro_workflow.workflow_item_data_normalizer.class: Oro\Bundle\WorkflowBundle\Serializer\Normalizer\WorkflowItemDataNormalizer
    oro_workflow.workflow_item_serialize_subscriber.class: Oro\Bundle\WorkflowBundle\EventListener\WorkflowItemSerializeSubscriber
=======
    oro_workflow.workflow_item_data_normalizer.class: Oro\Bundle\WorkflowBundle\Serializer\Normalizer\WorkflowDataNormalizer
    oro_workflow.workflow_item_serialize_subscriber.class: Oro\Bundle\WorkflowBundle\EventListener\WorkflowItemSerializeSubscriber

    oro_workflow.condition.and.class: Oro\Bundle\WorkflowBundle\Model\Condition\AndCondition
    oro_workflow.condition.or.class: Oro\Bundle\WorkflowBundle\Model\Condition\OrCondition
    oro_workflow.condition.true.class: Oro\Bundle\WorkflowBundle\Model\Condition\TrueCondition
    oro_workflow.condition.false.class: Oro\Bundle\WorkflowBundle\Model\Condition\FalseCondition
>>>>>>> 17e398f6

services:
    oro_workflow.configuration_provider:
        class: %oro_workflow.configuration_provider.class%
        arguments:
            - %kernel.bundles%

<<<<<<< HEAD
#    oro_workflow.workflow_item_data_serializer:
#        class: %serializer.class%
#        arguments:
#          - [@oro_workflow.workflow_item_data_normalizer]
#          - [@serializer.encoder.json]
#
#    oro_workflow.workflow_item_data_normalizer:
#        class: %oro_workflow.workflow_item_data_normalizer.class%
#        arguments: [@doctrine.orm.entity_manager]
#
#    oro_workflow.workflow_item_serialize_subscriber:
#        class: %oro_workflow.workflow_item_serialize_subscriber.class%
#        arguments:
#            - @oro_workflow.workflow_item_data_serializer
#        tags:
#            - { name: doctrine.event_subscriber }
=======
    oro_workflow.workflow_item_data_serializer:
        class: %serializer.class%
        arguments:
          - [@oro_workflow.workflow_item_data_normalizer]
          - [@serializer.encoder.json]

    oro_workflow.workflow_item_data_normalizer:
        class: %oro_workflow.workflow_item_data_normalizer.class%
        arguments: [@doctrine]

    oro_workflow.workflow_item_serialize_subscriber:
        class: %oro_workflow.workflow_item_serialize_subscriber.class%
        arguments:
            - @oro_workflow.workflow_item_data_serializer
        tags:
            - { name: doctrine.event_subscriber }

    oro_workflow.condition.and:
        class: %oro_workflow.condition.and.class%
        tags:
            - {name: oro_workflow.condition, alias: and}

    oro_workflow.condition.or:
        class: %oro_workflow.condition.or.class%
        tags:
            - {name: oro_workflow.condition, alias: or}

    oro_workflow.condition.true:
        class: %oro_workflow.condition.true.class%
        tags:
            - {name: oro_workflow.condition, alias: "true"}

    oro_workflow.condition.false:
        class: %oro_workflow.condition.false.class%
        tags:
            - {name: oro_workflow.condition, alias: "false"}
>>>>>>> 17e398f6
<|MERGE_RESOLUTION|>--- conflicted
+++ resolved
@@ -1,9 +1,5 @@
 parameters:
     oro_workflow.configuration_provider.class: Oro\Bundle\WorkflowBundle\Configuration\ConfigurationProvider
-<<<<<<< HEAD
-    oro_workflow.workflow_item_data_normalizer.class: Oro\Bundle\WorkflowBundle\Serializer\Normalizer\WorkflowItemDataNormalizer
-    oro_workflow.workflow_item_serialize_subscriber.class: Oro\Bundle\WorkflowBundle\EventListener\WorkflowItemSerializeSubscriber
-=======
     oro_workflow.workflow_item_data_normalizer.class: Oro\Bundle\WorkflowBundle\Serializer\Normalizer\WorkflowDataNormalizer
     oro_workflow.workflow_item_serialize_subscriber.class: Oro\Bundle\WorkflowBundle\EventListener\WorkflowItemSerializeSubscriber
 
@@ -11,7 +7,6 @@
     oro_workflow.condition.or.class: Oro\Bundle\WorkflowBundle\Model\Condition\OrCondition
     oro_workflow.condition.true.class: Oro\Bundle\WorkflowBundle\Model\Condition\TrueCondition
     oro_workflow.condition.false.class: Oro\Bundle\WorkflowBundle\Model\Condition\FalseCondition
->>>>>>> 17e398f6
 
 services:
     oro_workflow.configuration_provider:
@@ -19,24 +14,6 @@
         arguments:
             - %kernel.bundles%
 
-<<<<<<< HEAD
-#    oro_workflow.workflow_item_data_serializer:
-#        class: %serializer.class%
-#        arguments:
-#          - [@oro_workflow.workflow_item_data_normalizer]
-#          - [@serializer.encoder.json]
-#
-#    oro_workflow.workflow_item_data_normalizer:
-#        class: %oro_workflow.workflow_item_data_normalizer.class%
-#        arguments: [@doctrine.orm.entity_manager]
-#
-#    oro_workflow.workflow_item_serialize_subscriber:
-#        class: %oro_workflow.workflow_item_serialize_subscriber.class%
-#        arguments:
-#            - @oro_workflow.workflow_item_data_serializer
-#        tags:
-#            - { name: doctrine.event_subscriber }
-=======
     oro_workflow.workflow_item_data_serializer:
         class: %serializer.class%
         arguments:
@@ -72,5 +49,4 @@
     oro_workflow.condition.false:
         class: %oro_workflow.condition.false.class%
         tags:
-            - {name: oro_workflow.condition, alias: "false"}
->>>>>>> 17e398f6
+            - {name: oro_workflow.condition, alias: "false"}