--- conflicted
+++ resolved
@@ -319,7 +319,20 @@
         class: 'Oro\Bundle\WorkflowBundle\Translation\TranslationProcessor'
         public: false
 
-<<<<<<< HEAD
+    oro_workflow.extension.translation_context_resolver:
+        class: 'Oro\Bundle\WorkflowBundle\Extension\TranslationContextResolver'
+        arguments:
+            - '@translator'
+            - '@oro_workflow.translation.key_template_parameters_resolver'
+        tags:
+            - { name: oro_translation.extension.translation_context_resolver }
+
+    oro_workflow.translation.key_template_parameters_resolver:
+        class: 'Oro\Bundle\WorkflowBundle\Translation\KeyTemplateParametersResolver'
+        arguments:
+            - '@translator'
+            - '@oro_workflow.manager'
+
     oro_workflow.filter.workflow:
         class: 'Oro\Bundle\WorkflowBundle\Filter\WorkflowFilter'
         arguments:
@@ -328,18 +341,3 @@
             - '@oro_translation.generator.translation_key'
         tags:
             - { name: oro_filter.extension.orm_filter.filter, type: workflow, datasource: orm }
-=======
-    oro_workflow.extension.translation_context_resolver:
-        class: 'Oro\Bundle\WorkflowBundle\Extension\TranslationContextResolver'
-        arguments:
-            - '@translator'
-            - '@oro_workflow.translation.key_template_parameters_resolver'
-        tags:
-            - { name: oro_translation.extension.translation_context_resolver }
-
-    oro_workflow.translation.key_template_parameters_resolver:
-        class: 'Oro\Bundle\WorkflowBundle\Translation\KeyTemplateParametersResolver'
-        arguments:
-            - '@translator'
-            - '@oro_workflow.manager'
->>>>>>> 7199bbc9
