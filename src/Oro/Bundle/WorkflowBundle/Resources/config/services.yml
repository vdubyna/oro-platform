parameters:
    oro_workflow.entity.process_definition.class: Oro\Bundle\WorkflowBundle\Entity\ProcessDefinition
    oro_workflow.entity.process_trigger.class: Oro\Bundle\WorkflowBundle\Entity\ProcessTrigger
    oro_workflow.entity.workflow_definition.class: Oro\Bundle\WorkflowBundle\Entity\WorkflowDefinition
    oro_workflow.entity.workflow_item.class: Oro\Bundle\WorkflowBundle\Entity\WorkflowItem
    oro_workflow.entity.transition_trigger_cron.class: Oro\Bundle\WorkflowBundle\Entity\TransitionCronTrigger
    oro_workflow.entity.transition_trigger_event.class: Oro\Bundle\WorkflowBundle\Entity\TransitionEventTrigger

services:
    oro_workflow.datagrid.action.workflow_activate:
        class: 'Oro\Bundle\WorkflowBundle\Datagrid\Action\WorkflowActivateAction'
        scope: prototype
        tags:
            - { name: oro_datagrid.extension.action.type, type: workflow-activate }

    oro_workflow.datagrid.action.workflow_deactivate:
        class: 'Oro\Bundle\WorkflowBundle\Datagrid\Action\WorkflowDeactivateAction'
        scope: prototype
        tags:
            - { name: oro_datagrid.extension.action.type, type: workflow-deactivate }

    oro_workflow.entity_connector:
        class: 'Oro\Bundle\WorkflowBundle\Model\WorkflowEntityConnector'
        arguments:
            - '@doctrine'

    oro_workflow.started_workflows.bag:
        class: 'Oro\Bundle\WorkflowBundle\Model\Tools\StartedWorkflowsBag'
        public: false

    oro_workflow.manager:
        class: 'Oro\Bundle\WorkflowBundle\Model\WorkflowManager'
        arguments:
            - '@oro_workflow.registry'
            - '@oro_entity.doctrine_helper'
            - '@oro_workflow.changes.event.dispatcher'
            - '@oro_workflow.entity_connector'
            - '@oro_workflow.started_workflows.bag'
        calls:
            - [addApplicabilityFilter, ['@oro_workflow.applicability_filter.exclusive_record_group']]
            - [setLogger, ['@logger']]
        tags:
            - { name: monolog.logger, channel: oro_workflow }

    # use only for system calls, cli, background listeners, etc, when main definition filters aren't available
    oro_workflow.manager.system:
        class: 'Oro\Bundle\WorkflowBundle\Model\WorkflowManager'
        public: false
        arguments:
            - '@oro_workflow.registry.system'
            - '@oro_entity.doctrine_helper'
            - '@oro_workflow.changes.event.dispatcher'
            - '@oro_workflow.entity_connector'
            - '@oro_workflow.started_workflows.bag'
        calls:
            - [addApplicabilityFilter, ['@oro_workflow.applicability_filter.exclusive_record_group']]
            - [setLogger, ['@logger']]
        tags:
            - { name: monolog.logger, channel: oro_workflow }

    oro_workflow.applicability_filter.exclusive_record_group:
        class: 'Oro\Bundle\WorkflowBundle\Model\WorkflowExclusiveRecordGroupFilter'
        arguments:
            - '@oro_entity.doctrine_helper'

    oro_workflow.abstract.workflow_aware_manager:
        class: 'Oro\Bundle\WorkflowBundle\Model\WorkflowAwareManager'
        abstract: true
        arguments:
            - '@oro_workflow.manager'

    oro_workflow.process.process_factory:
        class: 'Oro\Bundle\WorkflowBundle\Model\ProcessFactory'
        arguments:
            - '@oro_action.action_assembler'
            - '@oro_action.expression.factory'

    oro_workflow.process.process_handler:
        class: 'Oro\Bundle\WorkflowBundle\Model\ProcessHandler'
        arguments:
            - '@oro_workflow.process.process_factory'
            - '@oro_workflow.process.logger'
            - '@event_dispatcher'

    oro_workflow.process.schedule_policy.exclude_definitions:
        class: 'Oro\Bundle\WorkflowBundle\Model\ExcludeDefinitionsProcessSchedulePolicy'
        tags:
            - { name: kernel.event_listener, event: oro_workflow.process.handle_before, method: onProcessHandleBefore }
            - { name: kernel.event_listener, event: oro_workflow.process.handle_after_flush, method: onProcessHandleAfterFlush }

    oro_workflow.process.schedule_policy:
        alias: oro_workflow.process.schedule_policy.exclude_definitions

    oro_workflow.process.logger:
        class: 'Oro\Bundle\WorkflowBundle\Model\ProcessLogger'
        arguments:
            - '@oro_entity.doctrine_helper'
            - "@?logger"
        tags:
            - { name: monolog.logger, channel: oro_workflow }

    oro_workflow.registry.definition_filter.applications:
        class: Oro\Bundle\WorkflowBundle\Model\Filter\WorkflowDefinitionApplicationsRegistryFilter
        public: false
        arguments:
            - '@oro_action.provider.current_application'

    oro_workflow.registry.definition_filter.features:
        class: 'Oro\Bundle\WorkflowBundle\Model\Filter\FeatureCheckerWorkflowRegistryFilter'
        public: false
        arguments:
            - '@oro_featuretoggle.checker.feature_checker'

    oro_workflow.registry.definition_filter.scopes:
        class: Oro\Bundle\WorkflowBundle\Model\Filter\WorkflowDefinitionScopesRegistryFilter
        public: false
        arguments:
            - '@oro_scope.scope_manager'
            - '@doctrine'

    oro_workflow.registry.definition_filters:
        class: Oro\Bundle\WorkflowBundle\Model\Filter\WorkflowDefinitionFilters
        arguments:
            - '@request_stack'
        calls:
            - ['addFilter', ['@oro_workflow.registry.definition_filter.features']]
            - ['addFilter', ['@oro_workflow.registry.definition_filter.scopes']]
            - ['addFilter', ['@oro_workflow.registry.definition_filter.applications']]

    oro_workflow.registry.definition_filters.system:
        parent: oro_workflow.registry.definition_filters
        calls:
            - ['setType', ['system']]

    oro_workflow.registry:
        class: 'Oro\Bundle\WorkflowBundle\Model\WorkflowRegistry'
        arguments:
            - '@doctrine'
            - '@oro_workflow.workflow_assembler'
            - '@oro_workflow.registry.definition_filters'

    # use only for system calls, cli, background listeners, etc, when main definition filters aren't available
    oro_workflow.registry.system:
        class: 'Oro\Bundle\WorkflowBundle\Model\WorkflowRegistry'
        public: false
        arguments:
            - '@doctrine'
            - '@oro_workflow.workflow_assembler'
            - '@oro_workflow.registry.definition_filters.system'

    oro_workflow.registry.workflow_manager:
        class: 'Oro\Bundle\WorkflowBundle\Model\WorkflowManagerRegistry'
        arguments:
            - '@oro_action.provider.current_application'
        calls:
            - ['addManager', ['@oro_workflow.manager', 'default']]
            - ['addManager', ['@oro_workflow.manager.system', 'system']]

    oro_workflow.permission_registry:
        class: 'Oro\Bundle\WorkflowBundle\Model\WorkflowPermissionRegistry'
        public: false
        arguments:
            - '@oro_entity.doctrine_helper'
            - '@oro_workflow.registry'

    oro_workflow.exclusion_provider.workflow_item_step:
        class: 'Oro\Bundle\WorkflowBundle\Provider\WorkflowExclusionProvider'
        public: false
        tags:
            - { name: oro_entity.exclusion_provider.api }

    oro_workflow.provider.virtual_relation.workflow:
        class: 'Oro\Bundle\WorkflowBundle\Provider\WorkflowVirtualRelationProvider'
        arguments:
            - '@oro_workflow.registry'
            - '@oro_entity.doctrine_helper'
        tags:
            - { name: oro_entity.virtual_relation_provider, priority: 150 }

    oro_workflow.handler.transition_helper:
        class: 'Oro\Bundle\WorkflowBundle\Handler\Helper\TransitionHelper'
        arguments:
            - '@fos_rest.view_handler'
            - '@twig'

    oro_workflow.handler.transition_handler:
        class: 'Oro\Bundle\WorkflowBundle\Handler\TransitionHandler'
        arguments:
            - '@oro_workflow.manager'
            - '@oro_workflow.handler.transition_helper'
            - '@logger'
        tags:
            - { name: monolog.logger, channel: oro_workflow }

    oro_workflow.handler.start_transition_handler:
        class: 'Oro\Bundle\WorkflowBundle\Handler\StartTransitionHandler'
        arguments:
            - '@oro_workflow.manager'
            - '@oro_workflow.serializer.data.serializer'
            - '@oro_workflow.handler.transition_helper'
            - '@oro_featuretoggle.checker.feature_checker'

    oro_workflow.handler.transition.form:
        class: 'Oro\Bundle\WorkflowBundle\Form\Handler\TransitionFormHandler'
        arguments:
            - '@request_stack'
            - '@oro_entity.doctrine_helper'

    oro_workflow.database_checker:
        public: false
        class: Oro\Bundle\EntityBundle\Tools\DatabaseChecker
        arguments:
            - '@doctrine'
            - ['oro_workflow_entity_acl', 'oro_workflow_entity_acl_ident', 'oro_workflow_restriction', 'oro_workflow_restriction_ident']
            - '%installed%'
        tags:
            - { name: oro_entity.database_checker }

    oro_workflow.validation_loader:
        class: 'Oro\Bundle\WorkflowBundle\Validator\WorkflowValidationLoader'
        public: false
        arguments:
            - '@oro_workflow.permission_registry'
            - '@oro_workflow.restriction.manager'
            - '@oro_workflow.database_checker'

    oro_workflow.restriction.manager:
        class: 'Oro\Bundle\WorkflowBundle\Restriction\RestrictionManager'
        public: false
        arguments:
            - '@oro_workflow.registry'
            - '@oro_entity.doctrine_helper'

    oro_workflow.changes.event.dispatcher:
        class: 'Symfony\Component\EventDispatcher\EventDispatcher'

    oro_workflow.handler.workflow_definition:
        class: 'Oro\Bundle\WorkflowBundle\Handler\WorkflowDefinitionHandler'
        arguments:
            - '@oro_workflow.changes.event.dispatcher'
            - '@doctrine'
            - '@oro_workflow.manager'

    oro_workflow.process.cron_scheduler:
        class: 'Oro\Bundle\WorkflowBundle\Cron\ProcessTriggerCronScheduler'
        arguments:
            - '@oro_cron.deferred_scheduler'

    oro_workflow.process.definitions_configurator:
        class: 'Oro\Bundle\WorkflowBundle\Configuration\ProcessDefinitionsConfigurator'
        arguments:
            - '@oro_workflow.configuration.builder.process_configuration'
            - '@doctrine'
            - '%oro_workflow.entity.process_definition.class%'

    oro_workflow.process.triggers_configurator:
        class: 'Oro\Bundle\WorkflowBundle\Configuration\ProcessTriggersConfigurator'
        arguments:
            - '@oro_workflow.configuration.builder.process_configuration'
            - '@oro_workflow.process.cron_scheduler'
            - '@doctrine'
            - '%oro_workflow.entity.process_trigger.class%'

    oro_workflow.process.configurator:
        class: 'Oro\Bundle\WorkflowBundle\Configuration\ProcessConfigurator'
        public: true
        arguments:
            - '@doctrine'
            - '@oro_workflow.process.definitions_configurator'
            - '@oro_workflow.process.triggers_configurator'
            - '%oro_workflow.entity.process_definition.class%'

    oro_workflow.repository.workflow_item:
        class: 'Oro\Bundle\WorkflowBundle\Entity\Repository\WorkflowItemRepository'
        parent: oro_entity.abstract_repository
        arguments:
            - '%oro_workflow.entity.workflow_item.class%'

    oro_workflow.repository.process_trigger:
        class: 'Oro\Bundle\WorkflowBundle\Entity\Repository\ProcessTriggerRepository'
        parent: oro_entity.abstract_repository
        arguments:
            - '%oro_workflow.entity.process_trigger.class%'

    oro_workflow.repository.transition_event_trigger:
        class: 'Oro\Bundle\WorkflowBundle\Entity\Repository\TransitionEventTriggerRepository'
        parent: oro_entity.abstract_repository
        arguments:
            - '%oro_workflow.entity.transition_trigger_event.class%'

    oro_workflow.helper.workflow_aware_entity_fetcher:
        class: 'Oro\Bundle\WorkflowBundle\Helper\WorkflowAwareEntityFetcher'
        public: true
        arguments:
            - '@doctrine'

    oro_workflow.helper.transition_event_trigger:
        class: 'Oro\Bundle\WorkflowBundle\Helper\TransitionEventTriggerHelper'
        public: false
        arguments:
            - '@oro_workflow.manager'

    oro_workflow.data_helper:
        class: 'Oro\Bundle\WorkflowBundle\Helper\WorkflowDataHelper'
        arguments:
            - '@oro_workflow.manager'
            - '@oro_security.security_facade'
            - '@translator'
            - '@router'

    oro_workflow.helper.transition_cron_trigger:
        class: 'Oro\Bundle\WorkflowBundle\Helper\TransitionCronTriggerHelper'
        arguments:
            - '@oro_entity.doctrine_helper'
            - '@oro_workflow.helper.workflow_aware_entity_fetcher'

    oro_workflow.transition_trigger.cron_scheduler:
        class: 'Oro\Bundle\WorkflowBundle\Cron\TransitionTriggerCronScheduler'
        arguments:
            - '@oro_cron.deferred_scheduler'

    oro_workflow.validator_expression.dql_expression_verifier:
        class: 'Oro\Bundle\WorkflowBundle\Validator\Expression\DQLExpressionVerifier'

    oro_workflow.validator_expression.cron_expression_verifier:
        class: 'Oro\Bundle\WorkflowBundle\Validator\Expression\CronExpressionVerifier'

    oro_workflow.transition_trigger.update_decider:
        class: 'Oro\Bundle\WorkflowBundle\Model\TransitionTrigger\TransitionTriggersUpdateDecider'
        public: false

    oro_workflow.transition_trigger_updater:
        class: 'Oro\Bundle\WorkflowBundle\Model\TransitionTrigger\TransitionTriggersUpdater'
        arguments:
            - '@oro_entity.doctrine_helper'
            - '@oro_workflow.transition_trigger.update_decider'
            - '@oro_workflow.transition_trigger.cron_scheduler'
            - '@oro_workflow.cache.transition_trigger_event'

    oro_workflow.transition_trigger.trigger_cron_verifier:
        class: 'Oro\Bundle\WorkflowBundle\Model\TransitionTrigger\TransitionTriggerCronVerifier'
        public: false
        arguments:
            - '@oro_workflow.workflow_assembler'
            - '@doctrine'
        calls:
            - ['addOptionVerifier', ['cron', '@oro_workflow.validator_expression.cron_expression_verifier']]
            - ['addOptionVerifier', ['filter', '@oro_workflow.validator_expression.dql_expression_verifier']]

    oro_workflow.transition_trigger.verifier.event_trigger_relation:
        class: 'Oro\Bundle\WorkflowBundle\Model\TransitionTrigger\Verifier\TransitionEventTriggerRelationVerifier'
        public: false

    oro_workflow.transition_trigger.verifier.event_trigger_expression:
        class: 'Oro\Bundle\WorkflowBundle\Model\TransitionTrigger\Verifier\TransitionEventTriggerExpressionVerifier'
        public: false

    oro_workflow.transition_trigger.trigger_event_verifier:
        class: 'Oro\Bundle\WorkflowBundle\Model\TransitionTrigger\Verifier\TransitionEventTriggerCompoundVerifier'
        public: false
        calls:
            - [addVerifier, ['@oro_workflow.transition_trigger.verifier.event_trigger_relation']]
            - [addVerifier, ['@oro_workflow.transition_trigger.verifier.event_trigger_expression']]

    oro_workflow.helper.translation:
        class: 'Oro\Bundle\WorkflowBundle\Helper\WorkflowTranslationHelper'
        arguments:
            - '@translator.default'
            - '@oro_translation.manager.translation'
            - '@oro_translation.helper.translation'

    oro_workflow.translation.processor:
        class: 'Oro\Bundle\WorkflowBundle\Translation\TranslationProcessor'
        arguments:
            - '@oro_workflow.helper.translation'
        tags:
            - { name: oro.workflow.configuration.handler, priority: 150 }
            - { name: oro.workflow.definition_builder.extension }

    oro_workflow.translation.keys_subscriber:
        class: Oro\Bundle\WorkflowBundle\EventListener\WorkflowTranslationKeysSubscriber
        arguments:
            - '@oro_translation.manager.translation'
        tags:
            - { name: oro_workflow.changes.subscriber }

    oro_workflow.translation.translations_datagrid_links_provider:
        class: 'Oro\Bundle\WorkflowBundle\Translation\TranslationsDatagridLinksProvider'
        arguments:
            - '@oro_translation.helper.translation_route'
            - '@oro_translation.provider.language'

    oro_workflow.extension.translation_context_resolver:
        class: 'Oro\Bundle\WorkflowBundle\Extension\TranslationContextResolver'
        arguments:
            - '@translator'
            - '@oro_workflow.translation.key_template_parameters_resolver'
        tags:
            - { name: oro_translation.extension.translation_context_resolver }

    oro_workflow.extension.datagrid_start_transition_button_provider:
        class: 'Oro\Bundle\WorkflowBundle\Extension\DatagridStartTransitionButtonProviderExtension'
        arguments:
            - '@oro_entity.doctrine_helper'
            - '@oro_workflow.registry'
            - '@oro_workflow.provider.start_transition_route'
            - '@oro_action.resolver.destination_page_resolver'
        calls:
            - ['setApplicationProvider', ['@oro_action.provider.current_application']]
        tags:
           - { name: oro.action.extension.button_provider, priority: 100 }

    oro_workflow.extension.start_transition_button_provider:
        class: 'Oro\Bundle\WorkflowBundle\Extension\StartTransitionButtonProviderExtension'
        arguments:
            - '@oro_workflow.registry'
            - '@oro_workflow.provider.start_transition_route'
            - '@oro_action.resolver.destination_page_resolver'
        calls:
            - ['setApplicationProvider', ['@oro_action.provider.current_application']]
        tags:
           - { name: oro.action.extension.button_provider, priority: 110 }

    oro_workflow.extension.transition_button_provider:
        class: 'Oro\Bundle\WorkflowBundle\Extension\TransitionButtonProviderExtension'
        arguments:
            - '@oro_workflow.registry'
            - '@oro_workflow.provider.transition_route'
            - '@oro_action.resolver.destination_page_resolver'
        calls:
            - ['setApplicationProvider', ['@oro_action.provider.current_application']]
        tags:
           - { name: oro.action.extension.button_provider, priority: 120 }

    oro_workflow.translation.key_template_parameters_resolver:
        class: 'Oro\Bundle\WorkflowBundle\Translation\KeyTemplateParametersResolver'
        arguments:
            - '@translator'

    oro_workflow.filter.workflow:
        class: 'Oro\Bundle\WorkflowBundle\Filter\WorkflowFilter'
        arguments:
            - '@form.factory'
            - '@oro_filter.filter_utility'
            - '@oro_workflow.helper.translation'
        tags:
            - { name: oro_filter.extension.orm_filter.filter, type: workflow, datasource: orm }

    oro_workflow.async.execute_process_job:
        class: 'Oro\Bundle\WorkflowBundle\Async\ExecuteProcessJobProcessor'
        arguments:
            - '@oro_entity.doctrine_helper'
            - '@oro_workflow.process.process_handler'
            - '@logger'
        tags:
            - { name: 'oro_message_queue.client.message_processor' }
            - { name: monolog.logger, channel: oro_workflow }

    oro_workflow.listener.grids_subscriber:
        class: 'Oro\Bundle\WorkflowBundle\EventListener\GridsSubscriber'
        arguments:
            - '@oro_featuretoggle.checker.feature_checker'
        tags:
            - { name: kernel.event_subscriber }

    oro_workflow.manager.workflow_scope:
        class: 'Oro\Bundle\WorkflowBundle\Scope\WorkflowScopeManager'
        arguments:
            - '@doctrine'
            - '@oro_scope.scope_manager'
            - '@logger'
        tags:
            - { name: monolog.logger, channel: oro_workflow }

    oro_workflow.provider.start_transition_route:
        class: 'Oro\Bundle\ActionBundle\Provider\RouteProvider'
        arguments:
            - 'oro_workflow_widget_start_transition_form'
            - 'oro_workflow_start_transition_form'
            - 'oro_api_workflow_start'

    oro_workflow.provider.transition_route:
        class: 'Oro\Bundle\ActionBundle\Provider\RouteProvider'
        arguments:
            - 'oro_workflow_widget_transition_form'
            - 'oro_workflow_transition_form'
            - 'oro_api_workflow_transit'

    oro_workflow.provider.workflow_definition_choices_groups:
        class: 'Oro\Bundle\WorkflowBundle\Provider\WorkflowDefinitionChoicesGroupProvider'
        arguments:
            - '@doctrine'

    oro_workflow.operation_registry.filter:
        class: Oro\Bundle\WorkflowBundle\Filter\WorkflowOperationFilter
        arguments:
            - '@doctrine'
        tags:
            - { name: oro_action.operation_registry.filter }

    oro_workflow.transition_data.provider:
        class: 'Oro\Bundle\WorkflowBundle\Provider\TransitionDataProvider'
        arguments:
            - '@oro_workflow.manager'

    oro_workflow.workflow_data.provider:
        class: 'Oro\Bundle\WorkflowBundle\Provider\WorkflowDataProvider'
        arguments:
<<<<<<< HEAD
            - '@oro_workflow.manager'
            - '@oro_workflow.transition_data.provider'

    oro_workflow.variable_guesser:
            class: 'Oro\Bundle\WorkflowBundle\Model\VariableGuesser'
            calls:
                # mapping from variable type to form parameters
                # an additional array with form options can be added
                - [addFormTypeMapping, ['string', 'Symfony\Component\Form\Extension\Core\Type\TextType']]
                - [addFormTypeMapping, ['int', 'Symfony\Component\Form\Extension\Core\Type\IntegerType']]
                - [addFormTypeMapping, ['integer', 'Symfony\Component\Form\Extension\Core\Type\IntegerType']]
                - [addFormTypeMapping, ['bool', 'Symfony\Component\Form\Extension\Core\Type\CheckboxType']]
                - [addFormTypeMapping, ['boolean', 'Symfony\Component\Form\Extension\Core\Type\CheckboxType']]
                - [addFormTypeMapping, ['float', 'Symfony\Component\Form\Extension\Core\Type\NumberType']]
                - [addFormTypeMapping, ['array', 'Symfony\Component\Form\Extension\Core\Type\CollectionType']]
=======
            - '@oro_workflow.registry.workflow_manager'
            - '@oro_workflow.transition_data.provider'
>>>>>>> 441bdf19
<|MERGE_RESOLUTION|>--- conflicted
+++ resolved
@@ -506,8 +506,7 @@
     oro_workflow.workflow_data.provider:
         class: 'Oro\Bundle\WorkflowBundle\Provider\WorkflowDataProvider'
         arguments:
-<<<<<<< HEAD
-            - '@oro_workflow.manager'
+            - '@oro_workflow.registry.workflow_manager'
             - '@oro_workflow.transition_data.provider'
 
     oro_workflow.variable_guesser:
@@ -522,7 +521,3 @@
                 - [addFormTypeMapping, ['boolean', 'Symfony\Component\Form\Extension\Core\Type\CheckboxType']]
                 - [addFormTypeMapping, ['float', 'Symfony\Component\Form\Extension\Core\Type\NumberType']]
                 - [addFormTypeMapping, ['array', 'Symfony\Component\Form\Extension\Core\Type\CollectionType']]
-=======
-            - '@oro_workflow.registry.workflow_manager'
-            - '@oro_workflow.transition_data.provider'
->>>>>>> 441bdf19
