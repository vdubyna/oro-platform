--- conflicted
+++ resolved
@@ -177,12 +177,8 @@
             - '@oro_workflow.process.import.triggers'
             - '%oro_workflow.process_definition.entity.class%'
 
-    oro_workflow.generator.process_configuration:
-        class: 'Oro\Bundle\WorkflowBundle\Generator\ProcessConfigurationGenerator'
-
     oro_workflow.transition.schedule_helper:
         class: 'Oro\Bundle\WorkflowBundle\Model\TransitionScheduleHelper'
-<<<<<<< HEAD
         public: true
         arguments:
             - '@doctrine'
@@ -204,11 +200,9 @@
             - ['addOptionVerifier', ['cron', '@oro_workflow.validator_expression.cron_expression_verifier']]
             - ['addOptionVerifier', ['filter', '@oro_workflow.validator_expression.dql_expression_verifier']]
 
-    oro_workflow.generator.process_configuration_generator:
+    oro_workflow.generator.process_configuration:
         class: Oro\Bundle\WorkflowBundle\Generator\ProcessConfigurationGenerator
         public: false
-=======
->>>>>>> 6959791d
         arguments:
             - '@oro_workflow.generator.trigger_schedule_options_verifier'
             - '%%oro_workflow.workflow_item.entity.class%'