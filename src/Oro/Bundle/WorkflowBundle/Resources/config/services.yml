--- conflicted
+++ resolved
@@ -514,24 +514,6 @@
             - '@oro_workflow.registry.workflow_manager'
             - '@oro_workflow.transition_data.provider'
 
-<<<<<<< HEAD
-    oro_workflow.transition_form.data_provider.transition_page_form:
-        class: 'Oro\Bundle\WorkflowBundle\Provider\TransitionPageFormTemplateDataProvider'
-        tags:
-            - { name: oro_form.form_template_data_provider, alias: transition_page_form }
-
-    oro_workflow.handler.transition.form.page_form:
-        class: 'Oro\Bundle\WorkflowBundle\Form\Handler\TransitionCustomFormHandler'
-        arguments:
-            - '@oro_form.registry.form_handler'
-
-    oro_workflow.helper.transition_widget:
-        class: 'Oro\Bundle\WorkflowBundle\Helper\TransitionWidgetHelper'
-        arguments:
-            - '@oro_entity.doctrine_helper'
-            - '@form.factory'
-            - '@oro_workflow.serializer.data.serializer'
-=======
     oro_workflow.variable_guesser:
             class: 'Oro\Bundle\WorkflowBundle\Model\VariableGuesser'
             calls:
@@ -544,4 +526,20 @@
                 - [addFormTypeMapping, ['boolean', 'Symfony\Component\Form\Extension\Core\Type\CheckboxType']]
                 - [addFormTypeMapping, ['float', 'Symfony\Component\Form\Extension\Core\Type\NumberType']]
                 - [addFormTypeMapping, ['array', 'Symfony\Component\Form\Extension\Core\Type\CollectionType', {allow_add: true, allow_delete: true, prototype: true}]]
->>>>>>> 9f6bc063
+
+    oro_workflow.transition_form.data_provider.transition_page_form:
+        class: 'Oro\Bundle\WorkflowBundle\Provider\TransitionPageFormTemplateDataProvider'
+        tags:
+            - { name: oro_form.form_template_data_provider, alias: transition_page_form }
+
+    oro_workflow.handler.transition.form.page_form:
+        class: 'Oro\Bundle\WorkflowBundle\Form\Handler\TransitionCustomFormHandler'
+        arguments:
+            - '@oro_form.registry.form_handler'
+
+    oro_workflow.helper.transition_widget:
+        class: 'Oro\Bundle\WorkflowBundle\Helper\TransitionWidgetHelper'
+        arguments:
+            - '@oro_entity.doctrine_helper'
+            - '@form.factory'
+            - '@oro_workflow.serializer.data.serializer'