--- conflicted
+++ resolved
@@ -236,8 +236,6 @@
         arguments:
             - '%oro_workflow.workflow_item.entity.class%'
 
-<<<<<<< HEAD
-=======
     oro_workflow.repository.process_trigger:
         class: 'Oro\Bundle\WorkflowBundle\Entity\Repository\ProcessTriggerRepository'
         parent: oro_entity.abstract_repository
@@ -250,15 +248,6 @@
         arguments:
             - '%oro_workflow.entity.transition_trigger_event.class%'
 
-    oro_workflow.transition_schedule.items_fetcher:
-        class: Oro\Bundle\WorkflowBundle\Model\TransitionSchedule\ItemsFetcher
-        public: true
-        arguments:
-            - '@oro_workflow.transition_schedule.query_factory'
-            - '@oro_workflow.manager'
-            - '@oro_workflow.repository.workflow_item'
-
->>>>>>> 0ee14d0e
     oro_workflow.helper.transition_event_trigger:
         class: Oro\Bundle\WorkflowBundle\Helper\TransitionEventTriggerHelper
         public: false
@@ -292,7 +281,6 @@
         arguments:
             - '@oro_entity.doctrine_helper'
             - '@oro_workflow.transition_trigger.update_decider'
-<<<<<<< HEAD
             - '@oro_workflow.transition_trigger.cron_scheduler'
 
     oro_workflow.transition_trigger.trigger_cron_verifier:
@@ -303,7 +291,4 @@
             - '@doctrine'
         calls:
             - ['addOptionVerifier', ['cron', '@oro_workflow.validator_expression.cron_expression_verifier']]
-            - ['addOptionVerifier', ['filter', '@oro_workflow.validator_expression.dql_expression_verifier']]
-=======
-            - '@oro_workflow.transition_trigger.cron_scheduler'
->>>>>>> 0ee14d0e
+            - ['addOptionVerifier', ['filter', '@oro_workflow.validator_expression.dql_expression_verifier']]