--- conflicted
+++ resolved
@@ -382,18 +382,16 @@
             - 'oro_workflow_start_transition_form'
             - 'oro_api_workflow_start'
 
-<<<<<<< HEAD
     oro_workflow.provider.transition_route:
         class: 'Oro\Bundle\ActionBundle\Provider\RouteProvider'
         arguments:
             - 'oro_workflow_widget_transition_form'
             - 'oro_workflow_transition_form'
             - 'oro_api_workflow_transit'
-=======
+
     oro_workflow.operation_registry.filter:
         class: Oro\Bundle\WorkflowBundle\Filter\WorkflowOperationFilter
         arguments:
             - '@doctrine'
         tags:
-            - { name: oro_action.operation_registry.filter }
->>>>>>> 2ae3ae2a
+            - { name: oro_action.operation_registry.filter }