parameters:
    oro_workflow.entity.process_definition.class: Oro\Bundle\WorkflowBundle\Entity\ProcessDefinition
    oro_workflow.entity.process_trigger.class: Oro\Bundle\WorkflowBundle\Entity\ProcessTrigger
    oro_workflow.entity.workflow_definition.class: Oro\Bundle\WorkflowBundle\Entity\WorkflowDefinition
    oro_workflow.entity.workflow_item.class: Oro\Bundle\WorkflowBundle\Entity\WorkflowItem
    oro_workflow.entity.transition_trigger_cron.class: Oro\Bundle\WorkflowBundle\Entity\TransitionCronTrigger
    oro_workflow.entity.transition_trigger_event.class: Oro\Bundle\WorkflowBundle\Entity\TransitionEventTrigger

services:
    oro_workflow.datagrid.action.workflow_activate:
        class: 'Oro\Bundle\WorkflowBundle\Datagrid\Action\WorkflowActivateAction'
        scope: prototype
        tags:
            - { name: oro_datagrid.extension.action.type, type: workflow-activate }

    oro_workflow.datagrid.action.workflow_deactivate:
        class: 'Oro\Bundle\WorkflowBundle\Datagrid\Action\WorkflowDeactivateAction'
        scope: prototype
        tags:
            - { name: oro_datagrid.extension.action.type, type: workflow-deactivate }

    oro_workflow.entity_connector:
        class: 'Oro\Bundle\WorkflowBundle\Model\WorkflowEntityConnector'
        arguments:
            - '@doctrine'

    oro_workflow.started_workflows.bag:
        class: 'Oro\Bundle\WorkflowBundle\Model\Tools\StartedWorkflowsBag'
        public: false

    oro_workflow.manager:
        class: 'Oro\Bundle\WorkflowBundle\Model\WorkflowManager'
        arguments:
            - '@oro_workflow.registry'
            - '@oro_entity.doctrine_helper'
            - '@oro_workflow.changes.event.dispatcher'
            - '@oro_workflow.entity_connector'
            - '@oro_workflow.started_workflows.bag'
        calls:
            - [addApplicabilityFilter, ['@oro_workflow.applicability_filter.exclusive_record_group']]
            - [setLogger, ['@logger']]
        tags:
            - { name: monolog.logger, channel: oro_workflow }

    # use only for system calls, cli, background listeners, etc, when main definition filters aren't available
    oro_workflow.manager.system:
        class: 'Oro\Bundle\WorkflowBundle\Model\WorkflowManager'
        public: false
        arguments:
            - '@oro_workflow.registry.system'
            - '@oro_entity.doctrine_helper'
            - '@oro_workflow.changes.event.dispatcher'
            - '@oro_workflow.entity_connector'
            - '@oro_workflow.started_workflows.bag'
        calls:
            - [addApplicabilityFilter, ['@oro_workflow.applicability_filter.exclusive_record_group']]
            - [setLogger, ['@logger']]
        tags:
            - { name: monolog.logger, channel: oro_workflow }

    oro_workflow.applicability_filter.exclusive_record_group:
        class: 'Oro\Bundle\WorkflowBundle\Model\WorkflowExclusiveRecordGroupFilter'
        arguments:
            - '@oro_entity.doctrine_helper'

    oro_workflow.abstract.workflow_aware_manager:
        class: 'Oro\Bundle\WorkflowBundle\Model\WorkflowAwareManager'
        abstract: true
        arguments:
            - '@oro_workflow.manager'

    oro_workflow.process.process_factory:
        class: 'Oro\Bundle\WorkflowBundle\Model\ProcessFactory'
        arguments:
            - '@oro_action.action_assembler'
            - '@oro_action.expression.factory'

    oro_workflow.process.process_handler:
        class: 'Oro\Bundle\WorkflowBundle\Model\ProcessHandler'
        arguments:
            - '@oro_workflow.process.process_factory'
            - '@oro_workflow.process.logger'
            - '@event_dispatcher'

    oro_workflow.process.schedule_policy.exclude_definitions:
        class: 'Oro\Bundle\WorkflowBundle\Model\ExcludeDefinitionsProcessSchedulePolicy'
        tags:
            - { name: kernel.event_listener, event: oro_workflow.process.handle_before, method: onProcessHandleBefore }
            - { name: kernel.event_listener, event: oro_workflow.process.handle_after_flush, method: onProcessHandleAfterFlush }

    oro_workflow.process.schedule_policy:
        alias: oro_workflow.process.schedule_policy.exclude_definitions

    oro_workflow.process.logger:
        class: 'Oro\Bundle\WorkflowBundle\Model\ProcessLogger'
        arguments:
            - '@oro_entity.doctrine_helper'
            - "@?logger"
        tags:
            - { name: monolog.logger, channel: oro_workflow }

    oro_workflow.registry.definition_filter.applications:
        class: Oro\Bundle\WorkflowBundle\Model\Filter\WorkflowDefinitionApplicationsRegistryFilter
        public: false
        arguments:
            - '@oro_action.provider.current_application'

    oro_workflow.registry.definition_filter.features:
        class: 'Oro\Bundle\WorkflowBundle\Model\Filter\FeatureCheckerWorkflowRegistryFilter'
        public: false
        arguments:
            - '@oro_featuretoggle.checker.feature_checker'

    oro_workflow.registry.definition_filter.scopes:
        class: Oro\Bundle\WorkflowBundle\Model\Filter\WorkflowDefinitionScopesRegistryFilter
        public: false
        arguments:
            - '@oro_scope.scope_manager'
            - '@doctrine'

    oro_workflow.registry.definition_filters:
        class: Oro\Bundle\WorkflowBundle\Model\Filter\WorkflowDefinitionFilters
        arguments:
            - '@request_stack'
        calls:
            - ['addFilter', ['@oro_workflow.registry.definition_filter.features']]
            - ['addFilter', ['@oro_workflow.registry.definition_filter.scopes']]
            - ['addFilter', ['@oro_workflow.registry.definition_filter.applications']]

    oro_workflow.registry.definition_filters.system:
        parent: oro_workflow.registry.definition_filters
        calls:
            - ['setType', ['system']]

    oro_workflow.registry:
        class: 'Oro\Bundle\WorkflowBundle\Model\WorkflowRegistry'
        arguments:
            - '@doctrine'
            - '@oro_workflow.workflow_assembler'
            - '@oro_workflow.registry.definition_filters'

    # use only for system calls, cli, background listeners, etc, when main definition filters aren't available
    oro_workflow.registry.system:
        class: 'Oro\Bundle\WorkflowBundle\Model\WorkflowRegistry'
        arguments:
            - '@doctrine'
            - '@oro_workflow.workflow_assembler'
            - '@oro_workflow.registry.definition_filters.system'

    oro_workflow.registry.workflow_manager:
        class: 'Oro\Bundle\WorkflowBundle\Model\WorkflowManagerRegistry'
        arguments:
            - '@oro_action.provider.current_application'
        calls:
            - ['addManager', ['@oro_workflow.manager', 'default']]
            - ['addManager', ['@oro_workflow.manager.system', 'system']]

    oro_workflow.permission_registry:
        class: 'Oro\Bundle\WorkflowBundle\Model\WorkflowPermissionRegistry'
        public: false
        arguments:
            - '@oro_entity.doctrine_helper'
            - '@oro_workflow.registry'

    oro_workflow.exclusion_provider.workflow_item_step:
        class: 'Oro\Bundle\WorkflowBundle\Provider\WorkflowExclusionProvider'
        public: false
        tags:
            - { name: oro_entity.exclusion_provider.api }

    oro_workflow.provider.virtual_relation.workflow:
        class: 'Oro\Bundle\WorkflowBundle\Provider\WorkflowVirtualRelationProvider'
        arguments:
            - '@oro_workflow.registry'
            - '@oro_entity.doctrine_helper'
        tags:
            - { name: oro_entity.virtual_relation_provider, priority: 150 }

    oro_workflow.handler.widget_template.transition_helper:
        class: 'Oro\Bundle\WorkflowBundle\Handler\Helper\TransitionWidgetTemplateHelper'
        arguments:
            - '@fos_rest.view_handler'
            - '@twig'

    oro_workflow.provider.page_data.start_transition:
        class: Oro\Bundle\WorkflowBundle\Provider\PageData\StartTransitionPageDataProvider
        arguments:
            - '@oro_workflow.manager'
            - '@oro_action.helper.context'
            - '@event_dispatcher'
            - '@oro_workflow.provider.start_transition_route'
            - '@router'

    oro_workflow.provider.page_data.transition:
        class: Oro\Bundle\WorkflowBundle\Provider\PageData\TransitionPageDataProvider
        arguments:
            - '@oro_workflow.manager'
            - '@oro_workflow.provider.transition_route'
            - '@router'

    oro_workflow.database_checker:
        public: false
        class: Oro\Bundle\EntityBundle\Tools\DatabaseChecker
        arguments:
            - '@doctrine'
            - ['oro_workflow_entity_acl', 'oro_workflow_entity_acl_ident', 'oro_workflow_restriction', 'oro_workflow_restriction_ident']
            - '%installed%'
        tags:
            - { name: oro_entity.database_checker }

    oro_workflow.validation_loader:
        class: 'Oro\Bundle\WorkflowBundle\Validator\WorkflowValidationLoader'
        public: false
        arguments:
            - '@oro_workflow.permission_registry'
            - '@oro_workflow.restriction.manager'
            - '@oro_workflow.database_checker'

    oro_workflow.restriction.manager:
        class: 'Oro\Bundle\WorkflowBundle\Restriction\RestrictionManager'
        public: false
        arguments:
            - '@oro_workflow.registry'
            - '@oro_entity.doctrine_helper'

    oro_workflow.changes.event.dispatcher:
        class: 'Symfony\Component\EventDispatcher\EventDispatcher'

    oro_workflow.handler.workflow_definition:
        class: 'Oro\Bundle\WorkflowBundle\Handler\WorkflowDefinitionHandler'
        arguments:
            - '@oro_workflow.changes.event.dispatcher'
            - '@doctrine'
            - '@oro_workflow.manager'

    oro_workflow.handler.workflow_variables:
        class: 'Oro\Bundle\WorkflowBundle\Handler\WorkflowVariablesHandler'
        arguments:
            - '@oro_workflow.changes.event.dispatcher'
            - '@doctrine'
            - '@oro_workflow.manager'

    oro_workflow.process.cron_scheduler:
        class: 'Oro\Bundle\WorkflowBundle\Cron\ProcessTriggerCronScheduler'
        arguments:
            - '@oro_cron.deferred_scheduler'

    oro_workflow.process.definitions_configurator:
        class: 'Oro\Bundle\WorkflowBundle\Configuration\ProcessDefinitionsConfigurator'
        arguments:
            - '@oro_workflow.configuration.builder.process_configuration'
            - '@doctrine'
            - '%oro_workflow.entity.process_definition.class%'

    oro_workflow.process.triggers_configurator:
        class: 'Oro\Bundle\WorkflowBundle\Configuration\ProcessTriggersConfigurator'
        arguments:
            - '@oro_workflow.configuration.builder.process_configuration'
            - '@oro_workflow.process.cron_scheduler'
            - '@doctrine'
            - '%oro_workflow.entity.process_trigger.class%'

    oro_workflow.process.configurator:
        class: 'Oro\Bundle\WorkflowBundle\Configuration\ProcessConfigurator'
        public: true
        arguments:
            - '@doctrine'
            - '@oro_workflow.process.definitions_configurator'
            - '@oro_workflow.process.triggers_configurator'
            - '%oro_workflow.entity.process_definition.class%'

    oro_workflow.repository.workflow_item:
        class: 'Oro\Bundle\WorkflowBundle\Entity\Repository\WorkflowItemRepository'
        parent: oro_entity.abstract_repository
        arguments:
            - '%oro_workflow.entity.workflow_item.class%'

    oro_workflow.repository.process_trigger:
        class: 'Oro\Bundle\WorkflowBundle\Entity\Repository\ProcessTriggerRepository'
        parent: oro_entity.abstract_repository
        arguments:
            - '%oro_workflow.entity.process_trigger.class%'

    oro_workflow.repository.transition_event_trigger:
        class: 'Oro\Bundle\WorkflowBundle\Entity\Repository\TransitionEventTriggerRepository'
        parent: oro_entity.abstract_repository
        arguments:
            - '%oro_workflow.entity.transition_trigger_event.class%'

    oro_workflow.helper.workflow_aware_entity_fetcher:
        class: 'Oro\Bundle\WorkflowBundle\Helper\WorkflowAwareEntityFetcher'
        public: true
        arguments:
            - '@doctrine'

    oro_workflow.helper.transition_event_trigger:
        class: 'Oro\Bundle\WorkflowBundle\Helper\TransitionEventTriggerHelper'
        public: false
        arguments:
            - '@oro_workflow.manager'

    oro_workflow.data_helper:
        class: 'Oro\Bundle\WorkflowBundle\Helper\WorkflowDataHelper'
        arguments:
            - '@oro_workflow.manager'
            - '@oro_security.security_facade'
            - '@translator'
            - '@router'

    oro_workflow.helper.transition_cron_trigger:
        class: 'Oro\Bundle\WorkflowBundle\Helper\TransitionCronTriggerHelper'
        arguments:
            - '@oro_entity.doctrine_helper'
            - '@oro_workflow.helper.workflow_aware_entity_fetcher'

    oro_workflow.transition_trigger.cron_scheduler:
        class: 'Oro\Bundle\WorkflowBundle\Cron\TransitionTriggerCronScheduler'
        arguments:
            - '@oro_cron.deferred_scheduler'

    oro_workflow.validator_expression.dql_expression_verifier:
        class: 'Oro\Bundle\WorkflowBundle\Validator\Expression\DQLExpressionVerifier'

    oro_workflow.validator_expression.cron_expression_verifier:
        class: 'Oro\Bundle\WorkflowBundle\Validator\Expression\CronExpressionVerifier'

    oro_workflow.transition_trigger.update_decider:
        class: 'Oro\Bundle\WorkflowBundle\Model\TransitionTrigger\TransitionTriggersUpdateDecider'
        public: false

    oro_workflow.transition_trigger_updater:
        class: 'Oro\Bundle\WorkflowBundle\Model\TransitionTrigger\TransitionTriggersUpdater'
        arguments:
            - '@oro_entity.doctrine_helper'
            - '@oro_workflow.transition_trigger.update_decider'
            - '@oro_workflow.transition_trigger.cron_scheduler'
            - '@oro_workflow.cache.transition_trigger_event'

    oro_workflow.transition_trigger.trigger_cron_verifier:
        class: 'Oro\Bundle\WorkflowBundle\Model\TransitionTrigger\TransitionTriggerCronVerifier'
        public: false
        arguments:
            - '@oro_workflow.workflow_assembler'
            - '@doctrine'
        calls:
            - ['addOptionVerifier', ['cron', '@oro_workflow.validator_expression.cron_expression_verifier']]
            - ['addOptionVerifier', ['filter', '@oro_workflow.validator_expression.dql_expression_verifier']]

    oro_workflow.transition_trigger.verifier.event_trigger_relation:
        class: 'Oro\Bundle\WorkflowBundle\Model\TransitionTrigger\Verifier\TransitionEventTriggerRelationVerifier'
        public: false

    oro_workflow.transition_trigger.verifier.event_trigger_expression:
        class: 'Oro\Bundle\WorkflowBundle\Model\TransitionTrigger\Verifier\TransitionEventTriggerExpressionVerifier'
        public: false

    oro_workflow.transition_trigger.trigger_event_verifier:
        class: 'Oro\Bundle\WorkflowBundle\Model\TransitionTrigger\Verifier\TransitionEventTriggerCompoundVerifier'
        public: false
        calls:
            - [addVerifier, ['@oro_workflow.transition_trigger.verifier.event_trigger_relation']]
            - [addVerifier, ['@oro_workflow.transition_trigger.verifier.event_trigger_expression']]

    oro_workflow.helper.translation:
        class: 'Oro\Bundle\WorkflowBundle\Helper\WorkflowTranslationHelper'
        arguments:
            - '@translator.default'
            - '@oro_translation.manager.translation'
            - '@oro_translation.helper.translation'

    oro_workflow.translation.processor:
        class: 'Oro\Bundle\WorkflowBundle\Translation\TranslationProcessor'
        arguments:
            - '@oro_workflow.helper.translation'
        tags:
            - { name: oro.workflow.configuration.handler, priority: 150 }
            - { name: oro.workflow.definition_builder.extension }

    oro_workflow.translation.keys_subscriber:
        class: Oro\Bundle\WorkflowBundle\EventListener\WorkflowTranslationKeysSubscriber
        arguments:
            - '@oro_translation.manager.translation'
        tags:
            - { name: oro_workflow.changes.subscriber }

    oro_workflow.translation.translations_datagrid_links_provider:
        class: 'Oro\Bundle\WorkflowBundle\Translation\TranslationsDatagridLinksProvider'
        arguments:
            - '@oro_translation.helper.translation_route'
            - '@oro_translation.provider.language'

    oro_workflow.extension.translation_context_resolver:
        class: 'Oro\Bundle\WorkflowBundle\Extension\TranslationContextResolver'
        arguments:
            - '@translator'
            - '@oro_workflow.translation.key_template_parameters_resolver'
        tags:
            - { name: oro_translation.extension.translation_context_resolver }

    oro_workflow.extension.datagrid_start_transition_button_provider:
        class: 'Oro\Bundle\WorkflowBundle\Extension\DatagridStartTransitionButtonProviderExtension'
        arguments:
            - '@oro_entity.doctrine_helper'
            - '@oro_workflow.registry'
            - '@oro_workflow.provider.start_transition_route'
            - '@oro_action.resolver.destination_page_resolver'
        calls:
            - ['setApplicationProvider', ['@oro_action.provider.current_application']]
        tags:
           - { name: oro.action.extension.button_provider, priority: 100 }

    oro_workflow.extension.start_transition_button_provider:
        class: 'Oro\Bundle\WorkflowBundle\Extension\StartTransitionButtonProviderExtension'
        arguments:
            - '@oro_workflow.registry'
            - '@oro_workflow.provider.start_transition_route'
            - '@oro_action.resolver.destination_page_resolver'
        calls:
            - ['setApplicationProvider', ['@oro_action.provider.current_application']]
        tags:
           - { name: oro.action.extension.button_provider, priority: 110 }

    oro_workflow.extension.transition_button_provider:
        class: 'Oro\Bundle\WorkflowBundle\Extension\TransitionButtonProviderExtension'
        arguments:
            - '@oro_workflow.registry'
            - '@oro_workflow.provider.transition_route'
            - '@oro_action.resolver.destination_page_resolver'
        calls:
            - ['setApplicationProvider', ['@oro_action.provider.current_application']]
        tags:
           - { name: oro.action.extension.button_provider, priority: 120 }

    oro_workflow.translation.key_template_parameters_resolver:
        class: 'Oro\Bundle\WorkflowBundle\Translation\KeyTemplateParametersResolver'
        arguments:
            - '@translator'

    oro_workflow.filter.workflow:
        class: 'Oro\Bundle\WorkflowBundle\Filter\WorkflowFilter'
        arguments:
            - '@form.factory'
            - '@oro_filter.filter_utility'
            - '@oro_workflow.helper.translation'
        tags:
            - { name: oro_filter.extension.orm_filter.filter, type: workflow, datasource: orm }

    oro_workflow.async.execute_process_job:
        class: 'Oro\Bundle\WorkflowBundle\Async\ExecuteProcessJobProcessor'
        arguments:
            - '@oro_entity.doctrine_helper'
            - '@oro_workflow.process.process_handler'
            - '@logger'
        tags:
            - { name: 'oro_message_queue.client.message_processor' }
            - { name: monolog.logger, channel: oro_workflow }

    oro_workflow.listener.grids_subscriber:
        class: 'Oro\Bundle\WorkflowBundle\EventListener\GridsSubscriber'
        arguments:
            - '@oro_featuretoggle.checker.feature_checker'
        tags:
            - { name: kernel.event_subscriber }

    oro_workflow.manager.workflow_scope:
        class: 'Oro\Bundle\WorkflowBundle\Scope\WorkflowScopeManager'
        arguments:
            - '@doctrine'
            - '@oro_scope.scope_manager'
            - '@logger'
        tags:
            - { name: monolog.logger, channel: oro_workflow }

    oro_workflow.provider.start_transition_route:
        class: 'Oro\Bundle\ActionBundle\Provider\RouteProvider'
        arguments:
            - 'oro_workflow_widget_start_transition_form'
            - 'oro_workflow_start_transition_form'
            - 'oro_api_workflow_start'

    oro_workflow.provider.transition_route:
        class: 'Oro\Bundle\ActionBundle\Provider\RouteProvider'
        arguments:
            - 'oro_workflow_widget_transition_form'
            - 'oro_workflow_transition_form'
            - 'oro_api_workflow_transit'

    oro_workflow.provider.workflow_definition_choices_groups:
        class: 'Oro\Bundle\WorkflowBundle\Provider\WorkflowDefinitionChoicesGroupProvider'
        arguments:
            - '@doctrine'

    oro_workflow.operation_registry.filter:
        class: Oro\Bundle\WorkflowBundle\Filter\WorkflowOperationFilter
        arguments:
            - '@doctrine'
        tags:
            - { name: oro_action.operation_registry.filter }

    oro_workflow.transition_data.provider:
        class: 'Oro\Bundle\WorkflowBundle\Provider\TransitionDataProvider'
        arguments:
            - '@oro_workflow.manager'

    oro_workflow.workflow_data.provider:
        class: 'Oro\Bundle\WorkflowBundle\Provider\WorkflowDataProvider'
        arguments:
            - '@oro_workflow.registry.workflow_manager'
            - '@oro_workflow.transition_data.provider'

    oro_workflow.variable_guesser:
            class: 'Oro\Bundle\WorkflowBundle\Model\VariableGuesser'
            parent: oro_action.abstract_guesser
            calls:
                # mapping from variable type to form parameters
                # an additional array with form options can be added
                - [addFormTypeMapping, ['string', 'Symfony\Component\Form\Extension\Core\Type\TextType']]
                - [addFormTypeMapping, ['int', 'Symfony\Component\Form\Extension\Core\Type\IntegerType']]
                - [addFormTypeMapping, ['integer', 'Symfony\Component\Form\Extension\Core\Type\IntegerType']]
                - [addFormTypeMapping, ['bool', 'Symfony\Component\Form\Extension\Core\Type\CheckboxType']]
                - [addFormTypeMapping, ['boolean', 'Symfony\Component\Form\Extension\Core\Type\CheckboxType']]
                - [addFormTypeMapping, ['float', 'Symfony\Component\Form\Extension\Core\Type\NumberType']]
                - [addFormTypeMapping, ['array', 'Symfony\Component\Form\Extension\Core\Type\CollectionType', {allow_add: true, allow_delete: true, prototype: true}]]

    oro_workflow.transition_form.data_provider.transition_page_form:
        class: 'Oro\Bundle\WorkflowBundle\Provider\TransitionPageFormTemplateDataProvider'
        tags:
            - { name: oro_form.form_template_data_provider, alias: transition_page_form }

<<<<<<< HEAD
=======
    oro_workflow.resolver.transition_options_resolver:
        class: 'Oro\Bundle\WorkflowBundle\Resolver\TransitionOptionsResolver'
        arguments:
            - '@oro_action.resolver.options_resolver'

    oro_workflow.handler.transition.form.page_form:
        class: 'Oro\Bundle\WorkflowBundle\Form\Handler\TransitionCustomFormHandler'
        arguments:
            - '@oro_form.registry.form_handler'

>>>>>>> cefe7943
    oro_workflow.helper.transition_widget:
        class: 'Oro\Bundle\WorkflowBundle\Helper\TransitionWidgetHelper'
        arguments:
            - '@oro_entity.doctrine_helper'

    oro_workflow.helper.workflow_deactivation:
        class: 'Oro\Bundle\WorkflowBundle\Helper\WorkflowDeactivationHelper'
        arguments:
            - '@oro_workflow.registry.system'
            - '@oro_workflow.helper.translation'
<|MERGE_RESOLUTION|>--- conflicted
+++ resolved
@@ -527,19 +527,11 @@
         tags:
             - { name: oro_form.form_template_data_provider, alias: transition_page_form }
 
-<<<<<<< HEAD
-=======
     oro_workflow.resolver.transition_options_resolver:
         class: 'Oro\Bundle\WorkflowBundle\Resolver\TransitionOptionsResolver'
         arguments:
             - '@oro_action.resolver.options_resolver'
 
-    oro_workflow.handler.transition.form.page_form:
-        class: 'Oro\Bundle\WorkflowBundle\Form\Handler\TransitionCustomFormHandler'
-        arguments:
-            - '@oro_form.registry.form_handler'
-
->>>>>>> cefe7943
     oro_workflow.helper.transition_widget:
         class: 'Oro\Bundle\WorkflowBundle\Helper\TransitionWidgetHelper'
         arguments:
