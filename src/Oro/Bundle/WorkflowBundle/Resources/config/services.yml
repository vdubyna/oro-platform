parameters:
    oro_workflow.entity.process_definition.class: Oro\Bundle\WorkflowBundle\Entity\ProcessDefinition
    oro_workflow.entity.process_trigger.class: Oro\Bundle\WorkflowBundle\Entity\ProcessTrigger
    oro_workflow.entity.workflow_definition.class: Oro\Bundle\WorkflowBundle\Entity\WorkflowDefinition
    oro_workflow.entity.workflow_item.class: Oro\Bundle\WorkflowBundle\Entity\WorkflowItem
    oro_workflow.entity.transition_trigger_cron.class: Oro\Bundle\WorkflowBundle\Entity\TransitionCronTrigger
    oro_workflow.entity.transition_trigger_event.class: Oro\Bundle\WorkflowBundle\Entity\TransitionEventTrigger

services:
    oro_workflow.datagrid.action.workflow_activate:
        class: 'Oro\Bundle\WorkflowBundle\Datagrid\Action\WorkflowActivateAction'
        scope: prototype
        tags:
            - { name: oro_datagrid.extension.action.type, type: workflow-activate }

    oro_workflow.datagrid.action.workflow_deactivate:
        class: 'Oro\Bundle\WorkflowBundle\Datagrid\Action\WorkflowDeactivateAction'
        scope: prototype
        tags:
            - { name: oro_datagrid.extension.action.type, type: workflow-deactivate }

    oro_workflow.entity_connector:
        class: 'Oro\Bundle\WorkflowBundle\Model\WorkflowEntityConnector'
        arguments:
            - '@doctrine'

    oro_workflow.started_workflows.bag:
        class: 'Oro\Bundle\WorkflowBundle\Model\Tools\StartedWorkflowsBag'
        public: false

    oro_workflow.manager:
        class: 'Oro\Bundle\WorkflowBundle\Model\WorkflowManager'
        arguments:
            - '@oro_workflow.registry'
            - '@oro_entity.doctrine_helper'
            - '@oro_workflow.changes.event.dispatcher'
            - '@oro_workflow.entity_connector'
            - '@oro_workflow.started_workflows.bag'
        calls:
            - [addApplicabilityFilter, ['@oro_workflow.applicability_filter.exclusive_record_group']]
            - [setLogger, ['@logger']]
        tags:
            - { name: monolog.logger, channel: oro_workflow }

    # use only for system calls, cli, background listeners, etc, when main definition filters aren't available
    oro_workflow.manager.system:
        class: 'Oro\Bundle\WorkflowBundle\Model\WorkflowManager'
        public: false
        arguments:
            - '@oro_workflow.registry.system'
            - '@oro_entity.doctrine_helper'
            - '@oro_workflow.changes.event.dispatcher'
            - '@oro_workflow.entity_connector'
            - '@oro_workflow.started_workflows.bag'
        calls:
            - [addApplicabilityFilter, ['@oro_workflow.applicability_filter.exclusive_record_group']]
            - [setLogger, ['@logger']]
        tags:
            - { name: monolog.logger, channel: oro_workflow }

    oro_workflow.applicability_filter.exclusive_record_group:
        class: 'Oro\Bundle\WorkflowBundle\Model\WorkflowExclusiveRecordGroupFilter'
        arguments:
            - '@oro_entity.doctrine_helper'

    oro_workflow.abstract.workflow_aware_manager:
        class: 'Oro\Bundle\WorkflowBundle\Model\WorkflowAwareManager'
        abstract: true
        arguments:
            - '@oro_workflow.manager'

    oro_workflow.process.process_factory:
        class: 'Oro\Bundle\WorkflowBundle\Model\ProcessFactory'
        arguments:
            - '@oro_action.action_assembler'
            - '@oro_action.expression.factory'

    oro_workflow.process.process_handler:
        class: 'Oro\Bundle\WorkflowBundle\Model\ProcessHandler'
        arguments:
            - '@oro_workflow.process.process_factory'
            - '@oro_workflow.process.logger'
            - '@event_dispatcher'

    oro_workflow.process.schedule_policy.exclude_definitions:
        class: 'Oro\Bundle\WorkflowBundle\Model\ExcludeDefinitionsProcessSchedulePolicy'
        tags:
            - { name: kernel.event_listener, event: oro_workflow.process.handle_before, method: onProcessHandleBefore }
            - { name: kernel.event_listener, event: oro_workflow.process.handle_after_flush, method: onProcessHandleAfterFlush }

    oro_workflow.process.schedule_policy:
        alias: oro_workflow.process.schedule_policy.exclude_definitions

    oro_workflow.process.logger:
        class: 'Oro\Bundle\WorkflowBundle\Model\ProcessLogger'
        arguments:
            - '@oro_entity.doctrine_helper'
            - "@?logger"
        tags:
            - { name: monolog.logger, channel: oro_workflow }

    oro_workflow.registry.definition_filter.applications:
        class: Oro\Bundle\WorkflowBundle\Model\Filter\WorkflowDefinitionApplicationsRegistryFilter
        public: false
        arguments:
            - '@oro_action.provider.current_application'

    oro_workflow.registry.definition_filter.features:
        class: 'Oro\Bundle\WorkflowBundle\Model\Filter\FeatureCheckerWorkflowRegistryFilter'
        public: false
        arguments:
            - '@oro_featuretoggle.checker.feature_checker'

    oro_workflow.registry.definition_filter.scopes:
        class: Oro\Bundle\WorkflowBundle\Model\Filter\WorkflowDefinitionScopesRegistryFilter
        public: false
        arguments:
            - '@oro_scope.scope_manager'
            - '@doctrine'

    oro_workflow.registry.definition_filters:
        class: Oro\Bundle\WorkflowBundle\Model\Filter\WorkflowDefinitionFilters
        arguments:
            - '@request_stack'
        calls:
            - ['addFilter', ['@oro_workflow.registry.definition_filter.features']]
            - ['addFilter', ['@oro_workflow.registry.definition_filter.scopes']]
            - ['addFilter', ['@oro_workflow.registry.definition_filter.applications']]

    oro_workflow.registry.definition_filters.system:
        parent: oro_workflow.registry.definition_filters
        calls:
            - ['setType', ['system']]

    oro_workflow.registry:
        class: 'Oro\Bundle\WorkflowBundle\Model\WorkflowRegistry'
        arguments:
            - '@doctrine'
            - '@oro_workflow.workflow_assembler'
            - '@oro_workflow.registry.definition_filters'

    # use only for system calls, cli, background listeners, etc, when main definition filters aren't available
    oro_workflow.registry.system:
        class: 'Oro\Bundle\WorkflowBundle\Model\WorkflowRegistry'
        arguments:
            - '@doctrine'
            - '@oro_workflow.workflow_assembler'
            - '@oro_workflow.registry.definition_filters.system'

    oro_workflow.registry.workflow_manager:
        class: 'Oro\Bundle\WorkflowBundle\Model\WorkflowManagerRegistry'
        arguments:
            - '@oro_action.provider.current_application'
        calls:
            - ['addManager', ['@oro_workflow.manager', 'default']]
            - ['addManager', ['@oro_workflow.manager.system', 'system']]

    oro_workflow.permission_registry:
        class: 'Oro\Bundle\WorkflowBundle\Model\WorkflowPermissionRegistry'
        public: false
        arguments:
            - '@oro_entity.doctrine_helper'
            - '@oro_workflow.registry'

    oro_workflow.exclusion_provider.workflow_item_step:
        class: 'Oro\Bundle\WorkflowBundle\Provider\WorkflowExclusionProvider'
        public: false
        tags:
            - { name: oro_entity.exclusion_provider.api }

    oro_workflow.provider.virtual_relation.workflow:
        class: 'Oro\Bundle\WorkflowBundle\Provider\WorkflowVirtualRelationProvider'
        arguments:
            - '@oro_workflow.registry'
            - '@oro_entity.doctrine_helper'
        tags:
            - { name: oro_entity.virtual_relation_provider, priority: 150 }

    oro_workflow.handler.transition_helper:
        class: 'Oro\Bundle\WorkflowBundle\Handler\Helper\TransitionHelper'
        arguments:
            - '@fos_rest.view_handler'
            - '@twig'

    oro_workflow.handler.transition_handler:
        class: 'Oro\Bundle\WorkflowBundle\Handler\TransitionHandler'
        arguments:
            - '@oro_workflow.manager'
            - '@oro_workflow.handler.transition_helper'
            - '@logger'
        tags:
            - { name: monolog.logger, channel: oro_workflow }

    oro_workflow.handler.start_transition_handler:
        class: 'Oro\Bundle\WorkflowBundle\Handler\StartTransitionHandler'
        arguments:
            - '@oro_workflow.manager'
            - '@oro_workflow.serializer.data.serializer'
            - '@oro_workflow.handler.transition_helper'
            - '@oro_featuretoggle.checker.feature_checker'

    oro_workflow.handler.transition.form:
        class: 'Oro\Bundle\WorkflowBundle\Form\Handler\TransitionFormHandler'
        arguments:
            - '@oro_entity.doctrine_helper'

    oro_workflow.database_checker:
        public: false
        class: Oro\Bundle\EntityBundle\Tools\DatabaseChecker
        arguments:
            - '@doctrine'
            - ['oro_workflow_entity_acl', 'oro_workflow_entity_acl_ident', 'oro_workflow_restriction', 'oro_workflow_restriction_ident']
            - '%installed%'
        tags:
            - { name: oro_entity.database_checker }

    oro_workflow.validation_loader:
        class: 'Oro\Bundle\WorkflowBundle\Validator\WorkflowValidationLoader'
        public: false
        arguments:
            - '@oro_workflow.permission_registry'
            - '@oro_workflow.restriction.manager'
            - '@oro_workflow.database_checker'

    oro_workflow.restriction.manager:
        class: 'Oro\Bundle\WorkflowBundle\Restriction\RestrictionManager'
        public: false
        arguments:
            - '@oro_workflow.registry'
            - '@oro_entity.doctrine_helper'

    oro_workflow.changes.event.dispatcher:
        class: 'Symfony\Component\EventDispatcher\EventDispatcher'

    oro_workflow.handler.workflow_definition:
        class: 'Oro\Bundle\WorkflowBundle\Handler\WorkflowDefinitionHandler'
        arguments:
            - '@oro_workflow.changes.event.dispatcher'
            - '@doctrine'
            - '@oro_workflow.manager'

    oro_workflow.handler.workflow_variables:
        class: 'Oro\Bundle\WorkflowBundle\Handler\WorkflowVariablesHandler'
        arguments:
            - '@oro_workflow.changes.event.dispatcher'
            - '@doctrine'
            - '@oro_workflow.manager'

    oro_workflow.process.cron_scheduler:
        class: 'Oro\Bundle\WorkflowBundle\Cron\ProcessTriggerCronScheduler'
        arguments:
            - '@oro_cron.deferred_scheduler'

    oro_workflow.process.definitions_configurator:
        class: 'Oro\Bundle\WorkflowBundle\Configuration\ProcessDefinitionsConfigurator'
        arguments:
            - '@oro_workflow.configuration.builder.process_configuration'
            - '@doctrine'
            - '%oro_workflow.entity.process_definition.class%'

    oro_workflow.process.triggers_configurator:
        class: 'Oro\Bundle\WorkflowBundle\Configuration\ProcessTriggersConfigurator'
        arguments:
            - '@oro_workflow.configuration.builder.process_configuration'
            - '@oro_workflow.process.cron_scheduler'
            - '@doctrine'
            - '%oro_workflow.entity.process_trigger.class%'

    oro_workflow.process.configurator:
        class: 'Oro\Bundle\WorkflowBundle\Configuration\ProcessConfigurator'
        public: true
        arguments:
            - '@doctrine'
            - '@oro_workflow.process.definitions_configurator'
            - '@oro_workflow.process.triggers_configurator'
            - '%oro_workflow.entity.process_definition.class%'

    oro_workflow.repository.workflow_item:
        class: 'Oro\Bundle\WorkflowBundle\Entity\Repository\WorkflowItemRepository'
        parent: oro_entity.abstract_repository
        arguments:
            - '%oro_workflow.entity.workflow_item.class%'

    oro_workflow.repository.process_trigger:
        class: 'Oro\Bundle\WorkflowBundle\Entity\Repository\ProcessTriggerRepository'
        parent: oro_entity.abstract_repository
        arguments:
            - '%oro_workflow.entity.process_trigger.class%'

    oro_workflow.repository.transition_event_trigger:
        class: 'Oro\Bundle\WorkflowBundle\Entity\Repository\TransitionEventTriggerRepository'
        parent: oro_entity.abstract_repository
        arguments:
            - '%oro_workflow.entity.transition_trigger_event.class%'

    oro_workflow.helper.workflow_aware_entity_fetcher:
        class: 'Oro\Bundle\WorkflowBundle\Helper\WorkflowAwareEntityFetcher'
        public: true
        arguments:
            - '@doctrine'

    oro_workflow.helper.transition_event_trigger:
        class: 'Oro\Bundle\WorkflowBundle\Helper\TransitionEventTriggerHelper'
        public: false
        arguments:
            - '@oro_workflow.manager'

    oro_workflow.data_helper:
        class: 'Oro\Bundle\WorkflowBundle\Helper\WorkflowDataHelper'
        arguments:
            - '@oro_workflow.manager'
            - '@oro_security.security_facade'
            - '@translator'
            - '@router'

    oro_workflow.helper.transition_cron_trigger:
        class: 'Oro\Bundle\WorkflowBundle\Helper\TransitionCronTriggerHelper'
        arguments:
            - '@oro_entity.doctrine_helper'
            - '@oro_workflow.helper.workflow_aware_entity_fetcher'

    oro_workflow.transition_trigger.cron_scheduler:
        class: 'Oro\Bundle\WorkflowBundle\Cron\TransitionTriggerCronScheduler'
        arguments:
            - '@oro_cron.deferred_scheduler'

    oro_workflow.validator_expression.dql_expression_verifier:
        class: 'Oro\Bundle\WorkflowBundle\Validator\Expression\DQLExpressionVerifier'

    oro_workflow.validator_expression.cron_expression_verifier:
        class: 'Oro\Bundle\WorkflowBundle\Validator\Expression\CronExpressionVerifier'

    oro_workflow.transition_trigger.update_decider:
        class: 'Oro\Bundle\WorkflowBundle\Model\TransitionTrigger\TransitionTriggersUpdateDecider'
        public: false

    oro_workflow.transition_trigger_updater:
        class: 'Oro\Bundle\WorkflowBundle\Model\TransitionTrigger\TransitionTriggersUpdater'
        arguments:
            - '@oro_entity.doctrine_helper'
            - '@oro_workflow.transition_trigger.update_decider'
            - '@oro_workflow.transition_trigger.cron_scheduler'
            - '@oro_workflow.cache.transition_trigger_event'

    oro_workflow.transition_trigger.trigger_cron_verifier:
        class: 'Oro\Bundle\WorkflowBundle\Model\TransitionTrigger\TransitionTriggerCronVerifier'
        public: false
        arguments:
            - '@oro_workflow.workflow_assembler'
            - '@doctrine'
        calls:
            - ['addOptionVerifier', ['cron', '@oro_workflow.validator_expression.cron_expression_verifier']]
            - ['addOptionVerifier', ['filter', '@oro_workflow.validator_expression.dql_expression_verifier']]

    oro_workflow.transition_trigger.verifier.event_trigger_relation:
        class: 'Oro\Bundle\WorkflowBundle\Model\TransitionTrigger\Verifier\TransitionEventTriggerRelationVerifier'
        public: false

    oro_workflow.transition_trigger.verifier.event_trigger_expression:
        class: 'Oro\Bundle\WorkflowBundle\Model\TransitionTrigger\Verifier\TransitionEventTriggerExpressionVerifier'
        public: false

    oro_workflow.transition_trigger.trigger_event_verifier:
        class: 'Oro\Bundle\WorkflowBundle\Model\TransitionTrigger\Verifier\TransitionEventTriggerCompoundVerifier'
        public: false
        calls:
            - [addVerifier, ['@oro_workflow.transition_trigger.verifier.event_trigger_relation']]
            - [addVerifier, ['@oro_workflow.transition_trigger.verifier.event_trigger_expression']]

    oro_workflow.helper.translation:
        class: 'Oro\Bundle\WorkflowBundle\Helper\WorkflowTranslationHelper'
        arguments:
            - '@translator.default'
            - '@oro_translation.manager.translation'
            - '@oro_translation.helper.translation'

    oro_workflow.translation.processor:
        class: 'Oro\Bundle\WorkflowBundle\Translation\TranslationProcessor'
        arguments:
            - '@oro_workflow.helper.translation'
        tags:
            - { name: oro.workflow.configuration.handler, priority: 150 }
            - { name: oro.workflow.definition_builder.extension }

    oro_workflow.translation.keys_subscriber:
        class: Oro\Bundle\WorkflowBundle\EventListener\WorkflowTranslationKeysSubscriber
        arguments:
            - '@oro_translation.manager.translation'
        tags:
            - { name: oro_workflow.changes.subscriber }

    oro_workflow.translation.translations_datagrid_links_provider:
        class: 'Oro\Bundle\WorkflowBundle\Translation\TranslationsDatagridLinksProvider'
        arguments:
            - '@oro_translation.helper.translation_route'
            - '@oro_translation.provider.language'

    oro_workflow.extension.translation_context_resolver:
        class: 'Oro\Bundle\WorkflowBundle\Extension\TranslationContextResolver'
        arguments:
            - '@translator'
            - '@oro_workflow.translation.key_template_parameters_resolver'
        tags:
            - { name: oro_translation.extension.translation_context_resolver }

    oro_workflow.extension.datagrid_start_transition_button_provider:
        class: 'Oro\Bundle\WorkflowBundle\Extension\DatagridStartTransitionButtonProviderExtension'
        arguments:
            - '@oro_entity.doctrine_helper'
            - '@oro_workflow.registry'
            - '@oro_workflow.provider.start_transition_route'
            - '@oro_action.resolver.destination_page_resolver'
        calls:
            - ['setApplicationProvider', ['@oro_action.provider.current_application']]
        tags:
           - { name: oro.action.extension.button_provider, priority: 100 }

    oro_workflow.extension.start_transition_button_provider:
        class: 'Oro\Bundle\WorkflowBundle\Extension\StartTransitionButtonProviderExtension'
        arguments:
            - '@oro_workflow.registry'
            - '@oro_workflow.provider.start_transition_route'
            - '@oro_action.resolver.destination_page_resolver'
        calls:
            - ['setApplicationProvider', ['@oro_action.provider.current_application']]
        tags:
           - { name: oro.action.extension.button_provider, priority: 110 }

    oro_workflow.extension.transition_button_provider:
        class: 'Oro\Bundle\WorkflowBundle\Extension\TransitionButtonProviderExtension'
        arguments:
            - '@oro_workflow.registry'
            - '@oro_workflow.provider.transition_route'
            - '@oro_action.resolver.destination_page_resolver'
        calls:
            - ['setApplicationProvider', ['@oro_action.provider.current_application']]
        tags:
           - { name: oro.action.extension.button_provider, priority: 120 }

    oro_workflow.translation.key_template_parameters_resolver:
        class: 'Oro\Bundle\WorkflowBundle\Translation\KeyTemplateParametersResolver'
        arguments:
            - '@translator'

    oro_workflow.filter.workflow:
        class: 'Oro\Bundle\WorkflowBundle\Filter\WorkflowFilter'
        arguments:
            - '@form.factory'
            - '@oro_filter.filter_utility'
            - '@oro_workflow.helper.translation'
        tags:
            - { name: oro_filter.extension.orm_filter.filter, type: workflow, datasource: orm }

    oro_workflow.async.execute_process_job:
        class: 'Oro\Bundle\WorkflowBundle\Async\ExecuteProcessJobProcessor'
        arguments:
            - '@oro_entity.doctrine_helper'
            - '@oro_workflow.process.process_handler'
            - '@logger'
        tags:
            - { name: 'oro_message_queue.client.message_processor' }
            - { name: monolog.logger, channel: oro_workflow }

    oro_workflow.listener.grids_subscriber:
        class: 'Oro\Bundle\WorkflowBundle\EventListener\GridsSubscriber'
        arguments:
            - '@oro_featuretoggle.checker.feature_checker'
        tags:
            - { name: kernel.event_subscriber }

    oro_workflow.manager.workflow_scope:
        class: 'Oro\Bundle\WorkflowBundle\Scope\WorkflowScopeManager'
        arguments:
            - '@doctrine'
            - '@oro_scope.scope_manager'
            - '@logger'
        tags:
            - { name: monolog.logger, channel: oro_workflow }

    oro_workflow.provider.start_transition_route:
        class: 'Oro\Bundle\ActionBundle\Provider\RouteProvider'
        arguments:
            - 'oro_workflow_widget_start_transition_form'
            - 'oro_workflow_start_transition_form'
            - 'oro_api_workflow_start'

    oro_workflow.provider.transition_route:
        class: 'Oro\Bundle\ActionBundle\Provider\RouteProvider'
        arguments:
            - 'oro_workflow_widget_transition_form'
            - 'oro_workflow_transition_form'
            - 'oro_api_workflow_transit'

    oro_workflow.provider.workflow_definition_choices_groups:
        class: 'Oro\Bundle\WorkflowBundle\Provider\WorkflowDefinitionChoicesGroupProvider'
        arguments:
            - '@doctrine'

    oro_workflow.operation_registry.filter:
        class: Oro\Bundle\WorkflowBundle\Filter\WorkflowOperationFilter
        arguments:
            - '@doctrine'
        tags:
            - { name: oro_action.operation_registry.filter }

    oro_workflow.transition_data.provider:
        class: 'Oro\Bundle\WorkflowBundle\Provider\TransitionDataProvider'
        arguments:
            - '@oro_workflow.manager'

    oro_workflow.workflow_data.provider:
        class: 'Oro\Bundle\WorkflowBundle\Provider\WorkflowDataProvider'
        arguments:
            - '@oro_workflow.registry.workflow_manager'
            - '@oro_workflow.transition_data.provider'

    oro_workflow.variable_guesser:
            class: 'Oro\Bundle\WorkflowBundle\Model\VariableGuesser'
            parent: oro_action.abstract_guesser
            calls:
                # mapping from variable type to form parameters
                # an additional array with form options can be added
                - [addFormTypeMapping, ['string', 'Symfony\Component\Form\Extension\Core\Type\TextType']]
                - [addFormTypeMapping, ['int', 'Symfony\Component\Form\Extension\Core\Type\IntegerType']]
                - [addFormTypeMapping, ['integer', 'Symfony\Component\Form\Extension\Core\Type\IntegerType']]
                - [addFormTypeMapping, ['bool', 'Symfony\Component\Form\Extension\Core\Type\CheckboxType']]
                - [addFormTypeMapping, ['boolean', 'Symfony\Component\Form\Extension\Core\Type\CheckboxType']]
                - [addFormTypeMapping, ['float', 'Symfony\Component\Form\Extension\Core\Type\NumberType']]
                - [addFormTypeMapping, ['array', 'Symfony\Component\Form\Extension\Core\Type\CollectionType', {allow_add: true, allow_delete: true, prototype: true}]]

    oro_workflow.transition_form.data_provider.transition_page_form:
        class: 'Oro\Bundle\WorkflowBundle\Provider\TransitionPageFormTemplateDataProvider'
        tags:
            - { name: oro_form.form_template_data_provider, alias: transition_page_form }

    oro_workflow.handler.transition.form.page_form:
        class: 'Oro\Bundle\WorkflowBundle\Form\Handler\TransitionCustomFormHandler'
        arguments:
            - '@oro_form.registry.form_handler'

    oro_workflow.helper.transition_widget:
        class: 'Oro\Bundle\WorkflowBundle\Helper\TransitionWidgetHelper'
        arguments:
            - '@oro_entity.doctrine_helper'
            - '@form.factory'
            - '@oro_workflow.serializer.data.serializer'

<<<<<<< HEAD
    oro_workflow.layout.data_provider.transition_form:
        parent: oro_layout.provider.abstract_form
        class: 'Oro\Bundle\WorkflowBundle\Layout\DataProvider\TransitionFormProvider'
        calls:
            - [setWorkflowManager, ['@oro_workflow.manager']]
        tags:
            - { name: layout.data_provider, alias: oro_workflow_transition_form }
=======
    oro_workflow.helper.workflow_deactivation:
        class: 'Oro\Bundle\WorkflowBundle\Helper\WorkflowDeactivationHelper'
        arguments:
            - '@oro_workflow.registry.system'
            - '@oro_workflow.helper.translation'
>>>>>>> 2d42aff3
<|MERGE_RESOLUTION|>--- conflicted
+++ resolved
@@ -545,18 +545,16 @@
             - '@form.factory'
             - '@oro_workflow.serializer.data.serializer'
 
-<<<<<<< HEAD
+    oro_workflow.helper.workflow_deactivation:
+        class: 'Oro\Bundle\WorkflowBundle\Helper\WorkflowDeactivationHelper'
+        arguments:
+            - '@oro_workflow.registry.system'
+            - '@oro_workflow.helper.translation'
+
     oro_workflow.layout.data_provider.transition_form:
         parent: oro_layout.provider.abstract_form
         class: 'Oro\Bundle\WorkflowBundle\Layout\DataProvider\TransitionFormProvider'
         calls:
             - [setWorkflowManager, ['@oro_workflow.manager']]
         tags:
-            - { name: layout.data_provider, alias: oro_workflow_transition_form }
-=======
-    oro_workflow.helper.workflow_deactivation:
-        class: 'Oro\Bundle\WorkflowBundle\Helper\WorkflowDeactivationHelper'
-        arguments:
-            - '@oro_workflow.registry.system'
-            - '@oro_workflow.helper.translation'
->>>>>>> 2d42aff3
+            - { name: layout.data_provider, alias: oro_workflow_transition_form }