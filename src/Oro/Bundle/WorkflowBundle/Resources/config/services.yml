parameters:
    oro_workflow.attribute_guesser.class: Oro\Bundle\ActionBundle\Model\AttributeGuesser
    oro_workflow.context_accessor.class: Oro\Bundle\WorkflowBundle\Model\ContextAccessor
    oro_workflow.manager.class: Oro\Bundle\WorkflowBundle\Model\WorkflowManager
    oro_workflow.process_definition.entity.class: Oro\Bundle\WorkflowBundle\Entity\ProcessDefinition
    oro_workflow.process_trigger.entity.class: Oro\Bundle\WorkflowBundle\Entity\ProcessTrigger
    oro_workflow.process.process_factory.class: Oro\Bundle\WorkflowBundle\Model\ProcessFactory
    oro_workflow.process.process_handler.class: Oro\Bundle\WorkflowBundle\Model\ProcessHandler
    oro_workflow.process.schedule_policy.exclude_definitions.class: Oro\Bundle\WorkflowBundle\Model\ExcludeDefinitionsProcessSchedulePolicy
    oro_workflow.process.logger.class: Oro\Bundle\WorkflowBundle\Model\ProcessLogger
    oro_workflow.registry.class: Oro\Bundle\WorkflowBundle\Model\WorkflowRegistry
    oro_workflow.workflow_definition.entity.class: Oro\Bundle\WorkflowBundle\Entity\WorkflowDefinition
    oro_workflow.workflow_item.entity.class: Oro\Bundle\WorkflowBundle\Entity\WorkflowItem
    oro_workflow.workflow_result.class: Oro\Bundle\WorkflowBundle\Model\WorkflowResult
    oro_workflow.handler.transition_helper.class: Oro\Bundle\WorkflowBundle\Handler\Helper\TransitionHelper
    oro_workflow.handler.transition_handler.class: Oro\Bundle\WorkflowBundle\Handler\TransitionHandler
    oro_workflow.handler.start_transition_handler.class: Oro\Bundle\WorkflowBundle\Handler\StartTransitionHandler

    oro_workflow.entity.transition_trigger_cron.class: Oro\Bundle\WorkflowBundle\Entity\TransitionCronTrigger
    oro_workflow.entity.transition_trigger_event.class: Oro\Bundle\WorkflowBundle\Entity\TransitionEventTrigger

services:
    oro_workflow.attribute_guesser:
        class: %oro_workflow.attribute_guesser.class%
        arguments:
            - '@form.registry'
            - '@doctrine'
            - '@oro_entity_config.provider.entity'
            - '@oro_entity_config.provider.form'
        calls:
            # mapping from doctrine type to attribute parameters
            - [addDoctrineTypeMapping, ["string", "string"]]
            - [addDoctrineTypeMapping, ["integer", "integer"]]
            - [addDoctrineTypeMapping, ["smallint", "integer"]]
            - [addDoctrineTypeMapping, ["bigint", "integer"]]
            - [addDoctrineTypeMapping, ["boolean", "boolean"]]
            - [addDoctrineTypeMapping, ["decimal", "float"]]
            - [addDoctrineTypeMapping, ["date", "object", { class: "DateTime" }]]
            - [addDoctrineTypeMapping, ["time", "object", { class: "DateTime" }]]
            - [addDoctrineTypeMapping, ["datetime", "object", { class: "DateTime" }]]
            - [addDoctrineTypeMapping, ["datetimetz", "object", { class: "DateTime" }]]
            - [addDoctrineTypeMapping, ["text", "string"]]
            - [addDoctrineTypeMapping, ["array", "array"]]
            - [addDoctrineTypeMapping, ["simple_array", "array"]]
            - [addDoctrineTypeMapping, ["json_array", "array"]]
            - [addDoctrineTypeMapping, ["float", "float"]]
            - [addDoctrineTypeMapping, ["guid", "string"]]
            # custom types
            - [addDoctrineTypeMapping, ["percent", "float"]]
            - [addDoctrineTypeMapping, ["money", "float"]]
            # mapping from attribute type to form parameters
            - [addFormTypeMapping, ["string", "text"]]
            - [addFormTypeMapping, ["int", "integer", { precision: 0 }]]
            - [addFormTypeMapping, ["integer", "integer", { precision: 0 }]]
            - [addFormTypeMapping, ["bool", "checkbox"]]
            - [addFormTypeMapping, ["boolean", "checkbox"]]
            - [addFormTypeMapping, ["float", "number"]]
        deprecated: The "%service_id%" service is deprecated since since 1.10. Use "oro_action.attribute_guesser" instead

    oro_workflow.context_accessor:
        class: %oro_workflow.context_accessor.class%
        deprecated: The "%service_id%" service is deprecated since since 1.10. Use "oro_action.context_accessor" instead

    oro_workflow.datagrid.action.workflow_activate:
        class: 'Oro\Bundle\WorkflowBundle\Datagrid\Action\WorkflowActivateAction'
        scope: prototype
        tags:
            - { name: oro_datagrid.extension.action.type, type: workflow-activate }

    oro_workflow.datagrid.action.workflow_deactivate:
        class: 'Oro\Bundle\WorkflowBundle\Datagrid\Action\WorkflowDeactivateAction'
        scope: prototype
        tags:
            - { name: oro_datagrid.extension.action.type, type: workflow-deactivate }

    oro_workflow.entity_connector:
        class: Oro\Bundle\WorkflowBundle\Model\WorkflowEntityConnector
        arguments:
            - '@doctrine'

    oro_workflow.manager:
        class: Oro\Bundle\WorkflowBundle\Model\WorkflowManager
        arguments:
            - '@oro_workflow.registry'
            - '@oro_entity.doctrine_helper'
            - '@oro_workflow.changes.event.dispatcher'
            - '@oro_workflow.entity_connector'
        calls:
            - [addApplicabilityFilter, ['@oro_workflow.applicability_filter.exclusive_record_group']]

    oro_workflow.applicability_filter.exclusive_record_group:
        class: Oro\Bundle\WorkflowBundle\Model\WorkflowExclusiveRecordGroupFilter
        arguments:
            - '@oro_entity.doctrine_helper'

    oro_workflow.abstract.workflow_aware_manager:
        class: Oro\Bundle\WorkflowBundle\Model\WorkflowAwareManager
        abstract: true
        arguments:
            - '@oro_workflow.manager'

    oro_workflow.process.process_factory:
        class: %oro_workflow.process.process_factory.class%
        arguments:
            - '@oro_workflow.action_assembler'
            - '@oro_workflow.expression.factory'

    oro_workflow.process.process_handler:
        class: %oro_workflow.process.process_handler.class%
        arguments:
            - '@oro_workflow.process.process_factory'
            - '@oro_workflow.process.logger'
            - '@event_dispatcher'

    oro_workflow.process.schedule_policy.exclude_definitions:
        class: %oro_workflow.process.schedule_policy.exclude_definitions.class%
        tags:
            - { name: kernel.event_listener, event: oro_workflow.process.handle_before, method: onProcessHandleBefore }
            - { name: kernel.event_listener, event: oro_workflow.process.handle_after_flush, method: onProcessHandleAfterFlush }

    oro_workflow.process.schedule_policy:
        alias: oro_workflow.process.schedule_policy.exclude_definitions

    oro_workflow.process.logger:
        class: %oro_workflow.process.logger.class%
        arguments:
            - '@oro_entity.doctrine_helper'
            - "@?logger"

    oro_workflow.registry:
        class: %oro_workflow.registry.class%
        arguments:
            - '@doctrine'
            - '@oro_workflow.workflow_assembler'
            - '@oro_featuretoggle.checker.feature_checker'

    oro_workflow.permission_registry:
        class: Oro\Bundle\WorkflowBundle\Model\WorkflowPermissionRegistry
        public: false
        arguments:
            - '@oro_entity.doctrine_helper'
            - '@oro_workflow.registry'

    oro_workflow.exclusion_provider.workflow_item_step:
        class: Oro\Bundle\WorkflowBundle\Provider\WorkflowExclusionProvider
        public: false
        tags:
            - { name: oro_entity.exclusion_provider.api }

    oro_workflow.provider.virtual_relation.workflow:
        class: 'Oro\Bundle\WorkflowBundle\Provider\WorkflowVirtualRelationProvider'
        arguments:
            - '@oro_workflow.registry'
            - '@oro_entity.doctrine_helper'
        tags:
            - { name: oro_entity.virtual_relation_provider, priority: 150 }

    oro_workflow.handler.transition_helper:
        class: %oro_workflow.handler.transition_helper.class%
        arguments:
            - '@fos_rest.view_handler'
            - '@twig'

    oro_workflow.handler.transition_handler:
        class: %oro_workflow.handler.transition_handler.class%
        arguments:
            - '@oro_workflow.manager'
            - '@oro_workflow.handler.transition_helper'
            - '@logger'

    oro_workflow.handler.start_transition_handler:
        class: %oro_workflow.handler.start_transition_handler.class%
        arguments:
            - '@oro_workflow.manager'
            - '@oro_workflow.serializer.data.serializer'
            - '@oro_workflow.handler.transition_helper'

    oro_workflow.validation_loader:
        class: Oro\Bundle\WorkflowBundle\Validator\WorkflowValidationLoader
        public: false
        arguments:
            - '@oro_workflow.permission_registry'
            - '@oro_workflow.restriction.manager'
            - '@oro_entity_config.link.entity_manager'

    oro_workflow.restriction.manager:
        class: Oro\Bundle\WorkflowBundle\Restriction\RestrictionManager
        public: false
        arguments:
            - '@oro_workflow.registry'
            - '@oro_entity.doctrine_helper'

    oro_workflow.changes.event.dispatcher:
        class: Symfony\Component\EventDispatcher\EventDispatcher

    oro_workflow.handler.workflow_definition:
        class: Oro\Bundle\WorkflowBundle\Handler\WorkflowDefinitionHandler
        arguments:
            - '@oro_workflow.workflow_assembler'
            - '@oro_workflow.changes.event.dispatcher'
            - '@doctrine'
            - '%oro_workflow.workflow_definition.entity.class%'

    oro_workflow.process.cron_scheduler:
        class: Oro\Bundle\WorkflowBundle\Cron\ProcessTriggerCronScheduler
        arguments:
            - '@oro_cron.deferred_scheduler'

    oro_workflow.process.definitions_configurator:
        class: Oro\Bundle\WorkflowBundle\Configuration\ProcessDefinitionsConfigurator
        arguments:
            - '@oro_workflow.configuration.builder.process_configuration'
            - '@doctrine'
            - '%oro_workflow.process_definition.entity.class%'

    oro_workflow.process.triggers_configurator:
        class: Oro\Bundle\WorkflowBundle\Configuration\ProcessTriggersConfigurator
        arguments:
            - '@oro_workflow.configuration.builder.process_configuration'
            - '@oro_workflow.process.cron_scheduler'
            - '@doctrine'
            - '%oro_workflow.process_trigger.entity.class%'

    oro_workflow.process.configurator:
        class: Oro\Bundle\WorkflowBundle\Configuration\ProcessConfigurator
        public: true
        arguments:
            - '@doctrine'
            - '@oro_workflow.process.definitions_configurator'
            - '@oro_workflow.process.triggers_configurator'
            - '%oro_workflow.process_definition.entity.class%'

    oro_workflow.repository.workflow_item:
        class: 'Oro\Bundle\WorkflowBundle\Entity\Repository\WorkflowItemRepository'
        parent: oro_entity.abstract_repository
        arguments:
            - '%oro_workflow.workflow_item.entity.class%'

    oro_workflow.repository.process_trigger:
        class: 'Oro\Bundle\WorkflowBundle\Entity\Repository\ProcessTriggerRepository'
        parent: oro_entity.abstract_repository
        arguments:
            - '%oro_workflow.process_trigger.entity.class%'

    oro_workflow.repository.transition_event_trigger:
        class: 'Oro\Bundle\WorkflowBundle\Entity\Repository\TransitionEventTriggerRepository'
        parent: oro_entity.abstract_repository
        arguments:
            - '%oro_workflow.entity.transition_trigger_event.class%'

    oro_workflow.helper.workflow_aware_entity_fetcher:
        class: Oro\Bundle\WorkflowBundle\Helper\WorkflowAwareEntityFetcher
        public: true
        arguments:
            - '@doctrine'

    oro_workflow.helper.transition_event_trigger:
        class: Oro\Bundle\WorkflowBundle\Helper\TransitionEventTriggerHelper
        public: false
        arguments:
            - '@oro_workflow.manager'

    oro_workflow.helper.transition_cron_trigger:
        class: Oro\Bundle\WorkflowBundle\Helper\TransitionCronTriggerHelper
        arguments:
            - '@oro_entity.doctrine_helper'
            - '@oro_workflow.helper.workflow_aware_entity_fetcher'

    oro_workflow.transition_trigger.cron_scheduler:
        class: Oro\Bundle\WorkflowBundle\Cron\TransitionTriggerCronScheduler
        arguments:
            - '@oro_cron.deferred_scheduler'

    oro_workflow.validator_expression.dql_expression_verifier:
        class: Oro\Bundle\WorkflowBundle\Validator\Expression\DQLExpressionVerifier

    oro_workflow.validator_expression.cron_expression_verifier:
        class: Oro\Bundle\WorkflowBundle\Validator\Expression\CronExpressionVerifier

    oro_workflow.transition_trigger.update_decider:
        class: Oro\Bundle\WorkflowBundle\Model\TransitionTrigger\TransitionTriggersUpdateDecider
        public: false

    oro_workflow.transition_trigger_updater:
        class: Oro\Bundle\WorkflowBundle\Model\TransitionTrigger\TransitionTriggersUpdater
        arguments:
            - '@oro_entity.doctrine_helper'
            - '@oro_workflow.transition_trigger.update_decider'
            - '@oro_workflow.transition_trigger.cron_scheduler'
            - '@oro_workflow.cache.transition_trigger_event'

    oro_workflow.transition_trigger.trigger_cron_verifier:
        class: 'Oro\Bundle\WorkflowBundle\Model\TransitionTrigger\TransitionTriggerCronVerifier'
        public: false
        arguments:
            - '@oro_workflow.workflow_assembler'
            - '@doctrine'
        calls:
            - ['addOptionVerifier', ['cron', '@oro_workflow.validator_expression.cron_expression_verifier']]
            - ['addOptionVerifier', ['filter', '@oro_workflow.validator_expression.dql_expression_verifier']]

<<<<<<< HEAD
    oro_workflow.transition_schedule.process_configuration_generator:
        class: 'Oro\Bundle\WorkflowBundle\Model\TransitionSchedule\ProcessConfigurationGenerator'
        public: false
        arguments:
            - '@oro_workflow.generator.trigger_schedule_options_verifier'
            - '%oro_workflow.workflow_item.entity.class%'

    oro_workflow.async.execute_process_job:
        class: 'Oro\Bundle\WorkflowBundle\Async\ExecuteProcessJobProcessor'
        arguments:
            - '@oro_entity.doctrine_helper'
            - '@oro_workflow.process.process_handler'
            - '@logger'
        tags:
            - { name: 'oro_message_queue.client.message_processor' }
=======
    oro_workflow.transition_trigger.verifier.event_trigger_relation:
        class: Oro\Bundle\WorkflowBundle\Model\TransitionTrigger\Verifier\TransitionEventTriggerRelationVerifier
        public: false

    oro_workflow.transition_trigger.verifier.event_trigger_expression:
        class: Oro\Bundle\WorkflowBundle\Model\TransitionTrigger\Verifier\TransitionEventTriggerExpressionVerifier
        public: false

    oro_workflow.transition_trigger.trigger_event_verifier:
        class: Oro\Bundle\WorkflowBundle\Model\TransitionTrigger\Verifier\TransitionEventTriggerCompoundVerifier
        public: false
        calls:
            - [addVerifier, ['@oro_workflow.transition_trigger.verifier.event_trigger_relation']]
            - [addVerifier, ['@oro_workflow.transition_trigger.verifier.event_trigger_expression']]
>>>>>>> 06621376
<|MERGE_RESOLUTION|>--- conflicted
+++ resolved
@@ -299,23 +299,6 @@
             - ['addOptionVerifier', ['cron', '@oro_workflow.validator_expression.cron_expression_verifier']]
             - ['addOptionVerifier', ['filter', '@oro_workflow.validator_expression.dql_expression_verifier']]
 
-<<<<<<< HEAD
-    oro_workflow.transition_schedule.process_configuration_generator:
-        class: 'Oro\Bundle\WorkflowBundle\Model\TransitionSchedule\ProcessConfigurationGenerator'
-        public: false
-        arguments:
-            - '@oro_workflow.generator.trigger_schedule_options_verifier'
-            - '%oro_workflow.workflow_item.entity.class%'
-
-    oro_workflow.async.execute_process_job:
-        class: 'Oro\Bundle\WorkflowBundle\Async\ExecuteProcessJobProcessor'
-        arguments:
-            - '@oro_entity.doctrine_helper'
-            - '@oro_workflow.process.process_handler'
-            - '@logger'
-        tags:
-            - { name: 'oro_message_queue.client.message_processor' }
-=======
     oro_workflow.transition_trigger.verifier.event_trigger_relation:
         class: Oro\Bundle\WorkflowBundle\Model\TransitionTrigger\Verifier\TransitionEventTriggerRelationVerifier
         public: false
@@ -330,4 +313,12 @@
         calls:
             - [addVerifier, ['@oro_workflow.transition_trigger.verifier.event_trigger_relation']]
             - [addVerifier, ['@oro_workflow.transition_trigger.verifier.event_trigger_expression']]
->>>>>>> 06621376
+
+    oro_workflow.async.execute_process_job:
+        class: 'Oro\Bundle\WorkflowBundle\Async\ExecuteProcessJobProcessor'
+        arguments:
+            - '@oro_entity.doctrine_helper'
+            - '@oro_workflow.process.process_handler'
+            - '@logger'
+        tags:
+            - { name: 'oro_message_queue.client.message_processor' }