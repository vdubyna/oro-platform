parameters:
    oro_workflow.attribute_guesser.class: Oro\Bundle\ActionBundle\Model\AttributeGuesser
    oro_workflow.context_accessor.class: Oro\Bundle\WorkflowBundle\Model\ContextAccessor
    oro_workflow.manager.class: Oro\Bundle\WorkflowBundle\Model\WorkflowManager
    oro_workflow.process_definition.entity.class: Oro\Bundle\WorkflowBundle\Entity\ProcessDefinition
    oro_workflow.process_trigger.entity.class: Oro\Bundle\WorkflowBundle\Entity\ProcessTrigger
    oro_workflow.process.process_factory.class: Oro\Bundle\WorkflowBundle\Model\ProcessFactory
    oro_workflow.process.process_handler.class: Oro\Bundle\WorkflowBundle\Model\ProcessHandler
    oro_workflow.process.schedule_policy.exclude_definitions.class: Oro\Bundle\WorkflowBundle\Model\ExcludeDefinitionsProcessSchedulePolicy
    oro_workflow.process.logger.class: Oro\Bundle\WorkflowBundle\Model\ProcessLogger
    oro_workflow.registry.class: Oro\Bundle\WorkflowBundle\Model\WorkflowRegistry
    oro_workflow.workflow_definition.entity.class: Oro\Bundle\WorkflowBundle\Entity\WorkflowDefinition
    oro_workflow.workflow_item.entity.class: Oro\Bundle\WorkflowBundle\Entity\WorkflowItem
    oro_workflow.workflow_result.class: Oro\Bundle\WorkflowBundle\Model\WorkflowResult
    oro_workflow.handler.transition_helper.class: Oro\Bundle\WorkflowBundle\Handler\Helper\TransitionHelper
    oro_workflow.handler.transition_handler.class: Oro\Bundle\WorkflowBundle\Handler\TransitionHandler
    oro_workflow.handler.start_transition_handler.class: Oro\Bundle\WorkflowBundle\Handler\StartTransitionHandler

    oro_workflow.entity.transition_trigger_cron.class: Oro\Bundle\WorkflowBundle\Entity\TransitionCronTrigger
    oro_workflow.entity.transition_trigger_event.class: Oro\Bundle\WorkflowBundle\Entity\TransitionEventTrigger

services:
    oro_workflow.attribute_guesser:
        class: '%oro_workflow.attribute_guesser.class%'
        arguments:
            - '@form.registry'
            - '@doctrine'
            - '@oro_entity_config.provider.entity'
            - '@oro_entity_config.provider.form'
        calls:
            # mapping from doctrine type to attribute parameters
            - [addDoctrineTypeMapping, ["string", "string"]]
            - [addDoctrineTypeMapping, ["integer", "integer"]]
            - [addDoctrineTypeMapping, ["smallint", "integer"]]
            - [addDoctrineTypeMapping, ["bigint", "integer"]]
            - [addDoctrineTypeMapping, ["boolean", "boolean"]]
            - [addDoctrineTypeMapping, ["decimal", "float"]]
            - [addDoctrineTypeMapping, ["date", "object", { class: "DateTime" }]]
            - [addDoctrineTypeMapping, ["time", "object", { class: "DateTime" }]]
            - [addDoctrineTypeMapping, ["datetime", "object", { class: "DateTime" }]]
            - [addDoctrineTypeMapping, ["datetimetz", "object", { class: "DateTime" }]]
            - [addDoctrineTypeMapping, ["text", "string"]]
            - [addDoctrineTypeMapping, ["array", "array"]]
            - [addDoctrineTypeMapping, ["simple_array", "array"]]
            - [addDoctrineTypeMapping, ["json_array", "array"]]
            - [addDoctrineTypeMapping, ["float", "float"]]
            - [addDoctrineTypeMapping, ["guid", "string"]]
            # custom types
            - [addDoctrineTypeMapping, ["percent", "float"]]
            - [addDoctrineTypeMapping, ["money", "float"]]
            # mapping from attribute type to form parameters
            - [addFormTypeMapping, ["string", "text"]]
            - [addFormTypeMapping, ["int", "integer", { precision: 0 }]]
            - [addFormTypeMapping, ["integer", "integer", { precision: 0 }]]
            - [addFormTypeMapping, ["bool", "checkbox"]]
            - [addFormTypeMapping, ["boolean", "checkbox"]]
            - [addFormTypeMapping, ["float", "number"]]
        deprecated: The "%service_id%" service is deprecated since since 1.10. Use "oro_action.attribute_guesser" instead

    oro_workflow.context_accessor:
        class: '%oro_workflow.context_accessor.class%'
        deprecated: The "%service_id%" service is deprecated since since 1.10. Use "oro_action.context_accessor" instead

    oro_workflow.datagrid.action.workflow_activate:
        class: 'Oro\Bundle\WorkflowBundle\Datagrid\Action\WorkflowActivateAction'
        scope: prototype
        tags:
            - { name: oro_datagrid.extension.action.type, type: workflow-activate }

    oro_workflow.datagrid.action.workflow_deactivate:
        class: 'Oro\Bundle\WorkflowBundle\Datagrid\Action\WorkflowDeactivateAction'
        scope: prototype
        tags:
            - { name: oro_datagrid.extension.action.type, type: workflow-deactivate }

    oro_workflow.entity_connector:
        class: 'Oro\Bundle\WorkflowBundle\Model\WorkflowEntityConnector'
        arguments:
            - '@doctrine'

    oro_workflow.manager:
        class: 'Oro\Bundle\WorkflowBundle\Model\WorkflowManager'
        arguments:
            - '@oro_workflow.registry'
            - '@oro_entity.doctrine_helper'
            - '@oro_workflow.changes.event.dispatcher'
            - '@oro_workflow.entity_connector'
        calls:
            - [addApplicabilityFilter, ['@oro_workflow.applicability_filter.exclusive_record_group']]

    oro_workflow.applicability_filter.exclusive_record_group:
        class: 'Oro\Bundle\WorkflowBundle\Model\WorkflowExclusiveRecordGroupFilter'
        arguments:
            - '@oro_entity.doctrine_helper'

    oro_workflow.abstract.workflow_aware_manager:
        class: 'Oro\Bundle\WorkflowBundle\Model\WorkflowAwareManager'
        abstract: true
        arguments:
            - '@oro_workflow.manager'

    oro_workflow.process.process_factory:
        class: '%oro_workflow.process.process_factory.class%'
        arguments:
            - '@oro_workflow.action_assembler'
            - '@oro_workflow.expression.factory'

    oro_workflow.process.process_handler:
        class: '%oro_workflow.process.process_handler.class%'
        arguments:
            - '@oro_workflow.process.process_factory'
            - '@oro_workflow.process.logger'
            - '@event_dispatcher'

    oro_workflow.process.schedule_policy.exclude_definitions:
        class: '%oro_workflow.process.schedule_policy.exclude_definitions.class%'
        tags:
            - { name: kernel.event_listener, event: oro_workflow.process.handle_before, method: onProcessHandleBefore }
            - { name: kernel.event_listener, event: oro_workflow.process.handle_after_flush, method: onProcessHandleAfterFlush }

    oro_workflow.process.schedule_policy:
        alias: oro_workflow.process.schedule_policy.exclude_definitions

    oro_workflow.process.logger:
        class: '%oro_workflow.process.logger.class%'
        arguments:
            - '@oro_entity.doctrine_helper'
            - "@?logger"

    oro_workflow.registry:
        class: '%oro_workflow.registry.class%'
        arguments:
            - '@doctrine'
            - '@oro_workflow.workflow_assembler'
            - '@oro_featuretoggle.checker.feature_checker'

    oro_workflow.permission_registry:
        class: 'Oro\Bundle\WorkflowBundle\Model\WorkflowPermissionRegistry'
        public: false
        arguments:
            - '@oro_entity.doctrine_helper'
            - '@oro_workflow.registry'

    oro_workflow.exclusion_provider.workflow_item_step:
        class: 'Oro\Bundle\WorkflowBundle\Provider\WorkflowExclusionProvider'
        public: false
        tags:
            - { name: oro_entity.exclusion_provider.api }

    oro_workflow.provider.virtual_relation.workflow:
        class: 'Oro\Bundle\WorkflowBundle\Provider\WorkflowVirtualRelationProvider'
        arguments:
            - '@oro_workflow.registry'
            - '@oro_entity.doctrine_helper'
        tags:
            - { name: oro_entity.virtual_relation_provider, priority: 150 }

    oro_workflow.handler.transition_helper:
        class: '%oro_workflow.handler.transition_helper.class%'
        arguments:
            - '@fos_rest.view_handler'
            - '@twig'

    oro_workflow.handler.transition_handler:
        class: '%oro_workflow.handler.transition_handler.class%'
        arguments:
            - '@oro_workflow.manager'
            - '@oro_workflow.handler.transition_helper'
            - '@logger'

    oro_workflow.handler.start_transition_handler:
        class: '%oro_workflow.handler.start_transition_handler.class%'
        arguments:
            - '@oro_workflow.manager'
            - '@oro_workflow.serializer.data.serializer'
            - '@oro_workflow.handler.transition_helper'

    oro_workflow.validation_loader:
        class: 'Oro\Bundle\WorkflowBundle\Validator\WorkflowValidationLoader'
        public: false
        arguments:
            - '@oro_workflow.permission_registry'
            - '@oro_workflow.restriction.manager'
            - '@oro_entity_config.link.entity_manager'

    oro_workflow.restriction.manager:
        class: 'Oro\Bundle\WorkflowBundle\Restriction\RestrictionManager'
        public: false
        arguments:
            - '@oro_workflow.registry'
            - '@oro_entity.doctrine_helper'

    oro_workflow.changes.event.dispatcher:
        class: 'Symfony\Component\EventDispatcher\EventDispatcher'

    oro_workflow.handler.workflow_definition:
        class: 'Oro\Bundle\WorkflowBundle\Handler\WorkflowDefinitionHandler'
        arguments:
            - '@oro_workflow.workflow_assembler'
            - '@oro_workflow.changes.event.dispatcher'
            - '@doctrine'
            - '%oro_workflow.workflow_definition.entity.class%'

    oro_workflow.process.cron_scheduler:
        class: 'Oro\Bundle\WorkflowBundle\Cron\ProcessTriggerCronScheduler'
        arguments:
            - '@oro_cron.deferred_scheduler'

    oro_workflow.process.definitions_configurator:
        class: 'Oro\Bundle\WorkflowBundle\Configuration\ProcessDefinitionsConfigurator'
        arguments:
            - '@oro_workflow.configuration.builder.process_configuration'
            - '@doctrine'
            - '%oro_workflow.process_definition.entity.class%'

    oro_workflow.process.triggers_configurator:
        class: 'Oro\Bundle\WorkflowBundle\Configuration\ProcessTriggersConfigurator'
        arguments:
            - '@oro_workflow.configuration.builder.process_configuration'
            - '@oro_workflow.process.cron_scheduler'
            - '@doctrine'
            - '%oro_workflow.process_trigger.entity.class%'

    oro_workflow.process.configurator:
        class: 'Oro\Bundle\WorkflowBundle\Configuration\ProcessConfigurator'
        public: true
        arguments:
            - '@doctrine'
            - '@oro_workflow.process.definitions_configurator'
            - '@oro_workflow.process.triggers_configurator'
            - '%oro_workflow.process_definition.entity.class%'

    oro_workflow.repository.workflow_item:
        class: 'Oro\Bundle\WorkflowBundle\Entity\Repository\WorkflowItemRepository'
        parent: oro_entity.abstract_repository
        arguments:
            - '%oro_workflow.workflow_item.entity.class%'

    oro_workflow.repository.process_trigger:
        class: 'Oro\Bundle\WorkflowBundle\Entity\Repository\ProcessTriggerRepository'
        parent: oro_entity.abstract_repository
        arguments:
            - '%oro_workflow.process_trigger.entity.class%'

    oro_workflow.repository.transition_event_trigger:
        class: 'Oro\Bundle\WorkflowBundle\Entity\Repository\TransitionEventTriggerRepository'
        parent: oro_entity.abstract_repository
        arguments:
            - '%oro_workflow.entity.transition_trigger_event.class%'

    oro_workflow.helper.workflow_aware_entity_fetcher:
        class: 'Oro\Bundle\WorkflowBundle\Helper\WorkflowAwareEntityFetcher'
        public: true
        arguments:
            - '@doctrine'

    oro_workflow.helper.transition_event_trigger:
        class: 'Oro\Bundle\WorkflowBundle\Helper\TransitionEventTriggerHelper'
        public: false
        arguments:
            - '@oro_workflow.manager'

    oro_workflow.helper.transition_cron_trigger:
        class: 'Oro\Bundle\WorkflowBundle\Helper\TransitionCronTriggerHelper'
        arguments:
            - '@oro_entity.doctrine_helper'
            - '@oro_workflow.helper.workflow_aware_entity_fetcher'

    oro_workflow.transition_trigger.cron_scheduler:
        class: 'Oro\Bundle\WorkflowBundle\Cron\TransitionTriggerCronScheduler'
        arguments:
            - '@oro_cron.deferred_scheduler'

    oro_workflow.validator_expression.dql_expression_verifier:
        class: 'Oro\Bundle\WorkflowBundle\Validator\Expression\DQLExpressionVerifier'

    oro_workflow.validator_expression.cron_expression_verifier:
        class: 'Oro\Bundle\WorkflowBundle\Validator\Expression\CronExpressionVerifier'

    oro_workflow.transition_trigger.update_decider:
        class: 'Oro\Bundle\WorkflowBundle\Model\TransitionTrigger\TransitionTriggersUpdateDecider'
        public: false

    oro_workflow.transition_trigger_updater:
        class: 'Oro\Bundle\WorkflowBundle\Model\TransitionTrigger\TransitionTriggersUpdater'
        arguments:
            - '@oro_entity.doctrine_helper'
            - '@oro_workflow.transition_trigger.update_decider'
            - '@oro_workflow.transition_trigger.cron_scheduler'
            - '@oro_workflow.cache.transition_trigger_event'

    oro_workflow.transition_trigger.trigger_cron_verifier:
        class: 'Oro\Bundle\WorkflowBundle\Model\TransitionTrigger\TransitionTriggerCronVerifier'
        public: false
        arguments:
            - '@oro_workflow.workflow_assembler'
            - '@doctrine'
        calls:
            - ['addOptionVerifier', ['cron', '@oro_workflow.validator_expression.cron_expression_verifier']]
            - ['addOptionVerifier', ['filter', '@oro_workflow.validator_expression.dql_expression_verifier']]

    oro_workflow.transition_trigger.verifier.event_trigger_relation:
        class: 'Oro\Bundle\WorkflowBundle\Model\TransitionTrigger\Verifier\TransitionEventTriggerRelationVerifier'
        public: false

    oro_workflow.transition_trigger.verifier.event_trigger_expression:
        class: 'Oro\Bundle\WorkflowBundle\Model\TransitionTrigger\Verifier\TransitionEventTriggerExpressionVerifier'
        public: false

    oro_workflow.transition_trigger.trigger_event_verifier:
        class: 'Oro\Bundle\WorkflowBundle\Model\TransitionTrigger\Verifier\TransitionEventTriggerCompoundVerifier'
        public: false
        calls:
            - [addVerifier, ['@oro_workflow.transition_trigger.verifier.event_trigger_relation']]
            - [addVerifier, ['@oro_workflow.transition_trigger.verifier.event_trigger_expression']]

    oro_workflow.generator.translation_key:
        class: 'Oro\Bundle\TranslationBundle\Translation\TranslationKeyGenerator'
        public: false

    oro_workflow.translation.fields_iterator:
        class: 'Oro\Bundle\WorkflowBundle\Translation\WorkflowTranslationFieldsIterator'
        arguments:
            - '@oro_workflow.generator.translation_key'

    oro_workflow.helper.translation:
        class: 'Oro\Bundle\WorkflowBundle\Helper\WorkflowTranslationHelper'
        arguments:
            - '@translator.default'
            - '@oro_translation.manager.translation'
<<<<<<< HEAD
            - '@oro_translation.helper.translation_route'
=======
            - '@oro_translation.helper.translation'
            - '@oro_translation.generator.translation_key'
            - '@oro_workflow.translation.fields_iterator'
>>>>>>> 732ec974

    oro_workflow.translation.processor:
        class: 'Oro\Bundle\WorkflowBundle\Translation\TranslationProcessor'
        arguments:
            - '@oro_workflow.translation.fields_iterator'
            - '@oro_workflow.helper.translation'
        public: false
        tags:
            - { name: oro.workflow.configuration.handler, priority: 150 }
            - { name: oro.workflow.definition_builder.extension }
            - { name: oro_workflow.changes.subscriber }

    oro_workflow.extension.translation_context_resolver:
        class: 'Oro\Bundle\WorkflowBundle\Extension\TranslationContextResolver'
        arguments:
            - '@translator'
            - '@oro_workflow.translation.key_template_parameters_resolver'
        tags:
            - { name: oro_translation.extension.translation_context_resolver }

    oro_workflow.translation.key_template_parameters_resolver:
        class: 'Oro\Bundle\WorkflowBundle\Translation\KeyTemplateParametersResolver'
        arguments:
            - '@translator'

    oro_workflow.filter.workflow:
        class: 'Oro\Bundle\WorkflowBundle\Filter\WorkflowFilter'
        arguments:
            - '@form.factory'
            - '@oro_filter.filter_utility'
            - '@oro_translation.generator.translation_key'
            - '@oro_workflow.helper.translation'
        tags:
            - { name: oro_filter.extension.orm_filter.filter, type: workflow, datasource: orm }

    oro_workflow.async.execute_process_job:
        class: 'Oro\Bundle\WorkflowBundle\Async\ExecuteProcessJobProcessor'
        arguments:
            - '@oro_entity.doctrine_helper'
            - '@oro_workflow.process.process_handler'
            - '@logger'
        tags:
            - { name: 'oro_message_queue.client.message_processor' }<|MERGE_RESOLUTION|>--- conflicted
+++ resolved
@@ -328,13 +328,9 @@
         arguments:
             - '@translator.default'
             - '@oro_translation.manager.translation'
-<<<<<<< HEAD
-            - '@oro_translation.helper.translation_route'
-=======
             - '@oro_translation.helper.translation'
             - '@oro_translation.generator.translation_key'
             - '@oro_workflow.translation.fields_iterator'
->>>>>>> 732ec974
 
     oro_workflow.translation.processor:
         class: 'Oro\Bundle\WorkflowBundle\Translation\TranslationProcessor'
