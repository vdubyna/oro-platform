parameters:
    oro_workflow.attribute_guesser.class: Oro\Bundle\ActionBundle\Model\AttributeGuesser
    oro_workflow.context_accessor.class: Oro\Bundle\WorkflowBundle\Model\ContextAccessor
    oro_workflow.datagrid.action.workflow_activate.class: Oro\Bundle\WorkflowBundle\Datagrid\Action\WorkflowActivateAction
    oro_workflow.entity_connector.class: Oro\Bundle\WorkflowBundle\Model\EntityConnector
    oro_workflow.manager.class: Oro\Bundle\WorkflowBundle\Model\WorkflowManager
    oro_workflow.process_definition.entity.class: Oro\Bundle\WorkflowBundle\Entity\ProcessDefinition
    oro_workflow.process_trigger.entity.class: Oro\Bundle\WorkflowBundle\Entity\ProcessTrigger
    oro_workflow.process.process_factory.class: Oro\Bundle\WorkflowBundle\Model\ProcessFactory
    oro_workflow.process.process_handler.class: Oro\Bundle\WorkflowBundle\Model\ProcessHandler
    oro_workflow.process.schedule_policy.exclude_definitions.class: Oro\Bundle\WorkflowBundle\Model\ExcludeDefinitionsProcessSchedulePolicy
    oro_workflow.process.logger.class: Oro\Bundle\WorkflowBundle\Model\ProcessLogger
    oro_workflow.registry.class: Oro\Bundle\WorkflowBundle\Model\WorkflowRegistry
    oro_workflow.workflow_definition.entity.class: Oro\Bundle\WorkflowBundle\Entity\WorkflowDefinition
    oro_workflow.workflow_item.entity.class: Oro\Bundle\WorkflowBundle\Entity\WorkflowItem
    oro_workflow.workflow_result.class: Oro\Bundle\WorkflowBundle\Model\WorkflowResult
    oro_workflow.handler.transition_helper.class: Oro\Bundle\WorkflowBundle\Handler\Helper\TransitionHelper
    oro_workflow.handler.transition_handler.class: Oro\Bundle\WorkflowBundle\Handler\TransitionHandler
    oro_workflow.handler.start_transition_handler.class: Oro\Bundle\WorkflowBundle\Handler\StartTransitionHandler

services:
    oro_workflow.attribute_guesser:
        class: %oro_workflow.attribute_guesser.class%
        arguments:
            - '@form.registry'
            - '@doctrine'
            - '@oro_entity_config.provider.entity'
            - '@oro_entity_config.provider.form'
        calls:
            # mapping from doctrine type to attribute parameters
            - [addDoctrineTypeMapping, ["string", "string"]]
            - [addDoctrineTypeMapping, ["integer", "integer"]]
            - [addDoctrineTypeMapping, ["smallint", "integer"]]
            - [addDoctrineTypeMapping, ["bigint", "integer"]]
            - [addDoctrineTypeMapping, ["boolean", "boolean"]]
            - [addDoctrineTypeMapping, ["decimal", "float"]]
            - [addDoctrineTypeMapping, ["date", "object", { class: "DateTime" }]]
            - [addDoctrineTypeMapping, ["time", "object", { class: "DateTime" }]]
            - [addDoctrineTypeMapping, ["datetime", "object", { class: "DateTime" }]]
            - [addDoctrineTypeMapping, ["datetimetz", "object", { class: "DateTime" }]]
            - [addDoctrineTypeMapping, ["text", "string"]]
            - [addDoctrineTypeMapping, ["array", "array"]]
            - [addDoctrineTypeMapping, ["simple_array", "array"]]
            - [addDoctrineTypeMapping, ["json_array", "array"]]
            - [addDoctrineTypeMapping, ["float", "float"]]
            - [addDoctrineTypeMapping, ["guid", "string"]]
            # custom types
            - [addDoctrineTypeMapping, ["percent", "float"]]
            - [addDoctrineTypeMapping, ["money", "float"]]
            # mapping from attribute type to form parameters
            - [addFormTypeMapping, ["string", "text"]]
            - [addFormTypeMapping, ["int", "integer", { precision: 0 }]]
            - [addFormTypeMapping, ["integer", "integer", { precision: 0 }]]
            - [addFormTypeMapping, ["bool", "checkbox"]]
            - [addFormTypeMapping, ["boolean", "checkbox"]]
            - [addFormTypeMapping, ["float", "number"]]
        deprecated: The "%service_id%" service is deprecated since since 1.10. Use "oro_action.attribute_guesser" instead

    oro_workflow.context_accessor:
        class: %oro_workflow.context_accessor.class%
        deprecated: The "%service_id%" service is deprecated since since 1.10. Use "oro_action.context_accessor" instead

    oro_workflow.datagrid.action.workflow_activate:
        class: %oro_workflow.datagrid.action.workflow_activate.class%
        scope: prototype
        tags:
            - { name: oro_datagrid.extension.action.type, type: workflow-activate }

    oro_workflow.entity_connector:
        class: %oro_workflow.entity_connector.class%

    oro_workflow.manager:
        class: %oro_workflow.manager.class%
        arguments:
            - '@doctrine'
            - '@oro_workflow.registry'
            - '@oro_entity.doctrine_helper'
            - '@oro_entity_config.config_manager'

    oro_workflow.process.process_factory:
        class: %oro_workflow.process.process_factory.class%
        arguments:
            - '@oro_workflow.action_assembler'
            - '@oro_workflow.expression.factory'

    oro_workflow.process.process_handler:
        class: %oro_workflow.process.process_handler.class%
        arguments:
            - '@oro_workflow.process.process_factory'
            - '@oro_workflow.process.logger'
            - '@event_dispatcher'

    oro_workflow.process.schedule_policy.exclude_definitions:
        class: %oro_workflow.process.schedule_policy.exclude_definitions.class%
        tags:
            - { name: kernel.event_listener, event: oro_workflow.process.handle_before, method: onProcessHandleBefore }
            - { name: kernel.event_listener, event: oro_workflow.process.handle_after_flush, method: onProcessHandleAfterFlush }

    oro_workflow.process.schedule_policy:
        alias: oro_workflow.process.schedule_policy.exclude_definitions

    oro_workflow.process.logger:
        class: %oro_workflow.process.logger.class%
        arguments:
            - '@oro_entity.doctrine_helper'
            - "@?logger"

    oro_workflow.registry:
        class: %oro_workflow.registry.class%
        arguments:
            - '@doctrine'
            - '@oro_workflow.workflow_assembler'
            - '@oro_entity_config.provider.workflow'

    oro_workflow.exclusion_provider.workflow_item_step:
        class: Oro\Bundle\WorkflowBundle\Provider\WorkflowExclusionProvider
        public: false
        tags:
            - { name: oro_entity.exclusion_provider.api }

    oro_workflow.handler.transition_helper:
        class: %oro_workflow.handler.transition_helper.class%
        arguments:
            - '@fos_rest.view_handler'
            - '@twig'

    oro_workflow.handler.transition_handler:
        class: %oro_workflow.handler.transition_handler.class%
        arguments:
            - '@oro_workflow.manager'
            - '@oro_workflow.handler.transition_helper'
            - '@logger'

    oro_workflow.handler.start_transition_handler:
        class: %oro_workflow.handler.start_transition_handler.class%
        arguments:
            - '@oro_workflow.manager'
            - '@oro_workflow.serializer.data.serializer'
            - '@oro_workflow.handler.transition_helper'

    oro_workflow.handler.workflow_definition:
        class: Oro\Bundle\WorkflowBundle\Handler\WorkflowDefinitionHandler
        arguments:
            - '@oro_workflow.configuration.builder.workflow_definition.handle'
            - '@oro_workflow.workflow_assembler'
            - '@doctrine'
            - '%oro_workflow.workflow_definition.entity.class%'

    oro_workflow.process.cron_scheduler:
<<<<<<< HEAD
            class: Oro\Bundle\WorkflowBundle\Model\ProcessTriggerScheduler
            arguments:
                - '@oro_cron.schedule_manager'
                - '@doctrine'
                - '%oro_cron.entity.schedule.class%'

        oro_workflow.process.import.definitions:
            class: Oro\Bundle\WorkflowBundle\Model\Import\ProcessDefinitionsImport
            arguments:
                - '@oro_workflow.configuration.builder.process_configuration'
                - '@doctrine'
                - '%oro_workflow.process_definition.entity.class%'

        oro_workflow.process.import.triggers:
            class: Oro\Bundle\WorkflowBundle\Model\Import\ProcessTriggersImport
            arguments:
                - '@oro_workflow.configuration.builder.process_configuration'
                - '@doctrine'
                - '%oro_workflow.process_trigger.entity.class%'
                - '@oro_workflow.process.cron_scheduler'

        oro_workflow.process.import:
            class: Oro\Bundle\WorkflowBundle\Model\ProcessImport
            public: true
            arguments:
                - '@oro_workflow.process.import.definitions'
                - '@oro_workflow.process.import.triggers'
=======
        class: Oro\Bundle\WorkflowBundle\Model\ProcessTriggerScheduler
        arguments:
            - '@oro_cron.schedule_manager'
            - '@doctrine'
            - '%oro_cron.entity.schedule.class%'

    oro_workflow.process.import.definitions:
        class: Oro\Bundle\WorkflowBundle\Model\Import\ProcessDefinitionsImport
        arguments:
            - '@oro_workflow.configuration.builder.process_configuration'
            - '@doctrine'
            - '%oro_workflow.process_definition.entity.class%'

    oro_workflow.process.import.triggers:
        class: Oro\Bundle\WorkflowBundle\Model\Import\ProcessTriggersImport
        arguments:
            - '@oro_workflow.configuration.builder.process_configuration'
            - '@doctrine'
            - '%oro_workflow.process_trigger.entity.class%'
            - '@oro_workflow.process.cron_scheduler'

    oro_workflow.process.import:
        class: Oro\Bundle\WorkflowBundle\Model\ProcessImport
        public: true
        arguments:
            - '@oro_workflow.process.import.definitions'
            - '@oro_workflow.process.import.triggers'
>>>>>>> f95ddccd
<|MERGE_RESOLUTION|>--- conflicted
+++ resolved
@@ -147,35 +147,6 @@
             - '%oro_workflow.workflow_definition.entity.class%'
 
     oro_workflow.process.cron_scheduler:
-<<<<<<< HEAD
-            class: Oro\Bundle\WorkflowBundle\Model\ProcessTriggerScheduler
-            arguments:
-                - '@oro_cron.schedule_manager'
-                - '@doctrine'
-                - '%oro_cron.entity.schedule.class%'
-
-        oro_workflow.process.import.definitions:
-            class: Oro\Bundle\WorkflowBundle\Model\Import\ProcessDefinitionsImport
-            arguments:
-                - '@oro_workflow.configuration.builder.process_configuration'
-                - '@doctrine'
-                - '%oro_workflow.process_definition.entity.class%'
-
-        oro_workflow.process.import.triggers:
-            class: Oro\Bundle\WorkflowBundle\Model\Import\ProcessTriggersImport
-            arguments:
-                - '@oro_workflow.configuration.builder.process_configuration'
-                - '@doctrine'
-                - '%oro_workflow.process_trigger.entity.class%'
-                - '@oro_workflow.process.cron_scheduler'
-
-        oro_workflow.process.import:
-            class: Oro\Bundle\WorkflowBundle\Model\ProcessImport
-            public: true
-            arguments:
-                - '@oro_workflow.process.import.definitions'
-                - '@oro_workflow.process.import.triggers'
-=======
         class: Oro\Bundle\WorkflowBundle\Model\ProcessTriggerScheduler
         arguments:
             - '@oro_cron.schedule_manager'
@@ -202,5 +173,4 @@
         public: true
         arguments:
             - '@oro_workflow.process.import.definitions'
-            - '@oro_workflow.process.import.triggers'
->>>>>>> f95ddccd
+            - '@oro_workflow.process.import.triggers'