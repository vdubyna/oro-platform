--- conflicted
+++ resolved
@@ -108,7 +108,12 @@
             - @oro_workflow.workflow_assembler
             - @oro_entity_config.provider.workflow
 
-<<<<<<< HEAD
+    oro_workflow.exclusion_provider.workflow_item_step:
+        class: Oro\Bundle\WorkflowBundle\Provider\WorkflowExclusionProvider
+        public: false
+        tags:
+            - { name: oro_entity.exclusion_provider.api }
+
     oro_workflow.handler.transition_helper:
         class: %oro_workflow.handler.transition_helper.class%
         arguments:
@@ -126,11 +131,4 @@
         arguments:
             - @oro_workflow.manager
             - @oro_workflow.serializer.data.serializer
-            - @oro_workflow.handler.transition_helper
-=======
-    oro_workflow.exclusion_provider.workflow_item_step:
-        class: Oro\Bundle\WorkflowBundle\Provider\WorkflowExclusionProvider
-        public: false
-        tags:
-            - { name: oro_entity.exclusion_provider.api }
->>>>>>> a5db7735
+            - @oro_workflow.handler.transition_helper