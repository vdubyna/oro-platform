parameters:
    oro_workflow.attribute_guesser.class: Oro\Bundle\ActionBundle\Model\AttributeGuesser
    oro_workflow.context_accessor.class: Oro\Bundle\WorkflowBundle\Model\ContextAccessor
    oro_workflow.datagrid.action.workflow_activate.class: Oro\Bundle\WorkflowBundle\Datagrid\Action\WorkflowActivateAction
    oro_workflow.manager.class: Oro\Bundle\WorkflowBundle\Model\WorkflowManager
    oro_workflow.process_definition.entity.class: Oro\Bundle\WorkflowBundle\Entity\ProcessDefinition
    oro_workflow.process_trigger.entity.class: Oro\Bundle\WorkflowBundle\Entity\ProcessTrigger
    oro_workflow.process.process_factory.class: Oro\Bundle\WorkflowBundle\Model\ProcessFactory
    oro_workflow.process.process_handler.class: Oro\Bundle\WorkflowBundle\Model\ProcessHandler
    oro_workflow.process.schedule_policy.exclude_definitions.class: Oro\Bundle\WorkflowBundle\Model\ExcludeDefinitionsProcessSchedulePolicy
    oro_workflow.process.logger.class: Oro\Bundle\WorkflowBundle\Model\ProcessLogger
    oro_workflow.registry.class: Oro\Bundle\WorkflowBundle\Model\WorkflowRegistry
    oro_workflow.workflow_definition.entity.class: Oro\Bundle\WorkflowBundle\Entity\WorkflowDefinition
    oro_workflow.workflow_item.entity.class: Oro\Bundle\WorkflowBundle\Entity\WorkflowItem
    oro_workflow.workflow_result.class: Oro\Bundle\WorkflowBundle\Model\WorkflowResult
    oro_workflow.handler.transition_helper.class: Oro\Bundle\WorkflowBundle\Handler\Helper\TransitionHelper
    oro_workflow.handler.transition_handler.class: Oro\Bundle\WorkflowBundle\Handler\TransitionHandler
    oro_workflow.handler.start_transition_handler.class: Oro\Bundle\WorkflowBundle\Handler\StartTransitionHandler

services:
    oro_workflow.attribute_guesser:
        class: %oro_workflow.attribute_guesser.class%
        arguments:
            - '@form.registry'
            - '@doctrine'
            - '@oro_entity_config.provider.entity'
            - '@oro_entity_config.provider.form'
        calls:
            # mapping from doctrine type to attribute parameters
            - [addDoctrineTypeMapping, ["string", "string"]]
            - [addDoctrineTypeMapping, ["integer", "integer"]]
            - [addDoctrineTypeMapping, ["smallint", "integer"]]
            - [addDoctrineTypeMapping, ["bigint", "integer"]]
            - [addDoctrineTypeMapping, ["boolean", "boolean"]]
            - [addDoctrineTypeMapping, ["decimal", "float"]]
            - [addDoctrineTypeMapping, ["date", "object", { class: "DateTime" }]]
            - [addDoctrineTypeMapping, ["time", "object", { class: "DateTime" }]]
            - [addDoctrineTypeMapping, ["datetime", "object", { class: "DateTime" }]]
            - [addDoctrineTypeMapping, ["datetimetz", "object", { class: "DateTime" }]]
            - [addDoctrineTypeMapping, ["text", "string"]]
            - [addDoctrineTypeMapping, ["array", "array"]]
            - [addDoctrineTypeMapping, ["simple_array", "array"]]
            - [addDoctrineTypeMapping, ["json_array", "array"]]
            - [addDoctrineTypeMapping, ["float", "float"]]
            - [addDoctrineTypeMapping, ["guid", "string"]]
            # custom types
            - [addDoctrineTypeMapping, ["percent", "float"]]
            - [addDoctrineTypeMapping, ["money", "float"]]
            # mapping from attribute type to form parameters
            - [addFormTypeMapping, ["string", "text"]]
            - [addFormTypeMapping, ["int", "integer", { precision: 0 }]]
            - [addFormTypeMapping, ["integer", "integer", { precision: 0 }]]
            - [addFormTypeMapping, ["bool", "checkbox"]]
            - [addFormTypeMapping, ["boolean", "checkbox"]]
            - [addFormTypeMapping, ["float", "number"]]
        deprecated: The "%service_id%" service is deprecated since since 1.10. Use "oro_action.attribute_guesser" instead

    oro_workflow.context_accessor:
        class: %oro_workflow.context_accessor.class%
        deprecated: The "%service_id%" service is deprecated since since 1.10. Use "oro_action.context_accessor" instead

    oro_workflow.datagrid.action.workflow_activate:
        class: %oro_workflow.datagrid.action.workflow_activate.class%
        scope: prototype
        tags:
            - { name: oro_datagrid.extension.action.type, type: workflow-activate }

    oro_workflow.datagrid.action.workflow_deactivate:
        class: 'Oro\Bundle\WorkflowBundle\Datagrid\Action\WorkflowDeactivateAction'
        scope: prototype
        tags:
            - { name: oro_datagrid.extension.action.type, type: workflow-deactivate }

<<<<<<< HEAD
    oro_workflow.entity_connector:
        class: %oro_workflow.entity_connector.class%
=======
    oro_workflow.manager.system_config:
        class: Oro\Bundle\WorkflowBundle\Model\WorkflowSystemConfigManager
        arguments:
            - '@oro_entity_config.config_manager'
            - '@oro_workflow.changes.event.dispatcher'
            - '@oro_entity.doctrine_helper'
>>>>>>> 0f79daf6

    oro_workflow.manager:
        class: %oro_workflow.manager.class%
        arguments:
            - '@oro_workflow.registry'
            - '@oro_entity.doctrine_helper'
            - '@oro_workflow.manager.system_config'

    oro_workflow.process.process_factory:
        class: %oro_workflow.process.process_factory.class%
        arguments:
            - '@oro_workflow.action_assembler'
            - '@oro_workflow.expression.factory'

    oro_workflow.process.process_handler:
        class: %oro_workflow.process.process_handler.class%
        arguments:
            - '@oro_workflow.process.process_factory'
            - '@oro_workflow.process.logger'
            - '@event_dispatcher'

    oro_workflow.process.schedule_policy.exclude_definitions:
        class: %oro_workflow.process.schedule_policy.exclude_definitions.class%
        tags:
            - { name: kernel.event_listener, event: oro_workflow.process.handle_before, method: onProcessHandleBefore }
            - { name: kernel.event_listener, event: oro_workflow.process.handle_after_flush, method: onProcessHandleAfterFlush }

    oro_workflow.process.schedule_policy:
        alias: oro_workflow.process.schedule_policy.exclude_definitions

    oro_workflow.process.logger:
        class: %oro_workflow.process.logger.class%
        arguments:
            - '@oro_entity.doctrine_helper'
            - "@?logger"

    oro_workflow.registry:
        class: %oro_workflow.registry.class%
        arguments:
            - '@doctrine'
            - '@oro_workflow.workflow_assembler'
            - '@oro_entity_config.provider.workflow'

    oro_workflow.permission_registry:
        class: Oro\Bundle\WorkflowBundle\Model\WorkflowPermissionRegistry
        public: false
        arguments:
            - '@oro_entity.doctrine_helper'
            - '@oro_entity_config.provider.workflow'

    oro_workflow.exclusion_provider.workflow_item_step:
        class: Oro\Bundle\WorkflowBundle\Provider\WorkflowExclusionProvider
        public: false
        tags:
            - { name: oro_entity.exclusion_provider.api }

    oro_workflow.provider.virtual_relation.workflow_item:
        class: 'Oro\Bundle\WorkflowBundle\Provider\WorkflowItemVirtualRelationProvider'
        arguments:
            - '@oro_workflow.manager'
            - '@oro_entity.doctrine_helper'
        tags:
            - { name: oro_entity.virtual_relation_provider, priority: 150 }

    oro_workflow.provider.virtual_relation.workflow_step:
        class: 'Oro\Bundle\WorkflowBundle\Provider\WorkflowStepVirtualRelationProvider'
        arguments:
            - '@oro_workflow.manager'
            - '@oro_entity.doctrine_helper'
        tags:
            - { name: oro_entity.virtual_relation_provider, priority: 160 }

    oro_workflow.handler.transition_helper:
        class: %oro_workflow.handler.transition_helper.class%
        arguments:
            - '@fos_rest.view_handler'
            - '@twig'

    oro_workflow.handler.transition_handler:
        class: %oro_workflow.handler.transition_handler.class%
        arguments:
            - '@oro_workflow.manager'
            - '@oro_workflow.handler.transition_helper'
            - '@logger'

    oro_workflow.handler.start_transition_handler:
        class: %oro_workflow.handler.start_transition_handler.class%
        arguments:
            - '@oro_workflow.manager'
            - '@oro_workflow.serializer.data.serializer'
            - '@oro_workflow.handler.transition_helper'

    oro_workflow.validation_loader:
        class: Oro\Bundle\WorkflowBundle\Validator\WorkflowValidationLoader
        public: false
        arguments:
            - '@oro_workflow.permission_registry'
            - '@oro_workflow.restriction.manager'

    oro_workflow.restriction.manager:
        class: Oro\Bundle\WorkflowBundle\Restriction\RestrictionManager
        public: false
        arguments:
            - '@oro_workflow.manager'
            - '@oro_entity.doctrine_helper'

    oro_workflow.changes.event.dispatcher:
        class: Symfony\Component\EventDispatcher\EventDispatcher

    oro_workflow.handler.workflow_definition:
        class: Oro\Bundle\WorkflowBundle\Handler\WorkflowDefinitionHandler
        arguments:
            - '@oro_workflow.workflow_assembler'
            - '@oro_workflow.changes.event.dispatcher'
            - '@doctrine'
            - '%oro_workflow.workflow_definition.entity.class%'

    oro_workflow.process.cron_scheduler:
        class: Oro\Bundle\WorkflowBundle\Model\ProcessTriggerCronScheduler
        arguments:
            - '@oro_cron.schedule_manager'
            - '@doctrine'
            - '%oro_cron.entity.schedule.class%'

    oro_workflow.process.definitions_configurator:
        class: Oro\Bundle\WorkflowBundle\Configuration\ProcessDefinitionsConfigurator
        arguments:
            - '@oro_workflow.configuration.builder.process_configuration'
            - '@doctrine'
            - '%oro_workflow.process_definition.entity.class%'

    oro_workflow.process.triggers_configurator:
        class: Oro\Bundle\WorkflowBundle\Configuration\ProcessTriggersConfigurator
        arguments:
            - '@oro_workflow.configuration.builder.process_configuration'
            - '@oro_workflow.process.cron_scheduler'
            - '@doctrine'
            - '%oro_workflow.process_trigger.entity.class%'

    oro_workflow.process.configurator:
        class: Oro\Bundle\WorkflowBundle\Configuration\ProcessConfigurator
        public: true
        arguments:
            - '@doctrine'
            - '@oro_workflow.process.definitions_configurator'
            - '@oro_workflow.process.triggers_configurator'
            - '%oro_workflow.process_definition.entity.class%'

    oro_workflow.transition_schedule.query_factory:
        class: Oro\Bundle\WorkflowBundle\Model\TransitionSchedule\TransitionQueryFactory
        public: false
        arguments:
            - '@doctrine'

    oro_workflow.transition_schedule.items_fetcher:
        class: Oro\Bundle\WorkflowBundle\Model\TransitionSchedule\ItemsFetcher
        public: true
        arguments:
            - '@oro_workflow.transition_schedule.query_factory'
            - '@oro_workflow.manager'

    oro_workflow.validator_expression.dql_expression_verifier:
        class: Oro\Bundle\WorkflowBundle\Validator\Expression\DQLExpressionVerifier

    oro_workflow.validator_expression.cron_expression_verifier:
        class: Oro\Bundle\WorkflowBundle\Validator\Expression\CronExpressionVerifier

    oro_workflow.generator.trigger_schedule_options_verifier:
        class: Oro\Bundle\WorkflowBundle\Model\TransitionSchedule\TriggerScheduleOptionsVerifier
        public: false
        arguments:
            - '@oro_workflow.workflow_assembler'
            - '@oro_workflow.transition_schedule.query_factory'
        calls:
            - ['addOptionVerifier', ['cron', '@oro_workflow.validator_expression.cron_expression_verifier']]
            - ['addOptionVerifier', ['filter', '@oro_workflow.validator_expression.dql_expression_verifier']]

    oro_workflow.transition_schedule.process_configuration_generator:
        class: Oro\Bundle\WorkflowBundle\Model\TransitionSchedule\ProcessConfigurationGenerator
        public: false
        arguments:
            - '@oro_workflow.generator.trigger_schedule_options_verifier'
            - '%oro_workflow.workflow_item.entity.class%'<|MERGE_RESOLUTION|>--- conflicted
+++ resolved
@@ -71,17 +71,12 @@
         tags:
             - { name: oro_datagrid.extension.action.type, type: workflow-deactivate }
 
-<<<<<<< HEAD
-    oro_workflow.entity_connector:
-        class: %oro_workflow.entity_connector.class%
-=======
     oro_workflow.manager.system_config:
         class: Oro\Bundle\WorkflowBundle\Model\WorkflowSystemConfigManager
         arguments:
             - '@oro_entity_config.config_manager'
             - '@oro_workflow.changes.event.dispatcher'
             - '@oro_entity.doctrine_helper'
->>>>>>> 0f79daf6
 
     oro_workflow.manager:
         class: %oro_workflow.manager.class%
