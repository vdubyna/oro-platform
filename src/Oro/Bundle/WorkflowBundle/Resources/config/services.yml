--- conflicted
+++ resolved
@@ -527,8 +527,4 @@
                 - [addFormTypeMapping, ['bool', 'Symfony\Component\Form\Extension\Core\Type\CheckboxType']]
                 - [addFormTypeMapping, ['boolean', 'Symfony\Component\Form\Extension\Core\Type\CheckboxType']]
                 - [addFormTypeMapping, ['float', 'Symfony\Component\Form\Extension\Core\Type\NumberType']]
-<<<<<<< HEAD
-                - [addFormTypeMapping, ['array', 'Symfony\Component\Form\Extension\Core\Type\CollectionType']]
-=======
                 - [addFormTypeMapping, ['array', 'Symfony\Component\Form\Extension\Core\Type\CollectionType', {allow_add: true, allow_delete: true, prototype: true}]]
->>>>>>> a68c21a8
