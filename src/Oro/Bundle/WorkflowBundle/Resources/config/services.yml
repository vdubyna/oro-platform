parameters:
    oro_workflow.attribute_guesser.class: Oro\Bundle\ActionBundle\Model\AttributeGuesser
    oro_workflow.context_accessor.class: Oro\Bundle\WorkflowBundle\Model\ContextAccessor
    oro_workflow.manager.class: Oro\Bundle\WorkflowBundle\Model\WorkflowManager
    oro_workflow.process_definition.entity.class: Oro\Bundle\WorkflowBundle\Entity\ProcessDefinition
    oro_workflow.process_trigger.entity.class: Oro\Bundle\WorkflowBundle\Entity\ProcessTrigger
    oro_workflow.process.process_factory.class: Oro\Bundle\WorkflowBundle\Model\ProcessFactory
    oro_workflow.process.process_handler.class: Oro\Bundle\WorkflowBundle\Model\ProcessHandler
    oro_workflow.process.schedule_policy.exclude_definitions.class: Oro\Bundle\WorkflowBundle\Model\ExcludeDefinitionsProcessSchedulePolicy
    oro_workflow.process.logger.class: Oro\Bundle\WorkflowBundle\Model\ProcessLogger
    oro_workflow.registry.class: Oro\Bundle\WorkflowBundle\Model\WorkflowRegistry
    oro_workflow.workflow_definition.entity.class: Oro\Bundle\WorkflowBundle\Entity\WorkflowDefinition
    oro_workflow.workflow_item.entity.class: Oro\Bundle\WorkflowBundle\Entity\WorkflowItem
    oro_workflow.workflow_result.class: Oro\Bundle\WorkflowBundle\Model\WorkflowResult
    oro_workflow.handler.transition_helper.class: Oro\Bundle\WorkflowBundle\Handler\Helper\TransitionHelper
    oro_workflow.handler.transition_handler.class: Oro\Bundle\WorkflowBundle\Handler\TransitionHandler
    oro_workflow.handler.start_transition_handler.class: Oro\Bundle\WorkflowBundle\Handler\StartTransitionHandler

    oro_workflow.entity.transition_trigger_cron.class: Oro\Bundle\WorkflowBundle\Entity\TransitionCronTrigger
    oro_workflow.entity.transition_trigger_event.class: Oro\Bundle\WorkflowBundle\Entity\TransitionEventTrigger

services:
    oro_workflow.attribute_guesser:
        class: '%oro_workflow.attribute_guesser.class%'
        arguments:
            - '@form.registry'
            - '@doctrine'
            - '@oro_entity_config.provider.entity'
            - '@oro_entity_config.provider.form'
        calls:
            # mapping from doctrine type to attribute parameters
            - [addDoctrineTypeMapping, ["string", "string"]]
            - [addDoctrineTypeMapping, ["integer", "integer"]]
            - [addDoctrineTypeMapping, ["smallint", "integer"]]
            - [addDoctrineTypeMapping, ["bigint", "integer"]]
            - [addDoctrineTypeMapping, ["boolean", "boolean"]]
            - [addDoctrineTypeMapping, ["decimal", "float"]]
            - [addDoctrineTypeMapping, ["date", "object", { class: "DateTime" }]]
            - [addDoctrineTypeMapping, ["time", "object", { class: "DateTime" }]]
            - [addDoctrineTypeMapping, ["datetime", "object", { class: "DateTime" }]]
            - [addDoctrineTypeMapping, ["datetimetz", "object", { class: "DateTime" }]]
            - [addDoctrineTypeMapping, ["text", "string"]]
            - [addDoctrineTypeMapping, ["array", "array"]]
            - [addDoctrineTypeMapping, ["simple_array", "array"]]
            - [addDoctrineTypeMapping, ["json_array", "array"]]
            - [addDoctrineTypeMapping, ["float", "float"]]
            - [addDoctrineTypeMapping, ["guid", "string"]]
            # custom types
            - [addDoctrineTypeMapping, ["percent", "float"]]
            - [addDoctrineTypeMapping, ["money", "float"]]
            # mapping from attribute type to form parameters
            - [addFormTypeMapping, ["string", "text"]]
            - [addFormTypeMapping, ["int", "integer", { precision: 0 }]]
            - [addFormTypeMapping, ["integer", "integer", { precision: 0 }]]
            - [addFormTypeMapping, ["bool", "checkbox"]]
            - [addFormTypeMapping, ["boolean", "checkbox"]]
            - [addFormTypeMapping, ["float", "number"]]
        deprecated: The "%service_id%" service is deprecated since since 1.10. Use "oro_action.attribute_guesser" instead

    oro_workflow.context_accessor:
        class: '%oro_workflow.context_accessor.class%'
        deprecated: The "%service_id%" service is deprecated since since 1.10. Use "oro_action.context_accessor" instead

    oro_workflow.datagrid.action.workflow_activate:
        class: 'Oro\Bundle\WorkflowBundle\Datagrid\Action\WorkflowActivateAction'
        scope: prototype
        tags:
            - { name: oro_datagrid.extension.action.type, type: workflow-activate }

    oro_workflow.datagrid.action.workflow_deactivate:
        class: 'Oro\Bundle\WorkflowBundle\Datagrid\Action\WorkflowDeactivateAction'
        scope: prototype
        tags:
            - { name: oro_datagrid.extension.action.type, type: workflow-deactivate }

    oro_workflow.entity_connector:
        class: 'Oro\Bundle\WorkflowBundle\Model\WorkflowEntityConnector'
        arguments:
            - '@doctrine'

    oro_workflow.manager:
        class: 'Oro\Bundle\WorkflowBundle\Model\WorkflowManager'
        arguments:
            - '@oro_workflow.registry'
            - '@oro_entity.doctrine_helper'
            - '@oro_workflow.changes.event.dispatcher'
            - '@oro_workflow.entity_connector'
        calls:
            - [addApplicabilityFilter, ['@oro_workflow.applicability_filter.exclusive_record_group']]

    oro_workflow.applicability_filter.exclusive_record_group:
        class: 'Oro\Bundle\WorkflowBundle\Model\WorkflowExclusiveRecordGroupFilter'
        arguments:
            - '@oro_entity.doctrine_helper'

    oro_workflow.abstract.workflow_aware_manager:
        class: 'Oro\Bundle\WorkflowBundle\Model\WorkflowAwareManager'
        abstract: true
        arguments:
            - '@oro_workflow.manager'

    oro_workflow.process.process_factory:
        class: '%oro_workflow.process.process_factory.class%'
        arguments:
            - '@oro_workflow.action_assembler'
            - '@oro_workflow.expression.factory'

    oro_workflow.process.process_handler:
        class: '%oro_workflow.process.process_handler.class%'
        arguments:
            - '@oro_workflow.process.process_factory'
            - '@oro_workflow.process.logger'
            - '@event_dispatcher'

    oro_workflow.process.schedule_policy.exclude_definitions:
        class: '%oro_workflow.process.schedule_policy.exclude_definitions.class%'
        tags:
            - { name: kernel.event_listener, event: oro_workflow.process.handle_before, method: onProcessHandleBefore }
            - { name: kernel.event_listener, event: oro_workflow.process.handle_after_flush, method: onProcessHandleAfterFlush }

    oro_workflow.process.schedule_policy:
        alias: oro_workflow.process.schedule_policy.exclude_definitions

    oro_workflow.process.logger:
        class: '%oro_workflow.process.logger.class%'
        arguments:
            - '@oro_entity.doctrine_helper'
            - "@?logger"

    oro_workflow.registry:
        class: '%oro_workflow.registry.class%'
        arguments:
            - '@doctrine'
            - '@oro_workflow.workflow_assembler'
            - '@oro_featuretoggle.checker.feature_checker'

    oro_workflow.permission_registry:
        class: 'Oro\Bundle\WorkflowBundle\Model\WorkflowPermissionRegistry'
        public: false
        arguments:
            - '@oro_entity.doctrine_helper'
            - '@oro_workflow.registry'

    oro_workflow.exclusion_provider.workflow_item_step:
        class: 'Oro\Bundle\WorkflowBundle\Provider\WorkflowExclusionProvider'
        public: false
        tags:
            - { name: oro_entity.exclusion_provider.api }

    oro_workflow.provider.virtual_relation.workflow:
        class: 'Oro\Bundle\WorkflowBundle\Provider\WorkflowVirtualRelationProvider'
        arguments:
            - '@oro_workflow.registry'
            - '@oro_entity.doctrine_helper'
        tags:
            - { name: oro_entity.virtual_relation_provider, priority: 150 }

    oro_workflow.handler.transition_helper:
        class: '%oro_workflow.handler.transition_helper.class%'
        arguments:
            - '@fos_rest.view_handler'
            - '@twig'

    oro_workflow.handler.transition_handler:
        class: '%oro_workflow.handler.transition_handler.class%'
        arguments:
            - '@oro_workflow.manager'
            - '@oro_workflow.handler.transition_helper'
            - '@logger'

    oro_workflow.handler.start_transition_handler:
        class: '%oro_workflow.handler.start_transition_handler.class%'
        arguments:
            - '@oro_workflow.manager'
            - '@oro_workflow.serializer.data.serializer'
            - '@oro_workflow.handler.transition_helper'

    oro_workflow.validation_loader:
        class: 'Oro\Bundle\WorkflowBundle\Validator\WorkflowValidationLoader'
        public: false
        arguments:
            - '@oro_workflow.permission_registry'
            - '@oro_workflow.restriction.manager'
            - '@oro_entity_config.link.entity_manager'

    oro_workflow.restriction.manager:
        class: 'Oro\Bundle\WorkflowBundle\Restriction\RestrictionManager'
        public: false
        arguments:
            - '@oro_workflow.registry'
            - '@oro_entity.doctrine_helper'

    oro_workflow.changes.event.dispatcher:
        class: 'Symfony\Component\EventDispatcher\EventDispatcher'

    oro_workflow.handler.workflow_definition:
        class: 'Oro\Bundle\WorkflowBundle\Handler\WorkflowDefinitionHandler'
        arguments:
            - '@oro_workflow.workflow_assembler'
            - '@oro_workflow.changes.event.dispatcher'
            - '@doctrine'
            - '%oro_workflow.workflow_definition.entity.class%'

    oro_workflow.process.cron_scheduler:
        class: 'Oro\Bundle\WorkflowBundle\Cron\ProcessTriggerCronScheduler'
        arguments:
            - '@oro_cron.deferred_scheduler'

    oro_workflow.process.definitions_configurator:
        class: 'Oro\Bundle\WorkflowBundle\Configuration\ProcessDefinitionsConfigurator'
        arguments:
            - '@oro_workflow.configuration.builder.process_configuration'
            - '@doctrine'
            - '%oro_workflow.process_definition.entity.class%'

    oro_workflow.process.triggers_configurator:
        class: 'Oro\Bundle\WorkflowBundle\Configuration\ProcessTriggersConfigurator'
        arguments:
            - '@oro_workflow.configuration.builder.process_configuration'
            - '@oro_workflow.process.cron_scheduler'
            - '@doctrine'
            - '%oro_workflow.process_trigger.entity.class%'

    oro_workflow.process.configurator:
        class: 'Oro\Bundle\WorkflowBundle\Configuration\ProcessConfigurator'
        public: true
        arguments:
            - '@doctrine'
            - '@oro_workflow.process.definitions_configurator'
            - '@oro_workflow.process.triggers_configurator'
            - '%oro_workflow.process_definition.entity.class%'

    oro_workflow.repository.workflow_item:
        class: 'Oro\Bundle\WorkflowBundle\Entity\Repository\WorkflowItemRepository'
        parent: oro_entity.abstract_repository
        arguments:
            - '%oro_workflow.workflow_item.entity.class%'

    oro_workflow.repository.process_trigger:
        class: 'Oro\Bundle\WorkflowBundle\Entity\Repository\ProcessTriggerRepository'
        parent: oro_entity.abstract_repository
        arguments:
            - '%oro_workflow.process_trigger.entity.class%'

    oro_workflow.repository.transition_event_trigger:
        class: 'Oro\Bundle\WorkflowBundle\Entity\Repository\TransitionEventTriggerRepository'
        parent: oro_entity.abstract_repository
        arguments:
            - '%oro_workflow.entity.transition_trigger_event.class%'

    oro_workflow.helper.workflow_aware_entity_fetcher:
        class: 'Oro\Bundle\WorkflowBundle\Helper\WorkflowAwareEntityFetcher'
        public: true
        arguments:
            - '@doctrine'

    oro_workflow.helper.transition_event_trigger:
        class: 'Oro\Bundle\WorkflowBundle\Helper\TransitionEventTriggerHelper'
        public: false
        arguments:
            - '@oro_workflow.manager'

    oro_workflow.helper.transition_cron_trigger:
        class: 'Oro\Bundle\WorkflowBundle\Helper\TransitionCronTriggerHelper'
        arguments:
            - '@oro_entity.doctrine_helper'
            - '@oro_workflow.helper.workflow_aware_entity_fetcher'

    oro_workflow.transition_trigger.cron_scheduler:
        class: 'Oro\Bundle\WorkflowBundle\Cron\TransitionTriggerCronScheduler'
        arguments:
            - '@oro_cron.deferred_scheduler'

    oro_workflow.validator_expression.dql_expression_verifier:
        class: 'Oro\Bundle\WorkflowBundle\Validator\Expression\DQLExpressionVerifier'

    oro_workflow.validator_expression.cron_expression_verifier:
        class: 'Oro\Bundle\WorkflowBundle\Validator\Expression\CronExpressionVerifier'

    oro_workflow.transition_trigger.update_decider:
        class: 'Oro\Bundle\WorkflowBundle\Model\TransitionTrigger\TransitionTriggersUpdateDecider'
        public: false

    oro_workflow.transition_trigger_updater:
        class: 'Oro\Bundle\WorkflowBundle\Model\TransitionTrigger\TransitionTriggersUpdater'
        arguments:
            - '@oro_entity.doctrine_helper'
            - '@oro_workflow.transition_trigger.update_decider'
            - '@oro_workflow.transition_trigger.cron_scheduler'
            - '@oro_workflow.cache.transition_trigger_event'

    oro_workflow.transition_trigger.trigger_cron_verifier:
        class: 'Oro\Bundle\WorkflowBundle\Model\TransitionTrigger\TransitionTriggerCronVerifier'
        public: false
        arguments:
            - '@oro_workflow.workflow_assembler'
            - '@doctrine'
        calls:
            - ['addOptionVerifier', ['cron', '@oro_workflow.validator_expression.cron_expression_verifier']]
            - ['addOptionVerifier', ['filter', '@oro_workflow.validator_expression.dql_expression_verifier']]

    oro_workflow.transition_trigger.verifier.event_trigger_relation:
        class: 'Oro\Bundle\WorkflowBundle\Model\TransitionTrigger\Verifier\TransitionEventTriggerRelationVerifier'
        public: false

    oro_workflow.transition_trigger.verifier.event_trigger_expression:
        class: 'Oro\Bundle\WorkflowBundle\Model\TransitionTrigger\Verifier\TransitionEventTriggerExpressionVerifier'
        public: false

    oro_workflow.transition_trigger.trigger_event_verifier:
        class: 'Oro\Bundle\WorkflowBundle\Model\TransitionTrigger\Verifier\TransitionEventTriggerCompoundVerifier'
        public: false
        calls:
            - [addVerifier, ['@oro_workflow.transition_trigger.verifier.event_trigger_relation']]
            - [addVerifier, ['@oro_workflow.transition_trigger.verifier.event_trigger_expression']]

    oro_workflow.generator.translation_key:
        class: 'Oro\Bundle\TranslationBundle\Translation\TranslationKeyGenerator'
        public: false

    oro_workflow.translation.fields_iterator:
        class: 'Oro\Bundle\WorkflowBundle\Translation\WorkflowTranslationFieldsIterator'
        arguments:
            - '@oro_workflow.generator.translation_key'

    oro_workflow.translation.helper:
        class: 'Oro\Bundle\WorkflowBundle\Translation\TranslationHelper'
        arguments:
            - '@translator.default'
            - '@oro_translation.manager.translation'

    oro_workflow.translation.processor:
        class: 'Oro\Bundle\WorkflowBundle\Translation\TranslationProcessor'
        arguments:
            - '@oro_workflow.translation.fields_iterator'
            - '@oro_workflow.translation.helper'
        public: false
        tags:
            - { name: oro.workflow.configuration.handler, priority: -100 }
            - { name: oro.workflow.definition_builder.extension }
            - { name: oro_workflow.changes.subscriber }

    oro_workflow.extension.translation_context_resolver:
        class: 'Oro\Bundle\WorkflowBundle\Extension\TranslationContextResolver'
        arguments:
            - '@translator'
            - '@oro_workflow.translation.key_template_parameters_resolver'
        tags:
            - { name: oro_translation.extension.translation_context_resolver }

    oro_workflow.translation.key_template_parameters_resolver:
        class: 'Oro\Bundle\WorkflowBundle\Translation\KeyTemplateParametersResolver'
        arguments:
            - '@translator'
            - '@oro_workflow.manager'

    oro_workflow.filter.workflow:
        class: 'Oro\Bundle\WorkflowBundle\Filter\WorkflowFilter'
        arguments:
            - '@form.factory'
            - '@oro_filter.filter_utility'
            - '@oro_translation.generator.translation_key'
        tags:
<<<<<<< HEAD
            - { name: oro_filter.extension.orm_filter.filter, type: workflow, datasource: orm }

    oro_workflow.translation_route.helper:
        class: 'Oro\Bundle\WorkflowBundle\Helper\WorkflowTranslationRouteHelper'
        arguments:
            - '@oro_datagrid.route.helper'
=======
            - { name: oro_filter.extension.orm_filter.filter, type: workflow, datasource: orm }
>>>>>>> b87ed0c8
<|MERGE_RESOLUTION|>--- conflicted
+++ resolved
@@ -361,13 +361,9 @@
             - '@oro_filter.filter_utility'
             - '@oro_translation.generator.translation_key'
         tags:
-<<<<<<< HEAD
             - { name: oro_filter.extension.orm_filter.filter, type: workflow, datasource: orm }
 
     oro_workflow.translation_route.helper:
         class: 'Oro\Bundle\WorkflowBundle\Helper\WorkflowTranslationRouteHelper'
         arguments:
-            - '@oro_datagrid.route.helper'
-=======
-            - { name: oro_filter.extension.orm_filter.filter, type: workflow, datasource: orm }
->>>>>>> b87ed0c8
+            - '@oro_datagrid.route.helper'