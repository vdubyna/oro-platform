--- conflicted
+++ resolved
@@ -570,14 +570,6 @@
             - '@oro_workflow.registry.system'
             - '@oro_workflow.helper.translation'
 
-<<<<<<< HEAD
-    oro_workflow.emailtemplate.variable_provider.entity:
-        class: 'Oro\Bundle\WorkflowBundle\Provider\EntityVariablesProvider'
-        lazy: true
-        public: false
-        tags:
-            - { name: oro_email.emailtemplate.variable_provider, scope: entity }
-=======
     oro_workflow.migration.demo_data_fixtures_listener.event_trigger:
         class: Oro\Bundle\WorkflowBundle\EventListener\EventTriggerDemoDataFixturesListener
         arguments:
@@ -597,4 +589,10 @@
             - { name: doctrine.orm.entity_listener, entity: '%oro_workflow.entity.workflow_definition.class%', event: postRemove, method: invalidateCache }
             - { name: oro_workflow.changes.listener, event: oro.workflow.activated, method: invalidateCache }
             - { name: oro_workflow.changes.listener, event: oro.workflow.deactivated, method: invalidateCache }
->>>>>>> 9605d050
+
+    oro_workflow.emailtemplate.variable_provider.entity:
+        class: 'Oro\Bundle\WorkflowBundle\Provider\EntityVariablesProvider'
+        lazy: true
+        public: false
+        tags:
+            - { name: oro_email.emailtemplate.variable_provider, scope: entity }