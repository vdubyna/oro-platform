services:
    oro_workflow.cache.provider.process_trigger:
        parent: oro.cache.abstract
        calls:
            - [ setNamespace, [ 'oro_process_trigger' ] ]

    oro_workflow.cache.provider.transition_trigger_event:
        parent: oro.cache.abstract
        calls:
            - [ setNamespace, [ 'oro_workflow_transition_trigger_event' ] ]

<<<<<<< HEAD
    oro_workflow.cache.trigger.abstract:
        abstract: true
        class: 'Oro\Bundle\WorkflowBundle\Cache\EventTriggerCache'
        arguments:
            - '@doctrine'

    oro_workflow.cache.process_trigger:
        parent: oro_workflow.cache.trigger.abstract
        calls:
            - [ setProvider, [ '@oro_workflow.cache.provider.process_trigger' ] ]
            - [ setTriggerClassName, [ '%oro_workflow.process_trigger.entity.class%' ] ]

    oro_workflow.cache.transition_trigger_event:
        parent: oro_workflow.cache.trigger.abstract
        calls:
            - [ setProvider, [ '@oro_workflow.cache.provider.transition_trigger_event' ] ]
            - [ setTriggerClassName, [ '%oro_workflow.entity.transition_trigger_event.class%' ] ]
=======
    oro_workflow.cache.process_trigger:
        parent: Oro\Bundle\WorkflowBundle\Cache\EventTriggerCache
        calls:
            - [ setProvider, [ '@oro_workflow.cache.provider.process_trigger' ] ]
            - [ setEventTriggerRepository, [ '@oro_workflow.repository.process_trigger' ] ]

    oro_workflow.cache.transition_trigger_event:
        parent: Oro\Bundle\WorkflowBundle\Cache\EventTriggerCache
        calls:
            - [ setProvider, [ '@oro_workflow.cache.provider.transition_trigger_event' ] ]
            - [ setEventTriggerRepository, [ '@oro_workflow.repository.transition_event_trigger' ] ]
>>>>>>> 0ee14d0e
<|MERGE_RESOLUTION|>--- conflicted
+++ resolved
@@ -9,25 +9,6 @@
         calls:
             - [ setNamespace, [ 'oro_workflow_transition_trigger_event' ] ]
 
-<<<<<<< HEAD
-    oro_workflow.cache.trigger.abstract:
-        abstract: true
-        class: 'Oro\Bundle\WorkflowBundle\Cache\EventTriggerCache'
-        arguments:
-            - '@doctrine'
-
-    oro_workflow.cache.process_trigger:
-        parent: oro_workflow.cache.trigger.abstract
-        calls:
-            - [ setProvider, [ '@oro_workflow.cache.provider.process_trigger' ] ]
-            - [ setTriggerClassName, [ '%oro_workflow.process_trigger.entity.class%' ] ]
-
-    oro_workflow.cache.transition_trigger_event:
-        parent: oro_workflow.cache.trigger.abstract
-        calls:
-            - [ setProvider, [ '@oro_workflow.cache.provider.transition_trigger_event' ] ]
-            - [ setTriggerClassName, [ '%oro_workflow.entity.transition_trigger_event.class%' ] ]
-=======
     oro_workflow.cache.process_trigger:
         parent: Oro\Bundle\WorkflowBundle\Cache\EventTriggerCache
         calls:
@@ -38,5 +19,4 @@
         parent: Oro\Bundle\WorkflowBundle\Cache\EventTriggerCache
         calls:
             - [ setProvider, [ '@oro_workflow.cache.provider.transition_trigger_event' ] ]
-            - [ setEventTriggerRepository, [ '@oro_workflow.repository.transition_event_trigger' ] ]
->>>>>>> 0ee14d0e
+            - [ setEventTriggerRepository, [ '@oro_workflow.repository.transition_event_trigger' ] ]