parameters:
<<<<<<< HEAD
    oro_workflow.action_factory.class: Oro\Component\Action\Action\ActionFactory

    oro_workflow.action.tree.class: Oro\Component\Action\Action\TreeExecutor
    oro_workflow.action.configurable.class: Oro\Component\Action\Action\Configurable
    oro_workflow.action.assign_value.class: Oro\Component\Action\Action\AssignValue
    oro_workflow.action.unset_value.class: Oro\Component\Action\Action\UnsetValue
    oro_workflow.action.create_object.class: Oro\Component\Action\Action\CreateObject
    oro_workflow.action.create_date.class: Oro\Bundle\ActionBundle\Action\CreateDate
    oro_workflow.action.create_datetime.class: Oro\Component\Action\Action\CreateDateTime
    oro_workflow.action.create_entity.class: Oro\Component\Action\Action\CreateEntity
=======
    oro_workflow.action_factory.class: Oro\Bundle\WorkflowBundle\Model\Action\ActionFactory

    oro_workflow.action.tree.class: Oro\Bundle\WorkflowBundle\Model\Action\TreeExecutor
    oro_workflow.action.configurable.class: Oro\Bundle\WorkflowBundle\Model\Action\Configurable
    oro_workflow.action.assign_value.class: Oro\Bundle\WorkflowBundle\Model\Action\AssignValue
    oro_workflow.action.unset_value.class: Oro\Bundle\WorkflowBundle\Model\Action\UnsetValue
    oro_workflow.action.create_object.class: Oro\Bundle\WorkflowBundle\Model\Action\CreateObject
    oro_workflow.action.create_date.class: Oro\Bundle\WorkflowBundle\Model\Action\CreateDate
    oro_workflow.action.create_datetime.class: Oro\Bundle\WorkflowBundle\Model\Action\CreateDateTime
    oro_workflow.action.create_entity.class: Oro\Bundle\WorkflowBundle\Model\Action\CreateEntity
    oro_workflow.action.flush_entity.class: Oro\Bundle\WorkflowBundle\Model\Action\FlushEntity
>>>>>>> 85941f9e
    oro_workflow.action.create_related_entity.class: Oro\Bundle\WorkflowBundle\Model\Action\CreateRelatedEntity
    oro_workflow.action.request_entity.class: Oro\Component\Action\Action\RequestEntity
    oro_workflow.action.call_method.class: Oro\Component\Action\Action\CallMethod
    oro_workflow.action.start_workflow.class: Oro\Bundle\WorkflowBundle\Model\Action\StartWorkflow
    oro_workflow.action.redirect.class: Oro\Component\Action\Action\Redirect
    oro_workflow.action.format_string.class: Oro\Component\Action\Action\FormatString
    oro_workflow.action.assign_active_user.class: Oro\Component\Action\Action\AssignActiveUser
    oro_workflow.action.format_name.class: Oro\Bundle\ActionBundle\Action\FormatName
    oro_workflow.action.traverse.class: Oro\Component\Action\Action\Traverse
    oro_workflow.action.translate.class: Oro\Component\Action\Action\TranslateAction
    oro_workflow.action.flash_message.class: Oro\Component\Action\Action\FlashMessage
    oro_workflow.workflow.action.remove_entity.class:  Oro\Component\Action\Action\RemoveEntity
    oro_workflow.workflow.action.assign_constant_value.class:  Oro\Component\Action\Action\AssignConstantValue
    oro_workflow.workflow.action.transit_workflow.class: Oro\Bundle\WorkflowBundle\Model\Action\TransitWorkflow
    oro_workflow.action.call_service_method.class: Oro\Component\Action\Action\CallServiceMethod
    oro_workflow.action.run_action.class: Oro\Bundle\ActionBundle\Action\RunAction
    oro_workflow.action.find_entities.class: Oro\Component\Action\Action\FindEntities

services:
    oro_workflow.action_factory:
        class: %oro_workflow.action_factory.class%
        arguments:
            - @service_container
            - []
        deprecated: The "%service_id%" service is deprecated since since 1.10. Use "oro_action.function_factory" instead

    oro_workflow.action.tree:
        class: %oro_workflow.action.tree.class%
        arguments:
            - @?logger
        tags:
            - { name: oro_workflow.action, alias: tree }

    oro_workflow.action.configurable:
        class: %oro_workflow.action.configurable.class%
        arguments:
            - @oro_workflow.action_assembler
        tags:
            - { name: oro_workflow.action, alias: configurable }

    oro_workflow.action.assign_value:
        class: %oro_workflow.action.assign_value.class%
        arguments:
            - @oro_action.context_accessor
        tags:
            - { name: oro_workflow.action, alias: assign_value }

    oro_workflow.action.unset_value:
        class: %oro_workflow.action.unset_value.class%
        arguments:
            - @oro_workflow.action.assign_value
        tags:
            - { name: oro_workflow.action, alias: unset_value }

    oro_workflow.action.create_object:
        class: %oro_workflow.action.create_object.class%
        arguments:
            - @oro_action.context_accessor
        tags:
            - { name: oro_workflow.action, alias: create_object }

    oro_workflow.action.create_date:
        class: %oro_workflow.action.create_date.class%
        arguments:
            - @oro_action.context_accessor
            - @oro_locale.settings
        tags:
            - { name: oro_workflow.action, alias: create_date }

    oro_workflow.action.create_datetime:
        class: %oro_workflow.action.create_datetime.class%
        arguments:
            - @oro_action.context_accessor
        tags:
            - { name: oro_workflow.action, alias: create_datetime }

    oro_workflow.action.create_entity:
        class: %oro_workflow.action.create_entity.class%
        arguments:
            - @oro_action.context_accessor
            - @doctrine
        tags:
            - { name: oro_workflow.action, alias: create_entity }

    oro_workflow.action.flush_entity:
        class: %oro_workflow.action.flush_entity.class%
        arguments:
            - @oro_workflow.context_accessor
            - @doctrine
        tags:
            - { name: oro_workflow.action, alias: flush_entity }

    oro_workflow.action.create_related_entity:
        class: %oro_workflow.action.create_related_entity.class%
        arguments:
            - @oro_action.context_accessor
            - @doctrine
        tags:
            - { name: oro_workflow.action, alias: create_related_entity }

    oro_workflow.action.request_entity:
        class: %oro_workflow.action.request_entity.class%
        arguments:
            - @oro_action.context_accessor
            - @doctrine
        tags:
            - { name: oro_workflow.action, alias: request_entity|find_entity }

    oro_workflow.action.call_method:
        class: %oro_workflow.action.call_method.class%
        arguments:
            - @oro_action.context_accessor
        tags:
            - { name: oro_workflow.action, alias: call_method }

    oro_workflow.action.start_workflow:
        class: %oro_workflow.action.start_workflow.class%
        arguments:
            - @oro_action.context_accessor
            - @oro_workflow.manager
        tags:
            - { name: oro_workflow.action, alias: start_workflow }

    oro_workflow.action.redirect:
        class: %oro_workflow.action.redirect.class%
        arguments:
            - @oro_action.context_accessor
            - @router
            - 'result.redirectUrl'
        tags:
            - { name: oro_workflow.action, alias: redirect }

    oro_workflow.action.format_string:
        class: %oro_workflow.action.format_string.class%
        arguments:
            - @oro_action.context_accessor
        tags:
            - { name: oro_workflow.action, alias: format_string }

    oro_workflow.action.assign_active_user:
        class: %oro_workflow.action.assign_active_user.class%
        arguments:
            - @oro_action.context_accessor
            - @security.context
        tags:
            - { name: oro_workflow.action, alias: assign_active_user|get_active_user }

    oro_workflow.action.format_name:
        class: %oro_workflow.action.format_name.class%
        arguments:
            - @oro_action.context_accessor
            - @oro_entity.entity_name_resolver
        tags:
            - { name: oro_workflow.action, alias: format_name }

    oro_workflow.action.traverse:
        class: %oro_workflow.action.traverse.class%
        arguments:
            - @oro_action.context_accessor
            - @oro_workflow.action.configurable
        tags:
            - { name: oro_workflow.action, alias: traverse|foreach }

    oro_workflow.action.translate:
        class: %oro_workflow.action.translate.class%
        arguments:
            - @oro_action.context_accessor
            - @translator
        tags:
            - { name: oro_workflow.action, alias: translate|trans }

    oro_workflow.action.flash_message:
        class: %oro_workflow.action.flash_message.class%
        arguments:
            - @oro_action.context_accessor
            - @translator
        calls:
            - [setRequest, [@?request=]]
        tags:
            - { name: oro_workflow.action, alias: flash_message }

    oro_workflow.workflow.action.remove_entity:
        class: %oro_workflow.workflow.action.remove_entity.class%
        arguments:
            - @oro_action.context_accessor
            - @doctrine
        tags:
            - { name: oro_workflow.action, alias: remove_entity }

    oro_workflow.workflow.action.assign_constant_value:
        class: %oro_workflow.workflow.action.assign_constant_value.class%
        arguments:
            - @oro_action.context_accessor
        tags:
            - { name: oro_workflow.action, alias: assign_constant_value }

    oro_workflow.workflow.action.transit_workflow:
        class: %oro_workflow.workflow.action.transit_workflow.class%
        arguments:
            - @oro_action.context_accessor
            - @oro_workflow.manager
        tags:
            - { name: oro_workflow.action, alias: transit_workflow }

    oro_workflow.action.call_service_method:
        class: %oro_workflow.action.call_service_method.class%
        arguments:
            - @oro_action.context_accessor
            - @service_container
        tags:
            - { name: oro_workflow.action, alias: call_service_method }

    oro_workflow.action.run_action:
        class: %oro_workflow.action.run_action.class%
        arguments:
            - @oro_action.context_accessor
            - @oro_action.manager
            - @oro_action.helper.context
        tags:
            - { name: oro_workflow.action, alias: run_action }

    oro_workflow.action.find_entities:
        class: %oro_workflow.action.find_entities.class%
        arguments:
            - @oro_action.context_accessor
            - @doctrine
        tags:
            - { name: oro_workflow.action, alias: find_entities }<|MERGE_RESOLUTION|>--- conflicted
+++ resolved
@@ -1,5 +1,4 @@
 parameters:
-<<<<<<< HEAD
     oro_workflow.action_factory.class: Oro\Component\Action\Action\ActionFactory
 
     oro_workflow.action.tree.class: Oro\Component\Action\Action\TreeExecutor
@@ -10,19 +9,7 @@
     oro_workflow.action.create_date.class: Oro\Bundle\ActionBundle\Action\CreateDate
     oro_workflow.action.create_datetime.class: Oro\Component\Action\Action\CreateDateTime
     oro_workflow.action.create_entity.class: Oro\Component\Action\Action\CreateEntity
-=======
-    oro_workflow.action_factory.class: Oro\Bundle\WorkflowBundle\Model\Action\ActionFactory
-
-    oro_workflow.action.tree.class: Oro\Bundle\WorkflowBundle\Model\Action\TreeExecutor
-    oro_workflow.action.configurable.class: Oro\Bundle\WorkflowBundle\Model\Action\Configurable
-    oro_workflow.action.assign_value.class: Oro\Bundle\WorkflowBundle\Model\Action\AssignValue
-    oro_workflow.action.unset_value.class: Oro\Bundle\WorkflowBundle\Model\Action\UnsetValue
-    oro_workflow.action.create_object.class: Oro\Bundle\WorkflowBundle\Model\Action\CreateObject
-    oro_workflow.action.create_date.class: Oro\Bundle\WorkflowBundle\Model\Action\CreateDate
-    oro_workflow.action.create_datetime.class: Oro\Bundle\WorkflowBundle\Model\Action\CreateDateTime
-    oro_workflow.action.create_entity.class: Oro\Bundle\WorkflowBundle\Model\Action\CreateEntity
     oro_workflow.action.flush_entity.class: Oro\Bundle\WorkflowBundle\Model\Action\FlushEntity
->>>>>>> 85941f9e
     oro_workflow.action.create_related_entity.class: Oro\Bundle\WorkflowBundle\Model\Action\CreateRelatedEntity
     oro_workflow.action.request_entity.class: Oro\Component\Action\Action\RequestEntity
     oro_workflow.action.call_method.class: Oro\Component\Action\Action\CallMethod
@@ -110,7 +97,7 @@
     oro_workflow.action.flush_entity:
         class: %oro_workflow.action.flush_entity.class%
         arguments:
-            - @oro_workflow.context_accessor
+            - @oro_action.context_accessor
             - @doctrine
         tags:
             - { name: oro_workflow.action, alias: flush_entity }
