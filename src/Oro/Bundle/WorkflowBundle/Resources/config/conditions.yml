--- conflicted
+++ resolved
@@ -16,11 +16,7 @@
             - [addExtension, [@oro_workflow.expression.extension]]
 
     oro_workflow.condition.configurable:
-<<<<<<< HEAD
-        class: Oro\Component\ConfigExpression\Condition\Configurable
-=======
         class: Oro\Component\Action\Condition\Configurable
->>>>>>> 6f75191e
         arguments:
             - @oro_workflow.expression.assembler
         tags:
