--- conflicted
+++ resolved
@@ -82,7 +82,15 @@
         tags:
             - { name: oro_workflow.changes.subscriber }
 
-<<<<<<< HEAD
+    oro_workflow.listener.workflow_definition_scope:
+        class: 'Oro\Bundle\WorkflowBundle\EventListener\WorkflowDefinitionScopeListener'
+        arguments:
+            - '@oro_workflow.manager.workflow_scope'
+        tags:
+            - { name: oro_workflow.changes.listener, event: oro.workflow.before_activation, method: onActivationWorkflowDefinition }
+            - { name: oro_workflow.changes.listener, event: oro.workflow.after_create, method: onCreateWorkflowDefinition }
+            - { name: oro_workflow.changes.listener, event: oro.workflow.after_update, method: onUpdateWorkflowDefinition }
+
     oro_workflow.event_listener.role_page_listener:
         class: 'Oro\Bundle\WorkflowBundle\EventListener\RolePageListener'
         arguments:
@@ -91,14 +99,4 @@
             - [setRequest, ['@?request=']]
         tags:
             - { name: kernel.event_listener, event: entity_form.render.before, method: onUpdatePageRender }
-            - { name: kernel.event_listener, event: entity_view.render.before, method: onViewPageRender }
-=======
-    oro_workflow.listener.workflow_definition_scope:
-        class: 'Oro\Bundle\WorkflowBundle\EventListener\WorkflowDefinitionScopeListener'
-        arguments:
-            - '@oro_workflow.manager.workflow_scope'
-        tags:
-            - { name: oro_workflow.changes.listener, event: oro.workflow.before_activation, method: onActivationWorkflowDefinition }
-            - { name: oro_workflow.changes.listener, event: oro.workflow.after_create, method: onCreateWorkflowDefinition }
-            - { name: oro_workflow.changes.listener, event: oro.workflow.after_update, method: onUpdateWorkflowDefinition }
->>>>>>> 74b5ae49
+            - { name: kernel.event_listener, event: entity_view.render.before, method: onViewPageRender }