--- conflicted
+++ resolved
@@ -58,13 +58,8 @@
     oro_workflow.event_listener.workflow_definition_listener:
         class: 'Oro\Bundle\WorkflowBundle\EventListener\WorkflowDefinitionListener'
         arguments:
-<<<<<<< HEAD
             - '@oro_workflow.transition_schedule.process_configuration_generator'
-            - '@oro_workflow.process.import'
-=======
-            - '@oro_workflow.generator.process_configuration'
             - '@oro_workflow.process.import.link'
->>>>>>> 0d9ae28a
         tags:
             - { name: doctrine.event_listener, event: postPersist }
             - { name: doctrine.event_listener, event: postUpdate }
