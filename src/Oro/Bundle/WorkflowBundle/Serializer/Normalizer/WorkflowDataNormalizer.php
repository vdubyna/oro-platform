<?php

namespace Oro\Bundle\WorkflowBundle\Serializer\Normalizer;

use Symfony\Component\Serializer\Normalizer\SerializerAwareNormalizer;

use Oro\Bundle\ActionBundle\Model\ParameterInterface;
use Oro\Bundle\ImportExportBundle\Serializer\Normalizer\DenormalizerInterface;
use Oro\Bundle\ImportExportBundle\Serializer\Normalizer\NormalizerInterface;
use Oro\Bundle\WorkflowBundle\Configuration\WorkflowConfiguration;
use Oro\Bundle\WorkflowBundle\Exception\SerializerException;
use Oro\Bundle\WorkflowBundle\Model\Workflow;
use Oro\Bundle\WorkflowBundle\Model\WorkflowData;
use Oro\Bundle\WorkflowBundle\Serializer\WorkflowAwareSerializer;

class WorkflowDataNormalizer extends SerializerAwareNormalizer implements NormalizerInterface, DenormalizerInterface
{
    /**
     * @var AttributeNormalizer[]
     */
    protected $attributeNormalizers;

    /**
     * @param AttributeNormalizer $attributeNormalizer
     */
    public function addAttributeNormalizer(AttributeNormalizer $attributeNormalizer)
    {
        $this->attributeNormalizers[] = $attributeNormalizer;
    }

    /**
     * {@inheritdoc}
     */
    public function normalize($object, $format = null, array $context = array())
    {
        $attributes = array();
        $workflow = $this->getWorkflow();

        $workflowConfig = $workflow->getDefinition()->getConfiguration();
        $variableNames = $this->getVariablesNamesFromConfiguration($workflowConfig);

        foreach ($object as $attributeName => $attributeValue) {
            // skip variable serialization
            if (in_array($attributeName, $variableNames, true)) {
                continue;
            }

            $attribute = $this->getAttribute($workflow, $attributeName);
            $attributeValue = $this->normalizeAttribute($workflow, $attribute, $attributeValue);

            if (null !== $attributeValue &&
                !is_scalar($attributeValue) &&
                $this->serializer instanceof NormalizerInterface
            ) {
                $attributeValue = $this->serializer->normalize($attributeValue, $format);
            }
            $attributes[$attributeName] = $attributeValue;
        }

        return $attributes;
    }

    /**
     * {@inheritdoc}
     */
    public function denormalize($data, $class, $format = null, array $context = array())
    {
        $denormalizedData = array();
        $workflow = $this->getWorkflow();

        foreach ($data as $attributeName => $attributeValue) {
            // Skip attributes that already removed from configuration, they will be cleaned after next data update.
            if ($this->hasAttribute($workflow, $attributeName)) {
                $attribute                        = $this->getAttribute($workflow, $attributeName);
                $attributeValue                   = $this->denormalizeAttribute($workflow, $attribute, $attributeValue);
                $denormalizedData[$attributeName] = $attributeValue;
            }
        }

        /** @var WorkflowData $object */
        $object = new $class($denormalizedData);
        $object->setFieldsMapping($workflow->getAttributesMapping());

        // populate WorkflowData with variables
        if ($variables = $workflow->getVariables()) {
            foreach ($variables as $name => $variable) {
                $object->set($name, $variable->getValue());
            }
        }

        return $object;
    }

    /**
     * @param Workflow $workflow
     * @param ParameterInterface $attribute
     * @param mixed $attributeValue
     * @return mixed
     */
    protected function normalizeAttribute(Workflow $workflow, ParameterInterface $attribute, $attributeValue)
    {
        $normalizer = $this->findAttributeNormalizer('normalization', $workflow, $attribute, $attributeValue);

        return $normalizer->normalize($workflow, $attribute, $attributeValue);
    }

    /**
     * @param Workflow $workflow
     * @param ParameterInterface $attribute
     * @param mixed $attributeValue
     * @return AttributeNormalizer
     * @throws SerializerException
     */
    protected function denormalizeAttribute(Workflow $workflow, ParameterInterface $attribute, $attributeValue)
    {
        $normalizer = $this->findAttributeNormalizer('denormalization', $workflow, $attribute, $attributeValue);

        return $normalizer->denormalize($workflow, $attribute, $attributeValue);
    }

    /**
     * @param Workflow $workflow
     * @param          $attributeName
     *
     * @return bool
     */
    protected function hasAttribute(Workflow $workflow, $attributeName)
    {
        return (bool)$workflow->getAttributeManager()->getAttribute($attributeName);
    }

    /**
     * @param Workflow $workflow
     * @param string $attributeName
     * @return \Oro\Bundle\ActionBundle\Model\Attribute
     * @throws SerializerException If attribute not found
     */
    protected function getAttribute(Workflow $workflow, $attributeName)
    {
        $attribute = $workflow->getAttributeManager()->getAttribute($attributeName);
        if (!$attribute) {
            throw new SerializerException(
                sprintf(
                    'Workflow "%s" has no attribute "%s"',
                    $workflow->getName(),
                    $attributeName
                )
            );
        }
        return $attribute;
    }

    /**
<<<<<<< HEAD
=======
     * @param Workflow $workflow
     * @param ParameterInterface $attribute
     * @param mixed $attributeValue
     * @return mixed
     */
    protected function normalizeAttribute(Workflow $workflow, ParameterInterface $attribute, $attributeValue)
    {
        $normalizer = $this->findAttributeNormalizer('normalization', $workflow, $attribute, $attributeValue);

        return $normalizer->normalize($workflow, $attribute, $attributeValue);
    }

    /**
     * @param Workflow $workflow
     * @param ParameterInterface $attribute
     * @param mixed $attributeValue
     * @return AttributeNormalizer
     * @throws SerializerException
     */
    protected function denormalizeAttribute(Workflow $workflow, ParameterInterface $attribute, $attributeValue)
    {
        $normalizer = $this->findAttributeNormalizer('denormalization', $workflow, $attribute, $attributeValue);

        return $normalizer->denormalize($workflow, $attribute, $attributeValue);
    }

    /**
>>>>>>> e9fe9377
     * @param string $direction
     * @param Workflow $workflow
     * @param ParameterInterface $attribute
     * @param mixed $attributeValue
     * @return AttributeNormalizer
     * @throws SerializerException
     */
    protected function findAttributeNormalizer(
        $direction,
        Workflow $workflow,
        ParameterInterface $attribute,
        $attributeValue
    ) {
        $method = 'supports' . ucfirst($direction);
        foreach ($this->attributeNormalizers as $normalizer) {
            if ($normalizer->$method($workflow, $attribute, $attributeValue)) {
                return $normalizer;
            }
        }
        throw new SerializerException(
            sprintf(
                'Cannot handle "%s" of attribute "%s" of workflow "%s"',
                $direction,
                $attribute->getName(),
                $workflow->getName()
            )
        );
    }

    /**
     * {@inheritDoc}
     */
    public function supportsNormalization($data, $format = null, array $context = array())
    {
        return is_object($data) && $this->supportsClass(get_class($data));
    }

    /**
     * {@inheritDoc}
     */
    public function supportsDenormalization($data, $type, $format = null, array $context = array())
    {
        return $this->supportsClass($type);
    }

    /**
     * Checks if the given class is WorkflowData or it's ancestor.
     *
     * @param string $class
     * @return Boolean
     */
    protected function supportsClass($class)
    {
        $workflowDataClass = 'Oro\Bundle\WorkflowBundle\Model\WorkflowData';
        return $workflowDataClass == $class
            || (is_string($class) && class_exists($class) && in_array($workflowDataClass, class_parents($class)));
    }

    /**
     * Get Workflow
     *
     * @return Workflow
     * @throws SerializerException
     */
    protected function getWorkflow()
    {
        if (!$this->serializer instanceof WorkflowAwareSerializer) {
            throw new SerializerException(
                sprintf(
                    'Cannot get Workflow. Serializer must implement %s',
                    'Oro\Bundle\WorkflowBundle\Serializer\WorkflowAwareSerializer'
                )
            );
        }
        return $this->serializer->getWorkflow();
    }

    /**
     * @param array $configuration
     *
     * @return array
     */
    protected function getVariablesNamesFromConfiguration(array $configuration)
    {
        $definitionsNode = WorkflowConfiguration::NODE_VARIABLE_DEFINITIONS;
        $variablesNode   = WorkflowConfiguration::NODE_VARIABLES;

        if (!isset($configuration[$definitionsNode][$variablesNode])) {
            return [];
        }

        return array_keys($configuration[$definitionsNode][$variablesNode]);
    }
}<|MERGE_RESOLUTION|>--- conflicted
+++ resolved
@@ -89,33 +89,6 @@
         }
 
         return $object;
-    }
-
-    /**
-     * @param Workflow $workflow
-     * @param ParameterInterface $attribute
-     * @param mixed $attributeValue
-     * @return mixed
-     */
-    protected function normalizeAttribute(Workflow $workflow, ParameterInterface $attribute, $attributeValue)
-    {
-        $normalizer = $this->findAttributeNormalizer('normalization', $workflow, $attribute, $attributeValue);
-
-        return $normalizer->normalize($workflow, $attribute, $attributeValue);
-    }
-
-    /**
-     * @param Workflow $workflow
-     * @param ParameterInterface $attribute
-     * @param mixed $attributeValue
-     * @return AttributeNormalizer
-     * @throws SerializerException
-     */
-    protected function denormalizeAttribute(Workflow $workflow, ParameterInterface $attribute, $attributeValue)
-    {
-        $normalizer = $this->findAttributeNormalizer('denormalization', $workflow, $attribute, $attributeValue);
-
-        return $normalizer->denormalize($workflow, $attribute, $attributeValue);
     }
 
     /**
@@ -151,8 +124,6 @@
     }
 
     /**
-<<<<<<< HEAD
-=======
      * @param Workflow $workflow
      * @param ParameterInterface $attribute
      * @param mixed $attributeValue
@@ -180,7 +151,6 @@
     }
 
     /**
->>>>>>> e9fe9377
      * @param string $direction
      * @param Workflow $workflow
      * @param ParameterInterface $attribute
