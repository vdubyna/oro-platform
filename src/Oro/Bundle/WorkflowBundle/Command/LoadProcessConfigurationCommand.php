--- conflicted
+++ resolved
@@ -166,13 +166,8 @@
 
             foreach ($triggers as $trigger) {
                 $arguments = [
-<<<<<<< HEAD
-                    sprintf('--id=%d', $trigger->getId()),
-                    sprintf('--name=%s', $trigger->getDefinition()->getName())
-=======
                     sprintf('--name=%s', $trigger->getDefinition()->getName()),
                     sprintf('--id=%d', $trigger->getId())
->>>>>>> 37b48344
                 ];
 
                 $output->writeln(
