--- conflicted
+++ resolved
@@ -49,30 +49,6 @@
         $usedWorkflows = $usedWorkflows ?: null;
 
         $container = $this->getContainer();
-<<<<<<< HEAD
-
-        /** @var WorkflowConfigurationProvider $configurationProvider */
-        $configurationProvider = $container->get('oro_workflow.configuration.provider.workflow_config');
-        $workflowConfiguration = $configurationProvider->getWorkflowDefinitionConfiguration(
-            $usedDirectories,
-            $usedWorkflows
-        );
-
-        if ($workflowConfiguration) {
-            $output->writeln('Loading workflow definitions...');
-
-            /** @var EntityManager $manager */
-            $manager = $container->get('doctrine.orm.default_entity_manager');
-
-            /** @var WorkflowDefinitionConfigurationBuilder $configurationBuilder */
-            $configurationBuilder = $container->get('oro_workflow.configuration.builder.workflow_definition');
-            $workflowDefinitions = $configurationBuilder->buildFromConfiguration($workflowConfiguration);
-
-            /** @var WorkflowDefinitionRepository $workflowDefinitionRepository */
-            $workflowDefinitionRepository = $manager->getRepository('OroWorkflowBundle:WorkflowDefinition');
-            foreach ($workflowDefinitions as $workflowDefinition) {
-                $output->writeln(sprintf('  <comment>></comment> <info>%s</info>', $workflowDefinition->getName()));
-=======
 
         /** @var WorkflowConfigurationProvider $configurationProvider */
         $configurationProvider = $container->get('oro_workflow.configuration.provider.workflow_config');
@@ -98,7 +74,6 @@
 
                 // all loaded workflows set as system by default
                 $workflowDefinition->setSystem(true);
->>>>>>> 14bcb16a
 
                 /** @var WorkflowDefinition $existingWorkflowDefinition */
                 $existingWorkflowDefinition = $workflowDefinitionRepository->find($workflowDefinition->getName());
