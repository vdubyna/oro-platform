<?php

namespace Oro\Bundle\WorkflowBundle\Command;

use Symfony\Bundle\FrameworkBundle\Command\ContainerAwareCommand;
use Symfony\Component\Console\Input\InputArgument;
use Symfony\Component\Console\Input\InputInterface;
use Symfony\Component\Console\Input\InputOption;
use Symfony\Component\Console\Output\OutputInterface;
use Symfony\Component\Translation\Util\ArrayConverter;
use Symfony\Component\Yaml\Yaml;

use Oro\Bundle\TranslationBundle\Translation\Translator;

use Oro\Bundle\WorkflowBundle\Entity\WorkflowDefinition;
use Oro\Bundle\WorkflowBundle\Helper\WorkflowTranslationHelper;
use Oro\Bundle\WorkflowBundle\Model\WorkflowManager;

class DumpWorkflowTranslationsCommand extends ContainerAwareCommand
{
    const NAME = 'oro:workflow:translations:dump';
    const INLINE_LEVEL = 10;

    /**
     * {@inheritdoc}
     */
    protected function configure()
    {
        $this->setName(self::NAME)
            ->setDescription('Dump translations')
            ->addArgument(
                'workflow',
                InputArgument::REQUIRED,
                'Workflow name whose translations should to be dumped'
            )
            ->addOption(
                'locale',
                null,
                InputOption::VALUE_OPTIONAL,
                'Locale whose translations should to be dumped',
                Translator::DEFAULT_LOCALE
            );
    }

    /**
     * {@inheritdoc}
     */
    protected function execute(InputInterface $input, OutputInterface $output)
    {
        $locale = $input->getOption('locale');
        $workflowName = $input->getArgument('workflow');

        /* @var $workflowManager WorkflowManager */
        $workflowManager = $this->getContainer()->get('oro_workflow.manager');

        $keys = $this->collectKeys($workflowManager->getWorkflow($workflowName)->getDefinition());
        $translations = $this->processKeys($this->getContainer()->get('translator.default'), $keys, $locale);

        $output->write(Yaml::dump(ArrayConverter::expandToTree($translations), self::INLINE_LEVEL));
    }

    /**
     * @param WorkflowDefinition $definition
     *
     * @return array
     */
    protected function collectKeys(WorkflowDefinition $definition)
    {
        $config = $definition->getConfiguration();

        $keys = [
            $definition->getLabel(),
        ];

        foreach ($config['steps'] as $item) {
            $keys[] = $item['label'];
        }

        foreach ($config['attributes'] as $item) {
            $keys[] = $item['label'];
        }

        foreach ($config['transitions'] as $item) {
            $keys[] = $item['label'];
            $keys[] = $item['message'];
        }

        return $keys;
    }

    /**
     * @param Translator $translator
     * @param array $keys
     * @param string|null $locale
     *
     * @return array
     */
    protected function processKeys(Translator $translator, array $keys, $locale)
    {
        $translations = [];
        $domain = WorkflowTranslationHelper::TRANSLATION_DOMAIN;
        foreach ($keys as $key) {
<<<<<<< HEAD
            if ($translator->hasTrans($key, self::TRANSLATION_DOMAIN, $locale)) {
                $translation = $translator->trans($key, [], self::TRANSLATION_DOMAIN, $locale);
            } elseif ($translator->hasTrans($key, self::TRANSLATION_DOMAIN, Translator::DEFAULT_LOCALE)) {
                $translation = $translator->trans($key, [], self::TRANSLATION_DOMAIN, Translator::DEFAULT_LOCALE);
=======
            if ($translator->hasTrans($key, $domain, $locale)) {
                $translation = $translator->trans($key, [], $domain, $locale);
            } elseif ($translator->hasTrans($key, $domain, Translation::DEFAULT_LOCALE)) {
                $translation = $translator->trans($key, [], $domain, Translation::DEFAULT_LOCALE);
>>>>>>> 0fa5aa8d
            } else {
                $translation = '';
            }

            $translations[$key] = $translation;
        }

        return $translations;
    }
}<|MERGE_RESOLUTION|>--- conflicted
+++ resolved
@@ -100,17 +100,10 @@
         $translations = [];
         $domain = WorkflowTranslationHelper::TRANSLATION_DOMAIN;
         foreach ($keys as $key) {
-<<<<<<< HEAD
-            if ($translator->hasTrans($key, self::TRANSLATION_DOMAIN, $locale)) {
-                $translation = $translator->trans($key, [], self::TRANSLATION_DOMAIN, $locale);
-            } elseif ($translator->hasTrans($key, self::TRANSLATION_DOMAIN, Translator::DEFAULT_LOCALE)) {
-                $translation = $translator->trans($key, [], self::TRANSLATION_DOMAIN, Translator::DEFAULT_LOCALE);
-=======
             if ($translator->hasTrans($key, $domain, $locale)) {
                 $translation = $translator->trans($key, [], $domain, $locale);
-            } elseif ($translator->hasTrans($key, $domain, Translation::DEFAULT_LOCALE)) {
-                $translation = $translator->trans($key, [], $domain, Translation::DEFAULT_LOCALE);
->>>>>>> 0fa5aa8d
+            } elseif ($translator->hasTrans($key, $domain, Translator::DEFAULT_LOCALE)) {
+                $translation = $translator->trans($key, [], $domain, Translator::DEFAULT_LOCALE);
             } else {
                 $translation = '';
             }
