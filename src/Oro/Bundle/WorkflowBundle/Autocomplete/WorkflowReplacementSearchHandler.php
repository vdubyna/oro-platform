<?php

namespace Oro\Bundle\WorkflowBundle\Autocomplete;

use Doctrine\ORM\QueryBuilder;

use Oro\Bundle\FormBundle\Autocomplete\SearchHandler;

use Oro\Bundle\WorkflowBundle\Entity\WorkflowDefinition;
<<<<<<< HEAD
use Oro\Bundle\WorkflowBundle\Model\Workflow;
use Oro\Bundle\WorkflowBundle\Model\WorkflowManager;
use Oro\Bundle\WorkflowBundle\Model\WorkflowRegistry;
=======
>>>>>>> 8169d4bc

class WorkflowReplacementSearchHandler extends SearchHandler
{
    const DELIMITER = ';';

<<<<<<< HEAD
    /** @var WorkflowManager */
    protected $workflowManager;

    /** @var WorkflowRegistry */
    protected $workflowRegistry;

=======
>>>>>>> 8169d4bc
    /**
     * {@inheritdoc}
     */
    protected function checkAllDependenciesInjected()
    {
<<<<<<< HEAD
        if (!$this->entityRepository || !$this->idFieldName || !$this->workflowManager || !$this->workflowRegistry) {
=======
        if (!$this->entityRepository || !$this->idFieldName) {
>>>>>>> 8169d4bc
            throw new \RuntimeException('Search handler is not fully configured');
        }
    }

    /**
<<<<<<< HEAD
     * @param WorkflowManager $workflowManager
     */
    public function setWorkflowManager(WorkflowManager $workflowManager)
    {
        $this->workflowManager = $workflowManager;
    }

    /**
     * @param WorkflowRegistry $workflowRegistry
     */
    public function setWorkflowRegistry(WorkflowRegistry $workflowRegistry)
    {
        $this->workflowRegistry = $workflowRegistry;
    }

    /**
=======
>>>>>>> 8169d4bc
     * {@inheritdoc}
     */
    protected function searchEntities($search, $firstResult, $maxResults)
    {
        if (strpos($search, self::DELIMITER) === false) {
            return [];
        }

        list($searchTerm, $workflowName) = $this->explodeSearchTerm($search);

        /* @var $queryBuilder QueryBuilder */
        $queryBuilder = $this->entityRepository->createQueryBuilder('w');
        $queryBuilder
            ->setFirstResult($firstResult)
            ->setMaxResults($maxResults);

        if ($searchTerm) {
            $queryBuilder
                ->andWhere($queryBuilder->expr()->like('w.label', ':search'))
                ->setParameter('search', '%' . $searchTerm . '%');
        }

        if ($workflowName) {
            $queryBuilder
                ->andWhere($queryBuilder->expr()->notIn('w.' . $this->idFieldName, ':id'))
                ->setParameter('id', $this->getWorkflowNamesForExclusion($workflowName));
        }

        return array_filter($queryBuilder->getQuery()->getResult(), function (WorkflowDefinition $definition) {
            return $definition->isActive();
        });
    }

    /**
     * @param string $search
     * @return array
     */
    protected function explodeSearchTerm($search)
    {
        $delimiterPos = strrpos($search, self::DELIMITER);
        $searchTerm = substr($search, 0, $delimiterPos);
        $workflowName = substr($search, $delimiterPos + 1);

        return [$searchTerm, $workflowName === false ? '' : $workflowName];
    }

    /**
     * @param string $workflowName
     * @return array
     */
    protected function getWorkflowNamesForExclusion($workflowName)
    {
        $workflows = [$workflowName];

        $workflow = $this->workflowManager->getWorkflow($workflowName);
        if ($workflow) {
            $activeWorkflows = $this->workflowRegistry->getActiveWorkflowsByActiveGroups(
                $workflow->getDefinition()->getActiveGroups()
            );

            $workflows = array_map(
                function (Workflow $workflow) {
                    return $workflow->getName();
                },
                $activeWorkflows
            );
        }

        return $workflows;
    }
}<|MERGE_RESOLUTION|>--- conflicted
+++ resolved
@@ -7,47 +7,28 @@
 use Oro\Bundle\FormBundle\Autocomplete\SearchHandler;
 
 use Oro\Bundle\WorkflowBundle\Entity\WorkflowDefinition;
-<<<<<<< HEAD
 use Oro\Bundle\WorkflowBundle\Model\Workflow;
 use Oro\Bundle\WorkflowBundle\Model\WorkflowManager;
 use Oro\Bundle\WorkflowBundle\Model\WorkflowRegistry;
-=======
->>>>>>> 8169d4bc
 
 class WorkflowReplacementSearchHandler extends SearchHandler
 {
     const DELIMITER = ';';
 
-<<<<<<< HEAD
     /** @var WorkflowManager */
     protected $workflowManager;
 
     /** @var WorkflowRegistry */
     protected $workflowRegistry;
 
-=======
->>>>>>> 8169d4bc
     /**
      * {@inheritdoc}
      */
     protected function checkAllDependenciesInjected()
     {
-<<<<<<< HEAD
         if (!$this->entityRepository || !$this->idFieldName || !$this->workflowManager || !$this->workflowRegistry) {
-=======
-        if (!$this->entityRepository || !$this->idFieldName) {
->>>>>>> 8169d4bc
             throw new \RuntimeException('Search handler is not fully configured');
         }
-    }
-
-    /**
-<<<<<<< HEAD
-     * @param WorkflowManager $workflowManager
-     */
-    public function setWorkflowManager(WorkflowManager $workflowManager)
-    {
-        $this->workflowManager = $workflowManager;
     }
 
     /**
@@ -59,8 +40,6 @@
     }
 
     /**
-=======
->>>>>>> 8169d4bc
      * {@inheritdoc}
      */
     protected function searchEntities($search, $firstResult, $maxResults)
