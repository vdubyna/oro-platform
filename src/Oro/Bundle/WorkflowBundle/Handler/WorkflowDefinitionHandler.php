<?php

namespace Oro\Bundle\WorkflowBundle\Handler;

use Doctrine\Common\Persistence\ManagerRegistry;
use Doctrine\ORM\EntityManager;
use Doctrine\ORM\EntityRepository;

use Symfony\Component\EventDispatcher\EventDispatcherInterface;

use Oro\Bundle\WorkflowBundle\Entity\WorkflowDefinition;
use Oro\Bundle\WorkflowBundle\Event\WorkflowChangesEvent;
use Oro\Bundle\WorkflowBundle\Event\WorkflowEvents;
use Oro\Bundle\WorkflowBundle\Handler\Helper\WorkflowDefinitionCloner;
use Oro\Bundle\WorkflowBundle\Model\WorkflowAssembler;
use Oro\Bundle\WorkflowBundle\Translation\TranslationProcessor;

class WorkflowDefinitionHandler
{
    /** @var WorkflowAssembler */
    protected $workflowAssembler;

    /** @var ManagerRegistry */
    protected $managerRegistry;

    /** @var string */
    protected $entityClass;

    /** @var EventDispatcherInterface */
    private $eventDispatcher;

    /** @var TranslationProcessor */
    protected $translationProcessor;

    /**
     * @param WorkflowAssembler $workflowAssembler
     * @param EventDispatcherInterface $eventDispatcher
     * @param ManagerRegistry $managerRegistry
     * @param TranslationProcessor $translationProcessor
     * @param string $entityClass
     */
    public function __construct(
        WorkflowAssembler $workflowAssembler,
        EventDispatcherInterface $eventDispatcher,
        ManagerRegistry $managerRegistry,
        TranslationProcessor $translationProcessor,
        $entityClass
    ) {
        $this->workflowAssembler = $workflowAssembler;
        $this->eventDispatcher = $eventDispatcher;
        $this->managerRegistry = $managerRegistry;
        $this->translationProcessor = $translationProcessor;
        $this->entityClass = $entityClass;
    }

    /**
     * @param WorkflowDefinition $workflowDefinition
     * @param WorkflowDefinition|null $newDefinition
     * @throws \Exception
     */
    public function updateWorkflowDefinition(
        WorkflowDefinition $workflowDefinition,
        WorkflowDefinition $newDefinition = null
    ) {
        $em = $this->getEntityManager();
        $created = false;
<<<<<<< HEAD
=======

>>>>>>> 3598de9a
        $previousDefinition = null;

        if ($newDefinition) {
            if ($workflowDefinition->getName()) {
<<<<<<< HEAD
                $previousDefinition = new WorkflowDefinition();
                $previousDefinition->import($workflowDefinition, true);
            }
=======
                $previousDefinition = WorkflowDefinitionCloner::cloneDefinition($workflowDefinition);
            }

>>>>>>> 3598de9a
            $workflowDefinition->import($newDefinition);
        } else {
            /** @var WorkflowDefinition $existingDefinition */
            $existingDefinition = $this->getEntityRepository()->find($workflowDefinition->getName());
            if ($existingDefinition) {
<<<<<<< HEAD
                $previousDefinition = new WorkflowDefinition();
                $previousDefinition->import($existingDefinition, true);
=======
                $previousDefinition = WorkflowDefinitionCloner::cloneDefinition($existingDefinition);

>>>>>>> 3598de9a
                $workflowDefinition = $existingDefinition->import($workflowDefinition);
            } else {
                $created = true;
            }
        }
        $this->workflowAssembler->assemble($workflowDefinition);

        $this->eventDispatcher->dispatch(
            $created ? WorkflowEvents::WORKFLOW_BEFORE_CREATE : WorkflowEvents::WORKFLOW_BEFORE_UPDATE,
            new WorkflowChangesEvent($workflowDefinition)
        );

        $em->persist($workflowDefinition);

        $em->beginTransaction();
        try {
            $this->translationProcessor->process($workflowDefinition, $previousDefinition);

            $em->flush($workflowDefinition);
            $em->commit();
        } catch (\Exception $exception) {
            $em->rollback();
            throw $exception;
        }

        $this->eventDispatcher->dispatch(
            $created ? WorkflowEvents::WORKFLOW_AFTER_CREATE : WorkflowEvents::WORKFLOW_AFTER_UPDATE,
            new WorkflowChangesEvent($workflowDefinition)
        );
    }

    /**
     * @param WorkflowDefinition $workflowDefinition
     * @return bool
     */
    public function deleteWorkflowDefinition(WorkflowDefinition $workflowDefinition)
    {
        if ($workflowDefinition->isSystem()) {
            return false;
        }

        $this->translationProcessor->process(null, $workflowDefinition);

        $em = $this->getEntityManager();
        $em->remove($workflowDefinition);
        $em->flush();

        $this->eventDispatcher->dispatch(
            WorkflowEvents::WORKFLOW_AFTER_DELETE,
            new WorkflowChangesEvent($workflowDefinition)
        );

        return true;
    }

    /**
     * @return EntityManager
     */
    private function getEntityManager()
    {
        return $this->managerRegistry->getManagerForClass($this->entityClass);
    }

    /**
     * @return EntityRepository
     */
    private function getEntityRepository()
    {
        return $this->getEntityManager()->getRepository($this->entityClass);
    }
}<|MERGE_RESOLUTION|>--- conflicted
+++ resolved
@@ -64,35 +64,21 @@
     ) {
         $em = $this->getEntityManager();
         $created = false;
-<<<<<<< HEAD
-=======
 
->>>>>>> 3598de9a
         $previousDefinition = null;
 
         if ($newDefinition) {
             if ($workflowDefinition->getName()) {
-<<<<<<< HEAD
-                $previousDefinition = new WorkflowDefinition();
-                $previousDefinition->import($workflowDefinition, true);
-            }
-=======
                 $previousDefinition = WorkflowDefinitionCloner::cloneDefinition($workflowDefinition);
             }
 
->>>>>>> 3598de9a
             $workflowDefinition->import($newDefinition);
         } else {
             /** @var WorkflowDefinition $existingDefinition */
             $existingDefinition = $this->getEntityRepository()->find($workflowDefinition->getName());
             if ($existingDefinition) {
-<<<<<<< HEAD
-                $previousDefinition = new WorkflowDefinition();
-                $previousDefinition->import($existingDefinition, true);
-=======
                 $previousDefinition = WorkflowDefinitionCloner::cloneDefinition($existingDefinition);
 
->>>>>>> 3598de9a
                 $workflowDefinition = $existingDefinition->import($workflowDefinition);
             } else {
                 $created = true;
