<?php

namespace Oro\Bundle\WorkflowBundle\Entity\Repository;

use Doctrine\ORM\EntityRepository;
use Doctrine\ORM\Query\Expr\Join;

use Oro\Bundle\ScopeBundle\Model\ScopeCriteria;
use Oro\Bundle\WorkflowBundle\Entity\WorkflowDefinition;

class WorkflowDefinitionRepository extends EntityRepository
{
    /**
     * @param string $relatedEntity
     * @return WorkflowDefinition[]
     */
    public function findActiveForRelatedEntity($relatedEntity)
    {
        $criteria = [
            'relatedEntity' => $relatedEntity,
            'active' => true,
        ];

        return $this->findBy($criteria, ['priority' => 'ASC']);
    }

    /**
     * @param array $names
<<<<<<< HEAD
     * @return \Doctrine\ORM\QueryBuilder
     */
    public function getByNamesQueryBuilder(array $names)
    {
        $qb = $this->createQueryBuilder('wd', 'wd.name');

        $qb->andWhere($qb->expr()->in('wd.name', ':names'));
        $qb->setParameter('names', $names);

        return $qb;
=======
     * @param ScopeCriteria $scopeCriteria
     * @return array|WorkflowDefinition[]
     */
    public function getScopedByNames(array $names, ScopeCriteria $scopeCriteria)
    {
        $qb = $this->createQueryBuilder('wd', 'wd.name');
        $qb->join('wd.scopes', 'scopes', Join::WITH);
        $qb->andWhere($qb->expr()->in('wd.name', ':names'));
        $qb->setParameter('names', $names);

        $scopeCriteria->applyToJoinWithPriority($qb, 'scopes');

        return $qb->getQuery()->getResult();
>>>>>>> afc2e201
    }
}<|MERGE_RESOLUTION|>--- conflicted
+++ resolved
@@ -26,18 +26,6 @@
 
     /**
      * @param array $names
-<<<<<<< HEAD
-     * @return \Doctrine\ORM\QueryBuilder
-     */
-    public function getByNamesQueryBuilder(array $names)
-    {
-        $qb = $this->createQueryBuilder('wd', 'wd.name');
-
-        $qb->andWhere($qb->expr()->in('wd.name', ':names'));
-        $qb->setParameter('names', $names);
-
-        return $qb;
-=======
      * @param ScopeCriteria $scopeCriteria
      * @return array|WorkflowDefinition[]
      */
@@ -51,6 +39,5 @@
         $scopeCriteria->applyToJoinWithPriority($qb, 'scopes');
 
         return $qb->getQuery()->getResult();
->>>>>>> afc2e201
     }
 }